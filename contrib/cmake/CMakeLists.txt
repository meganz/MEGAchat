--- conflicted
+++ resolved
@@ -43,9 +43,6 @@
 
 if (WIN32)
     ImportVcpkgLibrary(websockets         "${Mega3rdPartyDir}/libwebsockets/build32debug/include" "${Mega3rdPartyDir}/libwebsockets/build32debug/lib/Debug/websockets_static.lib" "${Mega3rdPartyDir}/build32release/lib/websockets.lib")
-<<<<<<< HEAD
-    ImportVcpkgLibrary(libuv              "${vcpkg_dir}/include" "${vcpkg_dir}/debug/lib/libuv.lib" "${vcpkg_dir}/lib/libuv.lib")
-=======
     ImportVcpkgLibrary(uv                 "${vcpkg_dir}/include" "${vcpkg_dir}/debug/lib/libuv.lib" "${vcpkg_dir}/lib/libuv.lib")
 
     if (USE_WEBRTC)
@@ -53,14 +50,7 @@
         include_directories( "${WebRtcDir}/include/webrtc" )
         include_directories( "${WebRtcDir}/webrtc/src/third_party/libyuv/include" )
     endif()
->>>>>>> 6afee890
 endif(WIN32)
-
-if (USE_WEBRTC)
-    # additional directories used in this project, after the main one incluced by the MEGA SDK
-    include_directories( "${WebRtcDir}/include/webrtc" )
-    include_directories( "${WebRtcDir}/webrtc/src/third_party/libyuv/include" )
-endif()
 
 add_definitions( -DUSE_LIBWEBSOCKETS )
 
@@ -102,13 +92,8 @@
 target_include_directories(karere PRIVATE ${KarereDir}/src/base rapidjson)
 target_include_directories(karere PUBLIC ${KarereDir}/src )
 target_include_directories(karere PUBLIC $<${USE_WEBRTC}:${KarereDir}/src/rtcModule>  )
-<<<<<<< HEAD
-target_compile_definitions(karere PUBLIC MEGA_FULL_STATIC $<${KARERE_DISABLE_WEBRTC}:KARERE_DISABLE_WEBRTC> ) 
-target_link_libraries(karere PUBLIC Mega sqlite3 rapidjson websockets libuv $<${USE_WEBRTC}:webrtc> )
-=======
 target_compile_definitions(karere PUBLIC MEGA_FULL_STATIC $<$<NOT:${USE_WEBRTC}>:KARERE_DISABLE_WEBRTC> )
 target_link_libraries(karere PUBLIC Mega sqlite3 rapidjson websockets uv $<${USE_WEBRTC}:webrtc> )
->>>>>>> 6afee890
 if (WIN32)
 target_link_libraries(karere PUBLIC Iphlpapi.lib Psapi.lib Userenv.lib Msdmo.lib Strmiids.lib Dmoguids.lib Winmm.dll wmcodecdspuuid.lib Wldap32.lib)
 endif()
