--- conflicted
+++ resolved
@@ -1,9 +1,5 @@
 # WebRTC for Android #
-<<<<<<< HEAD
-We provide pre-built binaries and headers for arm32, arm64, x86 and x64. You can download them from [here](https://mega.nz/file/1qQTUIzY#Q3euQPnLZ5jpJCOE3GgNUfXp4Xw7nuuE_BG2eX73byI).
-=======
 We provide pre-built binaries and headers for arm32, arm64, x86 and x64. You can download them from [here](https://mega.nz/file/RsMEgZqA#s0P754Ua7AqvWwamCeyrvNcyhmPjHTQQIxtqziSU4HI).
->>>>>>> 59197954
 We strongly recommend to user the pre-built library, rather than build it by yourself. In case you want to build your own version, please, follow these steps:
 * Install the [Chromium depot tools](http://dev.chromium.org/developers/how-tos/install-depot-tools)
 * Download WebRTC and compile for all architectures
@@ -13,11 +9,7 @@
     cd webrtcAndroid
     fetch --nohooks webrtcAndroid
     cd src
-<<<<<<< HEAD
-    git checkout 9c99b7964fabb16a022293ffbd2804f9b46551f6`    (branch-heads/m76)
-=======
     git checkout 41bfcf4a63611409220fcd458a03deaa2cd23619
->>>>>>> 59197954
     gclient sync
 ```
 Before compile, you need to modify the file `buildtools/third_party/libc++/trunk/include/__config`
