#  Building karere-native #

## Get the code ##

Checkout the Karere repository:  
`git clone --recursive https://code.developers.mega.co.nz/messenger/karere-native`    
Note the `--recursive` switch - the repository contains git submodules that need to be checked out as well.

## Toolchains ##

* Android  
Install the android NDK, and create a standalone CLang toolchain, using the `make-standalone-toolchain.sh` scrpt included in the NDK, using following example commandline:  
`./android-ndk-r11b/build/tools/make-standalone-toolchain.sh --toolchain=arm-linux-androideabi-clang
   --install-dir=/home/user/android-dev/toolchain --stl=libc++ --platform=android-21`  
Then, you need to prepare a cross-compile environment for android. For this purpose, you need to use the
`/platforms/android/env-android.sh` shell script. Please read the Readme.md in the same directory on how to use that script.

*Notes on building webrtc with Android*    
Building of webrtc is supported only on Linux. This is a limitation of Google's webrtc/chromium build system.  
Although webrtc comes with its own copy of the NDK, we are going to use the standard one for building the karere-native code, and let webrtc build with its own NDK. Both compilers are binary compatible. Forcing webrtc to build with an external NDK will not work. For some operations, like assembly code transformations, a host compiler is used, which is the clang version that comes with webrtc. To use an external NDK, we would need to specify explicitly specify the `--sysroot` path of the external NDK, which also gets passed to the clang host compiler, causing errors. 

* iOS  
Building of webrtc and karere is supported only on MacOS. XCode is required.
Then, you need to prepare a cross-compile environment for android. For this purpose, you need to use the `/platforms/ios/env-ios.sh` shell script. Please read the Readme.md in the same directory no how to use that script.

* Windows
Microsoft Visual Studio 2015 or later (only C++ compiler), and the Cygwin environment are required. You need to setup the start shortcut/batfile of the Cygwin shell to run the vcvars32.bat with the cmd.exe shell inside the cygwin shell, in order to add the compiler and system library paths to the Cygwin shell. Building of Karere, webrtc and dependencies will be done under the Cygwin shell.


## Build dependencies ##
For Linux and MacOS, you need to install all dependencies using a package manager (the operating system's package manager for Linux, and MacPorts or Homebrew on MacOS). For cross-compiled targets (android, ios), and for Windows, an automated system is provided to download, build and install all dependencies under a specific prefix. See below for details.

### List of dependencies
 - `cmake` and `ccmake` (for a config GUI).
 * Windows
Under Windows, the cygwin version of cmake will not be sufficient, you need to install the native cmake for Windows from the official site, and instead of ccmake use cmake-gui. You will also need to add the path to Cmake to Cygwin.
 - `libevent2.1.x`  
Version 2.0.x will **not** work, you need at least 2.1.x. You may need to build it from source, as 2.1.x is currently considered beta (even though it has critical bugfixes) and system packages at the time of this writing use 2.0.x. For convenience, libevent is added as a git submodule in third-party/libevent, so its latest revision is automatically checked out from the official libevent repository.  
 - `openssl` - Needed by the SDK, webrtc, strophe and Karere itself.  
 - Native WebRTC stack from Chrome. See below for build instructions for it.  
 - The Mega SDK - Check out the repository, configure the SDK with --enable-chat, and in a minimalistic way - without image libs etc. Only the crypto and HTTP functionality is needed.  
 - `libcrypto++` - Needed by MegaSDK and Karere.
 - `libsodium` - Needed by MegaSDK and Karere.
 - `libcurl` - Needed by MegaSDK and Karere.  
 - `Qt5` - QtCore and QtWidgets required only, needed only for the desktop example app.  

### Automated dependency build system ###
This is supported only for android, ios, and Windows (for now).
The script works in tandem with the cross-compile build environment when building
for mobile, so you need that environement set up, as described in the previous
sections. You just need to run `/platforms/setup-deps.sh` script without arguments
to get help on how to use it, and then run it with arguments to download, build
and install all dependencies.  
  
*IMPORTANT for iOS*  
As Apple does not allow dynamic libraries in iOS apps, you must build all third-party dependencies as static libs, so you need to tell the dependency build system to build everything as static libs.  
  
*Note for Android*  
If you get a libtool error that a tag is missing, you can try setting this env var:  
`export LIBTOOLFLAGS ="--tag CXX"`  

## Build webrtc ##
Karere provides an automated system for building webrtc for any of the supported
desktop and mobile platforms. This is made very easy by using the
`/webrtc-build/build-webrtc.sh` script. Run it without arguments to see help on
<<<<<<< HEAD
usage.

*IMPORTANT:* Do not run build-webrtc.sh in a shell with sourced env-ios.sh or env-android.sh  

This system is generally an addon to the stock webrtc (actually chromium)
=======
usage. This system is generally an addon to the stock webrtc (actually chromium)
>>>>>>> 532911d5
build system, but it strips it down to download only a few hundred megabytes
of source code and tools instead of 10-12GB. It also patches webrtc to fix
several issues (use normal openssl instead of its own included boringssl
lib, replace macos capturer that uses obsolete API and problematic threading
model with modified iOS capturer, etc).

<<<<<<< HEAD
### Python version ###
Since the Chromium build system (at least the curent revision) relies heavily
on python, and it assumes the python version is 2.7, the `python` command must
map to python2 instead of python3. This may not be true on more recent systems.
To check, just type `python --version`. If it says version 2.x, then you are ok
and can skip the rest of this section.
To easily make python2 default in the current shell, you can create a symlink
named `python` that points to `/usr/bin/python2`. Put that symlink in a private directory that
doesn't contain other executables with names clashing with ones in the system path,
and include this directory to be first in the system PATH in the shell where you
build webrtc, before invoking `build-webrtc.sh`:  
`export PATH=/path/to/dir-with-python-symlink:$PATH`  

### Third party deps ###
=======
###Python version###  
Since the Chromium build system (at least the curent revision) relies heavily
on python, and it assumes the python version is 2.7, the `python` command must
map to python2 instead of python3. This may not be true on more recent systems.
To easily accomodate forthis, you can create a symlink named `python` that
points to `/usr/bin/python2`. Put that symlink in a private directory that
doesn't contain other executables, and include this directory to be first in
the system PATH in the shell where you build webrtc, before invoking
`build-webrtc.sh`:  
`export PATH=/path/to/dir-with-python-symlink:$PATH`  

>>>>>>> 532911d5
On any platform other than Linux, set the following two env vars, to make the webrtc build system
find libs not located in standard system paths:  
`export WEBRTC_DEPS_INCLUDE=/path/to/prefix/include`
`export WEBRTC_DEPS_LIB=/path/to/prefix/lib`  
Depending on the plaform, `/path/to/prefix` will be:  
- iOS, Android, Windows: `$builddir/usr`, where `$builddir` is the builddir parameter that you passed to the `setup-deps.sh` script.
- MacOS: The prefix where MacPorts/HomeBrew installs libraries.  

*Android*  
You need to set ANDROID_NDK to an NDK installation. The current webrtc revision
has been tested with NDK r10d.

### Verify the webrtc build ###
* Cd to the directory you passed to build-webrtc.sh, and then:  
   - non-iOS  
  `cd src/out/Release|Debug`  
  - iOS  
  `cd src/out/Release-iphoneos|Debug-iphoneos`  

* Built executables  

  - Linux and Windows builds    
  Run `peerconnection_server` app to start a signalling server.  
  Run two or more `peerconnection_client` instances and do a call between them via the server.

  - Android  
  The build system generates a test application `WebRTCDemo-debug.apk`. Copy it to a device, install it and run it.

  - Mac and iOS  
  The build generates an AppRTCDemo.app that works with the apprtc web app at `https://apprtc.appspot.com`  

### Using the webrtc stack with CMake ###
Unfortunately the webrtc build does not generate a single lib and config header file (for specific C defines
 to configure the code). Rather, it creates a lot of smaller static libs that can be used only from within the chromium/webrtc build system, which takes care of include paths, linking libs, setting proper defines (and there are quite a few of them). So we either need to build our code within the webrtc/chrome build system, rewrite the build system to something more universal, or do a combination of both. That's what we do currently. Fortunately, the Chrome build system generates a webrtc test app that links in the whole webrtc stack - the app is called `peerconnection_client`. We can get the ninja file generated for this executable and translate it to CMake. The file is located at `src/out/Release|Debug/obj/talk/peerconnection_client.ninja`. The webrtc-build/CMakeLists.txt file is basically a translation of this ninja for different platforms, and allows linking webrtc in a higher level CMake file with just a few lines. You do not need to run that cmake script directly, but rather include it from the actual application or library that links to it. This is already done by the rtcModule build system. This will be described in more detail in the webrtc module build procedure.

## Build the Karere codebase, including a test app ##
Change directory to the root of the karere-native checkout  
`mkdir build`  
`cd build`  

### Invoke ccmake config menu ###

* Desktop OS-es  
If you installed dependencies in non-system prefixes (recommended on MacOS), you need to provide these prefixes to cmake. They will be searched before the system paths, in the order provided:
`ccmake ../examples/qt -DCMAKE_PREFIX_PATH="path/to/prefix1;path/to/prefix2..."`
If you don't need to provide custom prefixes, just issue:
`ccmake ../examples/qt`  

* iOS and Android  
You need to have `env-ios.sh/env-android.sh` sourced in the shell, as explained above. Then, run *ccmake* in cross-compile mode as per the instructions
For example:  
`eval ccmake $CMAKE_XCOMPILE_ARGS ../src`  
This (after configuring via the menu) will cross-compile the Karere SDK for Android or iOS, depending on the cross-compile environment you have set up.  
`eval ccmake -GXcode $CMAKE_XCOMPILE_ARGS ../examples/objc`  
This will not build the iOS app but generate a XCode project linking all dependencies (including webrtc).
You can build that project with XCode.  

### Configure Karere ###
In the ccmake menu that appeared in the previous step, first hit 'c'. The config parameters will get populated.
Then you need to setup the following paths:  
`webrtcRoot` - path to the `src` directory of the webrtc source tree, as you have specified to `build-webrtc.sh`  
`WEBRTC_BUILD_TYPE` - the build mode of the webrtc code, as specified to `build-webrtc.sh`  
This is either `Release` or `Debug` for non-iOS, or `Release-iphoneos` or `Debug-iphoneos` for iOS (to differentiate from simulator builds).  
`CMAKE_BUILD_TYPE` - Set the build mode for the example app, Karere and all its submodules - `Debug` or `Release`.
`optStropheSslLib` - Set to OpenSSL, if not already set.
`optStropheXmlLib` - Can be set to `EXPAT`, `LibXml2` or `Detect` for autodetecting. Tested mostly with expat.
`optStroheNoLibEvent` - make sure it's OFF! If it's ON this means that libevent (including development package) was not found on your system.  
For more info on Strophe build options, check the Readme: third-party/strophe-native/Readme.md  

* iOS  
You must set all options to build anything as shared library to OFF, as Apple doesn't allow dynamic linking on iOS.  

Hit 'c' again to re-configure, and then 'g'. After that ccmake should quit.

* Non-iOS  
In the console, just type  
`make`  
And if all is well, the test app will build.  

* iOS  
After ccmake has quit, you should have an xcode project in the build dir.

## Building the Doxygen documentation ##
From within the build directory of the previous step, provided that you generated a make build, type  
`make doc`  

# Getting familiar with the codebase #
## Introduction to the threading model ##
The karere threading model is similar to the javascript threading model - everything runs in the main (GUI) thread, blocking is never allowed, and external events (network, timers etc, webrtc events etc) trigger callbacks on the main thread. For this to work, karere-native must be able to interact with the application's event loop - this is usually the event/message loop of the GUI framework in case of a GUI application, or a custom message loop in case of a console application. As this message loop is very platform-specific, it is the application developer's responsibility to implement the interface between it and karere-native. This may sound more complicated than it is in reality - the interface consists of two parts. One part is the implementation of megaPostMessageToGui(void*) function, which posts an opaque void* pointer to the application's message loop. This function is normally called by threads other than the main thread, but can also be called by the GUI thread itself. The other part is the code in the application's message loop that recognizes this type of messages and passes them back to karere, by calling megaProcessMessage(void*) with that same pointer - this time in the context of the main (GUI) thread. All this is implemented in /src/base/gcm.h and /src/base/gcm.hpp. These files contain detiled documentation. An example of implementing this on Windows is: megaPostMessageToGui(void*) would do a PostMessage() with a user message type, and the void* as the lParam or wParam of the message, and in the event processing `switch` statement, there will be an entry for that message type, getting the void* pointer by casting the lParam or wParam of the message, and passing it to megaProcessMessage(void*).     
Karere-native relies on libevent, running in its own dedicated thread, to monitor multiple sockets for raw I/O events, and to implement timers. It also relies on the higher-level I/O functionality of libevent such as DNS resolution and SSL sockets. A thin layer on top of libevent, called 'services' (/src/base/?services\*.\*)is implemented on top of libevent and the GCM to have simple, javascript-like async C++11 APIs for timers (src/base/timer.h), dns resolution (/src/base/services-dns.hpp), http client (/src/base/services-http.hpp). This layer was originally designed to have a lower-level component with plain C interface (cservices*.cpp/h files), so that the services can be used by several DLLs built with different compilers, and a high-level header-only C++11 layer that is the frontend and contains the public API - these are the .hpp files.    
All network libraries in karere-native (libstrophe, libws, libcurl) use libevent for network operation and timers (C libraries use libevent directly, C++ code uses the C++11 layer, i.e. timers.hpp). It is strongly recommended that the SDK user also does the same, although it is possible for example to have a dedicated worker thread blocking on a socket, and posting events to the GUI thread via the GCM.
The usage pattern is as follows: a callback is registered for a certain event (socket I/O event, timer, etc), and that callback is called by *the libevent thread* when the event occurs. If the event may propagate outside the library whose callback is called, and especially to the GUI, then, at some point, event processing must be marshalled to the GUI thread, using the GCM mechanism. However, if the event is internal and never propagates outside the library then it can be handled directly in the context of the libevent thread (provided that it never blocks it). This saves the performance cost of marshalling it to the GUI thread, and is recommended if the event occurs at a high frequency, e.g. an incoming data chunk event that only needs the data appended to a buffer. When the transfer is complete, a completion event can be marshalled on the GUI thread once per transfer, combining the advantages of both approaches.

## Logger ##
Karere has an advanced logging facility that supports file and console logging with color, log file rotation, multiple log channels, each with individual log level. Log levels are configured at runtime (at startup), and not at compile time (i.e. not by disabling log macros). This allows a release-built app to enable full debug logging for any channels. Log channels are defined and default-configured in src/base/loggerChannelConfig.h. The file contains detailed documentation. For convenience, dedicated logging macros for each channel are usually defined in the code that uses it - see the XXX_LOG_DEBUG/WARN/ERROR macros in karereCommon.h for examples. The SDK user is free to create additional log channels if needed. A GUI log channel is already  defined. Log channel configuration can be overriden at runtime by the KRLOG environment variable. Its format is as follows:  
    ```KRLOG=<chan name>=<log level>,<chan name2>=<log level2>...```  
    Log levels are 'off', 'error', 'warn', 'info', 'verbose', 'debug', 'debugv'.    
    There is one special channel name - 'all'. Setting the log level of this channel sets the log levels of all channels. This allows for example to easily silence all channels except one (or few), by:  
    ```KRLOG=all=warn,mychannel=debug,myotherchannel=info```   
    The same channel can be configured multiple times, and only the last setting will be effective, which makes the above trick possible.  
Karere requires the function karere::getAppDir() to be defined by the application at compile time, in order to know where to create the log file and start logging as early as possible, before main() is entered. If karere is build as a static lib, this is not a problem. In case of dynamic lib, this function has to be a weak symbol, so that karere itself can compile without the function implementation, and the implementation to be linked when the karere shared lib is loaded at app startup. Weak symbols are not really portable across compilers, and this may be a problem. However they are supported by both gcc and clang. If no weak symbols are supported, karer ehas to be built as static lib.

## Files of interest ##

  * The Promise lib in base/promise.h and example usage for example in /src/test-promise.cpp
  * The setTimeout() and setInterval() timer functions in /src/base/timers.hpp  
  * The marshallCall() function marshalls lambda calls from a worker thread to the GUI thread. Examples of use can be seen for example in /src/webrtcAdapter.h and in many different places. This mechanism should not be directly needed in high-level code that runs in the GUI thread.
  * The overall client structure in /src/chatClient.h;.cpp
  * The test app main.cpp file in examples/qt - shows how to implement megaPostMessageToGui(), how to start the 'services', and how to instantiate the karere client. Also shows how to implement the getAppDir() method, which is a weak symbol needed by the karere library in order to create the log file and start logging as early as possible, before main() is entered. 
  * The video module public interface in src/rtcModile/IRtcModule.h and related headers  

## Video renderer widgets ##
Karere provides platform-specific video renderer widgets for Qt and iOS (probably will work also for MacOS with no or minimal changes).
These widgets are implemented as subclasses of standard widgets. Their code is in src/videoRenderer_xxx.cpp;mm;h. They can be used directly
in the platform's GUI designer by placing the corresponding standard widget and then selecting the VideoRenderer_xxx class name from the menu
to tell the GUI designer to use that subclass. You must include these files in your project, including the headers, to make the subclass visible
to the GUI designer.

## Test Applications ##
Karere provides several example apps, which, among other things, show how the GCM (Gui Call Marshaller) is implemented on the API user's side.
It also shows how to use the video renderer widgets and the IVideoRenderer interface they implement to do video playback.

The test apps are:
* examples/qt - a Qt application.
* examples/objc - an iOS app.

## For application implementors ##
  * The rtctestapp above is the reference app. Build it, study it, experiment with it.  
Note that there is one critical and platform-dependent function that each app that uses Karere must provide, which will be referenced as `megaPostMessageToGui()`, but it can have any name, provided that the signature is `extern "C" void(void*)`. This function is the heart of the message passing mechanism (called the Gui Call Marshaller, or GCM) that Karere relies on. You must pass a pointer to this function to `services_init()`.  
For more details, read the comments in base/gcm.h, and for reference implementation study rtctestapp/main.cpp
  * IRtcModule, IEventHandler in /src/IRtcModule.h. These are used to initiate rtc calls and receive events.
  * IVideoRenderer in /src/IVideoRenderer.h is used to implement video playback in arbitrary GUI environments.
    Example implementation for Qt is in src/videoRenderer_Qt.h;.cpp.
    The example usage can be seen from the rtctestapp application.

## If Mega API calls are required ##
  * To integrate with the environment, a simple bridge class called MyMegaApi is implemented in /src/sdkApi.h.
    Example usage of it is in /src/chatClient.cpp. 
<|MERGE_RESOLUTION|>--- conflicted
+++ resolved
@@ -63,22 +63,17 @@
 Karere provides an automated system for building webrtc for any of the supported
 desktop and mobile platforms. This is made very easy by using the
 `/webrtc-build/build-webrtc.sh` script. Run it without arguments to see help on
-<<<<<<< HEAD
 usage.
 
 *IMPORTANT:* Do not run build-webrtc.sh in a shell with sourced env-ios.sh or env-android.sh  
 
 This system is generally an addon to the stock webrtc (actually chromium)
-=======
-usage. This system is generally an addon to the stock webrtc (actually chromium)
->>>>>>> 532911d5
 build system, but it strips it down to download only a few hundred megabytes
 of source code and tools instead of 10-12GB. It also patches webrtc to fix
 several issues (use normal openssl instead of its own included boringssl
 lib, replace macos capturer that uses obsolete API and problematic threading
 model with modified iOS capturer, etc).
 
-<<<<<<< HEAD
 ### Python version ###
 Since the Chromium build system (at least the curent revision) relies heavily
 on python, and it assumes the python version is 2.7, the `python` command must
@@ -93,19 +88,6 @@
 `export PATH=/path/to/dir-with-python-symlink:$PATH`  
 
 ### Third party deps ###
-=======
-###Python version###  
-Since the Chromium build system (at least the curent revision) relies heavily
-on python, and it assumes the python version is 2.7, the `python` command must
-map to python2 instead of python3. This may not be true on more recent systems.
-To easily accomodate forthis, you can create a symlink named `python` that
-points to `/usr/bin/python2`. Put that symlink in a private directory that
-doesn't contain other executables, and include this directory to be first in
-the system PATH in the shell where you build webrtc, before invoking
-`build-webrtc.sh`:  
-`export PATH=/path/to/dir-with-python-symlink:$PATH`  
-
->>>>>>> 532911d5
 On any platform other than Linux, set the following two env vars, to make the webrtc build system
 find libs not located in standard system paths:  
 `export WEBRTC_DEPS_INCLUDE=/path/to/prefix/include`
@@ -243,4 +225,4 @@
 
 ## If Mega API calls are required ##
   * To integrate with the environment, a simple bridge class called MyMegaApi is implemented in /src/sdkApi.h.
-    Example usage of it is in /src/chatClient.cpp. 
+    Example usage of it is in /src/chatClient.cpp. 