/**
 * @file tests/sdk_test.cpp
 * @brief Mega SDK test file
 *
 * (c) 2016 by Mega Limited, Wellsford, New Zealand
 *
 * This file is part of the MEGA SDK - Client Access Engine.
 *
 * Applications using the MEGA API must present a valid application key
 * and comply with the the rules set forth in the Terms of Service.
 *
 * The MEGA SDK is distributed in the hope that it will be useful,
 * but WITHOUT ANY WARRANTY; without even the implied warranty of
 * MERCHANTABILITY or FITNESS FOR A PARTICULAR PURPOSE.
 *
 * @copyright Simplified (2-clause) BSD License.
 *
 * You should have received a copy of the license along with this
 * program.
 */

#ifndef CHATTEST_H
#define CHATTEST_H

#include "megachatapi.h"
#include <chatClient.h>
#include <future>
#include <fstream> // Win build requires it

#ifdef __GNUC__
#pragma GCC diagnostic push
#pragma GCC diagnostic ignored "-Wsign-compare"
#endif
#include "gtest/gtest.h"
#ifdef __GNUC__
#pragma GCC diagnostic pop
#endif

static const std::string APPLICATION_KEY = "MBoVFSyZ";
static const std::string USER_AGENT_DESCRIPTION  = "MEGAChatTest";
static constexpr unsigned int MAX_ATTEMPTS = 3;
static const unsigned int maxTimeout = 600;    // (seconds)
static const unsigned int pollingT = 500000;   // (microseconds) to check if response from server is received
static const unsigned int NUM_ACCOUNTS = 3;

#define TEST_LOG_ERROR(a, message) \
    do { \
        if (!(a)) \
        { \
            postLog(message); \
        } \
    } \
    while(false) \

class MegaLoggerTest : public ::mega::MegaLogger,
        public megachat::MegaChatLogger {

public:
    MegaLoggerTest(const char *filename);
    ~MegaLoggerTest();

    std::ofstream *getOutputStream() { return &testlog; }
    void postLog(const char *message);

private:
    std::ofstream testlog;

protected:
    void log(const char *time, int loglevel, const char *source, const char *message);
    void log(int loglevel, const char *message);
};

class Account
{
public:
    Account();
    Account(const std::string &email, const std::string &password);

    std::string getEmail() const;
    std::string getPassword() const;
private:
    std::string mEmail;
    std::string mPassword;
};

class TestChatRoomListener;

#ifndef KARERE_DISABLE_WEBRTC
class TestChatVideoListener : public megachat::MegaChatVideoListener
{
public:
    TestChatVideoListener();
    virtual ~TestChatVideoListener();

    virtual void onChatVideoData(megachat::MegaChatApi *api, megachat::MegaChatHandle chatid, int width, int height, char *buffer, size_t size);
};
#endif

class RequestListener
{
public:
    bool waitForResponse(unsigned int timeout = maxTimeout);
    virtual int getErrorCode() const = 0;

protected:
    bool mFinished = false;
    mega::MegaApi* mMegaApi = nullptr;
    megachat::MegaChatApi* mMegaChatApi = nullptr;
    RequestListener(mega::MegaApi* megaApi, megachat::MegaChatApi *megaChatApi);
};

class TestMegaRequestListener : public mega::MegaRequestListener, public RequestListener
{
public:
    TestMegaRequestListener(mega::MegaApi* megaApi, megachat::MegaChatApi *megaChatApi);
    ~TestMegaRequestListener();
    void onRequestFinish(mega::MegaApi* api, mega::MegaRequest *request, mega::MegaError* e) override;
    int getErrorCode() const override;
    mega::MegaRequest* getMegaRequest() const;

private:
    mega::MegaRequest *mRequest = nullptr;
    mega::MegaError *mError = nullptr;

};

class TestMegaChatRequestListener : public megachat::MegaChatRequestListener, public RequestListener
{
public:
    TestMegaChatRequestListener(mega::MegaApi *megaApi, megachat::MegaChatApi *megaChatApi);
    ~TestMegaChatRequestListener();
    void onRequestFinish(megachat::MegaChatApi *api, megachat::MegaChatRequest *request, megachat::MegaChatError *e) override;
    int getErrorCode() const override;
    megachat::MegaChatRequest* getMegaChatRequest() const;

private:
    megachat::MegaChatRequest *mRequest = nullptr;
    megachat::MegaChatError *mError = nullptr;
};

class MegaChatApiTest :
        public ::testing::Test,
        public ::mega::MegaListener,
        public ::mega::MegaTransferListener,
        public ::mega::MegaLogger,
        public megachat::MegaChatListener,
        public megachat::MegaChatCallListener,
        public megachat::MegaChatScheduledMeetingListener
{
public:
    // invalid account index
    static constexpr unsigned int testInvalidIdx = UINT16_MAX;

    // to be used as a resources releaser when the test exits. Some example of cleanups are:
    // unregistering listeners, logging out sessions, and any memory used from the free store.
    // Be wary of objects lifetimes and order used in the capture
    struct MegaMrProper
    {
        using CleanupFunction = std::function<void()>;
        CleanupFunction mOnRelease;
        ~MegaMrProper() { if (mOnRelease) mOnRelease(); }

        MegaMrProper(std::function<void()> f): mOnRelease(f){}
        MegaMrProper()                               = delete;
        MegaMrProper(const MegaMrProper&)            = delete;
        MegaMrProper(MegaMrProper&&)                 = delete;
        MegaMrProper& operator=(const MegaMrProper&) = delete;
        MegaMrProper& operator=(MegaMrProper&&)      = delete;
    };

    // DEPRECATED: we need to replace all it's usages by MegaMrProper
    struct MrProper
    {
        MrProper(std::function<void(megachat::MegaChatHandle)> f, const megachat::MegaChatHandle chatid)
            : mCleanup(f), mChatid(chatid){}

        std::function<void(megachat::MegaChatHandle)> mCleanup;
        megachat::MegaChatHandle mChatid;
        ~MrProper() { mCleanup(mChatid); }
    };

    // this structure contains all required data to represent a scheduled meeting, or a scheduled meeting occurrence
    struct SchedMeetingData
    {
        megachat::MegaChatHandle chatId = megachat::MEGACHAT_INVALID_HANDLE;
        megachat::MegaChatHandle schedId = megachat::MEGACHAT_INVALID_HANDLE;
        std::string timeZone, title, description;
        megachat::MegaChatTimeStamp startDate = 0, endDate = 0, overrides = 0, newStartDate = 0, newEndDate = 0;
        bool cancelled = false, newCancelled = false, publicChat = false, speakRequest = false,
            waitingRoom = false, openInvite = false, isMeeting = false;
        std::shared_ptr<megachat::MegaChatScheduledFlags> flags;
        std::shared_ptr<megachat::MegaChatScheduledRules> rules;
        std::shared_ptr<megachat::MegaChatPeerList> peerList;

        ~SchedMeetingData()                                     = default;
        explicit SchedMeetingData()                             = default;
        SchedMeetingData(SchedMeetingData&&)                    = delete;
        SchedMeetingData& operator=(const SchedMeetingData&)    = delete;
        SchedMeetingData& operator=(SchedMeetingData&&)         = default;
        SchedMeetingData(const SchedMeetingData& sm)
            : chatId(sm.chatId), schedId(sm.schedId), timeZone(sm.timeZone)
            , title(sm.title), description(sm.description), startDate(sm.startDate)
            , endDate(sm.endDate), overrides(sm.overrides), newStartDate(sm.newEndDate)
            , newEndDate(sm.newEndDate), cancelled(sm.cancelled), newCancelled(sm.newCancelled)
            , publicChat(sm.publicChat), speakRequest(sm.speakRequest), waitingRoom(sm.waitingRoom)
            , openInvite(sm.openInvite), isMeeting(sm.isMeeting)
            , flags(sm.flags ? sm.flags->copy() : nullptr)
            , rules(sm.rules ? sm.rules->copy() : nullptr)
            , peerList(sm.peerList ? sm.peerList->copy() : nullptr)
        {
        }
    };

    // required data to create or select a chatroom
    struct ChatroomCreationOptions
    {
        unsigned int mChatOpIdx = testInvalidIdx; // index of operator account from which we retrieve chatroom for test (it not necessarily needs to has moderator role for that chat)
        int mOpPriv         = megachat::MegaChatPeerList::PRIV_UNKNOWN;
        bool mCreate        = false;
        bool mPublicChat    = false;
        bool mMeetingRoom   = false;
        bool mWaitingRoom   = false;
        bool mSpeakRequest  = false;
        bool mOpenInvite    = false;

        // scheduled meeting data
        std::unique_ptr<SchedMeetingData> mSchedMeetingData;

        // peer list with the participants of the chatroom used for the test
        std::unique_ptr<megachat::MegaChatPeerList> mChatPeerList;

        // vector with peer accounts idx that participates in the chatroom
        std::vector<unsigned int> mChatPeerIdx;

        ~ChatroomCreationOptions()                                          = default;
        explicit ChatroomCreationOptions()                                  = default;
        ChatroomCreationOptions(ChatroomCreationOptions&& )                 = delete;
        ChatroomCreationOptions& operator=(const ChatroomCreationOptions&)  = delete;
        ChatroomCreationOptions& operator=(ChatroomCreationOptions&&)       = delete;
        ChatroomCreationOptions(const int opPriv,
                                const bool cr,
                                const bool pub,
                                const bool mr,
                                const bool wr,
                                const bool sr,
                                const bool oi,
                                const SchedMeetingData* sm,
                                const megachat::MegaChatPeerList* peers)
            : mOpPriv(opPriv)
            , mCreate(cr)
            , mPublicChat(pub)
            , mMeetingRoom(mr)
            , mWaitingRoom(wr)
            , mSpeakRequest(sr)
            , mOpenInvite(oi)
            , mSchedMeetingData(sm ? std::make_unique<SchedMeetingData>(*sm) : nullptr)
            , mChatPeerList(peers ? peers->copy() : nullptr)
        {
        }

        ChatroomCreationOptions(const ChatroomCreationOptions& opt)
            : mOpPriv(opt.mOpPriv)
            , mCreate(opt.mCreate)
            , mPublicChat(opt.mPublicChat)
            , mMeetingRoom(opt.mMeetingRoom)
            , mWaitingRoom(opt.mWaitingRoom)
            , mSpeakRequest(opt.mSpeakRequest)
            , mOpenInvite(opt.mOpenInvite)
            , mSchedMeetingData(opt.mSchedMeetingData ? std::make_unique<SchedMeetingData>(*opt.mSchedMeetingData) : nullptr)
            , mChatPeerList(opt.mChatPeerList ? opt.mChatPeerList->copy() : nullptr)
        {
        }
    };

    // this structure contains all data common to most of automated tests
    struct TestData
    {
        ~TestData()                           = default;
        explicit TestData()                   = default;
        TestData(const TestData&)             = delete;
        TestData(TestData&& )                 = delete;
        TestData& operator=(const TestData&)  = delete;
        TestData& operator=(TestData&&)       = delete;

        // set test operator role index (will be the account in charge of performing all operations)
        // This index can be changed at any point of the test.
        unsigned int mOpIdx = testInvalidIdx;

        // chatid of chatroom that will be used in the test
        megachat::MegaChatHandle mChatid = megachat::MEGACHAT_INVALID_HANDLE;

        // maps account index to sessions returned by MegaChatApiTest::login
        std::map<unsigned int, std::unique_ptr<char[]>> mSessions;

        // maps account index to user handle
        std::map<unsigned int, megachat::MegaChatHandle> mAccounts;

        // chatroom options required to get/create chatroom for test
        ChatroomCreationOptions mChatOptions;

        // maps account index to ChatroomListener
        std::map<unsigned int, std::shared_ptr<TestChatRoomListener>> mChatroomListeners;

#ifndef KARERE_DISABLE_WEBRTC
        // maps account index to TestChatVideoListener
        std::map<unsigned int, TestChatVideoListener> mMapLocalVideoListeners;
#endif

        // returns MegaChatPeerList that includes peers that participates in the selected chatroom
        const megachat::MegaChatPeerList* getChatParticipantsList()
        {
            return mChatOptions.mChatPeerList.get();
        }

        // returns a vector with all accounts indexes
        std::vector<unsigned int> getIdxVector()
        {
            std::vector<unsigned int> v(mAccounts.size());
            std::transform(mAccounts.begin(), mAccounts.end(), v.begin(),
                           [](const auto& pair) { return pair.first; });
            return v;
        }

        // returns a vector with all chat participants account indexes
        const std::vector<unsigned int> getChatParticipantsIdxs()
        {
            return mChatOptions.mChatPeerIdx;
        }

        // check if sessions returned by MegaChatApiTest::login are valid
        void areSessionsValid()
        {
            std::for_each(mSessions.begin(), mSessions.end(), [](const auto& it)
            {
                ASSERT_TRUE(it.second);
            });
        }

        void checkSessionsAndAccounts()
        {
            ASSERT_EQ(mSessions.size(), mAccounts.size());
            std::for_each(mSessions.begin(), mSessions.end(), [this](const auto& it)
            {
                ASSERT_TRUE(mAccounts.find(it.first) != mAccounts.end());
            });
        }

        std::shared_ptr<TestChatRoomListener> getChatroomListener(const unsigned int i)
        {
            auto it = mChatroomListeners.find(i);
            if (it == mChatroomListeners.end()) { return nullptr; }

            return it->second;
        }
    };

    template <typename T>
    struct AuxVars
    {
    public:
        bool validInput(const unsigned int i, const std::string_view n) const
        {
            return !n.empty() && i < NUM_ACCOUNTS;
        }

        bool exists(const unsigned int i, const std::string_view n) const
        {
            return mVarsMap[i].find(std::string{n}) != mVarsMap[i].end();
        }

        // adds a new entry in map <variable name, val<T>>
        T* add(const unsigned int i, const std::string_view n, const T val)
        {
            if (!validInput(i, n)) { return nullptr; }
            if (exists(i, n))      { return nullptr; }

            auto res = mVarsMap[i].emplace(std::string{n}, val);
            return res.second ? &res.first->second : nullptr;
        }

        // returns value<T> mapped by key n
        T* get(const unsigned int i, const std::string_view n)
        {
            if (!validInput(i, n)) { return nullptr; }
            if (!exists(i, n))     { return nullptr; }

            return &mVarsMap[i][std::string{n}];
        }

        // updates value<T> mapped by key n
        bool updateIfExists(const unsigned int i, const std::string_view n, const T v)
        {
            if (!validInput(i, n)) { return false; }
            if (!exists(i, n))     { return false; }

            mVarsMap[i][std::string{n}] = v;
            return true;
        }

        // remove entry from map given a variable name
        bool remove(const unsigned int i, const std::string_view n)
        {
            if (!validInput(i, n)) { return false; }
            if (!exists(i, n))     { return false; }

            return mVarsMap[i].erase(std::string{n});
        }

        // clean all vars for a given account index
        bool clean(const unsigned int i)
        {
            if (i >= NUM_ACCOUNTS) { return false; }
            mVarsMap[i].clear();
        }

        // clean all vars for all account indexes
        void cleanAll()
        {
            for (unsigned int i = 0; i < NUM_ACCOUNTS; ++i)
            {
                mVarsMap[i].clear();
            }
        }
    private:
        std::array<std::map<std::string, T>, NUM_ACCOUNTS> mVarsMap{};
    };

    /**
     * It can be used to store a subset of variables of mAuxBool, and provide to methods like waitForAction,
     * that will execute an action and wait until (any or all) provided flags has been set true
     */
    struct ExitBoolFlags
    {
        auto find(const std::string_view n)
        {
            return mVars.find(std::string{n}) != mVars.end();
        }

        bool exists(const std::string_view n)
        {
            return mVars.find(std::string{n}) != mVars.end();
        }

        size_t size() const
        {
            return mVars.size();
        }

        bool updateAll(const bool v)
        {
            for (auto& entry : mVars)
            {
                if (entry.second == nullptr) { return false; }
                *(entry.second) = v;
            }
            return true;
        }

        bool allEqualTo(const bool v)
        {
            return std::all_of(mVars.begin(), mVars.end(), [v](const auto& entry)
            {
                return (entry.second != nullptr) && (*entry.second == v);
            });
        }

        bool anyEqualTo(const bool v)
        {
            return std::any_of(mVars.begin(), mVars.end(), [v](const auto& entry)
            {
                return (entry.second != nullptr) && (*entry.second == v);
            });
        }

        bool add(const std::string_view n, bool* v)
        {
            if (exists(n)) { return false; }
            mVars[std::string{n}] = v;
            return true;
        }

        bool updateFlagValue(const std::string_view n, const bool v)
        {
            if (!exists(n)) { return false; }
            *mVars[std::string{n}] = v;
            return true;
        }

        bool remove(const std::string_view n)
        {
            return mVars.erase(std::string{n});
        }

        void clean()
        {
            mVars.clear();
        }

        std::string printAll()
        {
            int i = 0;
            std::string msg;
            for (auto& v : mVars)
            {
                msg += "Flag_" + std::to_string(i++) + ": " + v.first
                    + (*v.second ? " (true)" : " (false)") + "\n";
            }
            return msg;
        }

        std::map<std::string, bool*> mVars;
    };

    static std::string getUserIdStrB64(const megachat::MegaChatHandle h)
    {
        const std::unique_ptr<char[]> idB64(mega::MegaApi::userHandleToBase64(h));
        return idB64 ? idB64.get() : "INVALID userid";
    };

    static std::string getCallIdStrB64(const megachat::MegaChatHandle h)
    {
        const std::unique_ptr<char[]> idB64(mega::MegaApi::userHandleToBase64(h));
        return idB64 ? idB64.get() : "INVALID callid";
    };

    static std::string getChatIdStrB64(const megachat::MegaChatHandle h)
    {
        const std::unique_ptr<char[]> idB64(mega::MegaApi::userHandleToBase64(h));
        return idB64 ? idB64.get() : "INVALID chatId";
    };

    static std::string getSchedIdStrB64(const megachat::MegaChatHandle h)
    {
        const std::unique_ptr<char[]> idB64(mega::MegaApi::userHandleToBase64(h));
        return idB64 ? idB64.get() : "INVALID schedId";
    };

    MegaChatApiTest();
    ~MegaChatApiTest();

    // Global test environment initialization
    static void init();
    // Global test environment clear up
    static void terminate();

    using AuxVarsBool     = AuxVars<bool>;
    using AuxVarsMCHandle = AuxVars<megachat::MegaChatHandle>;

    AuxVarsBool& getBoolVars()       { return mAuxBool; };
    AuxVarsMCHandle& getHandleVars() { return mAuxHandles; };

protected:
    static Account& account(unsigned i) { return getEnv().account(i); }
    static MegaLoggerTest* logger() { return getEnv().logger(); }

    // Specific test environment initialization for each test
    void SetUp() override;
    // Specific test environment clear up for each test
    void TearDown() override;

    // email and password parameter is used if you don't want to use default values for accountIndex
    char *login(unsigned int accountIndex, const char *session = NULL, const char *email = NULL, const char *password = NULL);
    void logout(unsigned int accountIndex, bool closeSession = false);

public:
    static const char* printChatRoomInfo(const megachat::MegaChatRoom *);
    static const char* printMessageInfo(const megachat::MegaChatMessage *);
protected:
    static const char* printChatListItemInfo(const megachat::MegaChatListItem *);
public:
    void postLog(const std::string &msg);

protected:
    // check if any/all flags in eF has been set true
    bool exitWait(ExitBoolFlags& eF, const bool waitForAll) const;
    // deprecated: replace current usages of this method by prototype above
    bool exitWait(const std::vector<bool *>&responsesReceived, bool any) const;
    // waits until any/all flags in eF has been set true
    bool waitForMultiResponse(ExitBoolFlags& eF, bool waitForAll, unsigned int timeout) const;
    // deprecated: replace current usages of this method by prototype above
    bool waitForMultiResponse(std::vector<bool *>responsesReceived, bool any, unsigned int timeout = maxTimeout) const;
    bool waitForResponse(bool *responseReceived, unsigned int timeout = maxTimeout) const;

    /**
     * @brief executes an asynchronous action and wait for results
     * @param maxAttempts max number of attempts the action must be retried
     * @param eF conditions that must be accomplished consider action finished
     * @param actionMsg string that defines the action
     * @param waitForAll wait for all exit conditions
     * @param resetFlags flag that indicates if exitFlags must be reset before executing action
     * @param timeout max timeout (in seconds) to execute the action
     * @param action function to be executed
     */
    void waitForAction(int maxAttempts, ExitBoolFlags& eF, const std::string& actionMsg, bool waitForAll, bool resetFlags, unsigned int timeout, std::function<void()>action);

    /**
     * @brief executes an asynchronous action and wait for results
     * @param maxAttempts max number of attempts the action must be retried
     * @param exitFlags vector of conditions that must be accomplished consider action finished
     * @param flagsStr vector of strings to identify each condition
     * @param actionMsg string that defines the action
     * @param waitForAll wait for all exit conditions
     * @param resetFlags flag that indicates if exitFlags must be reset before executing action
     * @param timeout max timeout (in seconds) to execute the action
     * @param action function to be executed
     * @deprecated replace current usages of this method by prototype above
     */
    void waitForAction(int maxAttempts, std::vector<bool*> exitFlags, const std::vector<std::string>& flagsStr, const std::string& actionMsg, bool waitForAll, bool resetFlags, unsigned int timeout, std::function<void()>action);
    void initChat(unsigned int a1, unsigned int a2, mega::MegaUser*& user, megachat::MegaChatHandle& chatid, char*& primarySession, char*& secondarySession, TestChatRoomListener*& chatroomListener);

    /**
     * @brief Loads history for the specified chatroom.
     *
     * If there's no error this method will returns:
     * - The number of loaded messages
     *
     * Otherwise:
     * - MegaChatError::ERROR_TOOMANY if Timeout for connecting to chatd has expired
     * - MegaChatError::ERROR_ACCESS if Timeout for loading history from chat has expired
     *
     * @param accountIndex index of account that loads history from chatroom
     * @param chatid MegaChatHandle that identifies the chat room
     * @param chatroomListener TestChatRoomListener that track MegaChatRoomListener events
     */
    int loadHistory(const unsigned int accountIndex, const megachat::MegaChatHandle chatid, TestChatRoomListener* chatroomListener);
    void makeContact(const unsigned int a1, const unsigned int a2);
    bool areContact(unsigned int a1, unsigned int a2);
    bool isChatroomUpdated(unsigned int index, megachat::MegaChatHandle chatid);
    megachat::MegaChatHandle getGroupChatRoomWithParticipants(const std::vector<unsigned int>& accounts, megachat::MegaChatPeerList* peers);
    megachat::MegaChatHandle getGroupChatRoom();
    bool addChatVideoListener(const unsigned int idx, const megachat::MegaChatHandle chatid);
    void cleanChatVideoListeners();
    void logoutTestAccounts();
    void closeOpenedChatrooms();
    bool removeChatVideoListener(const unsigned int idx, const megachat::MegaChatHandle chatid, TestChatVideoListener &vl);

    /* select a group chat room, by default with PRIV_MODERATOR for primary account
     * in case chat privileges for primary account doesn't matter, provide PRIV_UNKNOWN in priv param
     * it allows finding/creating a group chat of more than 2 participants where the creator is a[0]
     * param a contains the same participants as param peers + the user who will create the chat (a[0])
     * ToDo: consider removing peers param and create from `a` param in this function instead
     */
    megachat::MegaChatHandle getGroupChatRoom(const std::vector<unsigned int>& a,
                                              megachat::MegaChatPeerList* peers,
                                              const int a1Priv = megachat::MegaChatPeerList::PRIV_MODERATOR,
                                              const bool create = true,
                                              const bool publicChat = false,
                                              const bool meetingRoom = false,
                                              const bool waitingRoom = false,
                                              const bool speakRequest = false,
                                              SchedMeetingData* schedMeetingData = nullptr);

    void createChatroomAndSchedMeeting(megachat::MegaChatHandle& chatid, const unsigned int a1,
                                       const unsigned int a2, const SchedMeetingData& smData);

    // returns the account idx that represents the operator account in the test
    unsigned int getOpIdx() { return mData.mOpIdx; }

    // this method allows to initialize SchedMeetingData structure
    void initLocalSchedMeeting(const megachat::MegaChatHandle chatId, const megachat::MegaChatHandle schedId, const std::string& timeZone,
                               const std::string& title, const std::string& description, const megachat::MegaChatTimeStamp startDate,
                               const megachat::MegaChatTimeStamp endDate, const megachat::MegaChatTimeStamp overrides, const megachat::MegaChatTimeStamp newStartDate,
                               const megachat::MegaChatTimeStamp newEndDate, const bool cancelled, const bool newCancelled, const bool publicChat,
                               const bool speakRequest, const bool waitingRoom, const bool openInvite, const bool isMeeting,
                               const bool sendEmails, const int rulesFreq, const int rulesInterval, const megachat::MegaChatTimeStamp rulesUntil,
                               const ::megachat::MegaChatPeerList* peerlist, const ::mega::MegaIntegerList* rulesByWeekDay,
                               const ::mega::MegaIntegerList* rulesByMonthDay, const ::mega::MegaIntegerMap* rulesByMonthWeekDay);

    // Adds a temporal MegaChatHandle variable, to MegaChatApiTest::mAuxHandles
    void addHandleFlag(const unsigned int i, const std::string& n, const ::megachat::MegaChatHandle val);

    // Adds a temporal boolean variable, to ExitBoolFlags param, and also to MegaChatApiTest::mAuxBool
    void addBoolExitFlag(const unsigned int i, ExitBoolFlags &eF, const std::string& n, const bool val);

<<<<<<< HEAD
=======
#ifndef KARERE_DISABLE_WEBRTC
    // starts a call in a chatroom with waiting room option enabled
    void startWaitingRoomCall(const unsigned int callerIdx, ExitBoolFlags& eF, const ::megachat::MegaChatHandle chatid, const ::megachat::MegaChatHandle schedIdWr,
                              const bool enableVideo, const bool enableAudio);

    // answers a call in a chatroom
    void answerChatCall(unsigned int calleeIdx, ExitBoolFlags& eF, const ::megachat::MegaChatHandle chatid,
                        const bool enableVideo, const bool enableAudio);

    void endChatCall(unsigned int performerIdx, ExitBoolFlags& eF, const megachat::MegaChatHandle chatid);
#endif

>>>>>>> 44ab403d
    /**
     * @brief Allows to set the title of a group chat
     *
     * The account idx that will perform this operation will be the idx
     * returned by getOpIdx()
     *
     * All accounts idxs registered in TestData::mChatroomListeners (even action performer idx: getOpIdx()) will wait for
     * receiving onChatListItemUpdate(CHANGE_TYPE_TITLE) and onChatRoomUpdate(CHANGE_TYPE_TITLE) events.
     *
     * @param title Null-terminated character string with the title that wants to be set. If the
     * title is longer than 30 characters, it will be truncated to that maximum length.
     *
     * @param waitSecs max timeout (in seconds) that this method will wait for any event (like onRequestFinish, flags updates...)
     */
    void setChatTitle(const std::string& title, const unsigned int waitSecs = maxTimeout);

    megachat::MegaChatHandle getPeerToPeerChatRoom(const unsigned int a1, const unsigned int a2);

    // send msg, wait for confirmation, reception by other side, delivery status. Returns ownership of confirmed msg
    megachat::MegaChatMessage *sendTextMessageOrUpdate(unsigned int senderAccountIndex, unsigned int receiverAccountIndex,
                                               megachat::MegaChatHandle chatid, const std::string& textToSend,
                                               TestChatRoomListener *chatroomListener, megachat::MegaChatHandle messageId = megachat::MEGACHAT_INVALID_HANDLE);

    void checkEmail(unsigned int indexAccount);
    std::string dateToString();
    megachat::MegaChatMessage *attachNode(unsigned int a1, unsigned int a2, megachat::MegaChatHandle chatid,
                                    ::mega::MegaNode *nodeToSend, TestChatRoomListener* chatroomListener);

    void clearHistory(unsigned int a1, unsigned int a2, megachat::MegaChatHandle chatid, TestChatRoomListener *chatroomListener);
    void leaveChat(unsigned int accountIndex, megachat::MegaChatHandle chatid);

    unsigned int getMegaChatApiIndex(megachat::MegaChatApi *api);
    unsigned int getMegaApiIndex(::mega::MegaApi *api);

    void createFile(const std::string &fileName, const std::string &sourcePath, const std::string &contain);
    ::mega::MegaNode *uploadFile(int accountIndex, const std::string &fileName, const std::string &sourcePath, const std::string &targetPath);
    void addTransfer(int accountIndex);
    bool &isNotTransferRunning(int accountIndex);

    bool downloadNode(int accountIndex, ::mega::MegaNode *nodeToDownload);
    bool importNode(int accountIndex, ::mega::MegaNode* node, const std::string& destinationName);

    void getContactRequest(unsigned int accountIndex, bool outgoing, int expectedSize = 1);

    int purgeLocalTree(const std::string& path);
    void purgeCloudTree(unsigned int accountIndex, ::mega::MegaNode* node);
    void clearAndLeaveChats(unsigned accountIndex, const std::vector<megachat::MegaChatHandle>& skipChats);
    void removePendingContactRequest(unsigned int accountIndex);
    void changeLastName(unsigned int accountIndex, std::string lastName);

    // chatrooms auxiliar methods

    void inviteToChat (const unsigned int& a1, const unsigned int& a2, const megachat::MegaChatHandle& uh, const megachat::MegaChatHandle& chatid, const int privilege,
                       std::shared_ptr<TestChatRoomListener>chatroomListener);


    void updateChatPermission (const unsigned int& a1, const unsigned int& a2, const megachat::MegaChatHandle& uh, const megachat::MegaChatHandle& chatid, const int privilege,
                               std::shared_ptr<TestChatRoomListener>chatroomListener);

    // updates an existing scheduled meeting
    void updateSchedMeeting(const unsigned int a1, const unsigned int a2, const int expectedError, const SchedMeetingData& smData, const bool updateChatTitle);

    // update chatroom title
    void changeTitle(const unsigned int a1, TestChatRoomListener* chatroomListener, const megachat::MegaChatHandle chatid, const std::string& title);

#ifndef KARERE_DISABLE_WEBRTC
    // calls auxiliar methods
    // ----------------------------------------------------------------------------------------------------------------------------

    /** Checks that callid for account idx has been received at onChatCallUpdate(CALL_STATUS_IN_PROGRESS) **/
    void checkCallIdInProgress(const unsigned idx);

    // starts a call in a chatroom with waiting room option enabled
    void startWaitingRoomCall(const unsigned int callerIdx, ExitBoolFlags& eF, const ::megachat::MegaChatHandle chatid, const ::megachat::MegaChatHandle schedIdWr,
                              const bool enableVideo, const bool enableAudio);

    // answers a call in a chatroom
    void answerChatCall(unsigned int calleeIdx, ExitBoolFlags& eF, const ::megachat::MegaChatHandle chatid,
                        const bool enableVideo, const bool enableAudio);

    // deprecated - replace all usages of this method by answerChatCall prototype above
    void answerChatCall(const megachat::MegaChatHandle chatid, const unsigned int performerIdx, const std::set<unsigned int> participants, const bool enableVideo, const bool enableAudio);


    // starts a call in a chatroom with waiting room option enabled
    void startChatCall(const unsigned int callerIdx, ExitBoolFlags& eF, const ::megachat::MegaChatHandle chatid,
                       const bool enableVideo, const bool enableAudio, const bool notRinging, const unsigned int timeout);

    // deprecated - replace all usages of this method by startChatCall prototype above
    void startChatCall(const megachat::MegaChatHandle chatid, const unsigned int performerIdx, const std::set<unsigned int> participants, const bool enableVideo, const bool enableAudio);

    // gets a pointer to the local flag that indicates if we have reached an specific callstate
    bool* getChatCallStateFlag (unsigned int index, int state);

    // resets the local flag that indicates if we have reached an specific call state
    void resetTestChatCallState (unsigned int index, int state);

    // waits for a specific callstate
    void waitForChatCallState(unsigned int index, int state);

    // ensures that <action> is executed successfully before maxAttempts and before timeout expires
    // if call gets disconnected before action is executed, command queue will be cleared, so we need to wait
    // until performer account is connected (CALL_STATUS_IN_PROGRESS) to SFU for that call and re-try <action>
    void waitForCallAction (unsigned int pIdx, int maxAttempts, bool* exitFlag,  const char* errMsg, unsigned int timeout, std::function<void()>action);
#endif

    ::mega::MegaApi* megaApi[NUM_ACCOUNTS];
    megachat::MegaChatApi* megaChatApi[NUM_ACCOUNTS];

    // flags
    bool requestFlags[NUM_ACCOUNTS][::mega::MegaRequest::TOTAL_OF_REQUEST_TYPES];
    bool initStateChanged[NUM_ACCOUNTS];
    int initState[NUM_ACCOUNTS];
    bool mChatConnectionOnline[NUM_ACCOUNTS];
    int lastErrorTransfer[NUM_ACCOUNTS];

    megachat::MegaChatRoom *chatroom[NUM_ACCOUNTS];
    bool chatUpdated[NUM_ACCOUNTS];
    bool chatItemUpdated[NUM_ACCOUNTS];
    bool chatItemClosed[NUM_ACCOUNTS];
    bool peersUpdated[NUM_ACCOUNTS];
    bool titleUpdated[NUM_ACCOUNTS];
    bool chatArchived[NUM_ACCOUNTS];
    bool chatPreviewClosed[NUM_ACCOUNTS];

    ::mega::MegaHandle mNodeCopiedHandle[NUM_ACCOUNTS];
    ::mega::MegaHandle mNodeUploadHandle[NUM_ACCOUNTS];

    bool mNotTransferRunning[NUM_ACCOUNTS];
    bool mPresenceConfigUpdated[NUM_ACCOUNTS];
    bool mOnlineStatusUpdated[NUM_ACCOUNTS];
    int mOnlineStatus[NUM_ACCOUNTS];

    // structure with all data common to most of automated tests
    TestData mData;

    std::unique_ptr<::mega::MegaContactRequest> mContactRequest[NUM_ACCOUNTS];
    bool mContactRequestUpdated[NUM_ACCOUNTS];
    bool mUsersUpdate[NUM_ACCOUNTS];
    std::map <unsigned int, bool> mUsersChanged[NUM_ACCOUNTS];
    std::map <::megachat::MegaChatHandle, bool> mUsersAllowJoin[NUM_ACCOUNTS];
    std::map <::megachat::MegaChatHandle, bool> mUsersRejectJoin[NUM_ACCOUNTS];

#ifndef KARERE_DISABLE_WEBRTC
    bool mCallWithIdReceived[NUM_ACCOUNTS];
    bool mCallReceived[NUM_ACCOUNTS];
    bool mCallReceivedRinging[NUM_ACCOUNTS];
    bool mCallStopRinging[NUM_ACCOUNTS];
    bool mCallInProgress[NUM_ACCOUNTS];
    bool mCallLeft[NUM_ACCOUNTS];
    bool mCallDestroyed[NUM_ACCOUNTS];
    bool mCallConnecting[NUM_ACCOUNTS];
    bool mCallWR[NUM_ACCOUNTS];
    int mTerminationCode[NUM_ACCOUNTS];
    bool mCallWrChanged[NUM_ACCOUNTS];
    bool mCallWrAllow[NUM_ACCOUNTS];
    bool mCallWrDeny[NUM_ACCOUNTS];
    megachat::MegaChatHandle mChatIdRingInCall[NUM_ACCOUNTS];
    megachat::MegaChatHandle mChatIdStopRingInCall[NUM_ACCOUNTS];
    megachat::MegaChatHandle mChatIdInProgressCall[NUM_ACCOUNTS];
    megachat::MegaChatHandle mCallIdRingIn[NUM_ACCOUNTS];
    megachat::MegaChatHandle mCallIdStopRingIn[NUM_ACCOUNTS];
    megachat::MegaChatHandle mCallIdExpectedReceived[NUM_ACCOUNTS];
    megachat::MegaChatHandle mCallIdJoining[NUM_ACCOUNTS];
    megachat::MegaChatHandle mSchedIdUpdated[NUM_ACCOUNTS];
    megachat::MegaChatHandle mSchedIdRemoved[NUM_ACCOUNTS];
    TestChatVideoListener *mLocalVideoListener[NUM_ACCOUNTS];
    TestChatVideoListener *mRemoteVideoListener[NUM_ACCOUNTS];
    bool mChatCallOnHold[NUM_ACCOUNTS];
    bool mChatCallOnHoldResumed[NUM_ACCOUNTS];
    bool mChatCallAudioEnabled[NUM_ACCOUNTS];
    bool mChatCallAudioDisabled[NUM_ACCOUNTS];
    bool mChatCallSessionStatusInProgress[NUM_ACCOUNTS];
    bool mChatSessionWasDestroyed[NUM_ACCOUNTS];
    bool mChatCallSilenceReq[NUM_ACCOUNTS];
    bool mSchedMeetingUpdated[NUM_ACCOUNTS];
    bool mSchedOccurrUpdated[NUM_ACCOUNTS];
    bool mSessSpeakPermChanged[NUM_ACCOUNTS];
    bool mOwnFlagsChanged[NUM_ACCOUNTS];
    bool mOwnSpeakStatusChanged[NUM_ACCOUNTS];
    bool mOwnCallPermissionsChanged[NUM_ACCOUNTS];
    bool mSessSpeakReqRecv[NUM_ACCOUNTS];
    unsigned mOwnSpeakStatus[NUM_ACCOUNTS];
    std::map<::megachat::MegaChatHandle, bool> mSessSpeakPerm[NUM_ACCOUNTS];
    std::map<::megachat::MegaChatHandle, bool> mSessSpeakRequests[NUM_ACCOUNTS];
#endif

    bool mLoggedInAllChats[NUM_ACCOUNTS];
    std::vector <megachat::MegaChatHandle>mChatListUpdated[NUM_ACCOUNTS];
    bool mChatsUpdated[NUM_ACCOUNTS];
    static const std::string DEFAULT_PATH;
    static const std::string PATH_IMAGE;
    static const std::string FILE_IMAGE_NAME;

    static const std::string LOCAL_PATH;
    static const std::string REMOTE_PATH;
    static const std::string DOWNLOAD_PATH;

    // implementation for MegaListener
    void onRequestStart(::mega::MegaApi *, ::mega::MegaRequest *) override {}
    void onRequestFinish(::mega::MegaApi *api, ::mega::MegaRequest *request, ::mega::MegaError *e) override;
    void onRequestUpdate(::mega::MegaApi*, ::mega::MegaRequest *) override {}
    void onChatsUpdate(mega::MegaApi* api, mega::MegaTextChatList *chats) override;
    void onRequestTemporaryError(::mega::MegaApi *, ::mega::MegaRequest *, ::mega::MegaError*) override {}
    void onContactRequestsUpdate(::mega::MegaApi* api, ::mega::MegaContactRequestList* requests) override;
    void onUsersUpdate(::mega::MegaApi* api, ::mega::MegaUserList* userList) override;

    // implementation for MegaChatListener
    void onChatInitStateUpdate(megachat::MegaChatApi *api, int newState) override;
    void onChatListItemUpdate(megachat::MegaChatApi* api, megachat::MegaChatListItem *item) override;
    void onChatOnlineStatusUpdate(megachat::MegaChatApi* api, megachat::MegaChatHandle userhandle, int status, bool inProgress) override;
    void onChatPresenceConfigUpdate(megachat::MegaChatApi* api, megachat::MegaChatPresenceConfig *config) override;
    void onChatConnectionStateUpdate(megachat::MegaChatApi* api, megachat::MegaChatHandle chatid, int state) override;

    void onTransferStart(::mega::MegaApi *api, ::mega::MegaTransfer *transfer) override;
    void onTransferFinish(::mega::MegaApi* api, ::mega::MegaTransfer *transfer, ::mega::MegaError* error) override;
    void onTransferUpdate(::mega::MegaApi *api, ::mega::MegaTransfer *transfer) override;
    void onTransferTemporaryError(::mega::MegaApi *api, ::mega::MegaTransfer *transfer, ::mega::MegaError* error) override;
    bool onTransferData(::mega::MegaApi *api, ::mega::MegaTransfer *transfer, char *buffer, size_t size) override;

#ifndef KARERE_DISABLE_WEBRTC
    void onChatCallUpdate(megachat::MegaChatApi* api, megachat::MegaChatCall *call) override;
    void onChatSessionUpdate(megachat::MegaChatApi* api, megachat::MegaChatHandle chatid,
                                     megachat::MegaChatHandle callid,
                                     megachat::MegaChatSession *session) override;

    void onChatSchedMeetingUpdate(megachat::MegaChatApi* api, megachat::MegaChatScheduledMeeting* sm) override;
    void onSchedMeetingOccurrencesUpdate(megachat::MegaChatApi* api, megachat::MegaChatHandle chatid, bool append) override;
#endif

private:

    // Aux vars maps: these maps can be used to add temporal variables that needs to be updated by any callback or code path,
    // this avoids defining amounts of vars in MegaChatApiTest class

    // maps a var name to boolean.
    // It can be used to "register" temporal boolean variables that will be used to wait for async events.
    AuxVarsBool mAuxBool;

    // maps a var name to MegaChatHandle
    // It can be used to "register" temporal variables that will be used to store received handles on MegaChat callbacks
    AuxVarsMCHandle mAuxHandles;

    class TestEnv
    {
    public:
        void setLogFile(const std::string& f) { mLogger.reset(new MegaLoggerTest(f.c_str())); }
        MegaLoggerTest* logger() const { return mLogger.get(); }
        void addAccount(const std::string& email, const std::string& pswd) { mAccounts.emplace_back(email, pswd); }
        Account& account(unsigned i) { assert(i < mAccounts.size()); return mAccounts[i]; }

    private:
        std::vector<Account> mAccounts;
        std::unique_ptr<MegaLoggerTest> mLogger;
    };

    static TestEnv& getEnv() { static TestEnv env; return env; }
};

class TestChatRoomListener : public megachat::MegaChatRoomListener
{
public:
    TestChatRoomListener(MegaChatApiTest *t, megachat::MegaChatApi **apis, megachat::MegaChatHandle chatid);
    void clearMessages(unsigned int apiIndex);
    bool hasValidMessages(unsigned int apiIndex);
    bool hasArrivedMessage(unsigned int apiIndex, megachat::MegaChatHandle messageHandle);

    MegaChatApiTest *t;
    megachat::MegaChatApi **megaChatApi;
    megachat::MegaChatHandle chatid;

    bool historyLoaded[NUM_ACCOUNTS];   // when, after loadMessage(X), X messages have been loaded
    bool historyTruncated[NUM_ACCOUNTS];
    bool msgLoaded[NUM_ACCOUNTS];
    bool msgConfirmed[NUM_ACCOUNTS];
    bool msgDelivered[NUM_ACCOUNTS];
    bool msgReceived[NUM_ACCOUNTS];
    bool msgEdited[NUM_ACCOUNTS];
    bool msgRejected[NUM_ACCOUNTS];
    bool msgAttachmentReceived[NUM_ACCOUNTS];
    bool msgContactReceived[NUM_ACCOUNTS];
    bool msgRevokeAttachmentReceived[NUM_ACCOUNTS];
    bool reactionReceived[NUM_ACCOUNTS];
    bool retentionHistoryTruncated[NUM_ACCOUNTS];
    megachat::MegaChatHandle mConfirmedMessageHandle[NUM_ACCOUNTS];
    megachat::MegaChatHandle mEditedMessageHandle[NUM_ACCOUNTS];
    megachat::MegaChatHandle mRetentionMessageHandle[NUM_ACCOUNTS];

    megachat::MegaChatMessage *message;
    std::vector <megachat::MegaChatHandle>msgId[NUM_ACCOUNTS];
    int msgCount[NUM_ACCOUNTS];
    megachat::MegaChatHandle uhAction[NUM_ACCOUNTS];
    int priv[NUM_ACCOUNTS];
    std::string content[NUM_ACCOUNTS];
    bool chatUpdated[NUM_ACCOUNTS];
    bool userTyping[NUM_ACCOUNTS];
    bool titleUpdated[NUM_ACCOUNTS];
    bool archiveUpdated[NUM_ACCOUNTS];
    bool previewsUpdated[NUM_ACCOUNTS];
    bool retentionTimeUpdated[NUM_ACCOUNTS];
    bool chatModeUpdated[NUM_ACCOUNTS];

    // implementation for MegaChatRoomListener
    void onChatRoomUpdate(megachat::MegaChatApi* megaChatApi, megachat::MegaChatRoom *chat) override;
    void onMessageLoaded(megachat::MegaChatApi* megaChatApi, megachat::MegaChatMessage *msg) override;   // loaded by getMessages()
    void onMessageReceived(megachat::MegaChatApi* megaChatApi, megachat::MegaChatMessage *msg) override;
    void onMessageUpdate(megachat::MegaChatApi* megaChatApi, megachat::MegaChatMessage *msg) override;   // new or updated
    void onReactionUpdate(megachat::MegaChatApi *api, megachat::MegaChatHandle msgid, const char *reaction, int count) override;
    void onHistoryTruncatedByRetentionTime(megachat::MegaChatApi *api, megachat::MegaChatMessage *msg) override;

private:
    unsigned int getMegaChatApiIndex(megachat::MegaChatApi *api);
};

class MegaChatApiUnitaryTest: public ::testing::Test
{
};

class ResultHandler
{
public:
    int waitForResult(int seconds = maxTimeout)
    {
        if (std::future_status::ready != futureResult.wait_for(std::chrono::seconds(seconds)))
        {
            errorStr = "Timeout";
            return -999; // local timeout
        }
        return futureResult.get();
    }

    const std::string& getErrorString() const { return errorStr; }

protected:
    void finish(int errCode, std::string&& errStr)
    {
        assert(!resultReceived); // call this function only once!
        errorStr.swap(errStr);
        resultReceived = true;
        promiseResult.set_value(errCode);
    }

    bool finished() const { return resultReceived; }

protected:
    std::promise<int> promiseResult;
    std::future<int> futureResult = promiseResult.get_future();
    std::atomic<bool> resultReceived = false;
    std::string errorStr;
};

class RequestTracker : public ::mega::MegaRequestListener, public ResultHandler
{
public:
    RequestTracker(mega::MegaApi *megaApi)
        : mApi(megaApi)
    {
    }

    ~RequestTracker()
    {
        if (!resultReceived)
        {
            mApi->removeRequestListener(this);
        }
    }

    void onRequestFinish(::mega::MegaApi*, ::mega::MegaRequest* req,
                         ::mega::MegaError* e) override
    {
        request.reset(req ? req->copy() : nullptr);
        finish(e->getErrorCode(), e->getErrorString() ? e->getErrorString() : "");
    }

    ::mega::MegaHandle getNodeHandle() const
    {
        // if the operation succeeded and supplies a node handle
        return (finished() && request) ? request->getNodeHandle() : ::mega::INVALID_HANDLE;
    }

    std::string getLink() const
    {
        // if the operation succeeded and supplied a link
        return (finished() && request && request->getLink()) ? request->getLink() : std::string();
    }

    std::unique_ptr<::mega::MegaNode> getPublicMegaNode() const
    {
        return (finished() && request) ? std::unique_ptr<::mega::MegaNode>(request->getPublicMegaNode()) : nullptr;
    }

    std::string getText() const
    {
        return (finished() && request && request->getText()) ? request->getText() : std::string();
    }

private:
    std::unique_ptr<::mega::MegaRequest> request;
    mega::MegaApi* mApi;
};

class ChatRequestTracker : public megachat::MegaChatRequestListener, public ResultHandler
{
public:
    ChatRequestTracker(megachat::MegaChatApi* megaChatApi)
        : mMegaChatApi(megaChatApi)
    {
    }

    ~ChatRequestTracker()
    {
        if (!resultReceived)
        {
            mMegaChatApi->removeChatRequestListener(this);
        }
    }

    void onRequestFinish(::megachat::MegaChatApi*, ::megachat::MegaChatRequest* req,
                         ::megachat::MegaChatError* e) override
    {
        request.reset(req ? req->copy() : nullptr);
        finish(e->getErrorCode(), e->getErrorString() ? e->getErrorString() : "");
    }

    std::string getText() const
    {
        return (finished() && request && request->getText()) ? request->getText() : std::string();
    }

    bool getFlag() const
    {
        return (finished() && request) ? request->getFlag() : false;
    }

    ::megachat::MegaChatHandle getChatHandle() const
    {
        return (finished() && request) ? request->getChatHandle() : ::megachat::MEGACHAT_INVALID_HANDLE;
    }

    int getParamType() const
    {
        return (finished() && request) ? request->getParamType() : 0;
    }

    int getPrivilege() const
    {
        return (finished() && request) ? request->getPrivilege() : 0;
    }

    bool hasScheduledMeetings() const
    {
        return finished() && request
                && request->getMegaChatScheduledMeetingList()
                && request->getMegaChatScheduledMeetingList()->size();
    }

    bool hasScheduledMeetingOccurrList() const
    {
        return finished() && request && request->getMegaChatScheduledMeetingOccurrList();
    }

    std::unique_ptr<::megachat::MegaChatScheduledMeetingOccurrList> getScheduledMeetingsOccurrences() const
    {
        return hasScheduledMeetingOccurrList()
                  ? std::unique_ptr<::megachat::MegaChatScheduledMeetingOccurrList>(request->getMegaChatScheduledMeetingOccurrList()->copy())
                  : nullptr;
    }

private:
    std::unique_ptr<::megachat::MegaChatRequest> request;
    megachat::MegaChatApi* mMegaChatApi;
};

class ChatLogoutTracker : public ::megachat::MegaChatRequestListener, public ResultHandler
{
public:
    void onRequestFinish(::megachat::MegaChatApi*, ::megachat::MegaChatRequest* req,
                         ::megachat::MegaChatError* e) override
    {
        if (req && req->getType() == ::megachat::MegaChatRequest::TYPE_LOGOUT)
        {
            finish(e->getErrorCode(), e->getErrorString() ? e->getErrorString() : "");
        }
    }
};

#ifndef KARERE_DISABLE_WEBRTC
class MockupCall : public sfu::SfuInterface
{
public:
    bool handleAvCommand(Cid_t cid, unsigned av, uint32_t amid) override;
    bool handleAnswerCommand(Cid_t cid, std::shared_ptr<sfu::Sdp> sdp, uint64_t callJoinOffset, std::vector<sfu::Peer>& peers, const std::map<Cid_t, std::string>& keystrmap, const std::map<Cid_t, sfu::TrackDescriptor>& vthumbs, const std::set<karere::Id>& speakers,
                             const std::set<karere::Id>& speakReqs,
                             const std::map<Cid_t, uint32_t>& amidmap) override;
    bool handleKeyCommand(const Keyid_t& keyid, const Cid_t& cid, const std::string&key) override;
    bool handleVThumbsCommand(const std::map<Cid_t, sfu::TrackDescriptor> &) override;
    bool handleVThumbsStartCommand() override;
    bool handleVThumbsStopCommand() override;
    bool handleHiResCommand(const std::map<Cid_t, sfu::TrackDescriptor> &) override;
    bool handleHiResStartCommand() override;
    bool handleHiResStopCommand() override;
    bool handleSpeakerAddDelCommand(const uint64_t userid, const bool add) override;
    bool handleSpeakReqAddDelCommand(const uint64_t userid, const bool add) override;
    bool handlePeerJoin(Cid_t cid, uint64_t userid, sfu::SfuProtocol sfuProtoVersion, int av, std::string& keyStr, std::vector<std::string>& ivs) override;
    bool handlePeerLeft(Cid_t cid, unsigned termcode) override;
    bool handleBye(const unsigned termCode, const bool wr, const std::string& errMsg) override;
    bool handleModAdd(uint64_t userid) override;
    bool handleModDel(uint64_t userid) override;
    void onByeCommandSent() override;
    void onSfuDisconnected() override;
    bool error(unsigned int, const std::string &) override;
    bool processDeny(const std::string&, const std::string&) override;
    void logError(const char* error) override;
    bool handleHello(const Cid_t cid, const unsigned int nAudioTracks,
                     const std::set<karere::Id>& mods, const bool wr, const bool allowed,
                     const bool speakRequest, const sfu::WrUserList& wrUsers) override;

    bool handleWrDump(const sfu::WrUserList& wrUsers) override;
    bool handleWrEnter(const sfu::WrUserList& wrUsers) override;
    bool handleWrLeave(const karere::Id& user) override;
    bool handleWrAllow(const Cid_t& cid) override;
    bool handleWrDeny() override;
    bool handleWrUsersAllow(const std::set<karere::Id>& users) override;
    bool handleWrUsersDeny(const std::set<karere::Id>& users) override;
    bool handleMutedCommand(const unsigned av) override;
};
#endif
#endif // CHATTEST_H<|MERGE_RESOLUTION|>--- conflicted
+++ resolved
@@ -672,8 +672,6 @@
     // Adds a temporal boolean variable, to ExitBoolFlags param, and also to MegaChatApiTest::mAuxBool
     void addBoolExitFlag(const unsigned int i, ExitBoolFlags &eF, const std::string& n, const bool val);
 
-<<<<<<< HEAD
-=======
 #ifndef KARERE_DISABLE_WEBRTC
     // starts a call in a chatroom with waiting room option enabled
     void startWaitingRoomCall(const unsigned int callerIdx, ExitBoolFlags& eF, const ::megachat::MegaChatHandle chatid, const ::megachat::MegaChatHandle schedIdWr,
@@ -686,7 +684,6 @@
     void endChatCall(unsigned int performerIdx, ExitBoolFlags& eF, const megachat::MegaChatHandle chatid);
 #endif
 
->>>>>>> 44ab403d
     /**
      * @brief Allows to set the title of a group chat
      *
@@ -758,14 +755,6 @@
 
     /** Checks that callid for account idx has been received at onChatCallUpdate(CALL_STATUS_IN_PROGRESS) **/
     void checkCallIdInProgress(const unsigned idx);
-
-    // starts a call in a chatroom with waiting room option enabled
-    void startWaitingRoomCall(const unsigned int callerIdx, ExitBoolFlags& eF, const ::megachat::MegaChatHandle chatid, const ::megachat::MegaChatHandle schedIdWr,
-                              const bool enableVideo, const bool enableAudio);
-
-    // answers a call in a chatroom
-    void answerChatCall(unsigned int calleeIdx, ExitBoolFlags& eF, const ::megachat::MegaChatHandle chatid,
-                        const bool enableVideo, const bool enableAudio);
 
     // deprecated - replace all usages of this method by answerChatCall prototype above
     void answerChatCall(const megachat::MegaChatHandle chatid, const unsigned int performerIdx, const std::set<unsigned int> participants, const bool enableVideo, const bool enableAudio);
