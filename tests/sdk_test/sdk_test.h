/**
 * @file tests/sdk_test.cpp
 * @brief Mega SDK test file
 *
 * (c) 2016 by Mega Limited, Wellsford, New Zealand
 *
 * This file is part of the MEGA SDK - Client Access Engine.
 *
 * Applications using the MEGA API must present a valid application key
 * and comply with the the rules set forth in the Terms of Service.
 *
 * The MEGA SDK is distributed in the hope that it will be useful,
 * but WITHOUT ANY WARRANTY; without even the implied warranty of
 * MERCHANTABILITY or FITNESS FOR A PARTICULAR PURPOSE.
 *
 * @copyright Simplified (2-clause) BSD License.
 *
 * You should have received a copy of the license along with this
 * program.
 */

#ifndef CHATTEST_H
#define CHATTEST_H

#include <mega.h>
#include <megaapi.h>
#include "megachatapi.h"

#include <iostream>
#include <fstream>

static const std::string APPLICATION_KEY = "MBoVFSyZ";
static const std::string USER_AGENT_DESCRIPTION  = "Tests for Karere SDK functionality";

static const unsigned int maxTimeout = 300;
static const unsigned int pollingT = 500000;   // (microseconds) to check if response from server is received
static const unsigned int NUM_ACCOUNTS = 2;

class ChatTestException : public std::exception
{
public:
    ChatTestException(const std::string& file, int line);

    virtual const char *what() const throw();

<<<<<<< HEAD
private:
    int mLine;
    std::string mFile;
    std::string mExceptionText;
};

#define ASSERT_CHAT_TEST(a) \
    if (!(a)) \
    { \
        throw ChatTestException(__FILE__, __LINE__); \
    } \

#define EXECUTE_TEST(test, closeTestAfterFail) \
    try \
    { \
        test; \
    } \
    catch(ChatTestException e) \
    { \
        closeTestAfterFail; \
        MegaChatApiTest::mFailedTests ++; \
        std::cout << e.what() << std::endl; \
    } \

class MegaLoggerSDK : public mega::MegaLogger {
=======
class TestChatRoomListener;

class MegaLoggerSDK : public MegaLogger {
>>>>>>> b82d0468

public:
    MegaLoggerSDK(const char *filename);
    ~MegaLoggerSDK();

private:
    std::ofstream sdklog;

protected:
    void log(const char *time, int loglevel, const char *source, const char *message);
};

class MegaChatLoggerSDK : public megachat::MegaChatLogger {

public:
    MegaChatLoggerSDK(const char *filename);
    ~MegaChatLoggerSDK();

private:
    std::ofstream sdklog;

protected:
    void log(int loglevel, const char *message);
};

class Account
{
public:
    Account();
    Account(const std::string &email, const std::string &password);

    std::string getEmail() const;
    std::string getPassword() const;
private:
    std::string mEmail;
    std::string mPassword;
};

class TestChatRoomListener;

class MegaChatApiTest :
        public mega::MegaListener,
        public mega::MegaRequestListener,
        public mega::MegaTransferListener,
        public mega::MegaLogger,
        public megachat::MegaChatRequestListener,
        public megachat::MegaChatListener
{
public:
    MegaChatApiTest();
    ~MegaChatApiTest();

    void init();

    // email and password parameter is used if you don't want to use default values for accountIndex
    char *login(unsigned int accountIndex, const char *session = NULL, const char *email = NULL, const char *password = NULL);
    void logout(unsigned int accountIndex, bool closeSession = false);
    void terminate();
    void closeTestOneAccount(unsigned int accountIndex);
    void closeTestTwoAccount(unsigned int primaryAccountIndex, unsigned int secondaryAccountIndex);

    static void printChatRoomInfo(const megachat::MegaChatRoom *);
    static void printMessageInfo(const megachat::MegaChatMessage *);
    static void printChatListItemInfo(const megachat::MegaChatListItem *);

    bool waitForResponse(bool *responseReceived, int timeout = maxTimeout) const;

    bool TEST_ResumeSession(unsigned int accountIndex);
    void TEST_SetOnlineStatus(unsigned int accountIndex);
    void TEST_GetChatRoomsAndMessages(unsigned int accountIndex);
    void TEST_EditAndDeleteMessages(unsigned int primaryAccountIndex, unsigned int secondaryAccountIndex);
    void TEST_GroupChatManagement(unsigned int primaryAccountIndex, unsigned int secondaryAccountIndex);
    void TEST_OfflineMode(unsigned int accountIndex);
    void TEST_ClearHistory(unsigned int primaryAccountIndex, unsigned int secondaryAccountIndex);
    void TEST_SwitchAccounts(unsigned int primaryAccountIndex, unsigned int secondaryAccountIndex);
    void TEST_SendContact(unsigned int primaryAccountIndex, unsigned int secondaryAccountIndex);
    void TEST_Attachment(unsigned int primaryAccountIndex, unsigned int secondaryAccountIndex);
    void TEST_LastMessage(unsigned int primaryAccountIndex, unsigned int secondaryAccountIndex);
    void TEST_GroupLastMessage(unsigned int primaryAccountIndex, unsigned int secondaryAccountIndex);

    static int mFailedTests;

private:
    int loadHistory(unsigned int accountIndex, megachat::MegaChatHandle chatid, TestChatRoomListener *chatroomListener);
    void makeContact(unsigned int primaryAccountIndex, unsigned int secondaryAccountIndex);
    megachat::MegaChatHandle getGroupChatRoom(unsigned int primaryAccountIndex, unsigned int secondaryAccountIndex,
                                              megachat::MegaChatPeerList *peers);

    megachat::MegaChatHandle getPeerToPeerChatRoom(unsigned int primaryAccountIndex, unsigned int secondaryAccountIndex);

    megachat::MegaChatMessage *sendTextMessageOrUpdate(unsigned int senderAccountIndex, unsigned int receiverAccountIndex,
                                               megachat::MegaChatHandle chatid, const std::string& textToSend,
                                               TestChatRoomListener *chatroomListener, megachat::MegaChatHandle messageId = megachat::MEGACHAT_INVALID_HANDLE);

    void checkEmail(unsigned int indexAccount);
    std::string dateToString();
    mega::MegaHandle createAndSendFile(unsigned int primaryAccountIndex, unsigned int secondaryAccountIndex, megachat::MegaChatHandle chatid,
                                    std::string fileName, std::string contain, TestChatRoomListener* chatroomListener);

    void clearHistory(unsigned int primaryAccountIndex, unsigned int secondaryAccountIndex, megachat::MegaChatHandle chatid, TestChatRoomListener *chatroomListener);
    void leaveChat(unsigned int accountIndex, megachat::MegaChatHandle chatid);

<<<<<<< HEAD
    unsigned int getMegaChatApiIndex(megachat::MegaChatApi *api);
    unsigned int getMegaApiIndex(mega::MegaApi *api);
=======
    int lastError[NUM_ACCOUNTS];
    int lastErrorChat[NUM_ACCOUNTS];

    void TEST_resumeSession();
    void TEST_setOnlineStatus();
    void TEST_getChatRoomsAndMessages();
    void TEST_editAndDeleteMessages();
    void TEST_groupChatManagement();
    void TEST_offlineMode();
    void TEST_clearHistory();
    void TEST_switchAccounts();
    void TEST_receiveContact();
    void TEST_sendContact();
    void TEST_attachment();
    void TEST_attachmentPNG();

    void TEST_lastMessage();

    void createSimpleFile(const std::string &fileName, const string &originPath, const std::string &contain);
    std::string uploadFile(int account, const std::string &fileName, const string &originPath, const string &destinationPath);
    static size_t writeData(void *data, size_t elementSize, size_t elementNumber, FILE *stream);
>>>>>>> b82d0468

    std::string uploadFile(int accountIndex, const std::string &fileName, const std::string &originPath, const std::string &contain, const std::string &destinationPath);
    void addDownload();
    bool &isNotDownloadRunning();
<<<<<<< HEAD
=======
    int getTotalDownload() const;
    std::string getUniqueString();
    MegaChatMessage *attachNode(mega::MegaNode* node, int accountSend, int accountReception, megachat::MegaChatHandle megaChatId, TestChatRoomListener *chatroomListener);
    int downloadNode(MegaNode *node, int account);
    void importNode(mega::MegaNode* node, int account, const std::string& destinationName);
>>>>>>> b82d0468

    void getContactRequest(unsigned int accountIndex, bool outgoing, int expectedSize = 1);

    Account mAccounts[NUM_ACCOUNTS];

    mega::MegaApi* megaApi[NUM_ACCOUNTS];
    megachat::MegaChatApi* megaChatApi[NUM_ACCOUNTS];

    // flags
    bool requestFlags[NUM_ACCOUNTS][mega::MegaRequest::TYPE_CHAT_SET_TITLE];
    bool requestFlagsChat[NUM_ACCOUNTS][megachat::MegaChatRequest::TOTAL_OF_REQUEST_TYPES];
    bool initStateChanged[NUM_ACCOUNTS];
    int initState[NUM_ACCOUNTS];
    int lastError[NUM_ACCOUNTS];
    int lastErrorChat[NUM_ACCOUNTS];
    int lastErrorTransfer[NUM_ACCOUNTS];

    megachat::MegaChatHandle chatid[NUM_ACCOUNTS];  // chatroom id from request
    megachat::MegaChatRoom *chatroom[NUM_ACCOUNTS];
    megachat::MegaChatListItem *chatListItem[NUM_ACCOUNTS];
    bool chatUpdated[NUM_ACCOUNTS];
    bool chatItemUpdated[NUM_ACCOUNTS];
    bool chatItemClosed[NUM_ACCOUNTS];
    bool peersUpdated[NUM_ACCOUNTS];
    bool titleUpdated[NUM_ACCOUNTS];

    std::string mFirstname;
    std::string mLastname;
    std::string mEmail;
    bool nameReceived[NUM_ACCOUNTS];

    std::string mChatFirstname;
    std::string mChatLastname;
    std::string mChatEmail;
    bool chatNameReceived[NUM_ACCOUNTS];

    mega::MegaHandle mNodeCopiedHandle;

    mega::MegaNodeList *mAttachmentNodeList;
    megachat::MegaChatHandle mAttachmentRevokeNode;

    MegaLoggerSDK *logger;
    MegaChatLoggerSDK *chatLogger;

    bool mNotDownloadRunning;

    bool attachNodeSend[NUM_ACCOUNTS];
    bool revokeNodeSend[NUM_ACCOUNTS];

    mega::MegaContactRequest* contactRequest[NUM_ACCOUNTS];
    bool contactRequestUpdated[2];

    static const std::string PATH;
    static const std::string PATH_IMAGE;
    static const std::string FILE_IMAGE_NAME;

public:
    // implementation for MegaRequestListener
    virtual void onRequestStart(mega::MegaApi *api, mega::MegaRequest *request) {}
    virtual void onRequestUpdate(mega::MegaApi*api, mega::MegaRequest *request) {}
    virtual void onRequestFinish(mega::MegaApi *api, mega::MegaRequest *request, mega::MegaError *e);
    virtual void onRequestTemporaryError(mega::MegaApi *api, mega::MegaRequest *request, mega::MegaError* error) {}

    // implementation for MegaListener
    virtual void onContactRequestsUpdate(mega::MegaApi* api, mega::MegaContactRequestList* requests);

    // implementation for MegaChatRequestListener
    virtual void onRequestStart(megachat::MegaChatApi* api, megachat::MegaChatRequest *request) {}
    virtual void onRequestFinish(megachat::MegaChatApi* api, megachat::MegaChatRequest *request, megachat::MegaChatError* e);
    virtual void onRequestUpdate(megachat::MegaChatApi*api, megachat::MegaChatRequest *request) {}
    virtual void onRequestTemporaryError(megachat::MegaChatApi *api, megachat::MegaChatRequest *request, megachat::MegaChatError* error) {}

    // implementation for MegaChatListener
    virtual void onChatInitStateUpdate(megachat::MegaChatApi *api, int newState);
    virtual void onChatListItemUpdate(megachat::MegaChatApi* api, megachat::MegaChatListItem *item);
    virtual void onChatOnlineStatusUpdate(megachat::MegaChatApi* api, int status);

    virtual void onTransferStart(mega::MegaApi *api, mega::MegaTransfer *transfer);
    virtual void onTransferFinish(mega::MegaApi* api, mega::MegaTransfer *transfer, mega::MegaError* error);
    virtual void onTransferUpdate(mega::MegaApi *api, mega::MegaTransfer *transfer);
    virtual void onTransferTemporaryError(mega::MegaApi *api, mega::MegaTransfer *transfer, mega::MegaError* error);
    virtual bool onTransferData(mega::MegaApi *api, mega::MegaTransfer *transfer, char *buffer, size_t size);
};

class TestChatRoomListener : public megachat::MegaChatRoomListener
{
public:
    TestChatRoomListener(megachat::MegaChatApi **apis, megachat::MegaChatHandle chatid);

    megachat::MegaChatApi **megaChatApi;
    megachat::MegaChatHandle chatid;

    bool historyLoaded[NUM_ACCOUNTS];   // when, after loadMessage(X), X messages have been loaded
    bool historyTruncated[NUM_ACCOUNTS];
    bool msgLoaded[NUM_ACCOUNTS];
    bool msgConfirmed[NUM_ACCOUNTS];
    bool msgDelivered[NUM_ACCOUNTS];
    bool msgReceived[NUM_ACCOUNTS];
    bool msgEdited[NUM_ACCOUNTS];
    bool msgRejected[NUM_ACCOUNTS];
    bool msgAttachmentReceived[NUM_ACCOUNTS];
    bool msgContactReceived[NUM_ACCOUNTS];
    bool msgRevokeAttachmentReceived[NUM_ACCOUNTS];

    megachat::MegaChatMessage *message;
    megachat::MegaChatHandle msgId[NUM_ACCOUNTS];
    int msgCount[NUM_ACCOUNTS];
    megachat::MegaChatHandle uhAction[NUM_ACCOUNTS];
    int priv[NUM_ACCOUNTS];
    std::string content[NUM_ACCOUNTS];
    bool chatUpdated[NUM_ACCOUNTS];
    bool userTyping[NUM_ACCOUNTS];
    bool titleUpdated[NUM_ACCOUNTS];

    // implementation for MegaChatRoomListener
    virtual void onChatRoomUpdate(megachat::MegaChatApi* megaChatApi, megachat::MegaChatRoom *chat);
    virtual void onMessageLoaded(megachat::MegaChatApi* megaChatApi, megachat::MegaChatMessage *msg);   // loaded by getMessages()
    virtual void onMessageReceived(megachat::MegaChatApi* megaChatApi, megachat::MegaChatMessage *msg);
    virtual void onMessageUpdate(megachat::MegaChatApi* megaChatApi, megachat::MegaChatMessage *msg);   // new or updated

private:
    unsigned int getMegaChatApiIndex(megachat::MegaChatApi *api);
};


#endif // CHATTEST_H

<|MERGE_RESOLUTION|>--- conflicted
+++ resolved
@@ -43,7 +43,6 @@
 
     virtual const char *what() const throw();
 
-<<<<<<< HEAD
 private:
     int mLine;
     std::string mFile;
@@ -68,12 +67,9 @@
         std::cout << e.what() << std::endl; \
     } \
 
+class TestChatRoomListener;
+
 class MegaLoggerSDK : public mega::MegaLogger {
-=======
-class TestChatRoomListener;
-
-class MegaLoggerSDK : public MegaLogger {
->>>>>>> b82d0468
 
 public:
     MegaLoggerSDK(const char *filename);
@@ -151,6 +147,7 @@
     void TEST_SwitchAccounts(unsigned int primaryAccountIndex, unsigned int secondaryAccountIndex);
     void TEST_SendContact(unsigned int primaryAccountIndex, unsigned int secondaryAccountIndex);
     void TEST_Attachment(unsigned int primaryAccountIndex, unsigned int secondaryAccountIndex);
+    void TEST_attachmentPNG(unsigned int primaryAccountIndex, unsigned int secondaryAccountIndex);
     void TEST_LastMessage(unsigned int primaryAccountIndex, unsigned int secondaryAccountIndex);
     void TEST_GroupLastMessage(unsigned int primaryAccountIndex, unsigned int secondaryAccountIndex);
 
@@ -170,50 +167,23 @@
 
     void checkEmail(unsigned int indexAccount);
     std::string dateToString();
-    mega::MegaHandle createAndSendFile(unsigned int primaryAccountIndex, unsigned int secondaryAccountIndex, megachat::MegaChatHandle chatid,
-                                    std::string fileName, std::string contain, TestChatRoomListener* chatroomListener);
+    mega::MegaNode *attachNode(unsigned int primaryAccountIndex, unsigned int secondaryAccountIndex, megachat::MegaChatHandle chatid,
+                                    mega::MegaNode *nodeToSend, TestChatRoomListener* chatroomListener);
 
     void clearHistory(unsigned int primaryAccountIndex, unsigned int secondaryAccountIndex, megachat::MegaChatHandle chatid, TestChatRoomListener *chatroomListener);
     void leaveChat(unsigned int accountIndex, megachat::MegaChatHandle chatid);
 
-<<<<<<< HEAD
     unsigned int getMegaChatApiIndex(megachat::MegaChatApi *api);
     unsigned int getMegaApiIndex(mega::MegaApi *api);
-=======
-    int lastError[NUM_ACCOUNTS];
-    int lastErrorChat[NUM_ACCOUNTS];
-
-    void TEST_resumeSession();
-    void TEST_setOnlineStatus();
-    void TEST_getChatRoomsAndMessages();
-    void TEST_editAndDeleteMessages();
-    void TEST_groupChatManagement();
-    void TEST_offlineMode();
-    void TEST_clearHistory();
-    void TEST_switchAccounts();
-    void TEST_receiveContact();
-    void TEST_sendContact();
-    void TEST_attachment();
-    void TEST_attachmentPNG();
-
-    void TEST_lastMessage();
-
-    void createSimpleFile(const std::string &fileName, const string &originPath, const std::string &contain);
-    std::string uploadFile(int account, const std::string &fileName, const string &originPath, const string &destinationPath);
-    static size_t writeData(void *data, size_t elementSize, size_t elementNumber, FILE *stream);
->>>>>>> b82d0468
-
-    std::string uploadFile(int accountIndex, const std::string &fileName, const std::string &originPath, const std::string &contain, const std::string &destinationPath);
+
+    void createFile(const std::string &fileName, const std::string &originPath, const std::string &contain);
+    mega::MegaNode *uploadFile(int accountIndex, const std::string &fileName, const std::string &originPath, const std::string &destinationPath);
     void addDownload();
     bool &isNotDownloadRunning();
-<<<<<<< HEAD
-=======
-    int getTotalDownload() const;
-    std::string getUniqueString();
-    MegaChatMessage *attachNode(mega::MegaNode* node, int accountSend, int accountReception, megachat::MegaChatHandle megaChatId, TestChatRoomListener *chatroomListener);
-    int downloadNode(MegaNode *node, int account);
-    void importNode(mega::MegaNode* node, int account, const std::string& destinationName);
->>>>>>> b82d0468
+
+
+    bool downloadNode(int accountIndex, mega::MegaNode *nodeToDownload);
+    void importNode(int accountIndex, mega::MegaNode* node, const std::string& destinationName);
 
     void getContactRequest(unsigned int accountIndex, bool outgoing, int expectedSize = 1);
 
@@ -266,9 +236,13 @@
     mega::MegaContactRequest* contactRequest[NUM_ACCOUNTS];
     bool contactRequestUpdated[2];
 
-    static const std::string PATH;
+    static const std::string DEFAULT_PATH;
     static const std::string PATH_IMAGE;
     static const std::string FILE_IMAGE_NAME;
+
+    static const std::string LOCAL_PATH;
+    static const std::string REMOTE_PATH;
+    static const std::string DOWNLOAD_PATH;
 
 public:
     // implementation for MegaRequestListener
