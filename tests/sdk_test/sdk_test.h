--- conflicted
+++ resolved
@@ -591,28 +591,24 @@
         return (finished() && request) ? request->getParamType() : 0;
     }
 
-<<<<<<< HEAD
+    int getPrivilege() const
+    {
+        return (finished() && request) ? request->getPrivilege() : 0;
+    }
+
     bool hasScheduledMeetings() const
-=======
-    int getPrivilege() const
-    {
-        return (finished() && request) ? request->getPrivilege() : 0;
-    }
-
-    auto hasScheduledMeetings() const
     {
         return finished() && request
                 && request->getMegaChatScheduledMeetingList()
                 && request->getMegaChatScheduledMeetingList()->size();
     }
 
-    auto getScheduledMeetingsOccurrences() const
->>>>>>> 10ecba35
+    bool hasScheduledMeetingOccurrList() const
     {
         return finished() && request && request->getMegaChatScheduledMeetingOccurrList();
     }
 
-    std::unique_ptr<::megachat::MegaChatScheduledMeetingOccurrList> getScheduledMeetings() const
+    std::unique_ptr<::megachat::MegaChatScheduledMeetingOccurrList> getScheduledMeetingsOccurrences() const
     {
         return hasScheduledMeetings()
                   ? std::unique_ptr<::megachat::MegaChatScheduledMeetingOccurrList>(request->getMegaChatScheduledMeetingOccurrList()->copy())
