/**
 * @file tests/sdk_test.cpp
 * @brief Mega SDK test file
 *
 * (c) 2016 by Mega Limited, Wellsford, New Zealand
 *
 * This file is part of the MEGA SDK - Client Access Engine.
 *
 * Applications using the MEGA API must present a valid application key
 * and comply with the the rules set forth in the Terms of Service.
 *
 * The MEGA SDK is distributed in the hope that it will be useful,
 * but WITHOUT ANY WARRANTY; without even the implied warranty of
 * MERCHANTABILITY or FITNESS FOR A PARTICULAR PURPOSE.
 *
 * @copyright Simplified (2-clause) BSD License.
 *
 * You should have received a copy of the license along with this
 * program.
 */

#ifndef CHATTEST_H
#define CHATTEST_H

#include <mega.h>
#include <megaapi.h>
#include "megachatapi.h"

#include <iostream>
#include <fstream>

static const std::string APPLICATION_KEY = "MBoVFSyZ";
static const std::string USER_AGENT_DESCRIPTION  = "MEGAChatTest";

static const unsigned int maxTimeout = 600;
static const unsigned int pollingT = 500000;   // (microseconds) to check if response from server is received
static const unsigned int NUM_ACCOUNTS = 2;

class ChatTestException : public std::exception
{
public:
    ChatTestException(const std::string& file, int line, const std::string &msg);

    virtual const char *what() const throw();
    virtual const char *msg() const throw();

private:
    int mLine;
    std::string mFile;
    std::string mExceptionText;
    std::string mMsg;
};

// do-while is used to forze add semicolon at the end of sentence
#define ASSERT_CHAT_TEST(a, msg) \
    do { \
        if (!(a) && !this->testHasFailed) \
        { \
            throw ChatTestException(__FILE__, __LINE__, msg); \
        } \
    } \
    while(false) \

#define EXECUTE_TEST(test, title) \
    do { \
        try \
        { \
            t.testHasFailed = false; \
            LOG_debug << "Initializing test environment: " << title; \
            t.SetUp(); \
            LOG_debug << "Launching test: " << title; \
            std::cout << "[" << " RUN    " << "] " << title << std::endl; \
            test; \
            std::cout << "[" << "     OK " << "] " << title << std::endl; \
            LOG_debug << "Cleaning test environment: " << title; \
            t.TearDown(); \
            t.mOKTests ++; \
            LOG_debug << "Finished test: " << title; \
        } \
        catch(ChatTestException e) \
        { \
            t.testHasFailed = true; \
            std::cout << e.what() << std::endl; \
            if (e.msg()) \
            { \
                std::cout << e.msg() << std::endl; \
            } \
            std::cout << "[" << " FAILED " << "] " << title << std::endl; \
            LOG_debug << "Cleaning test environment after failure: " << title; \
            t.TearDown(); \
            t.mFailedTests ++; \
            LOG_debug << "Failed test: " << title; \
        } \
    } \
    while(false) \

#define TEST_LOG_ERROR(a, message) \
    do { \
        if (!(a)) \
        { \
            postLog(message); \
        } \
    } \
    while(false) \

class MegaLoggerTest : public ::mega::MegaLogger,
        public megachat::MegaChatLogger {

public:
    MegaLoggerTest(const char *filename);
    ~MegaLoggerTest();

    std::ofstream *getOutputStream() { return &testlog; }
    void postLog(const char *message);

private:
    std::ofstream testlog;

protected:
    void log(const char *time, int loglevel, const char *source, const char *message);
    void log(int loglevel, const char *message);
};

class Account
{
public:
    Account();
    Account(const std::string &email, const std::string &password);

    std::string getEmail() const;
    std::string getPassword() const;
private:
    std::string mEmail;
    std::string mPassword;
};

class TestChatRoomListener;

#ifndef KARERE_DISABLE_WEBRTC
class TestChatVideoListener : public megachat::MegaChatVideoListener
{
public:
    TestChatVideoListener();
    virtual ~TestChatVideoListener();

    virtual void onChatVideoData(megachat::MegaChatApi *api, megachat::MegaChatHandle chatid, int width, int height, char *buffer, size_t size);
};
#endif

class MegaChatApiTest :
        public ::mega::MegaListener,
        public ::mega::MegaRequestListener,
        public ::mega::MegaTransferListener,
        public ::mega::MegaLogger,
        public megachat::MegaChatRequestListener,
        public megachat::MegaChatListener,
        public megachat::MegaChatCallListener
{
public:
    MegaChatApiTest();
    ~MegaChatApiTest();

    // Global test environment initialization
    void init();
    // Global test environment clear up
    void terminate();

    // Specific test environment initialization for each test
    void SetUp();
    // Specific test environment clear up for each test
    void TearDown();

    // email and password parameter is used if you don't want to use default values for accountIndex
    char *login(unsigned int accountIndex, const char *session = NULL, const char *email = NULL, const char *password = NULL);
    void logout(unsigned int accountIndex, bool closeSession = false);
    void logoutAccounts(bool closeSession = false);

    static const char* printChatRoomInfo(const megachat::MegaChatRoom *);
    static const char* printMessageInfo(const megachat::MegaChatMessage *);
    static const char* printChatListItemInfo(const megachat::MegaChatListItem *);
    void postLog(const std::string &msg);

    bool waitForResponse(bool *responseReceived, unsigned int timeout = maxTimeout) const;

    bool TEST_ResumeSession(unsigned int accountIndex);
    void TEST_SetOnlineStatus(unsigned int accountIndex);
    void TEST_GetChatRoomsAndMessages(unsigned int accountIndex);
    void TEST_EditAndDeleteMessages(unsigned int a1, unsigned int a2);
    void TEST_GroupChatManagement(unsigned int a1, unsigned int a2);
<<<<<<< HEAD
    void TEST_PublicChatManagement(unsigned int a1, unsigned int a2);
    void TEST_OfflineMode(unsigned int accountIndex);
=======
    void TEST_OfflineMode(unsigned int a1, unsigned int a2);
>>>>>>> 12f4ee1f
    void TEST_ClearHistory(unsigned int a1, unsigned int a2);
    void TEST_SwitchAccounts(unsigned int a1, unsigned int a2);
    void TEST_SendContact(unsigned int a1, unsigned int a2);
    void TEST_Attachment(unsigned int a1, unsigned int a2);
    void TEST_LastMessage(unsigned int a1, unsigned int a2);
    void TEST_GroupLastMessage(unsigned int a1, unsigned int a2);
    void TEST_ChangeMyOwnName(unsigned int a1);
#ifndef KARERE_DISABLE_WEBRTC
    void TEST_Calls(unsigned int a1, unsigned int a2);
    void TEST_ManualCalls(unsigned int a1, unsigned int a2);
    void TEST_ManualGroupCalls(unsigned int a1, const std::string& chatRoomName);
#endif

    void TEST_RichLinkUserAttribute(unsigned int a1);
    void TEST_SendRichLink(unsigned int a1, unsigned int a2);

    unsigned mOKTests;
    unsigned mFailedTests;
    bool testHasFailed = false;

private:
    int loadHistory(unsigned int accountIndex, megachat::MegaChatHandle chatid, TestChatRoomListener *chatroomListener);
    void makeContact(unsigned int a1, unsigned int a2);
    megachat::MegaChatHandle getGroupChatRoom(unsigned int a1, unsigned int a2,
                                              megachat::MegaChatPeerList *peers, bool create = true, bool publicChat = false, const char *title = NULL);

    megachat::MegaChatHandle getPeerToPeerChatRoom(unsigned int a1, unsigned int a2);

    // send msg, wait for confirmation, reception by other side, delivery status. Returns ownership of confirmed msg
    megachat::MegaChatMessage *sendTextMessageOrUpdate(unsigned int senderAccountIndex, unsigned int receiverAccountIndex,
                                               megachat::MegaChatHandle chatid, const std::string& textToSend,
                                               TestChatRoomListener *chatroomListener, megachat::MegaChatHandle messageId = megachat::MEGACHAT_INVALID_HANDLE);

    void checkEmail(unsigned int indexAccount);
    std::string dateToString();
    megachat::MegaChatMessage *attachNode(unsigned int a1, unsigned int a2, megachat::MegaChatHandle chatid,
                                    ::mega::MegaNode *nodeToSend, TestChatRoomListener* chatroomListener);

    void clearHistory(unsigned int a1, unsigned int a2, megachat::MegaChatHandle chatid, TestChatRoomListener *chatroomListener);
    void leaveChat(unsigned int accountIndex, megachat::MegaChatHandle chatid);

    unsigned int getMegaChatApiIndex(megachat::MegaChatApi *api);
    unsigned int getMegaApiIndex(::mega::MegaApi *api);

    void createFile(const std::string &fileName, const std::string &sourcePath, const std::string &contain);
    ::mega::MegaNode *uploadFile(int accountIndex, const std::string &fileName, const std::string &sourcePath, const std::string &targetPath);
    void addTransfer(int accountIndex);
    bool &isNotTransferRunning(int accountIndex);

    bool downloadNode(int accountIndex, ::mega::MegaNode *nodeToDownload);
    bool importNode(int accountIndex, ::mega::MegaNode* node, const std::string& destinationName);

    void getContactRequest(unsigned int accountIndex, bool outgoing, int expectedSize = 1);

    int purgeLocalTree(const std::string& path);
    void purgeCloudTree(unsigned int accountIndex, ::mega::MegaNode* node);
    void clearAndLeaveChats(unsigned int accountIndex, megachat::MegaChatHandle skipChatId =  megachat::MEGACHAT_INVALID_HANDLE);
    void removePendingContactRequest(unsigned int accountIndex);
    void changeLastName(unsigned int accountIndex, std::string lastName);

    Account mAccounts[NUM_ACCOUNTS];

    ::mega::MegaApi* megaApi[NUM_ACCOUNTS];
    megachat::MegaChatApi* megaChatApi[NUM_ACCOUNTS];

    // flags
    bool requestFlags[NUM_ACCOUNTS][::mega::MegaRequest::TYPE_CHAT_SET_TITLE];
    bool requestFlagsChat[NUM_ACCOUNTS][megachat::MegaChatRequest::TOTAL_OF_REQUEST_TYPES];
    bool initStateChanged[NUM_ACCOUNTS];
    int initState[NUM_ACCOUNTS];
    bool mChatConnectionOnline[NUM_ACCOUNTS];
    int lastError[NUM_ACCOUNTS];
    int lastErrorChat[NUM_ACCOUNTS];
    std::string lastErrorMsgChat[NUM_ACCOUNTS];
    int lastErrorTransfer[NUM_ACCOUNTS];

    megachat::MegaChatHandle chatid[NUM_ACCOUNTS];  // chatroom id from request
    megachat::MegaChatRoom *chatroom[NUM_ACCOUNTS];
    std::string chatLinks[NUM_ACCOUNTS];
    bool chatUpdated[NUM_ACCOUNTS];
    bool chatItemUpdated[NUM_ACCOUNTS];
    bool chatItemClosed[NUM_ACCOUNTS];
    bool peersUpdated[NUM_ACCOUNTS];
    bool titleUpdated[NUM_ACCOUNTS];
    bool chatArchived[NUM_ACCOUNTS];

    std::string mFirstname;
    std::string mLastname;
    std::string mEmail;
    bool nameReceived[NUM_ACCOUNTS];

    std::string mChatFirstname;
    std::string mChatLastname;
    std::string mChatEmail;

    ::mega::MegaHandle mNodeCopiedHandle[NUM_ACCOUNTS];
    ::mega::MegaHandle mNodeUploadHandle[NUM_ACCOUNTS];

    MegaLoggerTest *logger;

    bool mNotTransferRunning[NUM_ACCOUNTS];
    bool mPresenceConfigUpdated[NUM_ACCOUNTS];
    bool mOnlineStatusUpdated[NUM_ACCOUNTS];
    int mOnlineStatus[NUM_ACCOUNTS];

    ::mega::MegaContactRequest* mContactRequest[NUM_ACCOUNTS];
    bool mContactRequestUpdated[NUM_ACCOUNTS];
    bool mRichLinkFlag[NUM_ACCOUNTS];
    int mCountRichLink[NUM_ACCOUNTS];

#ifndef KARERE_DISABLE_WEBRTC
    bool mCallReceived[NUM_ACCOUNTS];
    bool mCallAnswered[NUM_ACCOUNTS];
    bool mCallDestroyed[NUM_ACCOUNTS];
    int mTerminationCode[NUM_ACCOUNTS];
    bool mTerminationLocal[NUM_ACCOUNTS];
    megachat::MegaChatHandle mChatIdRingInCall[NUM_ACCOUNTS];
    megachat::MegaChatHandle mChatIdInProgressCall[NUM_ACCOUNTS];
    megachat::MegaChatHandle mCallIdRingIn[NUM_ACCOUNTS];
    megachat::MegaChatHandle mCallIdRequestSent[NUM_ACCOUNTS];
    bool mPeerIsRinging[NUM_ACCOUNTS];
    bool mVideoLocal[NUM_ACCOUNTS];
    bool mVideoRemote[NUM_ACCOUNTS];
    TestChatVideoListener *mLocalVideoListener[NUM_ACCOUNTS];
    TestChatVideoListener *mRemoteVideoListener[NUM_ACCOUNTS];
    bool mLoggedInAllChats[NUM_ACCOUNTS];

#endif

    static const std::string DEFAULT_PATH;
    static const std::string PATH_IMAGE;
    static const std::string FILE_IMAGE_NAME;

    static const std::string LOCAL_PATH;
    static const std::string REMOTE_PATH;
    static const std::string DOWNLOAD_PATH;

public:
    // implementation for MegaRequestListener
    virtual void onRequestStart(::mega::MegaApi *api, ::mega::MegaRequest *request) {}
    virtual void onRequestUpdate(::mega::MegaApi*api, ::mega::MegaRequest *request) {}
    virtual void onRequestFinish(::mega::MegaApi *api, ::mega::MegaRequest *request, ::mega::MegaError *e);
    virtual void onRequestTemporaryError(::mega::MegaApi *api, ::mega::MegaRequest *request, ::mega::MegaError* error) {}

    // implementation for MegaListener
    virtual void onContactRequestsUpdate(::mega::MegaApi* api, ::mega::MegaContactRequestList* requests);

    // implementation for MegaChatRequestListener
    virtual void onRequestStart(megachat::MegaChatApi* api, megachat::MegaChatRequest *request) {}
    virtual void onRequestFinish(megachat::MegaChatApi* api, megachat::MegaChatRequest *request, megachat::MegaChatError* e);
    virtual void onRequestUpdate(megachat::MegaChatApi*api, megachat::MegaChatRequest *request) {}
    virtual void onRequestTemporaryError(megachat::MegaChatApi *api, megachat::MegaChatRequest *request, megachat::MegaChatError* error) {}

    // implementation for MegaChatListener
    virtual void onChatInitStateUpdate(megachat::MegaChatApi *api, int newState);
    virtual void onChatListItemUpdate(megachat::MegaChatApi* api, megachat::MegaChatListItem *item);
    virtual void onChatOnlineStatusUpdate(megachat::MegaChatApi* api, megachat::MegaChatHandle userhandle, int status, bool inProgress);
    virtual void onChatPresenceConfigUpdate(megachat::MegaChatApi* api, megachat::MegaChatPresenceConfig *config);
    virtual void onChatConnectionStateUpdate(megachat::MegaChatApi* api, megachat::MegaChatHandle chatid, int state);

    virtual void onTransferStart(::mega::MegaApi *api, ::mega::MegaTransfer *transfer);
    virtual void onTransferFinish(::mega::MegaApi* api, ::mega::MegaTransfer *transfer, ::mega::MegaError* error);
    virtual void onTransferUpdate(::mega::MegaApi *api, ::mega::MegaTransfer *transfer);
    virtual void onTransferTemporaryError(::mega::MegaApi *api, ::mega::MegaTransfer *transfer, ::mega::MegaError* error);
    virtual bool onTransferData(::mega::MegaApi *api, ::mega::MegaTransfer *transfer, char *buffer, size_t size);

#ifndef KARERE_DISABLE_WEBRTC
    virtual void onChatCallUpdate(megachat::MegaChatApi* api, megachat::MegaChatCall *call);
#endif
};

class TestChatRoomListener : public megachat::MegaChatRoomListener
{
public:
    TestChatRoomListener(MegaChatApiTest *t, megachat::MegaChatApi **apis, megachat::MegaChatHandle chatid);
    void clearMessages(unsigned int apiIndex);
    bool hasValidMessages(unsigned int apiIndex);
    bool hasArrivedMessage(unsigned int apiIndex, megachat::MegaChatHandle messageHandle);

    MegaChatApiTest *t;
    megachat::MegaChatApi **megaChatApi;
    megachat::MegaChatHandle chatid;

    bool historyLoaded[NUM_ACCOUNTS];   // when, after loadMessage(X), X messages have been loaded
    bool historyTruncated[NUM_ACCOUNTS];
    bool msgLoaded[NUM_ACCOUNTS];
    bool msgConfirmed[NUM_ACCOUNTS];
    bool msgDelivered[NUM_ACCOUNTS];
    bool msgReceived[NUM_ACCOUNTS];
    bool msgEdited[NUM_ACCOUNTS];
    bool msgRejected[NUM_ACCOUNTS];
    bool msgAttachmentReceived[NUM_ACCOUNTS];
    bool msgContactReceived[NUM_ACCOUNTS];
    bool msgRevokeAttachmentReceived[NUM_ACCOUNTS];
    megachat::MegaChatHandle mConfirmedMessageHandle[NUM_ACCOUNTS];
    megachat::MegaChatHandle mEditedMessageHandle[NUM_ACCOUNTS];

    megachat::MegaChatMessage *message;
    std::vector <megachat::MegaChatHandle>msgId[NUM_ACCOUNTS];
    int msgCount[NUM_ACCOUNTS];
    megachat::MegaChatHandle uhAction[NUM_ACCOUNTS];
    int priv[NUM_ACCOUNTS];
    std::string content[NUM_ACCOUNTS];
    bool chatUpdated[NUM_ACCOUNTS];
    bool userTyping[NUM_ACCOUNTS];
    bool titleUpdated[NUM_ACCOUNTS];
    bool archiveUpdated[NUM_ACCOUNTS];
    bool previewsUpdated[NUM_ACCOUNTS];

    // implementation for MegaChatRoomListener
    virtual void onChatRoomUpdate(megachat::MegaChatApi* megaChatApi, megachat::MegaChatRoom *chat);
    virtual void onMessageLoaded(megachat::MegaChatApi* megaChatApi, megachat::MegaChatMessage *msg);   // loaded by getMessages()
    virtual void onMessageReceived(megachat::MegaChatApi* megaChatApi, megachat::MegaChatMessage *msg);
    virtual void onMessageUpdate(megachat::MegaChatApi* megaChatApi, megachat::MegaChatMessage *msg);   // new or updated

private:
    unsigned int getMegaChatApiIndex(megachat::MegaChatApi *api);
};

#endif // CHATTEST_H<|MERGE_RESOLUTION|>--- conflicted
+++ resolved
@@ -187,12 +187,8 @@
     void TEST_GetChatRoomsAndMessages(unsigned int accountIndex);
     void TEST_EditAndDeleteMessages(unsigned int a1, unsigned int a2);
     void TEST_GroupChatManagement(unsigned int a1, unsigned int a2);
-<<<<<<< HEAD
     void TEST_PublicChatManagement(unsigned int a1, unsigned int a2);
-    void TEST_OfflineMode(unsigned int accountIndex);
-=======
     void TEST_OfflineMode(unsigned int a1, unsigned int a2);
->>>>>>> 12f4ee1f
     void TEST_ClearHistory(unsigned int a1, unsigned int a2);
     void TEST_SwitchAccounts(unsigned int a1, unsigned int a2);
     void TEST_SendContact(unsigned int a1, unsigned int a2);
