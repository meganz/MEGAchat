/**
 * @file tests/sdk_test.cpp
 * @brief Mega SDK test file
 *
 * (c) 2016 by Mega Limited, Wellsford, New Zealand
 *
 * This file is part of the MEGA SDK - Client Access Engine.
 *
 * Applications using the MEGA API must present a valid application key
 * and comply with the the rules set forth in the Terms of Service.
 *
 * The MEGA SDK is distributed in the hope that it will be useful,
 * but WITHOUT ANY WARRANTY; without even the implied warranty of
 * MERCHANTABILITY or FITNESS FOR A PARTICULAR PURPOSE.
 *
 * @copyright Simplified (2-clause) BSD License.
 *
 * You should have received a copy of the license along with this
 * program.
 */

#ifndef CHATTEST_H
#define CHATTEST_H

#include "megachatapi.h"
#include <chatClient.h>
#include <future>
#include "gtest/gtest.h"

static const std::string APPLICATION_KEY = "MBoVFSyZ";
static const std::string USER_AGENT_DESCRIPTION  = "MEGAChatTest";
static constexpr unsigned int MAX_ATTEMPTS = 3;
static const unsigned int maxTimeout = 600;    // (seconds)
static const unsigned int pollingT = 500000;   // (microseconds) to check if response from server is received
static const unsigned int NUM_ACCOUNTS = 2;

#define TEST_LOG_ERROR(a, message) \
    do { \
        if (!(a)) \
        { \
            postLog(message); \
        } \
    } \
    while(false) \

class MegaLoggerTest : public ::mega::MegaLogger,
        public megachat::MegaChatLogger {

public:
    MegaLoggerTest(const char *filename);
    ~MegaLoggerTest();

    std::ofstream *getOutputStream() { return &testlog; }
    void postLog(const char *message);

private:
    std::ofstream testlog;

protected:
    void log(const char *time, int loglevel, const char *source, const char *message);
    void log(int loglevel, const char *message);
};

class Account
{
public:
    Account();
    Account(const std::string &email, const std::string &password);

    std::string getEmail() const;
    std::string getPassword() const;
private:
    std::string mEmail;
    std::string mPassword;
};

class TestChatRoomListener;

#ifndef KARERE_DISABLE_WEBRTC
class TestChatVideoListener : public megachat::MegaChatVideoListener
{
public:
    TestChatVideoListener();
    virtual ~TestChatVideoListener();

    virtual void onChatVideoData(megachat::MegaChatApi *api, megachat::MegaChatHandle chatid, int width, int height, char *buffer, size_t size);
};
#endif

class RequestListener
{
public:
    bool waitForResponse(unsigned int timeout = maxTimeout);
    virtual int getErrorCode() const = 0;

protected:
    bool mFinished = false;
    mega::MegaApi* mMegaApi = nullptr;
    megachat::MegaChatApi* mMegaChatApi = nullptr;
    RequestListener(mega::MegaApi* megaApi, megachat::MegaChatApi *megaChatApi);
};

class TestMegaRequestListener : public mega::MegaRequestListener, public RequestListener
{
public:
    TestMegaRequestListener(mega::MegaApi* megaApi, megachat::MegaChatApi *megaChatApi);
    ~TestMegaRequestListener();
    void onRequestFinish(mega::MegaApi* api, mega::MegaRequest *request, mega::MegaError* e) override;
    int getErrorCode() const override;
    mega::MegaRequest* getMegaRequest() const;

private:
    mega::MegaRequest *mRequest = nullptr;
    mega::MegaError *mError = nullptr;

};

class TestMegaChatRequestListener : public megachat::MegaChatRequestListener, public RequestListener
{
public:
    TestMegaChatRequestListener(mega::MegaApi *megaApi, megachat::MegaChatApi *megaChatApi);
    ~TestMegaChatRequestListener();
    void onRequestFinish(megachat::MegaChatApi *api, megachat::MegaChatRequest *request, megachat::MegaChatError *e) override;
    int getErrorCode() const override;
    megachat::MegaChatRequest* getMegaChatRequest() const;

private:
    megachat::MegaChatRequest *mRequest = nullptr;
    megachat::MegaChatError *mError = nullptr;
};

class MegaChatApiTest :
        public ::testing::Test,
        public ::mega::MegaListener,
        public ::mega::MegaTransferListener,
        public ::mega::MegaLogger,
        public megachat::MegaChatRequestListener,
        public megachat::MegaChatListener,
        public megachat::MegaChatCallListener,
        public megachat::MegaChatScheduledMeetingListener
{
public:
    MegaChatApiTest();
    ~MegaChatApiTest();

    // Global test environment initialization
    static void init();
    // Global test environment clear up
    static void terminate();

protected:
    static Account& account(unsigned i) { return getEnv().account(i); }
    static MegaLoggerTest* logger() { return getEnv().logger(); }

    // Specific test environment initialization for each test
    void SetUp() override;
    // Specific test environment clear up for each test
    void TearDown() override;

    // email and password parameter is used if you don't want to use default values for accountIndex
    char *login(unsigned int accountIndex, const char *session = NULL, const char *email = NULL, const char *password = NULL);
    void logout(unsigned int accountIndex, bool closeSession = false);

public:
    static const char* printChatRoomInfo(const megachat::MegaChatRoom *);
    static const char* printMessageInfo(const megachat::MegaChatMessage *);
protected:
    static const char* printChatListItemInfo(const megachat::MegaChatListItem *);
public:
    void postLog(const std::string &msg);

protected:
    bool exitWait(const std::vector<bool *>&responsesReceived, bool any) const;
    bool waitForMultiResponse(std::vector<bool *>responsesReceived, bool any, unsigned int timeout = maxTimeout) const;
    bool waitForResponse(bool *responseReceived, unsigned int timeout = maxTimeout) const;

    /**
     * @brief executes an asynchronous action and wait for results
     * @param maxAttempts max number of attempts the action must be retried
     * @param exitFlags vector of conditions that must be accomplished consider action finished
     * @param flagsStr vector of strings to identify each condition
     * @param actionMsg string that defines the action
     * @param waitForAll wait for all exit conditions
     * @param resetFlags flag that indicates if exitFlags must be reset before executing action
     * @param timeout max timeout (in seconds) to execute the action
     * @param action function to be executed
     */
    void waitForAction(int maxAttempts, std::vector<bool*> exitFlags, const std::vector<std::string>& flagsStr, const std::string& actionMsg, bool waitForAll, bool resetFlags, unsigned int timeout, std::function<void()>action);
    void initChat(unsigned int a1, unsigned int a2, mega::MegaUser*& user, megachat::MegaChatHandle& chatid, char*& primarySession, char*& secondarySession, TestChatRoomListener*& chatroomListener);
    int loadHistory(unsigned int accountIndex, megachat::MegaChatHandle chatid, TestChatRoomListener *chatroomListener);
    void makeContact(unsigned int a1, unsigned int a2);
    bool isChatroomUpdated(unsigned int index, megachat::MegaChatHandle chatid);

    /* select a group chat room, by default with PRIV_MODERATOR for primary account
     * in case chat privileges for primary account doesn't matter, provide PRIV_UNKNOWN in priv param */
    megachat::MegaChatHandle getGroupChatRoom(unsigned int a1, unsigned int a2,
                                              megachat::MegaChatPeerList *peers, int a1Priv = megachat::MegaChatPeerList::PRIV_UNKNOWN, bool create = true, bool publicChat = false, const char *title = NULL);

    megachat::MegaChatHandle getPeerToPeerChatRoom(unsigned int a1, unsigned int a2);

    // send msg, wait for confirmation, reception by other side, delivery status. Returns ownership of confirmed msg
    megachat::MegaChatMessage *sendTextMessageOrUpdate(unsigned int senderAccountIndex, unsigned int receiverAccountIndex,
                                               megachat::MegaChatHandle chatid, const std::string& textToSend,
                                               TestChatRoomListener *chatroomListener, megachat::MegaChatHandle messageId = megachat::MEGACHAT_INVALID_HANDLE);

    void checkEmail(unsigned int indexAccount);
    std::string dateToString();
    megachat::MegaChatMessage *attachNode(unsigned int a1, unsigned int a2, megachat::MegaChatHandle chatid,
                                    ::mega::MegaNode *nodeToSend, TestChatRoomListener* chatroomListener);

    void clearHistory(unsigned int a1, unsigned int a2, megachat::MegaChatHandle chatid, TestChatRoomListener *chatroomListener);
    void leaveChat(unsigned int accountIndex, megachat::MegaChatHandle chatid);

    unsigned int getMegaChatApiIndex(megachat::MegaChatApi *api);
    unsigned int getMegaApiIndex(::mega::MegaApi *api);

    void createFile(const std::string &fileName, const std::string &sourcePath, const std::string &contain);
    ::mega::MegaNode *uploadFile(int accountIndex, const std::string &fileName, const std::string &sourcePath, const std::string &targetPath);
    void addTransfer(int accountIndex);
    bool &isNotTransferRunning(int accountIndex);

    bool downloadNode(int accountIndex, ::mega::MegaNode *nodeToDownload);
    bool importNode(int accountIndex, ::mega::MegaNode* node, const std::string& destinationName);

    void getContactRequest(unsigned int accountIndex, bool outgoing, int expectedSize = 1);

    int purgeLocalTree(const std::string& path);
    void purgeCloudTree(unsigned int accountIndex, ::mega::MegaNode* node);
    void clearAndLeaveChats(unsigned int accountIndex, megachat::MegaChatHandle skipChatId =  megachat::MEGACHAT_INVALID_HANDLE);
    void removePendingContactRequest(unsigned int accountIndex);
    void changeLastName(unsigned int accountIndex, std::string lastName);

    ::mega::MegaApi* megaApi[NUM_ACCOUNTS];
    megachat::MegaChatApi* megaChatApi[NUM_ACCOUNTS];

    // flags
    bool requestFlags[NUM_ACCOUNTS][::mega::MegaRequest::TYPE_CHAT_SET_TITLE];
    bool requestFlagsChat[NUM_ACCOUNTS][megachat::MegaChatRequest::TOTAL_OF_REQUEST_TYPES];
    bool initStateChanged[NUM_ACCOUNTS];
    int initState[NUM_ACCOUNTS];
    bool mChatConnectionOnline[NUM_ACCOUNTS];
    int lastErrorChat[NUM_ACCOUNTS];
    std::string lastErrorMsgChat[NUM_ACCOUNTS];
    int lastErrorTransfer[NUM_ACCOUNTS];

    megachat::MegaChatHandle chatid[NUM_ACCOUNTS];  // chatroom id from request
    megachat::MegaChatRoom *chatroom[NUM_ACCOUNTS];
    std::string chatLinks[NUM_ACCOUNTS];
    bool chatUpdated[NUM_ACCOUNTS];
    bool chatItemUpdated[NUM_ACCOUNTS];
    bool chatItemClosed[NUM_ACCOUNTS];
    bool peersUpdated[NUM_ACCOUNTS];
    bool titleUpdated[NUM_ACCOUNTS];
    bool chatArchived[NUM_ACCOUNTS];

    std::string mFirstname;
    std::string mLastname;
    std::string mEmail;
    bool nameReceived[NUM_ACCOUNTS];

    std::string mChatFirstname;
    std::string mChatLastname;
    std::string mChatEmail;

    ::mega::MegaHandle mNodeCopiedHandle[NUM_ACCOUNTS];
    ::mega::MegaHandle mNodeUploadHandle[NUM_ACCOUNTS];

    bool mNotTransferRunning[NUM_ACCOUNTS];
    bool mPresenceConfigUpdated[NUM_ACCOUNTS];
    bool mOnlineStatusUpdated[NUM_ACCOUNTS];
    int mOnlineStatus[NUM_ACCOUNTS];

    ::mega::MegaContactRequest* mContactRequest[NUM_ACCOUNTS];
    bool mContactRequestUpdated[NUM_ACCOUNTS];
    std::map <unsigned int, bool> mUsersChanged[NUM_ACCOUNTS];

#ifndef KARERE_DISABLE_WEBRTC
    bool mCallReceived[NUM_ACCOUNTS];
    bool mCallReceivedRinging[NUM_ACCOUNTS];
    bool mCallInProgress[NUM_ACCOUNTS];
    bool mCallDestroyed[NUM_ACCOUNTS];
    bool mCallConnecting[NUM_ACCOUNTS];
    int mTerminationCode[NUM_ACCOUNTS];
    megachat::MegaChatHandle mChatIdRingInCall[NUM_ACCOUNTS];
    megachat::MegaChatHandle mChatIdInProgressCall[NUM_ACCOUNTS];
    megachat::MegaChatHandle mCallIdRingIn[NUM_ACCOUNTS];
    megachat::MegaChatHandle mCallIdExpectedReceived[NUM_ACCOUNTS];
    megachat::MegaChatHandle mCallIdJoining[NUM_ACCOUNTS];
    megachat::MegaChatHandle mSchedIdUpdated[NUM_ACCOUNTS];
    megachat::MegaChatHandle mSchedIdRemoved[NUM_ACCOUNTS];
    TestChatVideoListener *mLocalVideoListener[NUM_ACCOUNTS];
    TestChatVideoListener *mRemoteVideoListener[NUM_ACCOUNTS];
    bool mChatCallOnHold[NUM_ACCOUNTS];
    bool mChatCallOnHoldResumed[NUM_ACCOUNTS];
    bool mChatCallAudioEnabled[NUM_ACCOUNTS];
    bool mChatCallAudioDisabled[NUM_ACCOUNTS];
    bool mChatCallSessionStatusInProgress[NUM_ACCOUNTS];
    bool mChatSessionWasDestroyed[NUM_ACCOUNTS];
    bool mChatCallSilenceReq[NUM_ACCOUNTS];
    bool mChatCallReconnection[NUM_ACCOUNTS];
    bool mSchedMeetingUpdated[NUM_ACCOUNTS];
    bool mSchedOccurrUpdated[NUM_ACCOUNTS];
    std::unique_ptr<::megachat::MegaChatScheduledMeetingOccurrList> mOccurrList[NUM_ACCOUNTS];
#endif

    bool mLoggedInAllChats[NUM_ACCOUNTS];
    std::vector <megachat::MegaChatHandle>mChatListUpdated[NUM_ACCOUNTS];
    bool mChatsUpdated[NUM_ACCOUNTS];
    static const std::string DEFAULT_PATH;
    static const std::string PATH_IMAGE;
    static const std::string FILE_IMAGE_NAME;

    static const std::string LOCAL_PATH;
    static const std::string REMOTE_PATH;
    static const std::string DOWNLOAD_PATH;

    // implementation for MegaListener
    void onRequestStart(::mega::MegaApi *, ::mega::MegaRequest *) override {}
    void onRequestFinish(::mega::MegaApi *api, ::mega::MegaRequest *request, ::mega::MegaError *e) override;
    void onRequestUpdate(::mega::MegaApi*, ::mega::MegaRequest *) override {}
    void onChatsUpdate(mega::MegaApi* api, mega::MegaTextChatList *chats) override;
    void onRequestTemporaryError(::mega::MegaApi *, ::mega::MegaRequest *, ::mega::MegaError*) override {}
    void onContactRequestsUpdate(::mega::MegaApi* api, ::mega::MegaContactRequestList* requests) override;
    void onUsersUpdate(::mega::MegaApi* api, ::mega::MegaUserList* userList) override;

    // implementation for MegaChatRequestListener
    void onRequestStart(megachat::MegaChatApi* , megachat::MegaChatRequest *) override {}
    void onRequestFinish(megachat::MegaChatApi* api, megachat::MegaChatRequest *request, megachat::MegaChatError* e) override;
    void onRequestUpdate(megachat::MegaChatApi*, megachat::MegaChatRequest *) override {}
    void onRequestTemporaryError(megachat::MegaChatApi *, megachat::MegaChatRequest *, megachat::MegaChatError*) override {}

    // implementation for MegaChatListener
    void onChatInitStateUpdate(megachat::MegaChatApi *api, int newState) override;
    void onChatListItemUpdate(megachat::MegaChatApi* api, megachat::MegaChatListItem *item) override;
    void onChatOnlineStatusUpdate(megachat::MegaChatApi* api, megachat::MegaChatHandle userhandle, int status, bool inProgress) override;
    void onChatPresenceConfigUpdate(megachat::MegaChatApi* api, megachat::MegaChatPresenceConfig *config) override;
    void onChatConnectionStateUpdate(megachat::MegaChatApi* api, megachat::MegaChatHandle chatid, int state) override;

    void onTransferStart(::mega::MegaApi *api, ::mega::MegaTransfer *transfer) override;
    void onTransferFinish(::mega::MegaApi* api, ::mega::MegaTransfer *transfer, ::mega::MegaError* error) override;
    void onTransferUpdate(::mega::MegaApi *api, ::mega::MegaTransfer *transfer) override;
    void onTransferTemporaryError(::mega::MegaApi *api, ::mega::MegaTransfer *transfer, ::mega::MegaError* error) override;
    bool onTransferData(::mega::MegaApi *api, ::mega::MegaTransfer *transfer, char *buffer, size_t size) override;

#ifndef KARERE_DISABLE_WEBRTC
    void onChatCallUpdate(megachat::MegaChatApi* api, megachat::MegaChatCall *call) override;
    void onChatSessionUpdate(megachat::MegaChatApi* api, megachat::MegaChatHandle chatid,
                                     megachat::MegaChatHandle callid,
                                     megachat::MegaChatSession *session) override;

    void onChatSchedMeetingUpdate(megachat::MegaChatApi* api, megachat::MegaChatScheduledMeeting* sm) override;
    void onSchedMeetingOccurrencesUpdate(megachat::MegaChatApi* api, megachat::MegaChatHandle chatid, bool append) override;
#endif

private:
    class TestEnv
    {
    public:
        void setLogFile(const std::string& f) { mLogger.reset(new MegaLoggerTest(f.c_str())); }
        MegaLoggerTest* logger() const { return mLogger.get(); }
        void addAccount(const std::string& email, const std::string& pswd) { mAccounts.emplace_back(email, pswd); }
        Account& account(unsigned i) { assert(i < mAccounts.size()); return mAccounts[i]; }

    private:
        std::vector<Account> mAccounts;
        std::unique_ptr<MegaLoggerTest> mLogger;
    };

    static TestEnv& getEnv() { static TestEnv env; return env; }
};

class TestChatRoomListener : public megachat::MegaChatRoomListener
{
public:
    TestChatRoomListener(MegaChatApiTest *t, megachat::MegaChatApi **apis, megachat::MegaChatHandle chatid);
    void clearMessages(unsigned int apiIndex);
    bool hasValidMessages(unsigned int apiIndex);
    bool hasArrivedMessage(unsigned int apiIndex, megachat::MegaChatHandle messageHandle);

    MegaChatApiTest *t;
    megachat::MegaChatApi **megaChatApi;
    megachat::MegaChatHandle chatid;

    bool historyLoaded[NUM_ACCOUNTS];   // when, after loadMessage(X), X messages have been loaded
    bool historyTruncated[NUM_ACCOUNTS];
    bool msgLoaded[NUM_ACCOUNTS];
    bool msgConfirmed[NUM_ACCOUNTS];
    bool msgDelivered[NUM_ACCOUNTS];
    bool msgReceived[NUM_ACCOUNTS];
    bool msgEdited[NUM_ACCOUNTS];
    bool msgRejected[NUM_ACCOUNTS];
    bool msgAttachmentReceived[NUM_ACCOUNTS];
    bool msgContactReceived[NUM_ACCOUNTS];
    bool msgRevokeAttachmentReceived[NUM_ACCOUNTS];
    bool reactionReceived[NUM_ACCOUNTS];
    bool retentionHistoryTruncated[NUM_ACCOUNTS];
    megachat::MegaChatHandle mConfirmedMessageHandle[NUM_ACCOUNTS];
    megachat::MegaChatHandle mEditedMessageHandle[NUM_ACCOUNTS];
    megachat::MegaChatHandle mRetentionMessageHandle[NUM_ACCOUNTS];

    megachat::MegaChatMessage *message;
    std::vector <megachat::MegaChatHandle>msgId[NUM_ACCOUNTS];
    int msgCount[NUM_ACCOUNTS];
    megachat::MegaChatHandle uhAction[NUM_ACCOUNTS];
    int priv[NUM_ACCOUNTS];
    std::string content[NUM_ACCOUNTS];
    bool chatUpdated[NUM_ACCOUNTS];
    bool userTyping[NUM_ACCOUNTS];
    bool titleUpdated[NUM_ACCOUNTS];
    bool archiveUpdated[NUM_ACCOUNTS];
    bool previewsUpdated[NUM_ACCOUNTS];
    bool retentionTimeUpdated[NUM_ACCOUNTS];

    // implementation for MegaChatRoomListener
    void onChatRoomUpdate(megachat::MegaChatApi* megaChatApi, megachat::MegaChatRoom *chat) override;
    void onMessageLoaded(megachat::MegaChatApi* megaChatApi, megachat::MegaChatMessage *msg) override;   // loaded by getMessages()
    void onMessageReceived(megachat::MegaChatApi* megaChatApi, megachat::MegaChatMessage *msg) override;
    void onMessageUpdate(megachat::MegaChatApi* megaChatApi, megachat::MegaChatMessage *msg) override;   // new or updated
    void onReactionUpdate(megachat::MegaChatApi *api, megachat::MegaChatHandle msgid, const char *reaction, int count) override;
    void onHistoryTruncatedByRetentionTime(megachat::MegaChatApi *api, megachat::MegaChatMessage *msg) override;

private:
    unsigned int getMegaChatApiIndex(megachat::MegaChatApi *api);
};

class MegaChatApiUnitaryTest: public karere::IApp
{
public:
    bool UNITARYTEST_ParseUrl();
#ifndef KARERE_DISABLE_WEBRTC
    bool UNITARYTEST_SfuDataReception();
#endif
#ifdef USE_CRYPTOPP
    bool UNITARYTEST_EncryptMediaKeyWithEphemKey();
#endif

    unsigned mOKTests = 0;
    unsigned mFailedTests = 0;

#ifndef KARERE_DISABLE_WEBRTC
    friend sfu::SfuConnection;
#endif

   // karere::IApp implementation
   IChatListHandler* chatListHandler() override;
   void onPresenceConfigChanged(const presenced::Config& config, bool pending) override;
   void onPresenceLastGreenUpdated(karere::Id userid, uint16_t lastGreen) override;
   void onDbError(int error, const std::string &msg) override;
};

class ResultHandler
{
public:
    int waitForResult(int seconds = maxTimeout)
    {
        if (std::future_status::ready != futureResult.wait_for(std::chrono::seconds(seconds)))
        {
            errorStr = "Timeout";
            return -999; // local timeout
        }
        return futureResult.get();
    }

    const std::string& getErrorString() const { return errorStr; }

protected:
    void finish(int errCode, std::string&& errStr)
    {
        assert(!resultReceived); // call this function only once!
        errorStr.swap(errStr);
        promiseResult.set_value(errCode);
        resultReceived = true;
    }

    bool finished() const { return resultReceived; }

private:
    std::promise<int> promiseResult;
    std::future<int> futureResult = promiseResult.get_future();
    std::atomic<bool> resultReceived = false;
    std::string errorStr;
};

class RequestTracker : public ::mega::MegaRequestListener, public ResultHandler
{
public:
    void onRequestFinish(::mega::MegaApi*, ::mega::MegaRequest* req,
                         ::mega::MegaError* e) override
    {
        request.reset(req ? req->copy() : nullptr);
        finish(e->getErrorCode(), e->getErrorString() ? e->getErrorString() : "");
    }

    ::mega::MegaHandle getNodeHandle() const
    {
        // if the operation succeeded and supplies a node handle
        return (finished() && request) ? request->getNodeHandle() : ::mega::INVALID_HANDLE;
    }

    std::string getLink() const
    {
        // if the operation succeeded and supplied a link
        return (finished() && request && request->getLink()) ? request->getLink() : std::string();
    }

    std::unique_ptr<::mega::MegaNode> getPublicMegaNode() const
    {
        return (finished() && request) ? std::unique_ptr<::mega::MegaNode>(request->getPublicMegaNode()) : nullptr;
    }

    std::string getText() const
    {
        return (finished() && request && request->getText()) ? request->getText() : std::string();
    }

private:
    std::unique_ptr<::mega::MegaRequest> request;
};

#ifndef KARERE_DISABLE_WEBRTC
class MockupCall : public sfu::SfuInterface
{
public:
    bool handleAvCommand(Cid_t cid, unsigned av) override;
    bool handleAnswerCommand(Cid_t cid, std::shared_ptr<sfu::Sdp> sdp, uint64_t ts, std::vector<sfu::Peer>& peers, const std::map<Cid_t, std::string>& keystrmap, const std::map<Cid_t, sfu::TrackDescriptor>& vthumbs, const std::map<Cid_t, sfu::TrackDescriptor>& speakers,  std::set<karere::Id>& moderators, bool ownMod) override;
    bool handleKeyCommand(const Keyid_t& keyid, const Cid_t& cid, const std::string&key) override;
    bool handleVThumbsCommand(const std::map<Cid_t, sfu::TrackDescriptor> &) override;
    bool handleVThumbsStartCommand() override;
    bool handleVThumbsStopCommand() override;
    bool handleHiResCommand(const std::map<Cid_t, sfu::TrackDescriptor> &) override;
    bool handleHiResStartCommand() override;
    bool handleHiResStopCommand() override;
    bool handleSpeakReqsCommand(const std::vector<Cid_t>&) override;
    bool handleSpeakReqDelCommand(Cid_t cid) override;
    bool handleSpeakOnCommand(Cid_t cid, sfu::TrackDescriptor speaker) override;
    bool handleSpeakOffCommand(Cid_t cid) override;
    bool handlePeerJoin(Cid_t cid, uint64_t userid, unsigned int sfuProtoVersion, int av, std::string& keyStr, std::vector<std::string>& ivs) override;
    bool handlePeerLeft(Cid_t cid, unsigned termcode) override;
    bool handleBye(const unsigned& termCode, bool& wr, std::string& errMsg) override;
    bool handleModAdd(uint64_t userid) override;
    bool handleModDel(uint64_t userid) override;
    void onSendByeCommand() override;
    void onSfuDisconnected() override;
    bool error(unsigned int, const std::string &) override;
    void logError(const char* error) override;
<<<<<<< HEAD
    bool handleHello(const Cid_t /*userid*/, const unsigned int /*nAudioTracks*/, const unsigned int /*nVideoTracks*/,
                                       const std::set<karere::Id>& /*mods*/, const bool /*wr*/, const bool /*allowed*/,
                                       const std::map<karere::Id, bool>& /*wrUsers*/) override;

    bool handleWrDump(const std::map<karere::Id, bool>& /*users*/) override;
    bool handleWrEnter(const std::map<karere::Id, bool>& /*users*/) override;
    bool handleWrLeave(const karere::Id& /*user*/) override;
    bool handleWrAllow(const Cid_t& /*cid*/, const std::set<karere::Id>& /*mods*/) override;
    bool handleWrDeny(const std::set<karere::Id>& /*mods*/) override;
    bool handleWrAllowReq(const karere::Id& /*user*/) override;
    bool handleWrUsersAllow(const std::set<karere::Id>& /*users*/) override;
    bool handleWrUsersDeny(const std::set<karere::Id>& /*users*/) override;
=======
    bool handleHello(const Cid_t userid, const unsigned int nAudioTracks, const unsigned int nVideoTracks, const std::set<karere::Id>& mods,
                     const bool wr, const bool allowed, const std::map<karere::Id, bool>& wrUsers) override;
>>>>>>> 784e0a9a
};
#endif
#endif // CHATTEST_H<|MERGE_RESOLUTION|>--- conflicted
+++ resolved
@@ -543,7 +543,6 @@
     void onSfuDisconnected() override;
     bool error(unsigned int, const std::string &) override;
     void logError(const char* error) override;
-<<<<<<< HEAD
     bool handleHello(const Cid_t /*userid*/, const unsigned int /*nAudioTracks*/, const unsigned int /*nVideoTracks*/,
                                        const std::set<karere::Id>& /*mods*/, const bool /*wr*/, const bool /*allowed*/,
                                        const std::map<karere::Id, bool>& /*wrUsers*/) override;
@@ -556,10 +555,6 @@
     bool handleWrAllowReq(const karere::Id& /*user*/) override;
     bool handleWrUsersAllow(const std::set<karere::Id>& /*users*/) override;
     bool handleWrUsersDeny(const std::set<karere::Id>& /*users*/) override;
-=======
-    bool handleHello(const Cid_t userid, const unsigned int nAudioTracks, const unsigned int nVideoTracks, const std::set<karere::Id>& mods,
-                     const bool wr, const bool allowed, const std::map<karere::Id, bool>& wrUsers) override;
->>>>>>> 784e0a9a
 };
 #endif
 #endif // CHATTEST_H