/**
 * @file tests/sdk_test.cpp
 * @brief Mega SDK test file
 *
 * (c) 2016 by Mega Limited, Wellsford, New Zealand
 *
 * This file is part of the MEGA SDK - Client Access Engine.
 *
 * Applications using the MEGA API must present a valid application key
 * and comply with the the rules set forth in the Terms of Service.
 *
 * The MEGA SDK is distributed in the hope that it will be useful,
 * but WITHOUT ANY WARRANTY; without even the implied warranty of
 * MERCHANTABILITY or FITNESS FOR A PARTICULAR PURPOSE.
 *
 * @copyright Simplified (2-clause) BSD License.
 *
 * You should have received a copy of the license along with this
 * program.
 */

#ifndef CHATTEST_H
#define CHATTEST_H

#include "megachatapi.h"
#include <chatClient.h>
#include <future>
#include <fstream> // Win build requires it

#ifdef __GNUC__
#pragma GCC diagnostic push
#pragma GCC diagnostic ignored "-Wsign-compare"
#endif
#include "gtest/gtest.h"
#ifdef __GNUC__
#pragma GCC diagnostic pop
#endif

static const std::string APPLICATION_KEY = "MBoVFSyZ";
static constexpr unsigned int MAX_ATTEMPTS = 3;
static const unsigned int minTimeout = 60;     // (seconds)
static const unsigned int maxTimeout = 600;    // (seconds)
static const unsigned int pollingT = 500000;   // (microseconds) to check if response from server is received
static const unsigned int NUM_ACCOUNTS = 3;

#define TEST_LOG_ERROR(a, message) \
    do { \
        if (!(a)) \
        { \
            postLog(message); \
        } \
    } \
    while(false) \

class MegaLoggerTest : public ::mega::MegaLogger,
        public megachat::MegaChatLogger {

public:
    MegaLoggerTest(const char *filename);
    ~MegaLoggerTest();

    std::ofstream *getOutputStream() { return &testlog; }
    void postLog(const char *message);

private:
    std::ofstream testlog;

protected:
    void log(const char *time, int loglevel, const char *source, const char *message);
    void log(int loglevel, const char *message);
};

class Account
{
public:
    Account();
    Account(const std::string &email, const std::string &password);

    std::string getEmail() const;
    std::string getPassword() const;
private:
    std::string mEmail;
    std::string mPassword;
};

class TestChatRoomListener;

#ifndef KARERE_DISABLE_WEBRTC
class TestChatVideoListener : public megachat::MegaChatVideoListener
{
public:
    TestChatVideoListener();
    virtual ~TestChatVideoListener();

    virtual void onChatVideoData(megachat::MegaChatApi *api, megachat::MegaChatHandle chatid, int width, int height, char *buffer, size_t size);
};
#endif

class RequestListener
{
public:
    bool waitForResponse(unsigned int timeout = maxTimeout);
    virtual int getErrorCode() const = 0;

protected:
    bool mFinished = false;
    mega::MegaApi* mMegaApi = nullptr;
    megachat::MegaChatApi* mMegaChatApi = nullptr;
    RequestListener(mega::MegaApi* megaApi, megachat::MegaChatApi *megaChatApi);
};

class TestMegaRequestListener : public mega::MegaRequestListener, public RequestListener
{
public:
    TestMegaRequestListener(mega::MegaApi* megaApi, megachat::MegaChatApi *megaChatApi);
    ~TestMegaRequestListener();
    void onRequestFinish(mega::MegaApi* api, mega::MegaRequest *request, mega::MegaError* e) override;
    int getErrorCode() const override;
    mega::MegaRequest* getMegaRequest() const;

private:
    mega::MegaRequest *mRequest = nullptr;
    mega::MegaError *mError = nullptr;

};

class TestMegaChatRequestListener : public megachat::MegaChatRequestListener, public RequestListener
{
public:
    TestMegaChatRequestListener(mega::MegaApi *megaApi, megachat::MegaChatApi *megaChatApi);
    ~TestMegaChatRequestListener();
    void onRequestFinish(megachat::MegaChatApi *api, megachat::MegaChatRequest *request, megachat::MegaChatError *e) override;
    int getErrorCode() const override;
    megachat::MegaChatRequest* getMegaChatRequest() const;

private:
    megachat::MegaChatRequest *mRequest = nullptr;
    megachat::MegaChatError *mError = nullptr;
};

class MegaChatApiTest :
        public ::testing::Test,
        public ::mega::MegaListener,
        public ::mega::MegaTransferListener,
        public ::mega::MegaLogger,
        public megachat::MegaChatListener,
        public megachat::MegaChatCallListener,
        public megachat::MegaChatScheduledMeetingListener
{
public:
    // invalid account index
    static constexpr unsigned int testInvalidIdx = UINT16_MAX;

    // to be used as a resources releaser when the test exits. Some example of cleanups are:
    // unregistering listeners, logging out sessions, and any memory used from the free store.
    // Be wary of objects lifetimes and order used in the capture
    struct MegaMrProper
    {
        using CleanupFunction = std::function<void()>;
        CleanupFunction mOnRelease;
        ~MegaMrProper() { if (mOnRelease) mOnRelease(); }

        MegaMrProper(std::function<void()> f): mOnRelease(f){}
        MegaMrProper()                               = delete;
        MegaMrProper(const MegaMrProper&)            = delete;
        MegaMrProper(MegaMrProper&&)                 = delete;
        MegaMrProper& operator=(const MegaMrProper&) = delete;
        MegaMrProper& operator=(MegaMrProper&&)      = delete;
    };

    // DEPRECATED: we need to replace all it's usages by MegaMrProper
    struct MrProper
    {
        MrProper(std::function<void(megachat::MegaChatHandle)> f, const megachat::MegaChatHandle chatid)
            : mCleanup(f), mChatid(chatid){}

        std::function<void(megachat::MegaChatHandle)> mCleanup;
        megachat::MegaChatHandle mChatid;
        ~MrProper() { mCleanup(mChatid); }
    };

    // this structure contains all required data to represent a scheduled meeting, or a scheduled meeting occurrence
    struct SchedMeetingData
    {
        megachat::MegaChatHandle chatId = megachat::MEGACHAT_INVALID_HANDLE;
        megachat::MegaChatHandle schedId = megachat::MEGACHAT_INVALID_HANDLE;
        std::string timeZone, title, description;
        megachat::MegaChatTimeStamp startDate = 0, endDate = 0, overrides = 0, newStartDate = 0, newEndDate = 0;
        bool cancelled = false, newCancelled = false, publicChat = false, speakRequest = false,
            waitingRoom = false, openInvite = false, isMeeting = false;
        std::shared_ptr<megachat::MegaChatScheduledFlags> flags;
        std::shared_ptr<megachat::MegaChatScheduledRules> rules;
        std::shared_ptr<megachat::MegaChatPeerList> peerList;

        ~SchedMeetingData()                                     = default;
        explicit SchedMeetingData()                             = default;
        SchedMeetingData(SchedMeetingData&&)                    = delete;
        SchedMeetingData& operator=(const SchedMeetingData&)    = delete;
        SchedMeetingData& operator=(SchedMeetingData&&)         = default;
        SchedMeetingData(const SchedMeetingData& sm)
            : chatId(sm.chatId), schedId(sm.schedId), timeZone(sm.timeZone)
            , title(sm.title), description(sm.description), startDate(sm.startDate)
            , endDate(sm.endDate), overrides(sm.overrides), newStartDate(sm.newEndDate)
            , newEndDate(sm.newEndDate), cancelled(sm.cancelled), newCancelled(sm.newCancelled)
            , publicChat(sm.publicChat), speakRequest(sm.speakRequest), waitingRoom(sm.waitingRoom)
            , openInvite(sm.openInvite), isMeeting(sm.isMeeting)
            , flags(sm.flags ? sm.flags->copy() : nullptr)
            , rules(sm.rules ? sm.rules->copy() : nullptr)
            , peerList(sm.peerList ? sm.peerList->copy() : nullptr)
        {
        }
    };

    // required data to create or select a chatroom
    struct ChatroomCreationOptions
    {
        unsigned int mChatOpIdx = testInvalidIdx; // index of operator account from which we retrieve chatroom for test (it not necessarily needs to has moderator role for that chat)
        int mOpPriv         = megachat::MegaChatPeerList::PRIV_UNKNOWN;
        bool mCreate        = false;
        bool mPublicChat    = false;
        bool mMeetingRoom   = false;
        bool mWaitingRoom   = false;
        bool mSpeakRequest  = false;
        bool mOpenInvite    = false;

        // scheduled meeting data
        std::unique_ptr<SchedMeetingData> mSchedMeetingData;

        // peer list with the participants of the chatroom used for the test
        std::unique_ptr<megachat::MegaChatPeerList> mChatPeerList;

        // vector with peer accounts idx that participates in the chatroom
        std::vector<unsigned int> mChatPeerIdx;

        ~ChatroomCreationOptions()                                          = default;
        explicit ChatroomCreationOptions()                                  = default;
        ChatroomCreationOptions(ChatroomCreationOptions&& )                 = delete;
        ChatroomCreationOptions& operator=(const ChatroomCreationOptions&)  = delete;
        ChatroomCreationOptions& operator=(ChatroomCreationOptions&&)       = delete;
        ChatroomCreationOptions(const int opPriv,
                                const bool cr,
                                const bool pub,
                                const bool mr,
                                const bool wr,
                                const bool sr,
                                const bool oi,
                                const SchedMeetingData* sm,
                                const megachat::MegaChatPeerList* peers)
            : mOpPriv(opPriv)
            , mCreate(cr)
            , mPublicChat(pub)
            , mMeetingRoom(mr)
            , mWaitingRoom(wr)
            , mSpeakRequest(sr)
            , mOpenInvite(oi)
            , mSchedMeetingData(sm ? std::make_unique<SchedMeetingData>(*sm) : nullptr)
            , mChatPeerList(peers ? peers->copy() : nullptr)
        {
        }

        ChatroomCreationOptions(const ChatroomCreationOptions& opt)
            : mOpPriv(opt.mOpPriv)
            , mCreate(opt.mCreate)
            , mPublicChat(opt.mPublicChat)
            , mMeetingRoom(opt.mMeetingRoom)
            , mWaitingRoom(opt.mWaitingRoom)
            , mSpeakRequest(opt.mSpeakRequest)
            , mOpenInvite(opt.mOpenInvite)
            , mSchedMeetingData(opt.mSchedMeetingData ? std::make_unique<SchedMeetingData>(*opt.mSchedMeetingData) : nullptr)
            , mChatPeerList(opt.mChatPeerList ? opt.mChatPeerList->copy() : nullptr)
        {
        }
    };

    // this structure contains all data common to most of automated tests
    struct TestData
    {
        ~TestData()                           = default;
        explicit TestData()                   = default;
        TestData(const TestData&)             = delete;
        TestData(TestData&& )                 = delete;
        TestData& operator=(const TestData&)  = delete;
        TestData& operator=(TestData&&)       = delete;

        // set test operator role index (will be the account in charge of performing all operations)
        // This index can be changed at any point of the test.
        unsigned int mOpIdx = testInvalidIdx;

        // chatid of chatroom that will be used in the test
        megachat::MegaChatHandle mChatid = megachat::MEGACHAT_INVALID_HANDLE;

        // maps account index to sessions returned by MegaChatApiTest::login
        std::map<unsigned int, std::unique_ptr<char[]>> mSessions;

        // maps account index to user handle
        std::map<unsigned int, megachat::MegaChatHandle> mAccounts;

        // chatroom options required to get/create chatroom for test
        ChatroomCreationOptions mChatOptions;

        // maps account index to ChatroomListener
        std::map<unsigned int, std::shared_ptr<TestChatRoomListener>> mChatroomListeners;

#ifndef KARERE_DISABLE_WEBRTC
        // maps account index to TestChatVideoListener
        std::map<unsigned int, TestChatVideoListener> mMapLocalVideoListeners;
#endif

        // returns MegaChatPeerList that includes peers that participates in the selected chatroom
        const megachat::MegaChatPeerList* getChatParticipantsList()
        {
            return mChatOptions.mChatPeerList.get();
        }

        // returns a vector with all accounts indexes
        std::vector<unsigned int> getIdxVector()
        {
            std::vector<unsigned int> v(mAccounts.size());
            std::transform(mAccounts.begin(), mAccounts.end(), v.begin(),
                           [](const auto& pair) { return pair.first; });
            return v;
        }

        // returns a vector with all chat participants account indexes
        const std::vector<unsigned int> getChatParticipantsIdxs()
        {
            return mChatOptions.mChatPeerIdx;
        }

        // check if sessions returned by MegaChatApiTest::login are valid
        void areSessionsValid()
        {
            std::for_each(mSessions.begin(), mSessions.end(), [](const auto& it)
            {
                ASSERT_TRUE(it.second);
            });
        }

        void checkSessionsAndAccounts()
        {
            ASSERT_EQ(mSessions.size(), mAccounts.size());
            std::for_each(mSessions.begin(), mSessions.end(), [this](const auto& it)
            {
                ASSERT_TRUE(mAccounts.find(it.first) != mAccounts.end());
            });
        }

        std::shared_ptr<TestChatRoomListener> getChatroomListener(const unsigned int i)
        {
            auto it = mChatroomListeners.find(i);
            if (it == mChatroomListeners.end()) { return nullptr; }

            return it->second;
        }
    };

    template <typename T>
    struct AuxVars
    {
    public:
        bool validInput(const unsigned int i, const std::string_view n) const
        {
            return !n.empty() && i < NUM_ACCOUNTS;
        }

        bool exists(const unsigned int i, const std::string_view n) const
        {
            return mVarsMap[i].find(std::string{n}) != mVarsMap[i].end();
        }

        // adds a new entry in map <variable name, val<T>>
        T* add(const unsigned int i, const std::string_view n, const T val)
        {
            if (!validInput(i, n)) { return nullptr; }
            if (exists(i, n))      { return nullptr; }

            auto res = mVarsMap[i].emplace(std::string{n}, val);
            return res.second ? &res.first->second : nullptr;
        }

        // returns pointer to value<T> mapped by key n
        T* getVar(const unsigned int i, const std::string_view n)
        {
            if (!validInput(i, n)) { return nullptr; }
            if (!exists(i, n))     { return nullptr; }

            return &mVarsMap[i][std::string{n}];
        }

        // updates value<T> mapped by key n
        bool updateIfExists(const unsigned int i, const std::string_view n, const T v)
        {
            if (!validInput(i, n)) { return false; }
            if (!exists(i, n))     { return false; }

            mVarsMap[i][std::string{n}] = v;
            return true;
        }

        // remove entry from map given a variable name
        bool remove(const unsigned int i, const std::string_view n)
        {
            if (!validInput(i, n)) { return false; }
            if (!exists(i, n))     { return false; }

            return mVarsMap[i].erase(std::string{n});
        }

        // clean all vars for a given account index
        bool clean(const unsigned int i)
        {
            if (i >= NUM_ACCOUNTS) { return false; }
            mVarsMap[i].clear();
        }

        // clean all vars for all account indexes
        void cleanAll()
        {
            for (unsigned int i = 0; i < NUM_ACCOUNTS; ++i)
            {
                mVarsMap[i].clear();
            }
        }
    private:
        std::array<std::map<std::string, T>, NUM_ACCOUNTS> mVarsMap{};
    };

    /**
     * It can be used to store a subset of variables of mAuxBool, and provide to methods like waitForAction,
     * that will execute an action and wait until (any or all) provided flags has been set true
     */
    struct ExitBoolFlags
    {
        auto find(const std::string_view n)
        {
            return mVars.find(std::string{n}) != mVars.end();
        }

        bool exists(const std::string_view n)
        {
            return mVars.find(std::string{n}) != mVars.end();
        }

        size_t size() const
        {
            return mVars.size();
        }

        bool updateAll(const bool v)
        {
            for (auto& entry : mVars)
            {
                if (entry.second == nullptr) { return false; }
                *(entry.second) = v;
            }
            return true;
        }

        bool allEqualTo(const bool v)
        {
            return std::all_of(mVars.begin(), mVars.end(), [v](const auto& entry)
            {
                return (entry.second != nullptr) && (*entry.second == v);
            });
        }

        bool anyEqualTo(const bool v)
        {
            return std::any_of(mVars.begin(), mVars.end(), [v](const auto& entry)
            {
                return (entry.second != nullptr) && (*entry.second == v);
            });
        }

        bool add(const std::string_view n, bool* v)
        {
            if (exists(n)) { return false; }
            mVars[std::string{n}] = v;
            return true;
        }

        bool updateFlagValue(const std::string_view n, const bool v)
        {
            if (!exists(n)) { return false; }
            *mVars[std::string{n}] = v;
            return true;
        }

        bool remove(const std::string_view n)
        {
            return mVars.erase(std::string{n});
        }

        void clean()
        {
            mVars.clear();
        }

        std::string printAll()
        {
            int i = 0;
            std::string msg;
            for (auto& v : mVars)
            {
                msg += "Flag_" + std::to_string(i++) + ": " + v.first
                    + (*v.second ? " (true)" : " (false)") + "\n";
            }
            return msg;
        }

        std::map<std::string, bool*> mVars;
    };

    static std::string getCallIdStrB64(const megachat::MegaChatHandle h)
    {
        const std::unique_ptr<char[]> idB64(mega::MegaApi::userHandleToBase64(h));
        return idB64 ? idB64.get() : "INVALID callid";
    };

    static std::string getChatIdStrB64(const megachat::MegaChatHandle h)
    {
        const std::unique_ptr<char[]> idB64(mega::MegaApi::userHandleToBase64(h));
        return idB64 ? idB64.get() : "INVALID chatId";
    };

    static std::string getSchedIdStrB64(const megachat::MegaChatHandle h)
    {
        const std::unique_ptr<char[]> idB64(mega::MegaApi::userHandleToBase64(h));
        return idB64 ? idB64.get() : "INVALID schedId";
    };

    MegaChatApiTest();
    ~MegaChatApiTest() override;

    // Global test environment initialization
    static bool initFS();
    static void init(const std::string& log);
    // Global test environment clear up
    static void terminate();
    static void terminateFS();

    using AuxVarsBool     = AuxVars<bool>;
    using AuxVarsMCHandle = AuxVars<megachat::MegaChatHandle>;

    AuxVarsBool& boolVars()       { return mAuxBool; };
    AuxVarsMCHandle& handleVars() { return mAuxHandles; };

protected:
    static Account& account(unsigned i) { return getEnv().account(i); }
    static MegaLoggerTest* logger() { return getEnv().logger(); }

    // Specific test environment initialization for each test
    void SetUp() override;
    // Specific test environment clear up for each test
    void TearDown() override;

    // email and password parameter is used if you don't want to use default values for accountIndex
    char *login(unsigned int accountIndex, const char *session = NULL, const char *email = NULL, const char *password = NULL);
    bool chatApiInit(unsigned accountIndex, const char *session = nullptr);
    bool chatApiLogin(unsigned accountIndex, const char *session = nullptr, const char *email = nullptr, const char *password = nullptr);
    bool chatApiJoinAll(unsigned accountIndex, const char *email = nullptr);
    void logout(unsigned int accountIndex, bool closeSession = false);

<<<<<<< HEAD
    static const char* printChatRoomInfo(megachat::MegaChatApi*, const megachat::MegaChatRoom *);
=======
public:
    static const char* printChatRoomInfo(const megachat::MegaChatRoom *);
>>>>>>> 02ccac94
    static const char* printMessageInfo(const megachat::MegaChatMessage *);
protected:
    static const char* printChatListItemInfo(const megachat::MegaChatListItem *);
public:
    void postLog(const std::string &msg);

protected:
    // check if any/all flags in eF has been set true
    bool exitWait(ExitBoolFlags& eF, const bool waitForAll) const;
    // deprecated: replace current usages of this method by prototype above
    bool exitWait(const std::vector<bool *>&responsesReceived, bool any) const;
    // waits until any/all flags in eF has been set true
    bool waitForMultiResponse(ExitBoolFlags& eF, bool waitForAll, unsigned int timeout) const;
    // deprecated: replace current usages of this method by prototype above
    bool waitForMultiResponse(std::vector<bool *>responsesReceived, bool any, unsigned int timeout = maxTimeout) const;
    bool waitForResponse(bool *responseReceived, unsigned int timeout = maxTimeout) const;

    /**
     * @brief executes an asynchronous action and wait for results
     * @param maxAttempts max number of attempts the action must be retried
     * @param eF conditions that must be accomplished consider action finished
     * @param actionMsg string that defines the action
     * @param waitForAll wait for all exit conditions
     * @param resetFlags flag that indicates if exitFlags must be reset before executing action
     * @param timeout max timeout (in seconds) to execute the action
     * @param action function to be executed
     */
    void waitForAction(int maxAttempts, ExitBoolFlags& eF, const std::string& actionMsg, bool waitForAll, bool resetFlags, unsigned int timeout, std::function<void()>action);

    /**
     * @brief executes an asynchronous action and wait for results
     * @param maxAttempts max number of attempts the action must be retried
     * @param exitFlags vector of conditions that must be accomplished consider action finished
     * @param flagsStr vector of strings to identify each condition
     * @param actionMsg string that defines the action
     * @param waitForAll wait for all exit conditions
     * @param resetFlags flag that indicates if exitFlags must be reset before executing action
     * @param timeout max timeout (in seconds) to execute the action
     * @param action function to be executed
     * @deprecated replace current usages of this method by prototype above
     */
    void waitForAction(int maxAttempts, std::vector<bool*> exitFlags, const std::vector<std::string>& flagsStr, const std::string& actionMsg, bool waitForAll, bool resetFlags, unsigned int timeout, std::function<void()>action);
    void initChat(unsigned int a1, unsigned int a2, std::unique_ptr<mega::MegaUser>& user, megachat::MegaChatHandle& chatid, std::unique_ptr<char[]>& primarySession, std::unique_ptr<char[]>& secondarySession, std::unique_ptr<TestChatRoomListener>& chatroomListener);

    /**
     * @brief Loads history for the specified chatroom.
     *
     * If there's no error this method will returns:
     * - The number of loaded messages
     *
     * Otherwise:
     * - MegaChatError::ERROR_TOOMANY if Timeout for connecting to chatd has expired
     * - MegaChatError::ERROR_ACCESS if Timeout for loading history from chat has expired
     *
     * @param accountIndex index of account that loads history from chatroom
     * @param chatid MegaChatHandle that identifies the chat room
     * @param chatroomListener TestChatRoomListener that track MegaChatRoomListener events
     */
    int loadHistory(const unsigned int accountIndex, const megachat::MegaChatHandle chatid, TestChatRoomListener* chatroomListener);
    void makeContact(const unsigned int a1, const unsigned int a2);
    bool areContact(unsigned int a1, unsigned int a2);
    bool isChatroomUpdated(unsigned int index, megachat::MegaChatHandle chatid);
    megachat::MegaChatHandle getGroupChatRoom();
    bool addChatVideoListener(const unsigned int idx, const megachat::MegaChatHandle chatid);
    void cleanChatVideoListeners();
    void logoutTestAccounts();
    void closeOpenedChatrooms();
#ifndef KARERE_DISABLE_WEBRTC
    bool removeChatVideoListener(const unsigned int idx, const megachat::MegaChatHandle chatid, TestChatVideoListener &vl);
#endif

    /* select a group chat room, by default with PRIV_MODERATOR for primary account
     * in case chat privileges for primary account doesn't matter, provide PRIV_UNKNOWN in priv param
     * it allows finding/creating a group chat of more than 2 participants where the creator is a[0]
     * param a contains the same participants as param peers + the user who will create the chat (a[0])
     * ToDo: consider removing peers param and create from `a` param in this function instead
     */
    megachat::MegaChatHandle getGroupChatRoom(const std::vector<unsigned int>& a,
                                              megachat::MegaChatPeerList* peers,
                                              const int a1Priv = megachat::MegaChatPeerList::PRIV_MODERATOR,
                                              const bool create = true,
                                              const bool publicChat = false,
                                              const bool meetingRoom = false,
                                              const bool waitingRoom = false,
                                              const bool speakRequest = false,
                                              SchedMeetingData* schedMeetingData = nullptr);

    void createChatroomAndSchedMeeting(megachat::MegaChatHandle& chatid, const unsigned int a1,
                                       const unsigned int a2, const SchedMeetingData& smData);

    // returns the account idx that represents the operator account in the test
    unsigned int getOpIdx() { return mData.mOpIdx; }

    // this method allows to initialize SchedMeetingData structure
    void initLocalSchedMeeting(const megachat::MegaChatHandle chatId, const megachat::MegaChatHandle schedId, const std::string& timeZone,
                               const std::string& title, const std::string& description, const megachat::MegaChatTimeStamp startDate,
                               const megachat::MegaChatTimeStamp endDate, const megachat::MegaChatTimeStamp overrides, const megachat::MegaChatTimeStamp newStartDate,
                               const megachat::MegaChatTimeStamp newEndDate, const bool cancelled, const bool newCancelled, const bool publicChat,
                               const bool speakRequest, const bool waitingRoom, const bool openInvite, const bool isMeeting,
                               const bool sendEmails, const int rulesFreq, const int rulesInterval, const megachat::MegaChatTimeStamp rulesUntil,
                               const ::megachat::MegaChatPeerList* peerlist, const ::mega::MegaIntegerList* rulesByWeekDay,
                               const ::mega::MegaIntegerList* rulesByMonthDay, const ::mega::MegaIntegerMap* rulesByMonthWeekDay);

    // Clears all temporal variables from MegaChatApiTest::mAuxHandles and MegaChatApiTest::mAuxBool
    void clearTemporalVars();

    // Adds a temporal MegaChatHandle variable to MegaChatApiTest::mAuxHandles
    void addHandleVar(const unsigned int i, const std::string& n, const ::megachat::MegaChatHandle val);

    // Adds a temporal boolean variable to MegaChatApiTest::mAuxBool
    bool* addBoolVar(const unsigned int i, const std::string& n, const bool val);

    // Adds a temporal boolean variable, to ExitBoolFlags param, and also to MegaChatApiTest::mAuxBool
    void addBoolVarAndExitFlag(const unsigned int i, ExitBoolFlags &eF, const std::string& n, const bool val);

#ifndef KARERE_DISABLE_WEBRTC
    /**
     * @brief checks that callid for account i has been received at onChatCallUpdate(CALL_STATUS_IN_PROGRESS)
     *
     * @param chatid MegaChatHandle that identifies the chat room where we want to check that call is in progress
     * @param i index of user account where we want to check if call id matches with expected one
     */
    void checkCallIdInProgress(unsigned i, const megachat::MegaChatHandle chatid);

    /**
     * @brief answers call and check if participant is in progress status in call
     *
     * @param callerIdx index of user account that started the call
     * @param receiverIdx index of user account that is going to answer the call
     * @param chatId MegaChatHandle that identifies the chat room
     * @param enableVideo if true call will be answered with video flags enabled (if permissions allow it)
     * @param enableAudio if true call will be answered with audio flags enabled (if permissions allow it)
     */
    void answerCallAndCheckInProgress(const unsigned int callerIdx, const unsigned int receiverIdx, const megachat::MegaChatHandle chatId, const bool enableVideo, const bool enableAudio);

    /**
     * @brief starts a chat call and checks that have been received by a set of participants provided
     *
     * @param performerIdx index of user account that is going to start the call
     * @param recvsIdxs set of indexes of users accounts that must receive the call
     * @param chatId MegaChatHandle that identifies the chat room
     * @param enableVideo if true call will be started with video flags enabled (if permissions allow it)
     * @param enableAudio if true call will be started with audio flags enabled (if permissions allow it)
     * @param notRinging if true call won't ring (Note that Waiting room is bypased if notRinging is false and feature is enabled in chatroom)
     */
    void startCallAndCheckReceived(const unsigned int performerIdx, const std::set<unsigned int> recvsIdxs, const megachat::MegaChatHandle chatId, const bool enableVideo, const bool enableAudio, const bool notRinging);

    /**
     * @brief starts a call in a chatroom
     *
     * @param callerIdx index of user account that is going to start the call
     * @param eF exit flags that determine when action is considered as finished
     * @param chatid MegaChatHandle that identifies the chat room
     * @param enableVideo if true call will be started with video flags enabled (if permissions allow it)
     * @param enableAudio if true call will be started with audio flags enabled (if permissions allow it)
     * @param notRinging if true call won't ring (Note that Waiting room is bypased if notRinging is false and feature is enabled in chatroom)
     */
    void startCallInChat(const unsigned int callerIdx, ExitBoolFlags& eF, const ::megachat::MegaChatHandle chatid,
                         const bool enableVideo, const bool enableAudio, const bool notRinging);

    /**
     * @brief rejects a call
     *
     * @param performerIdx index of user account that is going to reject the call
     * @param eF exit flags that determine when action is considered as finished
     * @param chatid MegaChatHandle that identifies the chat room
     */
    void rejectCall(const unsigned int performerIdx, ExitBoolFlags& eF, const ::megachat::MegaChatHandle chatid);

    /**
     * @brief starts a call in a chatroom with waiting room option enabled
     *
     * @deprecated this method is obsolete and must be replaced by startCallInChat
     *
     * @param callerIdx index of user account that is going to start the call
     * @param eF exit flags that determine when action is considered as finished
     * @param chatid MegaChatHandle that identifies the chat room
     * @param schedIdWr MegaChatHandle scheduled meeting id, that identifies the scheduled meeting context in which we will start the call.
     * @param enableVideo if true call will be started with video flags enabled (if permissions allow it)
     * @param enableAudio if true call will be started with audio flags enabled (if permissions allow it)
     */
    void startWaitingRoomCall(const unsigned int callerIdx, ExitBoolFlags& eF, const ::megachat::MegaChatHandle chatid, const ::megachat::MegaChatHandle schedIdWr,
                              const bool enableVideo, const bool enableAudio);

    /**
     * @brief answers a call in a chatroom
     *
     * @param calleeIdx index of user account that is going to answer the call
     * @param eF exit flags that determine when action is considered as finished
     * @param chatid MegaChatHandle that identifies the chat room
     * @param enableVideo if true call will be answered with video flags enabled (if permissions allow it)
     * @param enableAudio if true call will be answered with audio flags enabled (if permissions allow it)
     */
    void answerChatCall(unsigned int calleeIdx, ExitBoolFlags& eF, const ::megachat::MegaChatHandle chatid,
                        const bool enableVideo, const bool enableAudio);

    /**
     * @brief ends a chat call
     *
     * @param performerIdx index of user account that is going to reject the call
     * @param eF exit flags that determine when action is considered as finished
     * @param chatid MegaChatHandle that identifies the chat room
     */
    void endChatCall(unsigned int performerIdx, ExitBoolFlags& eF, const megachat::MegaChatHandle chatid);
#endif

    /**
     * @brief Allows to set the title of a group chat
     *
     * The account idx that will perform this operation will be the idx
     * returned by getOpIdx()
     *
     * All accounts idxs registered in TestData::mChatroomListeners (even action performer idx: getOpIdx()) will wait for
     * receiving onChatListItemUpdate(CHANGE_TYPE_TITLE) and onChatRoomUpdate(CHANGE_TYPE_TITLE) events.
     *
     * @param title Null-terminated character string with the title that wants to be set. If the
     * title is longer than 30 characters, it will be truncated to that maximum length.
     *
     * @param waitSecs max timeout (in seconds) that this method will wait for any event (like onRequestFinish, flags updates...)
     */
    void setChatTitle(const std::string& title, const unsigned int waitSecs = maxTimeout);

    megachat::MegaChatHandle getPeerToPeerChatRoom(const unsigned int a1, const unsigned int a2);

    // send msg, wait for confirmation, reception by other side, delivery status. Returns ownership of confirmed msg
    megachat::MegaChatMessage *sendTextMessageOrUpdate(unsigned int senderAccountIndex, unsigned int receiverAccountIndex,
                                               megachat::MegaChatHandle chatid, const std::string& textToSend,
                                               TestChatRoomListener *chatroomListener, megachat::MegaChatHandle messageId = megachat::MEGACHAT_INVALID_HANDLE);

    void checkEmail(unsigned int indexAccount);
    std::string dateToString();
    megachat::MegaChatMessage *attachNode(unsigned int a1, unsigned int a2, megachat::MegaChatHandle chatid,
                                    ::mega::MegaNode *nodeToSend, TestChatRoomListener* chatroomListener);

    void clearHistory(unsigned int a1, unsigned int a2, megachat::MegaChatHandle chatid, TestChatRoomListener *chatroomListener);
    void leaveChat(unsigned int accountIndex, megachat::MegaChatHandle chatid);

    unsigned int getMegaChatApiIndex(megachat::MegaChatApi *api);
    unsigned int getMegaApiIndex(::mega::MegaApi *api);

    void createFile(const std::string &fileName, const std::string &sourcePath, const std::string &contain);
    ::mega::MegaNode *uploadFile(int accountIndex, const std::string &fileName, const std::string &sourcePath, const std::string &targetPath);
    void addTransfer(int accountIndex);
    bool &isNotTransferRunning(int accountIndex);

    bool downloadNode(int accountIndex, ::mega::MegaNode *nodeToDownload);
    bool importNode(int accountIndex, ::mega::MegaNode* node, const std::string& destinationName);

    void getContactRequest(unsigned int accountIndex, bool outgoing, int expectedSize = 1);

    static int purgeLocalTree(const std::string& path);
    void purgeCloudTree(unsigned int accountIndex, ::mega::MegaNode* node);
    void clearAndLeaveChats(unsigned accountIndex, const std::vector<megachat::MegaChatHandle>& skipChats);
    void removePendingContactRequest(unsigned int accountIndex);
    void changeLastName(unsigned int accountIndex, std::string lastName);

    // chatrooms auxiliar methods

    /**
     * @brief invites a user to a chatroom
     *
     * @param performerIdx index of user account that is going to perform invitation
     * @param invitedIdx index of user account that is going to be invited to the chat
     * @param invitedUh user handle of user account that is going to be invited to the chat
     * @param crl TestChatRoomListener to track this request
     */
    void inviteToChat(const unsigned int performerIdx, const unsigned int invitedIdx, const megachat::MegaChatHandle invitedUh, TestChatRoomListener* crl);

    void inviteToChat (const unsigned int& a1, const unsigned int& a2, const megachat::MegaChatHandle& uh, const megachat::MegaChatHandle& chatid, const int privilege,
                       std::shared_ptr<TestChatRoomListener>chatroomListener);


    void updateChatPermission (const unsigned int& a1, const unsigned int& a2, const megachat::MegaChatHandle& uh, const megachat::MegaChatHandle& chatid, const int privilege,
                               std::shared_ptr<TestChatRoomListener>chatroomListener);

    // updates an existing scheduled meeting
    void updateSchedMeeting(const unsigned int a1, const unsigned int a2, const int expectedError, const SchedMeetingData& smData, const bool updateChatTitle);

    // update chatroom title
    void changeTitle(const unsigned int a1, TestChatRoomListener* chatroomListener, const megachat::MegaChatHandle chatid, const std::string& title);

#ifndef KARERE_DISABLE_WEBRTC
    // calls auxiliar methods
    // ----------------------------------------------------------------------------------------------------------------------------

    void startChatCall(const megachat::MegaChatHandle chatid, const unsigned int performerIdx, const std::set<unsigned int> participants, const bool enableVideo, const bool enableAudio);
    void answerChatCall(const megachat::MegaChatHandle chatid, const unsigned int performerIdx, const std::set<unsigned int> participants, const bool enableVideo, const bool enableAudio);

    // gets a pointer to the local flag that indicates if we have reached an specific callstate
    bool* getChatCallStateFlag (unsigned int index, int state);

    // resets the local flag that indicates if we have reached an specific call state
    void resetTestChatCallState (unsigned int index, int state);

    // waits for a specific callstate
    void waitForChatCallState(unsigned int index, int state);

    // ensures that <action> is executed successfully before maxAttempts and before timeout expires
    // if call gets disconnected before action is executed, command queue will be cleared, so we need to wait
    // until performer account is connected (CALL_STATUS_IN_PROGRESS) to SFU for that call and re-try <action>
    void waitForCallAction (unsigned int pIdx, int maxAttempts, bool* exitFlag,  const char* errMsg, unsigned int timeout, std::function<void()>action);
#endif

    ::mega::MegaApi* megaApi[NUM_ACCOUNTS];
    megachat::MegaChatApi* megaChatApi[NUM_ACCOUNTS];

    // flags
    bool requestFlags[NUM_ACCOUNTS][::mega::MegaRequest::TOTAL_OF_REQUEST_TYPES];
    bool initStateChanged[NUM_ACCOUNTS];
    int initState[NUM_ACCOUNTS];
    bool mChatConnectionOnline[NUM_ACCOUNTS];
    int lastErrorTransfer[NUM_ACCOUNTS];

    megachat::MegaChatRoom *chatroom[NUM_ACCOUNTS];
    bool chatUpdated[NUM_ACCOUNTS];
    bool chatItemUpdated[NUM_ACCOUNTS];
    bool chatItemClosed[NUM_ACCOUNTS];
    bool peersUpdated[NUM_ACCOUNTS];
    bool titleUpdated[NUM_ACCOUNTS];
    bool chatArchived[NUM_ACCOUNTS];
    bool chatPreviewClosed[NUM_ACCOUNTS];

    ::mega::MegaHandle mNodeCopiedHandle[NUM_ACCOUNTS];
    ::mega::MegaHandle mNodeUploadHandle[NUM_ACCOUNTS];

    bool mNotTransferRunning[NUM_ACCOUNTS];
    bool mPresenceConfigUpdated[NUM_ACCOUNTS];
    bool mOnlineStatusUpdated[NUM_ACCOUNTS];
    int mOnlineStatus[NUM_ACCOUNTS];

    // structure with all data common to most of automated tests
    TestData mData;

    std::unique_ptr<::mega::MegaContactRequest> mContactRequest[NUM_ACCOUNTS];
    bool mContactRequestUpdated[NUM_ACCOUNTS];
    bool mSchedMeetingUpdated[NUM_ACCOUNTS];
    bool mSchedOccurrUpdated[NUM_ACCOUNTS];
    bool mUsersUpdate[NUM_ACCOUNTS];
    std::map <unsigned int, bool> mUsersChanged[NUM_ACCOUNTS];
    std::map <::megachat::MegaChatHandle, bool> mUsersAllowJoin[NUM_ACCOUNTS];
    std::map <::megachat::MegaChatHandle, bool> mUsersRejectJoin[NUM_ACCOUNTS];
    megachat::MegaChatHandle mSchedIdUpdated[NUM_ACCOUNTS];

#ifndef KARERE_DISABLE_WEBRTC
    bool mCallWithIdReceived[NUM_ACCOUNTS];
    bool mCallReceived[NUM_ACCOUNTS];
    bool mCallReceivedRinging[NUM_ACCOUNTS];
    bool mCallStopRinging[NUM_ACCOUNTS];
    bool mCallInProgress[NUM_ACCOUNTS];
    bool mCallLeft[NUM_ACCOUNTS];
    bool mCallDestroyed[NUM_ACCOUNTS];
    bool mCallConnecting[NUM_ACCOUNTS];
    bool mCallWR[NUM_ACCOUNTS];
    int mTerminationCode[NUM_ACCOUNTS];
    bool mCallWrChanged[NUM_ACCOUNTS];
    bool mCallWrAllow[NUM_ACCOUNTS];
    bool mCallWrDeny[NUM_ACCOUNTS];
    megachat::MegaChatHandle mChatIdRingInCall[NUM_ACCOUNTS];
    megachat::MegaChatHandle mChatIdStopRingInCall[NUM_ACCOUNTS];
    megachat::MegaChatHandle mChatIdInProgressCall[NUM_ACCOUNTS];
    megachat::MegaChatHandle mCallIdRingIn[NUM_ACCOUNTS];
    megachat::MegaChatHandle mCallIdStopRingIn[NUM_ACCOUNTS];
    megachat::MegaChatHandle mCallIdExpectedReceived[NUM_ACCOUNTS];
    megachat::MegaChatHandle mCallIdJoining[NUM_ACCOUNTS];
    megachat::MegaChatHandle mSchedIdRemoved[NUM_ACCOUNTS];
    TestChatVideoListener *mLocalVideoListener[NUM_ACCOUNTS];
    TestChatVideoListener *mRemoteVideoListener[NUM_ACCOUNTS];
    bool mChatCallOnHold[NUM_ACCOUNTS];
    bool mChatCallOnHoldResumed[NUM_ACCOUNTS];
    bool mChatCallAudioEnabled[NUM_ACCOUNTS];
    bool mChatCallAudioDisabled[NUM_ACCOUNTS];
    bool mChatCallSessionStatusInProgress[NUM_ACCOUNTS];
    bool mChatSessionWasDestroyed[NUM_ACCOUNTS];
    bool mChatCallSilenceReq[NUM_ACCOUNTS];
    bool mSessSpeakPermChanged[NUM_ACCOUNTS];
    bool mOwnFlagsChanged[NUM_ACCOUNTS];
    bool mOwnSpeakStatusChanged[NUM_ACCOUNTS];
    bool mOwnCallPermissionsChanged[NUM_ACCOUNTS];
    bool mSessSpeakReqRecv[NUM_ACCOUNTS];
    unsigned mOwnSpeakStatus[NUM_ACCOUNTS];
    std::map<::megachat::MegaChatHandle, bool> mSessSpeakPerm[NUM_ACCOUNTS];
    std::map<::megachat::MegaChatHandle, bool> mSessSpeakRequests[NUM_ACCOUNTS];
#endif

    bool mLoggedInAllChats[NUM_ACCOUNTS];
    std::vector <megachat::MegaChatHandle>mChatListUpdated[NUM_ACCOUNTS];
    bool mChatsUpdated[NUM_ACCOUNTS];
    static std::string DEFAULT_PATH;
    static const std::string PATH_IMAGE;
    static const std::string FILE_IMAGE_NAME;

    static const std::string LOCAL_PATH;
    static const std::string REMOTE_PATH;
    static const std::string DOWNLOAD_PATH;
    static std::string PROC_SPECIFIC_PATH;

    // implementation for MegaListener
    void onRequestStart(::mega::MegaApi *, ::mega::MegaRequest *) override {}
    void onRequestFinish(::mega::MegaApi *api, ::mega::MegaRequest *request, ::mega::MegaError *e) override;
    void onRequestUpdate(::mega::MegaApi*, ::mega::MegaRequest *) override {}
    void onChatsUpdate(mega::MegaApi* api, mega::MegaTextChatList *chats) override;
    void onRequestTemporaryError(::mega::MegaApi *, ::mega::MegaRequest *, ::mega::MegaError*) override {}
    void onContactRequestsUpdate(::mega::MegaApi* api, ::mega::MegaContactRequestList* requests) override;
    void onUsersUpdate(::mega::MegaApi* api, ::mega::MegaUserList* userList) override;

    // implementation for MegaChatListener
    void onChatInitStateUpdate(megachat::MegaChatApi *api, int newState) override;
    void onChatListItemUpdate(megachat::MegaChatApi* api, megachat::MegaChatListItem *item) override;
    void onChatOnlineStatusUpdate(megachat::MegaChatApi* api, megachat::MegaChatHandle userhandle, int status, bool inProgress) override;
    void onChatPresenceConfigUpdate(megachat::MegaChatApi* api, megachat::MegaChatPresenceConfig *config) override;
    void onChatConnectionStateUpdate(megachat::MegaChatApi* api, megachat::MegaChatHandle chatid, int state) override;

    void onTransferStart(::mega::MegaApi *api, ::mega::MegaTransfer *transfer) override;
    void onTransferFinish(::mega::MegaApi* api, ::mega::MegaTransfer *transfer, ::mega::MegaError* error) override;
    void onTransferUpdate(::mega::MegaApi *api, ::mega::MegaTransfer *transfer) override;
    void onTransferTemporaryError(::mega::MegaApi *api, ::mega::MegaTransfer *transfer, ::mega::MegaError* error) override;
    bool onTransferData(::mega::MegaApi *api, ::mega::MegaTransfer *transfer, char *buffer, size_t size) override;

#ifndef KARERE_DISABLE_WEBRTC
    void onChatCallUpdate(megachat::MegaChatApi* api, megachat::MegaChatCall *call) override;
    void onChatSessionUpdate(megachat::MegaChatApi* api, megachat::MegaChatHandle chatid,
                                     megachat::MegaChatHandle callid,
                                     megachat::MegaChatSession *session) override;

    void onChatSchedMeetingUpdate(megachat::MegaChatApi* api, megachat::MegaChatScheduledMeeting* sm) override;
    void onSchedMeetingOccurrencesUpdate(megachat::MegaChatApi* api, megachat::MegaChatHandle chatid, bool append) override;
#endif

private:

    // Aux vars maps: these maps can be used to add temporal variables that needs to be updated by any callback or code path,
    // this avoids defining amounts of vars in MegaChatApiTest class
    //
    // The lifetime of these maps is the lifetime of MegaChatApiTest, so these maps will be automatically released after
    // each test execution. To prevent conflicts between different test cases at any particular automated test, it's recommended to remove
    // unused variables after it's use, or clear maps (just in case we don't need any variable already defined).

    // maps a var name to boolean.
    // It can be used to "register" temporal boolean variables that will be used to wait for async events.
    // <var_name, boolVal>[NUM_ACCOUNTS]
    AuxVarsBool mAuxBool;

    // maps a var name to MegaChatHandle
    // It can be used to "register" temporal variables that will be used to store received handles on MegaChat callbacks
    // <var_name, MegaChatHandle>[NUM_ACCOUNTS]
    AuxVarsMCHandle mAuxHandles;

    class TestEnv
    {
    public:
        void setLogFile(const std::string& f) { mLogger.reset(new MegaLoggerTest(f.c_str())); }
        MegaLoggerTest* logger() const { return mLogger.get(); }
        void addAccount(const std::string& email, const std::string& pswd) { mAccounts.emplace_back(email, pswd); }
        Account& account(unsigned i) { assert(i < mAccounts.size()); return mAccounts[i]; }

    private:
        std::vector<Account> mAccounts;
        std::unique_ptr<MegaLoggerTest> mLogger;
    };

    static TestEnv& getEnv() { static TestEnv env; return env; }
};

class TestChatRoomListener : public megachat::MegaChatRoomListener
{
public:
    TestChatRoomListener(MegaChatApiTest *t, megachat::MegaChatApi **apis, megachat::MegaChatHandle chatid);
    void clearMessages(unsigned int apiIndex);
    bool hasValidMessages(unsigned int apiIndex);
    bool hasArrivedMessage(unsigned int apiIndex, megachat::MegaChatHandle messageHandle);

    MegaChatApiTest *t;
    megachat::MegaChatApi **megaChatApi;
    megachat::MegaChatHandle chatid;

    bool historyLoaded[NUM_ACCOUNTS];   // when, after loadMessage(X), X messages have been loaded
    bool historyTruncated[NUM_ACCOUNTS];
    bool msgLoaded[NUM_ACCOUNTS];
    bool msgConfirmed[NUM_ACCOUNTS];
    bool msgDelivered[NUM_ACCOUNTS];
    bool msgReceived[NUM_ACCOUNTS];
    bool msgEdited[NUM_ACCOUNTS];
    bool msgDeleted[NUM_ACCOUNTS];
    bool msgSeen[NUM_ACCOUNTS] = {};
    bool msgRejected[NUM_ACCOUNTS];
    bool msgAttachmentReceived[NUM_ACCOUNTS];
    bool msgContactReceived[NUM_ACCOUNTS];
    bool msgRevokeAttachmentReceived[NUM_ACCOUNTS];
    bool reactionReceived[NUM_ACCOUNTS];
    bool retentionHistoryTruncated[NUM_ACCOUNTS];
    megachat::MegaChatHandle mConfirmedMessageHandle[NUM_ACCOUNTS];
    megachat::MegaChatHandle mEditedMessageHandle[NUM_ACCOUNTS];
    megachat::MegaChatHandle mRetentionMessageHandle[NUM_ACCOUNTS];

    megachat::MegaChatMessage *message;
    std::vector <megachat::MegaChatHandle>msgId[NUM_ACCOUNTS];
    int msgCount[NUM_ACCOUNTS];
    megachat::MegaChatHandle uhAction[NUM_ACCOUNTS];
    int priv[NUM_ACCOUNTS];
    std::string content[NUM_ACCOUNTS];
    bool chatUpdated[NUM_ACCOUNTS];
    bool userTyping[NUM_ACCOUNTS];
    bool titleUpdated[NUM_ACCOUNTS];
    bool archiveUpdated[NUM_ACCOUNTS];
    bool previewsUpdated[NUM_ACCOUNTS];
    bool retentionTimeUpdated[NUM_ACCOUNTS];
    bool chatModeUpdated[NUM_ACCOUNTS];

    // implementation for MegaChatRoomListener
    void onChatRoomUpdate(megachat::MegaChatApi* megaChatApi, megachat::MegaChatRoom *chat) override;
    void onMessageLoaded(megachat::MegaChatApi* megaChatApi, megachat::MegaChatMessage *msg) override;   // loaded by getMessages()
    void onMessageReceived(megachat::MegaChatApi* megaChatApi, megachat::MegaChatMessage *msg) override;
    void onMessageUpdate(megachat::MegaChatApi* megaChatApi, megachat::MegaChatMessage *msg) override;   // new or updated
    void onReactionUpdate(megachat::MegaChatApi *api, megachat::MegaChatHandle msgid, const char *reaction, int count) override;
    void onHistoryTruncatedByRetentionTime(megachat::MegaChatApi *api, megachat::MegaChatMessage *msg) override;

private:
    unsigned int getMegaChatApiIndex(megachat::MegaChatApi *api);
};

class MegaChatApiUnitaryTest: public ::testing::Test
{
};

class ResultHandler
{
public:
    int waitForResult(int seconds = maxTimeout)
    {
        if (std::future_status::ready != futureResult.wait_for(std::chrono::seconds(seconds)))
        {
            errorStr = "Timeout";
            return -999; // local timeout
        }
        return futureResult.get();
    }

    const std::string& getErrorString() const { return errorStr; }

protected:
    void finish(int errCode, std::string&& errStr)
    {
        assert(!resultReceived); // call this function only once!
        errorStr.swap(errStr);
        resultReceived = true;
        promiseResult.set_value(errCode);
    }

    bool finished() const { return resultReceived; }

protected:
    std::promise<int> promiseResult;
    std::future<int> futureResult = promiseResult.get_future();
    std::atomic<bool> resultReceived = false;
    std::string errorStr;
};

class RequestTracker : public ::mega::MegaRequestListener, public ResultHandler
{
public:
    RequestTracker(mega::MegaApi *megaApi)
        : mApi(megaApi)
    {
    }

    ~RequestTracker()
    {
        if (!resultReceived)
        {
            mApi->removeRequestListener(this);
        }
    }

    void onRequestFinish(::mega::MegaApi*, ::mega::MegaRequest* req,
                         ::mega::MegaError* e) override
    {
        request.reset(req ? req->copy() : nullptr);
        finish(e->getErrorCode(), e->getErrorString() ? e->getErrorString() : "");
    }

    ::mega::MegaHandle getNodeHandle() const
    {
        // if the operation succeeded and supplies a node handle
        return (finished() && request) ? request->getNodeHandle() : ::mega::INVALID_HANDLE;
    }

    std::string getLink() const
    {
        // if the operation succeeded and supplied a link
        return (finished() && request && request->getLink()) ? request->getLink() : std::string();
    }

    std::unique_ptr<::mega::MegaNode> getPublicMegaNode() const
    {
        return (finished() && request) ? std::unique_ptr<::mega::MegaNode>(request->getPublicMegaNode()) : nullptr;
    }

    std::string getText() const
    {
        return (finished() && request && request->getText()) ? request->getText() : std::string();
    }

private:
    std::unique_ptr<::mega::MegaRequest> request;
    mega::MegaApi* mApi;
};

class ChatRequestTracker : public megachat::MegaChatRequestListener, public ResultHandler
{
public:
    ChatRequestTracker(megachat::MegaChatApi* megaChatApi)
        : mMegaChatApi(megaChatApi)
    {
    }

    ~ChatRequestTracker()
    {
        if (!resultReceived)
        {
            mMegaChatApi->removeChatRequestListener(this);
        }
    }

    void onRequestFinish(::megachat::MegaChatApi*, ::megachat::MegaChatRequest* req,
                         ::megachat::MegaChatError* e) override
    {
        request.reset(req ? req->copy() : nullptr);
        finish(e->getErrorCode(), e->getErrorString() ? e->getErrorString() : "");
    }

    std::string getText() const
    {
        return (finished() && request && request->getText()) ? request->getText() : std::string();
    }

    long long getNumber() const
    {
        return (finished() && request) ? request->getNumber() : 0;
    }

    bool getFlag() const
    {
        return (finished() && request) ? request->getFlag() : false;
    }

    ::megachat::MegaChatHandle getChatHandle() const
    {
        return (finished() && request) ? request->getChatHandle() : ::megachat::MEGACHAT_INVALID_HANDLE;
    }

    int getParamType() const
    {
        return (finished() && request) ? request->getParamType() : 0;
    }

    int getPrivilege() const
    {
        return (finished() && request) ? request->getPrivilege() : 0;
    }

    bool hasScheduledMeetings() const
    {
        return finished() && request
                && request->getMegaChatScheduledMeetingList()
                && request->getMegaChatScheduledMeetingList()->size();
    }

    bool hasScheduledMeetingOccurrList() const
    {
        return finished() && request && request->getMegaChatScheduledMeetingOccurrList();
    }

    std::unique_ptr<::megachat::MegaChatScheduledMeetingOccurrList> getScheduledMeetingsOccurrences() const
    {
        return hasScheduledMeetingOccurrList()
                  ? std::unique_ptr<::megachat::MegaChatScheduledMeetingOccurrList>(request->getMegaChatScheduledMeetingOccurrList()->copy())
                  : nullptr;
    }

private:
    std::unique_ptr<::megachat::MegaChatRequest> request;
    megachat::MegaChatApi* mMegaChatApi;
};

class ChatLogoutTracker : public ::megachat::MegaChatRequestListener, public ResultHandler
{
public:
    void onRequestFinish(::megachat::MegaChatApi*, ::megachat::MegaChatRequest* req,
                         ::megachat::MegaChatError* e) override
    {
        if (req && req->getType() == ::megachat::MegaChatRequest::TYPE_LOGOUT)
        {
            finish(e->getErrorCode(), e->getErrorString() ? e->getErrorString() : "");
        }
    }
};

#ifndef KARERE_DISABLE_WEBRTC
class MockupCall : public sfu::SfuInterface
{
public:
    bool handleAvCommand(Cid_t cid, unsigned av, uint32_t amid) override;
    bool handleAnswerCommand(Cid_t cid, std::shared_ptr<sfu::Sdp> sdp, uint64_t callJoinOffset, std::vector<sfu::Peer>& peers, const std::map<Cid_t, std::string>& keystrmap, const std::map<Cid_t, sfu::TrackDescriptor>& vthumbs, const std::map<Cid_t, sfu::TrackDescriptor>& speakers) override;
    bool handleKeyCommand(const Keyid_t& keyid, const Cid_t& cid, const std::string&key) override;
    bool handleVThumbsCommand(const std::map<Cid_t, sfu::TrackDescriptor> &) override;
    bool handleVThumbsStartCommand() override;
    bool handleVThumbsStopCommand() override;
    bool handleHiResCommand(const std::map<Cid_t, sfu::TrackDescriptor> &) override;
    bool handleHiResStartCommand() override;
    bool handleHiResStopCommand() override;
    bool handleSpeakReqsCommand(const std::vector<Cid_t>&) override;
    bool handleSpeakReqDelCommand(Cid_t cid) override;
    bool handleSpeakOnCommand(Cid_t cid) override;
    bool handleSpeakOffCommand(Cid_t cid) override;
    bool handlePeerJoin(Cid_t cid, uint64_t userid, sfu::SfuProtocol sfuProtoVersion, int av, std::string& keyStr, std::vector<std::string>& ivs) override;
    bool handlePeerLeft(Cid_t cid, unsigned termcode) override;
    bool handleBye(const unsigned termCode, const bool wr, const std::string& errMsg) override;
    bool handleModAdd(uint64_t userid) override;
    bool handleModDel(uint64_t userid) override;
    void onByeCommandSent() override;
    void onSfuDisconnected() override;
    bool error(unsigned int, const std::string &) override;
    bool processDeny(const std::string&, const std::string&) override;
    void logError(const char* error) override;
    bool handleHello(const Cid_t cid, const unsigned int nAudioTracks,
                     const std::set<karere::Id>& mods, const bool wr, const bool allowed,
                     const bool speakRequest, const sfu::WrUserList& wrUsers) override;

    bool handleWrDump(const sfu::WrUserList& wrUsers) override;
    bool handleWrEnter(const sfu::WrUserList& wrUsers) override;
    bool handleWrLeave(const karere::Id& user) override;
    bool handleWrAllow(const Cid_t& cid, const std::set<karere::Id>& mods) override;
    bool handleWrDeny(const std::set<karere::Id>& mods) override;
    bool handleWrUsersAllow(const std::set<karere::Id>& users) override;
    bool handleWrUsersDeny(const std::set<karere::Id>& users) override;
    bool handleMutedCommand(const unsigned av, const Cid_t /*cidPerf*/) override;
};
#endif
#endif // CHATTEST_H<|MERGE_RESOLUTION|>--- conflicted
+++ resolved
@@ -560,13 +560,8 @@
     bool chatApiLogin(unsigned accountIndex, const char *session = nullptr, const char *email = nullptr, const char *password = nullptr);
     bool chatApiJoinAll(unsigned accountIndex, const char *email = nullptr);
     void logout(unsigned int accountIndex, bool closeSession = false);
-
-<<<<<<< HEAD
+public:
     static const char* printChatRoomInfo(megachat::MegaChatApi*, const megachat::MegaChatRoom *);
-=======
-public:
-    static const char* printChatRoomInfo(const megachat::MegaChatRoom *);
->>>>>>> 02ccac94
     static const char* printMessageInfo(const megachat::MegaChatMessage *);
 protected:
     static const char* printChatListItemInfo(const megachat::MegaChatListItem *);
