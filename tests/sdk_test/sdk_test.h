--- conflicted
+++ resolved
@@ -150,7 +150,6 @@
 public:
     // invalid account index
     static constexpr unsigned int testInvalidIdx = UINT16_MAX;
-    static constexpr unsigned int maxAccounts = 3;
 
     // to be used as a resources releaser when the test exits. Some example of cleanups are:
     // unregistering listeners, logging out sessions, and any memory used from the free store.
@@ -358,56 +357,34 @@
     struct AuxVars
     {
     public:
-<<<<<<< HEAD
+        bool validInput(const unsigned int i, const std::string_view n) const
+        {
+            return !n.empty() && i < NUM_ACCOUNTS;
+        }
+
         // adds a new entry in map <variable name, val<T>>
-        bool* add(const unsigned int i, const std::string& n, T val, const bool override)
-        {
-            if (i >= NUM_ACCOUNTS) { return nullptr; }
-
-            if (mVarsMap[i].find(n) != mVarsMap[i].end() && !override)
-=======
-        bool validInput(const unsigned int i, const std::string_view n) const
-        {
-            return !n.empty() && i < maxAccounts;
-        }
-
-        // adds a new entry in map <variable name, bool*>
-        bool add(const unsigned int i, const std::string_view n, bool val, const bool override)
-        {
-            if (!validInput(i, n)) { return false; }
-
-            if (mBools[i].find(std::string{n}) != mBools[i].end()
-                && !override)
->>>>>>> fcf4b7d4
+        bool* add(const unsigned int i, const std::string_view n, T val, const bool override)
+        {
+            if (!validInput(i, n)) { return nullptr; }
+
+            if (mVarsMap[i].find(std::string{n}) != mVarsMap[i].end() && !override)
             {
                 return nullptr;
             }
 
-<<<<<<< HEAD
-            auto res = mVarsMap[i].emplace(n, val);
+            auto res = mVarsMap[i].emplace(std::string{n}, val);
             return res.second
                        ? &res.first->second
                        : nullptr;
         }
 
         // returns value<T> mapped by key n
-        T* get(const unsigned int i, const std::string& n)
-        {
-            auto it = mVarsMap[i].find(n);
+        T* get(const unsigned int i, const std::string_view n)
+        {
+            if (!validInput(i, n)) { return nullptr; }
+
+            auto it = mVarsMap[i].find(std::string{n});
             if (it == mVarsMap[i].end())
-=======
-            mBools[i][std::string{n}] = val;
-            return true;
-        }
-
-        // returns value pointed by bool* stored in map
-        bool* get(const unsigned int i, const std::string_view n)
-        {
-            if (!validInput(i, n)) { return nullptr; }
-
-            auto it = mBools[i].find(std::string{n});
-            if (it == mBools[i].end())
->>>>>>> fcf4b7d4
             {
                 return nullptr;
             }
@@ -415,23 +392,13 @@
             return &it->second;
         }
 
-<<<<<<< HEAD
         // updates value<T> mapped by key n
-        bool update(const unsigned int i, const std::string& n, const T v)
-        {
-            if (i >= NUM_ACCOUNTS) { return false; }
-
-            auto it = mVarsMap[i].find(n);
+        bool update(const unsigned int i, const std::string_view n, const T v)
+        {
+            if (!validInput(i, n)) { return false; }
+
+            auto it = mVarsMap[i].find(std::string{n});
             if (it == mVarsMap[i].end())
-=======
-        // updates value pointed by bool* stored in map
-        bool update(const unsigned int i, const std::string_view n, const bool v)
-        {
-            if (!validInput(i, n)) { return false; }
-
-            auto it = mBools[i].find(std::string{n});
-            if (it == mBools[i].end())
->>>>>>> fcf4b7d4
             {
                 return false;
             }
@@ -443,17 +410,10 @@
         // remove entry from map given a variable name
         bool remove(const unsigned int i, const std::string_view n)
         {
-<<<<<<< HEAD
-            if (i >= NUM_ACCOUNTS) { return false; }
-
-            auto it = mVarsMap[i].find(n);
+            if (!validInput(i, n)) { return false; }
+
+            auto it = mVarsMap[i].find(std::string{n});
             if (it == mVarsMap[i].end())
-=======
-            if (!validInput(i, n)) { return false; }
-
-            auto it = mBools[i].find(std::string{n});
-            if (it == mBools[i].end())
->>>>>>> fcf4b7d4
             {
                 return false;
             }
@@ -463,8 +423,9 @@
         }
 
         // clean all vars for a given account index
-        void clean(const unsigned int i)
-        {
+        bool clean(const unsigned int i)
+        {
+            if (i >= NUM_ACCOUNTS) { return false; }
             mVarsMap[i].clear();
         }
 
