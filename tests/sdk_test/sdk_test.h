--- conflicted
+++ resolved
@@ -196,11 +196,7 @@
 #ifndef KARERE_DISABLE_WEBRTC
     void TEST_Calls(unsigned int a1, unsigned int a2);
     void TEST_ManualCalls(unsigned int a1, unsigned int a2);
-<<<<<<< HEAD
-    void TEST_GroupManualCalls(unsigned int a1, const std::string& chatRoomName);
-=======
     void TEST_ManualGroupCalls(unsigned int a1, const std::string& chatRoomName);
->>>>>>> e4488f47
 #endif
 
     void TEST_RichLinkUserAttribute(unsigned int a1);
