#include "sdk_test.h"

#include <mega.h>
#include <megaapi.h>

#ifdef _WIN32
#include <direct.h>
#endif

using namespace mega;
using namespace megachat;
using namespace std;

const std::string MegaChatApiTest::DEFAULT_PATH = "../../tests/sdk_test/";
const std::string MegaChatApiTest::FILE_IMAGE_NAME = "logo.png";
const std::string MegaChatApiTest::PATH_IMAGE = "PATH_IMAGE";

const std::string MegaChatApiTest::LOCAL_PATH = "./tmp"; // no ending slash
const std::string MegaChatApiTest::REMOTE_PATH = "/";
const std::string MegaChatApiTest::DOWNLOAD_PATH = LOCAL_PATH + "/download/";

class GTestLogger : public ::testing::EmptyTestEventListener
{
public:
    void OnTestStart(const ::testing::TestInfo& info) override
    {
        LOG_info << "GTEST: " << info.test_suite_name() << '.' << info.name() << " RUNNING";
    }

    void OnTestEnd(const ::testing::TestInfo& info) override
    {
        LOG_info << "GTEST: " << info.test_suite_name() << '.' << info.name() << ' '
                 << (info.result()->Passed() ? "PASSED" : "FAILED");
    }

    void OnTestPartResult(const ::testing::TestPartResult& result) override
    {
        if (result.type() == ::testing::TestPartResult::kSuccess) return;

        std::string location = result.file_name() ? result.file_name() : "unknown";
        if (result.line_number() >= 0)
        {
            location += ':' + std::to_string(result.line_number());
        }

        LOG_info << "GTEST: " << location << ": Failure";

        std::istringstream istream(result.message());
        for (std::string s; std::getline(istream, s); )
        {
            LOG_info << "GTEST: " << s;
        }
    }
}; // GTestLogger

int main(int argc, char **argv)
{
    remove("test.log");

    std::vector<char*> myargv1(argv, argv + argc);
    for (auto it = myargv1.begin(); it != myargv1.end(); ++it)
    {
        if (std::string(*it).substr(0, 9) == "--APIURL:")
        {
            std::lock_guard<std::mutex> g(g_APIURL_default_mutex);
            g_APIURL_default = std::string(*it).substr(9);
            if (!g_APIURL_default.empty() && g_APIURL_default.back() != '/')
                g_APIURL_default += '/';
        }
    }
    MegaChatApiTest::init(); // logger set here will also be enough for MegaChatApiUnitaryTest
    testing::InitGoogleTest(&argc, argv);
    testing::UnitTest::GetInstance()->listeners().Append(new GTestLogger());

    int rc = RUN_ALL_TESTS(); // returns 0 (success) or 1 (failed tests)

    MegaChatApiTest::terminate();

    return rc;
}

Account::Account()
{
}

Account::Account(const std::string &email, const std::string &password)
    : mEmail(email)
    , mPassword(password)
{
}

std::string Account::getEmail() const
{
    return mEmail;
}

std::string Account::getPassword() const
{
    return mPassword;
}

MegaChatApiTest::MegaChatApiTest()
{
    for (unsigned i = 0u; i < NUM_ACCOUNTS; i++)
    {
        megaApi[i] = NULL;
        megaChatApi[i] = NULL;
    }
}

MegaChatApiTest::~MegaChatApiTest()
{
}

char *MegaChatApiTest::login(unsigned int accountIndex, const char *session, const char *email, const char *password)
{
    std::string mail;
    std::string pwd;
    if (email == NULL || password == NULL)
    {
        mail = account(accountIndex).getEmail();
        pwd = account(accountIndex).getPassword();
    }
    else
    {
        mail = email;
        pwd = password;
    }

    // Every karere::Client will add another logger -- will instantiate a MyMegaApi member,
    // which will instantiate a new MyMegaLogger member, which (by default) will call
    // MegaApi::addLoggerObject() which will add it to g_externalLogger.
    // That has led to duplicated messages in the log file. Below is an attempt to work around that.
    g_externalLogger.useOnlyFirstLogger();

    // 1. Initialize chat engine
    bool *flagInit = &initStateChanged[accountIndex]; *flagInit = false;
    int initializationState = megaChatApi[accountIndex]->init(session);
    EXPECT_GE(initializationState, 0) << "MegaChatApiImpl::init returned error";
    if (initializationState < 0) return nullptr;
    MegaApi::removeLoggerObject(logger());

    // MegaChatApi::INIT_TERMINATED will not be notified. Do not wait for state-change in that case.
    // Worth asking: why is MegaChatApi::init() returning that undocumented value?!
    if (initializationState != MegaChatApi::INIT_TERMINATED)
    {
        bool responseOk = waitForResponse(flagInit);
        EXPECT_TRUE(responseOk) << "Initialization failed";
        if (!responseOk) return nullptr;
        int initStateValue = initState[accountIndex];
        if (!session)
        {
            EXPECT_EQ(initStateValue, MegaChatApi::INIT_WAITING_NEW_SESSION) << "Wrong chat initialization state (1).";
            if (initStateValue != MegaChatApi::INIT_WAITING_NEW_SESSION) return nullptr;
        }
        else
        {
            EXPECT_EQ(initStateValue, MegaChatApi::INIT_OFFLINE_SESSION) << "Wrong chat initialization state (2).";
            if (initStateValue != MegaChatApi::INIT_OFFLINE_SESSION) return nullptr;
        }
    }

    // 2. login
    flagInit = &initStateChanged[accountIndex]; *flagInit = false;
    RequestTracker loginTracker;
    session && std::strlen(session)
        ? megaApi[accountIndex]->fastLogin(session, &loginTracker)  // session must be not null and non empty
        : megaApi[accountIndex]->login(mail.c_str(), pwd.c_str(), &loginTracker);

    int loginResult = loginTracker.waitForResult();
    EXPECT_EQ(loginResult, API_OK) << "Login failed. Error: " << loginResult << ' ' << loginTracker.getErrorString();
    if (loginResult != API_OK) return nullptr;

    // 3. fetchnodes
    bool *loggedInFlag = &mLoggedInAllChats[accountIndex]; *loggedInFlag = false;
    RequestTracker fetchNodesTracker;
    megaApi[accountIndex]->fetchNodes(&fetchNodesTracker);
    int fetchNodesResult = fetchNodesTracker.waitForResult();
    EXPECT_EQ(fetchNodesResult, API_OK) << "Error fetch nodes. Error: " << fetchNodesResult << ' ' << fetchNodesTracker.getErrorString();
    if (fetchNodesResult != API_OK) return nullptr;
    // after fetchnodes, karere should be ready for offline, at least
    int initStateValue = initState[accountIndex];
    if (initStateValue == MegaChatApi::INIT_WAITING_NEW_SESSION || initStateValue == MegaChatApi::INIT_OFFLINE_SESSION)
    {
        bool responseOk = waitForResponse(flagInit);
        EXPECT_TRUE(responseOk) << "Expired timeout for change init state";
        if (!responseOk) return nullptr;
        initStateValue = initState[accountIndex];
    }
    EXPECT_EQ(initStateValue, MegaChatApi::INIT_ONLINE_SESSION) << "Wrong chat initialization state (3).";
    if (initStateValue != MegaChatApi::INIT_ONLINE_SESSION) return nullptr;

    // if there are chatrooms in this account, wait to be joined to all of them
    std::unique_ptr<MegaChatListItemList> items(megaChatApi[accountIndex]->getChatListItems());
    if (items->size())
    {
        bool responseOk = waitForResponse(loggedInFlag, 120);
        EXPECT_TRUE(responseOk) << "Expired timeout for login to all chats in account '" << mail << "'. (DDOS protection triggered?)";
        if (!responseOk) return nullptr;
    }

    return megaApi[accountIndex]->dumpSession();
}

void MegaChatApiTest::logout(unsigned int accountIndex, bool closeSession)
{
    RequestTracker logoutTracker;
    if (closeSession)
    {
        ChatLogoutTracker chatLogoutTracker;
        megaChatApi[accountIndex]->addChatRequestListener(&chatLogoutTracker);

#ifdef ENABLE_SYNC
        megaApi[accountIndex]->logout(false, &logoutTracker);
#else
        megaApi[accountIndex]->logout(logoutTracker.get());
#endif

        ASSERT_EQ(chatLogoutTracker.waitForResult(), MegaChatError::ERROR_OK);
        megaChatApi[accountIndex]->removeChatRequestListener(&chatLogoutTracker);
    }
    else
    {
        megaApi[accountIndex]->localLogout(&logoutTracker);
    }

    int logoutResult = logoutTracker.waitForResult();
    ASSERT_TRUE(logoutResult == API_OK || logoutResult == API_ESID) <<
                     "Error sdk logout. Error: " << logoutResult << ' ' << logoutTracker.getErrorString();


    if (!closeSession)  // for closed session, karere automatically logs out itself
    {
        ChatRequestTracker crt;
        megaChatApi[accountIndex]->localLogout(&crt);
        ASSERT_EQ(crt.waitForResult(), MegaChatError::ERROR_OK) << "Error chat logout. Error: " << crt.getErrorString();
    }

    MegaApi::addLoggerObject(logger());   // need to restore customized logger
}

void MegaChatApiTest::init()
{
    std::cout << "[========] Global test environment initialization" << endl;

    getEnv().setLogFile("test.log");
    MegaApi::addLoggerObject(logger());
    MegaApi::setLogToConsole(false);    // already disabled by default
    MegaChatApi::setLoggerObject(logger());
    MegaChatApi::setLogToConsole(false);
    MegaChatApi::setCatchException(false);

    for (unsigned int i = 0; i < NUM_ACCOUNTS; i++)
    {
        // get credentials from environment variables
        std::string varName = "MEGA_EMAIL";
        varName += std::to_string(i);
        char *buf = getenv(varName.c_str());
        std::string email;
        if (buf)
        {
            email.assign(buf);
        }
        if (!email.length())
        {
            cout << "TEST - Set your username at the environment variable $" << varName << endl;
            exit(-1);
        }

        varName.assign("MEGA_PWD");
        varName += std::to_string(i);
        buf = getenv(varName.c_str());
        std::string pwd;
        if (buf)
        {
            pwd.assign(buf);
        }
        if (!pwd.length())
        {
            cout << "TEST - Set your password at the environment variable $" << varName << endl;
            exit(-1);
        }

        getEnv().addAccount(email, pwd);
    }
}

void MegaChatApiTest::terminate()
{
    std::cout << "[==========] Global test environment termination" << endl; \

    MegaApi::removeLoggerObject(logger());
    MegaChatApi::setLoggerObject(NULL);
}

void MegaChatApiTest::SetUp()
{
    const ::testing::TestInfo* ti = ::testing::UnitTest::GetInstance()->current_test_info();
    string name = string(ti->test_suite_name()) + '.' + ti->name();
    LOG_info << "Test " << name << ": SetUp starting.";

    struct stat st = {}; // init all members to default values (0)
    if (stat(LOCAL_PATH.c_str(), &st) == -1)
    {
#ifdef _WIN32
        _mkdir(LOCAL_PATH.c_str());
#else
        mkdir(LOCAL_PATH.c_str(), 0700);
#endif
    }

    for (unsigned i = 0u; i < NUM_ACCOUNTS; i++)
    {
        char path[1024];
#ifdef _WIN32
        _getcwd(path, sizeof path);
#else
        if (!getcwd(path, sizeof path))
        {
            LOG_err << "Test " << name << ": getcwd() failed.";
        }
#endif
        megaApi[i] = new MegaApi(APPLICATION_KEY.c_str(), path, USER_AGENT_DESCRIPTION.c_str());
        megaApi[i]->setLogLevel(MegaApi::LOG_LEVEL_DEBUG);
        megaApi[i]->setLoggingName(to_string(i).c_str());
        megaApi[i]->addListener(this);

        megaChatApi[i] = new MegaChatApi(megaApi[i]);
        megaChatApi[i]->setLogLevel(MegaChatApi::LOG_LEVEL_DEBUG);
        megaChatApi[i]->addChatListener(this);

#ifndef KARERE_DISABLE_WEBRTC
        megaChatApi[i]->addChatCallListener(this);
        megaChatApi[i]->addSchedMeetingListener(this);
#endif

        // kill all sessions to ensure no interferences from other tests running in parallel
        RequestTracker loginTracker;
        megaApi[i]->login(account(i).getEmail().c_str(), account(i).getPassword().c_str(),
                          &loginTracker);
        ASSERT_EQ(loginTracker.waitForResult(), API_OK) << "Login failed in SetUp(). Error: " << loginTracker.getErrorString();

        RequestTracker killSessionTracker;
        megaApi[i]->killSession(INVALID_HANDLE, &killSessionTracker);
        ASSERT_EQ(killSessionTracker.waitForResult(), API_OK) << "Kill sessions failed in SetUp(). Error: " << killSessionTracker.getErrorString();
        RequestTracker logoutTracker;
#ifdef ENABLE_SYNC
        megaApi[i]->logout(false, &logoutTracker);
#else
        megaApi[i]->logout(&logoutTracker);
#endif
        int logoutResult = logoutTracker.waitForResult();
        ASSERT_TRUE(logoutResult == API_OK || logoutResult == API_ESID) <<
                         "Logout failed in SetUp(). Error: " << logoutResult << ' ' << logoutTracker.getErrorString();

        for (int j = 0; j < ::mega::MegaRequest::TOTAL_OF_REQUEST_TYPES; ++j)
        {
            requestFlags[i][j] = false;
        }

        initStateChanged[i] = false;
        initState[i] = -1;
        mChatConnectionOnline[i] = false;
        mLoggedInAllChats[i] = false;
        mChatsUpdated[i] = false;
        mChatListUpdated[i].clear();
        lastErrorTransfer[i] = -1;

        chatroom[i] = NULL;
        chatUpdated[i] = false;
        chatItemUpdated[i] = false;
        chatItemClosed[i] = false;
        peersUpdated[i] = false;
        titleUpdated[i] = false;
        chatArchived[i] = false;

        mNotTransferRunning[i] = true;
        mPresenceConfigUpdated[i] = false;

#ifndef KARERE_DISABLE_WEBRTC
        mCallWithIdReceived[i] = false;
        mCallReceivedRinging[i] = false;
        mCallInProgress[i] = false;
        mCallDestroyed[i] = false;
        mCallConnecting[i] = false;
        mSchedMeetingUpdated[i] = false;
        mSchedOccurrUpdated[i] = false;
        mChatIdRingInCall[i] = MEGACHAT_INVALID_HANDLE;
        mTerminationCode[i] = 0;
        mChatIdInProgressCall[i] = MEGACHAT_INVALID_HANDLE;
        mCallIdRingIn[i] = MEGACHAT_INVALID_HANDLE;
        mCallIdJoining[i] = MEGACHAT_INVALID_HANDLE;
        mSchedIdUpdated[i] = MEGACHAT_INVALID_HANDLE;
        mSchedIdRemoved[i] = MEGACHAT_INVALID_HANDLE;
        mCallIdExpectedReceived[i] = MEGACHAT_INVALID_HANDLE;
        mLocalVideoListener[i] = NULL;
        mRemoteVideoListener[i] = NULL;
#endif
    }

    LOG_info << "Test " << name << ": SetUp finished.";
}

void clearMegaChatApiImplLeftovers();

void MegaChatApiTest::TearDown()
{
    const ::testing::TestInfo* ti = ::testing::UnitTest::GetInstance()->current_test_info();
    string name = string(ti->test_suite_name()) + '.' + ti->name();
    LOG_info << "Test " << name << ": TearDown starting.";

    for (unsigned int i = 0; i < NUM_ACCOUNTS; i++)
    {
        if (megaChatApi[i])
        {
            if (megaChatApi[i]->getInitState() == MegaChatApi::INIT_ONLINE_SESSION ||
                    megaChatApi[i]->getInitState() == MegaChatApi::INIT_OFFLINE_SESSION )
            {
                vector<MegaChatHandle> chatsToSkip;
                for (unsigned a2 = 0; a2 < NUM_ACCOUNTS; ++a2)
                {
                    if (a2 == i)
                    {
                        continue;
                    }

                    MegaChatHandle uh = megaChatApi[i]->getUserHandleByEmail(account(a2).getEmail().c_str());
                    if (uh != MEGACHAT_INVALID_HANDLE)
                    {
                        std::unique_ptr<MegaChatPeerList> peers(MegaChatPeerList::createInstance());
                        peers->addPeer(uh, MegaChatPeerList::PRIV_STANDARD);
                        MegaChatHandle chatToSkip = getGroupChatRoom({i, a2}, peers.get(), MegaChatPeerList::PRIV_UNKNOWN, false);
                        chatsToSkip.push_back(chatToSkip);
                    }
                }

                clearAndLeaveChats(i, chatsToSkip);
            }
        }

        // Required order:
        // 1. logout megaApi;
        // 2. logout megaChatApi;
        // 3. delete megaChatApi;
        // 4. delete megaApi.

        if (megaApi[i])
        {
            if (megaApi[i]->isLoggedIn())
            {
                MegaNode* cloudNode = megaApi[i]->getRootNode();
                purgeCloudTree(i, cloudNode);
                delete cloudNode;
                cloudNode = NULL;
                MegaNode* rubbishNode = megaApi[i]->getRubbishNode();
                purgeCloudTree(i, rubbishNode);
                delete rubbishNode;
                rubbishNode = NULL;

                removePendingContactRequest(i);

                // 1. logout megaApi;
                ChatLogoutTracker chatLogoutTracker;
                megaChatApi[i]->addChatRequestListener(&chatLogoutTracker);

                RequestTracker logoutTracker;
#ifdef ENABLE_SYNC
                megaApi[i]->logout(false, &logoutTracker);
#else
                megaApi[i]->logout(&logoutTracker);
#endif
                TEST_LOG_ERROR(logoutTracker.waitForResult(60) == API_OK, "Failed to logout from SDK. Error: " + logoutTracker.getErrorString());
                TEST_LOG_ERROR(chatLogoutTracker.waitForResult() == MegaChatError::ERROR_OK, "Failed to auto-logout from chat. Error: " + chatLogoutTracker.getErrorString());
                megaChatApi[i]->removeChatRequestListener(&chatLogoutTracker);
            }
        }

        if (megaChatApi[i])
        {
            // 2. logout megaChatApi;
            ChatRequestTracker crtLogout;
            megaChatApi[i]->logout(&crtLogout);
            TEST_LOG_ERROR(crtLogout.waitForResult(60) == MegaChatError::ERROR_OK, "Failed to logout from Chat. Error: " + crtLogout.getErrorString());
            MegaApi::addLoggerObject(logger());   // need to restore customized logger

#ifndef KARERE_DISABLE_WEBRTC
            megaChatApi[i]->removeChatCallListener(this);
            megaChatApi[i]->removeSchedMeetingListener(this);
#endif
            megaChatApi[i]->removeChatListener(this);

            // 3. delete megaChatApi;
            delete megaChatApi[i];
            megaChatApi[i] = NULL;
        }

        // 4. delete megaApi.
        delete megaApi[i];
        megaApi[i] = NULL;
    }

    purgeLocalTree(LOCAL_PATH);

    // Clear MegaChatApi leftovers AFTER MegaApi instances have been released
    clearMegaChatApiImplLeftovers();

    LOG_info << "Test " << name << ": TearDown finished.";
}

const char* MegaChatApiTest::printChatRoomInfo(const MegaChatRoom *chat)
{
    if (!chat)
    {
        return MegaApi::strdup("");
    }

    MegaChatHandle chatid = chat->getChatId();
    const char *hstr = MegaApi::userHandleToBase64(chatid);

    std::stringstream buffer;
    buffer << "Chat ID: " << hstr << " (" << chatid << ")" << endl;
    delete [] hstr;
    hstr = NULL;

    buffer << "\tOwn privilege level: " << MegaChatRoom::privToString(chat->getOwnPrivilege()) << endl;
    if (chat->isActive())
    {
        buffer << "\tActive: yes" << endl;
    }
    else
    {
        buffer << "\tActive: no" << endl;
    }
    if (chat->isGroup())
    {
        buffer << "\tGroup chat: yes" << endl;
    }
    else
    {
        buffer << "\tGroup chat: no" << endl;
    }
    if (chat->isArchived())
    {
        buffer << "\tArchived chat: yes" << endl;
    }
    else
    {
        buffer << "\tArchived chat: no" << endl;
    }
    if (chat->isPublic())
    {
        buffer << "\tPublic chat: yes" << endl;
    }
    else
    {
        buffer << "\tPublic chat: no" << endl;
    }
    buffer << "\tPeers:";

    if (chat->getPeerCount())
    {
        buffer << "\t\t(userhandle)\t(privilege)\t(firstname)\t(lastname)\t(fullname)" << endl;
        for (unsigned i = 0; i < chat->getPeerCount(); i++)
        {
            const char *fullName = chat->getPeerFullname(i);
            MegaChatHandle uh = chat->getPeerHandle(i);
            hstr = MegaApi::userHandleToBase64(uh);
            buffer << "\t\t\t" << hstr;
            delete [] hstr;
            hstr = NULL;
            buffer << "\t" << MegaChatRoom::privToString(chat->getPeerPrivilege(i));
            buffer << "\t\t" << chat->getPeerFirstname(i);
            buffer << "\t" << chat->getPeerLastname(i);
            buffer << "\t" << fullName << endl;
            delete [] fullName;
        }
    }
    else
    {
        buffer << " no peers (only you as participant)" << endl;
    }
    if (chat->getTitle())
    {
        buffer << "\tTitle: " << chat->getTitle() << endl;
    }
    buffer << "\tUnread count: " << chat->getUnreadCount() << " message/s" << endl;
    buffer << "-------------------------------------------------" << endl;

    return MegaApi::strdup(buffer.str().c_str());
}

const char* MegaChatApiTest::printMessageInfo(const MegaChatMessage *msg)
{
    if (!msg)
    {
        return MegaApi::strdup("");
    }

    const char *content = msg->getContent() ? msg->getContent() : "<empty>";

    std::stringstream buffer;
    buffer << "id: " << msg->getMsgId() << ", content: " << content;
    buffer << ", tempId: " << msg->getTempId() << ", index:" << msg->getMsgIndex();
    buffer << ", status: " << msg->getStatus() << ", uh: " << msg->getUserHandle();
    buffer << ", type: " << msg->getType() << ", edited: " << msg->isEdited();
    buffer << ", deleted: " << msg->isDeleted() << ", changes: " << msg->getChanges();
    buffer << ", ts: " << msg->getTimestamp() << endl;

    return MegaApi::strdup(buffer.str().c_str());
}

const char* MegaChatApiTest::printChatListItemInfo(const MegaChatListItem *item)
{
    if (!item)
    {
        return MegaApi::strdup("");
    }

    const char *title = item->getTitle() ? item->getTitle() : "<empty>";

    std::stringstream buffer;
    buffer << "id: " << item->getChatId() << ", title: " << title;
    buffer << ", ownPriv: " << item->getOwnPrivilege();
    buffer << ", unread: " << item->getUnreadCount() << ", changes: " << item->getChanges();
    buffer << ", lastMsg: " << item->getLastMessage() << ", lastMsgType: " << item->getLastMessageType();
    buffer << ", lastTs: " << item->getLastTimestamp();

    return MegaApi::strdup(buffer.str().c_str());
}

void MegaChatApiTest::postLog(const std::string &msg)
{
    logger()->postLog(msg.c_str());
}

bool MegaChatApiTest::exitWait(const std::vector<bool *>&responsesReceived, bool waitForAll) const
{
    for (auto r: responsesReceived)
    {
        if (!waitForAll && (*r))  { return true; };   // any response must be received
        if (waitForAll && !(*r))  { return false; };  // all responses must be received
    }
    return waitForAll; // true (all received) false (none received)
};

bool MegaChatApiTest::waitForMultiResponse(std::vector<bool *>responsesReceived, bool waitForAll, unsigned int timeout) const
{
    timeout *= 1000000; // convert to micro-seconds
    unsigned int tWaited = 0;    // microseconds
    bool connRetried = false;
    while (!exitWait(responsesReceived, waitForAll))
    {
        std::this_thread::sleep_for(std::chrono::microseconds(pollingT));

        if (timeout)
        {
            tWaited += pollingT;
            if (tWaited >= timeout)
            {
                return false;   // timeout is expired
            }
            else if (!connRetried && tWaited > (pollingT * 10))
            {
                for (unsigned int i = 0; i < NUM_ACCOUNTS; i++)
                {
                    if (megaApi[i] && megaApi[i]->isLoggedIn())
                    {
                        megaApi[i]->retryPendingConnections();
                    }

                    if (megaChatApi[i] && megaChatApi[i]->getInitState() == MegaChatApi::INIT_ONLINE_SESSION)
                    {
                        megaChatApi[i]->retryPendingConnections();
                    }
                }
                connRetried = true;
            }
        }
    }

    return true;    // responses have been received
}

// this method could be deprecated in favor of waitForMultiResponse, when it's proven it works as expected
bool MegaChatApiTest::waitForResponse(bool *responseReceived, unsigned int timeout) const
{
    timeout *= 1000000; // convert to micro-seconds
    unsigned int tWaited = 0;    // microseconds
    bool connRetried = false;
    while(!(*responseReceived))
    {
        std::this_thread::sleep_for(std::chrono::microseconds(pollingT));

        if (timeout)
        {
            tWaited += pollingT;
            if (tWaited >= timeout)
            {
                return false;   // timeout is expired
            }
            else if (!connRetried && tWaited > (pollingT * 10))
            {
                for (unsigned int i = 0; i < NUM_ACCOUNTS; i++)
                {
                    if (megaApi[i] && megaApi[i]->isLoggedIn())
                    {
                        megaApi[i]->retryPendingConnections();
                    }

                    if (megaChatApi[i] && megaChatApi[i]->getInitState() == MegaChatApi::INIT_ONLINE_SESSION)
                    {
                        megaChatApi[i]->retryPendingConnections();
                    }
                }
                connRetried = true;
            }
        }
    }

    return true;    // response is received
}

void MegaChatApiTest::waitForAction(int maxAttempts, std::vector<bool*> exitFlags, const std::vector<std::string>& flagsStr, const std::string& actionMsg, bool waitForAll, bool resetFlags, unsigned int timeout, std::function<void()>action)
{
    ASSERT_TRUE(exitFlags.size() == flagsStr.size() || flagsStr.empty()) << "waitForAction: invalid flags provided";
    ASSERT_TRUE(action) << "waitForAction: no valid action provided";

    if (resetFlags)
    {
        for (auto f: exitFlags)
        {
            if (f) { *f = false; }
        }
    }

    int retries = 0;
    while (!exitWait(exitFlags, waitForAll))
    {
        action();
        if (!waitForMultiResponse(exitFlags, waitForAll, timeout))
        {
            std::string msg = "Attempt ["; msg.append(std::to_string(retries)).append("] for ").append(actionMsg).append(": ");
            for (size_t i = 0; i < exitFlags.size(); i++)
            {
                (i > flagsStr.size())
                        ? msg.append("Flag_").append(std::to_string(i))
                        : msg.append(flagsStr.at(i));

                msg.append(" = ").append(*exitFlags.at(i) ? "true" : "false").append(" ");
            }
            LOG_debug << msg;
            ASSERT_LE(++retries, maxAttempts) << "Max attempts exceeded for " << actionMsg;
        }
    }
}

/**
 * @brief MegaChatApiTest.ResumeSession
 *
 * This test does the following:
 *
 * - Create a new session
 * - Resume with previous sesion
 * - Resume an existing session without karere cache
 * - Re-create Karere cache without login out from SDK
 * - Close session
 * - Login with chat enabled, transition to disabled and back to enabled
 * - Login with chat disabled, transition to enabled
 * - Go into background, sleep and back to foreground
 * - Disconnect from chat server and reconnect
 *
 */
TEST_F(MegaChatApiTest, ResumeSession)
{
    unsigned accountIndex = 0;

    // ___ Create a new session ___
    char *session = login(accountIndex);
    ASSERT_TRUE(session);

    ASSERT_NO_FATAL_FAILURE({ checkEmail(accountIndex); });

    // Test for management of ESID:
    // (uncomment the following block)
//    {
//        bool *flag = &requestFlagsChat[0][MegaChatRequest::TYPE_LOGOUT]; *flag = false;
//        // ---> NOW close session remotely ---
//        sleep(30);
//        // and wait for forced logout of megachatapi due to ESID
//        ASSERT_TRUE(waitForResponse(flag));
//        session = login(0);
//        ASSERT_TRUE(session);
//    }

    // ___ Resume an existing session ___
    ASSERT_NO_FATAL_FAILURE({ logout(accountIndex, false); }); // keeps session alive
    char *tmpSession = login(accountIndex, session);
    ASSERT_TRUE(tmpSession);
    ASSERT_STREQ(session, tmpSession) << "Bad session key";
    delete [] tmpSession;   tmpSession = NULL;

    ASSERT_NO_FATAL_FAILURE({ checkEmail(accountIndex); });

    // ___ Resume an existing session without karere cache ___
    // logout from SDK keeping cache
    RequestTracker logoutTracker;
    megaApi[accountIndex]->localLogout(&logoutTracker);
    ASSERT_EQ(logoutTracker.waitForResult(), API_OK) << "Error local sdk logout. Error: " << logoutTracker.getErrorString();

    // logout from Karere removing cache
    ChatRequestTracker crtLogout;
    megaChatApi[accountIndex]->logout(&crtLogout);
    ASSERT_EQ(crtLogout.waitForResult(), MegaChatError::ERROR_OK) << "Error chat logout. Error: " << crtLogout.getErrorString();
    MegaApi::addLoggerObject(logger());   // need to restore customized logger
    // try to initialize chat engine with cache --> should fail
    bool *flagInit = &initStateChanged[accountIndex]; *flagInit = false;
    ASSERT_EQ(megaChatApi[accountIndex]->init(session), MegaChatApi::INIT_NO_CACHE) <<
                     "Wrong chat initialization state (4).";
    ASSERT_TRUE(waitForResponse(flagInit)) << "Expired timeout for change init state";
    MegaApi::removeLoggerObject(logger());
    megaApi[accountIndex]->invalidateCache();

    // ___ Re-create Karere cache without login out from SDK___
    flagInit = &initStateChanged[accountIndex]; *flagInit = false;
    // login in SDK
    RequestTracker loginTracker;
    session ? megaApi[accountIndex]->fastLogin(session, &loginTracker)
            : megaApi[accountIndex]->login(account(accountIndex).getEmail().c_str(),
                                           account(accountIndex).getPassword().c_str(),
                                           &loginTracker);
    ASSERT_EQ(loginTracker.waitForResult(), API_OK) << "Error sdk fast login. Error: " << loginTracker.getErrorString();

    // fetchnodes in SDK
    RequestTracker fetchNodesTracker;
    megaApi[accountIndex]->fetchNodes(&fetchNodesTracker);
    ASSERT_EQ(fetchNodesTracker.waitForResult(), API_OK) << "Error fetchnodes. Error: " << fetchNodesTracker.getErrorString();
    ASSERT_TRUE(waitForResponse(flagInit)) << "Expired timeout for change init state";
    int initStateValue = initState[accountIndex];
    ASSERT_EQ(initStateValue, MegaChatApi::INIT_ONLINE_SESSION) << "Wrong chat initialization state (5).";

    // check there's a list of chats already available
    MegaChatListItemList *list = megaChatApi[accountIndex]->getChatListItems();
    ASSERT_TRUE(list->size()) << "Chat list item is empty";
    delete list; list = NULL;

    // ___ Close session ___
    ASSERT_NO_FATAL_FAILURE({ logout(accountIndex, true); });
    delete [] session; session = NULL;

    // ___ Login with chat enabled, transition to disabled and back to enabled
    session = login(accountIndex);
    ASSERT_TRUE(session) << "Empty session key";
    // fully disable chat: logout + remove logger + delete MegaChatApi instance
    ChatRequestTracker crtLogout2;
    megaChatApi[accountIndex]->logout(&crtLogout2);
    // tolerate -11 (Access denied) which can be returned here
    //
    // debugging this is extremely tricky, because memory corruption can occur when setting breakpoints due to
    // MegaChatApiImpl::sendPendingRequests() -> case MegaChatRequest::TYPE_LOGOUT -> delete mClient;
    // which should happen with a delay (how much?), but often will crash after continuing from the breakpoint
    int logoutResult = crtLogout2.waitForResult();
    TEST_LOG_ERROR(logoutResult == MegaChatError::ERROR_OK, "Error chat logout (2). Error: " +
                   std::to_string(logoutResult) + " (" + crtLogout2.getErrorString() + ')');
    MegaApi::addLoggerObject(logger());   // need to restore customized logger
    delete megaChatApi[accountIndex];
    // create a new MegaChatApi instance
    megaChatApi[accountIndex] = new MegaChatApi(megaApi[accountIndex]);
    megaChatApi[accountIndex]->setLogLevel(MegaChatApi::LOG_LEVEL_DEBUG);
    megaChatApi[accountIndex]->addChatListener(this);
    MegaChatApi::setLoggerObject(logger());
    // back to enabled: init + fetchnodes + connect
    ASSERT_EQ(megaChatApi[accountIndex]->init(session), MegaChatApi::INIT_NO_CACHE) <<
                     "Wrong chat initialization state (6).";

    MegaApi::removeLoggerObject(logger());
    flagInit = &initStateChanged[accountIndex]; *flagInit = false;
    RequestTracker fetchNodesTracker2;
    megaApi[accountIndex]->fetchNodes(&fetchNodesTracker2);
    ASSERT_EQ(fetchNodesTracker2.waitForResult(), API_OK) << "Error fetchnodes. Error: " << fetchNodesTracker2.getErrorString();
    ASSERT_TRUE(waitForResponse(flagInit)) << "Expired timeout for change init state";
    initStateValue = initState[accountIndex];
    ASSERT_EQ(initStateValue, MegaChatApi::INIT_ONLINE_SESSION) <<
                     "Wrong chat initialization state (7).";

    // check there's a list of chats already available
    list = megaChatApi[accountIndex]->getChatListItems();
    ASSERT_TRUE(list->size()) << "Chat list item is empty";
    delete list; list = NULL;
    // close session and remove cache
    ASSERT_NO_FATAL_FAILURE({ logout(accountIndex, true); });
    delete [] session; session = NULL;

    // ___ Login with chat disabled, transition to enabled ___
    // fully disable chat: remove logger + delete MegaChatApi instance
    delete megaChatApi[accountIndex];
    // create a new MegaChatApi instance
    megaChatApi[accountIndex] = new MegaChatApi(megaApi[accountIndex]);
    megaChatApi[accountIndex]->setLogLevel(MegaChatApi::LOG_LEVEL_DEBUG);
    megaChatApi[accountIndex]->addChatListener(this);
    MegaChatApi::setLoggerObject(logger());
    // login in SDK
    RequestTracker loginTracker2;
    megaApi[accountIndex]->login(account(accountIndex).getEmail().c_str(),
                                 account(accountIndex).getPassword().c_str(),
                                 &loginTracker2);
    ASSERT_EQ(loginTracker2.waitForResult(), API_OK) << "Error fast login. Error: " << loginTracker2.getErrorString();
    session = megaApi[accountIndex]->dumpSession();
    // fetchnodes in SDK
    RequestTracker fetchNodesTracker3;
    megaApi[accountIndex]->fetchNodes(&fetchNodesTracker3);
    ASSERT_EQ(fetchNodesTracker3.waitForResult(), API_OK) << "Error fetch nodes. Error: " << fetchNodesTracker3.getErrorString();
    // init in Karere
    ASSERT_EQ(megaChatApi[accountIndex]->init(session), MegaChatApi::INIT_NO_CACHE) << "Bad Megachat state.";
    MegaApi::removeLoggerObject(logger());
    // full-fetchndoes in SDK to regenerate cache in Karere
    flagInit = &initStateChanged[accountIndex]; *flagInit = false;
    RequestTracker fetchNodesTracker4;
    megaApi[accountIndex]->fetchNodes(&fetchNodesTracker4);
    ASSERT_EQ(fetchNodesTracker4.waitForResult(), API_OK) << "Error fetch nodes. Error: " << fetchNodesTracker4.getErrorString();
    ASSERT_TRUE(waitForResponse(flagInit)) << "Expired timeout for change init state";
    initStateValue = initState[accountIndex];
    ASSERT_EQ(initStateValue, MegaChatApi::INIT_ONLINE_SESSION) << "Bad Megachat state.";

    // check there's a list of chats already available
    list = megaChatApi[accountIndex]->getChatListItems();
    ASSERT_TRUE(list->size()) << "Chat list item is empty";
    delete list;
    list = NULL;

    // ___ Test going into background, sleep and back to foreground ___
    for(int i = 0; i < 3; i++)
    {
        ChatRequestTracker crtBkgrTrue;
        megaChatApi[accountIndex]->setBackgroundStatus(true, &crtBkgrTrue);
        ASSERT_EQ(crtBkgrTrue.waitForResult(), MegaChatError::ERROR_OK) << "Failed to set background status on. Error: " << crtBkgrTrue.getErrorString();

        logger()->postLog("========== Enter background status ================= ");
        std::this_thread::sleep_for(std::chrono::seconds(15));

        ChatRequestTracker crtBkgrFalse;
        megaChatApi[accountIndex]->setBackgroundStatus(false, &crtBkgrFalse);
        ASSERT_EQ(crtBkgrFalse.waitForResult(), MegaChatError::ERROR_OK) << "Failed to set background status off. Error: " << crtBkgrFalse.getErrorString();

        logger()->postLog("========== Enter foreground status ================= ");
        std::this_thread::sleep_for(std::chrono::seconds(5));
    }

    delete [] session; session = NULL;
}

/**
 * @brief MegaChatApiTest.SetOnlineStatus
 *
 * This test does the following:
 *
 * - Login
 * - Set status busy
 *
 */
TEST_F(MegaChatApiTest, SetOnlineStatus)
{
    unsigned accountIndex = 0;

    bool *flagPresence = &mPresenceConfigUpdated[accountIndex]; *flagPresence = false;

    char *sesion = login(accountIndex);
    ASSERT_TRUE(sesion);

    ASSERT_TRUE(waitForResponse(flagPresence)) << "Presence config not received after " << maxTimeout << " seconds";

    // Reset status to online before starting the test
    if (megaChatApi[accountIndex]->getPresenceConfig()->getOnlineStatus() != MegaChatApi::STATUS_ONLINE)
    {
        ChatRequestTracker crtOnline;
        megaChatApi[accountIndex]->setOnlineStatus(MegaChatApi::STATUS_ONLINE, &crtOnline);
        ASSERT_EQ(crtOnline.waitForResult(), MegaChatError::ERROR_OK) << "Failed to set online status. Error: " << crtOnline.getErrorString();
    }

    flagPresence = &mPresenceConfigUpdated[accountIndex]; *flagPresence = false;
    bool* flagStatus = &mOnlineStatusUpdated[accountIndex]; *flagStatus = false;
    ChatRequestTracker crtBusy;
    megaChatApi[accountIndex]->setOnlineStatus(MegaChatApi::STATUS_BUSY, &crtBusy);
    ASSERT_EQ(crtBusy.waitForResult(), MegaChatError::ERROR_OK) << "Failed to set busy status. Error: " << crtBusy.getErrorString();
    ASSERT_TRUE(waitForResponse(flagPresence)) << "Presence config not received after " << maxTimeout << " seconds";
    ASSERT_TRUE(waitForResponse(flagStatus)) << "Online status not received after " << maxTimeout << " seconds";

    // set online status
    flagStatus = &mOnlineStatusUpdated[accountIndex]; *flagStatus = false;
    flagPresence = &mPresenceConfigUpdated[accountIndex]; *flagPresence = false;
    ChatRequestTracker crtOnline;
    megaChatApi[accountIndex]->setOnlineStatus(MegaChatApi::STATUS_ONLINE, &crtOnline);
    ASSERT_EQ(crtOnline.waitForResult(), MegaChatError::ERROR_OK) << "Failed to set online status (2). Error: " << crtOnline.getErrorString();
    ASSERT_TRUE(waitForResponse(flagPresence)) << "Presence config not received after " << maxTimeout << " seconds";
    ASSERT_TRUE(waitForResponse(flagStatus)) << "Online status not received after " << maxTimeout << " seconds";

    // Update autoway timeout to force to send values to the server
    int64_t autowayTimeout = 5;
    if (megaChatApi[accountIndex]->getPresenceConfig()->getAutoawayTimeout() == autowayTimeout)
    {
        autowayTimeout ++;
    }

    // enable auto-away with 5 seconds timeout
    flagPresence = &mPresenceConfigUpdated[accountIndex]; *flagPresence = false;
    ChatRequestTracker crtAutoaway;
    megaChatApi[accountIndex]->setPresenceAutoaway(true, autowayTimeout, &crtAutoaway);
    ASSERT_EQ(crtAutoaway.waitForResult(), MegaChatError::ERROR_OK) << "Failed to set presence autoaway. Error: " << crtAutoaway.getErrorString();
    ASSERT_TRUE(waitForResponse(flagPresence)) << "Presence config not received after " << maxTimeout << " seconds";

    // disable persist
    if (megaChatApi[accountIndex]->getPresenceConfig()->isPersist())
    {
        flagPresence = &mPresenceConfigUpdated[accountIndex]; *flagPresence = false;
        ChatRequestTracker crtUAutoaway;
        megaChatApi[accountIndex]->setPresencePersist(false, &crtUAutoaway);
        ASSERT_EQ(crtUAutoaway.waitForResult(), MegaChatError::ERROR_OK) << "Failed to unset presence autoaway. Error: " << crtUAutoaway.getErrorString();
        ASSERT_TRUE(waitForResponse(flagPresence)) << "Presence config not received after " << maxTimeout << " seconds";
    }

    // Set signal activity true, signal activity to false is sent automatically by presenced client
    ChatRequestTracker crtActivity;
    megaChatApi[accountIndex]->signalPresenceActivity(&crtActivity);
    ASSERT_EQ(crtActivity.waitForResult(), MegaChatError::ERROR_OK) << "Failed to signal presence activity. Error: " << crtActivity.getErrorString();

    // now wait for timeout to expire
    LOG_debug << "Going to sleep for longer than autoaway timeout";
    MegaChatPresenceConfig *config = megaChatApi[accountIndex]->getPresenceConfig();
    std::this_thread::sleep_for(std::chrono::seconds(static_cast<unsigned int>(config->getAutoawayTimeout() + 12)));   // +12 to ensure at least one heartbeat (every 10s), where the `USERACTIVE 0` is sent for transition to Away

    // and check the status is away
    ASSERT_EQ(mOnlineStatus[accountIndex], MegaChatApi::STATUS_AWAY) <<
                     "Online status didn't changed to away automatically after timeout";
    int onlineStatus = megaChatApi[accountIndex]->getOnlineStatus();
    ASSERT_EQ(onlineStatus, MegaChatApi::STATUS_AWAY) <<
                     "Online status didn't changed to away automatically after timeout. Received: " << MegaChatRoom::statusToString(onlineStatus);

    // now signal user's activity to become online again
    flagStatus = &mOnlineStatusUpdated[accountIndex]; *flagStatus = false;
    ChatRequestTracker crtActivity2;
    megaChatApi[accountIndex]->signalPresenceActivity(&crtActivity2);
    ASSERT_EQ(crtActivity2.waitForResult(), MegaChatError::ERROR_OK) << "Failed to signal presence activity (2). Error: " << crtActivity2.getErrorString();
    ASSERT_TRUE(waitForResponse(flagStatus)) << "Online status not received after " << maxTimeout << " seconds";

    // and check the status is online
    ASSERT_EQ(mOnlineStatus[accountIndex], MegaChatApi::STATUS_ONLINE) <<
                     "Online status didn't changed to online from autoaway after signaling activity";
    onlineStatus = megaChatApi[accountIndex]->getOnlineStatus();
    ASSERT_EQ(onlineStatus, MegaChatApi::STATUS_ONLINE) <<
                     "Online status didn't changed to online from autoaway after signaling activity. Received: " << MegaChatRoom::statusToString(onlineStatus);


    delete [] sesion;
    sesion = NULL;
}

/**
 * @brief MegaChatApiTest.GetChatRoomsAndMessages
 *
 * This test does the following:
 *
 * - Print chatrooms information
 * - Load history from one chatroom
 * - Close chatroom
 * - Load history from cache
 *
 */
TEST_F(MegaChatApiTest, GetChatRoomsAndMessages)
{
    unsigned accountIndex = 0;

    char *session = login(accountIndex);
    ASSERT_TRUE(session);

    MegaChatRoomList *chats = megaChatApi[accountIndex]->getChatRooms();
    std::stringstream buffer;
    buffer << chats->size() << " chat/s received: " << endl;
    postLog(buffer.str());

    // Open chats and print history
    for (unsigned i = 0; i < chats->size(); i++)
    {
        // Open a chatroom
        const MegaChatRoom *chatroom = chats->get(i);
        if (chatroom->isPublic())
        {
            continue;
        }

        MegaChatHandle chatid = chatroom->getChatId();
        TestChatRoomListener *chatroomListener = new TestChatRoomListener(this, megaChatApi, chatid);
        ASSERT_TRUE(megaChatApi[accountIndex]->openChatRoom(chatid, chatroomListener))
                << "Can't open chatRoom account " << (accountIndex+1);

        // Print chatroom information and peers' names
        const char *info = MegaChatApiTest::printChatRoomInfo(chatroom);
        postLog(info);
        delete [] info; info = NULL;
        if (chatroom->getPeerCount())
        {
            for (unsigned i = 0; i < chatroom->getPeerCount(); i++)
            {
                MegaChatHandle uh = chatroom->getPeerHandle(i);

                ChatRequestTracker fnTracker;
                megaChatApi[accountIndex]->getUserFirstname(uh, nullptr, &fnTracker);

                ChatRequestTracker lnTracker;
                megaChatApi[accountIndex]->getUserLastname(uh, nullptr, &lnTracker);

                ASSERT_EQ(fnTracker.waitForResult(), MegaChatError::ERROR_OK) << "Failed to retrieve first name. Error: " << fnTracker.getErrorString();
                buffer << "Peer firstname (" << uh << "): '" << fnTracker.getText() << '\'' << endl;
                ASSERT_EQ(lnTracker.waitForResult(), MegaChatError::ERROR_OK) << "Failed to retrieve last name. Error: " << lnTracker.getErrorString();
                buffer << "Peer lastname (" << uh << "): '" << lnTracker.getText() << '\'' << endl;

                char *email = megaChatApi[accountIndex]->getContactEmail(uh);
                if (email)
                {
                    buffer << "Contact email (" << uh << "): " << email << " (len: " << strlen(email) << ")" << endl;
                    delete [] email;
                }
                else
                {
                    ChatRequestTracker emailTracker;
                    megaChatApi[accountIndex]->getUserEmail(uh, &emailTracker);
                    ASSERT_EQ(emailTracker.waitForResult(), MegaChatError::ERROR_OK) << "Failed to retrieve email. Error: " << emailTracker.getErrorString();
                    buffer << "Peer email (" << uh << "): '" << emailTracker.getText() << '\'' << endl;
                }
            }
        }

        // Load history
        buffer << "Loading messages for chat " << chatroom->getTitle() << " (id: " << chatroom->getChatId() << ")" << endl;
        loadHistory(accountIndex, chatid, chatroomListener);

        // Close the chatroom
        megaChatApi[accountIndex]->closeChatRoom(chatid, chatroomListener);
        delete chatroomListener;

        // Now, load history locally (it should be cached by now)
        chatroomListener = new TestChatRoomListener(this, megaChatApi, chatid);
        ASSERT_TRUE(megaChatApi[accountIndex]->openChatRoom(chatid, chatroomListener)) << "Can't open chatRoom account " << (accountIndex+1);
        buffer << "Loading messages locally for chat " << chatroom->getTitle() << " (id: " << chatroom->getChatId() << ")" << endl;
        loadHistory(accountIndex, chatid, chatroomListener);

        // Close the chatroom
        megaChatApi[accountIndex]->closeChatRoom(chatid, chatroomListener);
        delete chatroomListener;

        delete chatroom;
        chatroom = NULL;
    }

    logger()->postLog(buffer.str().c_str());

    delete [] session;
    session = NULL;
}

/**
 * @brief MegaChatApiTest.EditAndDeleteMessages
 *
 * Requirements:
 * - Both accounts should be conctacts
 * - The 1on1 chatroom between them should exist
 * (if not accomplished, the test automatically solves the above)
 *
 * This test does the following:
 *
 * - Send a message
 * + Receive the message
 * - Update the messages
 *
 */
TEST_F(MegaChatApiTest, EditAndDeleteMessages)
{
    unsigned a1 = 0;
    unsigned a2 = 1;

    char *primarySession = login(a1);
    ASSERT_TRUE(primarySession);
    char *secondarySession = login(a2);
    ASSERT_TRUE(secondarySession);

    MegaUser *user = megaApi[a1]->getContact(account(a2).getEmail().c_str());
    if (!user || user->getVisibility() != MegaUser::VISIBILITY_VISIBLE)
    {
        ASSERT_NO_FATAL_FAILURE({ makeContact(a1, a2); });
    }
    delete user;
    user = NULL;

    MegaChatHandle chatid = getPeerToPeerChatRoom(a1, a2);
    ASSERT_NE(chatid, MEGACHAT_INVALID_HANDLE);

    // 1. A sends a message to B while B has the chat opened.
    // --> check the confirmed in A, the received message in B, the delivered in A
    TestChatRoomListener *chatroomListener = new TestChatRoomListener(this, megaChatApi, chatid);
    ASSERT_TRUE(megaChatApi[a1]->openChatRoom(chatid, chatroomListener)) << "Can't open chatRoom account " << (a1+1);
    ASSERT_TRUE(megaChatApi[a2]->openChatRoom(chatid, chatroomListener)) << "Can't open chatRoom account " << (a2+1);

    // Load some message to feed history
    loadHistory(a1, chatid, chatroomListener);
    loadHistory(a2, chatid, chatroomListener);

    std::string messageToSend = "HI " + account(a1).getEmail() + " - This is a testing message automatically sent to you";
    MegaChatMessage *msgSent = sendTextMessageOrUpdate(a1, a2, chatid, messageToSend, chatroomListener);
    ASSERT_TRUE(msgSent);

    // edit the message
    std::string messageToUpdate = "This is an edited message to " + account(a1).getEmail();
    MegaChatMessage *msgUpdated = sendTextMessageOrUpdate(a1, a2, chatid, messageToUpdate, chatroomListener, msgSent->getMsgId());
    ASSERT_TRUE(msgUpdated);
    delete msgUpdated; msgUpdated = NULL;
    delete msgSent; msgSent = NULL;

    megaChatApi[a1]->closeChatRoom(chatid, chatroomListener);
    megaChatApi[a2]->closeChatRoom(chatid, chatroomListener);

    delete chatroomListener;

    // 2. A sends a message to B while B doesn't have the chat opened.
    // Then, B opens the chat --> check the received message in B, the delivered in A

    delete [] primarySession;
    primarySession = NULL;
    delete [] secondarySession;
    secondarySession = NULL;
}

/**
 * @brief MegaChatApiTest.GroupChatManagement
 *
 * Requirements:
 * - Both accounts should be conctacts
 * (if not accomplished, the test automatically solves the above)
 *
 * This test does the following:
 * - Create a group chat room or select an existing one
 * - Remove memeber
 * - Invite a new member
 * - Invite same account (error)
 * - Change chatroom title
 * - Change privileges to admin
 * - Changes privileges to read only
 * + Send message (error)
 * - Archive chatroom
 * - Send message (automatically unarchives)
 * - Archive chatroom
 * - Unarchive chatroom
 * - Remove peer from groupchat
 * - Invite another account
 */
TEST_F(MegaChatApiTest, GroupChatManagement)
{
    unsigned a1 = 0;
    unsigned a2 = 1;

    char *sessionPrimary = login(a1);
    ASSERT_TRUE(sessionPrimary);
    char *sessionSecondary = login(a2);
    ASSERT_TRUE(sessionSecondary);

    // Prepare peers, privileges...
    MegaUser *user = megaApi[a1]->getContact(account(a2).getEmail().c_str());
    if (!user || (user->getVisibility() != MegaUser::VISIBILITY_VISIBLE))
    {
        ASSERT_NO_FATAL_FAILURE({ makeContact(a1, a2); });
        delete user;
        user = megaApi[a1]->getContact(account(a2).getEmail().c_str());
    }

    MegaChatHandle uh = user->getHandle();
    delete user;
    user = NULL;

    MegaChatPeerList *peers = MegaChatPeerList::createInstance();
    peers->addPeer(uh, MegaChatPeerList::PRIV_STANDARD);

    MegaChatHandle chatid = getGroupChatRoom({a1, a2}, peers);
    delete peers;
    ASSERT_NE(chatid, MEGACHAT_INVALID_HANDLE);

    // --> Open chatroom
    TestChatRoomListener *chatroomListener = new TestChatRoomListener(this, megaChatApi, chatid);
    ASSERT_TRUE(megaChatApi[a1]->openChatRoom(chatid, chatroomListener)) << "Can't open chatRoom account " << (a1+1);
    ASSERT_TRUE(megaChatApi[a2]->openChatRoom(chatid, chatroomListener)) << "Can't open chatRoom account " << (a2+1);

    // --> Remove from chat
    bool *chatItemLeft0 = &chatItemUpdated[a1]; *chatItemLeft0 = false;
    bool *chatItemLeft1 = &chatItemUpdated[a2]; *chatItemLeft1 = false;
    bool *chatItemClosed1 = &chatItemClosed[a2]; *chatItemClosed1 = false;
    bool *chatLeft0 = &chatroomListener->chatUpdated[a1]; *chatLeft0 = false;
    bool *chatLeft1 = &chatroomListener->chatUpdated[a2]; *chatLeft1 = false;
    bool *mngMsgRecv = &chatroomListener->msgReceived[a1]; *mngMsgRecv = false;
    bool *flagChatsUpdated1 = &mChatsUpdated[a2]; *flagChatsUpdated1 = false;
    mChatListUpdated[a2].clear();
    MegaChatHandle *uhAction = &chatroomListener->uhAction[a1]; *uhAction = MEGACHAT_INVALID_HANDLE;
    int *priv = &chatroomListener->priv[a1]; *priv = MegaChatRoom::PRIV_UNKNOWN;
    ChatRequestTracker crtRemoveFromChat;
    megaChatApi[a1]->removeFromChat(chatid, uh, &crtRemoveFromChat);
    ASSERT_EQ(crtRemoveFromChat.waitForResult(), MegaChatError::ERROR_OK) << "Failed to remove peer from chatroom " << crtRemoveFromChat.getErrorString();
    ASSERT_TRUE(waitForResponse(mngMsgRecv)) << "Failed to receive management message after " << maxTimeout << " seconds";
    ASSERT_EQ(*uhAction, uh) << "User handle from message doesn't match";
    ASSERT_EQ(*priv, MegaChatRoom::PRIV_RM) << "Privilege is incorrect";
    ASSERT_TRUE(waitForResponse(flagChatsUpdated1)) << "Failed to receive onChatsUpdate after " << maxTimeout << " seconds";
    ASSERT_TRUE(isChatroomUpdated(a2, chatid)) << "Chatroom " << chatid << " is not included in onChatsUpdate";
    mChatListUpdated[a2].clear();

    MegaChatRoom *chatroom = megaChatApi[a2]->getChatRoom(chatid);
    ASSERT_TRUE(chatroom) << "Cannot get chatroom for id " << chatid;
    ASSERT_EQ(chatroom->getOwnPrivilege(), MegaChatRoom::PRIV_RM) << "Invalid own privilege";
    delete chatroom;

    chatroom = megaChatApi[a1]->getChatRoom(chatid);
    ASSERT_TRUE(chatroom) << "Cannot get chatroom for id" << chatid;
    ASSERT_EQ(chatroom->getPeerCount(), 0u) << "Wrong number of peers in chatroom " << chatid;
    delete chatroom;

    ASSERT_TRUE(waitForResponse(chatItemLeft0)) << "Chat list item update not received for main account after " << maxTimeout << " seconds";
    ASSERT_TRUE(waitForResponse(chatItemLeft1)) << "Chat list item update not received for auxiliar account after " << maxTimeout << " seconds";
    ASSERT_TRUE(waitForResponse(chatItemClosed1)) << "Chat list item close notification for auxiliar account not received after " << maxTimeout << " seconds";
    ASSERT_TRUE(waitForResponse(chatLeft0)) << "Chat list item leave notification for main account not received after " << maxTimeout << " seconds";

    ASSERT_TRUE(waitForResponse(chatLeft1)) << "Chat list item leave notification for auxiliar account not received after " << maxTimeout << " seconds";
    chatroom = megaChatApi[a1]->getChatRoom(chatid);
    ASSERT_TRUE(chatroom) << "Cannot get chatroom for id " << chatid;
    ASSERT_EQ(chatroom->getPeerCount(), 0u) << "Wrong number of peers in chatroom " << chatid;
    delete chatroom;

    // Close the chatroom, even if we've been removed from it
    megaChatApi[a2]->closeChatRoom(chatid, chatroomListener);

    // --> Invite to chat
    bool *chatItemJoined0 = &chatItemUpdated[a1]; *chatItemJoined0 = false;
    bool *chatItemJoined1 = &chatItemUpdated[a2]; *chatItemJoined1 = false;
    bool *chatJoined0 = &chatroomListener->chatUpdated[a1]; *chatJoined0 = false;
    bool *chatJoined1 = &chatroomListener->chatUpdated[a2]; *chatJoined1 = false;
    *flagChatsUpdated1 = &mChatsUpdated[a2]; *flagChatsUpdated1 = false;
    mChatListUpdated[a2].clear();
    mngMsgRecv = &chatroomListener->msgReceived[a1]; *mngMsgRecv = false;
    uhAction = &chatroomListener->uhAction[a1]; *uhAction = MEGACHAT_INVALID_HANDLE;
    priv = &chatroomListener->priv[a1]; *priv = MegaChatRoom::PRIV_UNKNOWN;
    ChatRequestTracker crtInviteToChat;
    megaChatApi[a1]->inviteToChat(chatid, uh, MegaChatPeerList::PRIV_STANDARD, &crtInviteToChat);
    ASSERT_EQ(crtInviteToChat.waitForResult(), MegaChatError::ERROR_OK) << "Failed to invite a new peer. Error: " << crtInviteToChat.getErrorString();
    ASSERT_TRUE(waitForResponse(chatItemJoined0)) << "Chat list item update for main account not received after " << maxTimeout << " seconds";
    ASSERT_TRUE(waitForResponse(chatItemJoined1)) << "Chat list item update for auxiliar account not received after " << maxTimeout << " seconds";
    ASSERT_TRUE(waitForResponse(chatJoined0)) << "Chatroom update for main account not received after " << maxTimeout << " seconds";
//    ASSERT_TRUE(waitForResponse(chatJoined1)); --> account 1 haven't opened chat, won't receive callback
    ASSERT_TRUE(waitForResponse(mngMsgRecv)) << "Management message not received after " << maxTimeout << " seconds";
    ASSERT_EQ(*uhAction, uh) << "User handle from message doesn't match";
    ASSERT_EQ(*priv, MegaChatRoom::PRIV_UNKNOWN) << "Privilege is incorrect";    // the message doesn't report the new priv
    ASSERT_TRUE(waitForResponse(flagChatsUpdated1)) << "Failed to receive onChatsUpdate " << maxTimeout << " seconds";
    ASSERT_TRUE(isChatroomUpdated(a2, chatid)) << "Chatroom " << chatid << " is not included in onChatsUpdate";
    mChatListUpdated[a2].clear();

    chatroom = megaChatApi[a2]->getChatRoom(chatid);
    ASSERT_TRUE(chatroom) << "Cannot get chatroom for id " << chatid;
    ASSERT_EQ(chatroom->getOwnPrivilege(), MegaChatRoom::PRIV_STANDARD) << "Invalid own privilege";
    delete chatroom;

    chatroom = megaChatApi[a1]->getChatRoom(chatid);
    ASSERT_TRUE(chatroom) << "Cannot get chatroom for id " << chatid;
    ASSERT_EQ(chatroom->getPeerCount(), 1u) << "Wrong number of peers in chatroom " << chatid;
    delete chatroom;

    // since we were expulsed from chatroom, we need to open it again
    ASSERT_TRUE(megaChatApi[a2]->openChatRoom(chatid, chatroomListener)) << "Can't open chatRoom account " << (a2+1);

    // invite again --> error
    ChatRequestTracker crtInviteToChat2;
    megaChatApi[a1]->inviteToChat(chatid, uh, MegaChatPeerList::PRIV_STANDARD, &crtInviteToChat2);
    ASSERT_EQ(crtInviteToChat2.waitForResult(), MegaChatError::ERROR_EXIST) << "Invitation should have failed, but it succeed: " << crtInviteToChat2.getErrorString();

    // --> Set title
    string title = "Title " + std::to_string(time(NULL));
    bool *titleItemChanged0 = &titleUpdated[a1]; *titleItemChanged0 = false;
    bool *titleItemChanged1 = &titleUpdated[a2]; *titleItemChanged1 = false;
    bool *titleChanged0 = &chatroomListener->titleUpdated[a1]; *titleChanged0 = false;
    bool *titleChanged1 = &chatroomListener->titleUpdated[a2]; *titleChanged1 = false;
    mngMsgRecv = &chatroomListener->msgReceived[a1]; *mngMsgRecv = false;
    string *msgContent = &chatroomListener->content[a1]; *msgContent = "";
    ChatRequestTracker crtSetTitle;
    megaChatApi[a1]->setChatTitle(chatid, title.c_str(), &crtSetTitle);
    ASSERT_EQ(crtSetTitle.waitForResult(), MegaChatError::ERROR_OK) << "Failed to set chat title. Error: " << crtSetTitle.getErrorString();
    ASSERT_TRUE(waitForResponse(titleItemChanged0)) << "Timeout expired for receiving chat list item update";
    ASSERT_TRUE(waitForResponse(titleItemChanged1)) << "Timeout expired for receiving chat list item update";
    ASSERT_TRUE(waitForResponse(titleChanged0)) << "Timeout expired for receiving chatroom update";
    ASSERT_TRUE(waitForResponse(titleChanged1)) << "Timeout expired for receiving chatroom update";
    ASSERT_TRUE(waitForResponse(mngMsgRecv)) << "Timeout expired for receiving management message";
    ASSERT_EQ(title, *msgContent) << "Title received doesn't match the title set";

    chatroom = megaChatApi[a2]->getChatRoom(chatid);
    ASSERT_TRUE(chatroom) << "Cannot get chatroom for id " << chatid;
    ASSERT_STREQ(chatroom->getTitle(), title.c_str()) << "Titles don't match";
    delete chatroom;    chatroom = NULL;

    // --> Change peer privileges to Moderator
    bool *peerUpdated0 = &peersUpdated[a1]; *peerUpdated0 = false;
    bool *peerUpdated1 = &peersUpdated[a2]; *peerUpdated1 = false;
    mngMsgRecv = &chatroomListener->msgReceived[a1]; *mngMsgRecv = false;
    uhAction = &chatroomListener->uhAction[a1]; *uhAction = MEGACHAT_INVALID_HANDLE;
    priv = &chatroomListener->priv[a1]; *priv = MegaChatRoom::PRIV_UNKNOWN;
    ChatRequestTracker crtMakeMod;
    megaChatApi[a1]->updateChatPermissions(chatid, uh, MegaChatRoom::PRIV_MODERATOR, &crtMakeMod);
    ASSERT_EQ(crtMakeMod.waitForResult(), MegaChatError::ERROR_OK) << "Failed to make peer moderator. Error: " << crtMakeMod.getErrorString();
    ASSERT_TRUE(waitForResponse(peerUpdated0)) << "Timeout expired for receiving peer update";
    ASSERT_TRUE(waitForResponse(peerUpdated1)) << "Timeout expired for receiving peer update";
    ASSERT_TRUE(waitForResponse(mngMsgRecv)) << "Timeout expired for receiving management message";
    ASSERT_EQ(*uhAction, uh) << "User handle from message doesn't match";
    ASSERT_EQ(*priv, MegaChatRoom::PRIV_MODERATOR) << "Privilege is incorrect";

    // --> Change peer privileges to Read-only
    peerUpdated0 = &peersUpdated[a1]; *peerUpdated0 = false;
    peerUpdated1 = &peersUpdated[a2]; *peerUpdated1 = false;
    mngMsgRecv = &chatroomListener->msgReceived[a1]; *mngMsgRecv = false;
    uhAction = &chatroomListener->uhAction[a1]; *uhAction = MEGACHAT_INVALID_HANDLE;
    priv = &chatroomListener->priv[a1]; *priv = MegaChatRoom::PRIV_UNKNOWN;
    ChatRequestTracker crtMakeReadonly;
    megaChatApi[a1]->updateChatPermissions(chatid, uh, MegaChatRoom::PRIV_RO, &crtMakeReadonly);
    ASSERT_EQ(crtMakeReadonly.waitForResult(), MegaChatError::ERROR_OK) << "Failed to set peer readonly. Error: " << crtMakeMod.getErrorString();
    ASSERT_TRUE(waitForResponse(peerUpdated0)) << "Timeout expired for receiving peer update";
    ASSERT_TRUE(waitForResponse(peerUpdated1)) << "Timeout expired for receiving peer update";
    ASSERT_TRUE(waitForResponse(mngMsgRecv)) << "Timeout expired for receiving management message";
    ASSERT_EQ(*uhAction, uh) << "User handle from message doesn't match";
    ASSERT_EQ(*priv, MegaChatRoom::PRIV_RO) << "Privilege is incorrect";

    // --> Try to send a message without the right privilege
    string msg1 = "HI " + account(a1).getEmail()+ " - This message can't be send because I'm read-only";
    bool *flagRejected = &chatroomListener->msgRejected[a2]; *flagRejected = false;
    chatroomListener->clearMessages(a2);   // will be set at reception
    MegaChatMessage *msgSent = megaChatApi[a2]->sendMessage(chatid, msg1.c_str());
    ASSERT_TRUE(msgSent) << "Succeed to send message, when it should fail";
    delete msgSent; msgSent = NULL;
    ASSERT_TRUE(waitForResponse(flagRejected)) << "Timeout expired for rejection of message";    // for confirmation, sendMessage() is synchronous
    ASSERT_EQ(chatroomListener->mConfirmedMessageHandle[a2], MEGACHAT_INVALID_HANDLE) << "Message confirmed, when it should fail";

    // --> Load some message to feed history
    loadHistory(a1, chatid, chatroomListener);
    loadHistory(a2, chatid, chatroomListener);

    // --> Send typing notification
    bool *flagTyping1 = &chatroomListener->userTyping[a2]; *flagTyping1 = false;
    uhAction = &chatroomListener->uhAction[a2]; *uhAction = MEGACHAT_INVALID_HANDLE;
    megaChatApi[a1]->sendTypingNotification(chatid);
    ASSERT_TRUE(waitForResponse(flagTyping1)) << "Timeout expired for sending typing notification";
    ASSERT_EQ(*uhAction, megaChatApi[a1]->getMyUserHandle()) << "My user handle is wrong at typing";

    // --> Send stop typing notification
    flagTyping1 = &chatroomListener->userTyping[a2]; *flagTyping1 = false;
    uhAction = &chatroomListener->uhAction[a2]; *uhAction = MEGACHAT_INVALID_HANDLE;
    megaChatApi[a1]->sendStopTypingNotification(chatid);
    ASSERT_TRUE(waitForResponse(flagTyping1)) << "Timeout expired for sending stop typing notification";
    ASSERT_EQ(*uhAction, megaChatApi[a1]->getMyUserHandle()) << "My user handle is wrong at stop typing";

    // --> Archive the chatroom
    chatroom = megaChatApi[a1]->getChatRoom(chatid);
    delete chatroom; chatroom = NULL;
    bool *chatArchiveChanged = &chatArchived[a1]; *chatArchiveChanged = false;
    bool *chatroomArchiveChanged = &chatroomListener->archiveUpdated[a1]; *chatroomArchiveChanged = false;
    ChatRequestTracker crtArchive;
    megaChatApi[a1]->archiveChat(chatid, true, &crtArchive);
    ASSERT_EQ(crtArchive.waitForResult(), MegaChatError::ERROR_OK) << "Failed to archive chat. Error: " << crtArchive.getErrorString();
    ASSERT_TRUE(waitForResponse(chatArchiveChanged)) << "Timeout expired for receiving chat list item update about archive";
    ASSERT_TRUE(waitForResponse(chatroomArchiveChanged)) << "Timeout expired for receiving chatroom update about archive (This time out is usually produced by missing api notification)";
    chatroom = megaChatApi[a1]->getChatRoom(chatid);
    ASSERT_TRUE(chatroom->isArchived()) << "Chatroom is not archived when it should";
    delete chatroom; chatroom = NULL;

    // TODO: Redmine ticket: #10596
    {
        // give some margin to API-chatd synchronization, so chatd knows the room is archived and needs
        // to be unarchived upon new message
        std::this_thread::sleep_for(std::chrono::seconds(3));
    }

    // --> Send a message and wait for reception by target user
    string msg0 = "HI " + account(a1).getEmail() + " - Testing groupchats";
    bool *msgConfirmed = &chatroomListener->msgConfirmed[a1]; *msgConfirmed = false;
    bool *msgReceived = &chatroomListener->msgReceived[a2]; *msgReceived = false;
    bool *msgDelivered = &chatroomListener->msgDelivered[a1]; *msgDelivered = false;
    chatArchiveChanged = &chatArchived[a1]; *chatArchiveChanged = false;
    chatroomArchiveChanged = &chatroomListener->archiveUpdated[a1]; *chatroomArchiveChanged = false;
    chatroomListener->clearMessages(a1);
    chatroomListener->clearMessages(a2);
    MegaChatMessage *messageSent = megaChatApi[a1]->sendMessage(chatid, msg0.c_str());
    ASSERT_TRUE(waitForResponse(msgConfirmed)) << "Timeout expired for receiving confirmation by server";    // for confirmation, sendMessage() is synchronous
    MegaChatHandle msgId = chatroomListener->mConfirmedMessageHandle[a1];
    ASSERT_TRUE(chatroomListener->hasArrivedMessage(a1, msgId)) << "Message not received";
    ASSERT_NE(msgId, MEGACHAT_INVALID_HANDLE) << "Wrong message id at origin";
    ASSERT_TRUE(waitForResponse(msgReceived)) << "Timeout expired for receiving message by target user";    // for reception
    ASSERT_TRUE(chatroomListener->hasArrivedMessage(a2, msgId)) << "Wrong message id at destination";
    MegaChatMessage *messageReceived = megaChatApi[a2]->getMessage(chatid, msgId);   // message should be already received, so in RAM
    ASSERT_TRUE(messageReceived && !strcmp(msg0.c_str(), messageReceived->getContent())) << "Content of message doesn't match";
    // now wait for automatic unarchive, due to new message
    ASSERT_TRUE(waitForResponse(chatArchiveChanged)) << "Timeout expired for receiving chat list item update after new message";
    ASSERT_TRUE(waitForResponse(chatroomArchiveChanged)) << "Timeout expired for receiving chatroom update after new message";
    chatroom = megaChatApi[a1]->getChatRoom(chatid);
    ASSERT_FALSE(chatroom->isArchived()) << "Chatroom is not unarchived automatically upon new message";
    delete chatroom; chatroom = NULL;


    // --> Archive the chatroom
    chatArchiveChanged = &chatArchived[a1]; *chatArchiveChanged = false;
    chatroomArchiveChanged = &chatroomListener->archiveUpdated[a1]; *chatroomArchiveChanged = false;
    ChatRequestTracker crtArchive2;
    megaChatApi[a1]->archiveChat(chatid, true, &crtArchive2);
    ASSERT_EQ(crtArchive2.waitForResult(), MegaChatError::ERROR_OK) << "Failed to archive chat (2). Error: " << crtArchive2.getErrorString();
    ASSERT_TRUE(waitForResponse(chatArchiveChanged)) << "Timeout expired for receiving chat list item update about archive";
    ASSERT_TRUE(waitForResponse(chatroomArchiveChanged)) << "Timeout expired for receiving chatroom update about archive";
    chatroom = megaChatApi[a1]->getChatRoom(chatid);
    ASSERT_TRUE(chatroom->isArchived()) << "Chatroom is not archived when it should";
    delete chatroom; chatroom = NULL;

    // --> Unarchive the chatroom
    delete chatroom; chatroom = NULL;
    chatArchiveChanged = &chatArchived[a1]; *chatArchiveChanged = false;
    chatroomArchiveChanged = &chatroomListener->archiveUpdated[a1]; *chatroomArchiveChanged = false;
    ChatRequestTracker crtArchive3;
    megaChatApi[a1]->archiveChat(chatid, false, &crtArchive3);
    ASSERT_EQ(crtArchive3.waitForResult(), MegaChatError::ERROR_OK) << "Failed to archive chat (3). Error: " << crtArchive3.getErrorString();
    ASSERT_TRUE(waitForResponse(chatArchiveChanged)) << "Timeout expired for receiving chat list item update about archive";
    ASSERT_TRUE(waitForResponse(chatroomArchiveChanged)) << "Timeout expired for receiving chatroom update about archive";
    chatroom = megaChatApi[a1]->getChatRoom(chatid);
    ASSERT_FALSE(chatroom->isArchived()) << "Chatroom is archived when it shouldn't";
    delete chatroom; chatroom = NULL;

    delete messageSent;
    messageSent = NULL;

    delete messageReceived;
    messageReceived = NULL;

    // --> Close the chatroom
    megaChatApi[a1]->closeChatRoom(chatid, chatroomListener);
    megaChatApi[a2]->closeChatRoom(chatid, chatroomListener);

    // --> Remove peer from groupchat
    bool *chatClosed = &chatItemClosed[a2]; *chatClosed = false;
    ChatRequestTracker crtRemoveFromChat2;
    megaChatApi[a1]->removeFromChat(chatid, uh, &crtRemoveFromChat2);
    ASSERT_EQ(crtRemoveFromChat2.waitForResult(), MegaChatError::ERROR_OK) << "Failed to remove peer from group chat. Error: " << crtRemoveFromChat2.getErrorString();
    ASSERT_TRUE(waitForResponse(chatClosed)) << "Timeout expired";
    chatroom = megaChatApi[a2]->getChatRoom(chatid);
    ASSERT_TRUE(chatroom) << "Cannot get chatroom for id " << chatid;
    ASSERT_FALSE(chatroom->isActive()) << "Chatroom should be inactive, but it's still active";
    delete chatroom;    chatroom = NULL;

    // --> Invite to chat
    ChatRequestTracker crtInviteToChat3;
    megaChatApi[a1]->inviteToChat(chatid, uh, MegaChatPeerList::PRIV_STANDARD, &crtInviteToChat3);
    ASSERT_EQ(crtInviteToChat3.waitForResult(), MegaChatError::ERROR_OK) << "Failed to invite a new peer (3). Error: " << crtInviteToChat3.getErrorString();

    delete chatroomListener;
    delete [] sessionPrimary;
    sessionPrimary = NULL;
    delete [] sessionSecondary;
    sessionSecondary = NULL;
}


/**
 * @brief MegaChatApiTest.PublicChatManagement
 *
 * Requirements:
 * - Both accounts should be conctacts
 * (if not accomplished, the test automatically solves the above)
 *
 * This test does the following:
 * [ Anonymous mode test ]
 * - Login in primary account
 * + Init anonymous in secondary account
 * - Create a public chat with no peers nor title
 * - Open chatroom
 * - Create chat link (ERR)
 * - Set title
 * - Create chat link
 * + Load chat link
 * + Open chatroom
 * + Send a message (ERR)
 * - Send a message
 * + Close preview
 * - Remove chat link
 * + Load chat link (ERR)
 * + Logout
 *
 * [ Public chat test ]
 * + Login in secondary account
 * - Create chat link
 * + Load chat link
 * + Open chatroom
 * + Send a message (ERR)
 * + Autojoin chat link
 * + Send a message
 * + Set chat to private mode
 * + Remove peer from groupchat (OK)
 * + Preview chat link (ERR)
 * - Invite other account
 * - Leave chat room
*/
TEST_F(MegaChatApiTest, PublicChatManagement)
{
    unsigned a1 = 0;
    unsigned a2 = 1;

    /// Anonymous mode test
    // Login in primary account
    char *sessionPrimary = login(a1);
    ASSERT_TRUE(sessionPrimary);

    // Init anonymous in secondary account and connect
    initState[a2] = megaChatApi[a2]->initAnonymous();
    ASSERT_EQ(initState[a2], MegaChatApi::INIT_ANONYMOUS) << "Init sesion in anonymous mode failed";
    char *sessionAnonymous = megaApi[a2]->dumpSession();

    // Create a public chat with no peers nor title, this chat will be reused by the rest of the tests
    MegaChatHandle chatid = MEGACHAT_INVALID_HANDLE;
    MegaChatPeerList *peers = MegaChatPeerList::createInstance();
    ChatRequestTracker crtCreate;
    megaChatApi[a1]->createPublicChat(peers, nullptr, &crtCreate);
    ASSERT_EQ(crtCreate.waitForResult(), MegaChatError::ERROR_OK) << "Failed to create public groupchat. Error: " << crtCreate.getErrorString();
    chatid = crtCreate.getChatHandle();
    ASSERT_NE(chatid, MEGACHAT_INVALID_HANDLE) << "Wrong chat id";
    delete peers;
    peers = NULL;

    const std::unique_ptr<char[]> chatidB64(MegaApi::userHandleToBase64(chatid));
    LOG_debug << "PublicChatManagement: selected chat: " << chatidB64.get();

    // Open chatroom
    TestChatRoomListener *chatroomListener = new TestChatRoomListener(this, megaChatApi, chatid);
    ASSERT_TRUE(megaChatApi[a1]->openChatRoom(chatid, chatroomListener)) << "Can't open chatRoom account " << (a1+1);
    bool *flagChatdOnline = &mChatConnectionOnline[a1]; *flagChatdOnline = false;
    while (megaChatApi[a1]->getChatConnectionState(chatid) != MegaChatApi::CHAT_CONNECTION_ONLINE)
    {
        postLog("Waiting for connection to chatd...");
        ASSERT_TRUE(waitForResponse(flagChatdOnline)) << "Timeout expired for connecting to chatd";
        *flagChatdOnline = false;
    }

    // Create chat link (ERR No title)
    ChatRequestTracker crtCreateLink;
    megaChatApi[a1]->createChatLink(chatid, &crtCreateLink);
    ASSERT_NE(crtCreateLink.waitForResult(), MegaChatError::ERROR_OK) << "Creating chat link succeeded. Should have failed!";

    // Set title
    string title = "TestPublicChatWithTitle_" + dateToString().substr(dateToString().length() - 5, 5);
    bool *titleItemChanged0 = &titleUpdated[a1]; *titleItemChanged0 = false;
    bool *titleChanged0 = &chatroomListener->titleUpdated[a1]; *titleChanged0 = false;
    bool *mngMsgRecv = &chatroomListener->msgReceived[a1]; *mngMsgRecv = false;
    string *msgContent = &chatroomListener->content[a1]; *msgContent = "";
    ChatRequestTracker crtSetTitle;
    megaChatApi[a1]->setChatTitle(chatid, title.c_str(), &crtSetTitle);
    ASSERT_EQ(crtSetTitle.waitForResult(), MegaChatError::ERROR_OK) << "Failed to set chat title. Error: " << crtSetTitle.getErrorString();
    ASSERT_TRUE(waitForResponse(titleItemChanged0)) << "Timeout expired for receiving chat list item update";
    ASSERT_TRUE(waitForResponse(titleChanged0)) << "Timeout expired for receiving chatroom update";
    ASSERT_TRUE(waitForResponse(mngMsgRecv)) << "Timeout expired for receiving management message";
    ASSERT_EQ(title, *msgContent) << "Title received doesn't match the title set";

    // Create chat link
    ChatRequestTracker crtCreateLink2;
    megaChatApi[a1]->createChatLink(chatid, &crtCreateLink2);
    ASSERT_EQ(crtCreateLink2.waitForResult(), MegaChatError::ERROR_OK) << "Error creating chat link (2). Error: " << crtCreateLink2.getErrorString();
    ASSERT_FALSE(crtCreateLink2.getFlag());
    const string& chatLink = crtCreateLink2.getText();
    ASSERT_FALSE(chatLink.empty());

    // Load chat link
    ChatRequestTracker crtPreviewTracker;
    megaChatApi[a2]->openChatPreview(chatLink.c_str(), &crtPreviewTracker);
    ASSERT_EQ(crtPreviewTracker.waitForResult(), MegaChatError::ERROR_OK) << "Failed to open chat preview. Error: " << crtPreviewTracker.getErrorString();

    // Open chatroom
    bool *previewsUpdated = &chatroomListener->previewsUpdated[a1]; *previewsUpdated = false;
    ASSERT_TRUE(megaChatApi[a2]->openChatRoom(chatid, chatroomListener)) << "Can't open chatRoom account " << (a2+1);
    ASSERT_TRUE(waitForResponse(previewsUpdated)) << "Timeout expired for update previewers";

    // Send a message (ERR)
    string msg = "HI " + account(a1).getEmail()+ " - This message will be rejected because now I'm a previewer";
    bool *flagRejected = &chatroomListener->msgRejected[a2]; *flagRejected = false;
    chatroomListener->clearMessages(a2);   // will be set at reception
    MegaChatMessage *msgSent = megaChatApi[a2]->sendMessage(chatid, msg.c_str());
    delete msgSent; msgSent = NULL;
    ASSERT_TRUE(waitForResponse(flagRejected)) << "Timeout expired for rejection of message";    // for confirmation, sendMessage() is synchronous
    ASSERT_EQ(chatroomListener->mConfirmedMessageHandle[a2], MEGACHAT_INVALID_HANDLE) << "Message confirmed, when it should fail";

    // Send a message
    msg = "HI Anonymous user, This message will be sent";
    flagRejected = &chatroomListener->msgRejected[a1]; *flagRejected = false;
    chatroomListener->clearMessages(a1);   // will be set at reception
    msgSent = megaChatApi[a1]->sendMessage(chatid, msg.c_str());
    ASSERT_TRUE(msgSent) << "Succeed to send message";
    delete msgSent; msgSent = NULL;
    ASSERT_EQ(chatroomListener->mConfirmedMessageHandle[a1], MEGACHAT_INVALID_HANDLE) << "Message confirmed, when it should fail";

    // Close preview
    previewsUpdated = &chatroomListener->previewsUpdated[a1]; *previewsUpdated = false;
    megaChatApi[a2]->closeChatPreview(chatid);
    ASSERT_TRUE(waitForResponse(previewsUpdated)) << "Timeout expired for close preview";

    // Remove chat link
    ChatRequestTracker crtRemoveLink;
    megaChatApi[a1]->removeChatLink(chatid, &crtRemoveLink);
    ASSERT_EQ(crtRemoveLink.waitForResult(), MegaChatError::ERROR_OK) << "Failed to remove chat link. Error: " << crtRemoveLink.getErrorString();

    // Preview chat link (ERR)
    ChatRequestTracker crtPreviewTracker2;
    megaChatApi[a2]->openChatPreview(chatLink.c_str(), &crtPreviewTracker2);
    ASSERT_NE(crtPreviewTracker2.waitForResult(), MegaChatError::ERROR_OK) << "Opening chat preview succeeded. Should have failed!";

    // Logout in anonymous mode
    ASSERT_NO_FATAL_FAILURE({ logout(a2); });
    delete [] sessionAnonymous;
    sessionAnonymous = NULL;

    /// Public chats test
    // Login in secondary account
    char *sessionSecondary = login(a2);
    ASSERT_TRUE(sessionSecondary);

    // Make a1 and a2 contacts
    { // scope for 'user' local variable
    MegaUser *user = megaApi[a1]->getContact(account(a2).getEmail().c_str());
    if (!user || (user->getVisibility() != MegaUser::VISIBILITY_VISIBLE))
    {
        ASSERT_NO_FATAL_FAILURE({ makeContact(a1, a2); });
        delete user;
    }
    }

    // Create chat link
    ChatRequestTracker crtCreateLink3;
    megaChatApi[a1]->createChatLink(chatid, &crtCreateLink3);
    ASSERT_EQ(crtCreateLink3.waitForResult(), MegaChatError::ERROR_OK) << "Error creating chat link (3). Error: " << crtCreateLink3.getErrorString();
    ASSERT_FALSE(crtCreateLink3.getFlag());
    const string& chatLink3 = crtCreateLink3.getText();
    ASSERT_FALSE(chatLink3.empty());

    // Load chat link (OK)
    ChatRequestTracker crtPreviewTracker3;
    megaChatApi[a2]->openChatPreview(chatLink3.c_str(), &crtPreviewTracker3);
    ASSERT_EQ(crtPreviewTracker3.waitForResult(), MegaChatError::ERROR_OK) << "Failed to open chat preview (3). Error: " << crtPreviewTracker3.getErrorString();

    // Open chatroom
    previewsUpdated = &chatroomListener->previewsUpdated[a1]; *previewsUpdated = false;
    ASSERT_TRUE(megaChatApi[a2]->openChatRoom(chatid, chatroomListener)) << "Can't open chatRoom account " << (a2+1);
    ASSERT_TRUE(waitForResponse(previewsUpdated)) << "Timeout expired for update previewers";

    // Try to send a message (ERR)
    string msgaux = "HI " + account(a1).getEmail()+ " - This message can't be send because I'm in preview mode (read-only)";
    flagRejected = &chatroomListener->msgRejected[a2]; *flagRejected = false;
    chatroomListener->clearMessages(a2);   // will be set at reception
    msgSent = megaChatApi[a2]->sendMessage(chatid, msgaux.c_str());
    ASSERT_TRUE(msgSent) << "Fail to send message, when it should succeed";
    delete msgSent; msgSent = NULL;
    ASSERT_TRUE(waitForResponse(flagRejected)) << "Timeout expired for rejection of message";
    ASSERT_EQ(chatroomListener->mConfirmedMessageHandle[a2], MEGACHAT_INVALID_HANDLE) << "Message confirmed, when it should fail";

    // Autojoin chat link
    bool* flagChatsUpdated1 = &mChatsUpdated[a1]; *flagChatsUpdated1 = false;
    mChatListUpdated[a1].clear();
    previewsUpdated = &chatroomListener->previewsUpdated[a1]; *previewsUpdated = false;
    ChatRequestTracker crtAutojoin;
    megaChatApi[a2]->autojoinPublicChat(chatid, &crtAutojoin);
    ASSERT_EQ(crtAutojoin.waitForResult(), MegaChatError::ERROR_OK) << "Failed to autojoin chat-link. Error: " << crtAutojoin.getErrorString();
    ASSERT_TRUE(waitForResponse(previewsUpdated)) << "Timeout expired for update previewers";
    ASSERT_TRUE(waitForResponse(flagChatsUpdated1)) << "Failed to receive onChatsUpdate after " << maxTimeout << " seconds";
    ASSERT_TRUE(isChatroomUpdated(a1, chatid)) << "Chatroom " << chatid << " is not included in onChatsUpdate";
    mChatListUpdated[a1].clear();

    MegaChatListItem *item = megaChatApi[a2]->getChatListItem(chatid);
    ASSERT_EQ(item->getNumPreviewers(), 0u) << "Wrong number of previewers.";
    delete item;
    item = NULL;

    // Send a message
    msgaux = "HI " + account(a1).getEmail()+ " - I have autojoined to this chat";
    flagRejected = &chatroomListener->msgRejected[a2]; *flagRejected = false;
    chatroomListener->clearMessages(a2);   // will be set at reception
    msgSent = megaChatApi[a2]->sendMessage(chatid, msgaux.c_str());
    ASSERT_TRUE(msgSent) << "Succeed to send message, when it should fail";
    delete msgSent; msgSent = NULL;

    // Set chat to private mode
    ASSERT_NO_FATAL_FAILURE({
        waitForAction (1, // just one attempt
                      std::vector<bool *> { &chatroomListener->chatModeUpdated[a1], &chatroomListener->chatModeUpdated[a2]},
                      std::vector<string> { "chatroomListener->chatModeUpdated[a1]", "chatroomListener->chatModeUpdated[a2]"},
                      "Set chat into private mode(EKR enabled)from A",
                      true /* wait for all exit flags */,
                      true /* reset flags */,
                      maxTimeout,
                      [this, a1, chatid]()
                      {
                          // Convert chat to private mode (EKR enabled)
                          ChatRequestTracker crtSetPrivate;
                          megaChatApi[a1]->setPublicChatToPrivate(chatid, &crtSetPrivate);
                          ASSERT_EQ(crtSetPrivate.waitForResult(), MegaChatError::ERROR_OK) << "Failed to set chat to private. Error: " << crtSetPrivate.getErrorString();
                      });
    });


    // Remove peer from groupchat
    auto uh =  megaChatApi[a2]->getMyUserHandle();
    bool *chatClosed = &chatItemClosed[a2]; *chatClosed = false;
    ChatRequestTracker crtRemoveFromGroup;
    megaChatApi[a1]->removeFromChat(chatid, uh, &crtRemoveFromGroup);
    ASSERT_EQ(crtRemoveFromGroup.waitForResult(), MegaChatError::ERROR_OK) << "Failed to remove peer from group chat. Error: " << crtRemoveFromGroup.getErrorString();
    ASSERT_TRUE(waitForResponse(chatClosed)) << "Timeout expired for remove peer from chat";

    MegaChatRoom * auxchatroom = megaChatApi[a2]->getChatRoom(chatid);
    ASSERT_TRUE(auxchatroom) << "Cannot get chatroom for id " << chatid;
    ASSERT_FALSE(auxchatroom->isActive()) << "Chatroom should be inactive, but it's still active";
    delete auxchatroom;    auxchatroom = NULL;

    // Preview chat link (ERR)
    ChatRequestTracker crtPreviewTracker4;
    megaChatApi[a2]->openChatPreview(chatLink3.c_str(), &crtPreviewTracker4);
    ASSERT_NE(crtPreviewTracker4.waitForResult(), MegaChatError::ERROR_OK) << "Opening chat preview succeeded (4). Should have failed!";

    // --> Invite to chat
    ChatRequestTracker crtInvite;
    megaChatApi[a1]->inviteToChat(chatid, uh, MegaChatPeerList::PRIV_STANDARD, &crtInvite);
    ASSERT_EQ(crtInvite.waitForResult(), MegaChatError::ERROR_OK) << "Failed to invite a new peer. Error: " << crtInvite.getErrorString();

    // Close chatroom
    megaChatApi[a1]->closeChatRoom(chatid, chatroomListener);
    megaChatApi[a2]->closeChatRoom(chatid, chatroomListener);

    delete chatroomListener;
    delete [] sessionPrimary;
    sessionPrimary = NULL;
    delete [] sessionSecondary;
    sessionSecondary = NULL;
}

/**
 * @brief MegaChatApiTest.Reactions
 *
 * Requirements:
 * - Both accounts should be conctacts
 * (if not accomplished, the test automatically solves the above)
 *
 * This test does the following:
 * - Create a group chat room or select an existing one
 * - Change another account privileges to readonly
 * - Send message
 * - Check reactions in message (error)
 * - Add reaction with NULL reaction (error)
 * - Add reaction with invalid chat (error)
 * - Add reaction with invalid message (error)
 * + Add reaction without enough permissions (error)
 * - Add reaction
 * - Add duplicate reaction (error)
 * - Check reactions in message
 * - Remove reaction with NULL reaction (error)
 * - Remove reaction with invalid chat (error)
 * - Remove reaction with invalid message (error)
 * + Remove reaction without enough permissions (error)
 * - Remove reaction
 * - Remove non-existent reaction (error)
 */
TEST_F(MegaChatApiTest, Reactions)
{
    unsigned a1 = 0;
    unsigned a2 = 1;

    // Login both accounts
    char *sessionPrimary = login(a1);
    ASSERT_TRUE(sessionPrimary);
    char *sessionSecondary = login(a2);
    ASSERT_TRUE(sessionSecondary);

    // Prepare peers, privileges...
    MegaUser *user = megaApi[a1]->getContact(account(a2).getEmail().c_str());
    if (!user || (user->getVisibility() != MegaUser::VISIBILITY_VISIBLE))
    {
        ASSERT_NO_FATAL_FAILURE({ makeContact(a1, a2); });
        delete user;
        user = megaApi[a1]->getContact(account(a2).getEmail().c_str());
    }

    // Get a group chatroom with both users
    MegaChatHandle uh = user->getHandle();
    delete user;
    user = NULL;
    MegaChatPeerList *peers = MegaChatPeerList::createInstance();
    peers->addPeer(uh, MegaChatPeerList::PRIV_STANDARD);
    MegaChatHandle chatid = getGroupChatRoom({a1, a2}, peers);
    delete peers;
    ASSERT_NE(chatid, MEGACHAT_INVALID_HANDLE);

    // Open chatroom
    TestChatRoomListener *chatroomListener = new TestChatRoomListener(this, megaChatApi, chatid);
    ASSERT_TRUE(megaChatApi[a1]->openChatRoom(chatid, chatroomListener)) << "Can't open chatRoom account " << (a1+1);
    ASSERT_TRUE(megaChatApi[a2]->openChatRoom(chatid, chatroomListener)) << "Can't open chatRoom account " << (a2+1);
    std::unique_ptr<MegaChatRoom> chatroom (megaChatApi[a1]->getChatRoom(chatid));
    std::unique_ptr<char[]> chatidB64(megaApi[a1]->handleToBase64(chatid));
    ASSERT_TRUE(chatroom) << "Cannot get chatroom for id " << chatidB64.get();

    if (chatroom->getPeerPrivilegeByHandle(uh) != PRIV_RO)
    {
        // Change peer privileges to Read-only
        bool *peerUpdated0 = &peersUpdated[a1]; *peerUpdated0 = false;
        bool *peerUpdated1 = &peersUpdated[a2]; *peerUpdated1 = false;
        bool *mngMsgRecv = &chatroomListener->msgReceived[a1]; *mngMsgRecv = false;
        MegaChatHandle *uhAction = &chatroomListener->uhAction[a1]; *uhAction = MEGACHAT_INVALID_HANDLE;
        int *priv = &chatroomListener->priv[a1]; *priv = MegaChatRoom::PRIV_UNKNOWN;
        TestMegaChatRequestListener auxrequestListener(nullptr, megaChatApi[a1]);
        megaChatApi[a1]->updateChatPermissions(chatid, uh, MegaChatRoom::PRIV_RO, &auxrequestListener);
        ASSERT_TRUE(auxrequestListener.waitForResponse()) << "Timeout expired for update privilege of peer";
        ASSERT_TRUE(!auxrequestListener.getErrorCode()) << "Failed to update privilege of peer Error: " << auxrequestListener.getErrorCode();
        ASSERT_TRUE(waitForResponse(peerUpdated0)) << "Timeout expired for receiving peer update";
        ASSERT_TRUE(waitForResponse(peerUpdated1)) << "Timeout expired for receiving peer update";
        ASSERT_TRUE(waitForResponse(mngMsgRecv)) << "Timeout expired for receiving management message";
        ASSERT_EQ(*uhAction, uh) << "User handle from message doesn't match";
        ASSERT_EQ(*priv, MegaChatRoom::PRIV_RO) << "Privilege is incorrect";
    }

    // Send a message and wait for reception by target user
    string msg0 = "HI " + account(a1).getEmail() + " - Testing reactions";
    bool *msgConfirmed = &chatroomListener->msgConfirmed[a1]; *msgConfirmed = false;
    bool *msgReceived = &chatroomListener->msgReceived[a2]; *msgReceived = false;
    bool *msgDelivered = &chatroomListener->msgDelivered[a1]; *msgDelivered = false;
    chatroomListener->clearMessages(a1);
    chatroomListener->clearMessages(a2);
    std::unique_ptr<MegaChatMessage> messageSent(megaChatApi[a1]->sendMessage(chatid, msg0.c_str()));
    ASSERT_TRUE(waitForResponse(msgConfirmed)) << "Timeout expired for receiving confirmation by server";    // for confirmation, sendMessage() is synchronous
    MegaChatHandle msgId = chatroomListener->mConfirmedMessageHandle[a1];
    ASSERT_TRUE(chatroomListener->hasArrivedMessage(a1, msgId)) << "Message not received";
    ASSERT_NE(msgId, MEGACHAT_INVALID_HANDLE) << "Wrong message id at origin";
    ASSERT_TRUE(waitForResponse(msgReceived)) << "Timeout expired for receiving message by target user";    // for reception
    ASSERT_TRUE(chatroomListener->hasArrivedMessage(a2, msgId)) << "Wrong message id at destination";
    MegaChatMessage *messageReceived = megaChatApi[a2]->getMessage(chatid, msgId);   // message should be already received, so in RAM
    ASSERT_TRUE(messageReceived && !strcmp(msg0.c_str(), messageReceived->getContent())) << "Content of message doesn't match";

    // Check reactions for the message sent above (It shouldn't exist any reaction)
    std::unique_ptr<MegaStringList> reactionsList;
    reactionsList.reset(megaChatApi[a1]->getMessageReactions(chatid, msgId));
    ASSERT_FALSE(reactionsList->size()) << "getMessageReactions Error: The message shouldn't have reactions";
    int userCount = megaChatApi[a1]->getMessageReactionCount(chatid, msgId, "😰");
    ASSERT_FALSE(userCount) << "getReactionUsers Error: The reaction shouldn't exist";

    // Add invalid reaction (error)
    TestMegaChatRequestListener requestListener(nullptr, megaChatApi[a1]);
    megaChatApi[a1]->addReaction(chatid, msgId, nullptr, &requestListener);
    ASSERT_TRUE(requestListener.waitForResponse()) << "Timeout expired for add reaction";
    ASSERT_EQ(requestListener.getErrorCode(), MegaChatError::ERROR_ARGS) << "addReaction: Unexpected error for NULL reaction param.";

    // Add reaction for invalid chat (error)
    requestListener = TestMegaChatRequestListener (nullptr, megaChatApi[a1]);
    megaChatApi[a1]->addReaction(MEGACHAT_INVALID_HANDLE, msgId, "😰", &requestListener);
    ASSERT_TRUE(requestListener.waitForResponse()) << "Timeout expired for add reaction";
    ASSERT_EQ(requestListener.getErrorCode(), MegaChatError::ERROR_NOENT) << "addReaction: Unexpected error for invalid chat.";

    // Add reaction for invalid message (error)
    requestListener = TestMegaChatRequestListener (nullptr, megaChatApi[a1]);
    megaChatApi[a1]->addReaction(chatid, MEGACHAT_INVALID_HANDLE, "😰", &requestListener);
    ASSERT_TRUE(requestListener.waitForResponse()) << "Timeout expired for add reaction";
    ASSERT_EQ(requestListener.getErrorCode(), MegaChatError::ERROR_NOENT) << "addReaction: Unexpected error for invalid message.";

    // Add reaction without enough permissions (error)
    requestListener = TestMegaChatRequestListener (nullptr, megaChatApi[a2]);
    megaChatApi[a2]->addReaction(chatid, msgId, "😰", &requestListener);
    ASSERT_TRUE(requestListener.waitForResponse()) << "Timeout expired for add reaction";
    ASSERT_EQ(requestListener.getErrorCode(), MegaChatError::ERROR_ACCESS) << "addReaction: Unexpected error adding reaction without enough permissions.";

    // Add reaction (ok)
    requestListener = TestMegaChatRequestListener (nullptr, megaChatApi[a1]);
    megaChatApi[a1]->addReaction(chatid, msgId, "😰", &requestListener);
    ASSERT_TRUE(requestListener.waitForResponse()) << "Timeout expired for add reaction";
    ASSERT_EQ(requestListener.getErrorCode(), MegaChatError::ERROR_OK) << "addReaction: Unexpected error adding reaction.";

    // Add existing reaction (error)
    requestListener = TestMegaChatRequestListener (nullptr, megaChatApi[a1]);
    megaChatApi[a1]->addReaction(chatid, msgId, "😰", &requestListener);
    ASSERT_TRUE(requestListener.waitForResponse()) << "Timeout expired for add reaction";
    ASSERT_EQ(requestListener.getErrorCode(), MegaChatError::ERROR_EXIST) << "addReaction: Unexpected error for adding an existing reaction.";

    // Check reactions
    reactionsList.reset(megaChatApi[a1]->getMessageReactions(chatid, msgId));
    ASSERT_TRUE(reactionsList->size()) << "getMessageReactions Error: The message doesn't have reactions";
    userCount = megaChatApi[a1]->getMessageReactionCount(chatid, msgId, "😰");
    ASSERT_TRUE(userCount) << "getReactionUsers Error: The reaction doesn't exists";

    // Remove reaction (ok)
    requestListener = TestMegaChatRequestListener (nullptr, megaChatApi[a1]);
    megaChatApi[a1]->delReaction(chatid, msgId, "😰", &requestListener);
    ASSERT_TRUE(requestListener.waitForResponse()) << "Timeout expired for del reaction";
    ASSERT_EQ(requestListener.getErrorCode(), MegaChatError::ERROR_OK) << "delReaction: Unexpected error removing reaction.";

    // Remove unexisting reaction (error)
    requestListener = TestMegaChatRequestListener (nullptr, megaChatApi[a1]);
    megaChatApi[a1]->delReaction(chatid, msgId, "😰", &requestListener);
    ASSERT_TRUE(requestListener.waitForResponse()) << "Timeout expired for del reaction";
    ASSERT_EQ(requestListener.getErrorCode(), MegaChatError::ERROR_EXIST) << "delReaction: Unexpected error for removing a non-existent reaction.";

    // Close chatroom
    megaChatApi[a1]->closeChatRoom(chatid, chatroomListener);
    megaChatApi[a2]->closeChatRoom(chatid, chatroomListener);

    delete chatroomListener;
    delete [] sessionPrimary;
    sessionPrimary = NULL;
    delete [] sessionSecondary;
    sessionSecondary = NULL;
}

/**
 * @brief MegaChatApiTest.OfflineMode
 *
 * Requirements:
 * - Both accounts should be conctacts
 * - The 1on1 chatroom between them should exist
 * (if not accomplished, the test automatically solves the above)
 *
 * This test does the following:
 *
 * - Send message without internet connection
 * - Logout
 * - Init offline sesion
 * - Check messages unsend
 * - Connect to internet
 * - Check message has been received by the server
 *
 */
TEST_F(MegaChatApiTest, DISABLED_OfflineMode)
{
    unsigned a1 = 0;
    unsigned a2 = 1;

    char *sessionPrimary = login(a1);
    ASSERT_TRUE(sessionPrimary);
    char *sessionSecondary = login(a2);
    ASSERT_TRUE(sessionSecondary);

    // Prepare peers, privileges...
    MegaUser *user = megaApi[a1]->getContact(account(a2).getEmail().c_str());
    if (!user || (user->getVisibility() != MegaUser::VISIBILITY_VISIBLE))
    {
        ASSERT_NO_FATAL_FAILURE({ makeContact(a1, a2); });
        delete user;
        user = megaApi[a1]->getContact(account(a2).getEmail().c_str());
    }

    MegaChatHandle uh = user->getHandle();
    delete user;
    user = NULL;

    MegaChatPeerList *peers = MegaChatPeerList::createInstance();
    peers->addPeer(uh, MegaChatPeerList::PRIV_STANDARD);

    MegaChatHandle chatid = getGroupChatRoom({a1, a2}, peers);
    ASSERT_NE(chatid, MEGACHAT_INVALID_HANDLE);
    ASSERT_EQ(megaChatApi[a1]->getChatConnectionState(chatid), MegaChatApi::CHAT_CONNECTION_ONLINE) <<
                             "Not connected to chatd for account " << (a1+1) << ": " << account(a1).getEmail();
    ASSERT_EQ(megaChatApi[a2]->getChatConnectionState(chatid), MegaChatApi::CHAT_CONNECTION_ONLINE) <<
                             "Not connected to chatd for account " << (a2+1) << ": " << account(a2).getEmail();

    MegaChatRoom *chatRoom = megaChatApi[a1]->getChatRoom(chatid);
    ASSERT_TRUE(chatRoom && (chatid != MEGACHAT_INVALID_HANDLE)) << "Can't get a chatroom";
    delete peers;
    peers = NULL;

    const char *info = MegaChatApiTest::printChatRoomInfo(chatRoom);
    postLog(info);
    delete [] info; info = NULL;
    delete chatRoom;

    TestChatRoomListener *chatroomListener = new TestChatRoomListener(this, megaChatApi, chatid);
    ASSERT_TRUE(megaChatApi[a1]->openChatRoom(chatid, chatroomListener)) << "Can't open chatRoom account " << (a1+1);

    // Load some message to feed history
    bool *flagHistoryLoaded = &chatroomListener->historyLoaded[a1]; *flagHistoryLoaded = false;
    megaChatApi[a1]->loadMessages(chatid, 16);
    ASSERT_TRUE(waitForResponse(flagHistoryLoaded)) << "Expired timeout for loading history";

    std::stringstream buffer;
    buffer << endl << endl << "Disconnect from the Internet now" << endl << endl;
    postLog(buffer.str());

//        system("pause");

    string msg0 = "This is a test message sent without Internet connection";
    chatroomListener->clearMessages(a1);
    MegaChatMessage *msgSent = megaChatApi[a1]->sendMessage(chatid, msg0.c_str());
    ASSERT_TRUE(msgSent) << "Failed to send message";
    ASSERT_EQ(msgSent->getStatus(), MegaChatMessage::STATUS_SENDING) << "Wrong message status.";

    megaChatApi[a1]->closeChatRoom(chatid, chatroomListener);

    // close session and resume it while offline
    ASSERT_NO_FATAL_FAILURE({ logout(a1, false); });
    bool *flagInit = &initStateChanged[a1]; *flagInit = false;
    megaChatApi[a1]->init(sessionPrimary);
    MegaApi::removeLoggerObject(logger());
    ASSERT_TRUE(waitForResponse(flagInit)) << "Expired timeout for initialization";
    int initStateValue = initState[a1];
    ASSERT_EQ(initStateValue, MegaChatApi::INIT_OFFLINE_SESSION) <<
                     "Wrong chat initialization state (8).";

    // check the unsent message is properly loaded
    flagHistoryLoaded = &chatroomListener->historyLoaded[a1]; *flagHistoryLoaded = false;
    bool *msgUnsentLoaded = &chatroomListener->msgLoaded[a1]; *msgUnsentLoaded = false;
    chatroomListener->clearMessages(a1);
    ASSERT_TRUE(megaChatApi[a1]->openChatRoom(chatid, chatroomListener)) << "Can't open chatRoom account " << (a1+1);
    bool msgUnsentFound = false;
    do
    {
        ASSERT_TRUE(waitForResponse(msgUnsentLoaded)) << "Expired timeout to load unsent message";
        if (chatroomListener->hasArrivedMessage(a1, msgSent->getMsgId()))
        {
            msgUnsentFound = true;
            break;
        }
        *msgUnsentLoaded = false;
    } while (*flagHistoryLoaded);
    ASSERT_TRUE(msgUnsentFound) << "Failed to load unsent message";
    megaChatApi[a1]->closeChatRoom(chatid, chatroomListener);

    buffer.str("");
    buffer << endl << endl << "Connect from the Internet now" << endl << endl;
    postLog(buffer.str());

//        system("pause");

    ChatRequestTracker crtRetryConn;
    megaChatApi[a1]->retryPendingConnections(false, &crtRetryConn);
    ASSERT_EQ(crtRetryConn.waitForResult(), MegaChatError::ERROR_OK) << "Failed to retry pending connections. Error: " << crtRetryConn.getErrorString();

    flagHistoryLoaded = &chatroomListener->historyLoaded[a1]; *flagHistoryLoaded = false;
    bool *msgSentLoaded = &chatroomListener->msgLoaded[a1]; *msgSentLoaded = false;
    chatroomListener->clearMessages(a1);
    ASSERT_TRUE(megaChatApi[a1]->openChatRoom(chatid, chatroomListener)) << "Can't open chatRoom account " << (a1+1);
    bool msgSentFound = false;
    do
    {
        ASSERT_TRUE(waitForResponse(msgSentLoaded)) << "Expired timeout to load sent message";
        if (chatroomListener->hasArrivedMessage(a1, msgSent->getMsgId()))
        {
            msgSentFound = true;
            break;
        }
        *msgSentLoaded = false;
    } while (*flagHistoryLoaded);
    megaChatApi[a1]->closeChatRoom(chatid, chatroomListener);

    delete [] sessionPrimary;
    // We need to ensure we finish the test being logged in for the tear down
    ASSERT_NO_FATAL_FAILURE({ logout(a1); });
    sessionPrimary = login(a1);
    ASSERT_TRUE(sessionPrimary);

    ASSERT_TRUE(msgSentFound) << "Failed to load sent message";
    delete msgSent; msgSent = NULL;
    delete chatroomListener;
    chatroomListener = NULL;

    delete [] sessionPrimary;
    delete [] sessionSecondary;
}

/**
 * @brief MegaChatApiTest.ClearHistory
 *
 * Requirements:
 * - Both accounts should be conctacts
 * - The 1on1 chatroom between them should exist
 * (if not accomplished, the test automatically solves the above)
 *
 * This test does the following:
 *
 * - Send five mesages to chatroom
 * Check history has five messages
 * - Clear history
 * Check history has zero messages
 *
 */
TEST_F(MegaChatApiTest, ClearHistory)
{
    unsigned a1 = 0;
    unsigned a2 = 1;

    char *sessionPrimary = login(a1);
    ASSERT_TRUE(sessionPrimary);
    char *sessionSecondary = login(a2);
    ASSERT_TRUE(sessionSecondary);

    MegaUser *user = megaApi[a1]->getContact(account(a2).getEmail().c_str());
    if (!user || (user->getVisibility() != MegaUser::VISIBILITY_VISIBLE))
    {
        ASSERT_NO_FATAL_FAILURE({ makeContact(a1, a2); });
    }
    delete user;
    user = NULL;

    MegaChatHandle chatid = getPeerToPeerChatRoom(a1, a2);
    ASSERT_NE(chatid, MEGACHAT_INVALID_HANDLE);

    // Open chatrooms
    TestChatRoomListener *chatroomListener = new TestChatRoomListener(this, megaChatApi, chatid);
    ASSERT_TRUE(megaChatApi[a1]->openChatRoom(chatid, chatroomListener)) << "Can't open chatRoom account " << (a1+1);
    ASSERT_TRUE(megaChatApi[a2]->openChatRoom(chatid, chatroomListener)) << "Can't open chatRoom account " << (a2+1);

    // Load some message to feed history
    loadHistory(a1, chatid, chatroomListener);
    loadHistory(a2, chatid, chatroomListener);

    // Send 5 messages to have some history
    for (int i = 0; i < 5; i++)
    {
        string msg0 = "HI " + account(a2).getEmail() + " - Testing clearhistory. This messages is the number " + std::to_string(i);

        MegaChatMessage *message = sendTextMessageOrUpdate(a1, a2, chatid, msg0, chatroomListener);
        ASSERT_TRUE(message);

        delete message;
        message = NULL;
    }

    // Close the chatrooms
    megaChatApi[a1]->closeChatRoom(chatid, chatroomListener);
    megaChatApi[a2]->closeChatRoom(chatid, chatroomListener);
    delete chatroomListener;

    // Open chatrooms
    chatroomListener = new TestChatRoomListener(this, megaChatApi, chatid);
    ASSERT_TRUE(megaChatApi[a1]->openChatRoom(chatid, chatroomListener)) << "Can't open chatRoom account " << (a1+1);
    ASSERT_TRUE(megaChatApi[a2]->openChatRoom(chatid, chatroomListener)) << "Can't open chatRoom account " << (a2+1);

    // --> Load some message to feed history
    int count = loadHistory(a1, chatid, chatroomListener);
    // we sent 5 messages, but if the chat already existed, there was a "Clear history" message already
    ASSERT_TRUE(count == 5 || count == 6) << "Wrong count of messages: " << count;
    count = loadHistory(a2, chatid, chatroomListener);
    ASSERT_TRUE(count == 5 || count == 6) << "Wrong count of messages: " << count;

    // Clear history
    ASSERT_NO_FATAL_FAILURE({ clearHistory(a1, a2, chatid, chatroomListener); });
    // TODO: in this case, it's not just to clear the history, but
    // to also check the other user received the corresponding message.

    // Close and re-open chatrooms
    megaChatApi[a1]->closeChatRoom(chatid, chatroomListener);
    megaChatApi[a2]->closeChatRoom(chatid, chatroomListener);
    delete chatroomListener;
    chatroomListener = new TestChatRoomListener(this, megaChatApi, chatid);
    ASSERT_TRUE(megaChatApi[a1]->openChatRoom(chatid, chatroomListener)) << "Can't open chatRoom account " << (a1+1);
    ASSERT_TRUE(megaChatApi[a2]->openChatRoom(chatid, chatroomListener)) << "Can't open chatRoom account " << (a2+1);

    // --> Check history is been truncated
    count = loadHistory(a1, chatid, chatroomListener);
    ASSERT_EQ(count, 1) << "Wrong count of messages";
    count = loadHistory(a2, chatid, chatroomListener);
    ASSERT_EQ(count, 1) << "Wrong count of messages";

    // Close the chatrooms
    megaChatApi[a1]->closeChatRoom(chatid, chatroomListener);
    megaChatApi[a2]->closeChatRoom(chatid, chatroomListener);
    delete chatroomListener;

    delete [] sessionPrimary;
    sessionPrimary = NULL;
    delete [] sessionSecondary;
    sessionSecondary = NULL;
}

/**
 * @brief MegaChatApiTest.SwitchAccounts
 *
 * This test does the following:
 * - Login with accoun1 email and pasword
 * - Logout
 * - With the same megaApi and megaChatApi, login with account2
 */
TEST_F(MegaChatApiTest, SwitchAccounts)
{
    unsigned a1 = 0;
    unsigned a2 = 1;

    char *session = login(a1);
    ASSERT_TRUE(session);

    MegaChatListItemList *items = megaChatApi[a1]->getChatListItems();
    for (unsigned i = 0; i < items->size(); i++)
    {
        const MegaChatListItem *item = items->get(i);
        if (item->isPublic())
        {
            continue;
        }

        const char *info = MegaChatApiTest::printChatListItemInfo(item);
        postLog(info);
        delete [] info; info = NULL;

        std::this_thread::sleep_for(std::chrono::seconds(3));

        MegaChatHandle chatid = item->getChatId();
        MegaChatListItem *itemUpdated = megaChatApi[a1]->getChatListItem(chatid);

        info = MegaChatApiTest::printChatListItemInfo(itemUpdated);
        postLog(info);
        delete [] info; info = NULL;

        delete itemUpdated;
        itemUpdated = NULL;
    }

    delete items;
    items = NULL;

    ASSERT_NO_FATAL_FAILURE({ logout(a1, true); });    // terminate() and destroy Client

    delete [] session;
    session = NULL;

    // Login over same index account but with other user
    session = login(a1, NULL, account(a2).getEmail().c_str(), account(a2).getPassword().c_str());
    ASSERT_TRUE(session);

    delete [] session;
    session = NULL;
}

/**
 * @brief MegaChatApiTest.Attachment
 *
 * Requirements:
 * - Both accounts should be conctacts
 * - The 1on1 chatroom between them should exist
 * (if not accomplished, the test automatically solves the above)
 * - Image <PATH_IMAGE>/<FILE_IMAGE_NAME> should exist
 *
 * This test does the following:
 *
 * - Upload new file
 * - Send file as attachment to chatroom
 * + Download received file
 * + Import received file into the cloud
 * - Revoke access to file
 * + Download received file again --> no access
 *
 * - Upload an image
 * - Download the thumbnail
 * + Download the thumbnail
 *
 */
TEST_F(MegaChatApiTest, Attachment)
{
    unsigned a1 = 0;
    unsigned a2 = 1;

    char *primarySession = login(a1);
    ASSERT_TRUE(primarySession);
    char *secondarySession = login(a2);
    ASSERT_TRUE(secondarySession);

    // 0. Ensure both accounts are contacts and there's a 1on1 chatroom
    MegaUser *user = megaApi[a1]->getContact(account(a2).getEmail().c_str());
    if (!user || (user->getVisibility() != MegaUser::VISIBILITY_VISIBLE))
    {
        ASSERT_NO_FATAL_FAILURE({ makeContact(a1, a2); });
    }
    delete user;
    user = NULL;

    MegaChatHandle chatid = getPeerToPeerChatRoom(a1, a2);
    ASSERT_NE(chatid, MEGACHAT_INVALID_HANDLE);

    TestChatRoomListener *chatroomListener = new TestChatRoomListener(this, megaChatApi, chatid);
    ASSERT_TRUE(megaChatApi[a1]->openChatRoom(chatid, chatroomListener)) << "Cannot open chatroom";
    ASSERT_TRUE(megaChatApi[a2]->openChatRoom(chatid, chatroomListener)) << "Cannot open chatroom";

    // Load some messages to feed history
    loadHistory(a1, chatid, chatroomListener);
    loadHistory(a2, chatid, chatroomListener);

    chatroomListener->clearMessages(a1);   // will be set at confirmation
    chatroomListener->clearMessages(a2);   // will be set at reception

    std::string formatDate = dateToString();

    // A uploads a new file
    createFile(formatDate, LOCAL_PATH, formatDate);
    MegaNode* nodeSent = uploadFile(a1, formatDate, LOCAL_PATH, REMOTE_PATH);
    ASSERT_TRUE(nodeSent);

    // A sends the file as attachment to the chatroom
    MegaChatMessage *msgSent = attachNode(a1, a2, chatid, nodeSent, chatroomListener);
    ASSERT_TRUE(msgSent);
    MegaNode *nodeReceived = msgSent->getMegaNodeList()->get(0)->copy();

    // B downloads the node
    ASSERT_TRUE(downloadNode(a2, nodeReceived)) << "Cannot download node attached to message";

    // B imports the node
    ASSERT_TRUE(importNode(a2, nodeReceived, FILE_IMAGE_NAME)) << "Cannot import node attached to message";

    // A revokes access to node
    bool *flagConfirmed = &chatroomListener->msgConfirmed[a1]; *flagConfirmed = false;
    bool *flagReceived = &chatroomListener->msgReceived[a2]; *flagReceived = false;
    chatroomListener->mConfirmedMessageHandle[a1] = MEGACHAT_INVALID_HANDLE;
    chatroomListener->clearMessages(a1);   // will be set at confirmation
    chatroomListener->clearMessages(a2);   // will be set at reception
    megachat::MegaChatHandle revokeAttachmentNode = nodeSent->getHandle();
    ChatRequestTracker crtRevokeAttachment;
    megaChatApi[a1]->revokeAttachment(chatid, revokeAttachmentNode, &crtRevokeAttachment);
    ASSERT_EQ(crtRevokeAttachment.waitForResult(), MegaChatError::ERROR_OK) << "Failed to revoke access to node. Error: " << crtRevokeAttachment.getErrorString();
    ASSERT_TRUE(waitForResponse(flagConfirmed)) << "Timeout expired for receiving confirmation by server";
    MegaChatHandle msgId0 = chatroomListener->mConfirmedMessageHandle[a1];
    ASSERT_NE(msgId0, MEGACHAT_INVALID_HANDLE) << "Wrong message id";

    // Wait for message recived has same id that message sent. It can fail if we receive a message
    ASSERT_TRUE(waitForResponse(flagReceived)) << "Timeout expired for receiving message by target user";

    ASSERT_TRUE(chatroomListener->hasArrivedMessage(a2, msgId0)) << "Message ids don't match";
    MegaChatMessage *msgReceived = megaChatApi[a2]->getMessage(chatid, msgId0);   // message should be already received, so in RAM
    ASSERT_TRUE(msgReceived) << "Message not found";
    ASSERT_EQ(msgReceived->getType(), MegaChatMessage::TYPE_REVOKE_NODE_ATTACHMENT) << "Unexpected type of message";
    ASSERT_EQ(msgReceived->getHandleOfAction(), nodeSent->getHandle()) << "Handle of attached nodes don't match";

    // Remove the downloaded file to try to download it again after revoke
    std::string filePath = DOWNLOAD_PATH + std::string(formatDate);
    std::string secondaryFilePath = DOWNLOAD_PATH + std::string("remove");
    rename(filePath.c_str(), secondaryFilePath.c_str());

    // B attempt to download the file after access revocation
    ASSERT_FALSE(downloadNode(1, nodeReceived)) << "Download succeed, when it should fail";

    delete nodeReceived;
    nodeReceived = NULL;

    delete msgSent;
    msgSent = NULL;

    delete nodeSent;
    nodeSent = NULL;

    // A uploads an image to check previews / thumbnails
    std::string path = DEFAULT_PATH;
    if (getenv(PATH_IMAGE.c_str()) != NULL)
    {
        path = getenv(PATH_IMAGE.c_str());
    }
    nodeSent = uploadFile(a1, FILE_IMAGE_NAME, path, REMOTE_PATH);
    ASSERT_TRUE(nodeSent);
    msgSent = attachNode(a1, a2, chatid, nodeSent, chatroomListener);
    ASSERT_TRUE(msgSent);
    nodeReceived = msgSent->getMegaNodeList()->get(0)->copy();

    // A gets the thumbnail of the uploaded image
    std::string thumbnailPath = LOCAL_PATH + "/thumbnail0.jpg";
    RequestTracker getThumbnailTracker;
    megaApi[a1]->getThumbnail(nodeSent, thumbnailPath.c_str(), &getThumbnailTracker);
    ASSERT_EQ(getThumbnailTracker.waitForResult(), API_OK) << "Failed to get thumbnail. Error: " << getThumbnailTracker.getErrorString();

    // B gets the thumbnail of the attached image
    thumbnailPath = LOCAL_PATH + "/thumbnail1.jpg";
    RequestTracker getThumbnailTracker2;
    megaApi[a2]->getThumbnail(nodeReceived, thumbnailPath.c_str(), &getThumbnailTracker2);
    ASSERT_EQ(getThumbnailTracker2.waitForResult(), API_OK) << "Failed to get thumbnail (2). Error: " << getThumbnailTracker2.getErrorString();

    megaChatApi[a1]->closeChatRoom(chatid, chatroomListener);
    megaChatApi[a2]->closeChatRoom(chatid, chatroomListener);

    delete msgReceived;
    msgReceived = NULL;

    delete nodeReceived;
    nodeReceived = NULL;

    delete msgSent;
    msgSent = NULL;

    delete nodeSent;
    nodeSent = NULL;

    delete [] primarySession;
    primarySession = NULL;
    delete [] secondarySession;
    secondarySession = NULL;
}

/**
 * @brief MegaChatApiTest.LastMessage
 *
 * Requirements:
 *      - Both accounts should be conctacts
 *      - The 1on1 chatroom between them should exist
 * (if not accomplished, the test automatically solves them)
 *
 * This test does the following:
 *
 * - Send a message to chatroom
 * + Receive message
 * Check if the last message received is equal to the message sent
 *
 * - Upload new file
 * - Send file as attachment to chatroom
 * + Receive message with attach node
 * Check if the last message content is equal to the node's name sent
 */
TEST_F(MegaChatApiTest, LastMessage)
{
    unsigned a1 = 0;
    unsigned a2 = 1;

    char *sessionPrimary = login(a1);
    ASSERT_TRUE(sessionPrimary);
    char *sessionSecondary = login(a2);
    ASSERT_TRUE(sessionSecondary);

    MegaUser *user = megaApi[a1]->getContact(account(a2).getEmail().c_str());
    if (!user || (user->getVisibility() != MegaUser::VISIBILITY_VISIBLE))
    {
        ASSERT_NO_FATAL_FAILURE({ makeContact(a1, a2); });
    }
    delete user;
    user = NULL;

    MegaChatHandle chatid = getPeerToPeerChatRoom(a1, a2);
    ASSERT_NE(chatid, MEGACHAT_INVALID_HANDLE);

    TestChatRoomListener *chatroomListener = new TestChatRoomListener(this, megaChatApi, chatid);
    ASSERT_TRUE(megaChatApi[a1]->openChatRoom(chatid, chatroomListener)) << "Can't open chatRoom account " << (a1+1);
    ASSERT_TRUE(megaChatApi[a2]->openChatRoom(chatid, chatroomListener)) << "Can't open chatRoom account " << (a2+1);

    // Load some message to feed history
    loadHistory(a1, chatid, chatroomListener);
    loadHistory(a2, chatid, chatroomListener);

    chatroomListener->clearMessages(a1);
    chatroomListener->clearMessages(a2);
    std::string formatDate = dateToString();

    MegaChatMessage *msgSent = sendTextMessageOrUpdate(a1, a2, chatid, formatDate, chatroomListener);
    ASSERT_TRUE(msgSent);
    MegaChatHandle msgId = msgSent->getMsgId();
    bool hasArrived = chatroomListener->hasArrivedMessage(a1, msgId);
    ASSERT_TRUE(hasArrived) << "Id of sent message has not been received yet";
    MegaChatListItem *itemAccount1 = megaChatApi[a1]->getChatListItem(chatid);
    MegaChatListItem *itemAccount2 = megaChatApi[a2]->getChatListItem(chatid);
    ASSERT_STREQ(formatDate.c_str(), itemAccount1->getLastMessage()) <<
                     "Content of last-message doesn't match.\n Sent vs Received.";
    ASSERT_EQ(itemAccount1->getLastMessageId(), msgId) << "Last message id is different from message sent id";
    ASSERT_EQ(itemAccount2->getLastMessageId(), msgId) << "Last message id is different from message received id";
    MegaChatMessage *messageConfirm = megaChatApi[a1]->getMessage(chatid, msgId);
    ASSERT_STREQ(messageConfirm->getContent(), itemAccount1->getLastMessage()) <<
                     "Content of last-message reported id is different than last-message reported content";

    delete itemAccount1;
    itemAccount1 = NULL;
    delete itemAccount2;
    itemAccount2 = NULL;

    delete msgSent;
    msgSent = NULL;
    delete messageConfirm;
    messageConfirm = NULL;

    ASSERT_NO_FATAL_FAILURE({ clearHistory(a1, a2, chatid, chatroomListener); });
    chatroomListener->clearMessages(a1);
    chatroomListener->clearMessages(a2);

    formatDate = dateToString();
    createFile(formatDate, LOCAL_PATH, formatDate);
    MegaNode* nodeSent = uploadFile(a1, formatDate, LOCAL_PATH, REMOTE_PATH);
    ASSERT_TRUE(nodeSent);
    msgSent = attachNode(a1, a2, chatid, nodeSent, chatroomListener);
    ASSERT_TRUE(msgSent);
    MegaNode *nodeReceived = msgSent->getMegaNodeList()->get(0)->copy();
    msgId = msgSent->getMsgId();
    hasArrived = chatroomListener->hasArrivedMessage(a1, msgId);
    ASSERT_TRUE(hasArrived) << "Id of sent message has not been received yet";
    itemAccount1 = megaChatApi[a1]->getChatListItem(chatid);
    itemAccount2 = megaChatApi[a2]->getChatListItem(chatid);
    ASSERT_STREQ(formatDate.c_str(), itemAccount1->getLastMessage()) <<
                     "Last message content differs from content of message sent.\n Sent vs Received.";
    ASSERT_EQ(itemAccount1->getLastMessageId(), msgId) << "Last message id is different from message sent id";
    ASSERT_EQ(itemAccount2->getLastMessageId(), msgId) << "Last message id is different from message received id";
    delete itemAccount1;
    itemAccount1 = NULL;
    delete itemAccount2;
    itemAccount2 = NULL;

    megaChatApi[a1]->closeChatRoom(chatid, chatroomListener);
    megaChatApi[a2]->closeChatRoom(chatid, chatroomListener);

    delete nodeReceived;
    nodeReceived = NULL;

    delete nodeSent;
    nodeSent = NULL;

    delete msgSent;
    msgSent = NULL;

    delete [] sessionPrimary;
    sessionPrimary = NULL;
    delete [] sessionSecondary;
    sessionSecondary = NULL;
}

/**
 * @brief MegaChatApiTest.SendContact
 *
 * Requirements:
 *      - Both accounts should be conctacts
 *      - The 1on1 chatroom between them should exist
 * (if not accomplished, the test automatically solves them)
 *
 * This test does the following:
 * - Send a message with an attach contact to chatroom
 * + Receive message
 *
 * + Forward the contact message
 * - Receive message
 * Check if message type is TYPE_CONTACT_ATTACHMENT and contact email received is equal to account2 email
 */
TEST_F(MegaChatApiTest, SendContact)
{
    unsigned a1 = 0;
    unsigned a2 = 1;

    char *primarySession = login(a1);
    ASSERT_TRUE(primarySession);
    char *secondarySession = login(a2);
    ASSERT_TRUE(secondarySession);

    MegaUser *user = megaApi[a1]->getContact(account(a2).getEmail().c_str());
    if (!user || (user->getVisibility() != MegaUser::VISIBILITY_VISIBLE))
    {
        ASSERT_NO_FATAL_FAILURE({ makeContact(a1, a2); });
    }
    delete user;
    user = NULL;

    MegaChatHandle chatid = getPeerToPeerChatRoom(a1, a2);
    ASSERT_NE(chatid, MEGACHAT_INVALID_HANDLE);

    // 1. A sends a message to B while B has the chat opened.
    // --> check the confirmed in A, the received message in B, the delivered in A

    TestChatRoomListener *chatroomListener = new TestChatRoomListener(this, megaChatApi, chatid);
    ASSERT_TRUE(megaChatApi[a1]->openChatRoom(chatid, chatroomListener)) << "Can't open chatRoom account 1";
    ASSERT_TRUE(megaChatApi[a2]->openChatRoom(chatid, chatroomListener)) << "Can't open chatRoom account 2";

    loadHistory(a1, chatid, chatroomListener);
    loadHistory(a2, chatid, chatroomListener);

    bool *flagConfirmed = &chatroomListener->msgConfirmed[a1]; *flagConfirmed = false;
    bool *flagReceived = &chatroomListener->msgContactReceived[a2]; *flagReceived = false;
    bool *flagDelivered = &chatroomListener->msgDelivered[a1]; *flagDelivered = false;
    chatroomListener->clearMessages(a1);
    chatroomListener->clearMessages(a2);

    user = megaApi[a1]->getContact(account(a2).getEmail().c_str());
    ASSERT_TRUE(user) << "Failed to get contact with email" << account(a2).getEmail();
    MegaChatHandle uh1 = user->getHandle();
    delete user;
    user = NULL;

    MegaHandleList* contactList = MegaHandleList::createInstance();
    contactList->addMegaHandle(uh1);
    MegaChatMessage *messageSent = megaChatApi[a1]->attachContacts(chatid, contactList);

    ASSERT_TRUE(waitForResponse(flagConfirmed)) << "Timeout expired for receiving confirmation by server";
    MegaChatHandle msgId0 = chatroomListener->mConfirmedMessageHandle[a1];
    ASSERT_NE(msgId0, MEGACHAT_INVALID_HANDLE) << "Wrong message id at origin";

    ASSERT_TRUE(waitForResponse(flagReceived)) << "Timeout expired for receiving message by target user";    // for reception
    ASSERT_TRUE(chatroomListener->hasArrivedMessage(a2, msgId0)) << "Wrong message id at destination";
    MegaChatMessage *msgReceived = megaChatApi[a2]->getMessage(chatid, msgId0);   // message should be already received, so in RAM
    ASSERT_TRUE(msgReceived) << "Failed to get message by id";

    ASSERT_EQ(msgReceived->getType(), MegaChatMessage::TYPE_CONTACT_ATTACHMENT) << "Wrong type of message.";
    ASSERT_EQ(msgReceived->getUsersCount(), 1u) << "Wrong number of users in message.";
    ASSERT_STREQ(msgReceived->getUserEmail(0), account(a2).getEmail().c_str()) << "Wrong email address in message.";

    // Check if reception confirmation is active and, in this case, only 1on1 rooms have acknowledgement of receipt
    if (megaChatApi[a1]->isMessageReceptionConfirmationActive()
            && !megaChatApi[a1]->getChatRoom(chatid)->isGroup())
    {
        ASSERT_TRUE(waitForResponse(flagDelivered)) << "Timeout expired for receiving delivery notification";    // for delivery
    }

    flagConfirmed = &chatroomListener->msgConfirmed[a2]; *flagConfirmed = false;
    flagReceived = &chatroomListener->msgContactReceived[a1]; *flagReceived = false;
    flagDelivered = &chatroomListener->msgDelivered[a2]; *flagDelivered = false;
    chatroomListener->clearMessages(a1);
    chatroomListener->clearMessages(a2);

    MegaChatMessage *messageForwared = megaChatApi[a2]->forwardContact(chatid, msgId0, chatid);
    ASSERT_TRUE(messageForwared) << "Failed to forward a contact message";
    ASSERT_TRUE(waitForResponse(flagConfirmed)) << "Timeout expired for receiving confirmation by server";
    MegaChatHandle msgId1 = chatroomListener->mConfirmedMessageHandle[a2];
    ASSERT_NE(msgId1, MEGACHAT_INVALID_HANDLE) << "Wrong message id at origin";

    ASSERT_TRUE(waitForResponse(flagReceived)) << "Timeout expired for receiving message by target user";    // for reception
    ASSERT_TRUE(chatroomListener->hasArrivedMessage(a1, msgId1)) << "Wrong message id at destination";
    MegaChatMessage *msgReceived1 = megaChatApi[a2]->getMessage(chatid, msgId1);   // message should be already received, so in RAM
    ASSERT_TRUE(msgReceived1) << "Failed to get message by id";

    ASSERT_EQ(msgReceived1->getType(), MegaChatMessage::TYPE_CONTACT_ATTACHMENT) << "Wrong type of message.";
    ASSERT_EQ(msgReceived1->getUsersCount(), 1u) << "Wrong number of users in message.";
    ASSERT_STREQ(msgReceived1->getUserEmail(0), account(a2).getEmail().c_str()) << "Wrong email address in message.";

    // Check if reception confirmation is active and, in this case, only 1on1 rooms have acknowledgement of receipt
    if (megaChatApi[a2]->isMessageReceptionConfirmationActive()
            && !megaChatApi[a2]->getChatRoom(chatid)->isGroup())
    {
        ASSERT_TRUE(waitForResponse(flagDelivered)) << "Timeout expired for receiving delivery notification";    // for delivery
    }

    megaChatApi[a1]->closeChatRoom(chatid, chatroomListener);
    megaChatApi[a2]->closeChatRoom(chatid, chatroomListener);

    delete contactList;
    contactList = NULL;

    delete messageSent;
    messageSent = NULL;

    delete msgReceived;
    msgReceived = NULL;

    delete [] primarySession;
    primarySession = NULL;
    delete [] secondarySession;
    secondarySession = NULL;
}

/**
 * @brief MegaChatApiTest.GroupLastMessage
 *
 * Requirements:
 *      - Both accounts should be conctacts
 * (if not accomplished, the test automatically solves them)
 *
 * This test does the following:
 * - Create a group chat room
 * - Send a message to chatroom
 * + Receive message
 * - Change chatroom title
 * + Check chatroom titles has changed
 *
 * Check if the last message content is equal to the last message sent excluding
 * management messages, which are not to be shown as last message.
 */
TEST_F(MegaChatApiTest, GroupLastMessage)
{
    unsigned a1 = 0;
    unsigned a2 = 1;

    char *session0 = login(a1);
    ASSERT_TRUE(session0);
    char *session1 = login(a2);
    ASSERT_TRUE(session1);

    // Prepare peers, privileges...
    MegaUser *user = megaApi[a1]->getContact(account(a2).getEmail().c_str());
    if (!user || (user->getVisibility() != MegaUser::VISIBILITY_VISIBLE))
    {
        ASSERT_NO_FATAL_FAILURE({ makeContact(a1, a2); });
        delete user;
        user = megaApi[a1]->getContact(account(a2).getEmail().c_str());
    }

    MegaChatHandle uh = user->getHandle();
    delete user;
    user = NULL;

    MegaChatPeerList *peers = MegaChatPeerList::createInstance();
    peers->addPeer(uh, MegaChatPeerList::PRIV_STANDARD);

    MegaChatHandle chatid = getGroupChatRoom({a1, a2}, peers);
    delete peers;
    ASSERT_NE(chatid, MEGACHAT_INVALID_HANDLE);

    // --> Open chatroom
    TestChatRoomListener *chatroomListener = new TestChatRoomListener(this, megaChatApi, chatid);
    ASSERT_TRUE(megaChatApi[a1]->openChatRoom(chatid, chatroomListener)) << "Can't open chatRoom account 1";
    ASSERT_TRUE(megaChatApi[a2]->openChatRoom(chatid, chatroomListener)) << "Can't open chatRoom account 2";

    // Load some message to feed history
    loadHistory(a1, chatid, chatroomListener);
    loadHistory(a2, chatid, chatroomListener);

    chatroomListener->clearMessages(a1);
    chatroomListener->clearMessages(a2);

    std::string textToSend = "Last Message";
    MegaChatMessage *msgSent = sendTextMessageOrUpdate(a1, a2, chatid, textToSend, chatroomListener);
    ASSERT_TRUE(msgSent);
    MegaChatHandle msgId = msgSent->getMsgId();
    bool hasArrived = chatroomListener->hasArrivedMessage(a1, msgId);
    ASSERT_TRUE(hasArrived) << "Id of sent message has not been received yet";
    MegaChatListItem *itemAccount1 = megaChatApi[a1]->getChatListItem(chatid);
    MegaChatListItem *itemAccount2 = megaChatApi[a2]->getChatListItem(chatid);
    ASSERT_EQ(itemAccount1->getLastMessageId(), msgId) << "Last message id is different from message sent id";
    ASSERT_EQ(itemAccount2->getLastMessageId(), msgId) << "Last message id is different from message received id";
    delete itemAccount1;
    itemAccount1 = NULL;
    delete itemAccount2;
    itemAccount2 = NULL;


    // --> Set title
    std::string title = "Title " + std::to_string(time(NULL));
    bool *titleItemChanged0 = &titleUpdated[a1]; *titleItemChanged0 = false;
    bool *titleItemChanged1 = &titleUpdated[a2]; *titleItemChanged1 = false;
    bool *titleChanged0 = &chatroomListener->titleUpdated[a1]; *titleChanged0 = false;
    bool *titleChanged1 = &chatroomListener->titleUpdated[a2]; *titleChanged1 = false;
    bool *mngMsgRecv = &chatroomListener->msgReceived[a1]; *mngMsgRecv = false;
    std::string *msgContent = &chatroomListener->content[a1]; *msgContent = "";
    ChatRequestTracker crtSetTitle;
    megaChatApi[a1]->setChatTitle(chatid, title.c_str(),&crtSetTitle);
    ASSERT_EQ(crtSetTitle.waitForResult(), MegaChatError::ERROR_OK) << "Failed to change name. Error: " << crtSetTitle.getErrorString();
    ASSERT_TRUE(waitForResponse(titleItemChanged0)) << "Timeout expired for receiving chat list title update for main account";
    ASSERT_TRUE(waitForResponse(titleItemChanged1)) << "Timeout expired for receiving chat list title update for auxiliar account";
    ASSERT_TRUE(waitForResponse(titleChanged0)) << "Timeout expired for receiving chatroom title update for main account";
    ASSERT_TRUE(waitForResponse(titleChanged1)) << "Timeout expired for receiving chatroom title update for auxiliar account";
    ASSERT_TRUE(waitForResponse(mngMsgRecv)) << "Timeout expired for receiving management";
    ASSERT_EQ(title, *msgContent) <<
                     "Title name has not changed correctly. Name established by a1 VS name received in a2";
    MegaChatHandle managementMsg1 = chatroomListener->msgId[a1].back();
    MegaChatHandle managementMsg2 = chatroomListener->msgId[a2].back();

    itemAccount1 = megaChatApi[a1]->getChatListItem(chatid);
    itemAccount2 = megaChatApi[a2]->getChatListItem(chatid);
    ASSERT_STREQ(title.c_str(), itemAccount1->getLastMessage()) << "Last message content has not the tittle at account 1.";

    ASSERT_STREQ(title.c_str(), itemAccount2->getLastMessage()) << "Last message content has not the tittle at account 2.";

    ASSERT_EQ(itemAccount1->getLastMessageId(), managementMsg1) << "Last message id is different from management message id at account1";
    ASSERT_EQ(itemAccount2->getLastMessageId(), managementMsg2) << "Last message id is different from management message id at account2";
    ASSERT_EQ(itemAccount2->getLastMessageId(), itemAccount1->getLastMessageId()) << "Last message id is different from account1 and account2";

    megaChatApi[a1]->closeChatRoom(chatid, chatroomListener);
    megaChatApi[a2]->closeChatRoom(chatid, chatroomListener);

    delete itemAccount1;
    itemAccount1 = NULL;
    delete itemAccount2;
    itemAccount2 = NULL;

    delete msgSent;
    msgSent = NULL;

    delete [] session0;
    session0 = NULL;
    delete [] session1;
    session1 = NULL;
}

/**
 * @brief MegaChatApiTest.RetentionHistory
 *
 * Requirements:
 *      - Both accounts should be contacts
 * (if not accomplished, the test automatically solves them)
 *
 * This test does the following:
 * - Select or create a group chat room
 * - Set secondary account chat room privilege to READ ONLY
 * + Set retention time for an invalid handle (error)
 * + Set retention time for an invalid chatroom (error)
 * + Set retention time without enough permissions (error)
 * - Set retention time to zero (disabled)
 * - Send a couple of messages
 * - Set retention time to 5 seconds
 * - Sleep 30 seconds
 * - Check history has been cleared
 * + Check history has been cleared
 * - Set retention time to zero (disabled)
 * - Send 5 messages
 * - Close and re-open chatrooms
 * - Check history contains messages
 * + Check history contains messages
 * - Close the chatrooms
 **/
TEST_F(MegaChatApiTest, RetentionHistory)
{
    unsigned a1 = 0;
    unsigned a2 = 1;

    // Login both accounts
    std::unique_ptr<char[]>sessionPrimary(login(a1));
    ASSERT_TRUE(sessionPrimary);
    std::unique_ptr<char[]>sessionSecondary(login(a2));
    ASSERT_TRUE(sessionSecondary);

    // Prepare peers, privileges...
    std::unique_ptr<MegaUser>user(megaApi[a1]->getContact(account(a2).getEmail().c_str()));
    if (!user || (user->getVisibility() != MegaUser::VISIBILITY_VISIBLE))
    {
        ASSERT_NO_FATAL_FAILURE({ makeContact(a1, a2); });
        user.reset(megaApi[a1]->getContact(account(a2).getEmail().c_str()));
    }

    // Get a group chatroom with both users
    MegaChatHandle uh = user->getHandle();
    std::unique_ptr<MegaChatPeerList> peers(MegaChatPeerList::createInstance());
    peers->addPeer(uh, MegaChatPeerList::PRIV_STANDARD);
    MegaChatHandle chatid = getGroupChatRoom({a1, a2}, peers.get());
    ASSERT_NE(chatid, MEGACHAT_INVALID_HANDLE);

    // Open chatroom
    TestChatRoomListener *chatroomListener = new TestChatRoomListener(this, megaChatApi, chatid);
    ASSERT_TRUE(megaChatApi[a1]->openChatRoom(chatid, chatroomListener)) << "Can't open chatRoom account " << (a1+1);
    ASSERT_TRUE(megaChatApi[a2]->openChatRoom(chatid, chatroomListener)) << "Can't open chatRoom account " << (a2+1);
    std::unique_ptr<MegaChatRoom> chatroom (megaChatApi[a1]->getChatRoom(chatid));
    std::unique_ptr<char[]> chatidB64(megaApi[a1]->handleToBase64(chatid));
    ASSERT_TRUE(chatroom) << "Cannot get chatroom for id " << chatidB64.get();

    //=========================================================//
    // Preconditions: Set secondary account priv to READ ONLY.
    //=========================================================//
    LOG_debug << "[Test.RetentionHistory] Preconditions: Set secondary account priv to READ ONLY.";

    // Set secondary account priv to READ ONLY
    if (chatroom->getPeerPrivilegeByHandle(uh) != PRIV_RO)
    {
        // Change peer privileges to Read-only
        bool *peerUpdated0 = &peersUpdated[a1]; *peerUpdated0 = false;
        bool *peerUpdated1 = &peersUpdated[a2]; *peerUpdated1 = false;
        bool *mngMsgRecv = &chatroomListener->msgReceived[a1]; *mngMsgRecv = false;
        MegaChatHandle *uhAction = &chatroomListener->uhAction[a1]; *uhAction = MEGACHAT_INVALID_HANDLE;
        int *priv = &chatroomListener->priv[a1]; *priv = MegaChatRoom::PRIV_UNKNOWN;
        ChatRequestTracker crtSetReadonly;
        megaChatApi[a1]->updateChatPermissions(chatid, uh, MegaChatRoom::PRIV_RO, &crtSetReadonly);
        ASSERT_EQ(crtSetReadonly.waitForResult(), MegaChatError::ERROR_OK) << "Failed to update privilege of peer. Error: " << crtSetReadonly.getErrorString();
        ASSERT_TRUE(waitForResponse(peerUpdated0)) << "Timeout expired for receiving peer update";
        ASSERT_TRUE(waitForResponse(peerUpdated1)) << "Timeout expired for receiving peer update";
        ASSERT_TRUE(waitForResponse(mngMsgRecv)) << "Timeout expired for receiving management message";
        ASSERT_EQ(*uhAction, uh) << "User handle from message doesn't match";
        ASSERT_EQ(*priv, MegaChatRoom::PRIV_RO) << "Privilege is incorrect";
    }

    //=========================================================//
    // Test1: Set retention time for an invalid handle.
    //=========================================================//
    LOG_debug << "[Test.RetentionHistory] Test1: Set retention time for an invalid handle.";
    ChatRequestTracker crtSetRetention;
    megaChatApi[a2]->setChatRetentionTime(MEGACHAT_INVALID_HANDLE, 1, &crtSetRetention);
    ASSERT_EQ(crtSetRetention.waitForResult(), MegaChatError::ERROR_ARGS) << "Set retention time: Unexpected error for Invalid handle. Error: " << crtSetRetention.getErrorString();

    //=========================================================//
    // Test2: Set retention time for a not found chatroom.
    //=========================================================//
    LOG_debug << "[Test.RetentionHistory] Test2: Set retention time for a not found chatroom";
    ChatRequestTracker crtSetRetention2;
    megaChatApi[a2]->setChatRetentionTime(123456, 1, &crtSetRetention2);
    ASSERT_EQ(crtSetRetention2.waitForResult(), MegaChatError::ERROR_NOENT) << "Set retention time: Unexpected error for a not found chatroom. Error: " << crtSetRetention2.getErrorString();

    //=========================================================//
    // Test3: Set retention time without enough permissions.
    //=========================================================//
    LOG_debug << "[Test.RetentionHistory] Test3: Set retention time without enough permissions.";
    ChatRequestTracker crtSetRetention3;
    megaChatApi[a2]->setChatRetentionTime(chatid, 1, &crtSetRetention3);
    ASSERT_EQ(crtSetRetention3.waitForResult(), MegaChatError::ERROR_ACCESS) << "Set retention time: Unexpected error for not enough permissions. Error: " << crtSetRetention3.getErrorString();

    //=========================================================//
    // Test4: Disable retention time.
    //=========================================================//
    LOG_debug << "[Test.RetentionHistory] Test4: Disable retention time.";
    if (chatroom->getRetentionTime() != 0)
    {
        // Disable retention time if any
        bool *retentionTimeChanged0 = &chatroomListener->retentionTimeUpdated[a1]; *retentionTimeChanged0 = false;
        bool *retentionTimeChanged1 = &chatroomListener->retentionTimeUpdated[a2]; *retentionTimeChanged1 = false;
        bool *mngMsgRecv = &chatroomListener->msgReceived[a1]; *mngMsgRecv = false;
        ChatRequestTracker crtSetRetention4;
        megaChatApi[a1]->setChatRetentionTime(chatid, 0, &crtSetRetention4);
        ASSERT_EQ(crtSetRetention4.waitForResult(), MegaChatError::ERROR_OK) << "Set retention time: Unexpected error. Error: " << crtSetRetention4.getErrorString();
        ASSERT_TRUE(waitForResponse(retentionTimeChanged0)) << "Timeout expired for receiving chatroom update";
        ASSERT_TRUE(waitForResponse(retentionTimeChanged1)) << "Timeout expired for receiving chatroom update";
        ASSERT_TRUE(waitForResponse(mngMsgRecv)) << "Timeout expired for receiving management message";
    }

    //=======================================================================================//
    // Test5: Send some messages, then enable retention history, and wait for msg's removal
    //=======================================================================================//
    LOG_debug << "[Test.RetentionHistory] Test5: Send some messages, then enable retention history, and wait for msg's removal";
    std::string messageToSend = "Msg from " +account(a1).getEmail();
    for (int i = 0; i < 5; i++)
    {
        unique_ptr<MegaChatMessage> msg(sendTextMessageOrUpdate(a1, a2, chatid, messageToSend, chatroomListener));
        ASSERT_TRUE(msg);
    }

    // Set retention time to 5 seconds
    bool *retentionTimeChanged0 = &chatroomListener->retentionTimeUpdated[a1]; *retentionTimeChanged0 = false;
    bool *retentionTimeChanged1 = &chatroomListener->retentionTimeUpdated[a2]; *retentionTimeChanged1 = false;
    bool *mngMsgRecv = &chatroomListener->msgReceived[a1]; *mngMsgRecv = false;
    bool *flagConfirmed0 = &chatroomListener->retentionHistoryTruncated[a1]; *flagConfirmed0 = false;
    MegaChatHandle *msgId0 = &chatroomListener->mRetentionMessageHandle[a1]; *msgId0 = MEGACHAT_INVALID_HANDLE;
    bool *flagConfirmed1 = &chatroomListener->retentionHistoryTruncated[a2]; *flagConfirmed1 = false;
    MegaChatHandle *msgId1 = &chatroomListener->mRetentionMessageHandle[a2]; *msgId1 = MEGACHAT_INVALID_HANDLE;
    ChatRequestTracker crtSetRetention5;
    megaChatApi[a1]->setChatRetentionTime(chatid, 5, &crtSetRetention5);
    ASSERT_EQ(crtSetRetention5.waitForResult(), MegaChatError::ERROR_OK) << "Set retention time: Unexpected error (5). Error: " << crtSetRetention5.getErrorString();
    ASSERT_TRUE(waitForResponse(retentionTimeChanged0)) << "Timeout expired for receiving chatroom update";
    ASSERT_TRUE(waitForResponse(retentionTimeChanged1)) << "Timeout expired for receiving chatroom update";
    ASSERT_TRUE(waitForResponse(mngMsgRecv)) << "Timeout expired for receiving management message";

    // Wait a considerable time period to ensure that retentionTime has been processed successfully
    std::this_thread::sleep_for(std::chrono::seconds(chatd::Client::kMinRetentionTimeout + 10));
    ASSERT_TRUE(waitForResponse(flagConfirmed0)) << "Retention history autotruncate hasn't been received for account " << (a1+1) << " after timeout: " << maxTimeout << " seconds";
    ASSERT_NE(*msgId0, MEGACHAT_INVALID_HANDLE) << "Wrong message id";
    ASSERT_TRUE(waitForResponse(flagConfirmed1)) << "Retention history autotruncate hasn't been received for account " << (a2+1) << " after timeout: " << maxTimeout << " seconds";
    ASSERT_NE(*msgId1, MEGACHAT_INVALID_HANDLE) << "Wrong message id";
    ASSERT_FALSE(loadHistory(a1, chatid, chatroomListener)) << "History should be empty after retention history autotruncate";

    //===============================================================================================//
    // Test6: Disable retention time, send some messages. Upon logout/login check msgs still exist
    //===============================================================================================//
    LOG_debug << "[Test.RetentionHistory] Test6: Disable retention time, send some messages. Upon logout/login check msgs still exist";
    // Disable retention time
    retentionTimeChanged0 = &chatroomListener->retentionTimeUpdated[a1]; *retentionTimeChanged0 = false;
    retentionTimeChanged1 = &chatroomListener->retentionTimeUpdated[a2]; *retentionTimeChanged1 = false;
    mngMsgRecv = &chatroomListener->msgReceived[a1]; *mngMsgRecv = false;
    ChatRequestTracker crtSetRetention6;
    megaChatApi[a1]->setChatRetentionTime(chatid, 0, &crtSetRetention6);
    ASSERT_EQ(crtSetRetention6.waitForResult(), MegaChatError::ERROR_OK) << "Set retention time: Unexpected error (6). Error: " << crtSetRetention6.getErrorString();
    ASSERT_TRUE(waitForResponse(retentionTimeChanged0)) << "Timeout expired for receiving chatroom update";
    ASSERT_TRUE(waitForResponse(retentionTimeChanged1)) << "Timeout expired for receiving chatroom update";
    ASSERT_TRUE(waitForResponse(mngMsgRecv)) << "Timeout expired for receiving management message";

    // Send 5 messages
    messageToSend = "Msg from " +account(a1).getEmail();
    for (int i = 0; i < 5; i++)
    {
        unique_ptr<MegaChatMessage> msg(sendTextMessageOrUpdate(a1, a2, chatid, messageToSend, chatroomListener));
        ASSERT_TRUE(msg);
    }

    // Close chatrooms
    megaChatApi[a1]->closeChatRoom(chatid, chatroomListener);
    megaChatApi[a2]->closeChatRoom(chatid, chatroomListener);
    delete chatroomListener;

    // Logout and login
    ASSERT_NO_FATAL_FAILURE({ logout(a1, true); });
    ASSERT_NO_FATAL_FAILURE({ logout(a2, true); });
    sessionPrimary.reset(login(a1));
    ASSERT_TRUE(sessionPrimary);
    sessionSecondary.reset(login(a2));
    ASSERT_TRUE(sessionSecondary);

    // Open chatroom
    chatroomListener = new TestChatRoomListener(this, megaChatApi, chatid);
    ASSERT_TRUE(megaChatApi[a1]->openChatRoom(chatid, chatroomListener)) << "Can't open chatRoom account " << (a1+1);
    ASSERT_TRUE(megaChatApi[a2]->openChatRoom(chatid, chatroomListener)) << "Can't open chatRoom account " << (a2+1);

    // Check history has 5 messages + setRetentionTime management message
    int count = loadHistory(a1, chatid, chatroomListener);
    ASSERT_TRUE(count == 6 || count == 7) << "Wrong count of messages: " << count;
    count = loadHistory(a2, chatid, chatroomListener);
    ASSERT_TRUE(count == 6 || count == 7) << "Wrong count of messages: " << count;

    // Close the chatrooms
    megaChatApi[a1]->closeChatRoom(chatid, chatroomListener);
    megaChatApi[a2]->closeChatRoom(chatid, chatroomListener);
    delete chatroomListener;
}

/**
 * @brief MegaChatApiTest.ChangeMyOwnName
 *
 * This test does the following:
 * - Get current name
 * - Change last name - it has been updated in memory and db.
 * - Get current name - value from memory
 * - Logout
 * - Login
 * - Get current name - value from db
 * - Change last name - set initial value for next tests execution
 *
 * Check if last name changed is the same at memory and at db
 */
TEST_F(MegaChatApiTest, ChangeMyOwnName)
{
    unsigned a1 = 0;

    char *sessionPrimary = login(a1);
    ASSERT_TRUE(sessionPrimary);
    std::string appendToLastName = "Test";

    std::string myAccountLastName;
    char *nameFromApi = megaChatApi[a1]->getMyLastname();
    if (nameFromApi)
    {
        myAccountLastName = nameFromApi;
        delete [] nameFromApi;
        nameFromApi = NULL;
    }

    std::string newLastName = myAccountLastName + appendToLastName;
    ASSERT_NO_FATAL_FAILURE({ changeLastName(a1, newLastName); });

    nameFromApi = megaChatApi[a1]->getMyLastname();
    std::string finalLastName;
    if (nameFromApi)
    {
        finalLastName = nameFromApi;
        delete [] nameFromApi;
        nameFromApi = NULL;
    }

    ASSERT_NO_FATAL_FAILURE({ logout(a1, false); });

    char *newSession = login(a1, sessionPrimary);
    ASSERT_TRUE(newSession);

    nameFromApi = megaChatApi[a1]->getMyLastname();
    std::string lastNameAfterLogout;
    if (nameFromApi)
    {
        lastNameAfterLogout = nameFromApi;
        delete [] nameFromApi;
        nameFromApi = NULL;
    }

    //Name comes back to old value.
    ASSERT_NO_FATAL_FAILURE({ changeLastName(a1, myAccountLastName); });

    ASSERT_EQ(newLastName, finalLastName) <<
                     "Failed to change fullname (checked from memory). Name established VS Name in memory";
    ASSERT_EQ(lastNameAfterLogout, finalLastName) <<
                     "Failed to change fullname (checked from DB) Name established VS Name in DB";

    delete [] sessionPrimary;
    sessionPrimary = NULL;

    delete [] newSession;
    newSession = NULL;
}

/**
 * @brief MegaChatApiTest.GetChatFilters
 *
 * This test does the following:
 *
 * - Test getChatListItems filters and masks results with previous interface (deprecated)
 * - Compares the completion of the results by complementary options (e.g. total non-archived
 * chats must be equal to non-archived reads + non-archived unread)
 *
 * Note: masks and filters values can be found at megachatapi.h documentation/comments
 */
TEST_F(MegaChatApiTest, GetChatFilters)
{
    static constexpr unsigned int accountIndex = 0;
    std::unique_ptr<char[]> session(login(accountIndex));

    const auto getLogTrace = [](const std::string& name, const auto& l) -> std::string
    {
        return std::string{name + ": " + std::to_string(l.size()) + " chats received\n"};
    };
    const auto equals = [](const auto& lhs, const auto& rhs) -> bool
    {
        if (!lhs && !rhs)               return true;
        if (!lhs || !rhs)               return false;
        if (lhs->size() != rhs->size()) return false;

        const auto s = lhs->size();
        for (unsigned int i = 0; i < s; ++i)
        {
            if (lhs->get(i)->getChatId() != rhs->get(i)->getChatId()) return false;
        }

        return true;
    };

    std::unique_ptr<MegaChatRoomList> chats(megaChatApi[accountIndex]->getChatRooms());
    postLog(getLogTrace("getChatRooms()", *chats));
    std::unique_ptr<MegaChatListItemList> allChats(megaChatApi[accountIndex]->getChatListItems(0, 0));
    postLog(getLogTrace("getChatListItems(0, 0)", *allChats));
    ASSERT_TRUE(equals(allChats, chats)) << "Filterless chat retrieval doesn't match";

    const auto getErrMsg = [](const std::string& name) -> std::string
    {
        return std::string {"Error " + name + " [deprecated] chats retrieval"};
    };

    std::unique_ptr<MegaChatListItemList> nonArchivedChatsDep(megaChatApi[accountIndex]->getChatListItems());
    postLog(getLogTrace("[deprecated] getChatListItems()", *nonArchivedChatsDep));
    std::unique_ptr<MegaChatListItemList> byTypeAllNADep(megaChatApi[accountIndex]->getChatListItemsByType(MegaChatApi::CHAT_TYPE_ALL));
    postLog(getLogTrace("[deprecated] getChatListItemsByType(CHAT_TYPE_ALL)", *byTypeAllNADep));
    std::unique_ptr<MegaChatListItemList> nonArchivedChats(
        megaChatApi[accountIndex]->getChatListItems(MegaChatApi::CHAT_FILTER_BY_ARCHIVED_OR_NON_ARCHIVED,
                                                    MegaChatApi::CHAT_GET_NON_ARCHIVED));
    static const std::string pref = "getChatListItems(";
    postLog(getLogTrace(pref + std::to_string(MegaChatApi::CHAT_FILTER_BY_ARCHIVED_OR_NON_ARCHIVED)
                        + ", "+ std::to_string(MegaChatApi::CHAT_GET_NON_ARCHIVED)
                        + ")", *nonArchivedChats));
    ASSERT_TRUE(equals(nonArchivedChatsDep, byTypeAllNADep)) << getErrMsg("all non-archived");
    ASSERT_TRUE(equals(nonArchivedChats, byTypeAllNADep)) << getErrMsg("byType(CHAT_TYPE_ALL)");

    std::unique_ptr<MegaChatListItemList> nonArchivedActiveChatsDep(megaChatApi[accountIndex]->getActiveChatListItems());
    postLog(getLogTrace("getActiveChatListItems()", *nonArchivedActiveChatsDep));
    std::unique_ptr<MegaChatListItemList> nonArchivedActiveChats(
        megaChatApi[accountIndex]->getChatListItems(MegaChatApi::CHAT_FILTER_BY_ARCHIVED_OR_NON_ARCHIVED
                                                    + MegaChatApi::CHAT_FILTER_BY_ACTIVE_OR_NON_ACTIVE
                                                    , MegaChatApi::CHAT_GET_NON_ARCHIVED
                                                    + MegaChatApi::CHAT_GET_ACTIVE));

    postLog(getLogTrace(pref + std::to_string(MegaChatApi::CHAT_FILTER_BY_ARCHIVED_OR_NON_ARCHIVED)
                        + "+"+ std::to_string(MegaChatApi::CHAT_FILTER_BY_ACTIVE_OR_NON_ACTIVE)
                        + ", " + std::to_string(MegaChatApi::CHAT_GET_NON_ARCHIVED)
                        + "+" + std::to_string(MegaChatApi::CHAT_GET_ACTIVE)
                        + ")", *nonArchivedActiveChats));
    ASSERT_TRUE(equals(nonArchivedActiveChats, nonArchivedActiveChatsDep)) << getErrMsg("non-archived active");

    std::unique_ptr<MegaChatListItemList> nonArchivedInactiveChatsDep(megaChatApi[accountIndex]-> getInactiveChatListItems());
    postLog(getLogTrace("getInactiveChatListItems()",*nonArchivedInactiveChatsDep));
    std::unique_ptr<MegaChatListItemList> nonArchivedInactiveChats(
        megaChatApi[accountIndex]->getChatListItems(MegaChatApi::CHAT_FILTER_BY_ARCHIVED_OR_NON_ARCHIVED
                                                    + MegaChatApi::CHAT_FILTER_BY_ACTIVE_OR_NON_ACTIVE
                                                    , MegaChatApi::CHAT_GET_NON_ARCHIVED
                                                    + MegaChatApi::CHAT_GET_NON_ACTIVE));

    postLog(getLogTrace(pref + std::to_string(MegaChatApi::CHAT_FILTER_BY_ARCHIVED_OR_NON_ARCHIVED)
                        + "+" + std::to_string(MegaChatApi::CHAT_FILTER_BY_ACTIVE_OR_NON_ACTIVE)
                        + ", " + std::to_string(MegaChatApi::CHAT_GET_NON_ARCHIVED)
                        + "+" + std::to_string(MegaChatApi::CHAT_GET_NON_ACTIVE)
                        + ")", *nonArchivedInactiveChats));
    ASSERT_TRUE(equals(nonArchivedInactiveChats, nonArchivedInactiveChatsDep)) << getErrMsg("non-archived inactive");
    ASSERT_EQ(nonArchivedInactiveChats->size() + nonArchivedActiveChats->size(), nonArchivedChats->size())
                     << "Incomplete set non-archived active/non-active";

    std::unique_ptr<MegaChatListItemList> archivedChatsDep(megaChatApi[accountIndex]->getArchivedChatListItems());
    postLog(getLogTrace("getArchivedChatListItems()", *archivedChatsDep));
    std::unique_ptr<MegaChatListItemList> archivedChats(
        megaChatApi[accountIndex]->getChatListItems(MegaChatApi::CHAT_FILTER_BY_ARCHIVED_OR_NON_ARCHIVED
                                                    , MegaChatApi::CHAT_GET_ARCHIVED));
    postLog(getLogTrace(pref + std::to_string(MegaChatApi::CHAT_FILTER_BY_ARCHIVED_OR_NON_ARCHIVED)
                        + ", " + std::to_string(MegaChatApi::CHAT_GET_ARCHIVED)
                        + ")", *archivedChats));
    ASSERT_TRUE(equals(archivedChatsDep, archivedChats)) << getErrMsg("archived");

    std::unique_ptr<MegaChatListItemList> nonArchivedUnreadChatsDep(megaChatApi[accountIndex]->getUnreadChatListItems());
    postLog(getLogTrace("getUnreadChatListItems()", *nonArchivedUnreadChatsDep));
    std::unique_ptr<MegaChatListItemList> nonArchivedUnreadChats(
        megaChatApi[accountIndex]->getChatListItems(MegaChatApi::CHAT_FILTER_BY_ARCHIVED_OR_NON_ARCHIVED
                                                    + MegaChatApi::CHAT_FILTER_BY_READ_OR_UNREAD
                                                    , MegaChatApi::CHAT_GET_NON_ARCHIVED
                                                    + MegaChatApi::CHAT_GET_UNREAD));
    postLog(getLogTrace(pref + std::to_string(MegaChatApi::CHAT_FILTER_BY_ARCHIVED_OR_NON_ARCHIVED)
                        + "+" + std::to_string(MegaChatApi::CHAT_FILTER_BY_READ_OR_UNREAD)
                        + ", " + std::to_string(MegaChatApi::CHAT_GET_NON_ARCHIVED)
                        + "+" + std::to_string(MegaChatApi::CHAT_GET_UNREAD)
                        + ")", *nonArchivedUnreadChats));
    ASSERT_TRUE(equals(nonArchivedUnreadChatsDep, nonArchivedUnreadChats)) << getErrMsg("non-archived unread");

    std::unique_ptr<MegaChatListItemList> nonArchivedReadChats(
        megaChatApi[accountIndex]->getChatListItems(MegaChatApi::CHAT_FILTER_BY_ARCHIVED_OR_NON_ARCHIVED
                                                    + MegaChatApi::CHAT_FILTER_BY_READ_OR_UNREAD
                                                    , MegaChatApi::CHAT_GET_NON_ARCHIVED
                                                    + MegaChatApi::CHAT_GET_READ));
    postLog(getLogTrace(pref + std::to_string(MegaChatApi::CHAT_FILTER_BY_ARCHIVED_OR_NON_ARCHIVED)
                        + "+" + std::to_string(MegaChatApi::CHAT_FILTER_BY_READ_OR_UNREAD)
                        + ", " + std::to_string(MegaChatApi::CHAT_GET_NON_ARCHIVED)
                        + "+" + std::to_string(MegaChatApi::CHAT_GET_READ)
                        + ")", *nonArchivedReadChats));
    ASSERT_EQ(nonArchivedReadChats->size() + nonArchivedUnreadChats->size(), nonArchivedChats->size())
        << "Error nonArchivedRead chats added to nonArchivedUnread don't equal nonArchived chats";

    std::unique_ptr<MegaChatListItemList> byTypeIndividualNADep(megaChatApi[accountIndex]->getChatListItemsByType(MegaChatApi::CHAT_TYPE_INDIVIDUAL));
    std::unique_ptr<MegaChatListItemList> nonArchivedIndividual(
        megaChatApi[accountIndex]->getChatListItems(MegaChatApi::CHAT_FILTER_BY_ARCHIVED_OR_NON_ARCHIVED
                                                    + MegaChatApi::CHAT_FILTER_BY_INDIVIDUAL_OR_GROUP
                                                    , MegaChatApi::CHAT_GET_NON_ARCHIVED
                                                    + MegaChatApi::CHAT_GET_INDIVIDUAL));
    postLog(getLogTrace(pref + std::to_string(MegaChatApi::CHAT_FILTER_BY_ARCHIVED_OR_NON_ARCHIVED)
                        + "+" + std::to_string(MegaChatApi::CHAT_FILTER_BY_INDIVIDUAL_OR_GROUP)
                        + ", " + std::to_string(MegaChatApi::CHAT_GET_NON_ARCHIVED)
                        + "+" + std::to_string(MegaChatApi::CHAT_GET_INDIVIDUAL)
                        + ")", *nonArchivedIndividual));
    ASSERT_TRUE(equals(byTypeIndividualNADep, nonArchivedIndividual)) << getErrMsg("byType(CHAT_TYPE_INDIVIDUAL)");

    std::unique_ptr<MegaChatListItemList> byTypeGroupNADep(megaChatApi[accountIndex]->getChatListItemsByType(MegaChatApi::CHAT_TYPE_GROUP));
    std::unique_ptr<MegaChatListItemList> nonArchivedGroups(
        megaChatApi[accountIndex]->getChatListItems(MegaChatApi::CHAT_FILTER_BY_ARCHIVED_OR_NON_ARCHIVED
                                                    + MegaChatApi::CHAT_FILTER_BY_INDIVIDUAL_OR_GROUP
                                                    , MegaChatApi::CHAT_GET_NON_ARCHIVED
                                                    + MegaChatApi::CHAT_GET_GROUP));
    postLog(getLogTrace(pref + std::to_string(MegaChatApi::CHAT_FILTER_BY_ARCHIVED_OR_NON_ARCHIVED)
                        + "+" + std::to_string(MegaChatApi::CHAT_FILTER_BY_INDIVIDUAL_OR_GROUP)
                        + ", " + std::to_string(MegaChatApi::CHAT_GET_NON_ARCHIVED)
                        + "+" + std::to_string(MegaChatApi::CHAT_GET_GROUP)
                        + ")",  *nonArchivedGroups));
    ASSERT_TRUE(equals(byTypeGroupNADep, nonArchivedGroups)) << getErrMsg("byType(CHAT_TYPE_GROUP)");

    std::unique_ptr<MegaChatListItemList> byTypePrivateNADep(megaChatApi[accountIndex]->getChatListItemsByType(MegaChatApi::CHAT_TYPE_GROUP_PRIVATE));
    std::unique_ptr<MegaChatListItemList> nonArchivedPrivate(
        megaChatApi[accountIndex]->getChatListItems(MegaChatApi::CHAT_FILTER_BY_ARCHIVED_OR_NON_ARCHIVED
                                                    + MegaChatApi::CHAT_FILTER_BY_PUBLIC_OR_PRIVATE
                                                    , MegaChatApi::CHAT_GET_NON_ARCHIVED
                                                    + MegaChatApi::CHAT_GET_PRIVATE));
    postLog(getLogTrace(pref + std::to_string(MegaChatApi::CHAT_FILTER_BY_ARCHIVED_OR_NON_ARCHIVED)
                        + "+" + std::to_string(MegaChatApi::CHAT_FILTER_BY_PUBLIC_OR_PRIVATE)
                        + ", " + std::to_string(MegaChatApi::CHAT_GET_NON_ARCHIVED)
                        + "+" + std::to_string(MegaChatApi::CHAT_GET_PRIVATE)
                        + ")",  *nonArchivedPrivate));
    ASSERT_TRUE(equals(byTypePrivateNADep, nonArchivedPrivate)) << getErrMsg("byType(CHAT_TYPE_PRIVATE)");

    std::unique_ptr<MegaChatListItemList> byTypePublicNADep(megaChatApi[accountIndex]->getChatListItemsByType(MegaChatApi::CHAT_TYPE_GROUP_PUBLIC));
    std::unique_ptr<MegaChatListItemList> nonArchivedPublic(
        megaChatApi[accountIndex]->getChatListItems(MegaChatApi::CHAT_FILTER_BY_ARCHIVED_OR_NON_ARCHIVED
                                                    + MegaChatApi::CHAT_FILTER_BY_PUBLIC_OR_PRIVATE
                                                    , MegaChatApi::CHAT_GET_NON_ARCHIVED
                                                    + MegaChatApi::CHAT_GET_PUBLIC));
    postLog(getLogTrace(pref + std::to_string(MegaChatApi::CHAT_FILTER_BY_ARCHIVED_OR_NON_ARCHIVED)
                        + "+" + std::to_string(MegaChatApi::CHAT_FILTER_BY_PUBLIC_OR_PRIVATE)
                        + ", " + std::to_string(MegaChatApi::CHAT_GET_NON_ARCHIVED)
                        + "+" + std::to_string(MegaChatApi::CHAT_GET_PUBLIC)
                        + ")",  *nonArchivedPublic));
    ASSERT_TRUE(equals(byTypePublicNADep, nonArchivedPublic)) << getErrMsg("byType(CHAT_TYPE_PUBLIC)");

    std::unique_ptr<MegaChatListItemList> byTypeMeetingNADep(megaChatApi[accountIndex]->getChatListItemsByType(MegaChatApi::CHAT_TYPE_MEETING_ROOM));
    std::unique_ptr<MegaChatListItemList> nonArchivedMeeting(
        megaChatApi[accountIndex]->getChatListItems(MegaChatApi::CHAT_FILTER_BY_ARCHIVED_OR_NON_ARCHIVED
                                                    + MegaChatApi::CHAT_FILTER_BY_MEETING_OR_NON_MEETING
                                                    , MegaChatApi::CHAT_GET_NON_ARCHIVED
                                                    + MegaChatApi::CHAT_GET_MEETING));
    postLog(getLogTrace(pref + std::to_string(MegaChatApi::CHAT_FILTER_BY_ARCHIVED_OR_NON_ARCHIVED)
                        + "+" + std::to_string(MegaChatApi::CHAT_FILTER_BY_MEETING_OR_NON_MEETING)
                        + ", " + std::to_string(MegaChatApi::CHAT_GET_NON_ARCHIVED)
                        + "+" + std::to_string(MegaChatApi::CHAT_GET_MEETING)
                        + ")", *nonArchivedMeeting));
    ASSERT_TRUE(equals(byTypeMeetingNADep, nonArchivedMeeting)) << getErrMsg("byType(CHAT_TYPE_MEETING_ROOM)");

    std::unique_ptr<MegaChatListItemList> byTypeNonMeetingNADep(megaChatApi[accountIndex]->getChatListItemsByType(MegaChatApi::CHAT_TYPE_NON_MEETING));
    std::unique_ptr<MegaChatListItemList> nonArchivedNonMeeting(
        megaChatApi[accountIndex]->getChatListItems(MegaChatApi::CHAT_FILTER_BY_ARCHIVED_OR_NON_ARCHIVED
                                                    + MegaChatApi::CHAT_FILTER_BY_MEETING_OR_NON_MEETING
                                                    , MegaChatApi::CHAT_GET_NON_ARCHIVED
                                                    + MegaChatApi::CHAT_GET_NON_MEETING));
    postLog(getLogTrace(pref + std::to_string(MegaChatApi::CHAT_FILTER_BY_ARCHIVED_OR_NON_ARCHIVED)
                        + "+" + std::to_string(MegaChatApi::CHAT_FILTER_BY_MEETING_OR_NON_MEETING)
                        + ", " + std::to_string(MegaChatApi::CHAT_GET_NON_ARCHIVED)
                        + "+" + std::to_string(MegaChatApi::CHAT_GET_NON_MEETING)
                        + ")", *nonArchivedNonMeeting));
    ASSERT_TRUE(equals(byTypeNonMeetingNADep, nonArchivedNonMeeting)) << getErrMsg("byType(CHAT_TYPE_NON_MEETING)");
}

#ifndef KARERE_DISABLE_WEBRTC
/**
 * @brief MegaChatApiTest.Calls
 *
 * Requirements:
 *      - Both accounts should be conctacts
 * (if not accomplished, the test automatically solves them)
 *
 * This test does the following:
 * - A calls B
 * - B rejects the call
 *
 * - A calls B
 * - A cancels the call before B answers
 *
 * - B logouts
 * - A calls B
 * - B logins
 * - B rejects the call
 *
 * - A calls B
 * - B doesn't answer the call
 *
 */
TEST_F(MegaChatApiTest, Calls)
{
    unsigned a1 = 0;
    unsigned a2 = 1;

    char *primarySession = login(a1);
    ASSERT_TRUE(primarySession);
    char *secondarySession = login(a2);
    ASSERT_TRUE(secondarySession);

    MegaUser *user = megaApi[a1]->getContact(account(a2).getEmail().c_str());
    if (!user || user->getVisibility() != MegaUser::VISIBILITY_VISIBLE)
    {
        ASSERT_NO_FATAL_FAILURE({ makeContact(a1, a2); });
    }
    delete user;

    MegaChatHandle chatid = getPeerToPeerChatRoom(a1, a2);
    ASSERT_NE(chatid, MEGACHAT_INVALID_HANDLE);

    TestChatRoomListener *chatroomListener = new TestChatRoomListener(this, megaChatApi, chatid);

    ASSERT_TRUE(megaChatApi[a1]->openChatRoom(chatid, chatroomListener)) << "Can't open chatRoom account 1";
    ASSERT_TRUE(megaChatApi[a2]->openChatRoom(chatid, chatroomListener)) << "Can't open chatRoom account 2";

    loadHistory(a1, chatid, chatroomListener);
    loadHistory(a2, chatid, chatroomListener);

    mLocalVideoListener[a1] = new TestChatVideoListener();
    mLocalVideoListener[a2] = new TestChatVideoListener();
    megaChatApi[a1]->addChatLocalVideoListener(chatid, mLocalVideoListener[a1]);
    megaChatApi[a2]->addChatLocalVideoListener(chatid, mLocalVideoListener[a2]);
    // Remote video listener aren't necessary because call is never ging to be answered at tests

    // A calls B and B hangs up the call
    bool *callInProgress = &mCallInProgress[a1]; *callInProgress = false;
    bool *callReceivedRinging = &mCallReceivedRinging[a2]; *callReceivedRinging = false;
    mCallIdExpectedReceived[a2] = MEGACHAT_INVALID_HANDLE;
    mChatIdRingInCall[a2] = MEGACHAT_INVALID_HANDLE;
    bool *callDestroyed0 = &mCallDestroyed[a1]; *callDestroyed0 = false;
    bool *callDestroyed1 = &mCallDestroyed[a2]; *callDestroyed1 = false;
    int *termCode0 = &mTerminationCode[a1]; *termCode0 = 0;
    int *termCode1 = &mTerminationCode[a2]; *termCode1 = 0;
    mCallIdRingIn[a2] = MEGACHAT_INVALID_HANDLE;
    mCallIdJoining[a1] = MEGACHAT_INVALID_HANDLE;
    ChatRequestTracker crtCall;
    megaChatApi[a1]->startChatCall(chatid, false, false, &crtCall);
    ASSERT_EQ(crtCall.waitForResult(), MegaChatError::ERROR_OK) << "Failed to start chat call: " << crtCall.getErrorString();
    ASSERT_TRUE(waitForResponse(callInProgress)) << "Timeout expired for receiving a call";
    unique_ptr<MegaChatCall> auxCall(megaChatApi[a1]->getChatCall(mChatIdInProgressCall[a1]));
    if (auxCall)
    {
        // set the callid that we expect to for account B in onChatCallUpdate
        mCallIdExpectedReceived[a2] = auxCall->getCallId();
    }

    ASSERT_TRUE(waitForResponse(callReceivedRinging)) << "Timeout expired for receiving a call";
    ASSERT_EQ(mChatIdRingInCall[a2], chatid) << "Incorrect chat id at call receptor";
    ASSERT_EQ(mCallIdJoining[a1], mCallIdRingIn[a2]) << "Differents call id between caller and answer";
    MegaChatCall *call = megaChatApi[a2]->getChatCall(chatid);
    delete call;

    sleep(5);

    ChatRequestTracker crtHangup;
    megaChatApi[a2]->hangChatCall(mCallIdRingIn[a2], &crtHangup);
    ASSERT_EQ(crtHangup.waitForResult(), MegaChatError::ERROR_OK) << "Failed to hang up chat call: " << crtHangup.getErrorString();
    ASSERT_TRUE(waitForResponse(callDestroyed0)) << "The call has to be finished account 1";
    ASSERT_TRUE(waitForResponse(callDestroyed1)) << "The call has to be finished account 2";


    // A calls B and A hangs up the call before B answers
    callInProgress = &mCallInProgress[a1]; *callInProgress = false;
    callReceivedRinging = &mCallReceivedRinging[a2]; *callReceivedRinging = false;
    mCallIdExpectedReceived[a2] = MEGACHAT_INVALID_HANDLE;
    mChatIdRingInCall[a2] = MEGACHAT_INVALID_HANDLE;
    callDestroyed0 = &mCallDestroyed[a1]; *callDestroyed0 = false;
    callDestroyed1 = &mCallDestroyed[a2]; *callDestroyed1 = false;
    termCode0 = &mTerminationCode[a1]; *termCode0 = 0;
    termCode1 = &mTerminationCode[a2]; *termCode1 = 0;
    mCallIdRingIn[a2] = MEGACHAT_INVALID_HANDLE;
    mCallIdJoining[a1] = MEGACHAT_INVALID_HANDLE;
    ChatRequestTracker crtCall2;
    megaChatApi[a1]->startChatCall(chatid, false, false, &crtCall2);
    ASSERT_EQ(crtCall2.waitForResult(), MegaChatError::ERROR_OK) << "Failed to start chat call (2): " << crtCall2.getErrorString();
    ASSERT_TRUE(waitForResponse(callInProgress)) << "Timeout expired for receiving a call";
    auxCall.reset(megaChatApi[a1]->getChatCall(mChatIdInProgressCall[a1]));
    if (auxCall)
    {
        // set the callid that we expect to for account B in onChatCallUpdate
        mCallIdExpectedReceived[a2] = auxCall->getCallId();
    }

    ASSERT_TRUE(waitForResponse(callReceivedRinging)) << "Timeout expired for receiving a call";
    ASSERT_EQ(mChatIdRingInCall[a2], chatid) << "Incorrect chat id at call receptor";
    ASSERT_EQ(mCallIdJoining[a1], mCallIdRingIn[a2]) << "Differents call id between caller and answer";
    call = megaChatApi[a2]->getChatCall(chatid);
    delete call;

    sleep(5);

    ChatRequestTracker crtHangup2;
    megaChatApi[a1]->hangChatCall(mCallIdJoining[a1], &crtHangup2);
    ASSERT_EQ(crtHangup2.waitForResult(), MegaChatError::ERROR_OK) << "Failed to hang up chat call (2): " << crtHangup2.getErrorString();
    ASSERT_TRUE(waitForResponse(callDestroyed0)) << "The call has to be finished account 1";
    ASSERT_TRUE(waitForResponse(callDestroyed1)) << "The call has to be finished account 2";

    // A calls B(B is logged out), B logins, B receives the call and B hangs up the call
    ASSERT_NO_FATAL_FAILURE({ logout(a2); });
    callInProgress = &mCallInProgress[a1]; *callInProgress = false;
    bool* callReceived = &mCallWithIdReceived[a2]; *callReceived = false;
    callReceivedRinging = &mCallReceivedRinging[a2]; *callReceivedRinging = false;
    mChatIdRingInCall[a2] = MEGACHAT_INVALID_HANDLE;
    mCallIdExpectedReceived[a2] = MEGACHAT_INVALID_HANDLE;
    callDestroyed0 = &mCallDestroyed[a1]; *callDestroyed0 = false;
    callDestroyed1 = &mCallDestroyed[a2]; *callDestroyed1 = false;
    termCode0 = &mTerminationCode[a1]; *termCode0 = 0;
    termCode1 = &mTerminationCode[a2]; *termCode1 = 0;
    mCallIdRingIn[a2] = MEGACHAT_INVALID_HANDLE;
    mCallIdJoining[a1] = MEGACHAT_INVALID_HANDLE;

    ChatRequestTracker crtCall3;
    megaChatApi[a1]->startChatCall(chatid, false, false, &crtCall3);
    ASSERT_EQ(crtCall3.waitForResult(), MegaChatError::ERROR_OK) << "Failed to start chat call (3): " << crtCall3.getErrorString();
    ASSERT_TRUE(waitForResponse(callInProgress)) << "Timeout expired for receiving a call";
    auxCall.reset(megaChatApi[a1]->getChatCall(mChatIdInProgressCall[a1]));
    if (auxCall)
    {
        // set the callid that we expect to for account B in onChatCallUpdate
        mCallIdExpectedReceived[a2] = auxCall->getCallId();
    }

    char* secondarySession2 = login(a2, secondarySession);
    ASSERT_TRUE(secondarySession2);
    waitForResponse(callReceived);
    if (!(*callReceived))
    {
        std::unique_ptr<MegaChatListItem> itemSecondary(megaChatApi[a2]->getChatListItem(chatid));
        ASSERT_TRUE(itemSecondary) << "Can't retrieve chat list item";

        if (itemSecondary->getLastMessageType() == MegaChatMessage::TYPE_CALL_ENDED)
        {
            // login process for secondary account has taken too much time, so Call has been destroyed with reason kNoAnswer
            std::unique_ptr<MegaChatMessage> m(megaChatApi[a2]->getMessage(chatid, itemSecondary->getLastMessageId()));
            ASSERT_TRUE(m && m->getHandleOfAction() == mCallIdExpectedReceived[a2]) << "Management message of type TYPE_CALL_ENDED not received";
        }
        else
        {
            // the test must fail, as we haven't received the call for secondary account, but neither a call ended management message
            ASSERT_TRUE(callReceived) << "Timeout expired for receiving a call";
        }
    }

    auxCall.reset(megaChatApi[a2]->getChatCall(auxCall->getChatid()));
    ASSERT_TRUE(auxCall) << "Can't retrieve call by callid";

    MegaChatHandle ringingCallId = mCallIdRingIn[a2];
    // This scenario B (loging in and connect to SFU) could take enough time to receive a CALLSTATE with Ringing 0
    if (auxCall->getCallId() == ringingCallId)
    {
        // just perform following actions in case that call is still ringing
        ASSERT_EQ(mChatIdRingInCall[a2], chatid) << "Incorrect chat id at call receptor";
        ASSERT_EQ(mCallIdJoining[a1], ringingCallId) << "Differents call id between caller and answer";
    }

    sleep(5);
    if (auxCall->isRinging())
    {
        /* call hangChatCall just in case it's still ringing, otherwise mcme command won't be sent, and
         * a1 won't receive onChatCallUpdate (MegaChatCall::CALL_STATUS_DESTROYED), so callDestroyed0 won't bet set true
         *
         * Note: when TYPE_HANG_CHAT_CALL request is processed, call could stop ringing, so in that case, test will fail.
         * this is a very corner case, as call must stop ringing in the period between the ringing checkup above and the process
         * of CALL_STATUS_DESTROYED request.
        */
        ChatRequestTracker crtHangup3;
        megaChatApi[a2]->hangChatCall(ringingCallId, &crtHangup3);
        ASSERT_EQ(crtHangup3.waitForResult(), MegaChatError::ERROR_OK) << "Failed to hang up chat call (3): " << crtHangup3.getErrorString();

        // in case of any of these asserts fails, logs can be checked to find a CALLSTATE with a ringing state change
        ASSERT_TRUE(waitForResponse(callDestroyed0)) << "call not finished for account 1 (possible corner case where call stops ringing before request is processed)";
        ASSERT_TRUE(waitForResponse(callDestroyed1)) << "call not finished for account 2 (possible corner case where call stops ringing before request is processed)";
    }

    megaChatApi[a1]->closeChatRoom(chatid, chatroomListener);
    megaChatApi[a2]->closeChatRoom(chatid, chatroomListener);

    megaChatApi[a1]->removeChatLocalVideoListener(chatid, mLocalVideoListener[a1]);
    megaChatApi[a2]->removeChatLocalVideoListener(chatid, mLocalVideoListener[a2]);

    delete chatroomListener;
    chatroomListener = NULL;

    delete [] primarySession;
    primarySession = NULL;
    delete [] secondarySession;
    secondarySession = NULL;

    delete mLocalVideoListener[a1];
    mLocalVideoListener[a1] = NULL;

    delete mLocalVideoListener[a2];
    mLocalVideoListener[a2] = NULL;

    delete [] primarySession;
    primarySession = NULL;
    delete [] secondarySession;
    secondarySession = NULL;
    delete [] secondarySession2;
    secondarySession2 = NULL;
}

/**
 * @brief MegaChatApiTest.ManualCalls
 *
 * Requirements:
 *      - Both accounts should be conctacts
 * (if not accomplished, the test automatically solves them)
 *
 * This test does the following:
 * - A calls B
 * - B in other client has to answer the call (manual)
 * - A mutes call
 * - A disables video
 * - A unmutes call
 * - A enables video
 * - A finishes the call
 *
 * - A waits for B call
 * - B calls A from other client (manual)
 * - A mutes call
 * - A disables video
 * - A unmutes call
 * - A enables video
 * - A finishes the call
 *
 */
TEST_F(MegaChatApiTest, DISABLED_ManualCalls)
{
    unsigned a1 = 0;
    unsigned a2 = 1;

    char *primarySession = login(a1);
    ASSERT_TRUE(primarySession);
    char *secondarySession = login(a2);
    ASSERT_TRUE(secondarySession);

    MegaUser *user = megaApi[a1]->getContact(account(a2).getEmail().c_str());
    if (!user || user->getVisibility() != MegaUser::VISIBILITY_VISIBLE)
    {
        ASSERT_NO_FATAL_FAILURE({ makeContact(a1, a2); });
    }
    delete user;

    MegaChatHandle chatid = getPeerToPeerChatRoom(a1, a2);
    ASSERT_NE(chatid, MEGACHAT_INVALID_HANDLE);
    ASSERT_EQ(megaChatApi[a1]->getChatConnectionState(chatid), MegaChatApi::CHAT_CONNECTION_ONLINE) <<
                     "Not connected to chatd for account " << (a1+1) << ": " << account(a1).getEmail();

    TestChatRoomListener *chatroomListener = new TestChatRoomListener(this, megaChatApi, chatid);

    ASSERT_TRUE(megaChatApi[a1]->openChatRoom(chatid, chatroomListener)) << "Can't open chatRoom account 1";
    ASSERT_TRUE(megaChatApi[a2]->openChatRoom(chatid, chatroomListener)) << "Can't open chatRoom account 2";

    loadHistory(a1, chatid, chatroomListener);
    loadHistory(a2, chatid, chatroomListener);
    megaChatApi[a2]->closeChatRoom(chatid, chatroomListener);
    ASSERT_NO_FATAL_FAILURE({ logout(a2); });

    TestChatVideoListener localVideoListener;

    megaChatApi[a1]->addChatLocalVideoListener(chatid, &localVideoListener);

    // Manual Test
    // Emit call
    std::cerr << "Start Call" << std::endl;
    ChatRequestTracker crtCall;
    megaChatApi[a1]->startChatCall(chatid, true, true, &crtCall);
    ASSERT_EQ(crtCall.waitForResult(), MegaChatError::ERROR_OK) << "Failed to start chat call: " << crtCall.getErrorString();
    bool *callInProgress = &mCallInProgress[a1]; *callInProgress = false;
    ASSERT_TRUE(waitForResponse(callInProgress)) << "Timeout expired for receiving a call";
    sleep(5);
    std::cerr << "Mute Call" << std::endl;
    megaChatApi[a1]->disableAudio(mChatIdInProgressCall[a1]);
    sleep(5);
    std::cerr << "Disable Video" << std::endl;
    megaChatApi[a1]->disableVideo(mChatIdInProgressCall[a1]);
    sleep(5);
    std::cerr << "Unmute Call" << std::endl;
    megaChatApi[a1]->enableAudio(mChatIdInProgressCall[a1]);
    sleep(5);
    std::cerr << "Enable Video" << std::endl;
    megaChatApi[a1]->enableVideo(mChatIdInProgressCall[a1]);

    MegaChatCall *chatCall = megaChatApi[a1]->getChatCall(mChatIdInProgressCall[a1]);
    ASSERT_TRUE(chatCall) << "Invalid chat call at getChatCallByChatId";

    MegaChatCall *chatCall2 = megaChatApi[a1]->getChatCallByCallId(chatCall->getCallId());
    ASSERT_TRUE(chatCall2) << "Invalid chat call at getChatCall";


    bool *callDestroyed= &mCallDestroyed[a1]; *callDestroyed = false;
    sleep(5);
    std::cerr << "Finish Call" << std::endl;
    sleep(2);
    megaChatApi[a1]->hangChatCall(chatCall->getCallId());
    std::cout << "Call finished." << std::endl;

    ASSERT_TRUE(waitForResponse(callDestroyed)) << "The call has to be finished";
    megaChatApi[a1]->removeChatLocalVideoListener(chatid, &localVideoListener);

    // Receive call
    std::cout << "Ready to receive calls..." << std::endl;
    bool *callReceivedRinging = &mCallReceivedRinging[a1]; *callReceivedRinging = false;
    mChatIdRingInCall[a1] = MEGACHAT_INVALID_HANDLE;
    ASSERT_TRUE(waitForResponse(callReceivedRinging)) << "Timeout expired for receiving a call";
    ASSERT_NE(mChatIdRingInCall[a1], MEGACHAT_INVALID_HANDLE) << "Invalid Chatid from call emisor";
    megaChatApi[a1]->answerChatCall(mChatIdRingInCall[a1], true /*video*/, true /*audio*/);
    megaChatApi[a1]->addChatLocalVideoListener(chatid, &localVideoListener);

    sleep(5);
    std::cerr << "Mute Call" << std::endl;
    megaChatApi[a1]->disableAudio(chatCall->getCallId());
    sleep(5);
    std::cerr << "Disable Video" << std::endl;
    megaChatApi[a1]->disableVideo(chatCall->getCallId());
    sleep(5);
    std::cerr << "Unmute Call" << std::endl;
    megaChatApi[a1]->enableAudio(chatCall->getCallId());
    sleep(5);
    std::cerr << "Enable Video" << std::endl;
    megaChatApi[a1]->enableVideo(chatCall->getCallId());

    sleep(10);
    std::cerr << "Finish Call" << std::endl;
    sleep(2);
    megaChatApi[a1]->hangChatCall(mChatIdInProgressCall[a1]);
    std::cout << "Call finished." << std::endl;
    sleep(5);

    megaChatApi[a1]->removeChatLocalVideoListener(chatid, &localVideoListener);

    megaChatApi[a1]->closeChatRoom(chatid, chatroomListener);

    delete chatroomListener;
    chatroomListener = NULL;

    delete [] primarySession;
    primarySession = NULL;
    delete [] secondarySession;
    secondarySession = NULL;
}

/**
 * @brief MegaChatApiTest.ManualGroupCalls
 *
 * Requirements:
 *      - Both accounts should be conctacts
 * (if not accomplished, the test automatically solves them)
 *
 * This test does the following:
 * - A looks for the group chat
 * - A starts a call in that group chat
 * - A waits for call was established correctly
 * - A hangs up the call
 *
 * + A waits to receive a incoming call
 * - A answers it
 * - A hangs the call
 */
TEST_F(MegaChatApiTest, DISABLED_ManualGroupCalls)
{
    unsigned a1 = 0;
    std::string chatRoomName("name_of_groupchat");

    char *primarySession = login(a1);
    ASSERT_TRUE(primarySession);
    megachat::MegaChatRoomList *chatRoomList = megaChatApi[a1]->getChatRooms();

    MegaChatHandle chatid = MEGACHAT_INVALID_HANDLE;
    for (unsigned int i = 0; i < chatRoomList->size(); i++)
    {
        const MegaChatRoom *chatRoom = chatRoomList->get(i);
        if (chatRoomName == std::string(chatRoom->getTitle()))
        {
            chatid = chatRoom->getChatId();
            break;
        }
    }

    delete chatRoomList;

    ASSERT_NE(chatid, MEGACHAT_INVALID_HANDLE) << "Chat with title: " << chatRoomName << " not found.";
    ASSERT_EQ(megaChatApi[a1]->getChatConnectionState(chatid), MegaChatApi::CHAT_CONNECTION_ONLINE) <<
                     "Not connected to chatd for account " << (a1+1) << ": " << account(a1).getEmail();

    TestChatRoomListener *chatroomListener = new TestChatRoomListener(this, megaChatApi, chatid);

    ASSERT_TRUE(megaChatApi[a1]->openChatRoom(chatid, chatroomListener)) << "Can't open chatRoom account 1";

    loadHistory(a1, chatid, chatroomListener);

    TestChatVideoListener localVideoListener;
    megaChatApi[a1]->addChatLocalVideoListener(chatid, &localVideoListener);

    // ---- MANUAL TEST ----

    // Start call

    std::cerr << "Start Call" << std::endl;
    ChatRequestTracker crtCall;
    megaChatApi[a1]->startChatCall(chatid, true, true, &crtCall);
    ASSERT_EQ(crtCall.waitForResult(), MegaChatError::ERROR_OK) << "Failed to start chat call: " << crtCall.getErrorString();
    bool *callInProgress = &mCallInProgress[a1]; *callInProgress = false;
    ASSERT_TRUE(waitForResponse(callInProgress)) << "Timeout expired for receiving a call";

    std::cout << "Waiting for the other peer to answer the call..." << std::endl;
    sleep(60);

    MegaChatCall *chatCall = megaChatApi[a1]->getChatCall(mChatIdInProgressCall[a1]);
    ASSERT_TRUE(chatCall) << "Invalid chat call at getChatCall (by chatid)";

    MegaChatCall *chatCall2 = megaChatApi[a1]->getChatCallByCallId(chatCall->getCallId());
    ASSERT_TRUE(chatCall2) << "Invalid chat call at getChatCall (by callid)";

    delete chatCall;    chatCall = NULL;
    delete chatCall2;   chatCall2 = NULL;

    bool *callDestroyed= &mCallDestroyed[a1]; *callDestroyed = false;
    std::cerr << "Finish Call" << std::endl;
    megaChatApi[a1]->hangChatCall(mChatIdInProgressCall[a1]);
    std::cout << "Call finished." << std::endl;
    ASSERT_TRUE(waitForResponse(callDestroyed)) << "The call must be already finished and it is not";
    megaChatApi[a1]->removeChatLocalVideoListener(chatid, &localVideoListener);

    // Receive call

    std::cout << "Waiting for the other peer to start a call..." << std::endl;
    sleep(20);

    std::cout << "Ready to receive calls..." << std::endl;
    bool *callReceived = &mCallReceivedRinging[a1]; *callReceived = false;
    mChatIdRingInCall[a1] = MEGACHAT_INVALID_HANDLE;
    ASSERT_TRUE(waitForResponse(callReceived)) << "Timeout expired for receiving a call";
    ASSERT_NE(mChatIdRingInCall[a1], MEGACHAT_INVALID_HANDLE) << "Invalid Chatid from call emisor";
    megaChatApi[a1]->answerChatCall(mChatIdRingInCall[a1], true /*video*/, true /*audio*/);
    megaChatApi[a1]->addChatLocalVideoListener(chatid, &localVideoListener);

    sleep(40);  // wait to receive some traffic
    megaChatApi[a1]->hangChatCall(mChatIdInProgressCall[a1]);
    std::cout << "Call finished." << std::endl;
    megaChatApi[a1]->removeChatLocalVideoListener(chatid, &localVideoListener);

    megaChatApi[a1]->closeChatRoom(chatid, chatroomListener);

    delete chatroomListener;
    chatroomListener = NULL;

    delete [] primarySession;
    primarySession = NULL;
}

/**
 * @brief MegaChatApiTest.EstablishedCalls
 *
 * Requirements:
 *      - Both accounts should be conctacts
 * (if not accomplished, the test automatically solves them)
 *
 * This test does the following:
 * + A starts a groupal Meeting in chat1 (without audio nor video)
 * - B answers call (without audio nor video)
 * - A mutes B in call
 * - B puts call in hold on
 * + A puts call in hold on
 * + A releases hold on
 * - B releases hold on
 * - B enables audio monitor
 * - B disables audio monitor
 * + A force reconnect => retryPendingConnections(true)
 * - B hangs up call
 * + A hangs up call
 */
TEST_F(MegaChatApiTest, EstablishedCalls)
{
    unsigned a1 = 0;
    unsigned a2 = 1;

    std::function<void()> action = nullptr;
    bool* exitFlag = nullptr;

    // Prepare users, and chat room
    std::unique_ptr<char[]> primarySession(login(a1));   // user A
    ASSERT_TRUE(primarySession);
    std::unique_ptr<char[]> secondarySession(login(a2)); // user B
    ASSERT_TRUE(secondarySession);

    std::unique_ptr<MegaUser> user(megaApi[a1]->getContact(account(a2).getEmail().c_str()));
    if (!user || user->getVisibility() != MegaUser::VISIBILITY_VISIBLE)
    {
        ASSERT_NO_FATAL_FAILURE({ makeContact(a1, a2); });
    }
    // Get a group chatroom with both users
    MegaChatHandle uh = user->getHandle();
    std::unique_ptr<MegaChatPeerList> peers(MegaChatPeerList::createInstance());
    peers->addPeer(uh, MegaChatPeerList::PRIV_STANDARD);
    MegaChatHandle chatid = getGroupChatRoom({a1, a2}, peers.get(),
                                             megachat::MegaChatPeerList::PRIV_MODERATOR,
                                             true /*create*/,
                                             true /*meetingRoom*/,
                                             false /*waitingRoom*/);

    ASSERT_NE(chatid, MEGACHAT_INVALID_HANDLE) <<
                     "Common chat for both users not found.";
    ASSERT_EQ(megaChatApi[a1]->getChatConnectionState(chatid), MegaChatApi::CHAT_CONNECTION_ONLINE) <<
                     "Not connected to chatd for account " << (a1+1) << ": " <<
                     account(a1).getEmail();

    std::unique_ptr<TestChatRoomListener>chatroomListener(new TestChatRoomListener(this,
                                                                                   megaChatApi,
                                                                                   chatid));
    ASSERT_TRUE(megaChatApi[a1]->openChatRoom(chatid, chatroomListener.get())) <<
                     "Can't open chatRoom user A";
    ASSERT_TRUE(megaChatApi[a2]->openChatRoom(chatid, chatroomListener.get())) <<
                     "Can't open chatRoom user B";

    loadHistory(a1, chatid, chatroomListener.get());
    loadHistory(a2, chatid, chatroomListener.get());

    TestChatVideoListener localVideoListenerA;
    megaChatApi[a1]->addChatLocalVideoListener(chatid, &localVideoListenerA);
    TestChatVideoListener localVideoListenerB;
    megaChatApi[a2]->addChatLocalVideoListener(chatid, &localVideoListenerB);

    // Make some testing with limit for simultaneous input video tracks in both accounts
    LOG_debug << "Checking that default limit for simultaneous input video tracks is valid for both accounts";
    ASSERT_NE(megaChatApi[a1]->getCurrentInputVideoTracksLimit(), MegaChatApi::INVALID_CALL_VIDEO_SENDERS)
        << "Default limit for simultaneous input video tracks that call supports is invalid for primary account";

    ASSERT_NE(megaChatApi[a2]->getCurrentInputVideoTracksLimit(), MegaChatApi::INVALID_CALL_VIDEO_SENDERS)
        << "Default limit for simultaneous input video tracks that call supports is invalid for secondary account";

    LOG_debug << "Trying to set and invalid limit for simultaneous input video tracks for both accounts";
    unsigned int limitInputVideoTracks = static_cast<unsigned int>(megaChatApi[a1]->getMaxSupportedVideoCallParticipants()) + 1;

    ASSERT_FALSE(megaChatApi[a1]->setCurrentInputVideoTracksLimit(limitInputVideoTracks))
        << "setCurrentInputVideoTracksLimit should failed for an invalid numInputVideoTracks value for primary account";

    ASSERT_FALSE(megaChatApi[a2]->setCurrentInputVideoTracksLimit(limitInputVideoTracks))
        << "setCurrentInputVideoTracksLimit should failed for an invalid numInputVideoTracks value for secondary account";

    LOG_debug << "Setting a valid limit for simultaneous input video tracks for both accounts";
    limitInputVideoTracks -= 5;

    ASSERT_TRUE(megaChatApi[a1]->setCurrentInputVideoTracksLimit(limitInputVideoTracks))
        << "setCurrentInputVideoTracksLimit should succeed for a valid numInputVideoTracks value for primary account";

    ASSERT_TRUE(megaChatApi[a2]->setCurrentInputVideoTracksLimit(limitInputVideoTracks))
        << "setCurrentInputVideoTracksLimit should succeed for a valid numInputVideoTracks value for secondary account";

    LOG_debug << "Checking that limit for simultaneous input video tracks has been updated properly";
    ASSERT_EQ(megaChatApi[a1]->getCurrentInputVideoTracksLimit(), limitInputVideoTracks)
        << "Default limit for simultaneous input video tracks that call supports has not been updated for primary account";

    ASSERT_EQ(megaChatApi[a2]->getCurrentInputVideoTracksLimit(), limitInputVideoTracks)
        << "Default limit for simultaneous input video tracks that call supports has not been updated for secondary account";

    // A starts a groupal meeting without audio, nor video
    LOG_debug << "Start Call";
    mCallIdJoining[a1] = MEGACHAT_INVALID_HANDLE;
    mChatIdInProgressCall[a1] = MEGACHAT_INVALID_HANDLE;
    mCallIdRingIn[a2] = MEGACHAT_INVALID_HANDLE;
    mChatIdRingInCall[a2] = MEGACHAT_INVALID_HANDLE;

    ASSERT_NO_FATAL_FAILURE({
    waitForAction (1, // just one attempt as mCallReceivedRinging for B account could fail but call could have been created from A account
                   std::vector<bool *> { &mCallInProgress[a1], &mCallReceivedRinging[a2]},
                   std::vector<string> { "mCallInProgress[a1]", "mCallReceivedRinging[a2]"},
                   "starting chat call from A",
                   true /* wait for all exit flags*/,
                   true /*reset flags*/,
                   maxTimeout,
                   [this, a1, chatid]()
                                {
                                    ChatRequestTracker crtCall;
                                    megaChatApi[a1]->startChatCall(chatid, /*enableVideo*/ false, /*enableAudio*/ false, &crtCall);
                                    ASSERT_EQ(crtCall.waitForResult(), MegaChatError::ERROR_OK)
                                    << "Failed to start call. Error: " << crtCall.getErrorString();
                                });
    });

    // B picks up the call
    LOG_debug << "B picking up the call";
    mCallIdExpectedReceived[a2] = MEGACHAT_INVALID_HANDLE;
    unique_ptr<MegaChatCall> auxCall(megaChatApi[a1]->getChatCall(mChatIdInProgressCall[a1]));
    if (auxCall)
    {
        mCallIdExpectedReceived[a2] = auxCall->getCallId();
    }

    ASSERT_NE(mChatIdRingInCall[a2], MEGACHAT_INVALID_HANDLE) <<
                     "Invalid Chatid from call emisor";
    ASSERT_TRUE((mCallIdJoining[a1] == mCallIdRingIn[a2])
                      && (mCallIdRingIn[a2] != MEGACHAT_INVALID_HANDLE))
                     << "A and B are in different call";
    ASSERT_NE(mChatIdRingInCall[a2], MEGACHAT_INVALID_HANDLE) <<
                     "Invalid Chatid for B from A (call emisor)";
    LOG_debug << "B received the call";


    ASSERT_NO_FATAL_FAILURE({
    waitForAction (1, // just one attempt as call could be answered properly at B account but any of the other flags not received
                   std::vector<bool *> { &mChatCallSessionStatusInProgress[a1],
                                         &mChatCallSessionStatusInProgress[a2]
                                       },
                   std::vector<string> { "mChatCallSessionStatusInProgress[a1]",
                                         "mChatCallSessionStatusInProgress[a2]"
                                       },
                   "answering chat call from B",
                   true /* wait for all exit flags*/,
                   true /*reset flags*/,
                   maxTimeout,
                   [this, a2, chatid]()
                                {
                                    ChatRequestTracker crtAnswerCall;
                                    megaChatApi[a2]->answerChatCall(chatid, /*enableVideo*/ false, /*enableAudio*/ true, &crtAnswerCall);
                                    ASSERT_EQ(crtAnswerCall.waitForResult(), MegaChatError::ERROR_OK)
                                    << "Failed to answer call. Error: " << crtAnswerCall.getErrorString();
                                });
    });

    auxCall.reset(megaChatApi[a1]->getChatCall(chatid));
    ASSERT_TRUE(auxCall) << "Can't get call from chatroom: " << getChatIdStrB64(chatid);
    std::unique_ptr<MegaHandleList> hl(auxCall->getSessionsClientid());
    ASSERT_TRUE(hl && hl->size()) << "Can't get a client id list from call";
    MegaChatSession* secondarySess = auxCall->getMegaChatSession(hl->get(0));
    ASSERT_TRUE(secondarySess) << "Can't get a session for clientid: " << hl->get(0);
    MegaChatHandle secondaryCid = secondarySess->getClientid();
    ASSERT_NE(secondaryCid, MEGACHAT_INVALID_HANDLE) << "Invalid client id for secondary session";

    // A mutes B in the call
    LOG_debug << "A mutes B in the call";
    bool* remoteAvFlagsChanged = &mChatCallAudioDisabled[a1]; *remoteAvFlagsChanged = false; // a2 will receive onChatSessionUpdate (CHANGE_TYPE_REMOTE_AVFLAGS)
    exitFlag = &mChatCallAudioDisabled[a2]; *exitFlag = false; // a2 will receive onChatCallUpdate (CHANGE_TYPE_LOCAL_AVFLAGS)
    action = [this, a1, chatid, secondaryCid](){ megaChatApi[a1]->mutePeers(chatid, secondaryCid); };
    ASSERT_NO_FATAL_FAILURE({
        waitForCallAction(a1 /*performer*/, MAX_ATTEMPTS, exitFlag, "receiving MUTED notification from SFU for secondary account", maxTimeout, action);
    });
    ASSERT_TRUE(waitForResponse(remoteAvFlagsChanged)) << "Timeout expired for Primary account receiving AvFlags update for Secondary account";

    // B puts the call on hold
    LOG_debug << "B setting the call on hold";
    exitFlag = &mChatCallOnHold[a1]; *exitFlag = false;  // from receiver account
    action = [this, a2, chatid](){ megaChatApi[a2]->setCallOnHold(chatid, /*setOnHold*/ true); };
    ASSERT_NO_FATAL_FAILURE({
    waitForCallAction(a2 /*performer*/, MAX_ATTEMPTS, exitFlag, "receiving call on hold at account A", maxTimeout, action);
                            });

    // A puts the call on hold
    LOG_debug << "A setting the call on hold";
    exitFlag = &mChatCallOnHold[a2]; *exitFlag = false; // from receiver account
    action = [this, a1, chatid](){ megaChatApi[a1]->setCallOnHold(chatid, /*setOnHold*/ true); };
    ASSERT_NO_FATAL_FAILURE({
    waitForCallAction(a2 /*performer*/, MAX_ATTEMPTS, exitFlag, "receiving call on hold at account B", maxTimeout, action);
                            });

    // A releases on hold
    LOG_debug << "A releasing on hold";
    exitFlag = &mChatCallOnHoldResumed[a2]; *exitFlag = false; // from receiver account
    action = [this, a1, chatid](){ megaChatApi[a1]->setCallOnHold(chatid, /*setOnHold*/ false); };
    ASSERT_NO_FATAL_FAILURE({
    waitForCallAction(a2 /*performer*/, MAX_ATTEMPTS, exitFlag, "receiving call resume from on hold at account B", maxTimeout, action);
                            });

    // B releases on hold
    LOG_debug << "B releasing on hold";
    exitFlag = &mChatCallOnHoldResumed[a1]; *exitFlag = false; // from receiver account
    action = [this, a2, chatid](){ megaChatApi[a2]->setCallOnHold(chatid, /*setOnHold*/ false); };
    ASSERT_NO_FATAL_FAILURE({
    waitForCallAction(a2 /*performer*/, MAX_ATTEMPTS, exitFlag, "receiving call resume from on hold at account A", maxTimeout, action);
                            });

    // B enables audio monitor
    LOG_debug << "B enabling audio in the call";
    exitFlag = &mChatCallAudioEnabled[a1]; *exitFlag = false; // from receiver account
    action = [this, a2, chatid](){ megaChatApi[a2]->enableAudio(chatid); };
    ASSERT_NO_FATAL_FAILURE({
    waitForCallAction(a2 /*performer*/, MAX_ATTEMPTS, exitFlag, "receiving audio enabled at account A", maxTimeout, action);
                            });

    // A enables audio monitor
    LOG_debug << "A enabling audio in the call";
    exitFlag = &mChatCallAudioEnabled[a2]; *exitFlag = false; // from receiver account
    action = [this, a1, chatid](){ megaChatApi[a1]->enableAudio(chatid); };
    ASSERT_NO_FATAL_FAILURE({
    waitForCallAction(a1 /*performer*/, MAX_ATTEMPTS, exitFlag, "receiving audio enabled at account B", maxTimeout, action);
                            });

    // B disables audio monitor
    LOG_debug << "B disabling audio in the call";
    exitFlag = &mChatCallAudioDisabled[a1]; *exitFlag = false; // from receiver account
    action = [this, a2, chatid](){ megaChatApi[a2]->disableAudio(chatid); };
    ASSERT_NO_FATAL_FAILURE({
    waitForCallAction(a2 /*performer*/, MAX_ATTEMPTS, exitFlag, "receiving audio disabled at account A", maxTimeout, action);
                            });

    // A disables audio monitor
    LOG_debug << "A disabling audio in the call";
    exitFlag = &mChatCallAudioDisabled[a2]; *exitFlag = false; // from receiver account
    action = [this, a1, chatid](){ megaChatApi[a1]->disableAudio(chatid); };
    ASSERT_NO_FATAL_FAILURE({
    waitForCallAction(a1 /*performer*/, MAX_ATTEMPTS, exitFlag, "receiving audio disabled at account B", maxTimeout, action);
                            });

    // A forces reconnect
    LOG_debug << "A forcing a reconnect";
    bool* sessionWasDestroyedA = &mChatSessionWasDestroyed[a1]; *sessionWasDestroyedA = false;
    bool* sessionWasDestroyedB = &mChatSessionWasDestroyed[a2]; *sessionWasDestroyedB = false;

    bool* chatCallSessionStatusInProgressA = &mChatCallSessionStatusInProgress[a1];
    *chatCallSessionStatusInProgressA = false;
    bool* chatCallSessionStatusInProgressB = &mChatCallSessionStatusInProgress[a2];
    *chatCallSessionStatusInProgressB = false;

    std::function<void()> waitForChatCallReadyA =
      [this, &chatCallSessionStatusInProgressA]()
      {
          ASSERT_TRUE(waitForResponse(chatCallSessionStatusInProgressA)) <<
                           "Timeout expired for A receiving chat call in progress";
      };

    std::function<void()> waitForChatCallReadyB =
      [this, &chatCallSessionStatusInProgressB] ()
      {
          ASSERT_TRUE(waitForResponse(chatCallSessionStatusInProgressB)) <<
                           "Timeout expired for B receiving chat call in progress";
      };

    ChatRequestTracker crtRetryConn;
    megaChatApi[a1]->retryPendingConnections(true, &crtRetryConn);
    // wait for session destruction checks
    std::function<void()> waitForChatCallSessionDestroyedB =
        [this, &sessionWasDestroyedB]()
        {
            ASSERT_TRUE(waitForResponse(sessionWasDestroyedB))
                             << "Timeout expired for B receiving session destroyed notification";
        };
    ASSERT_NO_FATAL_FAILURE({ waitForChatCallSessionDestroyedB(); });
    std::function<void()> waitForChatCallSessionDestroyedA =
        [this, &sessionWasDestroyedA]()
        {
            ASSERT_TRUE(waitForResponse(sessionWasDestroyedA))
                             << "Timeout expired for A receiving session destroyed notification";
        };
    ASSERT_NO_FATAL_FAILURE({ waitForChatCallSessionDestroyedA(); });
    // Wait for request finish (i.e. disconnection confirmation)
    ASSERT_EQ(crtRetryConn.waitForResult(), MegaChatError::ERROR_OK) << "Client A failed to reconnect. Error: " << crtRetryConn.getErrorString();
    ASSERT_TRUE(crtRetryConn.getFlag());
    ASSERT_FALSE(crtRetryConn.getParamType());

    // B confirms new mega chat session is ready
    ASSERT_NO_FATAL_FAILURE({ waitForChatCallReadyB(); });
    // A confirms new mega chat session is ready
    ASSERT_NO_FATAL_FAILURE({ waitForChatCallReadyA(); });

    // B hangs up
    bool* callDestroyedB = &mCallDestroyed[a2]; *callDestroyedB = false;
    *sessionWasDestroyedB = false; *sessionWasDestroyedA = false; // reset flags of session destruction

    LOG_debug << "B hangs up the call";
    bool hangupCallExitFlag = false;
    action = [&api = megaChatApi[a2], &ringInHandle = mCallIdRingIn[a2], &hangupCallExitFlag]()
    {
        ChatRequestTracker crtHangup;
        api->hangChatCall(ringInHandle, &crtHangup);
        auto res = crtHangup.waitForResult();
        hangupCallExitFlag = true;
        ASSERT_EQ(res, MegaChatError::ERROR_OK)
                << "Failed to hangup call (B). Error: " << crtHangup.getErrorString();
    };
    ASSERT_NO_FATAL_FAILURE({
    waitForCallAction(a2 /*performer*/, MAX_ATTEMPTS, &hangupCallExitFlag, "hanging up chat call at account B", maxTimeout, action);
                            });

    // wait for session destruction checks
    ASSERT_NO_FATAL_FAILURE({ waitForChatCallSessionDestroyedB(); });
    ASSERT_NO_FATAL_FAILURE({ waitForChatCallSessionDestroyedA(); });
    LOG_debug << "Call finished for B";

    // A hangs up
    bool* callDestroyedA = &mCallDestroyed[a1]; *callDestroyedA = false;
    LOG_debug << "A hangs up the call";
    hangupCallExitFlag = false;
    action = [&api = megaChatApi[a1], &joinIdHandle = mCallIdJoining[a1], &hangupCallExitFlag]()
    {
        ChatRequestTracker crtHangup;
        api->hangChatCall(joinIdHandle, &crtHangup);
        auto res = crtHangup.waitForResult();
        hangupCallExitFlag = true;
        ASSERT_EQ(res, MegaChatError::ERROR_OK)
                << "Failed to hangup call (A). Error: " << crtHangup.getErrorString();
    };
    ASSERT_NO_FATAL_FAILURE({
    waitForCallAction(a1 /*performer*/, MAX_ATTEMPTS, &hangupCallExitFlag, "hanging up chat call at account A", maxTimeout, action);
                            });
    LOG_debug << "Call finished for A";

    // Check the call was destroyed at both ends
    LOG_debug << "Now that A and B hung up, we can check if the call is destroyed";
    ASSERT_TRUE(waitForResponse(callDestroyedA)) <<
                     "The call for A should be already finished and it is not";
    LOG_debug << "Destroyed for A is OK, checking for B";
    ASSERT_TRUE(waitForResponse(callDestroyedB)) <<
                     "The call for B should be already finished and it is not";
    LOG_debug << "Destroyed for B is OK.";


    // close & cleanup
    megaChatApi[a1]->closeChatRoom(chatid, chatroomListener.get());
    megaChatApi[a2]->closeChatRoom(chatid, chatroomListener.get());
    megaChatApi[a1]->removeChatLocalVideoListener(chatid, &localVideoListenerA);
    megaChatApi[a2]->removeChatLocalVideoListener(chatid, &localVideoListenerB);
}

struct MrProper
{
    MrProper(std::function<void(MegaChatHandle)> f, const MegaChatHandle chatid)
        : mCleanup(f), mChatid(chatid){}

    std::function<void(MegaChatHandle)> mCleanup;
    MegaChatHandle mChatid;
    ~MrProper() { mCleanup(mChatid); }
};

/**
 * @brief MegaChatApiTest.RaiseHandToSpeakCall
 * - Test1: A starts call in a meeting room with speak request option enabled, B answers
 * - Test2: B request to speak, A rejects it
 * - Test3: B requests to speak, A approves it
 * - Test4: B enables audio (unmute)
 * - Test5: Remove B as speaker
 */
TEST_F(MegaChatApiTest, RaiseHandToSpeakCall)
{
    const unsigned int a1 = 0; // primary account
    const unsigned int a2 = 1; // secondary account

    // Test preparation. Prepare users, and chat room
    std::unique_ptr<char[]> primarySession(login(a1));   // user A
    ASSERT_TRUE(primarySession);
    std::unique_ptr<char[]> secondarySession(login(a2)); // user B
    ASSERT_TRUE(secondarySession);
    LOG_debug << "\tSwitching to staging (TEMPORARY)";
    megaApi[a1]->changeApiUrl("https://staging.api.mega.co.nz/");
    megaApi[a1]->setSFUid(336); // set SFU id to staging (temporary)

    if (!areContact(a1, a2))
    {
        ASSERT_NO_FATAL_FAILURE({ makeContact(a1, a2); });
    }

    // select/create a chatroom with speak request enabled
    std::unique_ptr<MegaUser> secondaryUser(megaApi[a1]->getContact(account(a2).getEmail().c_str()));
    ASSERT_TRUE(secondaryUser) << "Cannot get contact for secondary account";
    const MegaChatHandle secondaryUh = secondaryUser->getHandle();
    const std::shared_ptr<MegaChatPeerList> peerList(MegaChatPeerList::createInstance());
    const MegaChatHandle chatid = getGroupChatRoom({a1}, peerList.get(), megachat::MegaChatPeerList::PRIV_MODERATOR, true /*create*/
                                                   , true /*publicChat*/, true /*meetingRoom*/
                                                   , false /*waitingRoom*/, true /*speakRequest*/);

    ASSERT_NE(chatid, MEGACHAT_INVALID_HANDLE) << "Can't get/create a chat room with speak request enabled.";
    const std::unique_ptr<char[]> chatIdB64(MegaApi::userHandleToBase64(chatid));
    std::unique_ptr<MegaChatRoom> chatRoom(megaChatApi[a1]->getChatRoom(chatid));
    ASSERT_TRUE(chatRoom) << "Can't get chatroom with chatid: " << chatIdB64.get();
    ASSERT_TRUE(chatRoom->isMeeting() && chatRoom->isSpeakRequest()) << "Selected chatroom is not meeting room or speak "
                                                                        "request is disabled. chatid: " << chatIdB64.get();

    ASSERT_EQ(megaChatApi[a1]->getChatConnectionState(chatid), MegaChatApi::CHAT_CONNECTION_ONLINE) <<
        "Not connected to chatd for account " << (a1+1) << ": " << account(a1).getEmail();

    // chatroom listener shared by all accounts in the test
    std::shared_ptr<TestChatRoomListener>chatroomListener(new TestChatRoomListener(this, megaChatApi, chatid));
    ASSERT_TRUE(megaChatApi[a1]->openChatRoom(chatid, chatroomListener.get())) << "Can't open chatRoom user A";

    // check peer's privilege
    const auto secondaryPriv = chatRoom->getPeerPrivilegeByHandle(secondaryUser->getHandle());
    if (secondaryPriv == megachat::MegaChatPeerList::PRIV_UNKNOWN || secondaryPriv == megachat::MegaChatPeerList::PRIV_RM)
    {
        ASSERT_NO_FATAL_FAILURE(inviteToChat(a1, a2, secondaryUh, chatid, MegaChatPeerList::PRIV_STANDARD, chatroomListener));
    }
    else if (secondaryPriv != megachat::MegaChatPeerList::PRIV_STANDARD)
    {
        ASSERT_NO_FATAL_FAILURE(updateChatPermission(a1, a2, secondaryUh, chatid, megachat::MegaChatPeerList::PRIV_STANDARD, chatroomListener));
    }

    chatRoom.reset(megaChatApi[a1]->getChatRoom(chatid));
    ASSERT_TRUE(chatRoom) << "Can't get chatroom after update peer permissions, chatid: " << chatIdB64.get();
    ASSERT_TRUE(chatRoom->getPeerPrivilegeByHandle(secondaryUser->getHandle()) == megachat::MegaChatPeerList::PRIV_STANDARD)
        << "Can't update Meeting room aux user permission to standard";

    ASSERT_TRUE(megaChatApi[a2]->openChatRoom(chatid, chatroomListener.get())) << "Can't open chatRoom user B";

    TestChatVideoListener localVideoListenerA;
    megaChatApi[a1]->addChatLocalVideoListener(chatid, &localVideoListenerA);

    TestChatVideoListener localVideoListenerB;
    megaChatApi[a2]->addChatLocalVideoListener(chatid, &localVideoListenerB);

    auto removeSpeaker = [this](const unsigned int moderatorIdx, const unsigned int peerIdx, const MegaChatHandle peerId, const MegaChatHandle chatid) -> void
    {
        std::unique_ptr<MegaChatCall> call(megaChatApi[moderatorIdx]->getChatCall(chatid));
        ASSERT_TRUE(call) << "Call could not be retrieved for account: " << moderatorIdx << ". Chatid: " << getChatIdStrB64(chatid);
        ASSERT_TRUE(call->isSpeakRequestEnabled()) << "Speak request is disabled for call: " << getCallIdStrB64(call->getCallId());
        ASSERT_TRUE(call->isOwnModerator()) << "Unexpected call permission for account: " << moderatorIdx << ". Callid: " << getCallIdStrB64(call->getCallId());

        MegaChatHandle peerCid = MEGACHAT_INVALID_HANDLE;
        std::unique_ptr<MegaHandleList> sessionsList(call->getSessionsClientid());
        for (unsigned int i = 0; i < sessionsList->size(); ++i)
        {
            auto cid = sessionsList->get(i);
            const MegaChatSession* sess = call->getMegaChatSession(cid);
            if (sess && !sess->isModerator() && sess->getPeerid() == peerId)
            {
                peerCid = cid;
                break;
            }
        }

        ASSERT_NE(peerCid, MEGACHAT_INVALID_HANDLE) << "Could not get any peer (non host) for Callid: " << getCallIdStrB64(call->getCallId());
        ASSERT_NO_FATAL_FAILURE({
            waitForAction (1,
                          { &mOwnFlagsChanged[peerIdx], &mOwnSpeakStatusChanged[peerIdx]
                           , &mSessSpeakPermChanged[moderatorIdx], &mChatCallAudioDisabled[moderatorIdx]},
                          { "mOwnFlagsChanged[moderatorIdx]", "mOwnSpeakStatusChanged[requesterIdx]", "mSessSpeakPermChanged[moderatorIdx]"
                           , "mChatCallAudioDisabled[moderatorIdx]"},
                          "Remove speaker from call",
                          true /* wait for all exit flags*/,
                          true /* reset flags */,
                          maxTimeout,
                          [this, &moderatorIdx, &peerCid, &chatid]()
                          {
                              ChatRequestTracker crtSpeakerRemove;
                              megaChatApi[moderatorIdx]->removeSpeaker(chatid, peerCid, &crtSpeakerRemove);
                              auto res = crtSpeakerRemove.waitForResult();
                              ASSERT_EQ(res, MegaChatError::ERROR_OK) << "Failed to remove speaker: " << crtSpeakerRemove.getErrorString();
                          });
        });

        ASSERT_TRUE(!mSessSpeakPerm[moderatorIdx][peerCid]) << "onChatSessionUpdate(CHANGE_TYPE_SPEAK_PERMISSION) not received for peercid: "
                                                            << peerCid << ". Callid: " << getCallIdStrB64(call->getCallId());

        ASSERT_EQ(mOwnSpeakStatus[peerIdx], MegaChatCall::SPEAKER_STATUS_DISABLED) << "Peer speak status: " << mOwnSpeakStatus[peerIdx]
                                                                                   << " it should be SPEAKER_STATUS_DISABLED"
                                                                                   << ". Callid: " << getCallIdStrB64(call->getCallId());
    };

    auto checkSpeakPermissions = [this](const unsigned int performerIdx, const bool isMod, const MegaChatHandle chatid) -> void
    {
        std::unique_ptr<MegaChatCall> call(megaChatApi[performerIdx]->getChatCall(chatid));
        ASSERT_TRUE(call) << "Call could not be retrieved for account: " << performerIdx;
        ASSERT_TRUE(call->isSpeakRequestEnabled()) << "Speak request is disabled for call: " << getChatIdStrB64(call->getCallId());

        // check own speak permissions
        ASSERT_TRUE(call->isOwnModerator() || !isMod) << "Unexpected call permission for account: " << performerIdx;
        ASSERT_TRUE(call->hasSpeakPermission() || !isMod) << "Unexpected speak permission for account: " << performerIdx;
        ASSERT_TRUE(!call->hasLocalAudio()) << "Audio is flag is enabled for account: " << performerIdx;

        // check speak permissions for the rest of participants
        std::unique_ptr<MegaHandleList> sessionsList(call->getSessionsClientid());
        for (unsigned int i = 0; i < sessionsList->size(); ++i)
        {
            const auto cid = sessionsList->get(i);
            const MegaChatSession* sess = call->getMegaChatSession(cid);
            ASSERT_TRUE(sess) << "account session could not be retrieved for cid: " << i;
            ASSERT_TRUE(!sess->hasAudio()) << "session is ummuted for cid: " << i;
            ASSERT_TRUE(!sess->isModerator() ? !sess->hasSpeakPermission() : sess->hasSpeakPermission())
                << "Unexpected speak permission for cid: " << i;
        }
    };

    auto requestSpeak = [this](const unsigned int requesterIdx, const unsigned int moderatorIdx, const bool approve, const MegaChatHandle chatid)
    {
        MegaChatHandle clientId = MEGACHAT_INVALID_HANDLE;
        mSessSpeakRequests[moderatorIdx].clear();
        ASSERT_NO_FATAL_FAILURE({
            waitForAction (1,
                          { &mSessSpeakReqRecv[moderatorIdx], &mOwnSpeakStatusChanged[requesterIdx]},
                          { "mChatCallSpeakReq[moderatorIdx]", "mSpeakStatusChanged[requesterIdx]"},
                          "Send speak request",
                          true /* wait for all exit flags*/,
                          true /* reset flags */,
                          maxTimeout,
                          [this, &requesterIdx, &chatid]()
                          {
                              ChatRequestTracker crtSpeakReq;
                              megaChatApi[requesterIdx]->requestSpeak(chatid, &crtSpeakReq);
                              auto res = crtSpeakReq.waitForResult();
                              ASSERT_EQ(res, MegaChatError::ERROR_OK) << "Failed to request speak: " << crtSpeakReq.getErrorString();
                          });
        });

        ASSERT_EQ(mSessSpeakRequests[moderatorIdx].size(), 1u) << "Unexpected speak request list size for account index: " << moderatorIdx;
        ASSERT_EQ(mSessSpeakRequests[moderatorIdx].begin()->second, true) << "Speak request not received for account index: " << moderatorIdx;
        clientId = mSessSpeakRequests[moderatorIdx].begin()->first;

        std::vector<bool*> exitFlags = {&mOwnSpeakStatusChanged[requesterIdx]};
        std::vector<std::string> exitFlagsStr = {"mOwnSpeakStatusChanged[requesterIdx]"};
        if (approve)
        {
            exitFlags.emplace_back(&mSessSpeakPermChanged[moderatorIdx]);
            exitFlagsStr.emplace_back("mSessSpeakPermChanged[moderatorIdx]");
        }

        std::string msgSpeakReq = approve ? "approve speak request" : "reject speak request";
        mSessSpeakRequests[moderatorIdx].clear();
        mSessSpeakPerm[moderatorIdx].clear();
        ASSERT_NO_FATAL_FAILURE({
            waitForAction (1,
                          exitFlags,
                          exitFlagsStr,
                          msgSpeakReq.c_str(),
                          true /* wait for all exit flags*/,
                          true /* reset flags */,
                          maxTimeout,
                          [this, &moderatorIdx, &clientId, &approve, &chatid]()
                          {
                              ChatRequestTracker crtSpeakReq;
                              approve
                                  ? megaChatApi[moderatorIdx]->approveSpeakRequest(chatid, clientId, &crtSpeakReq)
                                  : megaChatApi[moderatorIdx]->rejectSpeakRequest(chatid, clientId, &crtSpeakReq);

                              auto res = crtSpeakReq.waitForResult();
                              ASSERT_EQ(res, MegaChatError::ERROR_OK) << "Failed to request speak: " << crtSpeakReq.getErrorString();

                          });
        });

        ASSERT_EQ(mOwnSpeakStatus[requesterIdx], approve ? MegaChatCall::SPEAKER_STATUS_ACTIVE : MegaChatCall::SPEAKER_STATUS_DISABLED)
            << "Peer speak status: " << mOwnSpeakStatus[requesterIdx];

        if (approve)
        {
            ASSERT_EQ(mSessSpeakPerm[moderatorIdx].size(), 1u);
            ASSERT_EQ(mSessSpeakPerm[moderatorIdx].begin()->second, approve)  << "onChatSessionUpdate(CHANGE_TYPE_SPEAK_PERMISSION) not received for peercid: " << clientId;
        }
    };

    auto updateFlags = [this](const unsigned int requesterIdx, const unsigned int moderatorIdx, const bool audio, const bool enable, const MegaChatHandle chatid)
    {
        ASSERT_NO_FATAL_FAILURE({
            waitForAction (1,
                          { &mOwnFlagsChanged[requesterIdx], &mChatCallAudioEnabled[moderatorIdx]},
                          { "mOwnFlagsChanged[requesterIdx]", "mChatCallAudioEnabled[moderatorIdx]"},
                          "Update audio flags",
                          true /* wait for all exit flags*/,
                          true /* reset flags */,
                          maxTimeout,
                          [this, &requesterIdx, &audio, &chatid, &enable]()
                          {
                              ChatRequestTracker crtFlags;
                              if (audio)
                              {
                                  enable
                                      ? megaChatApi[requesterIdx]->enableAudio(chatid, &crtFlags)
                                      : megaChatApi[requesterIdx]->disableAudio(chatid, &crtFlags);
                              }
                              else
                              {
                                  enable
                                      ? megaChatApi[requesterIdx]->enableVideo(chatid, &crtFlags)
                                      : megaChatApi[requesterIdx]->disableVideo(chatid, &crtFlags);
                              }
                              ASSERT_EQ(crtFlags.waitForResult(), MegaChatError::ERROR_OK) << "Failed to update flags: " << crtFlags.getErrorString();
                          });
        });

        std::unique_ptr<MegaChatCall> call(megaChatApi[requesterIdx]->getChatCall(chatid));
        ASSERT_TRUE(call) << "Call could not be retrieved for account: " << requesterIdx << ". Chatid: " << getChatIdStrB64(chatid);
        ASSERT_TRUE(!audio || enable == call->hasLocalAudio()) << "Unexpected value for local audio that is: "
                                                               << (call->hasLocalAudio() ? "enabled" : "disabled")
                                                               << " for account index : " << requesterIdx
                                                               << ". Callid: " << getCallIdStrB64(call->getCallId());

        ASSERT_TRUE(audio || enable == call->hasLocalVideo()) << "Unexpected value for local video that is: "
                                                              << (call->hasLocalVideo() ? "enabled" : "disabled")
                                                              << " for account index : " << requesterIdx
                                                              << ". Callid: " << getCallIdStrB64(call->getCallId());
    };

    // specific test cleanup method that will be executed in MrProper dtor
    std::function<void(MegaChatHandle)> testCleanup = [this, a1, a2, crl = chatroomListener.get(),
                                                       lvlA = &localVideoListenerA, lvlB = &localVideoListenerB]
        (MegaChatHandle chatid) -> void
    {
        ASSERT_NE(chatid, MEGACHAT_INVALID_HANDLE) << "testCleanup: Invalid chatid provided";
        std::unique_ptr<MegaChatCall> call(megaChatApi[a1]->getChatCall(chatid));
        if (call)
        {
            LOG_debug << "A ends call for all participants";
            ASSERT_NE(call->getCallId(), MEGACHAT_INVALID_HANDLE) << "testCleanup: Invalid callid";
            ASSERT_NO_FATAL_FAILURE({
                waitForAction (1,
                              { &mCallDestroyed[a1], &mCallDestroyed[a2] },
                              { "&mCallDestroyed[a1]", "&mCallDestroyed[a2]" },
                              "A ends call for all participants",
                              true /* wait for all exit flags*/,
                              true /*reset flags*/,
                              maxTimeout,
                              [this, a1, callid = call->getCallId()]()
                              {
                                  ChatRequestTracker crtEndCall;
                                  megaChatApi[a1]->endChatCall(callid, &crtEndCall);
                                  ASSERT_EQ(crtEndCall.waitForResult(), MegaChatError::ERROR_OK)
                                      << "Failed to end call. Error: " << crtEndCall.getErrorString();
                              });
            });
        }
        // else => call doesn't exists anymore for this chat, the main purpose of this method is cleaning up test environment
        //         so in case there's no call, we can assume that it has ended by any other reason

        LOG_debug << "Unregistering chatRoomListeners and localVideoListeners";
        megaChatApi[a1]->closeChatRoom(chatid, crl);
        megaChatApi[a2]->closeChatRoom(chatid, crl);
        megaChatApi[a1]->removeChatLocalVideoListener(chatid, lvlA);
        megaChatApi[a2]->removeChatLocalVideoListener(chatid, lvlB);
    };

    MrProper p (testCleanup, chatid);
    LOG_debug << "[Test.RaiseHandToSpeakCall] Starting test after initialization";

    //========================================================================//
    // Test1: A starts call in a meeting room with speak request option enabled, B answers
    //========================================================================//
    LOG_debug << "Test1: A starts call in a meeting room with speak request option enabled, B answers";
    ASSERT_NO_FATAL_FAILURE({ startChatCall(chatid,  a1, std::set<unsigned int> {a2}, /*enableVideo*/ false, /*enableAudio*/ false); });
    ASSERT_NO_FATAL_FAILURE({ answerChatCall(chatid, a2, std::set<unsigned int> {a1}, /*enableVideo*/ false, /*enableAudio*/ false); });
    ASSERT_NO_FATAL_FAILURE({ checkSpeakPermissions(a1, true/*moderator*/, chatid);});
    ASSERT_NO_FATAL_FAILURE({ checkSpeakPermissions(a2, false/*moderator*/, chatid);});

    //========================================================================//
    // Test2: B request to speak, A rejects it
    //========================================================================//
    LOG_debug << "Test2: B request to speak, A rejects it";
    ASSERT_NO_FATAL_FAILURE({ requestSpeak(a2, a1, false /*approve*/, chatid); });

    //========================================================================//
    // Test3: B requests to speak, A approves it
    //========================================================================//
    LOG_debug << "Test3: B requests to speak, A approves it";
    ASSERT_NO_FATAL_FAILURE({ requestSpeak(a2, a1, true  /*approve*/, chatid); });

    //========================================================================//
    // Test4: B enables audio (unmute)
    //========================================================================//
    LOG_debug << "Test4: B enables audio (unmute)";
    updateFlags(a2, a1, true /*audio*/, true /*enable*/, chatid);
    std::unique_ptr<MegaChatCall> call(megaChatApi[a2]->getChatCall(chatid));
    ASSERT_TRUE(call) << "Cannot get call for account index " << a2 << " with chatid " << getChatIdStrB64(chatid);
    ASSERT_TRUE(call->isSpeakAllowed()) << "Speak permission or audio flag is disabled at account index " << a2
                                        << " for callid " << getCallIdStrB64(call->getCallId());
    //========================================================================//
    // Test5: Remove B as speaker
    //========================================================================//
    LOG_debug << "Test5: Remove B as speaker";
    ASSERT_NO_FATAL_FAILURE({ removeSpeaker(a1, a2, secondaryUh, chatid); });

    LOG_debug << "\tSwitching back to prod (TEMPORARY)";
    megaApi[a1]->changeApiUrl("https://g.api.mega.co.nz/");
}

/**
 * @brief TEST_EstablishedCallsRingUserIndividually
 *
 * Requirements:
 *      - 3 accounts
 *      - All accounts should be contacts
 * (if not accomplished, the test automatically solves them)
 *
 * This test does the following:
 * + A starts a groupal Meeting in chat1 (without audio nor video)
 * - B answers call (without audio nor video)
 * / C doesn't answer the call and times out
 * <optional - just performing some actions in the call> B, A set audio, and then stop it
 * + A rings C individually
 * / C receives the new ring, doesn't answer, and the call times out again
 * - B hangs up call
 * + A hangs up call
 *
 */
TEST_F(MegaChatApiTest, EstablishedCallsRingUserIndividually)
{
    const unsigned int a1 = 0, a2 = 1, a3 = 2;

    LOG_debug << "# Prepare users, and chat room";
    std::unique_ptr<char[]> primarySession(login(a1));   // user A
    std::unique_ptr<char[]> secondarySession(login(a2)); // user B
    std::unique_ptr<char[]> tertiarySession(login(a3));  // user C
    const auto ensureContact = [this](unsigned int u1, unsigned int u2)
    {
        if (!areContact(u1, u2)) makeContact(u1, u2);
    };
    ensureContact(a1, a2);
    ensureContact(a1, a3);
    ensureContact(a2, a3);

    LOG_debug << "\tGet or create a group chatroom with all users";
    const auto getContactUserHandle = [this](const auto src, const auto target) -> MegaChatHandle
    {
        std::unique_ptr<MegaUser> user(megaApi[src]->getContact(account(target).getEmail().c_str()));
        return user->getHandle();
    };
    const MegaChatHandle uhB = getContactUserHandle(a1, a2);
    const MegaChatHandle uhC = getContactUserHandle(a1, a3);
    std::unique_ptr<MegaChatPeerList> peers(MegaChatPeerList::createInstance());
    peers->addPeer(uhB, MegaChatPeerList::PRIV_STANDARD);
    peers->addPeer(uhC, MegaChatPeerList::PRIV_STANDARD);
    const MegaChatHandle chatId = getGroupChatRoom({a1, a2, a3}, peers.get());
    ASSERT_NE(chatId, MEGACHAT_INVALID_HANDLE) << "Common chat for all users not found.";
    ASSERT_EQ(megaChatApi[a1]->getChatConnectionState(chatId), MegaChatApi::CHAT_CONNECTION_ONLINE)
        << "Not connected to chatd for account " << account(a1).getEmail() << "(" << a1 + 1 << ")";

    auto chatroomListener = std::make_unique<TestChatRoomListener>(this, megaChatApi, chatId);
    const auto openChatRoom = [this, &chatId, l = chatroomListener.get()](const auto idx, const std::string& u)
    { ASSERT_TRUE(megaChatApi[idx]->openChatRoom(chatId, l)) << "Can't open chatRoom user " + u; };
    ASSERT_NO_FATAL_FAILURE(openChatRoom(a1, "A"));
    ASSERT_NO_FATAL_FAILURE(openChatRoom(a2, "B"));
    ASSERT_NO_FATAL_FAILURE(openChatRoom(a3, "C"));
    LOG_debug << "# Chat room for the 3 users created / retrieved";

    const auto lHistory = [this, &chatId, l = chatroomListener.get()](const auto idx) { loadHistory(idx, chatId, l); };
    lHistory(a1);
    lHistory(a2);
    lHistory(a3);
    LOG_debug << "# History loaded for the 3 users";

    LOG_debug << "+ A starts a groupal meeting without audio, nor video";
    mCallIdJoining[a1] = MEGACHAT_INVALID_HANDLE; mChatIdInProgressCall[a1] = MEGACHAT_INVALID_HANDLE;
    mCallIdRingIn[a2] = MEGACHAT_INVALID_HANDLE;  mChatIdRingInCall[a2] = MEGACHAT_INVALID_HANDLE;
    mCallIdRingIn[a3] = MEGACHAT_INVALID_HANDLE;  mChatIdRingInCall[a3] = MEGACHAT_INVALID_HANDLE;
    mCallReceivedRinging[a3] = false;
    constexpr bool waitForAllExitFlags = true;
    constexpr bool resetFlags = true;
    constexpr bool enableVideo = false;
    constexpr bool enableAudio = false;
    constexpr int maxAttempts = 1;

    std::function<void()> action = [this, &a1, &chatId, &enableVideo, &enableAudio]()
    {
        ChatRequestTracker crtCall;
        megaChatApi[a1]->startChatCall(chatId, enableVideo, enableAudio, &crtCall);
        ASSERT_EQ(crtCall.waitForResult(), MegaChatError::ERROR_OK)
            << "Failed to start call. Error: " << crtCall.getErrorString();
    };
    ASSERT_NO_FATAL_FAILURE(waitForAction(maxAttempts,
                                          {&mCallInProgress[a1], &mCallReceivedRinging[a2]},
                                          {"mCallInProgress[a1]", "mCallReceivedRinging[a2]"},
                                          "starting chat call from A", waitForAllExitFlags, resetFlags, maxTimeout, action));

    LOG_debug << "- B picking up the call";
    mCallIdExpectedReceived[a2] = MEGACHAT_INVALID_HANDLE;
    unique_ptr<MegaChatCall> auxCall(megaChatApi[a1]->getChatCall(mChatIdInProgressCall[a1]));
    if (auxCall) mCallIdExpectedReceived[a2] = auxCall->getCallId();
    ASSERT_EQ(mCallIdExpectedReceived[a2], mCallIdJoining[a1]) << "B expects same call Id as A's";
    ASSERT_NE(mChatIdRingInCall[a2], MEGACHAT_INVALID_HANDLE) << "Invalid ChatId for B from A (call emisor)";
    ASSERT_TRUE((mCallIdRingIn[a2] != MEGACHAT_INVALID_HANDLE) &&
                (mCallIdRingIn[a2] == mCallIdJoining[a1])) << "A and B are in different call";
    LOG_debug << "- B received the call";

    action = [this, &a2, &chatId, &enableVideo, &enableAudio]()
    {
        ChatRequestTracker crtAnswerCall;
        megaChatApi[a2]->answerChatCall(chatId, enableVideo, enableAudio, &crtAnswerCall);
        ASSERT_EQ(crtAnswerCall.waitForResult(), MegaChatError::ERROR_OK)
            << "Failed to answer call. Error: " << crtAnswerCall.getErrorString();
    };
    ASSERT_NO_FATAL_FAILURE(waitForAction(maxAttempts,
                                          {&mChatCallSessionStatusInProgress[a1], &mChatCallSessionStatusInProgress[a2]},
                                          {"mChatCallSessionStatusInProgress[a1]", "mChatCallSessionStatusInProgress[a2]"},
                                          "answering chat call from B", waitForAllExitFlags, resetFlags, maxTimeout, action));

    const auto waitRingingForC = [this, &waitForAllExitFlags, &a1, &a3, &uhC, &auxCall]()
    {
        bool* exitFlag = &mCallReceivedRinging[a3];
        ASSERT_TRUE(waitForMultiResponse({exitFlag}, waitForAllExitFlags)) << "Timeout waiting for C acknowledging the call";
        ASSERT_NE(mChatIdRingInCall[a3], MEGACHAT_INVALID_HANDLE) << "Invalid ChatId for C from A";
        ASSERT_TRUE((mCallIdRingIn[a3] != MEGACHAT_INVALID_HANDLE) &&
                    (mCallIdRingIn[a3] == mCallIdJoining[a1])) << "C and A are in different calls";
        if (auxCall)
        {
            mCallIdExpectedReceived[a3] = auxCall->getCallId();
            ASSERT_NE(auxCall->getCaller(), uhC) << "User C shouldn't be the caller";
        }
        *exitFlag = false;
        mCallStopRinging[a3] = false;
        mCallIdStopRingIn[a3] = MEGACHAT_INVALID_HANDLE;
        mChatIdStopRingInCall[a3] = MEGACHAT_INVALID_HANDLE;
        LOG_debug << "/ C doesn't pick up the call";
    };
    ASSERT_NO_FATAL_FAILURE(waitRingingForC());

    /////////// <optional>
    LOG_debug << "- B enabling audio in the call";
    const auto enableAudioFor = [this, &chatId](unsigned int performer, unsigned int receiver)
    {
        bool* exitFlag = &mChatCallAudioEnabled[receiver]; *exitFlag = false;
        const auto action = [this, &performer, &chatId](){ megaChatApi[performer]->enableAudio(chatId); };
        const std::string msg {"receiving audio enabled by " + std::to_string(performer)
                               + " at account " + std::to_string(receiver)};
        ASSERT_NO_FATAL_FAILURE(waitForCallAction(performer, MAX_ATTEMPTS, exitFlag, msg.c_str(), maxTimeout, action));
    };
    ASSERT_NO_FATAL_FAILURE(enableAudioFor(a2, a1));

    LOG_debug << "+ A enabling audio in the call";
    ASSERT_NO_FATAL_FAILURE(enableAudioFor(a1, a2));

    LOG_debug << "- B disabling audio in the call";
    const auto disableAudioFor = [this, &chatId](unsigned int p, unsigned int r)
    {
        bool* exitFlag = &mChatCallAudioDisabled[r]; *exitFlag = false;
        const auto action = [this, &p, &chatId](){ megaChatApi[p]->disableAudio(chatId); };
        const std::string msg {"receiving audio disabled by " + std::to_string(p)
                               + " at account " + std::to_string(r)};
        ASSERT_NO_FATAL_FAILURE(waitForCallAction(p, MAX_ATTEMPTS, exitFlag, msg.c_str(), maxTimeout, action));
    };
    ASSERT_NO_FATAL_FAILURE(disableAudioFor(a2, a1));

    LOG_debug << "+ A disabling audio in the call";
    ASSERT_NO_FATAL_FAILURE(disableAudioFor(a1, a2));
    /////////// </optional>

    const auto waitStopRingingForC = [this, &waitForAllExitFlags, &a3]()
    {
        LOG_debug << "# Wait for ringing timeout on C";
        bool* exitFlag = &mCallStopRinging[a3];
        ASSERT_TRUE(waitForMultiResponse({exitFlag}, waitForAllExitFlags))
            << "Timeout for C waiting the ringing to stop";

        const std::string pref {"error on C ringing timeout: "};
        ASSERT_NE(mCallIdStopRingIn[a3], MEGACHAT_INVALID_HANDLE) << pref << "missing call id";
        ASSERT_EQ(mCallIdStopRingIn[a3], mCallIdExpectedReceived[a3]) << pref << "unexpected call id";
        ASSERT_NE(mChatIdStopRingInCall[a3], MEGACHAT_INVALID_HANDLE) << pref << "missing chat id";
        *exitFlag = false;
        LOG_debug << "# C's call stop ringing";
    };
    ASSERT_NO_FATAL_FAILURE(waitStopRingingForC());

    LOG_debug << "+ A rings C individually";
    auto& userId = uhC;
    auto& callId = mCallIdExpectedReceived[a3];
    LOG_debug << "\tchatId " << toHandle(chatId) << " userId " << toHandle(userId) << " callId " << toHandle(callId);
    action = [this, &a1, &chatId, &userId, &callId]()
    {
        const int ringTimeout = 3; // ring timeout set specifically for this test
        ChatRequestTracker crtRingIndividualCall;
        megaChatApi[a1]->ringIndividualInACall(chatId, userId, ringTimeout, &crtRingIndividualCall);
        ASSERT_EQ(crtRingIndividualCall.waitForResult(), MegaChatError::ERROR_OK)
            << "Failed to ring individual in a call. Error: " << crtRingIndividualCall.getErrorString();
    };
    ASSERT_NO_FATAL_FAILURE(action());

    LOG_debug << "/ C acknowledges individual ringing";
    ASSERT_NO_FATAL_FAILURE(waitRingingForC());
    LOG_debug << "/ C waits for individual ringing timeout";
    ASSERT_NO_FATAL_FAILURE(waitStopRingingForC());

    LOG_debug << "- B hangs up the call";
    bool* sessionWasDestroyedA = &mChatSessionWasDestroyed[a1]; *sessionWasDestroyedA = false;
    bool* sessionWasDestroyedB = &mChatSessionWasDestroyed[a2]; *sessionWasDestroyedB = false;
    bool* callDestroyedA = &mCallDestroyed[a1]; *callDestroyedA = false;
    bool* callDestroyedB = &mCallDestroyed[a2]; *callDestroyedB = false;
    bool* callDestroyedC = &mCallDestroyed[a3]; *callDestroyedC = false;
    const auto hangUpCall = [this](const auto u, const auto callId)
    {
        bool exitFlag = false;
        const auto action = [this, &u, &callId, &exitFlag]()
        {
            ChatRequestTracker crtHangup;
            megaChatApi[u]->hangChatCall(callId, &crtHangup);
            auto res = crtHangup.waitForResult();
            exitFlag = true;
            ASSERT_EQ(res, MegaChatError::ERROR_OK)
                << "Failed to hangup call (" << u + 1 << "). Error: " << crtHangup.getErrorString();
        };
        const std::string msg {"hanging up chat call at account " + std::to_string(u)};
        ASSERT_NO_FATAL_FAILURE(waitForCallAction(u, MAX_ATTEMPTS, &exitFlag, msg.c_str(), maxTimeout, action));
        LOG_debug << "# Call finished for account " << u + 1;
    };
    ASSERT_NO_FATAL_FAILURE(hangUpCall(a2, mCallIdRingIn[a2]));

    LOG_debug << "+ A hangs up the call";
    ASSERT_NO_FATAL_FAILURE(hangUpCall(a1, mCallIdJoining[a1]));

    LOG_debug << "# Checking session B and session A destruction"; // no session for C since it didn't join
    const auto checkSessionDestroyed = [this, w = &waitForAllExitFlags](const auto& f, const std::string& msg)
    {
        ASSERT_TRUE(waitForMultiResponse({f}, w)) << "Timeout expired for " << msg << " receiving session destroyed notification";
    };
    ASSERT_NO_FATAL_FAILURE(checkSessionDestroyed(sessionWasDestroyedB, "B"));
    ASSERT_NO_FATAL_FAILURE(checkSessionDestroyed(sessionWasDestroyedA, "A"));

    LOG_debug << "# Checking call destruction for A, B, and C";
    const auto checkCallDestroyed = [this, w = &waitForAllExitFlags](const auto& f, const std::string& msg)
    { ASSERT_TRUE(waitForMultiResponse({f}, w)) << msg; };
    static const std::string err = "'s call should already be finished and it is not";
    ASSERT_NO_FATAL_FAILURE(checkCallDestroyed(callDestroyedA, "A" + err));
    ASSERT_NO_FATAL_FAILURE(checkCallDestroyed(callDestroyedB, "B" + err));
    ASSERT_NO_FATAL_FAILURE(checkCallDestroyed(callDestroyedC, "C" + err + "(it never started)"));

    LOG_debug << "# Closing chat room for each user and removing its localVideoListener";
    const auto closeChatRoom =
        [this, &chatId, l = chatroomListener.get()](const auto u){ megaChatApi[u]->closeChatRoom(chatId, l); };
    closeChatRoom(a1);
    closeChatRoom(a2);
    closeChatRoom(a3);
}

/**
 * @brief MegaChatApiTest.WaitingRooms
 * + Test1: A starts a groupal meeting, B it's (automatically) pushed into waiting room and A grants access to call.
 *          Call won't ring for the rest of participants
 * + Test2: A Pushes B into waiting room, (A ignores it, there's no way to reject a Join req)
 * + Test3: A kicks (completely disconnect) B from call
 * + Test4: A starts call Bypassing waiting room, B Joins directly to the call (Addhoc call)
 *          call will ring for the rest of participants as schedId is not provided
 */
TEST_F(MegaChatApiTest, WaitingRooms)
{
    const unsigned a1 = 0;
    const unsigned a2 = 1;
    const unsigned a3 = 2;

    // Test preparation. Prepare users, and chat room
    std::unique_ptr<char[]> primarySession(login(a1));   // user A
    ASSERT_TRUE(primarySession);
    std::unique_ptr<char[]> secondarySession(login(a2)); // user B
    ASSERT_TRUE(secondarySession);

    std::unique_ptr<MegaUser> user(megaApi[a1]->getContact(account(a2).getEmail().c_str()));
    if (!user || user->getVisibility() != MegaUser::VISIBILITY_VISIBLE)
    {
        ASSERT_NO_FATAL_FAILURE({ makeContact(a1, a2); });
    }

    // Get a group chatroom with both users
    const MegaChatHandle uh = user->getHandle();
    MegaChatHandle chatid = MEGACHAT_INVALID_HANDLE;

    // Define a SchedMeetingData instance and initialize relevant fields
    SchedMeetingData smDataTests127;
    std::string timeZone = "Europe/Madrid";
    const time_t now = time(nullptr);
    const MegaChatTimeStamp startDate = now + 300;
    const MegaChatTimeStamp endDate =  startDate + 600;
    std::string title = "SMChat_" + std::to_string(now);
    const std::shared_ptr<MegaChatPeerList> peerList(MegaChatPeerList::createInstance());
    // create MegaChatScheduledRules
    std::shared_ptr<MegaChatScheduledRules> rules(MegaChatScheduledRules::createInstance(MegaChatScheduledRules::FREQ_DAILY,
                                                                                         MegaChatScheduledRules::INTERVAL_INVALID,
                                                                                         MEGACHAT_INVALID_TIMESTAMP,
                                                                                         nullptr, nullptr, nullptr));
    peerList->addPeer(user->getHandle(), MegaChatPeerList::PRIV_STANDARD);
    smDataTests127.peerList = peerList;
    smDataTests127.isMeeting = true;
    smDataTests127.publicChat = true;
    smDataTests127.title = title;
    smDataTests127.speakRequest = false;
    smDataTests127.waitingRoom = true;
    smDataTests127.openInvite = false;
    smDataTests127.timeZone = timeZone;
    smDataTests127.startDate = startDate;
    smDataTests127.endDate = endDate;
    smDataTests127.description = ""; // description is not a mandatory field
    smDataTests127.flags = nullptr;  // flags is not a mandatory field
    smDataTests127.rules = rules;

    // Test preconditions: Get a meeting room with a scheduled meeting associated
    // Waiting rooms currently just works if there's a scheduled meeting created for the chatroom
    LOG_debug << "Test preconditions: Get a meeting room with a scheduled meeting associated";
    chatid = getGroupChatRoom({a1, a2}, peerList.get(), megachat::MegaChatPeerList::PRIV_MODERATOR, true /*create*/,
                                              true /*publicChat*/, true /*meetingRoom*/, true /*waitingRoom*/, false /*speakRequest*/, &smDataTests127);

    ASSERT_NE(chatid, MEGACHAT_INVALID_HANDLE) << "Can't get/create a Meeting room with waiting room enabled";
    const std::unique_ptr<char[]> chatIdB64(MegaApi::userHandleToBase64(chatid));
    std::unique_ptr<MegaChatRoom> chatRoom(megaChatApi[a1]->getChatRoom(chatid));
    ASSERT_TRUE(chatRoom && chatRoom->isMeeting() && chatRoom->isWaitingRoom()) << "Can't retrieve Meeting room with waiting room enabled. chatid: "
                                                                                << chatIdB64.get();
    // get scheduled meeting for chatroom created
    std::unique_ptr <MegaChatScheduledMeetingList> schedlist(megaChatApi[a1]->getScheduledMeetingsByChat(chatid));
    ASSERT_TRUE(schedlist && schedlist->size() == 1) << "Chat doesn't have scheduled meetings";
    const MegaChatScheduledMeeting* sm = schedlist->at(0);
    ASSERT_TRUE(sm && sm->parentSchedId() == MEGACHAT_INVALID_HANDLE && sm->schedId() != MEGACHAT_INVALID_HANDLE) << "Invalid schedid";
    const MegaChatHandle schedId = sm->schedId();

    ASSERT_EQ(megaChatApi[a1]->getChatConnectionState(chatid), MegaChatApi::CHAT_CONNECTION_ONLINE) <<
        "Not connected to chatd for account " << (a1+1) << ": " << account(a1).getEmail();

    std::shared_ptr<TestChatRoomListener>chatroomListener(new TestChatRoomListener(this, megaChatApi, chatid));
    ASSERT_TRUE(megaChatApi[a1]->openChatRoom(chatid, chatroomListener.get())) << "Can't open chatRoom user A";

    if (chatRoom->getPeerPrivilegeByHandle(user->getHandle()) == megachat::MegaChatPeerList::PRIV_UNKNOWN
        || chatRoom->getPeerPrivilegeByHandle(user->getHandle()) == megachat::MegaChatPeerList::PRIV_RM)
    {
        ASSERT_NO_FATAL_FAILURE(inviteToChat(a1, a2, uh, chatid, MegaChatPeerList::PRIV_STANDARD, chatroomListener));
    }
    else if (chatRoom->getPeerPrivilegeByHandle(user->getHandle()) != megachat::MegaChatPeerList::PRIV_STANDARD)
    {
        ASSERT_NO_FATAL_FAILURE(updateChatPermission(a1, a2, uh, chatid, megachat::MegaChatPeerList::PRIV_STANDARD, chatroomListener));
    }

    if (!chatRoom->isSpeakRequest())
    {
        ChatRequestTracker crtChatOpt;
        megaChatApi[a1]->setSpeakRequest(chatid, true, &crtChatOpt);
        ASSERT_EQ(crtChatOpt.waitForResult(), MegaChatError::ERROR_OK) << "Failed to enable speak request. Error: " << crtChatOpt.getErrorString();
    }

    if (!chatRoom->isOpenInvite())
    {
        ChatRequestTracker crtChatOpt1;
        megaChatApi[a1]->setOpenInvite(chatid, true, &crtChatOpt1);
        ASSERT_EQ(crtChatOpt1.waitForResult(), MegaChatError::ERROR_OK) << "Failed to enable open invite. Error: " << crtChatOpt1.getErrorString();
    }

    // Create chat link
    ChatRequestTracker crtCreateLink;
    megaChatApi[a1]->createChatLink(chatid, &crtCreateLink);
    ASSERT_EQ(crtCreateLink.waitForResult(), MegaChatError::ERROR_OK) << "Creating chat link failed. Should have succeeded!";

    // Init anonymous in terciary account and connect
    initState[a3] = megaChatApi[a3]->initAnonymous();
    ASSERT_EQ(initState[a3], MegaChatApi::INIT_ANONYMOUS) << "Init sesion in anonymous mode for terciary account failed";
    std::unique_ptr<char[]>tertiarySession(megaApi[a3]->dumpSession());

    // Open chat link and check that wr flag and scheduled meetings are received upon onRequestFinish(TYPE_LOAD_PREVIEW)
    ChatRequestTracker crtOpenLink;
    bool *previewsUpdated = &chatroomListener->previewsUpdated[a1]; *previewsUpdated = false;
    megaChatApi[a3]->openChatPreview(crtCreateLink.getText().c_str(), &crtOpenLink);
    ASSERT_EQ(crtOpenLink.waitForResult(), MegaChatError::ERROR_OK) << "Opening chat link failed. Should have succeeded!";
    ASSERT_TRUE(waitForResponse(previewsUpdated)) << "Timeout expired for close preview";

    // check chatroom options upon onRequestFinish (TYPE_LOAD_PREVIEW)
    const int chatOptions = crtOpenLink.getPrivilege();
    ASSERT_TRUE(crtOpenLink.hasScheduledMeetings()) << "Chatroom doesn't have scheduled meeting enabled";
    ASSERT_TRUE(MegaChatApi::hasChatOptionEnabled(MegaChatApi::CHAT_OPTION_WAITING_ROOM, chatOptions))  << "Waiting room is disabled";
    ASSERT_TRUE(MegaChatApi::hasChatOptionEnabled(MegaChatApi::CHAT_OPTION_SPEAK_REQUEST, chatOptions)) << "Speak request is disabled";
    ASSERT_TRUE(MegaChatApi::hasChatOptionEnabled(MegaChatApi::CHAT_OPTION_OPEN_INVITE, chatOptions))   << "Open invite is disabled";

    // get scheduled meeting list from chatroom
    std::unique_ptr<MegaChatScheduledMeetingList> smlist(megaChatApi[a3]->getScheduledMeetingsByChat(chatid));
    ASSERT_TRUE(smlist && smlist->size()) << "Chatroom doesn't have scheduled meetings";

    // Close preview
    *previewsUpdated = false;
    megaChatApi[a3]->closeChatPreview(chatid);
    ASSERT_TRUE(waitForResponse(previewsUpdated)) << "Timeout expired for close preview";

    // logout from terciary account
    ASSERT_NO_FATAL_FAILURE({ logout(a3); });

    // disable speak request again
    if (!chatRoom->isSpeakRequest())
    {
        ChatRequestTracker crtChatOpt;
        megaChatApi[a1]->setSpeakRequest(chatid, false, &crtChatOpt);
        ASSERT_EQ(crtChatOpt.waitForResult(), MegaChatError::ERROR_OK) << "Failed to disable speak request. Error: " << crtChatOpt.getErrorString();
    }

    chatRoom.reset(megaChatApi[a1]->getChatRoom(chatid));
    ASSERT_TRUE(chatRoom->getPeerPrivilegeByHandle(user->getHandle()) == megachat::MegaChatPeerList::PRIV_STANDARD)
        << "Can't update Meeting room aux user permission to standard:";

    ASSERT_TRUE(megaChatApi[a2]->openChatRoom(chatid, chatroomListener.get())) <<
        "Can't open chatRoom user B";

    loadHistory(a1, chatid, chatroomListener.get());
    loadHistory(a2, chatid, chatroomListener.get());

    TestChatVideoListener localVideoListenerA;
    megaChatApi[a1]->addChatLocalVideoListener(chatid, &localVideoListenerA);
    TestChatVideoListener localVideoListenerB;
    megaChatApi[a2]->addChatLocalVideoListener(chatid, &localVideoListenerB);

    auto grantsJoinPermission = [this, a1, a2, chatid, uh]()
    {
        // A grants permission to B for joining call
        mUsersAllowJoin[a1].clear();
        bool* allowJoin = &mUsersAllowJoin[a1][uh]; *allowJoin = false; // important to initialize, otherwise key won't exists on map
        ASSERT_NO_FATAL_FAILURE({
            waitForAction (1,
                          std::vector<bool *> {allowJoin,
                                              &mCallWrAllow[a2]
                                              },
                          std::vector<string> {
                              "allowJoin",
                              "&mCallWrAllow[a2]"
                          },
                          "grants B Join permission to call from A",
                          true /* wait for all exit flags*/,
                          true /*reset flags*/,
                          maxTimeout,
                          [this, a1, chatid, uh](){
                              ChatRequestTracker crtAllowJoin;
                              std::unique_ptr <::mega::MegaHandleList> hl(::mega::MegaHandleList::createInstance());
                              hl->addMegaHandle(uh);
                              megaChatApi[a1]->allowUsersJoinCall(chatid, hl.get(), false /*all*/, &crtAllowJoin);
                              ASSERT_EQ(crtAllowJoin.waitForResult(), MegaChatError::ERROR_OK)
                                  << "Failed to allow join users from WR. Error: " << crtAllowJoin.getErrorString();
                          });
        });
    };

    auto pushIntoWr = [this, a1, a2, chatid, uh]()
    {
        ASSERT_NO_FATAL_FAILURE({
            waitForAction (1,
                          std::vector<bool *> {&mCallWrChanged[a1], &mCallWR[a2]},
                          std::vector<string> {"&mCallWrChanged[a1]", "&mCallWR[a2]"},
                          "grants B Join permission to call from A",
                          true /* wait for all exit flags*/,
                          true /* reset flags*/,
                          maxTimeout,
                          [this, a1, chatid, uh](){
                              ChatRequestTracker crtPushWr;
                              std::unique_ptr <::mega::MegaHandleList> hl(::mega::MegaHandleList::createInstance());
                              hl->addMegaHandle(uh);
                              megaChatApi[a1]->pushUsersIntoWaitingRoom(chatid, hl.get(), false /*all*/, &crtPushWr);
                              ASSERT_EQ(crtPushWr.waitForResult(), MegaChatError::ERROR_OK)
                                  << "Failed to push users into WR. Error: " << crtPushWr.getErrorString();
                          });
        });
    };

    auto kickFromCall = [this, a1, a2, chatid, uh]()
    {
        ASSERT_NO_FATAL_FAILURE({
            waitForAction (1,
                          std::vector<bool *> {&mCallLeft[a2]},
                          std::vector<string> {"&mCallDestroyed[a2]"},
                          "grants B Join permission to call from A",
                          true /* wait for all exit flags*/,
                          true /* reset flags*/,
                          maxTimeout,
                          [this, a1, chatid, uh](){
                              ChatRequestTracker crtKickWr;
                              std::unique_ptr <::mega::MegaHandleList> hl(::mega::MegaHandleList::createInstance());
                              hl->addMegaHandle(uh);
                              megaChatApi[a1]->kickUsersFromCall(chatid, hl.get(), &crtKickWr);
                              ASSERT_EQ(crtKickWr.waitForResult(), MegaChatError::ERROR_OK)
                                  << "Failed to kick users from call. Error: " << crtKickWr.getErrorString();
                          });
        });
        ASSERT_TRUE(mTerminationCode[a2] == MegaChatCall::TERM_CODE_KICKED) << "Unexpected termcode" << MegaChatCall::termcodeToString(mTerminationCode[a2]);
    };

    auto startWaitingRoomCallPrimaryAccount = [this, &a1, &a2, &chatid](const MegaChatHandle schedIdWr = MEGACHAT_INVALID_HANDLE){

        mCallIdJoining[a1] = MEGACHAT_INVALID_HANDLE;
        mChatIdInProgressCall[a1] = MEGACHAT_INVALID_HANDLE;
        mCallIdRingIn[a2] = MEGACHAT_INVALID_HANDLE;
        mChatIdRingInCall[a2] = MEGACHAT_INVALID_HANDLE;

        bool* receivedSecondary = schedIdWr != MEGACHAT_INVALID_HANDLE
                                      ? &mCallReceived[a2]
                                      : &mCallReceivedRinging[a2];

        ASSERT_NO_FATAL_FAILURE({
            waitForAction (1, // just one attempt as mCallReceivedRinging for B account could fail but call could have been created from A account
                          std::vector<bool *> {&mCallInProgress[a1], receivedSecondary},
                          std::vector<string> {"mCallInProgress[a1]", "mCallReceivedRinging[a2]"},
                          "starting chat call from A",
                          true /* wait for all exit flags*/,
                          true /*reset flags*/,
                          maxTimeout,
                          [this, &a1, &chatid, &schedIdWr]()
                          {
                              ChatRequestTracker crtStartCall;
                              megaChatApi[a1]->startMeetingInWaitingRoomChat(chatid, schedIdWr, /*enableVideo*/ false, /*enableAudio*/ false, &crtStartCall);
                              ASSERT_EQ(crtStartCall.waitForResult(), MegaChatError::ERROR_OK)
                                  << "Failed to start call. Error: " << crtStartCall.getErrorString();
                          });
        });
    };

    const auto answerCallSecondaryAccount = [this, &a1, &a2, &chatid](const bool waitingRoom){

        bool* waitingPrimary = nullptr;
        bool* waitingSecondary = nullptr;

        if (waitingRoom) // peers that answers call will be redirectedinto waitinf room
        {
            waitingPrimary = &mCallWrChanged[a1];
            waitingSecondary = &mCallWR[a2];
        }
        else // waiting room will be bypassed by participants that answers the call
        {
            waitingPrimary = &mChatCallSessionStatusInProgress[a1];
            waitingSecondary = &mChatCallSessionStatusInProgress[a2];
        }

        ASSERT_NO_FATAL_FAILURE({
            waitForAction (1, // just one attempt as call could be answered properly at B account but any of the other flags not received
                          std::vector<bool *> { waitingPrimary, waitingSecondary },
                          std::vector<string> { "waitingPrimary", "waitingSecondary" },
                          "answering chat call from B",
                          true /* wait for all exit flags*/,
                          true /*reset flags*/,
                          maxTimeout,
                          [this, a2, chatid]()
                          {
                              ChatRequestTracker crtAnswerCall;
                              megaChatApi[a2]->answerChatCall(chatid, /*enableVideo*/ false, /*enableAudio*/ false, &crtAnswerCall);
                              ASSERT_EQ(crtAnswerCall.waitForResult(), MegaChatError::ERROR_OK)
                                  << "Failed to answer call. Error: " << crtAnswerCall.getErrorString();
                          });
        });
    };

    auto endCallPrimaryAccount = [this, &a1, &a2](const MegaChatHandle callId){
        bool* callDestroyedA = &mCallDestroyed[a1]; *callDestroyedA = false;
        bool* callDestroyedB = &mCallDestroyed[a2]; *callDestroyedB = false;
        ASSERT_NO_FATAL_FAILURE({
            waitForAction (1,
                          std::vector<bool *> { &mCallDestroyed[a1], &mCallDestroyed[a2] },
                          std::vector<string> { "&mCallDestroyed[a1]", "&mCallDestroyed[a2]" },
                          "A ends call for all participants",
                          true /* wait for all exit flags*/,
                          true /*reset flags*/,
                          maxTimeout,
                          [this, a1, callDestroyedA, callDestroyedB, callId]()
                          {
                              ChatRequestTracker crtEndCall;
                              megaChatApi[a1]->endChatCall(callId, &crtEndCall);
                              ASSERT_EQ(crtEndCall.waitForResult(), MegaChatError::ERROR_OK)
                                  << "Failed to end call. Error: " << crtEndCall.getErrorString();

                              // Check the call was destroyed at both ends
                              LOG_debug << "Now that A and B hung up, we can check if the call is destroyed";
                              ASSERT_TRUE(waitForResponse(callDestroyedA)) <<
                                  "The call for A should be already finished and it is not";
                              LOG_debug << "Destroyed for A is OK, checking for B";
                              ASSERT_TRUE(waitForResponse(callDestroyedB)) <<
                                  "The call for B should be already finished and it is not";
                              LOG_debug << "Destroyed for B is OK.";
                          });
        });
    };

    auto picksUpCallSecondaryAccount = [this, &a1, &a2](const bool isRingingExpected) -> unique_ptr<MegaChatCall>
    {
        mCallIdExpectedReceived[a2] = MEGACHAT_INVALID_HANDLE;
        unique_ptr<MegaChatCall> auxCall(megaChatApi[a1]->getChatCall(mChatIdInProgressCall[a1]));
        if (!auxCall)
        {
            return nullptr;
        }

        mCallIdExpectedReceived[a2] = auxCall->getCallId();
        if (isRingingExpected)
        {
            EXPECT_TRUE((mCallIdJoining[a1] == mCallIdRingIn[a2]) && (mCallIdRingIn[a2] != MEGACHAT_INVALID_HANDLE)) << "A and B are in different call";
            EXPECT_NE(mChatIdRingInCall[a2], MEGACHAT_INVALID_HANDLE) << "Invalid Chatid for B from A (call emisor)";
        }
        LOG_debug << "B received the call";
        return auxCall;
    };

    std::function<void(MegaChatHandle)> testCleanup = [this, a1, a2, crl = chatroomListener.get(),
                                                       lvlA = &localVideoListenerA, lvlB = &localVideoListenerB]
        (MegaChatHandle chatid) -> void
    {
        ASSERT_NE(chatid, MEGACHAT_INVALID_HANDLE) << "testCleanup: Invalid chatid provided";
        std::unique_ptr<MegaChatCall> call(megaChatApi[a1]->getChatCall(chatid));
        if (call)
        {
            LOG_debug << "JDEBUG: T_WaitingRooms: A ends call for all participants";
            ASSERT_NE(call->getCallId(), MEGACHAT_INVALID_HANDLE) << "testCleanup: Invalid callid";
            ASSERT_NO_FATAL_FAILURE({
                waitForAction (1,
                              std::vector<bool *> { &mCallDestroyed[a1], &mCallDestroyed[a2] },
                              std::vector<string> { "&mCallDestroyed[a1]", "&mCallDestroyed[a2]" },
                              "A ends call for all participants",
                              true /* wait for all exit flags*/,
                              true /*reset flags*/,
                              maxTimeout,
                              [this, a1, callid = call->getCallId()]()
                              {
                                  ChatRequestTracker crtEndCall;
                                  megaChatApi[a1]->endChatCall(callid, &crtEndCall);
                                  ASSERT_EQ(crtEndCall.waitForResult(), MegaChatError::ERROR_OK)
                                      << "Failed to end call. Error: " << crtEndCall.getErrorString();
                              });
            });
        }
        // else => call doesn't exists anymore for this chat, the main purpose of this method is cleaning up test environment
        //         so in case there's no call, we can assume that it has ended by any other reason


        LOG_debug << "Unregistering chatRoomListeners and localVideoListeners";
        megaChatApi[a1]->closeChatRoom(chatid, crl);
        megaChatApi[a2]->closeChatRoom(chatid, crl);
        megaChatApi[a1]->removeChatLocalVideoListener(chatid, lvlA);
        megaChatApi[a2]->removeChatLocalVideoListener(chatid, lvlB);
    };

    // when this object goes out of scope testCleanup will be executed ending any call in this chat and freeing any resource associated to it
    MrProper p (testCleanup, chatid);

    // [Test1]: A starts a groupal meeting, B it's (automatically) pushed into waiting room and A grants access to call.
    //          Call won't ring for the rest of participants as schedId is provided
    // ----------------------------------------------------------------------------------------------------------------
    LOG_debug << "Test1: A starts a groupal meeting, B it's (automatically) pushed into waiting room and A grants access to call";
    ASSERT_NO_FATAL_FAILURE({startWaitingRoomCallPrimaryAccount(schedId);});
    unique_ptr<MegaChatCall> auxCall(megaChatApi[a1]->getChatCall(chatid));

    // B picks up the call
    LOG_debug << "B Pickups the call (should not ring)";
    auxCall = picksUpCallSecondaryAccount(false /*isRingingExpected*/);

    // B answers call and it's pushed into waiting room
    LOG_debug << "B Answers the call";
    ASSERT_NO_FATAL_FAILURE({answerCallSecondaryAccount(true /*waitingRoom*/);});

    std::unique_ptr<MegaChatCall> call(megaChatApi[a1]->getChatCall(chatid));
    std::unique_ptr<MegaChatWaitingRoom> wr(call && call->getWaitingRoom()
                                                ? call->getWaitingRoom()->copy()
                                                : nullptr);

    ASSERT_TRUE(wr && wr->getPeerStatus(uh) == MegaChatWaitingRoom::MWR_NOT_ALLOWED)
        << (!wr ? "Waiting room can't be retrieved for user A" : "B it's not in the waiting room");

    // ** note: can't simulate use case where a2 sends JOIN without any moderator has allowed to enter the call (WR_DENY would be received for a2 from SFU),
    // because JOIN command is automatically managed by karere, and is only sent when user has permission to JOIN
    grantsJoinPermission();

    // [Test2]: A Pushes B into waiting room, (A ignores it, there's no way to reject a Join req)
    // ------------------------------------------------------------------------------------------------------
    LOG_debug << "Test2: A Pushes B into waiting room, (A ignores it, there's no way to reject a Join req)";
    pushIntoWr();

    // ** note: can't simulate use case where a1 sends WR_PUSH for a2, and a2 is still in waiting room, but has already received WR_ALLOW.
    // In that case SFU would send WR_USERS_DENY to all moderators, however this is a race condition, as upon WR_ALLOW, karere automatically
    // sends JOIN command

    // [Test3]: A kicks (completely disconnect) B from call
    // ------------------------------------------------------------------------------------------------------
    LOG_debug << "Test3: A kicks (completely disconnect) B from call";
    kickFromCall();

    LOG_debug << "T_WaitingRooms: A ends call for all participants";
    endCallPrimaryAccount(auxCall->getCallId());

    // [Test4]: A starts call Bypassing waiting room, B Joins directly to the call (Addhoc call)
    //          call will ring for the rest of participants as schedId is not provided
    // --------------------------------------------------------------------------------------------------------------
    LOG_debug << "Test4: A starts call Bypassing waiting room, B Joins directly to the call (Addhoc call)";
    mCallIdExpectedReceived[a1] = mCallIdExpectedReceived[a2] = MEGACHAT_INVALID_HANDLE;
    ASSERT_NO_FATAL_FAILURE({startWaitingRoomCallPrimaryAccount(MEGACHAT_INVALID_HANDLE /*schedId*/);});

    // B picks up the call and wait for ringing
    LOG_debug << "B Pickups the call and wait for ringing";
    auxCall = picksUpCallSecondaryAccount(true /*isRingingExpected*/);
    LOG_debug << "B received the call";

    // B answers the call bypassing waiting room
    LOG_debug << "JDEBUG B Answers the call bypassing waiting room";
    ASSERT_NO_FATAL_FAILURE({answerCallSecondaryAccount(false /*waitingRoom*/);});
}

/**
 * @brief MegaChatApiTest.EditMessageFromDifferentSender
 *
 * Requirements:
 *      - Both accounts should be conctacts
 *      - The 1on1 chatroom between them should exist
 * (if not accomplished, the test automatically solves them)
 *
 * This test does the following:
 *
 * - Send a message to chatroom
 * + Receive message
 * + Try to edit a message by a different user than composer
 *
 */
TEST_F(MegaChatApiTest, EditMessageFromDifferentSender)
{
    const unsigned a1 = 0;
    const unsigned a2 = 1;

    LOG_debug << "# Prepare users and chat room";
    std::unique_ptr<char[]> sessionPrimary {login(a1)};
    ASSERT_TRUE(sessionPrimary.get()) << "User A login failed";
    std::unique_ptr<char[]> sessionSecondary {login(a2)};
    ASSERT_TRUE(sessionSecondary.get()) << "User B login failed";

    if (!areContact(a1, a2)) makeContact(a1, a2);

    LOG_debug << "\tGet or create a peer to peer chatroom with both users";
    MegaChatHandle chatId = getPeerToPeerChatRoom(a1, a2);
    ASSERT_NE(chatId, MEGACHAT_INVALID_HANDLE) << "Failed to get peer to peer chat room";

    auto chatroomListener = std::make_unique<TestChatRoomListener>(this, megaChatApi, chatId);
    const auto openChatRoom = [this, &chatId, l = chatroomListener.get()](const auto idx, const std::string& u)
    { ASSERT_TRUE(megaChatApi[idx]->openChatRoom(chatId, l)) << "Can't open chatRoom user " + u; };
    ASSERT_NO_FATAL_FAILURE(openChatRoom(a1, "A"));
    ASSERT_NO_FATAL_FAILURE(openChatRoom(a2, "B"));


    MrProper p {[this, &a1, &a2, crl = chatroomListener.get()](MegaChatHandle pChatId)
                {
                    LOG_debug << "# Clearing history and closing chat room for each user";
                    ASSERT_NO_FATAL_FAILURE(clearHistory(a1, a2, pChatId, crl););
                    megaChatApi[a1]->closeChatRoom(pChatId, crl);
                    megaChatApi[a2]->closeChatRoom(pChatId, crl);
                }, chatId};

    LOG_debug << "\tLoad some messages to feed history";
    const auto lHistory = [this, &chatId, l = chatroomListener.get()](const auto idx) { loadHistory(idx, chatId, l); };
    lHistory(a1);
    lHistory(a2);

    LOG_debug << "# User A sends message to chatroom";
    const std::string formatDate = dateToString();
    std::unique_ptr<MegaChatMessage> msgSent {sendTextMessageOrUpdate(a1, a2, chatId, formatDate, chatroomListener.get())};
    ASSERT_TRUE(msgSent.get()) << "Initial message sent failed";
    const MegaChatHandle msgId = msgSent->getMsgId();
    const bool hasArrived = chatroomListener->hasArrivedMessage(a1, msgId);
    ASSERT_TRUE(hasArrived) << "Id of sent message has not been received yet";

    LOG_debug << "# Trying to edit a message by a different user than composer";
    const std::string str {"diff"};
    std::unique_ptr<MegaChatMessage>msg2 {megaChatApi[a2]->editMessage(chatId, msgId, str.c_str())};
    ASSERT_FALSE(msg2.get()) << "Message update should have failed";

    LOG_debug << "# Comparing message content";
    std::unique_ptr<MegaChatListItem> itemAccount1 {megaChatApi[a1]->getChatListItem(chatId)};
    std::unique_ptr<MegaChatListItem> itemAccount2 {megaChatApi[a2]->getChatListItem(chatId)};
    ASSERT_STREQ(formatDate.c_str(), itemAccount1->getLastMessage()) <<
                     "Content of last-message doesn't match.\n Sent vs Received.";
    ASSERT_EQ(itemAccount1->getLastMessageId(), msgId) << "Last message id is different from message sent id";
    ASSERT_EQ(itemAccount2->getLastMessageId(), msgId) << "Last message id is different from message received id";
    std::unique_ptr<MegaChatMessage> messageConfirm {megaChatApi[a1]->getMessage(chatId, msgId)};
    ASSERT_STREQ(messageConfirm->getContent(), itemAccount1->getLastMessage()) <<
                     "Content of last-message reported id is different than last-message reported content";

}

/**
 * @brief MegaChatApiTest.WaitingRoomsTimeout
 * + Test1: A starts a groupal meeting, B it's (automatically) pushed into waiting room and A grants access to call.
 *          Call won't ring for the rest of participants
 * + Test2: A Pushes B into waiting room, (A ignores it, there's no way to reject a Join req)
 * + Test3: B waits into waiting room until SFU timeout expires and BYE command is received with termcode: TERM_CODE_WR_TIMEOUT
 */
TEST_F(MegaChatApiTest, DISABLED_WaitingRoomsTimeout)
{
    const unsigned a1 = 0;
    const unsigned a2 = 1;

    // Test preparation. Prepare users, and chat room
    std::unique_ptr<char[]> primarySession(login(a1));   // user A
    ASSERT_TRUE(primarySession);
    std::unique_ptr<char[]> secondarySession(login(a2)); // user B
    ASSERT_TRUE(secondarySession);

    if (!areContact(a1, a2))
    {
        ASSERT_NO_FATAL_FAILURE({ makeContact(a1, a2); });
    }

    std::unique_ptr<MegaUser> user(megaApi[a1]->getContact(account(a2).getEmail().c_str()));
    ASSERT_TRUE(user) << "Cannot get contact for secondary account";
    const MegaChatHandle uh = user->getHandle();
    // Define a SchedMeetingData instance and initialize relevant fields
    SchedMeetingData smDataTest;
    std::string timeZone = "Europe/Madrid";
    const time_t now = time(nullptr);
    const MegaChatTimeStamp startDate = now + 300;
    const MegaChatTimeStamp endDate =  startDate + 600;
    std::string title = "SMChat_" + std::to_string(now);
    const std::shared_ptr<MegaChatPeerList> peerList(MegaChatPeerList::createInstance());
    // create MegaChatScheduledRules
    std::shared_ptr<MegaChatScheduledRules> rules(MegaChatScheduledRules::createInstance(MegaChatScheduledRules::FREQ_DAILY,
                                                                                         MegaChatScheduledRules::INTERVAL_INVALID,
                                                                                         MEGACHAT_INVALID_TIMESTAMP,
                                                                                         nullptr, nullptr, nullptr));
    peerList->addPeer(user->getHandle(), MegaChatPeerList::PRIV_STANDARD);
    smDataTest.peerList = peerList;
    smDataTest.isMeeting = true;
    smDataTest.publicChat = true;
    smDataTest.title = title;
    smDataTest.speakRequest = false;
    smDataTest.waitingRoom = true;
    smDataTest.openInvite = false;
    smDataTest.timeZone = timeZone;
    smDataTest.startDate = startDate;
    smDataTest.endDate = endDate;
    smDataTest.description = ""; // description is not a mandatory field
    smDataTest.flags = nullptr;  // flags is not a mandatory field
    smDataTest.rules = rules;

    // Test preconditions: Get a meeting room with a scheduled meeting associated
    // Waiting rooms currently just works if there's a scheduled meeting created for the chatroom
    LOG_debug << "Test preconditions: Get a meeting room with a scheduled meeting associated";
    const MegaChatHandle chatid = getGroupChatRoom({a1, a2}, peerList.get(), megachat::MegaChatPeerList::PRIV_MODERATOR, true /*create*/,
                              true /*publicChat*/, true /*meetingRoom*/, true /*waitingRoom*/, false /*speakRequest*/, &smDataTest);

    ASSERT_NE(chatid, MEGACHAT_INVALID_HANDLE) << "Can't get/create a Meeting room with waiting room enabled";
    const std::unique_ptr<char[]> chatIdB64(MegaApi::userHandleToBase64(chatid));
    std::unique_ptr<MegaChatRoom> chatRoom(megaChatApi[a1]->getChatRoom(chatid));
    ASSERT_TRUE(chatRoom && chatRoom->isMeeting() && chatRoom->isWaitingRoom()) << "Can't retrieve Meeting room with waiting room enabled. chatid: "
                                                                                << chatIdB64.get();
    // get scheduled meeting for chatroom created
    std::unique_ptr <MegaChatScheduledMeetingList> schedlist(megaChatApi[a1]->getScheduledMeetingsByChat(chatid));
    ASSERT_TRUE(schedlist && schedlist->size() == 1) << "Chat doesn't have scheduled meetings";
    const MegaChatScheduledMeeting* sm = schedlist->at(0);
    ASSERT_TRUE(sm && sm->parentSchedId() == MEGACHAT_INVALID_HANDLE && sm->schedId() != MEGACHAT_INVALID_HANDLE) << "Invalid scheduled meeting";
    const MegaChatHandle schedId = sm->schedId();

    ASSERT_EQ(megaChatApi[a1]->getChatConnectionState(chatid), MegaChatApi::CHAT_CONNECTION_ONLINE) <<
        "Not connected to chatd for account " << (a1+1) << ": " << account(a1).getEmail();

    std::shared_ptr<TestChatRoomListener>chatroomListener(new TestChatRoomListener(this, megaChatApi, chatid));
    ASSERT_TRUE(megaChatApi[a1]->openChatRoom(chatid, chatroomListener.get())) << "Can't open chatRoom user A";

    if (chatRoom->getPeerPrivilegeByHandle(user->getHandle()) == megachat::MegaChatPeerList::PRIV_UNKNOWN
        || chatRoom->getPeerPrivilegeByHandle(user->getHandle()) == megachat::MegaChatPeerList::PRIV_RM)
    {
        ASSERT_NO_FATAL_FAILURE(inviteToChat(a1, a2, uh, chatid, MegaChatPeerList::PRIV_STANDARD, chatroomListener));
    }
    else if (chatRoom->getPeerPrivilegeByHandle(user->getHandle()) != megachat::MegaChatPeerList::PRIV_STANDARD)
    {
        ASSERT_NO_FATAL_FAILURE(updateChatPermission(a1, a2, uh, chatid, megachat::MegaChatPeerList::PRIV_STANDARD, chatroomListener));
    }

    // Create chat link
    ChatRequestTracker crtCreateLink;
    megaChatApi[a1]->createChatLink(chatid, &crtCreateLink);
    ASSERT_EQ(crtCreateLink.waitForResult(), MegaChatError::ERROR_OK) << "Creating chat link failed. Should have succeeded!";
    ASSERT_TRUE(chatRoom->getPeerPrivilegeByHandle(user->getHandle()) == megachat::MegaChatPeerList::PRIV_STANDARD)
        << "Can't update Meeting room aux user permission to standard:";

    ASSERT_TRUE(megaChatApi[a2]->openChatRoom(chatid, chatroomListener.get())) <<
        "Can't open chatRoom user B";

    loadHistory(a1, chatid, chatroomListener.get());
    loadHistory(a2, chatid, chatroomListener.get());

    TestChatVideoListener localVideoListenerA;
    megaChatApi[a1]->addChatLocalVideoListener(chatid, &localVideoListenerA);
    TestChatVideoListener localVideoListenerB;
    megaChatApi[a2]->addChatLocalVideoListener(chatid, &localVideoListenerB);

    auto grantsJoinPermission = [this, &a1, &a2, &chatid, &uh]()
    {
        // A grants permission to B for joining call
        mUsersAllowJoin[a1].clear();
        bool* allowJoin = &mUsersAllowJoin[a1][uh]; *allowJoin = false; // important to initialize, otherwise key won't exists on map
        ASSERT_NO_FATAL_FAILURE({
            waitForAction (1,
                          { allowJoin, &mCallWrAllow[a2] },
                          { "allowJoin", "&mCallWrAllow[a2]" },
                          "grants B Join permission to call from A",
                          true /* wait for all exit flags*/,
                          true /*reset flags*/,
                          maxTimeout,
                          [this, &a1, &chatid, &uh](){
                              ChatRequestTracker crtAllowJoin;
                              std::unique_ptr <::mega::MegaHandleList> hl(::mega::MegaHandleList::createInstance());
                              hl->addMegaHandle(uh);
                              megaChatApi[a1]->allowUsersJoinCall(chatid, hl.get(), false /*all*/, &crtAllowJoin);
                              ASSERT_EQ(crtAllowJoin.waitForResult(), MegaChatError::ERROR_OK)
                                  << "Failed to allow join users from WR. Error: " << crtAllowJoin.getErrorString();
                          });
        });
    };

    auto pushIntoWr = [this, &a1, &a2, &chatid, &uh]()
    {
        ASSERT_NO_FATAL_FAILURE({
            waitForAction (1,
                          { &mCallWrChanged[a1], &mCallWR[a2] },
                          { "&mCallWrChanged[a1]", "&mCallWR[a2]" },
                          "grants B Join permission to call from A",
                          true /* wait for all exit flags*/,
                          true /* reset flags*/,
                          maxTimeout,
                          [this, &a1, &chatid, &uh](){
                              ChatRequestTracker crtPushWr;
                              std::unique_ptr <::mega::MegaHandleList> hl(::mega::MegaHandleList::createInstance());
                              hl->addMegaHandle(uh);
                              megaChatApi[a1]->pushUsersIntoWaitingRoom(chatid, hl.get(), false /*all*/, &crtPushWr);
                              ASSERT_EQ(crtPushWr.waitForResult(), MegaChatError::ERROR_OK)
                                  << "Failed to push users into WR. Error: " << crtPushWr.getErrorString();
                          });
        });
    };

    auto startWaitingRoomCallPrimaryAccount = [this, &a1, &a2, &chatid](const MegaChatHandle schedIdWr = MEGACHAT_INVALID_HANDLE){

        mCallIdJoining[a1] = MEGACHAT_INVALID_HANDLE;
        mChatIdInProgressCall[a1] = MEGACHAT_INVALID_HANDLE;
        mCallIdRingIn[a2] = MEGACHAT_INVALID_HANDLE;
        mChatIdRingInCall[a2] = MEGACHAT_INVALID_HANDLE;

        bool* receivedSecondary = schedIdWr != MEGACHAT_INVALID_HANDLE
                                      ? &mCallReceived[a2]
                                      : &mCallReceivedRinging[a2];

        ASSERT_NO_FATAL_FAILURE({
            waitForAction (1, // just one attempt as mCallReceivedRinging for B account could fail but call could have been created from A account
                          { &mCallInProgress[a1], receivedSecondary },
                          { "mCallInProgress[a1]", "mCallReceivedRinging[a2]" },
                          "starting chat call from A",
                          true /* wait for all exit flags*/,
                          true /*reset flags*/,
                          maxTimeout,
                          [this, &a1, &chatid, &schedIdWr]()
                          {
                              ChatRequestTracker crtStartCall;
                              megaChatApi[a1]->startMeetingInWaitingRoomChat(chatid, schedIdWr, /*enableVideo*/ false, /*enableAudio*/ false, &crtStartCall);
                              ASSERT_EQ(crtStartCall.waitForResult(), MegaChatError::ERROR_OK)
                                  << "Failed to start call. Error: " << crtStartCall.getErrorString();
                          });
        });
    };

    const auto answerCallSecondaryAccount = [this, &a1, &a2, &chatid](const bool waitingRoom){

        bool* waitingPrimary = nullptr;
        bool* waitingSecondary = nullptr;

        if (waitingRoom) // peers that answers call will be redirectedinto waitinf room
        {
            waitingPrimary = &mCallWrChanged[a1];
            waitingSecondary = &mCallWR[a2];
        }
        else // waiting room will be bypassed by participants that answers the call
        {
            waitingPrimary = &mChatCallSessionStatusInProgress[a1];
            waitingSecondary = &mChatCallSessionStatusInProgress[a2];
        }

        ASSERT_NO_FATAL_FAILURE({
            waitForAction (1, // just one attempt as call could be answered properly at B account but any of the other flags not received
                          { waitingPrimary, waitingSecondary },
                          { "waitingPrimary", "waitingSecondary" },
                          "answering chat call from B",
                          true /* wait for all exit flags*/,
                          true /*reset flags*/,
                          maxTimeout,
                          [this, &a2, &chatid]()
                          {
                              ChatRequestTracker crtAnswerCall;
                              megaChatApi[a2]->answerChatCall(chatid, /*enableVideo*/ false, /*enableAudio*/ false, &crtAnswerCall);
                              ASSERT_EQ(crtAnswerCall.waitForResult(), MegaChatError::ERROR_OK)
                                  << "Failed to answer call. Error: " << crtAnswerCall.getErrorString();
                          });
        });
    };

    auto picksUpCallSecondaryAccount = [this, &a1, &a2](const bool isRingingExpected) -> unique_ptr<MegaChatCall>
    {
        mCallIdExpectedReceived[a2] = MEGACHAT_INVALID_HANDLE;
        unique_ptr<MegaChatCall> auxCall(megaChatApi[a1]->getChatCall(mChatIdInProgressCall[a1]));
        if (!auxCall)
        {
            return nullptr;
        }

        mCallIdExpectedReceived[a2] = auxCall->getCallId();
        if (isRingingExpected)
        {
            EXPECT_NE(mChatIdRingInCall[a2], MEGACHAT_INVALID_HANDLE) << "Invalid Chatid for B from A (call emisor)";
            EXPECT_TRUE((mCallIdJoining[a1] == mCallIdRingIn[a2]) && (mCallIdRingIn[a2] != MEGACHAT_INVALID_HANDLE)) << "A and B are in different call";
        }
        LOG_debug << "B received the call";
        return auxCall;
    };

    std::function<void(MegaChatHandle)> testCleanup = [this, &a1, &a2, crl = chatroomListener.get(),
                                                       lvlA = &localVideoListenerA, lvlB = &localVideoListenerB]
        (MegaChatHandle chatid) -> void
    {
        ASSERT_NE(chatid, MEGACHAT_INVALID_HANDLE) << "testCleanup: Invalid chatid provided";
        std::unique_ptr<MegaChatCall> call(megaChatApi[a1]->getChatCall(chatid));
        if (call)
        {
            LOG_debug << "JDEBUG: T_WaitingRooms: A ends call for all participants";
            ASSERT_NE(call->getCallId(), MEGACHAT_INVALID_HANDLE) << "testCleanup: Invalid callid";
            ASSERT_NO_FATAL_FAILURE({
                waitForAction (1,
                              { &mCallDestroyed[a1], &mCallDestroyed[a2] },
                              { "&mCallDestroyed[a1]", "&mCallDestroyed[a2]" },
                              "A ends call for all participants",
                              true /* wait for all exit flags*/,
                              true /*reset flags*/,
                              maxTimeout,
                              [this, &a1, callid = call->getCallId()]()
                              {
                                  ChatRequestTracker crtEndCall;
                                  megaChatApi[a1]->endChatCall(callid, &crtEndCall);
                                  ASSERT_EQ(crtEndCall.waitForResult(), MegaChatError::ERROR_OK)
                                      << "Failed to end call. Error: " << crtEndCall.getErrorString();
                              });
            });
        }
        // else => call doesn't exists anymore for this chat, the main purpose of this method is cleaning up test environment
        //         so in case there's no call, we can assume that it has ended by any other reason


        LOG_debug << "Unregistering chatRoomListeners and localVideoListeners";
        megaChatApi[a1]->closeChatRoom(chatid, crl);
        megaChatApi[a2]->closeChatRoom(chatid, crl);
        megaChatApi[a1]->removeChatLocalVideoListener(chatid, lvlA);
        megaChatApi[a2]->removeChatLocalVideoListener(chatid, lvlB);
    };

    // when this object goes out of scope testCleanup will be executed ending any call in this chat and freeing any resource associated to it
    MrProper p (testCleanup, chatid);

    // [Test1]: A starts a groupal meeting, B it's (automatically) pushed into waiting room and A grants access to call.
    //          Call won't ring for the rest of participants as schedId is provided
    // ----------------------------------------------------------------------------------------------------------------
    LOG_debug << "Test1: A starts a groupal meeting, B it's (automatically) pushed into waiting room and A grants access to call";
    ASSERT_NO_FATAL_FAILURE({startWaitingRoomCallPrimaryAccount(schedId);});
    unique_ptr<MegaChatCall> auxCall(megaChatApi[a1]->getChatCall(chatid));

    // B picks up the call
    LOG_debug << "B Pickups the call (should not ring)";
    auxCall = picksUpCallSecondaryAccount(false /*isRingingExpected*/);

    // B answers call and it's pushed into waiting room
    LOG_debug << "B Answers the call";
    ASSERT_NO_FATAL_FAILURE({answerCallSecondaryAccount(true /*waitingRoom*/);});

    std::unique_ptr<MegaChatCall> call(megaChatApi[a1]->getChatCall(chatid));
    std::unique_ptr<MegaChatWaitingRoom> wr(call && call->getWaitingRoom()
                                                ? call->getWaitingRoom()->copy()
                                                : nullptr);

    ASSERT_TRUE(wr && wr->getPeerStatus(uh) == MegaChatWaitingRoom::MWR_NOT_ALLOWED)
        << (!wr ? "Waiting room can't be retrieved for user A" : "B it's not in the waiting room");

    grantsJoinPermission();

    // [Test2]: A Pushes B into waiting room
    // ------------------------------------------------------------------------------------------------------
    LOG_debug << "Test2: A Pushes B into waiting room, (A ignores it, there's no way to reject a Join req)";
    pushIntoWr();

    // [Test3]: B waits into waiting room until SFU timeout expires and BYE command is received with termcode: TERM_CODE_WR_TIMEOUT
    // ----------------------------------------------------------------------------------------------------------------------------
    LOG_debug << "Test3: B waits into waiting room until SFU timeout expires and BYE command is received with termcode: TERM_CODE_WR_TIMEOUT";
    unsigned int timeout = 660; // SFU timeout for waiting room is 10 minutes, so we need to add an extra period to deal with any posible delay
    bool* callLeftSecondary = &mCallLeft[a2]; *callLeftSecondary = false;
    int* termcodeLeftSecondary = &mTerminationCode[a2]; *termcodeLeftSecondary = MegaChatCall::TERM_CODE_INVALID;
    ASSERT_TRUE(waitForResponse(callLeftSecondary, timeout)) << "Call not ended after expire SFU waiting room timeout";
    ASSERT_EQ(*termcodeLeftSecondary, MegaChatCall::TERM_CODE_WR_TIMEOUT) << "Unexpected termcode received upon SFU waiting room timeout: " << *termcodeLeftSecondary;
}

/**
 * @brief MegaChatApiTest.ScheduledMeetings
 *
 * Requirements:
 *      - Both accounts should be conctacts
 * (if not accomplished, the test automatically solves them)
 *
 * This test does the following:
 * + TEST 1.  A Creates a Meeting room and a recurrent scheduled meeting in one step
 * + TEST 2.  A Updates a recurrent scheduled meeting with invalid TimeZone (Error)
 * + TEST 3.  A Updates previous recurrent scheduled meeting with valid data
 * + TEST 4.  A Updates a scheduled meeting occurrence with invalid schedId (Error)
 * + TEST 5.  A Updates a scheduled meeting occurrence (new child sched meeting created)
 * + TEST 6.  A Fetch scheduled meetings occurrences chatroom
 * + TEST 7.  A Cancels previous scheduled meeting occurrence
 * + TEST 8.  A Cancel entire series
 * + TEST 9.  A Deletes scheduled meeting with invalid schedId (Error)
 * + TEST 10. A Deletes scheduled meeting
 */
TEST_F(MegaChatApiTest, ScheduledMeetings)
{
    unsigned a1 = 0;
    unsigned a2 = 1;

    LOG_debug << "\tSwitching to staging (Shard 2) for group creation (TEMPORARY)";
    megaApi[a1]->changeApiUrl("https://staging.api.mega.co.nz/");

    // aux data structure to handle lambdas' arguments
    SchedMeetingData smDataTests12389, smDataTests457;

    // remove scheduled meeting
    const auto deleteSchedMeeting = [this, &a1, &a2](const unsigned int index, const int expectedError, const SchedMeetingData& smData) -> void
    {
        bool exitFlag = false;
        mSchedMeetingUpdated[a1] = mSchedMeetingUpdated[a2] = false;         // reset sched meetings updated flags
        mSchedIdRemoved[a1] = mSchedIdRemoved[a2] = MEGACHAT_INVALID_HANDLE; // reset sched meetings id's (do after assign vars above)

        // wait for onRequestFinish
        ASSERT_NO_FATAL_FAILURE({
        waitForAction (1,
                       std::vector<bool *> { &exitFlag },
                       std::vector<string> { "TYPE_DELETE_SCHEDULED_MEETING[a1]"},
                       "Removing scheduled meeting from A",
                       true /* wait for all exit flags*/,
                       true /*reset flags*/,
                       maxTimeout,
                       [&api = megaChatApi[index], &d = smData, &expectedError, &exitFlag]()
                       {
                            ChatRequestTracker crtRemoveMeeting;
                            api->removeScheduledMeeting(d.chatId, d.schedId, &crtRemoveMeeting);
                            auto res = crtRemoveMeeting.waitForResult();
                            exitFlag = true;
                            ASSERT_EQ(res, expectedError)
                                        << "Unexpected error while removing scheduled meeting. Error: " << crtRemoveMeeting.getErrorString();
                       });
        });
        if (expectedError != MegaChatError::ERROR_OK) { return; }

        // wait for onChatSchedMeetingUpdate (just in case expectedError is ERROR_OK)
        waitForMultiResponse(std::vector<bool *> {&mSchedMeetingUpdated[a1], &mSchedMeetingUpdated[a2]}, true, maxTimeout);
        ASSERT_NE(mSchedIdRemoved[a1], MEGACHAT_INVALID_HANDLE) << "Scheduled meeting for primary account could not be removed. scheduled meeting id: "
                                                                << getSchedIdStrB64(smData.schedId);

        ASSERT_NE(mSchedIdRemoved[a2], MEGACHAT_INVALID_HANDLE) << "Scheduled meeting for secondary account could not be removed. scheduled meeting id: "
                                                                << getSchedIdStrB64(smData.schedId);
    };

    // update scheduled meeting
    const auto updateSchedMeeting = [this, &a1, &a2](const unsigned int index, const int expectedError, const SchedMeetingData& smData) -> void
    {
        bool exitFlag = false;
        mSchedMeetingUpdated[a1] = mSchedMeetingUpdated[a2] = false;         // reset sched meetings updated flags
        mSchedIdUpdated[a1] = mSchedIdUpdated[a2] = MEGACHAT_INVALID_HANDLE; // reset sched meetings id's (do after assign vars above)

        // wait for onRequestFinish
        ASSERT_NO_FATAL_FAILURE({
        waitForAction (1,
                       std::vector<bool *> { &exitFlag },
                       std::vector<string> { "TYPE_UPDATE_SCHEDULED_MEETING[a1]"},
                       "Updating meeting room and scheduled meeting from A",
                       true /* wait for all exit flags*/,
                       true /*reset flags*/,
                       maxTimeout,
                       [&api = megaChatApi[index], &d = smData, &expectedError, &exitFlag]()
                       {
                            ChatRequestTracker crtUpdateMeeting;
                            api->updateScheduledMeeting(d.chatId, d.schedId, d.timeZone.c_str(), d.startDate, d.endDate, d.title.c_str(),
                                                                       d.description.c_str(), d.cancelled, d.flags.get(), d.rules.get(), &crtUpdateMeeting);
                            auto res = crtUpdateMeeting.waitForResult();
                            exitFlag = true;
                            ASSERT_EQ(res, expectedError)
                                        << "Unexpected error when updating scheduled meeting. Error: " << crtUpdateMeeting.getErrorString();
                       });
        });

        if (expectedError != MegaChatError::ERROR_OK) { return; }

        // wait for onChatSchedMeetingUpdate (just in case expectedError is ERROR_OK)
        waitForMultiResponse(std::vector<bool *> {&mSchedMeetingUpdated[a1], &mSchedMeetingUpdated[a2]}, true, maxTimeout);
        ASSERT_NE(mSchedIdUpdated[a1], MEGACHAT_INVALID_HANDLE) << "Scheduled meeting for primary account could not be updated. scheduled meeting id: "
                                                                << getSchedIdStrB64(smData.schedId);

        ASSERT_NE(mSchedIdUpdated[a2], MEGACHAT_INVALID_HANDLE) << "Scheduled meeting for secondary account could not be updated. scheduled meeting id: "
                                                                << getSchedIdStrB64(smData.schedId);
    };

    // fetch scheduled meeting occurrences
    std::unique_ptr<::megachat::MegaChatScheduledMeetingOccurrList> occurrences;
    const auto fetchOccurrences = [this, &occurrences](const unsigned int index, const int expectedError,
                                                       const SchedMeetingData& smData) -> void
    {
        occurrences.reset();
        // check if occurrence is inside requested range
        bool exitFlag = false;

        // wait for onRequestFinish
        ASSERT_NO_FATAL_FAILURE({
            waitForAction (1,
                          std::vector<bool *> { &exitFlag },
                          std::vector<string> { "TYPE_FETCH_SCHEDULED_MEETING_OCCURRENCES[a1]" },
                          "Fetching scheduled meeting occurrences",
                          true /* wait for all exit flags */,
                          true /* reset flags */,
                          maxTimeout,
                          [&api = megaChatApi[index], &d = smData, &expectedError, &exitFlag, &occurrences]()
                          {
                              const MegaChatTimeStamp sinceTs = d.startDate;
                              const auto isValidOccurr = [&sinceTs](const MegaChatTimeStamp& ts)
                              {
                                  return sinceTs <= ts; // check until limit in this method when apps can filter ocurrences by that field
                              };

                              ChatRequestTracker crtFetchOccurrences;
                              api->fetchScheduledMeetingOccurrencesByChat(d.chatId, d.startDate, &crtFetchOccurrences);
                              const int errCode = crtFetchOccurrences.waitForResult();
                              exitFlag = true; // set exitFlag as true as waitForAction is waiting for it
                              ASSERT_EQ(errCode, expectedError) << "Unexpected error while fetching scheduled meetings. Error: " << crtFetchOccurrences.getErrorString();

                              if (!errCode)
                              {
                                  ASSERT_TRUE(crtFetchOccurrences.hasScheduledMeetingOccurrList()) << "fetchScheduledMeetingOccurrencesByChat finished Ok "
												   << "but no scheduled meeting occurrences list received";
                                  occurrences = crtFetchOccurrences.getScheduledMeetingsOccurrences();
                                  if (occurrences)
                                  {
                                      for (size_t i =  0; i < occurrences->size(); ++i)
                                      {
                                          const auto occurr = occurrences->at(i);
                                          ASSERT_TRUE(isValidOccurr(occurr->startDateTime())) << "StartDateTime out of specified range for occurrence";
                                          ASSERT_TRUE(isValidOccurr(occurr->endDateTime()))   << "EndDateTime out of specified range for occurrence";
                                      }
                                  }
                              }
                          });
        });
    };

    auto printOccurrences = [](const::megachat::MegaChatScheduledMeetingOccurrList* l, const int expectedOccurr) -> void
    {
        if (!l) { return; }
        std::string text = "Error fetching occurrences. \nExpected occurrences: (";
        text.append(std::to_string(expectedOccurr)).append(")");
        text.append("\nReceived occurrences: (").append(std::to_string(l->size())).append(")\n{\n");
        std::string schedIdB64;
        MegaChatHandle schedId = MEGACHAT_INVALID_HANDLE;
        for (size_t i = 0; i < l->size(); ++i)
        {
            if (schedId != l->at(i)->schedId())
            {
                schedId = l->at(i)->schedId();
                const std::unique_ptr<char[]> auxId(MegaApi::userHandleToBase64(schedId));
                schedIdB64 = auxId.get();
            }
            text.append("\tscheId: ").append(schedIdB64).append(" | startTs: ")
                .append(std::to_string(l->at(i)->startDateTime())).append("\n");
        }
        text.append("}");
        LOG_err << text;
    };

    // update scheduled meeting occurrence
    const auto updateOccurrence = [this, &a1, &a2, &fetchOccurrences, &printOccurrences, &occurrences](const unsigned int index, const unsigned int maxAttempts,
                                                                      const int expectedError, const int repeatError, const SchedMeetingData& smData) -> void
    {
        bool exitFlag = false;
        mSchedMeetingUpdated[a1] = mSchedMeetingUpdated[a2] = false;         // reset sched meetings updated flags
        mSchedIdUpdated[a1] = mSchedIdUpdated[a2] = MEGACHAT_INVALID_HANDLE; // reset sched meetings id's (do after assign vars above)
        int res = MegaChatError::ERROR_UNKNOWN;

        // wait for onRequestFinish
        ASSERT_NO_FATAL_FAILURE({
        waitForAction (1,
                       std::vector<bool *> { &exitFlag },
                       std::vector<string> { "TYPE_UPDATE_SCHEDULED_MEETING_OCCURRENCE[a1]"},
                       "Updating scheduled meeting occurrence",
                       true /* wait for all exit flags */,
                       true /* reset flags */,
                       maxTimeout,
                       [&api = megaChatApi[index], &d = smData, &repeatError, &maxAttempts, &exitFlag, &res]()
                       {
                            unsigned int attempts = 0;
                            do
                            {
                                ChatRequestTracker crtUpdateOccurrence;
                                api->updateScheduledMeetingOccurrence(d.chatId, d.schedId, d.overrides, d.newStartDate, d.newEndDate, d.newCancelled, &crtUpdateOccurrence);
                                res = crtUpdateOccurrence.waitForResult();
                                if (res == repeatError && ++attempts < maxAttempts) { continue; }
                                exitFlag = true;
                                break;
                            }
                            while (1);
                       });
        });

        if (res == MegaChatError::ERROR_OK)
        {
            // wait for onChatSchedMeetingUpdate (just in case expectedError is ERROR_OK)
            waitForMultiResponse(std::vector<bool *> {&mSchedMeetingUpdated[a1], &mSchedMeetingUpdated[a2]}, true, maxTimeout);
            ASSERT_NE(mSchedIdUpdated[a1], MEGACHAT_INVALID_HANDLE) << "Scheduled meeting occurrence for primary account could not be updated scheduled meeting id: "
                                                                    << getSchedIdStrB64(smData.schedId) << " overrides: " << std::to_string(smData.overrides);

            ASSERT_NE(mSchedIdUpdated[a2], MEGACHAT_INVALID_HANDLE) << "Scheduled meeting occurrence for secondary account could not be updated scheduled meeting id: "
                                                                    << getSchedIdStrB64(smData.schedId) << " overrides: " << std::to_string(smData.overrides);
        }
        else
        {
            if (res == MegaChatError::ERROR_NOENT)
            {
                LOG_err << "Can't update scheduled meeting occurrence, fetching occurrences";
                ASSERT_NO_FATAL_FAILURE({ fetchOccurrences(a1, MegaChatError::ERROR_OK, smData); });
                if (occurrences) { printOccurrences(occurrences.get(), MegaChatScheduledMeeting::NUM_OCURRENCES_REQ); }
            }
            ASSERT_EQ(res, expectedError) << "Unexpected error while updating scheduled meeting occurrence. Error: " << res;
        }

    };

    // get scheduled meeting
    const auto getSchedMeeting = [this](const unsigned int index, const SchedMeetingData& smData) -> std::unique_ptr<MegaChatScheduledMeeting>
    {
        const auto smList = std::unique_ptr<megachat::MegaChatScheduledMeetingList>(megaChatApi[index]->getScheduledMeetingsByChat(smData.chatId));
        const bool validSchedId = smData.schedId != MEGACHAT_INVALID_HANDLE;
        for (size_t i = 0, sz = smList->size(); i < sz; ++i)
        {
            if (!validSchedId && smList->at(i)->parentSchedId() == MEGACHAT_INVALID_HANDLE)
            {
                // if no schedId provided return the parent sched meeting for this chat
                return std::unique_ptr<MegaChatScheduledMeeting>(smList->at(i)->copy());
            }

            if (validSchedId && smList->at(i)->schedId() == smData.schedId)
            {
                // if schedId provided return the sched meeting that matches with provided schedId, if any
                return std::unique_ptr<MegaChatScheduledMeeting>(smList->at(i)->copy());
            }
        }
        return nullptr;
    };

    // create chatroom and scheduled meeting
    MegaChatHandle chatid = MEGACHAT_INVALID_HANDLE;

    auto getLastMsgIfManagement = [this] (const unsigned uIndex, const MegaChatHandle chatid, const int expectedType) -> MegaChatMessage*
    {
        auto crListener = std::make_unique<TestChatRoomListener>(this, megaChatApi, chatid);
        if (!megaChatApi[uIndex]->openChatRoom(chatid, crListener.get()))
        {
            LOG_debug << "getLastMsgIfManagement: Cannot open chatroom" << getChatIdStrB64(chatid);
            return nullptr;
        }
        loadHistory(uIndex, chatid, crListener.get());
        megaChatApi[uIndex]->closeChatRoom(chatid, crListener.get());

        std::unique_ptr<MegaChatListItem> lItem(megaChatApi[uIndex]->getChatListItem(chatid));
        if (!lItem)
        {
            LOG_debug << "getLastMsgIfManagement: Cannot get chatlist item for chat" << getChatIdStrB64(chatid);
            return nullptr;
        }

        if (lItem->getLastMessageType() != expectedType)
        {
            LOG_debug << "getLastMsgIfManagement: last message in chat: " << getChatIdStrB64(chatid) << "is not of type: " << expectedType;
            return nullptr;
        }

        MegaChatMessage* msg = megaChatApi[uIndex]->getMessage(chatid, lItem->getLastMessageId());
        if (!msg || msg->getType() != expectedType)
        {
            return nullptr;
        }

        return msg;
    };

    const auto schedChangeToString = [] (const unsigned int flag) -> std::string
    {
        if (flag == MegaChatScheduledMeeting::SC_NEW_SCHED)     { return "New"; }
        if (flag == MegaChatScheduledMeeting::SC_PARENT)        { return "p"; }
        if (flag == MegaChatScheduledMeeting::SC_TZONE)         { return "tz"; }
        if (flag == MegaChatScheduledMeeting::SC_START)         { return "s"; }
        if (flag == MegaChatScheduledMeeting::SC_END)           { return "e"; }
        if (flag == MegaChatScheduledMeeting::SC_TITLE)         { return "t"; }
        if (flag == MegaChatScheduledMeeting::SC_DESC)          { return "d"; }
        if (flag == MegaChatScheduledMeeting::SC_ATTR)          { return "at"; }
        if (flag == MegaChatScheduledMeeting::SC_OVERR)         { return "o"; }
        if (flag == MegaChatScheduledMeeting::SC_CANC)          { return "c"; }
        if (flag == MegaChatScheduledMeeting::SC_FLAGS)         { return "f"; }
        if (flag == MegaChatScheduledMeeting::SC_RULES)         { return "r"; }
        if (flag == MegaChatScheduledMeeting::SC_FLAGS_SIZE)    { return "Invalid"; }
        return "Unknown";
    };

    auto checkSchedMeetMsgChanges = [&schedChangeToString] (const MegaChatMessage* msg, const std::vector<unsigned int>& flags) -> bool
    {
        if (!msg) { return false;}

        bool match = true;
        for (const auto flag: flags)
        {
            if (!msg->hasSchedMeetingChanged(flag))
            {
                match = false;
                break;
            }
        };

        if (!match)
        {
            std::string changesStr = "checkSchedMeetMsgChanges: Expected changes => [  ";
            for (auto f: flags)
            {
                changesStr.append(schedChangeToString(f).append("  "));
            }

            changesStr.append("] Received changes: {  ");
            for (unsigned int i = MegaChatScheduledMeeting::SC_NEW_SCHED; i < MegaChatScheduledMeeting::SC_FLAGS_SIZE; ++i)
            {
                changesStr.append(schedChangeToString(i)).append(": ").append(std::to_string(msg->hasSchedMeetingChanged(i)).append("  "));
            }
            changesStr.append("}");
            LOG_err << changesStr;
        }

        return match;
    };

    auto checkSchedParentId = [] (const MegaChatMessage* msg, const MegaChatHandle parentSchedId) -> bool
    {
        if (!msg) { return false;}
        const MegaStringList* l = msg->getScheduledMeetingChange(MegaChatScheduledMeeting::SC_PARENT);
        const bool msgHasParentId = l && l->size() == 1;

        return parentSchedId != MEGACHAT_INVALID_HANDLE
            ? msgHasParentId && MegaApi::base64ToUserHandle(l->get(0)) == parentSchedId
            : !msgHasParentId;
    };

    const auto checkSchedMeetMsg = [&getLastMsgIfManagement, &checkSchedMeetMsgChanges, &checkSchedParentId]
        (unsigned int index, const MegaChatHandle chatid, const MegaChatHandle parentSchedId
         , const std::vector<unsigned int> changes, const std::string msg) -> void
    {
        // fetch last message that must be of type: TYPE_SCHED_MEETING and check that msg changes, matches with expected ones
        std::unique_ptr<MegaChatMessage> lastManagementMsg(getLastMsgIfManagement(index, chatid, megachat::MegaChatMessage::TYPE_SCHED_MEETING));
        ASSERT_TRUE(lastManagementMsg) << msg << " .Can't retrieve last message or it's type is not expected one";

        ASSERT_TRUE(checkSchedMeetMsgChanges(lastManagementMsg.get(), changes))
            << msg << " .Unexpected changeset received for sched meeting management msg";

        ASSERT_TRUE(checkSchedParentId(lastManagementMsg.get(), parentSchedId /*expected parent SchedId*/))
            << msg << " .Unexpected parentSchedId in sched meeting management msg";
    };

    //================================================================================//
    // TEST preparation
    //================================================================================//
    const std::unique_ptr <char[]> primarySession(login(a1));
    ASSERT_TRUE(primarySession);
    const std::unique_ptr <char[]> secondarySession(login(a2));
    ASSERT_TRUE(secondarySession);
    std::unique_ptr<MegaUser> user(megaApi[a1]->getContact(account(a2).getEmail().c_str()));
    if (!user || user->getVisibility() != MegaUser::VISIBILITY_VISIBLE)
    {
        ASSERT_NO_FATAL_FAILURE({ makeContact(a1, a2); });
        user.reset(megaApi[a1]->getContact(account(a2).getEmail().c_str()));
        ASSERT_TRUE(user) << "Secondary account is not a contact of primary account yet";
    }

    //================================================================================//
    // TEST 1. Create a meeting room and a recurrent scheduled meeting
    //================================================================================//
    LOG_debug << "TEST_ScheduledMeetings 1: Create meeting room and scheduled meeting";
    const std::shared_ptr<MegaChatPeerList> peerList(MegaChatPeerList::createInstance());
    const time_t now = time(nullptr);
    peerList->addPeer(user->getHandle(), MegaChatPeerList::PRIV_STANDARD);
    std::string title = "SMChat_" + std::to_string(now);
    std::string description = "SMChat_Description";
    std::string timeZone = "Europe/Madrid";
    const MegaChatTimeStamp startDate = now + 300;
    const MegaChatTimeStamp endDate =  startDate + 600;

    // create MegaChatScheduledFlags
    std::shared_ptr<MegaChatScheduledFlags> flags(MegaChatScheduledFlags::createInstance());
    flags->setSendEmails(true);

    // create MegaChatScheduledRules
    std::shared_ptr<MegaChatScheduledRules> rules(MegaChatScheduledRules::createInstance(MegaChatScheduledRules::FREQ_DAILY,
                                                                                         MegaChatScheduledRules::INTERVAL_INVALID,
                                                                                         MEGACHAT_INVALID_TIMESTAMP,
                                                                                         nullptr, nullptr, nullptr));
    smDataTests12389.peerList = peerList;
    smDataTests12389.isMeeting = true;
    smDataTests12389.publicChat = true;
    smDataTests12389.title = title;
    smDataTests12389.speakRequest = false;
    smDataTests12389.waitingRoom = false;
    smDataTests12389.openInvite = false;
    smDataTests12389.timeZone = timeZone;
    smDataTests12389.startDate = startDate;
    smDataTests12389.endDate = endDate;
    smDataTests12389.description = ""; // description is not a mandatory field
    smDataTests12389.flags = nullptr;  // flags is not a mandatory field
    smDataTests12389.rules = rules;
    ASSERT_NO_FATAL_FAILURE({ createChatroomAndSchedMeeting (chatid, a1, a2, smDataTests12389); });

    // check that SC_NEW_SCHED management msg content is expected
    ASSERT_NO_FATAL_FAILURE({ checkSchedMeetMsg(a2
                                                , chatid
                                                , MEGACHAT_INVALID_HANDLE
                                                , std::vector<unsigned int> { MegaChatScheduledMeeting::SC_NEW_SCHED }
                                                , "TEST_1"); });

    const MegaChatHandle schedId = mSchedIdUpdated[a1];
    SchedMeetingData smData; // Designated initializers generate too many warnings (gcc)
    smData.chatId = chatid;
    smData.schedId = MEGACHAT_INVALID_HANDLE;

    const auto schedMeet = getSchedMeeting(a1, smData);
    ASSERT_TRUE(schedMeet) << "Can't retrieve scheduled meeting for new chat " << getChatIdStrB64(chatid);
    ASSERT_TRUE(!schedMeet->flags() && !schedMeet->description()) << "Scheduled meeting flags must be unset and description must be an empty string" ;
    ASSERT_TRUE(flags->sendEmails()) << "Scheduled meeting created doesn't have send emails flag enabled but it was set on creation";

    //================================================================================//
    // TEST 2. Update a recurrent scheduled meeting with invalid TimeZone (Error)
    //================================================================================//
    LOG_debug << "TEST_ScheduledMeetings 2: Update a recurrent scheduled meeting with invalid TimeZone (Error)";
    timeZone = "Europe/Borlin"; // invalid timezone
    title.append("(updated)");
    description.append("(updated)");
    smDataTests12389.chatId = chatid;
    smDataTests12389.schedId = schedId;
    smDataTests12389.timeZone = timeZone;
    smDataTests12389.title = title;
    smDataTests12389.cancelled = false;
    ASSERT_NO_FATAL_FAILURE({ updateSchedMeeting(a1, MegaChatError::ERROR_ARGS, smDataTests12389); });

    //================================================================================//
    // TEST 3. Update previous recurrent scheduled meeting with valid data
    //================================================================================//
    LOG_debug << "TEST_ScheduledMeetings 3: Update a recurrent scheduled meeting";
    timeZone = "Europe/Dublin";
    smDataTests12389.timeZone = timeZone;
    ASSERT_NO_FATAL_FAILURE({ updateSchedMeeting(a1, MegaChatError::ERROR_OK, smDataTests12389); });

    // check that SC_NEW_SCHED management msg content is expected
    ASSERT_NO_FATAL_FAILURE({ checkSchedMeetMsg(a2
                                                , chatid
                                                , MEGACHAT_INVALID_HANDLE
                                                , std::vector<unsigned int> { MegaChatScheduledMeeting::SC_TZONE }
                                                , "TEST_3"); });

    //================================================================================//
    // TEST 4. Update a scheduled meeting occurrence with invalid schedId (Error)
    //================================================================================//
    LOG_debug << "TEST_ScheduledMeetings 4: Update a scheduled meeting occurrence with invalid schedId (Error)";
    smDataTests457.chatId = chatid;
    smDataTests457.overrides = startDate;
    smDataTests457.newStartDate = startDate;
    smDataTests457.newEndDate = endDate;
    smDataTests457.newCancelled = false;
    ASSERT_NO_FATAL_FAILURE({ updateOccurrence(a1, 1/*maxAttempts*/, MegaChatError::ERROR_NOENT, MegaChatError::ERROR_TOOMANY, smDataTests457); });

    //================================================================================//
    // TEST 5. Update a scheduled meeting occurrence (new child sched meeting created)
    //================================================================================//
    LOG_debug << "TEST_ScheduledMeetings 5: Update a scheduled meeting occurrence (child sched meeting created)";
    MegaChatTimeStamp overrides =  startDate;
    const MegaChatTimeStamp auxStartDate =  startDate + 120;
    const MegaChatTimeStamp auxEndDate = endDate + 120;
    // update occurrence and ensure that we have received a new child scheduled meeting whose parent is the original sched meeting and contains the updated occurrence
    smDataTests457.schedId = schedId;
    smDataTests457.overrides = overrides;
    smDataTests457.newStartDate = auxStartDate;
    smDataTests457.newEndDate = auxEndDate;
    ASSERT_NO_FATAL_FAILURE({ updateOccurrence(a1, 3/*maxAttempts*/, MegaChatError::ERROR_OK, MegaChatError::ERROR_TOOMANY, smDataTests457); });
    auto sched = std::unique_ptr<MegaChatScheduledMeeting>(megaChatApi[a1]->getScheduledMeeting(chatid, mSchedIdUpdated[a1]));
    ASSERT_TRUE(sched);
    ASSERT_EQ(sched->parentSchedId(), schedId) << "Child scheduled meeting for primary account has not been received scheduled meeting id: " <<  getSchedIdStrB64(schedId);

    // check that SC_NEW_SCHED management msg content is expected
    ASSERT_NO_FATAL_FAILURE({ checkSchedMeetMsg(a2
                                                , chatid
                                                , schedId
                                                , std::vector<unsigned int> { MegaChatScheduledMeeting::SC_START
                                                                          , MegaChatScheduledMeeting::SC_END }
                                                , "TEST_5"); });

    const MegaChatHandle childSchedId = sched->schedId();
    smData = SchedMeetingData(); // Designated initializers generate too many warnings (gcc)
    smData.chatId = chatid;
    smData.schedId = childSchedId;
    ASSERT_TRUE(getSchedMeeting(a1, smData)) << "Can't retrieve child scheduled meeting for chat: " << getChatIdStrB64(chatid);


    //================================================================================//
    // TEST 6. Fetch scheduled meetings occurrences chatroom
    //================================================================================//
    LOG_debug << "TEST_ScheduledMeetings 6: fetch scheduled meetings occurrences";
    smData = SchedMeetingData(); // Designated initializers generate too many warnings (gcc)
    smData.chatId = chatid;
    smData.startDate = MEGACHAT_INVALID_TIMESTAMP;
    ASSERT_NO_FATAL_FAILURE({ fetchOccurrences(a1, MegaChatError::ERROR_OK, smData); });
    ASSERT_TRUE(occurrences) << "Null scheduled meeting occurrences list received for chat: " << getChatIdStrB64(chatid)
                             << ". We should have received a valid occurrences list";

    if (occurrences->size() != MegaChatScheduledMeeting::NUM_OCURRENCES_REQ)
    {
        printOccurrences(occurrences.get(), MegaChatScheduledMeeting::NUM_OCURRENCES_REQ);
        ASSERT_TRUE(false) << "Error fetching occurrences for primary account for chat: " << getChatIdStrB64(chatid);
    }

    const MegaChatScheduledMeetingOccurr* lastestOcurr = occurrences->at(occurrences->size() -1);
    if (lastestOcurr && lastestOcurr->startDateTime() != MEGACHAT_INVALID_TIMESTAMP)
    {
        smData = SchedMeetingData(); // Designated initializers generate too many warnings (gcc)
        smData.chatId = chatid;
        smData.startDate = lastestOcurr->startDateTime();
        ASSERT_NO_FATAL_FAILURE({ fetchOccurrences(a1, MegaChatError::ERROR_OK, smData); });
        if (!occurrences || occurrences->size() != MegaChatScheduledMeeting::NUM_OCURRENCES_REQ)
        {
            if (occurrences) { printOccurrences(occurrences.get(), MegaChatScheduledMeeting::NUM_OCURRENCES_REQ); }
            ASSERT_TRUE(false) << "Error fetching more occurrences for primary account for chat: " << getChatIdStrB64(chatid);
        }
    }

    //================================================================================//
    // TEST 7. Cancel previous scheduled meeting occurrence
    //================================================================================//
    LOG_debug << "TEST_ScheduledMeetings 7: Cancel a scheduled meeting occurrence";
    overrides = auxStartDate;
    smDataTests457.schedId = childSchedId;
    smDataTests457.overrides = overrides;
    smDataTests457.newCancelled = true;
    ASSERT_NO_FATAL_FAILURE({ updateOccurrence(a1, 3/*maxAttempts*/, MegaChatError::ERROR_OK, MegaChatError::ERROR_TOOMANY, smDataTests457); });
    sched = std::unique_ptr<MegaChatScheduledMeeting>(megaChatApi[a1]->getScheduledMeeting(chatid, mSchedIdUpdated[a1]));
    ASSERT_TRUE(sched);
    ASSERT_EQ(sched->schedId(), childSchedId) << "Scheduled meeting id: " << getSchedIdStrB64(schedId)
                                              << " does not match with expected one: " << getSchedIdStrB64(childSchedId);

    ASSERT_TRUE(sched->cancelled()) << "Scheduled meeting occurrence could not be cancelled, scheduled meeting id: "
                                    <<  getSchedIdStrB64(schedId) << " overrides: " << std::to_string(overrides);

    // check that SC_NEW_SCHED management msg content is expected
    ASSERT_NO_FATAL_FAILURE({ checkSchedMeetMsg(a2
                                                , chatid
                                                , schedId
                                                , std::vector<unsigned int> { MegaChatScheduledMeeting::SC_CANC }
                                                , "TEST_7"); });

    //================================================================================//
    // TEST 8. Test negative offset at byMonthWeekDay
    //================================================================================//
    LOG_debug << "TEST_ScheduledMeetings 8: Test negative offset at byMonthWeekDay";
    const int interval = 1;
    const int offset = -1;
    const int day = 1;
    std::unique_ptr<::mega::MegaIntegerMap> byMonthWeekDay(::mega::MegaIntegerMap::createInstance());
    byMonthWeekDay->set(offset, day);
    smDataTests12389.rules.reset(MegaChatScheduledRules::createInstance(MegaChatScheduledRules::FREQ_MONTHLY,
                                                                      interval,
                                                                      MEGACHAT_INVALID_TIMESTAMP,
                                                                      nullptr, nullptr, byMonthWeekDay.get()));

    ASSERT_NO_FATAL_FAILURE({ updateSchedMeeting(a1, MegaChatError::ERROR_OK, smDataTests12389); });
    auto aschedMeet = getSchedMeeting(a1, smDataTests12389);
    ASSERT_TRUE(aschedMeet) << "Can't retrieve scheduled meeting for chat " << getChatIdStrB64(chatid);
    const auto recvRules = aschedMeet->rules();
    ASSERT_TRUE(recvRules) << "Can't retrieve scheduled meeting rules for chat " << getChatIdStrB64(chatid);
    const ::mega::MegaIntegerMap* recvByMonthWeekDay = recvRules->byMonthWeekDay();
    ASSERT_TRUE(recvByMonthWeekDay) << "Can't retrieve ByMonthWeekDay for chat " << getChatIdStrB64(chatid);
    ASSERT_EQ(recvByMonthWeekDay->size(), smDataTests12389.rules->byMonthWeekDay()->size())
        << "Unexpected size for ByMonthWeekDay for chat " << getChatIdStrB64(chatid);

    // check negative offset values at ByMonthWeekDay (-1, 1) Last Monday of each month
    std::unique_ptr<MegaIntegerList> days(recvByMonthWeekDay->get(offset));
    ASSERT_TRUE(days) << "No key : " << offset << " exists at auxByMonthWeekDay for chat " << getChatIdStrB64(chatid);;
    ASSERT_EQ(days->size(), smDataTests12389.rules->byMonthWeekDay()->size()) << "Unexpected byMonthWeekDay size "
                                                                            << days->size() << " for chat " << getChatIdStrB64(chatid);
    ASSERT_EQ(days->get(0), day) << "Unexpected value: " << days->get(0)
                                 << ", expected one(" << day
                                 << ") for key: " << offset << "in chat " << getChatIdStrB64(chatid);

    //================================================================================//
    // TEST 9. Cancel entire series
    //================================================================================//
    LOG_debug << "TEST_ScheduledMeetings 9: Update a recurrent scheduled meeting";
    smDataTests12389.cancelled = true;
    updateSchedMeeting(a1, MegaChatError::ERROR_OK, smDataTests12389);
    smData = SchedMeetingData(); // Designated initializers generate too many warnings (gcc)
    smData.chatId = chatid;
    smData.startDate = MEGACHAT_INVALID_TIMESTAMP;
    ASSERT_NO_FATAL_FAILURE({ fetchOccurrences(a1, MegaChatError::ERROR_OK, smData); });
    ASSERT_TRUE(occurrences) << "Null scheduled meeting occurrences list received for chat: " << getChatIdStrB64(chatid)
                             << ". We should have received an empty list";
    if (occurrences->size())
    {
        printOccurrences(occurrences.get(), 0);
        ASSERT_TRUE(false) << "Non empty scheduled meeting occurrences list received for chat: " << getChatIdStrB64(chatid);
    }

    // check that SC_NEW_SCHED management msg content is expected
    ASSERT_NO_FATAL_FAILURE({ checkSchedMeetMsg(a2
                                                , chatid
                                                , MEGACHAT_INVALID_HANDLE
                                                , std::vector<unsigned int> { MegaChatScheduledMeeting::SC_CANC }
                                                , "TEST_8"); });

    //================================================================================//
    // TEST 10. Delete scheduled meeting with invalid schedId (Error)
    //================================================================================//
    LOG_debug << "TEST_ScheduledMeetings 10: remove a scheduled meeting occurrence with invalid schedId (Error)";
    smData = SchedMeetingData(); // Designated initializers generate too many warnings (gcc)
    smData.chatId = chatid;
    smData.schedId = MEGACHAT_INVALID_HANDLE;
    ASSERT_NO_FATAL_FAILURE({ deleteSchedMeeting(a1, MegaChatError::ERROR_ARGS, smData); });

    //================================================================================//
    // TEST 11. Delete scheduled meeting
    //================================================================================//
    LOG_debug << "TEST_ScheduledMeetings 11: remove a scheduled meeting occurrence";
    smData = SchedMeetingData(); // Designated initializers generate too many warnings (gcc)
    smData.chatId = chatid;
    smData.schedId = schedId;
    ASSERT_NO_FATAL_FAILURE({ deleteSchedMeeting(a1, MegaChatError::ERROR_OK, smData); });

    LOG_debug << "\tSwitching back from staging (Shard 2) for group creation (TEMPORARY)";
    megaApi[a1]->changeApiUrl("https://g.api.mega.co.nz/");

}
#endif

/**
 * @brief MegaChatApiTest.RichLinkUserAttribute
 *
 * This test does the following:
 *
 * - Get state for rich link user attribute
 * - Enable/disable rich link generation
 * - Check if value has been established correctly
 * - Change value for rich link counter
 * - Check if value has been established correctly
 *
 */
TEST_F(MegaChatApiTest, RichLinkUserAttribute)
{
    unsigned a1 = 0;

   char *primarySession = login(a1);
   ASSERT_TRUE(primarySession);

   // Get rich link state
   TestMegaRequestListener requestListener(megaApi[a1], nullptr);
   megaApi[a1]->shouldShowRichLinkWarning(&requestListener);
   ASSERT_TRUE(requestListener.waitForResponse()) << "Expired timeout for rich Link";
   int error = requestListener.getErrorCode();
   ASSERT_TRUE(!error || error == ::mega::API_ENOENT) << "Should show richLink warning. Error: " << error;
   ASSERT_EQ(requestListener.getMegaRequest()->getNumDetails(), 1) << "Active at shouldShowRichLink";

   // Enable/disable rich link generation
   bool enableRichLink = !(requestListener.getMegaRequest()->getFlag());
   requestListener = TestMegaRequestListener(megaApi[a1], nullptr);
   megaApi[a1]->enableRichPreviews(enableRichLink, &requestListener);
   ASSERT_TRUE(requestListener.waitForResponse()) << "User attribute retrieval not finished after timeout";
   ASSERT_TRUE(!requestListener.getErrorCode()) << "Failed to enable rich preview. Error: " << requestListener.getErrorCode();

   // Get rich link state
   requestListener = TestMegaRequestListener(megaApi[a1], nullptr);
   megaApi[a1]->shouldShowRichLinkWarning(&requestListener);
   ASSERT_TRUE(requestListener.waitForResponse()) << "Expired timeout for rich Link";
   error = requestListener.getErrorCode();
   ASSERT_TRUE(!error || error == ::mega::API_ENOENT) << "Should show richLink warning. Error: " << error;
   ASSERT_FALSE(requestListener.getMegaRequest()->getFlag()) << "Rich link enable/disable has not worked, (Rich link warning hasn't to be shown)";

   // Change value for rich link counter
   int counter = 1;
   requestListener = TestMegaRequestListener(megaApi[a1], nullptr);
   megaApi[a1]->setRichLinkWarningCounterValue(counter, &requestListener);
   ASSERT_TRUE(requestListener.waitForResponse()) << "User attribute retrieval not finished after timeout";
   ASSERT_FALSE(requestListener.getErrorCode()) << "Failed to set rich preview count. Error: " << requestListener.getErrorCode();

   requestListener = TestMegaRequestListener(megaApi[a1], nullptr);
   megaApi[a1]->shouldShowRichLinkWarning(&requestListener);
   ASSERT_TRUE(requestListener.waitForResponse()) << "Expired timeout for rich Link";
   error = requestListener.getErrorCode();
   ASSERT_TRUE(!error || error == ::mega::API_ENOENT) << "Should show richLink warning. Error: " << error;
   ASSERT_EQ(requestListener.getMegaRequest()->getNumDetails(), 1) << "Active at shouldShowRichLink";
   ASSERT_EQ(counter, requestListener.getMegaRequest()->getNumber()) << "Rich link count has not taken the correct value.";
   ASSERT_TRUE(requestListener.getMegaRequest()->getFlag()) << "Rich link enable/disable has not worked, (Rich link warning has to be shown)";

   delete [] primarySession;
   primarySession = NULL;
}

/**
 * @brief MegaChatApiTest.SendRichLink
 *
 * This test does the following:
 *
 * - Enable rich links
 * - Send a message with a url
 * - Wait for rich link update
 * - Check if message has been updated with a rich link
 *
 */
TEST_F(MegaChatApiTest, SendRichLink)
{
    unsigned a1 = 0;
    unsigned a2 = 1;

    constexpr unsigned int timeoutUsec = maxTimeout * 1000000;
    char *primarySession = login(a1);
    ASSERT_TRUE(primarySession);
    char *secondarySession = login(a2);
    ASSERT_TRUE(secondarySession);

    // Enable rich link
    bool enableRichLink = true;
    bool* richPreviewEnabled = &mUsersChanged[a1][MegaUser::CHANGE_TYPE_RICH_PREVIEWS]; *richPreviewEnabled = false;
    TestMegaRequestListener requestListener(megaApi[a1], nullptr);
    megaApi[a1]->enableRichPreviews(enableRichLink, &requestListener);
    ASSERT_TRUE(requestListener.waitForResponse()) << "User attribute retrieval not finished after timeout";
    int error = requestListener.getErrorCode();
    ASSERT_FALSE(error) << "Failed to enable rich preview. Error: " << error;
    ASSERT_TRUE(waitForResponse(richPreviewEnabled)) << "Richlink previews attr change not received, account" << (a1+1) << ", after timeout: " << maxTimeout << " seconds";

    MegaUser *user = megaApi[a1]->getContact(account(a2).getEmail().c_str());
    if (!user || (user->getVisibility() != MegaUser::VISIBILITY_VISIBLE))
    {
        ASSERT_NO_FATAL_FAILURE({ makeContact(a1, a2); });
    }
    delete user;
    user = NULL;

    MegaChatHandle chatid = getPeerToPeerChatRoom(a1, a2);
    ASSERT_NE(chatid, MEGACHAT_INVALID_HANDLE);

    TestChatRoomListener *chatroomListener = new TestChatRoomListener(this, megaChatApi, chatid);
    ASSERT_TRUE(megaChatApi[a1]->openChatRoom(chatid, chatroomListener)) << "Can't open chatRoom account " << (a1+1);
    ASSERT_TRUE(megaChatApi[a2]->openChatRoom(chatid, chatroomListener)) << "Can't open chatRoom account " << (a2+1);

    // Load some message to feed history
    loadHistory(a1, chatid, chatroomListener);
    loadHistory(a2, chatid, chatroomListener);

    // Define lambda for future messages check
    auto checkMessages = [&](MegaChatMessage* msgSent, const std::string& msgToSend, bool isRichLink, bool senderOnly = false)
    {

        std::array<const unsigned int, 2> an = { a1, a2 };
        // Wait for update (richLink needs a "double" edition)
        if (!chatroomListener->msgEdited[a1])
        {
            for (auto& ai : an)
            {
                ASSERT_TRUE(waitForResponse(&chatroomListener->msgEdited[ai])) << "Message HAS NOT been fully updated after richlink edition, account" << (ai+1) << ", after timeout: " << maxTimeout << " seconds";
            }
        }
        // Check if messages have been updated correctly
        for (auto& ai : an)
        {
            MegaChatMessage* msgUpdated = senderOnly ? msgSent : megaChatApi[ai]->getMessage(chatid, msgSent->getMsgId());
            if (!senderOnly)
            {
                unsigned int tWaited = 0;
                while (((isRichLink && msgUpdated->getType() != MegaChatMessage::TYPE_CONTAINS_META) ||
                            (!isRichLink && msgUpdated->getType() == MegaChatMessage::TYPE_CONTAINS_META)) &&
                        (tWaited < timeoutUsec))
                {
                    std::this_thread::sleep_for(std::chrono::microseconds(pollingT));
                    tWaited += pollingT;
                    MegaChatMessage* newMsgUpdated = megaChatApi[ai]->getMessage(chatid, msgSent->getMsgId());
                    if (msgUpdated != newMsgUpdated)
                    {
                        delete msgUpdated;
                        msgUpdated = newMsgUpdated;
                    }
                }
            }
            ASSERT_TRUE((isRichLink && msgUpdated->getType() == MegaChatMessage::TYPE_CONTAINS_META) ||
                        (!isRichLink && msgUpdated->getType() != MegaChatMessage::TYPE_CONTAINS_META)) << "Invalid Message Type: " << msgUpdated->getType() << ", it should " << (isRichLink ? "" : "NOT ") << "be " << MegaChatMessage::TYPE_CONTAINS_META << " (account " << (ai+1) << ")";
            ASSERT_TRUE((isRichLink && msgUpdated->getContainsMeta() &&
                         msgUpdated->getContainsMeta()->getRichPreview()) ||
                        (!isRichLink && !msgUpdated->getContainsMeta())) << "Rich link information HAS" << (isRichLink ? " NOT" : "") << " been established (account " << (ai+1) << ")";
            ASSERT_TRUE(!isRichLink || msgUpdated->getContainsMeta()->getType() == MegaChatContainsMeta::CONTAINS_META_RICH_PREVIEW) << "Invalid ContainsMeta Type: " << (isRichLink ? to_string(msgUpdated->getContainsMeta()->getType()) : "NONE") << ", due to containsPreview = " << (isRichLink ? "true" : "false") << ", it should " << (isRichLink ? "" : "NOT ") << "be " << MegaChatContainsMeta::CONTAINS_META_RICH_PREVIEW << " (account " << (ai+1) << ")";

            const char* updatedText = isRichLink ? msgUpdated->getContainsMeta()->getRichPreview()->getText() :
                                                   msgUpdated->getContent();
            ASSERT_EQ(updatedText, msgToSend) << "Two strings have to have the same value (account " << (ai+1) << "): UpdatedText -> " << updatedText << " Message sent: " << msgToSend;

            if (senderOnly)
            {
                return;
            }

            delete msgUpdated;
        }
    };

    //=================================//
    // TEST 1. Send rich link message
    //=================================//

    LOG_debug << "TEST 1. Send rich link message";
    std::string messageToSend = "Hello friend, http://mega.nz";
    // Need to do this for the first message as it's send and edited
    chatroomListener->msgEdited[a1] = false;
    chatroomListener->msgEdited[a2] = false;
    MegaChatMessage* msgSent = sendTextMessageOrUpdate(a1, a2, chatid, messageToSend, chatroomListener);
    ASSERT_TRUE(msgSent);
    ASSERT_NO_FATAL_FAILURE({ checkMessages(msgSent, messageToSend, true); });

    //===============================================================================================//
    // TEST 2. Remove richlink (used to remove preview) from previous message with removeRichLink()
    //===============================================================================================//

    LOG_debug << "TEST 2. Remove richlink";
    // No call to sendTextMessageOrUpdate, so we must manually waitForUpdate for msgEdited to be set to 'true'
    chatroomListener->msgEdited[a1] = false;
    chatroomListener->msgEdited[a2] = false;
    MegaChatMessage* msgUpdated1 = megaChatApi[a1]->removeRichLink(chatid, msgSent->getMsgId());
    ASSERT_NO_FATAL_FAILURE({ checkMessages(msgUpdated1, messageToSend, false, true); });

    //===================================================================//
    // TEST 3. Edit previous non-richlinked message by removing the URL.
    //===================================================================//

    LOG_debug << "TEST 3. Edit previous non-richlinked message by removing the URL";
    std::string messageToUpdate2 = "Hello friend";
    MegaChatMessage* msgUpdated2 = sendTextMessageOrUpdate(a1, a2, chatid, messageToUpdate2, chatroomListener, msgUpdated1->getMsgId());
    ASSERT_TRUE(msgUpdated2);
    ASSERT_NO_FATAL_FAILURE({ checkMessages(msgUpdated2, messageToUpdate2, false); });


    //======================================================//
    // TEST 4. Edit previous message by adding a new URL.
    //======================================================//

    LOG_debug << "TEST 4. Edit previous message by adding a new URL";
    std::string messageToUpdate3 = "Hello friend, sorry, the URL is https://mega.nz";
    MegaChatMessage* msgUpdated3 = sendTextMessageOrUpdate(a1, a2, chatid, messageToUpdate3, chatroomListener, msgUpdated2->getMsgId());
    ASSERT_TRUE(msgUpdated3);
    ASSERT_NO_FATAL_FAILURE({ checkMessages(msgUpdated3, messageToUpdate3, true); });

    //===============================================================//
    // TEST 5. Edit previous message by modifying the previous URL.
    //===============================================================//

    LOG_debug << "TEST 5. Edit previous message by modifying the previous URL";
    std::string messageToUpdate4 = "Argghhh!!! Sorry again!! I meant https://mega.io that's the good one!!!";
    MegaChatMessage* msgUpdated4 = sendTextMessageOrUpdate(a1, a2, chatid, messageToUpdate4, chatroomListener, msgUpdated3->getMsgId());
    ASSERT_TRUE(msgUpdated4);
    ASSERT_NO_FATAL_FAILURE({ checkMessages(msgUpdated4, messageToUpdate4, true); });

    //===============================================================//
    // TEST 6. Edit previous richlinked message by deleting the URL.
    //===============================================================//

    LOG_debug << "TEST 6. Edit previous richlinked message by deleting the URL";
    std::string messageToUpdate5 = "No more richlinks please!!!!";
    MegaChatMessage* msgUpdated5 = sendTextMessageOrUpdate(a1, a2, chatid, messageToUpdate5, chatroomListener, msgUpdated4->getMsgId());
    ASSERT_TRUE(msgUpdated5);
    ASSERT_NO_FATAL_FAILURE({ checkMessages(msgUpdated5, messageToUpdate5, false); });


    // Close chat rooms and free up memory
    megaChatApi[a1]->closeChatRoom(chatid, chatroomListener);
    megaChatApi[a2]->closeChatRoom(chatid, chatroomListener);

    delete msgSent;
    delete msgUpdated1;
    delete msgUpdated2;
    delete msgUpdated3;
    delete msgUpdated4;
    delete msgUpdated5;

    delete chatroomListener;

    delete [] primarySession;
    delete [] secondarySession;
}

/**
 * @brief MegaChatApiTest.SendGiphy
 *
 * This test does the following:
 *
 * - Send a message with a giphy
 * - Check if the receiver can get get the message correctly
 * - Check if the json can be parsed correctly
 */
TEST_F(MegaChatApiTest, SendGiphy)
{
    unsigned a1 = 0;
    unsigned a2 = 1;

    TestChatRoomListener* chatroomListener = nullptr;
    MegaUser* user = nullptr;
    MegaChatHandle chatid = 0;
    char* primarySession = nullptr;
    char* secondarySession = nullptr;

    ASSERT_NO_FATAL_FAILURE({
    initChat(a1, a2, user, chatid, primarySession, secondarySession, chatroomListener);
    });

    bool* flagConfirmed = &chatroomListener->msgConfirmed[a1]; *flagConfirmed = false;
    bool* flagReceived = &chatroomListener->msgContactReceived[a2]; *flagReceived = false;
    bool* flagDelivered = &chatroomListener->msgDelivered[a1]; *flagDelivered = false;
    chatroomListener->clearMessages(a1);
    chatroomListener->clearMessages(a2);

    //giphy data
    const char* srcMp4 = "giphy://media/Wm9XlKG2xIMiVcH4CP/200.mp4?cid=a2a900dl&rid=200.mp4&dom=bWVkaWEyLmdpcGh5LmNvbQ%3D%3D";
    const char* srcWebp = "giphy://media/Wm9XlKG2xIMiVcH4CP/200.webp?cid=a2a900dl&rid=200.webp&dom=bWVkaWEyLmdpcGh5LmNvbQ%3D%3D";
    long long sizeMp4 = 59970;
    long long sizeWebp = 159970;
    int giphyWidth = 200;
    int giphyHeight = 200;
    const char* giphyTitle = "MegaChatApiTest.SendGiphy";

    MegaChatMessage* msgSent = megaChatApi[a1]->sendGiphy(chatid, srcMp4, srcWebp, sizeMp4, sizeWebp, giphyWidth, giphyHeight, giphyTitle);

    // Wait for update
    ASSERT_TRUE(waitForResponse(flagConfirmed)) << "Timeout expired for receiving confirmation by server. Timeout: " << maxTimeout << " seconds";

    // Check if message has been received correctly
    MegaChatHandle msgId0 = chatroomListener->mConfirmedMessageHandle[a1];
    MegaChatMessage* msgReceived = megaChatApi[a2]->getMessage(chatid, msgId0);
    ASSERT_EQ(msgReceived->getType(), MegaChatMessage::TYPE_CONTAINS_META) << "Invalid Message Type (account " << (a1+1) << ")";
    auto meta = msgReceived->getContainsMeta();
    ASSERT_TRUE(meta && meta->getGiphy()) << "Giphy information has not been established (account " << (a1+1) << ")";
    auto giphy = meta->getGiphy();
    ASSERT_STREQ(giphy->getMp4Src(), srcMp4) << "giphy mp4 src of message received doesn't match that of the message sent";
    ASSERT_STREQ(giphy->getWebpSrc(), srcWebp) << "giphy webp src of message received doesn't match that of the message sent";
    ASSERT_EQ(giphy->getMp4Size(), sizeMp4) << "giphy mp4 size of message received doesn't match that of the message sent";
    ASSERT_EQ(giphy->getWebpSize(), sizeWebp) << "giphy webp size of message received doesn't match that of the message sent";
    ASSERT_EQ(giphy->getWidth(), giphyWidth) << "giphy width of message received doesn't match that of the message sent";
    ASSERT_EQ(giphy->getHeight(), giphyHeight) << "giphy height size of message received doesn't match that of the message sent";
    ASSERT_STREQ(giphy->getTitle(), giphyTitle) << "giphy title of message received doesn't match that of the message sent";

    megaChatApi[a1]->closeChatRoom(chatid, chatroomListener);
    megaChatApi[a2]->closeChatRoom(chatid, chatroomListener);

    delete user;
    delete msgReceived;
    delete msgSent;
    delete[] primarySession;
    delete[] secondarySession;
}

void MegaChatApiTest::initChat(unsigned int a1, unsigned int a2, MegaUser*& user, megachat::MegaChatHandle& chatid, char*& primarySession, char*& secondarySession, TestChatRoomListener*& chatroomListener)
{
    primarySession = login(a1);
    ASSERT_TRUE(primarySession);
    secondarySession = login(a2);
    ASSERT_TRUE(secondarySession);

    user = megaApi[a1]->getContact(account(a2).getEmail().c_str());
    if (!user || (user->getVisibility() != MegaUser::VISIBILITY_VISIBLE))
    {
        ASSERT_NO_FATAL_FAILURE({ makeContact(a1, a2); });
    }

    chatid = getPeerToPeerChatRoom(a1, a2);
    ASSERT_NE(chatid, MEGACHAT_INVALID_HANDLE);

    // 1. A sends a message to B while B has the chat opened.
    // --> check the confirmed in A, the received message in B, the delivered in A

    chatroomListener = new TestChatRoomListener(this, megaChatApi, chatid);
    ASSERT_TRUE(megaChatApi[a1]->openChatRoom(chatid, chatroomListener)) << "Can't open chatRoom account 1";
    ASSERT_TRUE(megaChatApi[a2]->openChatRoom(chatid, chatroomListener)) << "Can't open chatRoom account 2";

    loadHistory(a1, chatid, chatroomListener);
    loadHistory(a2, chatid, chatroomListener);
}

int MegaChatApiTest::loadHistory(unsigned int accountIndex, MegaChatHandle chatid, TestChatRoomListener *chatroomListener)
{
    // first of all, ensure the chatd connection is ready
    bool *flagChatdOnline = &mChatConnectionOnline[accountIndex]; *flagChatdOnline = false;
    while (megaChatApi[accountIndex]->getChatConnectionState(chatid) != MegaChatApi::CHAT_CONNECTION_ONLINE)
    {
        postLog("Attempt to load history when still offline. Waiting for connection...");
        bool responseOk = waitForResponse(flagChatdOnline);
        EXPECT_TRUE(responseOk) << "Timeout expired for connecting to chatd";
        *flagChatdOnline = false;
        if (!responseOk) return 0;
    }

    chatroomListener->msgCount[accountIndex] = 0;
    while (1)
    {
        bool *flagHistoryLoaded = &chatroomListener->historyLoaded[accountIndex];
        *flagHistoryLoaded = false;
        int source = megaChatApi[accountIndex]->loadMessages(chatid, 16);
        if (source == MegaChatApi::SOURCE_NONE || source == MegaChatApi::SOURCE_ERROR)
        {
            break;  // no more history or cannot retrieve it
        }

        const char *hstr = MegaApi::userHandleToBase64(chatid);
        bool responseOk = waitForResponse(flagHistoryLoaded);
        EXPECT_TRUE(responseOk) << "Timeout expired for loading history from chat: " << hstr;
        delete [] hstr;
        if (!responseOk) return 0;
    }

    return chatroomListener->msgCount[accountIndex];
}

void MegaChatApiTest::makeContact(unsigned int a1, unsigned int a2)
{
    bool *flagRequestInviteContact = &requestFlags[a1][MegaRequest::TYPE_INVITE_CONTACT];
    *flagRequestInviteContact = false;
    bool *flagContactRequestUpdatedSecondary = &mContactRequestUpdated[a2];
    *flagContactRequestUpdatedSecondary = false;
    std::string contactRequestMessage = "Contact Request Message";
    RequestTracker inviteContactTracker;
    megaApi[a1]->inviteContact(account(a2).getEmail().c_str(),
                               contactRequestMessage.c_str(),
                               MegaContactRequest::INVITE_ACTION_ADD,
                               &inviteContactTracker);

    ASSERT_TRUE(waitForResponse(flagRequestInviteContact)) << "Expired timeout for invite contact request";
    ASSERT_EQ(inviteContactTracker.waitForResult(), API_OK) << "Error invite contact. Error: " << inviteContactTracker.getErrorString();
    ASSERT_TRUE(waitForResponse(flagContactRequestUpdatedSecondary)) << "Expired timeout for receive contact request";

    ASSERT_NO_FATAL_FAILURE({ getContactRequest(a2, false); });

    bool *flagReplyContactRequest = &requestFlags[a2][MegaRequest::TYPE_REPLY_CONTACT_REQUEST];
    *flagReplyContactRequest = false;
    bool *flagContactRequestUpdatedPrimary = &mContactRequestUpdated[a1];
    *flagContactRequestUpdatedPrimary = false;
    RequestTracker replyContactRequestTracker;
    megaApi[a2]->replyContactRequest(mContactRequest[a2], MegaContactRequest::REPLY_ACTION_ACCEPT,
                                     &replyContactRequestTracker);
    ASSERT_TRUE(waitForResponse(flagReplyContactRequest)) << "Expired timeout for reply contact request";
    ASSERT_EQ(replyContactRequestTracker.waitForResult(), API_OK) << "Error reply contact request. Error: " << replyContactRequestTracker.getErrorString();
    ASSERT_TRUE(waitForResponse(flagContactRequestUpdatedPrimary)) << "Expired timeout for receive contact request reply";

    delete mContactRequest[a2];
    mContactRequest[a2] = NULL;
}

bool MegaChatApiTest::areContact(unsigned int a1, unsigned int a2)
{
    const std::string a2Email {account(a2).getEmail()};
    LOG_verbose << "areContact: " << account(a1).getEmail() << " (a1) and " << a2Email << " (a2)";
    std::unique_ptr<MegaUser> user2(megaApi[a1]->getContact(a2Email.c_str()));
    return user2 && user2->getVisibility() == MegaUser::VISIBILITY_VISIBLE;
}

bool MegaChatApiTest::isChatroomUpdated(unsigned int index, MegaChatHandle chatid)
{
    for (auto &auxchatid: mChatListUpdated[index])
    {
       if (auxchatid == chatid)
       {
           return true;
       }
    }
    return false;
}

MegaChatHandle MegaChatApiTest::getGroupChatRoom(const std::vector<unsigned int>& a, MegaChatPeerList* peers,
                                                 const int a1Priv, const bool create, const bool publicChat,
                                                 const bool meetingRoom, const bool waitingRoom, const bool speakRequest, SchedMeetingData* schedMeetingData)
{
    static const std::string errBadParam = "getGroupChatRoom: Attempting to get a group chat for ";
    if (a.size() > NUM_ACCOUNTS)
    {
        LOG_err << errBadParam << "too many accounts. Current tests accept maximum of " << NUM_ACCOUNTS;
        return MEGACHAT_INVALID_HANDLE;
    }
    if (a.empty())
    {
        LOG_err << errBadParam << " no clients/users provided. At least group chat creator is required";
        return MEGACHAT_INVALID_HANDLE;
    }
    if (!peers)
    {
        LOG_err << errBadParam << "an empty list of peers";
        return MEGACHAT_INVALID_HANDLE;
    }
    if (a.size() != static_cast<std::size_t>(peers->size() + 1)) // a1 (AKA perfomer) not included in peers list
    {
        LOG_err << errBadParam << "different test accounts (" << a.size() << ") and peers total (" << peers->size() << ")";
        return MEGACHAT_INVALID_HANDLE;
    }
    for (std::vector<unsigned int>::size_type i = 1; i < a.size(); ++i)
    {
        const auto& currentA = a[i];
        for (std::vector<unsigned int>::size_type j = i + 1; j < a.size(); ++j)
        {
            const auto& followerA = a[j];
            if (!areContact(currentA, followerA))
            {
                LOG_err << errBadParam << " accounts " << account(currentA).getEmail() << " (" << currentA + 1 << ") and "
                        << account(followerA).getEmail() << " (" << followerA + 1 << ") are not contact";
                return MEGACHAT_INVALID_HANDLE;
            }
        }
    }

    auto hasValidSchedMeeting = [this](const MegaHandle chatid) -> bool
    {
        std::unique_ptr<MegaChatScheduledMeetingList> list(megaChatApi[0]->getScheduledMeetingsByChat(chatid));
        if (!list || list->size() != 1) { return false; } // just consider valid chatroom, those without childred scheduled meeting
        for (unsigned long i = 0; i < list->size(); i++)
        {
            const auto sm = list->at(i);
            if (sm && !sm->cancelled())
            {
                return true;
            }
        }
        return false;
    };

    auto waitForChatCreation = [this, &a, &hasValidSchedMeeting](ChatRequestTracker& crtCreateChat, const bool schedMeeting) -> MegaChatHandle
    {
        // wait for creator client's request to be finished
        if (crtCreateChat.waitForResult() != MegaChatError::ERROR_OK)
        {
            LOG_err << "getGroupChatRoom: Failed to create chatroom. Error: " << crtCreateChat.getErrorString();
            return MEGACHAT_INVALID_HANDLE;
        }

        MegaChatHandle createdChatid = crtCreateChat.getChatHandle();
        if (createdChatid == MEGACHAT_INVALID_HANDLE)
        {
            LOG_err << "getGroupChatRoom: Wrong chat id received as create chat request response";
            return MEGACHAT_INVALID_HANDLE;
        }
        unique_ptr<char[]> base64(::MegaApi::handleToBase64(createdChatid));
        LOG_debug << "getGroupChatRoom: New chat created, chatid: " << base64.get();

        // wait for chat joining confirmation
        for (std::vector<unsigned int>::size_type i = 0; i < a.size(); ++i)
        {
            bool done = a.size() == 1; // if there is only creator client
            do
            {
                bool* chatItemReceived = &chatItemUpdated[a[i]];
                if (!waitForResponse(chatItemReceived))
                {
                    LOG_err << "getGroupChatRoom: Expired timeout for receiving the new chat list item";
                    return MEGACHAT_INVALID_HANDLE;
                }
                *chatItemReceived = false; // possible race

                if (!done) // check we received the right chat notification in case it is not the chat creator
                {
                    std::unique_ptr<MegaChatListItem> chatItemCreated(megaChatApi[a[i]]->getChatListItem(createdChatid));
                    done = chatItemCreated && chatItemCreated->getChatId() == createdChatid;
                }
            } while (!done);
        }

        if (schedMeeting && !hasValidSchedMeeting(createdChatid))
        {
            LOG_err << "getGroupChatRoom: Created chatroom doesn't have a scheduled meeting associated as expected";
            return MEGACHAT_INVALID_HANDLE;
        }

        return createdChatid;
    };

    auto createChat =
        [this, &a, &peers, &waitingRoom, &meetingRoom, &publicChat, &speakRequest, &waitForChatCreation, schedMeetingData]() -> MegaChatHandle
    {
        ChatRequestTracker crtCreateChat;
        std::for_each(std::begin(a), std::end(a), [this](const auto& ai)
        {
            chatItemUpdated[ai] = false;
            mChatConnectionOnline[ai] = false;
        });

        const auto& chatUserCreator = a[0];
        const std::string title = "chat_" + std::to_string(m_time(nullptr));
        if (schedMeetingData)
        {
            LOG_debug << "getGroupChatRoom: Creating a chatroom with scheduled meeting associated";
            SchedMeetingData& d = *schedMeetingData;
            megaChatApi[chatUserCreator]->createChatroomAndSchedMeeting(d.peerList.get(), d.isMeeting, d.publicChat,
                                               d.title.c_str(), d.speakRequest, d.waitingRoom,
                                               d.openInvite, d.timeZone.c_str(), d.startDate, d.endDate,
                                               d.description.c_str(), d.flags.get(), d.rules.get(), nullptr /*attributes*/,
                                               &crtCreateChat);
        }
        else if (meetingRoom)
        {
            LOG_debug << "getGroupChatRoom: Creating a meetingroom";
            if (peers->size())
            {
                LOG_err << "there's no interface to create a Meeting room with more participants";
            }
            megaChatApi[chatUserCreator]->createMeeting(title.c_str(), speakRequest /*speakRequest*/, waitingRoom,
                                                        false /*openInvite*/, &crtCreateChat);
        }
        else if (publicChat)
        {
            LOG_debug << "getGroupChatRoom: Creating a public chat";
            megaChatApi[chatUserCreator]->createPublicChat(peers, title.c_str(), &crtCreateChat);
        }
        else
        {
            LOG_debug << "getGroupChatRoom: Creating a group chatroom";
            megaChatApi[chatUserCreator]->createChat(true, peers, &crtCreateChat);
        }

        return waitForChatCreation(crtCreateChat, schedMeetingData);
    };

    auto findChat =
        [this, &a, &peers, &a1Priv, &waitingRoom, &speakRequest, &meetingRoom, &publicChat, &schedMeeting = schedMeetingData, hasValidSchedMeeting]() -> MegaChatHandle
    {
        const auto isChatCandidate =
            [&peers, &a1Priv, &publicChat, &waitingRoom, &meetingRoom, &speakRequest, &schedMeeting, hasValidSchedMeeting](const MegaChatRoom* chat) -> bool
        {
            return !(!chat->isGroup() || !chat->isActive()
                    || (chat->isPublic() != publicChat)
                    || (chat->isWaitingRoom() != waitingRoom)
                    || (chat->isMeeting() != meetingRoom)
                    || (chat->isSpeakRequest() != speakRequest)
                    || (schedMeeting && !hasValidSchedMeeting(chat->getChatId()))
                    || (static_cast<int>(chat->getPeerCount()) != peers->size())
                    || (a1Priv != megachat::MegaChatPeerList::PRIV_UNKNOWN && a1Priv != chat->getOwnPrivilege()));
        };
        const auto inPeersParam = [&peers](const MegaChatHandle& ph) -> bool
        {
            bool found = false;
            for (int idx = 0; !found && idx < peers->size(); ++idx) found = peers->getPeerHandle(idx) == ph;
            return found;
        };
        const auto& chatUserCreator = a[0];
        std::unique_ptr<MegaChatRoomList> chats(megaChatApi[chatUserCreator]->getChatRooms());
        for (unsigned i = 0; i < chats->size(); ++i)
        {
            const MegaChatRoom* chat = chats->get(i);
            if (!isChatCandidate(chat)) continue;

            // all peers must be in this chat, otherwise this is not the chat we are looking for
            bool skip = false;
            for (unsigned int u = 0; u < chat->getPeerCount(); ++u)
            {
                skip = !inPeersParam(chat->getPeerHandle(u));
            }
            if (skip) continue;

            const auto foundChatid = chat->getChatId();
            unique_ptr<char[]> base64(::MegaApi::handleToBase64(foundChatid));
            LOG_debug << "getGroupChatRoom: existing chat found, chatid: " << base64.get();
            return foundChatid;
        }
        return MEGACHAT_INVALID_HANDLE;
    };

    MegaChatHandle targetChatid = findChat();
    if (targetChatid == MEGACHAT_INVALID_HANDLE && create)
    {
        targetChatid = createChat();
    }
    // wait for all clients to be connected to chatd for the chatroom
    if (targetChatid != MEGACHAT_INVALID_HANDLE)
    {
        const bool allConnected = std::all_of(std::begin(a), std::end(a), [this, &targetChatid](const auto& ai)
        {
            if (!megaChatApi[ai]) return false; // depends on FIXME@410 and reconsideration of chatToSkip feature
            while (megaChatApi[ai]->getChatConnectionState(targetChatid) != MegaChatApi::CHAT_CONNECTION_ONLINE)
            {
                LOG_debug << "getGroupChatRoom: waiting for connection to chatd for new chat with chatId "
                          << ::mega::toHandle(targetChatid) << " before proceeding with test for account "
                          << ai + 1 << ": " << account(ai).getEmail();
                bool* flagChatdOnline = &mChatConnectionOnline[ai];
                if (!waitForResponse(flagChatdOnline))
                {
                    LOG_err << "getGroupChatRoom: timeout expired for connecting to chatd after creation for account " << ai+1;
                    return false;
                }
                *flagChatdOnline = false;
            }
            return true;
        });

        if (!allConnected) return MEGACHAT_INVALID_HANDLE;
    }

    return targetChatid;
}

// create chatroom and scheduled meeting
void MegaChatApiTest::createChatroomAndSchedMeeting(MegaChatHandle& chatid, const unsigned int a1,
                                                    const unsigned int a2, const SchedMeetingData& smData)
{
    // reset sched meetings id and chatid to invalid handle
    mSchedIdUpdated[a1] = mSchedIdUpdated[a2] = MEGACHAT_INVALID_HANDLE;

    // create Meeting room and scheduled meeting
    ASSERT_NO_FATAL_FAILURE({
        waitForAction (1,
                      std::vector<bool *> { &mSchedMeetingUpdated[a1], &mSchedMeetingUpdated[a2], &chatItemUpdated[a2]},
                      std::vector<string> { "mChatSchedMeeting[a1]", "mChatSchedMeeting[a2]", "chatItemUpdated[a2]"},
                      "Creating meeting room and scheduled meeting from A",
                      true /* wait for all exit flags*/,
                      true /*reset flags*/,
                      maxTimeout,
                      [&api = megaChatApi[a1], &d = smData, &chatid]()
                      {
                          ChatRequestTracker crtCreateAndSchedule;
                          api->createChatroomAndSchedMeeting(d.peerList.get(), d.isMeeting, d.publicChat,
                                                             d.title.c_str(), d.speakRequest, d.waitingRoom,
                                                             d.openInvite, d.timeZone.c_str(), d.startDate, d.endDate,
                                                             d.description.c_str(), d.flags.get(), d.rules.get(), nullptr /*attributes*/,
                                                             &crtCreateAndSchedule);
                          ASSERT_EQ(crtCreateAndSchedule.waitForResult(), MegaChatError::ERROR_OK)
                              << "Failed to create chatroom and scheduled meeting. Error: " << crtCreateAndSchedule.getErrorString();
                          chatid = crtCreateAndSchedule.getChatHandle();
                          ASSERT_NE(chatid, MEGACHAT_INVALID_HANDLE) << "Invalid chatroom handle";
                      });
    });

    ASSERT_NE(mSchedIdUpdated[a1], MEGACHAT_INVALID_HANDLE) << "Scheduled meeting for primary account could not be created. chatId: " << getChatIdStrB64(chatid);
    ASSERT_NE(mSchedIdUpdated[a2], MEGACHAT_INVALID_HANDLE) << "Scheduled meeting for secondary account could not be created. chatId: " << getChatIdStrB64(chatid);
};

MegaChatHandle MegaChatApiTest::getPeerToPeerChatRoom(unsigned int a1, unsigned int a2)
{
    MegaUser *peerPrimary = megaApi[a1]->getContact(account(a2).getEmail().c_str());
    MegaUser *peerSecondary = megaApi[a2]->getContact(account(a1).getEmail().c_str());
    EXPECT_TRUE(peerPrimary && peerSecondary) << "Fail to get Peers";
    if (!peerPrimary || !peerSecondary) return MEGACHAT_INVALID_HANDLE;

    MegaChatHandle chatid0 = MEGACHAT_INVALID_HANDLE;
    MegaChatRoom *chatroom0 = megaChatApi[a1]->getChatRoomByUser(peerPrimary->getHandle());
    if (!chatroom0) // chat 1on1 doesn't exist yet --> create it
    {
        MegaChatPeerList *peers = MegaChatPeerList::createInstance();
        peers->addPeer(peerPrimary->getHandle(), MegaChatPeerList::PRIV_STANDARD);

        bool *chatCreated = &chatItemUpdated[a1]; *chatCreated = false;
        bool *chatReceived = &chatItemUpdated[a2]; *chatReceived = false;
        bool *flagChatdOnline1 = &mChatConnectionOnline[a1]; *flagChatdOnline1 = false;
        bool *flagChatdOnline2 = &mChatConnectionOnline[a2]; *flagChatdOnline2 = false;
        ChatRequestTracker crtCreateChat;
        megaChatApi[a1]->createChat(true, peers, &crtCreateChat);
        auto result = crtCreateChat.waitForResult();
        EXPECT_EQ(result, MegaChatError::ERROR_OK) << "Failed to create new chatroom. Error: " << crtCreateChat.getErrorString();
        if (result != MegaChatError::ERROR_OK) return MEGACHAT_INVALID_HANDLE;
        bool responseOk = waitForResponse(chatCreated);
        EXPECT_TRUE(responseOk) << "Expired timeout for  create new chatroom";
        if (!responseOk) return MEGACHAT_INVALID_HANDLE;
        responseOk = waitForResponse(chatReceived);
        EXPECT_TRUE(responseOk) << "Expired timeout for create new chatroom";
        if (!responseOk) return MEGACHAT_INVALID_HANDLE;
        chatroom0 = megaChatApi[a1]->getChatRoomByUser(peerPrimary->getHandle());
        chatid0 = chatroom0->getChatId();
        EXPECT_NE(chatid0, MEGACHAT_INVALID_HANDLE) << "Invalid chatid";
        if (chatid0 == MEGACHAT_INVALID_HANDLE) return MEGACHAT_INVALID_HANDLE;

        // Wait until both accounts are connected to chatd
        while (megaChatApi[a1]->getChatConnectionState(chatid0) != MegaChatApi::CHAT_CONNECTION_ONLINE)
        {
            postLog("Waiting for connection to chatd...");
            responseOk = waitForResponse(flagChatdOnline1);
            EXPECT_TRUE(responseOk) << "Timeout expired for connecting to chatd, account " << (a1+1);
            if (!responseOk) return MEGACHAT_INVALID_HANDLE;
            *flagChatdOnline1 = false;
        }
        while (megaChatApi[a2]->getChatConnectionState(chatid0) != MegaChatApi::CHAT_CONNECTION_ONLINE)
        {
            postLog("Waiting for connection to chatd...");
            responseOk = waitForResponse(flagChatdOnline2);
            EXPECT_TRUE(waitForResponse(flagChatdOnline2)) << "Timeout expired for connecting to chatd, account " << (a2+1);
            if (!responseOk) return MEGACHAT_INVALID_HANDLE;
            *flagChatdOnline2 = false;
        }
    }
    else
    {
        // --> Ensure we are connected to chatd for the chatroom
        chatid0 = chatroom0->getChatId();
        EXPECT_NE(chatid0, MEGACHAT_INVALID_HANDLE) << "Invalid chatid";
        if (chatid0 == MEGACHAT_INVALID_HANDLE) return MEGACHAT_INVALID_HANDLE;
        EXPECT_EQ(megaChatApi[a1]->getChatConnectionState(chatid0), MegaChatApi::CHAT_CONNECTION_ONLINE) <<
                         "Not connected to chatd for account " << (a1+1) << ": " << account(a1).getEmail();
        if (megaChatApi[a1]->getChatConnectionState(chatid0) != MegaChatApi::CHAT_CONNECTION_ONLINE) return MEGACHAT_INVALID_HANDLE;
        EXPECT_EQ(megaChatApi[a2]->getChatConnectionState(chatid0), MegaChatApi::CHAT_CONNECTION_ONLINE) <<
                         "Not connected to chatd for account " << (a2+1) << ": " << account(a2).getEmail();
        if (megaChatApi[a2]->getChatConnectionState(chatid0) != MegaChatApi::CHAT_CONNECTION_ONLINE) return MEGACHAT_INVALID_HANDLE;
    }

    delete chatroom0;
    chatroom0 = NULL;

    MegaChatRoom *chatroom1 = megaChatApi[a2]->getChatRoomByUser(peerSecondary->getHandle());
    MegaChatHandle chatid1 = chatroom1->getChatId();
    delete chatroom1;
    chatroom1 = NULL;
    EXPECT_EQ(chatid0, chatid1) << "Chat identificator is different for account0 and account1.";
    if (chatid0 != chatid1) return MEGACHAT_INVALID_HANDLE;

    delete peerPrimary;
    peerPrimary = NULL;
    delete peerSecondary;
    peerSecondary = NULL;

    return chatid0;
}

MegaChatMessage * MegaChatApiTest::sendTextMessageOrUpdate(unsigned int senderAccountIndex, unsigned int receiverAccountIndex,
                                                MegaChatHandle chatid, const string &textToSend,
                                                TestChatRoomListener *chatroomListener, MegaChatHandle messageId)
{
    bool *flagConfirmed = NULL;
    bool *flagReceived = NULL;
    bool *flagDelivered = &chatroomListener->msgDelivered[senderAccountIndex]; *flagDelivered = false;
    chatroomListener->clearMessages(senderAccountIndex);
    chatroomListener->clearMessages(receiverAccountIndex);

    MegaChatMessage *messageSendEdit = NULL;
    MegaChatHandle *msgidSendEdit = NULL;
    if (messageId == MEGACHAT_INVALID_HANDLE)
    {
        flagConfirmed = &chatroomListener->msgConfirmed[senderAccountIndex]; *flagConfirmed = false;
        flagReceived = &chatroomListener->msgReceived[receiverAccountIndex]; *flagReceived = false;

        messageSendEdit = megaChatApi[senderAccountIndex]->sendMessage(chatid, textToSend.c_str());
        msgidSendEdit = &chatroomListener->mConfirmedMessageHandle[senderAccountIndex];
    }
    else  // Update Message
    {
        flagConfirmed = &chatroomListener->msgEdited[senderAccountIndex]; *flagConfirmed = false;
        flagReceived = &chatroomListener->msgEdited[receiverAccountIndex]; *flagReceived = false;
        messageSendEdit = megaChatApi[senderAccountIndex]->editMessage(chatid, messageId, textToSend.c_str());
        msgidSendEdit = &chatroomListener->mEditedMessageHandle[senderAccountIndex];
    }

    EXPECT_TRUE(messageSendEdit) << "Failed to edit message";
    if (!messageSendEdit) return nullptr;
    delete messageSendEdit;
    bool responseOk = waitForResponse(flagConfirmed);
    EXPECT_TRUE(responseOk) << "Timeout expired for receiving confirmation by server";    // for confirmation, sendMessage() is synchronous
    if (!responseOk) return nullptr;
    MegaChatHandle msgPrimaryId = *msgidSendEdit;
    EXPECT_NE(msgPrimaryId, MEGACHAT_INVALID_HANDLE) << "Wrong message id for sent message";
    if (msgPrimaryId == MEGACHAT_INVALID_HANDLE) return nullptr;
    MegaChatMessage *messageSent = megaChatApi[senderAccountIndex]->getMessage(chatid, msgPrimaryId);   // message should be already confirmed, so in RAM
    EXPECT_TRUE(messageSent) << "Failed to find the confirmed message by msgid";
    if (!messageSent) return nullptr;
    EXPECT_EQ(messageSent->getMsgId(), msgPrimaryId) << "Failed to retrieve the message id";
    if (messageSent->getMsgId() != msgPrimaryId) return nullptr;

    responseOk = waitForResponse(flagReceived);
    EXPECT_TRUE(responseOk) << "Timeout expired for receiving message by target user";    // for reception
    if (!responseOk) return nullptr;
    responseOk = chatroomListener->hasArrivedMessage(receiverAccountIndex, msgPrimaryId);
    EXPECT_TRUE(responseOk) << "Message id of sent message and received message don't match";
    if (!responseOk) return nullptr;
    MegaChatHandle msgSecondaryId = msgPrimaryId;
    MegaChatMessage *messageReceived = megaChatApi[receiverAccountIndex]->getMessage(chatid, msgSecondaryId);   // message should be already received, so in RAM
    EXPECT_TRUE(messageReceived) << "Failed to retrieve the message at the receiver account";
    if (!messageReceived) return nullptr;
    EXPECT_STREQ(textToSend.c_str(), messageReceived->getContent()) << "Content of message received doesn't match the content of sent message";
    if (strcmp(textToSend.c_str(), messageReceived->getContent())) return nullptr;

    // Check if reception confirmation is active and, in this case, only 1on1 rooms have acknowledgement of receipt
    if (megaChatApi[senderAccountIndex]->isMessageReceptionConfirmationActive()
            && !megaChatApi[senderAccountIndex]->getChatRoom(chatid)->isGroup())
    {
        responseOk = waitForResponse(flagDelivered);
        EXPECT_TRUE(responseOk) << "Timeout expired for receiving delivery notification";    // for delivery
        if (!responseOk) return nullptr;
    }

    // Update Message
    if (messageId != MEGACHAT_INVALID_HANDLE)
    {
        EXPECT_TRUE(messageReceived->isEdited()) << "Edited messages is not reported as edition";
        if (!messageReceived->isEdited()) return nullptr;
    }

    delete messageReceived;
    messageReceived = NULL;

    return messageSent;
}

void MegaChatApiTest::checkEmail(unsigned int indexAccount)
{
    char *myEmail = megaChatApi[indexAccount]->getMyEmail();
    ASSERT_TRUE(myEmail) << "Incorrect email";
    ASSERT_EQ(string(myEmail), account(indexAccount).getEmail());

    std::stringstream buffer;
    buffer << "My email is: " << myEmail << endl;
    postLog(buffer.str());

    delete [] myEmail;
    myEmail = NULL;
}

string MegaChatApiTest::dateToString()
{
    time_t rawTime;
    struct tm * timeInfo;
    char formatDate[80];
    time(&rawTime);
    timeInfo = localtime(&rawTime);
    strftime(formatDate, 80, "%Y%m%d_%H%M%S", timeInfo);

    return formatDate;
}

MegaChatMessage *MegaChatApiTest::attachNode(unsigned int a1, unsigned int a2, MegaChatHandle chatid,
                                        MegaNode* nodeToSend, TestChatRoomListener* chatroomListener)
{
    MegaNodeList *megaNodeList = MegaNodeList::createInstance();
    megaNodeList->addNode(nodeToSend);

    bool *flagConfirmed = &chatroomListener->msgConfirmed[a1]; *flagConfirmed = false;
    bool *flagReceived = &chatroomListener->msgReceived[a2]; *flagReceived = false;

    ChatRequestTracker crtAttach;
    megaChatApi[a1]->attachNodes(chatid, megaNodeList, &crtAttach);
    auto result = crtAttach.waitForResult();
    EXPECT_EQ(result, MegaChatError::ERROR_OK) << "Failed to attach node. Error: " << crtAttach.getErrorString();
    if (result != MegaChatError::ERROR_OK) return nullptr;
    delete megaNodeList;

    bool responseOk = waitForResponse(flagConfirmed);
    EXPECT_TRUE(responseOk) << "Timeout expired for receiving confirmation by server";
    if (!responseOk) return nullptr;
    MegaChatHandle msgId0 = chatroomListener->mConfirmedMessageHandle[a1];
    EXPECT_NE(msgId0, MEGACHAT_INVALID_HANDLE) << "Wrong message id for message sent";
    if (msgId0 == MEGACHAT_INVALID_HANDLE) return nullptr;
    MegaChatMessage *msgSent = megaChatApi[a1]->getMessage(chatid, msgId0);   // message should be already confirmed, so in RAM

    responseOk = waitForResponse(flagReceived);
    EXPECT_TRUE(waitForResponse(flagReceived)) << "Timeout expired for receiving message by target user";    // for reception
    if (!responseOk) return nullptr;
    EXPECT_TRUE(chatroomListener->hasArrivedMessage(a2, msgId0)) << "Wrong message id at destination";
    if (!chatroomListener->hasArrivedMessage(a2, msgId0)) return nullptr;
    MegaChatMessage *msgReceived = megaChatApi[a2]->getMessage(chatid, msgId0);   // message should be already received, so in RAM
    EXPECT_TRUE(msgReceived) << "Failed to get messagbe by id";
    if (!msgReceived) return nullptr;
    EXPECT_EQ(msgReceived->getType(), MegaChatMessage::TYPE_NODE_ATTACHMENT) << "Wrong type of message. Type: " << msgReceived->getType();
    if (msgReceived->getType() != MegaChatMessage::TYPE_NODE_ATTACHMENT) return nullptr;
    megaNodeList = msgReceived->getMegaNodeList();
    EXPECT_TRUE(megaNodeList) << "Failed to get list of nodes attached";
    if (!megaNodeList) return nullptr;
    EXPECT_EQ(megaNodeList->size(), 1) << "Wrong size of list of nodes attached";
    if (megaNodeList->size() != 1) return nullptr;
    EXPECT_TRUE(nodeToSend && megaNodeList->get(0)->getHandle() == nodeToSend->getHandle()) << "Handle of node from received message doesn't match the nodehandle attached";
    if (!nodeToSend || megaNodeList->get(0)->getHandle() != nodeToSend->getHandle()) return nullptr;

    delete msgReceived;
    msgReceived = NULL;

    return msgSent;
}

void MegaChatApiTest::clearHistory(unsigned int a1, unsigned int a2, MegaChatHandle chatid, TestChatRoomListener *chatroomListener)
{
    bool *flagTruncatedPrimary = &chatroomListener->historyTruncated[a1]; *flagTruncatedPrimary = false;
    bool *flagTruncatedSecondary = &chatroomListener->historyTruncated[a2]; *flagTruncatedSecondary = false;
    bool *chatItemUpdated0 = &chatItemUpdated[a1]; *chatItemUpdated0 = false;
    bool *chatItemUpdated1 = &chatItemUpdated[a2]; *chatItemUpdated1 = false;
    ChatRequestTracker crtClearHist;
    megaChatApi[a1]->clearChatHistory(chatid, &crtClearHist);
    ASSERT_EQ(crtClearHist.waitForResult(), MegaChatError::ERROR_OK) << "Failed to truncate history. Error: " << crtClearHist.getErrorString();
    ASSERT_TRUE(waitForResponse(flagTruncatedPrimary)) << "Expired timeout for truncating history for primary account";
    ASSERT_TRUE(waitForResponse(flagTruncatedSecondary)) << "Expired timeout for truncating history for secondary account";
    ASSERT_TRUE(waitForResponse(chatItemUpdated0)) << "Expired timeout for receiving chat list item update for primary account";
    ASSERT_TRUE(waitForResponse(chatItemUpdated1)) << "Expired timeout for receiving chat list item update for secondary account";

    MegaChatListItem *itemPrimary = megaChatApi[a1]->getChatListItem(chatid);
    ASSERT_EQ(itemPrimary->getUnreadCount(), 0) << "Wrong unread count for chat list item after clear history.";
    ASSERT_STREQ(itemPrimary->getLastMessage(), "") << "Wrong content of last message for chat list item after clear history.";
    ASSERT_EQ(itemPrimary->getLastMessageType(), MegaChatMessage::TYPE_TRUNCATE) << "Wrong type of last message after clear history.";
    ASSERT_NE(itemPrimary->getLastTimestamp(), 0) << "Wrong last timestamp after clear history";
    delete itemPrimary; itemPrimary = NULL;
    MegaChatListItem *itemSecondary = megaChatApi[a2]->getChatListItem(chatid);
    ASSERT_EQ(itemSecondary->getUnreadCount(), 0) << "Wrong unread count for chat list item after clear history.";
    ASSERT_STREQ(itemSecondary->getLastMessage(), "") << "Wrong content of last message for chat list item after clear history.";
    ASSERT_EQ(itemSecondary->getLastMessageType(), MegaChatMessage::TYPE_TRUNCATE) << "Wrong type of last message after clear history.";
    ASSERT_NE(itemSecondary->getLastTimestamp(), 0) << "Wrong last timestamp after clear history";
    delete itemSecondary; itemSecondary = NULL;
}

void MegaChatApiTest::leaveChat(unsigned int accountIndex, MegaChatHandle chatid)
{
    bool *chatClosed = &chatItemClosed[accountIndex]; *chatClosed = false;
    ChatRequestTracker crtLeaveChat;
    megaChatApi[accountIndex]->leaveChat(chatid, &crtLeaveChat);
    TEST_LOG_ERROR(crtLeaveChat.waitForResult() == MegaChatError::ERROR_OK, "Failed to leave chatroom. Error: " + crtLeaveChat.getErrorString());
    TEST_LOG_ERROR(waitForResponse(chatClosed), "Chatroom closed error");
    MegaChatRoom *chatroom = megaChatApi[accountIndex]->getChatRoom(chatid);
    if (chatroom->isGroup())
    {
        TEST_LOG_ERROR(!chatroom->isActive(), "Chatroom active error");
    }
    delete chatroom;    chatroom = NULL;
}

unsigned int MegaChatApiTest::getMegaChatApiIndex(MegaChatApi *api)
{
    int apiIndex = -1;
    for (int i = 0; i < static_cast<int>(NUM_ACCOUNTS); i++)
    {
        if (api == megaChatApi[i])
        {
            apiIndex = i;
            break;
        }
    }

    if (apiIndex == -1)
    {
        ADD_FAILURE() << "Instance of MegaChatApi not recognized";
    }

    return apiIndex;
}

unsigned int MegaChatApiTest::getMegaApiIndex(MegaApi *api)
{
    int apiIndex = -1;
    for (int i = 0; i < static_cast<int>(NUM_ACCOUNTS); i++)
    {
        if (api == megaApi[i])
        {
            apiIndex = i;
            break;
        }
    }

    if (apiIndex == -1)
    {
        ADD_FAILURE() << "Instance of MegaApi not recognized";
    }

    return apiIndex;
}

void MegaChatApiTest::createFile(const string &fileName, const string &sourcePath, const string &contain)
{
    std::string filePath = sourcePath + "/" + fileName;
    FILE* fileDescriptor = fopen(filePath.c_str(), "w");
    fprintf(fileDescriptor, "%s", contain.c_str());
    fclose(fileDescriptor);
}

MegaNode *MegaChatApiTest::uploadFile(int accountIndex, const std::string& fileName, const std::string& sourcePath, const std::string& targetPath)
{
    addTransfer(accountIndex);
    std::string filePath = sourcePath + "/" + fileName;
    mNodeUploadHandle[accountIndex] = INVALID_HANDLE;
    megaApi[accountIndex]->startUpload(filePath.c_str()
                                       , megaApi[accountIndex]->getNodeByPath(targetPath.c_str())
                                       , nullptr    /*fileName*/
                                       , 0          /*mtime*/
                                       , nullptr    /*appdata*/
                                       , false      /*isSourceTemporary*/
                                       , false      /*startFirst*/
                                       , nullptr    /*cancelToken*/
                                       , this);     /*listener*/
    bool responseOk = waitForResponse(&isNotTransferRunning(accountIndex));
    EXPECT_TRUE(responseOk) << "Expired timeout for upload file";
    if (!responseOk) return nullptr;
    EXPECT_FALSE(lastErrorTransfer[accountIndex]) <<
                     "Error upload file. Error: " << (lastErrorTransfer[accountIndex]) << ". Source: " << filePath << "  target: " << targetPath;
    if (lastErrorTransfer[accountIndex]) return nullptr;

    EXPECT_NE(mNodeUploadHandle[accountIndex], INVALID_HANDLE) << "Upload node handle is invalid";
    if (mNodeUploadHandle[accountIndex] == INVALID_HANDLE) return nullptr;

    MegaNode *node = megaApi[accountIndex]->getNodeByHandle(mNodeUploadHandle[accountIndex]);
    EXPECT_TRUE(node) << "It is not possible recover upload node";

    return node;
}

void MegaChatApiTest::addTransfer(int accountIndex)
{
    mNotTransferRunning[accountIndex] = false;
}

bool &MegaChatApiTest::isNotTransferRunning(int accountIndex)
{
    return mNotTransferRunning[accountIndex];
}

bool MegaChatApiTest::downloadNode(int accountIndex, MegaNode *nodeToDownload)
{
    struct stat st = {}; // init all members to default values (0)
    if (stat(DOWNLOAD_PATH.c_str(), &st) == -1)
    {
#ifdef _WIN32
        _mkdir(DOWNLOAD_PATH.c_str());
#else
        mkdir(DOWNLOAD_PATH.c_str(), 0700);
#endif
    }

    addTransfer(accountIndex);
    megaApi[accountIndex]->startDownload(nodeToDownload,
                                         DOWNLOAD_PATH.c_str(),
                                         nullptr,   /*customName*/
                                         nullptr,   /*appData*/
                                         false,     /*startFirst*/
                                         nullptr,   /*cancelToken*/
                                         MegaTransfer::COLLISION_CHECK_FINGERPRINT,
                                         MegaTransfer::COLLISION_RESOLUTION_OVERWRITE,
                                         this);
    EXPECT_TRUE(waitForResponse(&isNotTransferRunning(accountIndex))) << "Expired timeout for download file";
    return lastErrorTransfer[accountIndex] == API_OK;
}

bool MegaChatApiTest::importNode(int accountIndex, MegaNode *node, const string &targetName)
{
    mNodeCopiedHandle[accountIndex] = INVALID_HANDLE;
    megaApi[accountIndex]->authorizeNode(node);
    unique_ptr<MegaNode> parentNode(megaApi[accountIndex]->getRootNode());
    RequestTracker copyNodeTracker;
    megaApi[accountIndex]->copyNode(node, parentNode.get(), targetName.c_str(), &copyNodeTracker);

    return copyNodeTracker.waitForResult() == API_OK;
}

void MegaChatApiTest::getContactRequest(unsigned int accountIndex, bool outgoing, int expectedSize)
{
    MegaContactRequestList *crl;

    if (outgoing)
    {
        crl = megaApi[accountIndex]->getOutgoingContactRequests();
        ASSERT_EQ(expectedSize, crl->size());

        if (expectedSize)
        {
            mContactRequest[accountIndex] = crl->get(0)->copy();
        }
    }
    else
    {
        crl = megaApi[accountIndex]->getIncomingContactRequests();
        ASSERT_EQ(expectedSize, crl->size());

        if (expectedSize)
        {
            mContactRequest[accountIndex] = crl->get(0)->copy();
        }
    }

    delete crl;
}

int MegaChatApiTest::purgeLocalTree(const std::string &path)
{
#ifdef _WIN32
    // should be reimplemented, maybe using std::filesystem
    std::cout << "Manually purge local tree: " << path << std::endl;
    return 0;

#else
    DIR *directory = opendir(path.c_str());
    size_t path_len = path.length();
    int r = -1;

    if (directory)
    {
        struct dirent *p;
        r = 0;
        while (!r && (p=readdir(directory)))
        {
            int r2 = -1;
            char *buf;
            size_t len;
            /* Skip the names "." and ".." as we don't want to recurse on them. */
            if (!strcmp(p->d_name, ".") || !strcmp(p->d_name, ".."))
            {
                continue;
            }

            len = path_len + strlen(p->d_name) + 2;
            buf = (char *)malloc(len);

            if (buf)
            {
                struct stat statbuf;
                snprintf(buf, len, "%s/%s", path.c_str(), p->d_name);
                if (!stat(buf, &statbuf))
                {
                    if (S_ISDIR(statbuf.st_mode))
                    {
                        r2 = purgeLocalTree(buf);
                    }
                    else
                    {
                        r2 = unlink(buf);
                    }
                }

                free(buf);
            }

            r = r2;
        }

        closedir(directory);
    }

    if (!r)
    {
        r = rmdir(path.c_str());
    }

    return r;
#endif
}

void MegaChatApiTest::purgeCloudTree(unsigned int accountIndex, MegaNode *node)
{
    MegaNodeList *children;
    children = megaApi[accountIndex]->getChildren(node);

    for (int i = 0; i < children->size(); i++)
    {
        MegaNode *childrenNode = children->get(i);
        if (childrenNode->isFolder())
        {
            purgeCloudTree(accountIndex, childrenNode);
        }

        RequestTracker removeTracker;
        megaApi[accountIndex]->remove(childrenNode, &removeTracker);
        int removeResult = removeTracker.waitForResult();
        TEST_LOG_ERROR((removeResult == API_OK), "Failed to remove node. Error: "
                       + std::to_string(removeResult) + ' ' + removeTracker.getErrorString());
    }

    delete children;
}

void MegaChatApiTest::clearAndLeaveChats(unsigned accountIndex, const vector<MegaChatHandle>& skipChats)
{
    std::unique_ptr<MegaChatRoomList> chatRooms(megaChatApi[accountIndex]->getChatRooms());

    for (unsigned int i = 0; i < chatRooms->size(); ++i)
    {
        const MegaChatRoom *chatroom = chatRooms->get(i);

        if (chatroom->isActive() && chatroom->getOwnPrivilege() == MegaChatRoom::PRIV_MODERATOR)
        {
            ChatRequestTracker crtClearHist;
            megaChatApi[accountIndex]->clearChatHistory(chatroom->getChatId(), &crtClearHist);
            TEST_LOG_ERROR(crtClearHist.waitForResult() == MegaChatError::ERROR_OK, "Failed to truncate history. Error: " + crtClearHist.getErrorString());
        }

        if (chatroom->isGroup() && chatroom->isActive() &&
            std::find(skipChats.begin(), skipChats.end(), chatroom->getChatId()) == skipChats.end())
        {
            leaveChat(accountIndex, chatroom->getChatId());
        }
    }
}

void MegaChatApiTest::removePendingContactRequest(unsigned int accountIndex)
{
    MegaContactRequestList *contactRequests = megaApi[accountIndex]->getOutgoingContactRequests();

    for (int i = 0; i < contactRequests->size(); i++)
    {
        MegaContactRequest *contactRequest = contactRequests->get(i);
        RequestTracker inviteContactTracker;
        megaApi[accountIndex]->inviteContact(contactRequest->getTargetEmail(),
                                             "Removing you",
                                             MegaContactRequest::INVITE_ACTION_DELETE,
                                             &inviteContactTracker);
        int inviteContactResult = inviteContactTracker.waitForResult();
        TEST_LOG_ERROR((inviteContactResult == API_OK), "Failed to remove peer. Error: "
                       + std::to_string(inviteContactResult) + ' ' + inviteContactTracker.getErrorString());
    }

    delete contactRequests;
    contactRequests = NULL;
}

void MegaChatApiTest::changeLastName(unsigned int accountIndex, std::string lastName)
{
    RequestTracker setUserAttributeTracker;
    megaApi[accountIndex]->setUserAttribute(MegaApi::USER_ATTR_LASTNAME, lastName.c_str(),
                                            &setUserAttributeTracker);
    ASSERT_EQ(setUserAttributeTracker.waitForResult(), API_OK)
            << "Failed SDK request to change lastname. Error: " << setUserAttributeTracker.getErrorString();

    RequestTracker getUserAttributeTracker;
    megaApi[accountIndex]->getUserAttribute(MegaApi::USER_ATTR_LASTNAME,
                                            &getUserAttributeTracker);
    ASSERT_EQ(getUserAttributeTracker.waitForResult(), API_OK)
            << "Failed SDK to get lastname. Error: " << getUserAttributeTracker.getErrorString();
    ASSERT_EQ(getUserAttributeTracker.getText(), lastName) << "Failed SDK last name update.";


    // This sleep is necessary to allow execute the two listeners (MegaChatApi and MegaChatApiTest) for
    // MegaRequest::TYPE_GET_ATTR_USER before exit from this function.
    // In other case, we could ask for the name to MegaChatApi before this will be established
    // because MegachatApiTest listener is called before than MegaChatApi listener
    std::this_thread::sleep_for(std::chrono::seconds(1));
}

void MegaChatApiTest::inviteToChat (const unsigned int& a1, const unsigned int& a2, const megachat::MegaChatHandle& uh,
                                   const megachat::MegaChatHandle& chatid, const int privilege, std::shared_ptr<TestChatRoomListener>chatroomListener)
{
    bool* chatItemJoined0 = &chatItemUpdated[a1]; *chatItemJoined0 = false;
    bool* chatItemJoined1 = &chatItemUpdated[a2]; *chatItemJoined1 = false;
    bool* chatJoined0 = &chatroomListener->chatUpdated[a1]; *chatJoined0 = false;
    bool* chatJoined1 = &chatroomListener->chatUpdated[a2]; *chatJoined1 = false;
    bool* flagChatsUpdated1 = &mChatsUpdated[a2]; *flagChatsUpdated1 = false;
    mChatListUpdated[a2].clear();
    bool* mngMsgRecv = &chatroomListener->msgReceived[a1]; *mngMsgRecv = false;
    MegaChatHandle* uhAction = &chatroomListener->uhAction[a1]; *uhAction = MEGACHAT_INVALID_HANDLE;
    int* priv = &chatroomListener->priv[a1]; *priv = MegaChatRoom::PRIV_UNKNOWN;
    ChatRequestTracker crtInvite;
    megaChatApi[a1]->inviteToChat(chatid, uh, privilege, &crtInvite);
    ASSERT_EQ(crtInvite.waitForResult(), MegaChatError::ERROR_OK)
        << "Failed to invite user to chat. Error: " << crtInvite.getErrorString();
    ASSERT_TRUE(waitForResponse(chatItemJoined0)) << "Chat list item update for main account not received after " << maxTimeout << " seconds";
    ASSERT_TRUE(waitForResponse(chatItemJoined1)) << "Chat list item update for auxiliar account not received after " << maxTimeout << " seconds";
    ASSERT_TRUE(waitForResponse(chatJoined0)) << "Chatroom update for main account not received after " << maxTimeout << " seconds";
    ASSERT_TRUE(waitForResponse(mngMsgRecv)) << "Management message not received after " << maxTimeout << " seconds";
    ASSERT_EQ(*uhAction, uh) << "User handle from message doesn't match";
    ASSERT_EQ(*priv, MegaChatRoom::PRIV_UNKNOWN) << "Privilege is incorrect";    // the message doesn't report the new priv
    ASSERT_TRUE(waitForResponse(flagChatsUpdated1)) << "Failed to receive onChatsUpdate " << maxTimeout << " seconds";
    ASSERT_TRUE(isChatroomUpdated(a2, chatid)) << "Chatroom " << chatid << " is not included in onChatsUpdate";
    mChatListUpdated[a2].clear();
}

#ifndef KARERE_DISABLE_WEBRTC

void MegaChatApiTest::startChatCall(const MegaChatHandle chatid, const unsigned int performerIdx, const std::set<unsigned int> participants, const bool enableVideo, const bool enableAudio)
{
    std::string msg = "Account with index " + std::to_string(performerIdx) + " starts call";
    std::vector<bool *> exitFlags   { &mCallInProgress[performerIdx] };
    std::vector<string> exiFlagsStr { "mCallInProgress[" + std::to_string(performerIdx) + "]" };
    for (auto idx : participants)
    {
        exitFlags.emplace_back(&mCallReceivedRinging[idx]);
        exiFlagsStr.emplace_back("mCallReceivedRinging[" + std::to_string(idx) + "]");
    }

    // Start chat call
    ASSERT_NO_FATAL_FAILURE({
        waitForAction (1,
                      exitFlags,
                      exiFlagsStr,
                      msg.c_str(),
                      true /* wait for all exit flags*/,
                      true /* reset flags */,
                      maxTimeout,
                      [this, &chatid, &performerIdx, &enableVideo, &enableAudio]()
                      {
                          ChatRequestTracker crtCall;
                          megaChatApi[performerIdx]->startChatCall(chatid, enableVideo, enableAudio, &crtCall);
                          ASSERT_EQ(crtCall.waitForResult(), MegaChatError::ERROR_OK)
                              << "Failed to start call from account: " << performerIdx
                              << ". Error: " << crtCall.getErrorString();
                      });
    });
}

void MegaChatApiTest::answerChatCall(const MegaChatHandle chatid, const unsigned int performerIdx, const std::set<unsigned int> participants, const bool enableVideo, const bool enableAudio)
{
    std::string msg = "Account with index " + std::to_string(performerIdx) + " answers call";
    std::vector<bool *> exiFlags;
    std::vector<string> exiFlagsStr;
    for (auto idx : participants)
    {
        exiFlags.emplace_back(&mChatCallSessionStatusInProgress[idx]);
        exiFlagsStr.emplace_back("mChatCallSessionStatusInProgress[" + std::to_string(idx) + "]");
    }

    ASSERT_NO_FATAL_FAILURE({
        waitForAction (1,
                      exiFlags,
                      exiFlagsStr,
                      msg.c_str(),
                      true /* wait for all exit flags*/,
                      true /* reset flags */,
                      maxTimeout,
                      [this, &performerIdx, &chatid, &enableVideo, &enableAudio]()
                      {
                          ChatRequestTracker crtAnswerCall;
                          megaChatApi[performerIdx]->answerChatCall(chatid, enableVideo, enableAudio, &crtAnswerCall);
                          ASSERT_EQ(crtAnswerCall.waitForResult(), MegaChatError::ERROR_OK)
                              << "Failed to answer call from account: " << performerIdx
                              << ". Error: " << crtAnswerCall.getErrorString();
                      });
    });
}

bool* MegaChatApiTest::getChatCallStateFlag (unsigned int index, int state)
{
    switch (state)
    {
    case megachat::MegaChatCall::CALL_STATUS_INITIAL:     return &mCallWithIdReceived[index];
    case megachat::MegaChatCall::CALL_STATUS_CONNECTING:  return &mCallConnecting[index];
    case megachat::MegaChatCall::CALL_STATUS_IN_PROGRESS: return &mCallInProgress[index];
    default:                                              break;
    }

    ADD_FAILURE() << "Invalid account state " << state;
    return nullptr;
}

void MegaChatApiTest::resetTestChatCallState (unsigned int index, int state)
{
    bool* statusReceived = getChatCallStateFlag(index, state);
    if (statusReceived)    { *statusReceived = false; }
}

void MegaChatApiTest::waitForChatCallState(unsigned int index, int state)
{
    bool* statusReceived = getChatCallStateFlag(index, state);
    if (statusReceived)
    {
        ASSERT_TRUE(waitForResponse(statusReceived)) <<
            "Timeout expired for receiving call state: " << state <<
            " for account index [" << index << "]";
    }
}

void MegaChatApiTest::waitForCallAction (unsigned int pIdx, int maxAttempts, bool* exitFlag,  const char* errMsg, unsigned int timeout, std::function<void()>action)
{
    int retries = 0;
    std::string errStr = errMsg ? errMsg : "executing provided action";
    bool* callConnecting = getChatCallStateFlag(pIdx, megachat::MegaChatCall::CALL_STATUS_CONNECTING);
    while (!*exitFlag)
    {
        ASSERT_TRUE(action) << "waitForCallAction: no valid action provided";

        // reset call state flags to false before executing the required action
        resetTestChatCallState(pIdx, megachat::MegaChatCall::CALL_STATUS_CONNECTING);
        resetTestChatCallState(pIdx, megachat::MegaChatCall::CALL_STATUS_IN_PROGRESS);

        // execute custom user action and wait until exitFlag is set true, OR performer account gets disconnected from SFU for the target call
        action();
        ASSERT_TRUE(waitForMultiResponse(std::vector<bool *> { exitFlag, callConnecting }, false /*waitForAll*/, timeout)) << "Timeout expired for " << errStr;

        // if performer account gets disconnected from SFU for the target call, wait until reconnect and retry <action>
        if (*callConnecting)
        {
            ASSERT_LT(++retries, maxAttempts) << "Max attempts exceeded for " << errStr;
            ASSERT_NO_FATAL_FAILURE({ waitForChatCallState(pIdx, megachat::MegaChatCall::CALL_STATUS_IN_PROGRESS); });
        }
    }
}
#endif

void MegaChatApiTest::updateChatPermission (const unsigned int& a1, const unsigned int& a2, const MegaChatHandle& uh, const MegaChatHandle& chatid,
                                           const int privilege, std::shared_ptr<TestChatRoomListener>chatroomListener)
{
    // --> Change peer privileges to Moderator
    bool* peerUpdated0 = &peersUpdated[a1]; *peerUpdated0 = false;
    bool* peerUpdated1 = &peersUpdated[a2]; *peerUpdated1 = false;
    bool* mngMsgRecv = &chatroomListener->msgReceived[a1]; *mngMsgRecv = false;
    MegaChatHandle* uhAction = &chatroomListener->uhAction[a1]; *uhAction = MEGACHAT_INVALID_HANDLE;
    int* priv = &chatroomListener->priv[a1]; *priv = MegaChatRoom::PRIV_UNKNOWN;
    ChatRequestTracker crtPerm;
    megaChatApi[a1]->updateChatPermissions(chatid, uh, privilege, &crtPerm);
    ASSERT_EQ(crtPerm.waitForResult(), MegaChatError::ERROR_OK)
        << "Failed to update user permissions. Error: " << crtPerm.getErrorString();
    ASSERT_TRUE(waitForResponse(peerUpdated0)) << "Timeout expired for receiving peer update";
    ASSERT_TRUE(waitForResponse(peerUpdated1)) << "Timeout expired for receiving peer update";
    ASSERT_TRUE(waitForResponse(mngMsgRecv)) << "Timeout expired for receiving management message";
    ASSERT_EQ(*uhAction, uh) << "User handle from message doesn't match";
    ASSERT_EQ(*priv, MegaChatRoom::PRIV_MODERATOR) << "Privilege is incorrect";
}

void MegaChatApiTest::onRequestFinish(MegaApi *api, MegaRequest *request, MegaError *e)
{
    unsigned int apiIndex = getMegaApiIndex(api);
    ASSERT_NE(apiIndex, UINT_MAX) << "MegaChatApiTest::onRequestFinish(MegaApi *api, ...)";

    if (e->getErrorCode() == API_OK)
    {
        switch(request->getType())
        {
            case MegaRequest::TYPE_GET_ATTR_USER:
                break;

            case MegaRequest::TYPE_COPY:
                mNodeCopiedHandle[apiIndex] = request->getNodeHandle();
                break;
        }
    }

    requestFlags[apiIndex][request->getType()] = true;
}

void MegaChatApiTest::onChatsUpdate(MegaApi* api, MegaTextChatList *chats)
{
    if (!chats)
    {
        return;
    }

    unsigned int apiIndex = getMegaApiIndex(api);
    ASSERT_NE(apiIndex, UINT_MAX) << "MegaChatApiTest::onChatsUpdate()";
    mChatsUpdated[apiIndex] = true;
    for (int i = 0; i < chats->size(); i++)
    {
         mChatListUpdated[apiIndex].emplace_back(chats->get(i)->getHandle());
    }
}

void MegaChatApiTest::onContactRequestsUpdate(MegaApi* api, MegaContactRequestList* /*requests*/)
{
    unsigned int apiIndex = getMegaApiIndex(api);
    ASSERT_NE(apiIndex, UINT_MAX) << "MegaChatApiTest::onContactRequestsUpdate()";

    mContactRequestUpdated[apiIndex] = true;
}

void MegaChatApiTest::onUsersUpdate(::mega::MegaApi* api, ::mega::MegaUserList* userList)
{
    if (!userList) return;

    unsigned int accountIndex = getMegaApiIndex(api);
    ASSERT_NE(accountIndex, UINT_MAX) << "MegaChatApiTest::onUsersUpdate()";
    for (int i = 0; i < userList->size(); i++)
    {
        ::mega::MegaUser* user = userList->get(i);
        if (user->getHandle() != megaApi[accountIndex]->getMyUserHandleBinary())
        {
            // add here code to manage other users changes
            continue;
        }

        // own user changes
        if (user->hasChanged(MegaUser::CHANGE_TYPE_RICH_PREVIEWS))
        {
            mUsersChanged[accountIndex][MegaUser::CHANGE_TYPE_RICH_PREVIEWS] = true;
        }
    }
}

void MegaChatApiTest::onChatInitStateUpdate(MegaChatApi *api, int newState)
{
    unsigned int apiIndex = getMegaChatApiIndex(api);
    ASSERT_NE(apiIndex, UINT_MAX) << "MegaChatApiTest::onChatInitStateUpdate()";

    initState[apiIndex] = newState;
    initStateChanged[apiIndex] = true;
}

void MegaChatApiTest::onChatListItemUpdate(MegaChatApi *api, MegaChatListItem *item)
{
    unsigned int apiIndex = getMegaChatApiIndex(api);
    ASSERT_NE(apiIndex, UINT_MAX) << "MegaChatApiTest::onChatListItemUpdate()";

    if (item)
    {
        std::stringstream buffer;
        buffer << "[api: " << apiIndex << "] Chat list item added or updated - ";

        const char *info = MegaChatApiTest::printChatListItemInfo(item);
        buffer << info;
        postLog(buffer.str());
        delete [] info; info = NULL;

        if (item->hasChanged(MegaChatListItem::CHANGE_TYPE_CLOSED))
        {
            chatItemClosed[apiIndex] = true;
        }
        if (item->hasChanged(MegaChatListItem::CHANGE_TYPE_PARTICIPANTS) ||
                item->hasChanged(MegaChatListItem::CHANGE_TYPE_OWN_PRIV))
        {
            peersUpdated[apiIndex] = true;
        }
        if (item->hasChanged(MegaChatListItem::CHANGE_TYPE_TITLE))
        {
            titleUpdated[apiIndex] = true;
        }
        if (item->hasChanged(MegaChatListItem::CHANGE_TYPE_ARCHIVE))
        {
            chatArchived[apiIndex] = true;
        }

        chatItemUpdated[apiIndex] = true;
    }
}

void MegaChatApiTest::onChatOnlineStatusUpdate(MegaChatApi* api, MegaChatHandle userhandle, int status, bool)
{
    unsigned int apiIndex = getMegaChatApiIndex(api);
    ASSERT_NE(apiIndex, UINT_MAX) << "MegaChatApiTest::onChatOnlineStatusUpdate()";
    if (userhandle == megaChatApi[apiIndex]->getMyUserHandle())
    {
        mOnlineStatusUpdated[apiIndex] = true;
        mOnlineStatus[apiIndex] = status;
    }
}

void MegaChatApiTest::onChatPresenceConfigUpdate(MegaChatApi *api, MegaChatPresenceConfig */*config*/)
{
    unsigned int apiIndex = getMegaChatApiIndex(api);
    ASSERT_NE(apiIndex, UINT_MAX) << "MegaChatApiTest::onChatPresenceConfigUpdate()";
    mPresenceConfigUpdated[apiIndex] = true;
}

void MegaChatApiTest::onChatConnectionStateUpdate(MegaChatApi *api, MegaChatHandle chatid, int state)
{
    unsigned int apiIndex = getMegaChatApiIndex(api);
    ASSERT_NE(apiIndex, UINT_MAX) << "MegaChatApiTest::onChatConnectionStateUpdate()";
    mChatConnectionOnline[apiIndex] = (state == MegaChatApi::CHAT_CONNECTION_ONLINE);
    mLoggedInAllChats[apiIndex] = (state == MegaChatApi::CHAT_CONNECTION_ONLINE) && (chatid == MEGACHAT_INVALID_HANDLE);
}

void MegaChatApiTest::onTransferStart(MegaApi */*api*/, MegaTransfer */*transfer*/)
{

}

void MegaChatApiTest::onTransferFinish(MegaApi *api, MegaTransfer *transfer, MegaError *error)
{
    unsigned int apiIndex = getMegaApiIndex(api);
    ASSERT_NE(apiIndex, UINT_MAX) << "MegaChatApiTest::onTransferFinish()";

    mNodeUploadHandle[apiIndex] = transfer->getNodeHandle();
    lastErrorTransfer[apiIndex] = error->getErrorCode();
    mNotTransferRunning[apiIndex] = true;
}

void MegaChatApiTest::onTransferUpdate(MegaApi */*api*/, MegaTransfer */*transfer*/)
{
}

void MegaChatApiTest::onTransferTemporaryError(MegaApi */*api*/, MegaTransfer */*transfer*/, MegaError */*error*/)
{
}

bool MegaChatApiTest::onTransferData(MegaApi */*api*/, MegaTransfer */*transfer*/, char */*buffer*/, size_t /*size*/)
{
    return false;
}

#ifndef KARERE_DISABLE_WEBRTC

void MegaChatApiTest::onChatCallUpdate(MegaChatApi *api, MegaChatCall *call)
{
    unsigned int apiIndex = getMegaChatApiIndex(api);
    ASSERT_NE(apiIndex, UINT_MAX) << "MegaChatApiTest::onChatCallUpdate()";

    if (call->hasChanged(MegaChatCall::CHANGE_TYPE_RINGING_STATUS))
    {
        if (api->getNumCalls() > 1)
        {
            // Hangup in coming call
            api->hangChatCall(call->getCallId());
        }

        if (mCallIdExpectedReceived[apiIndex] == MEGACHAT_INVALID_HANDLE
                || mCallIdExpectedReceived[apiIndex] == call->getCallId())
        {
            if (call->isRinging())
            {
                /* we are waiting to receive a ringing call for a specific callid, this could be util
                 * for those scenarios where we receive multiple onChatCallUpdate like a login */
                mCallReceivedRinging[apiIndex] = true;
                mChatIdRingInCall[apiIndex] = call->getChatid();
                mCallIdRingIn[apiIndex] = call->getCallId();
            }
            else
            {
                mCallStopRinging[apiIndex] = true;
                mCallIdStopRingIn[apiIndex] = call->getCallId();
                mChatIdStopRingInCall[apiIndex] = call->getChatid();
            }
        }
    }

    if (call->hasChanged(MegaChatCall::CHANGE_TYPE_WR_USERS_ENTERED)
        || call->hasChanged(MegaChatCall::CHANGE_TYPE_WR_COMPOSITION))
    {
         mCallWrChanged[apiIndex] = true;
    }

    if (call->hasChanged(MegaChatCall::CHANGE_TYPE_WR_ALLOW))
    {
         mCallWrAllow[apiIndex] = true;
    }

    if (call->hasChanged(MegaChatCall::CHANGE_TYPE_WR_DENY))
    {
         mCallWrDeny[apiIndex] = true;
    }

    if (call->hasChanged(MegaChatCall::CHANGE_TYPE_WR_USERS_ALLOW))
    {
        const ::mega::MegaHandleList* usersAllowWr = call->getHandleList();
        ASSERT_TRUE(usersAllowWr) << "Invalid allowed user Join list";
        for (unsigned int i = 0; i < usersAllowWr->size(); i++)
        {
            mUsersAllowJoin[apiIndex][usersAllowWr->get(i)] = true;
        }
    }

    if (call->hasChanged(MegaChatCall::CHANGE_TYPE_WR_USERS_DENY))
    {
        const ::mega::MegaHandleList* usersAllowWr = call->getHandleList();
        ASSERT_TRUE(usersAllowWr) << "Invalid allowed user Join list";
        for (unsigned int i = 0; i < usersAllowWr->size(); i++)
        {
            mUsersRejectJoin[apiIndex][usersAllowWr->get(i)] = true;
        }
    }

    if (call->hasChanged(MegaChatCall::CHANGE_TYPE_STATUS))
    {
        unsigned int apiIndex = getMegaChatApiIndex(api); // why is this needed again?
        ASSERT_NE(apiIndex, UINT_MAX) << "MegaChatApiTest::onChatCallUpdate() (2)";
        switch (call->getStatus())
        {
        case MegaChatCall::CALL_STATUS_INITIAL:
            if (mCallIdExpectedReceived[apiIndex] != MEGACHAT_INVALID_HANDLE
                    && mCallIdExpectedReceived[apiIndex] == call->getCallId())
            {
                /* we are waiting to receive a call status change (CALL_STATUS_INITIAL) generated in
                 * Call ctor, for a specific callid, this could be util for those scenarios where
                 * we receive multiple onChatCallUpdate like a login */
                mCallWithIdReceived[apiIndex] = true;
            }
            mCallReceived[apiIndex] = true;
            break;

        case MegaChatCall::CALL_STATUS_IN_PROGRESS:
            mCallInProgress[apiIndex] = true;
            mChatIdInProgressCall[apiIndex] = call->getChatid();
            break;

        case MegaChatCall::CALL_STATUS_JOINING:
            mCallIdJoining[apiIndex] = call->getCallId();
            break;

        case MegaChatCall::CALL_STATUS_TERMINATING_USER_PARTICIPATION:
        {
            mTerminationCode[apiIndex] = call->getTermCode();
            mCallLeft[apiIndex] = true;
            break;
        }

        case MegaChatCall::CALL_STATUS_DESTROYED:
            mCallDestroyed[apiIndex] = true;
            break;

        case MegaChatCall::CALL_STATUS_CONNECTING:
            mCallConnecting[apiIndex] = true;
            break;

        case MegaChatCall::CALL_STATUS_WAITING_ROOM:
        {
            mCallWR[apiIndex] = true;
            break;
        }

        default:
            break;
        }
    }

    if (call->hasChanged(MegaChatCall::CHANGE_TYPE_LOCAL_AVFLAGS))
    {
        mChatCallAudioEnabled[apiIndex] = call->hasLocalAudio();
        mChatCallAudioDisabled[apiIndex] = !call->hasLocalAudio();
        mOwnFlagsChanged[apiIndex] = true;
    }

    if (call->hasChanged(MegaChatCall::CHANGE_TYPE_CALL_SPEAK))
    {
        mOwnSpeakStatusChanged[apiIndex] = true;
        mOwnSpeakStatus[apiIndex] = call->getSpeakerState();
    }

    LOG_debug << "On chat call change state ";
}

void MegaChatApiTest::onChatSessionUpdate(MegaChatApi* api, MegaChatHandle,
                                          MegaChatHandle, MegaChatSession *session)
{
    unsigned int apiIndex = getMegaChatApiIndex(api);
    ASSERT_NE(apiIndex, UINT_MAX) << "MegaChatApiTest::onChatSessionUpdate()";
    LOG_debug << "On chat session update START with apiIndex|" << apiIndex << "|";

    if(session->getChanges())
    {
        switch (session->getChanges())
        {
        case MegaChatSession::CHANGE_TYPE_STATUS:
            mChatCallSessionStatusInProgress[apiIndex] =
                session->getStatus() == MegaChatSession::SESSION_STATUS_IN_PROGRESS;
            mChatSessionWasDestroyed[apiIndex] = mChatSessionWasDestroyed[apiIndex]
                || !mChatCallSessionStatusInProgress[apiIndex];
            break;
        case MegaChatSession::CHANGE_TYPE_SESSION_SPEAK_REQUESTED:
            mSessSpeakRequests[apiIndex][session->getClientid()] = session->hasPendingSpeakRequest();
            mSessSpeakReqRecv[apiIndex] = true;
            break;
        case MegaChatSession::CHANGE_TYPE_SESSION_ON_HOLD:
            mChatCallOnHold[apiIndex] = session->isOnHold();
            mChatCallOnHoldResumed[apiIndex] = !session->isOnHold();
            break;
        case MegaChatSession::CHANGE_TYPE_REMOTE_AVFLAGS:
            mChatCallAudioEnabled[apiIndex] = session->hasAudio();
            mChatCallAudioDisabled[apiIndex] = !session->hasAudio();
            break;
        case MegaChatSession::CHANGE_TYPE_SPEAK_PERMISSION:
            mSessSpeakPerm[apiIndex][session->getClientid()] = session->hasSpeakPermission();
            mSessSpeakPermChanged[apiIndex] = true;
            break;
        default:
            LOG_debug << "Chat session update |" << session->getChanges() << "| not processed";
            break;
        }
    }

    LOG_debug << "On chat session update END with apiIndex|" << apiIndex << "|";
}

void MegaChatApiTest::onChatSchedMeetingUpdate(megachat::MegaChatApi* api, megachat::MegaChatScheduledMeeting* sm)
{
    unsigned int apiIndex = getMegaChatApiIndex(api);
    ASSERT_NE(apiIndex, UINT_MAX) << "MegaChatApiTest::onChatSchedMeetingUpdate()";
    if (sm)
    {
       mSchedMeetingUpdated[apiIndex] = true;
       mSchedIdUpdated[apiIndex] = sm->schedId();

       if (sm->isDeleted())
       {
           mSchedIdRemoved[apiIndex] = sm->schedId();
       }
    }
}

void MegaChatApiTest::onSchedMeetingOccurrencesUpdate(megachat::MegaChatApi* api, MegaChatHandle /*chatid*/, bool /*append*/)
{
    unsigned int apiIndex = getMegaChatApiIndex(api);
    ASSERT_NE(apiIndex, UINT_MAX) << "MegaChatApiTest::onSchedMeetingOccurrencesUpdate()";
    mSchedOccurrUpdated[apiIndex] = true;
}

TestChatVideoListener::TestChatVideoListener()
{
}

TestChatVideoListener::~TestChatVideoListener()
{
}

void TestChatVideoListener::onChatVideoData(MegaChatApi*, MegaChatHandle, int, int, char*, size_t)
{
}

#endif

TestChatRoomListener::TestChatRoomListener(MegaChatApiTest *t, MegaChatApi **apis, MegaChatHandle chatid)
{
    this->t = t;
    this->megaChatApi = apis;
    this->chatid = chatid;
    this->message = NULL;

    for (unsigned i = 0u; i < NUM_ACCOUNTS; i++)
    {
        this->historyLoaded[i] = false;
        this->historyTruncated[i] = false;
        this->msgLoaded[i] = false;
        this->msgCount[i] = 0;
        this->msgConfirmed[i] = false;
        this->msgDelivered[i] = false;
        this->msgReceived[i] = false;
        this->msgEdited[i] = false;
        this->msgRejected[i] = false;
        this->msgId[i].clear();
        this->chatUpdated[i] = false;
        this->userTyping[i] = false;
        this->titleUpdated[i] = false;
        this->archiveUpdated[i] = false;
        this->msgAttachmentReceived[i] = false;
        this->msgContactReceived[i] = false;
        this->msgRevokeAttachmentReceived[i] = false;
        this->reactionReceived[i] = false;
        this->retentionTimeUpdated[i] = false;
        this->mConfirmedMessageHandle[i] = MEGACHAT_INVALID_HANDLE;
        this->mEditedMessageHandle[i] = MEGACHAT_INVALID_HANDLE;
    }
}

void TestChatRoomListener::clearMessages(unsigned int apiIndex)
{
    msgId[apiIndex].clear();
    mConfirmedMessageHandle[apiIndex] = MEGACHAT_INVALID_HANDLE;
    mEditedMessageHandle[apiIndex] = MEGACHAT_INVALID_HANDLE;
}

bool TestChatRoomListener::hasValidMessages(unsigned int apiIndex)
{
    return !msgId[apiIndex].empty();
}

bool TestChatRoomListener::hasArrivedMessage(unsigned int apiIndex, MegaChatHandle messageHandle)
{
    for (unsigned i = 0u; i < msgId[apiIndex].size(); ++i)
    {
        if (msgId[apiIndex][i] == messageHandle)
        {
            return true;
        }
    }

    return false;
}

void TestChatRoomListener::onChatRoomUpdate(MegaChatApi *api, MegaChatRoom *chat)
{
    unsigned int apiIndex = getMegaChatApiIndex(api);
    ASSERT_NE(apiIndex, UINT_MAX) << "TestChatRoomListener::onChatRoomUpdate()";

    if (!chat)
    {
        std::stringstream buffer;
        buffer << "[api: " << apiIndex << "] Initialization completed!" << endl;
        t->postLog(buffer.str());
        return;
    }
    if (chat)
    {
        if (chat->hasChanged(MegaChatRoom::CHANGE_TYPE_USER_TYPING))
        {
            uhAction[apiIndex] = chat->getUserTyping();
            userTyping[apiIndex] = true;
        }
        else if (chat->hasChanged(MegaChatRoom::CHANGE_TYPE_USER_STOP_TYPING))
        {
            uhAction[apiIndex] = chat->getUserTyping();
            userTyping[apiIndex] = true;
        }
        else if (chat->hasChanged(MegaChatRoom::CHANGE_TYPE_TITLE))
        {
            titleUpdated[apiIndex] = true;
        }
        else if (chat->hasChanged(MegaChatRoom::CHANGE_TYPE_ARCHIVE))
        {
            archiveUpdated[apiIndex] = true;
        }
        else if (chat->hasChanged(MegaChatListItem::CHANGE_TYPE_UPDATE_PREVIEWERS))
        {
            previewsUpdated[apiIndex] = true;
        }
        else if (chat->hasChanged(MegaChatRoom::CHANGE_TYPE_RETENTION_TIME))
        {
            retentionTimeUpdated[apiIndex] = true;
        }
        else if (chat->hasChanged(MegaChatRoom::CHANGE_TYPE_CHAT_MODE))
        {
            chatModeUpdated[apiIndex] = true;
        }
    }

    std::stringstream buffer;
    buffer << "[api: " << apiIndex << "] Chat updated - ";
    const char *info = MegaChatApiTest::printChatRoomInfo(chat);
    buffer << info;
    t->postLog(buffer.str());
    delete [] info; info = NULL;

    chatUpdated[apiIndex] = chat->getChatId();
}

void TestChatRoomListener::onMessageLoaded(MegaChatApi *api, MegaChatMessage *msg)
{
    unsigned int apiIndex = getMegaChatApiIndex(api);
    ASSERT_NE(apiIndex, UINT_MAX) << "TestChatRoomListener::onMessageLoaded()";

    if (msg)
    {
        std::stringstream buffer;
        buffer << endl << "[api: " << apiIndex << "] Message loaded - ";
        const char *info = MegaChatApiTest::printMessageInfo(msg);
        buffer << info;
        t->postLog(buffer.str());
        delete [] info; info = NULL;

        msgCount[apiIndex]++;
        msgId[apiIndex].push_back(msg->getMsgId());

        if (msg->getStatus() == MegaChatMessage::STATUS_SENDING_MANUAL)
        {
            if (msg->getCode() == MegaChatMessage::REASON_NO_WRITE_ACCESS)
            {
                msgRejected[apiIndex] = true;
            }
        }

        if (msg->getType() == MegaChatMessage::TYPE_NODE_ATTACHMENT)
        {
            msgAttachmentReceived[apiIndex] = true;
        }
        else if (msg->getType() == MegaChatMessage::TYPE_CONTACT_ATTACHMENT)
        {
            msgContactReceived[apiIndex] = true;
        }
        // else if MegaChatMessage::TYPE_SCHED_MEETING => no changes required

        msgLoaded[apiIndex] = true;
    }
    else
    {
        historyLoaded[apiIndex] = true;
        std::stringstream buffer;
        buffer << "[api: " << apiIndex << "] Loading of messages completed" << endl;
        t->postLog(buffer.str());
    }
}

void TestChatRoomListener::onMessageReceived(MegaChatApi *api, MegaChatMessage *msg)
{
    unsigned int apiIndex = getMegaChatApiIndex(api);
    ASSERT_NE(apiIndex, UINT_MAX) << "TestChatRoomListener::onMessageReceived()";

    std::stringstream buffer;
    buffer << "[api: " << apiIndex << "] Message received - ";
    const char *info = MegaChatApiTest::printMessageInfo(msg);
    buffer << info;
    t->postLog(buffer.str());
    delete [] info; info = NULL;

    if (msg->getType() == MegaChatMessage::TYPE_ALTER_PARTICIPANTS ||
            msg->getType() == MegaChatMessage::TYPE_PRIV_CHANGE)
    {
        uhAction[apiIndex] = msg->getHandleOfAction();
        priv[apiIndex] = msg->getPrivilege();
    }
    if (msg->getType() == MegaChatMessage::TYPE_CHAT_TITLE)
    {
        content[apiIndex] = msg->getContent() ? msg->getContent() : "<empty>";
        titleUpdated[apiIndex] = true;
    }

    msgId[apiIndex].push_back(msg->getMsgId());

    if (msg->getType() == MegaChatMessage::TYPE_NODE_ATTACHMENT)
    {
        msgAttachmentReceived[apiIndex] = true;
    }
    else if (msg->getType() == MegaChatMessage::TYPE_CONTACT_ATTACHMENT)
    {
        msgContactReceived[apiIndex] = true;

    }
    else if(msg->getType() == MegaChatMessage::TYPE_REVOKE_NODE_ATTACHMENT)
    {
        msgRevokeAttachmentReceived[apiIndex] = true;
    }

    msgReceived[apiIndex] = true;
}

void TestChatRoomListener::onReactionUpdate(MegaChatApi *api, MegaChatHandle, const char*, int)
{
    unsigned int apiIndex = getMegaChatApiIndex(api);
    ASSERT_NE(apiIndex, UINT_MAX) << "TestChatRoomListener::onReactionUpdate()";
    reactionReceived[apiIndex] = true;
}

void TestChatRoomListener::onHistoryTruncatedByRetentionTime(MegaChatApi *api, MegaChatMessage *msg)
{
    unsigned int apiIndex = getMegaChatApiIndex(api);
    ASSERT_NE(apiIndex, UINT_MAX) << "TestChatRoomListener::onHistoryTruncatedByRetentionTime()";
    mRetentionMessageHandle[apiIndex] = msg->getMsgId();
    retentionHistoryTruncated[apiIndex] = true;
}

void TestChatRoomListener::onMessageUpdate(MegaChatApi *api, MegaChatMessage *msg)
{
    unsigned int apiIndex = getMegaChatApiIndex(api);
    ASSERT_NE(apiIndex, UINT_MAX) << "TestChatRoomListener::onMessageUpdate()";

    std::stringstream buffer;
    buffer << "[api: " << apiIndex << "] Message updated - ";
    const char *info = MegaChatApiTest::printMessageInfo(msg);
    buffer << info;
    t->postLog(buffer.str());
    delete [] info; info = NULL;

    msgId[apiIndex].push_back(msg->getMsgId());

    if (msg->hasChanged(MegaChatMessage::CHANGE_TYPE_STATUS))
    {
        if (msg->getStatus() == MegaChatMessage::STATUS_SERVER_RECEIVED)
        {
            mConfirmedMessageHandle[apiIndex] = msg->getMsgId();
            msgConfirmed[apiIndex] = true;
        }
        else if (msg->getStatus() == MegaChatMessage::STATUS_DELIVERED)
        {
            msgDelivered[apiIndex] = true;
        }
    }

    if (msg->hasChanged(MegaChatMessage::CHANGE_TYPE_CONTENT) && msg->isEdited())
    {
        mEditedMessageHandle[apiIndex] = msg->getMsgId();
        msgEdited[apiIndex] = true;
    }

    if (msg->getType() == MegaChatMessage::TYPE_TRUNCATE)
    {
        historyTruncated[apiIndex] = true;
    }
}

unsigned int TestChatRoomListener::getMegaChatApiIndex(MegaChatApi *api)
{
    int apiIndex = -1;
    for (unsigned int i = 0; i < NUM_ACCOUNTS; i++)
    {
        if (api == this->megaChatApi[i])
        {
            apiIndex = i;
            break;
        }
    }

    assert(apiIndex != -1); // Instance of MegaChatApi not recognized
    return apiIndex;
}

MegaLoggerTest::MegaLoggerTest(const char *filename)
{
    testlog.open(filename, ios::out | ios::app);
}

MegaLoggerTest::~MegaLoggerTest()
{
    testlog.close();
}

void MegaLoggerTest::log(const char *time, int loglevel, const char *source, const char *message)
{
    testlog << "[" << time << "] " << SimpleLogger::toStr((LogLevel)loglevel) << ": ";
    testlog << message << " (" << source << ")" << endl;
}

void MegaLoggerTest::postLog(const char *message)
{
    testlog << message << endl;
}

void MegaLoggerTest::log(int loglevel, const char *message)
{
    string levelStr;

    switch (loglevel)
    {
        case MegaChatApi::LOG_LEVEL_ERROR: levelStr = "err"; break;
        case MegaChatApi::LOG_LEVEL_WARNING: levelStr = "warn"; break;
        case MegaChatApi::LOG_LEVEL_INFO: levelStr = "info"; break;
        case MegaChatApi::LOG_LEVEL_VERBOSE: levelStr = "verb"; break;
        case MegaChatApi::LOG_LEVEL_DEBUG: levelStr = "debug"; break;
        case MegaChatApi::LOG_LEVEL_MAX: levelStr = "debug-verbose"; break;
        default: levelStr = ""; break;
    }

    // message comes with a line-break at the end
    testlog  << message;
}

TEST_F(MegaChatApiUnitaryTest, ParseUrl)
{
    LOG_info << "___TEST ParseUrl___";

    std::map<std::string, int> checkUrls;
    checkUrls["googl."] = 0;
    checkUrls["googl.com\"fsdafasdf"] = 1;
    checkUrls["googl.com<fsdafasdf"] = 1;
    checkUrls["http://googl.com"] = 1;
    checkUrls["http://www.googl.com"] = 1;
    checkUrls["www.googl.com"] = 1;
    checkUrls["esto   es un prueba   www.mega.nz dsfasdfa"] = 1;
    checkUrls["esto   es un prueba \twww.mega.nz\tdsfasdfa"] = 1;
    checkUrls["esto   es un prueba \nwww.mega.nz\ndsfasdfa"] = 1;
    checkUrls["esto es un prueba www.mega. nz"] = 1;
    checkUrls["ftp://www.googl.com"] = 0;
    checkUrls["www.googl .com"] = 1;
    checkUrls[" www.sfdsadfasfdsfsdf "] = 0;
    checkUrls["example.com/products?id=1&page=2"] = 1;
    checkUrls["www.example.com/products?iddfdsfdsfsfsdfa=1&page=2"] = 1;
    checkUrls["https://mega.co.nz/#!p2QnF89I!Kf-m03Lwmyut-eF7RnJjSv1PRYYtYHg7oodFrW1waEQ"] = 0;
    checkUrls["https://mega.co.nz/file/p2Qn984I#Kf-m03Lwmyut-eF7RnJjSv1PRYYtYHg7oodFrW1waEQ"] = 0;
    checkUrls["https://mega.co.nz/folder/p2Qn984I#Kf-m03Lwmyut-eF7RnJjSv1PRYYtYHg7oodFrW1waEQ"] = 0;
    checkUrls["https://mega.co.nz/file/p2Qn984I#"] = 0;
    checkUrls["https://mega.co.nz/folder/p2Qn984I#"] = 0;
    checkUrls["https://mega.co.nz/foder/p2Qn984I#"] = 1;
    checkUrls["https://mega.nz/#F!l6h3985J!j8QVi46YEyzaISaqGVRsOA"] = 0;
    checkUrls["https://mega.nz/?fbclid=IwAR260bchewVmPrlijdF8-TbbvCnnKqkWcr3vrCx6VKChvI8NgLNK1oOSaAk#F!xP4E98AB!FH_5HjrWyFsUMjjEHCFIHw"] = 0;
    checkUrls["mega.nz/?fbclid=IwAR260bchewVmPrlijdF8-TbbvCnnKqkWcr3vrCx6VKChvI8NgLNK1oOSaAk#F!xP498AAB!FH_5HjrWyFsUjjnEHCFIHw"] = 0;
    checkUrls["www.mega.nz/?fbclid=IwAR260bchewVmPrlijdF8-TbbvCnnKqkWcr3vrCx6VKChvI8NgLNK1oOSaAk#F!xP4EAYYB!FH_5HjrWyFsUMKnEHCFIHw"] = 0;
    checkUrls["https://mega.nz/?fbclid=IwAR260bchewVmPrlijdF8-TbbvCnnKqkWcrNK1oOSaAk#!xP4EYYAB!FH_5HjrWyFsUMKjjHCFIHw"] = 0;
    checkUrls["https://mega.nz/?fbclid=IwAR260bchewVmPrlijdF8-TbbvCnnKqkWcrNK1oOSaAkC!xP4EAYYB!FH_5HjrWyFsUMKnjjCFIHw"] = 0;
    checkUrls["https://mega.nz/C!xP4E45AB!FH_5HjrWyTTUMKnEHCFIHw"] = 0;
    checkUrls["https://mega.nz/?fbclid=IwAR260bchewVmPrlijdF8-TbbvCnnKqkWcr3vrCx6VKChvI8NgLNK1oOSaAk/chat/xP4EA55B!FH_5HjrWyFsU45nEHCFIHw"] = 0;
    checkUrls["mega.nz/?fbclid=IwAR260bchewVmPrlijdF8-TbbvCnnKqkWcr3vrCx6VKChvI8NgLNK1oOSaAk"] = 1;
    checkUrls["ELPAIS.com"] = 1;
    checkUrls["ELPAIS.COM"] = 1;
    checkUrls["https://www.ELPAIS.CoM"] = 1;
    checkUrls["sdfsadfsad://dsfasdfasd.dsd"] = 0;
    checkUrls["sshf://www.ELPAIS.CoM"] = 0;
    checkUrls["Lorem ipsum dolor sit amet, consectetur adipiscing elit, sed do eiusmod tempor incididunt ut labore et dolore magna aliqua. http://www.microsiervos.com/archivo/curiosidades/montana-mas-alta-sistema-solar-en-vesta.html Ut enim ad minim veniam,"] = 1;
    checkUrls["googel.com:"] = 1;
    checkUrls["5/16/18 10:43 AM] platano asdf: Os Mandi Otto link estusbeidj😒😙😓😙😙😙😙😙 www.facebook.com"] = 1;
    checkUrls["http://15.08.02.jpg\",\"s\":3936106,\"hash\":\"GA2oPPAFx4gKx231I3odD1rTHVwOQQyAClb\",\"fa\":\"827:0*00661Rw6wWo/823:1*0Nb4JK5Gd-0\",\"ts\":1529413682}]"] = 1;
    checkUrls["www.ta_ta.com"] = 1;
    checkUrls["http://foo.com/blah_blah"] = 1;
    checkUrls["http://foo.com/blah_blah/"] = 1;
    checkUrls["http://foo.com/blah_blah_(wikipedia)"] = 1;
    checkUrls["http://foo.com/blah_blah_(wikipedia)_(again)"] = 1;
    checkUrls["http://www.example.com/wpstyle/?p=364"] = 1;
    checkUrls["https://www.example.com/foo/?bar=baz&inga=42&quux"] = 1;
    checkUrls["http://odf.ws/123"] = 1;
    checkUrls["http://userid:password@example.com:8080)"] = 0;
    checkUrls["http://userid:password@example.com:8080/"] = 0;
    checkUrls["http://userid@example.com"] = 0;
    checkUrls["http://userid@example.com/"] = 0;
    checkUrls["http://userid@example.com:8080"] = 0;
    checkUrls["http://userid@example.com:8080/"] = 0;
    checkUrls["http://userid:password@example.com"] = 0;
    checkUrls["http://userid:password@example.com/"] = 0;
    checkUrls["http://foo.com/blah_(wikipedia)#cite-1"] = 1;
    checkUrls["http://foo.com/unicode_(✪)_in_parens"] = 1;
    checkUrls["http://code.google.com/events/#&product=browser"] = 1;
    checkUrls["www.code.google.com/events/#&product=browser"] = 1;
    checkUrls["http://1337.net"] = 1;
    checkUrls["http://a.b-c.de"] = 1;
    checkUrls["https://foo_bar.example.com/"] = 1;
    checkUrls["http://"] = 0;
    checkUrls["http://."] = 0;
    checkUrls["http://.."] = 0;
    checkUrls["http://../"] = 0;
    checkUrls["http://?"] = 0;
    checkUrls["http://??"] = 0;
    checkUrls["http://\?\?/"] = 0; // escape '?' to avoid confusion with trigraph (clang)
    checkUrls["http://#"] = 0;
    checkUrls["http://foo.bar?q=Spaces should be encoded"] = 0;
    checkUrls["///a"] = 0;
    checkUrls["http:// shouldfail.com"] = 1;
    checkUrls["http://foo.bar/foo(bar)baz quux"] = 1;
    checkUrls["http://10.1.1.0"] = 1;
    checkUrls["http://3628126748"] = 0;
    checkUrls["http://123.123.123"] = 0;
    checkUrls["http://123.123..123"] = 0;
    checkUrls["http://.www.foo.bar./"] = 0;
    checkUrls["Test ..www.google.es..."] = 1;
    checkUrls["Test ..test..."] = 0;
    checkUrls[":// should fail"] = 0;
    checkUrls["prueba,,,"] = 0;
    checkUrls["prueba!!"] = 0;
    checkUrls["prueba.com!!"] = 1;
    checkUrls["pepitoPerez@gmail.com"] = 0;
    checkUrls["hi..dsdd"] = 0;
    checkUrls["hidsfdf..ddsfsdsdd"] = 0;
    checkUrls["hidsfdf..com"] = 0;
    checkUrls["hidsfdf.d.ddsfsdsdd"] = 0;
    checkUrls["122.123.122.123/jjkkk"] = 1;

    std::string url;
    for (const auto& testCase : checkUrls)
    {
        EXPECT_EQ(chatd::Message::hasUrl(testCase.first, url), testCase.second) << "Failed to parse " << testCase.first;
        // url could have some content even in failed cases, so ignore it
    }
}

#ifndef KARERE_DISABLE_WEBRTC
TEST_F(MegaChatApiUnitaryTest, SfuDataReception)
{
    LOG_info << "___TEST SfuDataReception___";

    MockupCall call;
    std::map<std::string, std::unique_ptr<sfu::Command>> commands;
    sfu::SfuConnection::setCallbackToCommands(call, commands);
    std::map<std::string, bool> checkCommands;
    checkCommands["{\"warn\":\"warn msg\"}"]                                                    = true;
    checkCommands["{\"deny\":\"audio\",\"msg\":\"deny msg\"}"]                                  = true;
    checkCommands["{\"err\":129,\"msg\":\"Error\"}"]                                            = true;
    checkCommands["{\"a\":\"HIRES_STOP\"}"]                                                     = true;
    checkCommands["{\"a\":\"PEERLEFT\",\"cid\":2,\"rsn\":65}"]                                  = true;
    checkCommands["{\"a\":\"PEERJOIN\",\"cid\":2,\"userId\":\"amECEsVQJQ8\",\"av\":0,\"v\":2}"] = true;
    checkCommands["{\"a\":\"HIRES_START\"}"]                                                    = true;
    checkCommands["{\"a\":\"HELLO\",\"cid\":1,\"na\":20,\"mods\":[\"amECEsVQJQ8\"]}"]           = true;
    checkCommands["{\"a\":\"AV\",\"cid\":3,\"av\":1}"]                                          = true;
    checkCommands["{\"a\":\"VTHUMBS\",\"tracks\":[[2,0]]}"]                                     = true;
    checkCommands["{\"a\":\"HIRES\",\"tracks\":[[2,0,1]]}"]                                     = true;
    checkCommands["{\"a\":\"VTHUMB_START\"}"]                                                   = true;
    checkCommands["{\"a\":\"VTHUMB_STOP\"}"]                                                    = true;
    checkCommands["{\"a\":\"KEY\",\"id\":0,\"from\":2,"
                  "\"key\":\"RE8HjOLZl8ITM7FMIbAcigPWxq7i6DGqLQm-aNLAkEk\"}"]                   = true;

    for (const auto& testCase : checkCommands)
    {
        rapidjson::Document document;
        sfu::SfuConnection::SfuData outdata;
        EXPECT_TRUE(sfu::SfuConnection::parseSfuData(testCase.first.c_str(), document, outdata))
                << "[FAILED processing SFU command]: " << testCase.first << ". " << outdata.msg;

        if (outdata.notificationType == sfu::SfuConnection::SfuData::SFU_COMMAND)
        {
            bool commandProcSuccess = (commands.find(outdata.notification) != commands.end()
                    && commands[outdata.notification]->processCommand(document));
            EXPECT_EQ(commandProcSuccess, testCase.second)
                    << "[FAILED processing SFU command (notification)]: " << testCase.first << ". " << outdata.msg;
        }
        // else => SFU_WARN | SFU_ERROR | SFU_DENY
    }
}
#endif

#ifdef USE_CRYPTOPP
TEST_F(MegaChatApiUnitaryTest, EncryptMediaKeyWithEphemKey)
{
    LOG_info << "___TEST EncryptMediaKeyWithEphemKey___";

    std::string encryptedMediaKeyBin, decryptedMediaKeyBin;
    const std::string expEncryptedMediaKeyB64     = "IqVDFXcCDQKfazBoZxhNSjKMvk9eZYQISMYl_7S71K4";
    const std::vector<::mega::byte> mediaKeyBin   = { 60,181,43,125,112,4,248,203,228,50,177,231,232,185,172,194 };
    const std::vector<::mega::byte> ephemKeyBin   = { 129,216,111,114,44,70,116,227,184,43,159,102,5,134,9,84,125,16,221,217,31,4,37,11,89,137,120,133,205,7,141,247 };
    const std::string ephemeralkeyStr(ephemKeyBin.begin(), ephemKeyBin.end());
    const std::string mediaKeyStr(mediaKeyBin.begin(), mediaKeyBin.end());

    // Encrypt media key with ephemeral key
    ::mega::SymmCipher mSymCipher;
    bool encryptResult = mSymCipher.cbc_encrypt_with_key(mediaKeyStr, encryptedMediaKeyBin, reinterpret_cast<const unsigned char *>(ephemeralkeyStr.data()), ephemeralkeyStr.size(), nullptr);
    EXPECT_TRUE(encryptResult) << "Failed Media key cbc_encrypt";

    // Check encrypted key with expected one
    const std::string encryptedMediaKeyB64 = ::mega::Base64::btoa(encryptedMediaKeyBin);
    EXPECT_EQ(encryptedMediaKeyB64.compare(expEncryptedMediaKeyB64), 0) << "Expected encrypted key:" << expEncryptedMediaKeyB64 << " doesn't match with obtained: " << encryptedMediaKeyB64;

    // Decrypt media key with ephemeral key
    bool decryptResult = mSymCipher.cbc_decrypt_with_key(encryptedMediaKeyBin, decryptedMediaKeyBin, reinterpret_cast<const unsigned char*>(ephemeralkeyStr.data()), ephemeralkeyStr.size(), nullptr);
    EXPECT_TRUE(decryptResult) << "Failed Media key cbc_decrypt";

    // Check decrypted key with expected one
    EXPECT_EQ(decryptedMediaKeyBin.compare(mediaKeyStr), 0) << "Expected decrypted key: " << mediaKeyStr << " doesn't match with obtained: " << decryptedMediaKeyBin;
}
#endif

TestMegaRequestListener::TestMegaRequestListener(MegaApi *megaApi, MegaChatApi *megaChatApi)
    : RequestListener(megaApi, megaChatApi)
{
}

TestMegaRequestListener::~TestMegaRequestListener()
{
    delete mRequest;
    delete mError;
}

void TestMegaRequestListener::onRequestFinish(MegaApi *, MegaRequest *request, MegaError *e)
{
    mFinished = true;
    mRequest = request->copy();
    mError = e->copy();

}

int TestMegaRequestListener::getErrorCode() const
{
    assert(mFinished);
    assert(mError);
    return mError->getErrorCode();
}

MegaRequest *TestMegaRequestListener::getMegaRequest() const
{
    assert(mFinished);
    assert(mRequest);
    return mRequest;
}

TestMegaChatRequestListener::TestMegaChatRequestListener(MegaApi *megaApi, MegaChatApi *megaChatApi)
    : RequestListener(megaApi, megaChatApi)
{
}

TestMegaChatRequestListener::~TestMegaChatRequestListener()
{
    delete mRequest;
    delete mError;
}

void TestMegaChatRequestListener::onRequestFinish(MegaChatApi *, MegaChatRequest *request, MegaChatError *e)
{
    mFinished = true;
    mRequest = request->copy();
    mError = e->copy();
}

int TestMegaChatRequestListener::getErrorCode() const
{
    assert(mFinished);
    assert(mError);
    return mError->getErrorCode();
}

MegaChatRequest *TestMegaChatRequestListener::getMegaChatRequest() const
{
    assert(mFinished);
    assert(mRequest);
    return mRequest;
}

bool RequestListener::waitForResponse(unsigned int timeout)
{
    assert(!mFinished);
    timeout *= 1000000; // convert to micro-seconds
    unsigned int tWaited = 0;    // microseconds
    bool connRetried = false;
    while(!mFinished)
    {
        std::this_thread::sleep_for(std::chrono::microseconds(pollingT));

        if (timeout)
        {
            tWaited += pollingT;
            if (tWaited >= timeout)
            {
                return false;   // timeout is expired
            }
            else if (!connRetried && tWaited > (pollingT * 10))
            {
                for (unsigned int i = 0; i < NUM_ACCOUNTS; i++)
                {
                    if (mMegaApi && mMegaApi->isLoggedIn())
                    {
                        mMegaApi->retryPendingConnections();
                    }

                    if (mMegaChatApi && mMegaChatApi->getInitState() == MegaChatApi::INIT_ONLINE_SESSION)
                    {
                        mMegaChatApi->retryPendingConnections();
                    }
                }
                connRetried = true;
            }
        }
    }

    return true;    // response is received
}

RequestListener::RequestListener(MegaApi *megaApi, MegaChatApi* megaChatApi)
    : mMegaApi(megaApi)
    , mMegaChatApi(megaChatApi)
{

}

#ifndef KARERE_DISABLE_WEBRTC
bool MockupCall::handleAvCommand(Cid_t, unsigned, uint32_t)
{
    return true;
}

bool MockupCall::handleAnswerCommand(Cid_t, std::shared_ptr<sfu::Sdp>, uint64_t, std::vector<sfu::Peer>&, const std::map<Cid_t, std::string>&, const std::map<Cid_t, sfu::TrackDescriptor>&, const std::map<Cid_t, sfu::TrackDescriptor>&)
{
    return true;
}

bool MockupCall::handleKeyCommand(const Keyid_t&, const Cid_t&, const std::string &)
{
    return true;
}

bool MockupCall::handleVThumbsCommand(const std::map<Cid_t, sfu::TrackDescriptor> &)
{
    return true;
}

bool MockupCall::handleVThumbsStartCommand()
{
    return true;
}

bool MockupCall::handleVThumbsStopCommand()
{
    return true;
}

bool MockupCall::handleHiResCommand(const std::map<Cid_t, sfu::TrackDescriptor> &)
{
    return true;
}

bool MockupCall::handleHiResStartCommand()
{
    return true;
}

bool MockupCall::handleHiResStopCommand()
{
    return true;
}

bool MockupCall::handleSpeakReqsCommand(const std::vector<Cid_t> &)
{
    return true;
}

bool MockupCall::handleSpeakReqDelCommand(Cid_t)
{
    return true;
}

bool MockupCall::handleSpeakOnCommand(Cid_t)
{
    return true;
}

bool MockupCall::handleSpeakOffCommand(Cid_t)
{
    return true;
}


bool MockupCall::handlePeerJoin(Cid_t, uint64_t, sfu::SfuProtocol, int, std::string&, std::vector<std::string>&)
{
    return true;
}

bool MockupCall::handlePeerLeft(Cid_t, unsigned)
{
    return true;
}

bool MockupCall::handleBye(const unsigned, const bool, const std::string&)
{
    return true;
}

bool MockupCall::handleModAdd(uint64_t)
{
    return true;
}

bool MockupCall::handleModDel(uint64_t)
{
    return true;
}

void MockupCall::onSendByeCommand()
{

}

void MockupCall::onSfuDisconnected()
{

}
bool MockupCall::error(unsigned int, const string &)
{
    return true;
}

bool MockupCall::processDeny(const std::string&, const std::string&)
{
    return true;
}

void MockupCall::logError(const char *)
{

}

bool MockupCall::handleHello(const Cid_t /*userid*/, const unsigned int /*nAudioTracks*/,
<<<<<<< HEAD
                             const std::set<karere::Id>& /*mods*/, const bool /*wr*/, const bool /*allowed*/,
                             const sfu::WrUserList& /*wrUsers*/)
=======
                             const std::set<karere::Id>& /*mods*/, const bool /*wr*/, const bool /*speakRequest*/, const bool /*allowed*/,
                             const std::map<karere::Id, bool>& /*wrUsers*/)
>>>>>>> 709a661c
{
    return true;
}

bool MockupCall::handleWrDump(const sfu::WrUserList& /*users*/)
{
    return true;
}

bool MockupCall::handleWrEnter(const sfu::WrUserList& /*users*/)
{
    return true;
}

bool MockupCall::handleWrLeave(const karere::Id& /*user*/)
{
    return true;
}

bool MockupCall::handleWrAllow(const Cid_t& /*cid*/, const std::set<karere::Id>& /*mods*/)
{
    return true;
}

bool MockupCall::handleWrDeny(const std::set<karere::Id>& /*mods*/)
{
    return true;
}

bool MockupCall::handleWrUsersAllow(const std::set<karere::Id>& /*users*/)
{
    return true;
}

bool MockupCall::handleWrUsersDeny(const std::set<karere::Id>& /*users*/)
{
    return true;
}

bool MockupCall::handleMutedCommand(const unsigned /*av*/)
{
    return true;
}
#endif<|MERGE_RESOLUTION|>--- conflicted
+++ resolved
@@ -8838,14 +8838,9 @@
 
 }
 
-bool MockupCall::handleHello(const Cid_t /*userid*/, const unsigned int /*nAudioTracks*/,
-<<<<<<< HEAD
+bool MockupCall::handleHello(const Cid_t /*cid*/, const unsigned int /*nAudioTracks*/,
                              const std::set<karere::Id>& /*mods*/, const bool /*wr*/, const bool /*allowed*/,
-                             const sfu::WrUserList& /*wrUsers*/)
-=======
-                             const std::set<karere::Id>& /*mods*/, const bool /*wr*/, const bool /*speakRequest*/, const bool /*allowed*/,
-                             const std::map<karere::Id, bool>& /*wrUsers*/)
->>>>>>> 709a661c
+                             const bool /*speakRequest*/, const sfu::WrUserList& /*wrUsers*/)
 {
     return true;
 }
