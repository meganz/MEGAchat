--- conflicted
+++ resolved
@@ -6531,11 +6531,7 @@
     checkCommands["{\"err\":129,\"msg\":\"Error\"}"]                                            = true;
     checkCommands["{\"a\":\"HIRES_STOP\"}"]                                                     = true;
     checkCommands["{\"a\":\"PEERLEFT\",\"cid\":2,\"rsn\":65}"]                                  = true;
-<<<<<<< HEAD
     checkCommands["{\"a\":\"PEERJOIN\",\"cid\":2,\"userId\":\"amECEsVQJQ8\",\"av\":0,\"v\":2}"] = true;
-=======
-    // checkCommands["{\"a\":\"PEERJOIN\",\"cid\":2,\"userId\":\"amECEsVQJQ8\",\"av\":0}"]         = true;  // DAR branch fixes and updates test cases for this test
->>>>>>> abd90594
     checkCommands["{\"a\":\"HIRES_START\"}"]                                                    = true;
     checkCommands["{\"a\":\"HELLO\",\"cid\":1,\"na\":20,\"mods\":[\"amECEsVQJQ8\"]}"]           = true;
     checkCommands["{\"a\":\"AV\",\"cid\":3,\"av\":1}"]                                          = true;
