--- conflicted
+++ resolved
@@ -2551,11 +2551,9 @@
     std::cout << "Call finished." << std::endl;
     sleep(5);
 
-<<<<<<< HEAD
     megaChatApi[a1]->removeChatLocalVideoListener(chatid, &localVideoListener);
     megaChatApi[a1]->removeChatRemoteVideoListener(chatid, uh2, &remoteVideoListener);
-=======
->>>>>>> ce54c8b3
+
     megaChatApi[a1]->closeChatRoom(chatid, chatroomListener);
 
     delete audioInDevices;
@@ -2573,7 +2571,74 @@
 }
 
 /**
-<<<<<<< HEAD
+ * @brief TEST_RichLinkUserAttribute
+ *
+ * This test does the following:
+ *
+ * - Get state for rich link user attribute
+ * - Enable/disable rich link generation
+ * - Check if value has been established correctly
+ * - Change value for rich link counter
+ * - Check if value has been established correctly
+ *
+ */
+void MegaChatApiTest::TEST_RichLinkUserAttribute(unsigned int a1)
+{
+   char *primarySession = login(a1);
+
+   // Get rich link state
+   bool *flagRequestRichLink = &requestFlags[a1][MegaRequest::TYPE_GET_ATTR_USER];
+   *flagRequestRichLink = false;
+   bool *flagRichLink = &mRichLinkFlag[a1];
+   *flagRichLink = false;
+   int *countRichLink = &mCountRichLink[a1];
+   *countRichLink = 0;
+   megaApi[a1]->shouldShowRichLinkWarning();
+   ASSERT_CHAT_TEST(waitForResponse(flagRequestRichLink), "Expired timeout for rich Link");
+   ASSERT_CHAT_TEST(!lastError[a1] || lastError[a1] == mega::API_ENOENT, "Should show richLink warning. Error: " + std::to_string(lastError[a1]));
+
+   // Enable/disable rich link generation
+   bool enableRichLink = !(*flagRichLink);
+   bool *flagRichLinkRequest = &requestFlags[a1][MegaRequest::TYPE_SET_ATTR_USER]; *flagRichLinkRequest = false;
+   megaApi[a1]->enableRichPreviews(enableRichLink);
+   ASSERT_CHAT_TEST(waitForResponse(flagRichLinkRequest), "User attribute retrieval not finished after timeout");
+   ASSERT_CHAT_TEST(!lastError[a1], "Failed to enable rich preview. Error: " + std::to_string(lastError[a1]));
+
+   // Get rich link state
+   flagRequestRichLink = &requestFlags[a1][MegaRequest::TYPE_GET_ATTR_USER];
+   *flagRequestRichLink = false;
+   flagRichLink = &mRichLinkFlag[a1];
+   *flagRichLink = true;
+   countRichLink = &mCountRichLink[a1];
+   *countRichLink = 0;
+   megaApi[a1]->shouldShowRichLinkWarning();
+   ASSERT_CHAT_TEST(waitForResponse(flagRequestRichLink), "Expired timeout for rich Link");
+   ASSERT_CHAT_TEST(!lastError[a1] || lastError[a1] == mega::API_ENOENT, "Should show richLink warning. Error: " + std::to_string(lastError[a1]));
+   ASSERT_CHAT_TEST(*flagRichLink == false, "Rich link enable/disable has not worked, (Rich link warning hasn't to be shown)");
+
+   // Change value for rich link counter
+   int counter = *countRichLink + 1;
+   bool *flagCounterRichLink = &requestFlags[a1][MegaRequest::TYPE_SET_ATTR_USER]; *flagCounterRichLink = false;
+   megaApi[a1]->setRichLinkWarningCounterValue(counter);
+   ASSERT_CHAT_TEST(waitForResponse(flagCounterRichLink), "User attribute retrieval not finished after timeout");
+   ASSERT_CHAT_TEST(!lastError[a1], "Failed to set rich preview count. Error: " + std::to_string(lastError[a1]));
+   flagRequestRichLink = &requestFlags[a1][MegaRequest::TYPE_GET_ATTR_USER];
+   *flagRequestRichLink = false;
+   flagRichLink = &mRichLinkFlag[a1];
+   *flagRichLink = false;
+   countRichLink = &mCountRichLink[a1];
+   *countRichLink = 0;
+   megaApi[a1]->shouldShowRichLinkWarning();
+   ASSERT_CHAT_TEST(waitForResponse(flagRequestRichLink), "Expired timeout for rich Link");
+   ASSERT_CHAT_TEST(!lastError[a1] || lastError[a1] == mega::API_ENOENT, "Should show richLink warning. Error: " + std::to_string(lastError[a1]));
+   ASSERT_CHAT_TEST(counter == *countRichLink, "Rich link count has not taken the correct value");
+   ASSERT_CHAT_TEST(*flagRichLink == true, "Rich link enable/disable has not worked, (Rich link warning has to be shown)");
+
+   delete [] primarySession;
+   primarySession = NULL;
+}
+
+/**
  * @brief TEST_Calls
  *
  * Requirements:
@@ -2712,70 +2777,6 @@
 
     delete chatroomListener;
     chatroomListener = NULL;
-=======
- * @brief TEST_RichLinkUserAttribute
- *
- * This test does the following:
- *
- * - Get state for rich link user attribute
- * - Enable/disable rich link generation
- * - Check if value has been established correctly
- * - Change value for rich link counter
- * - Check if value has been established correctly
- *
- */
-void MegaChatApiTest::TEST_RichLinkUserAttribute(unsigned int a1)
-{
-    char *primarySession = login(a1);
-
-    // Get rich link state
-    bool *flagRequestRichLink = &requestFlags[a1][MegaRequest::TYPE_GET_ATTR_USER];
-    *flagRequestRichLink = false;
-    bool *flagRichLink = &mRichLinkFlag[a1];
-    *flagRichLink = false;
-    int *countRichLink = &mCountRichLink[a1];
-    *countRichLink = 0;
-    megaApi[a1]->shouldShowRichLinkWarning();
-    ASSERT_CHAT_TEST(waitForResponse(flagRequestRichLink), "Expired timeout for rich Link");
-    ASSERT_CHAT_TEST(!lastError[a1] || lastError[a1] == mega::API_ENOENT, "Should show richLink warning. Error: " + std::to_string(lastError[a1]));
-
-    // Enable/disable rich link generation
-    bool enableRichLink = !(*flagRichLink);
-    bool *flagRichLinkRequest = &requestFlags[a1][MegaRequest::TYPE_SET_ATTR_USER]; *flagRichLinkRequest = false;
-    megaApi[a1]->enableRichPreviews(enableRichLink);
-    ASSERT_CHAT_TEST(waitForResponse(flagRichLinkRequest), "User attribute retrieval not finished after timeout");
-    ASSERT_CHAT_TEST(!lastError[a1], "Failed to enable rich preview. Error: " + std::to_string(lastError[a1]));
-
-    // Get rich link state
-    flagRequestRichLink = &requestFlags[a1][MegaRequest::TYPE_GET_ATTR_USER];
-    *flagRequestRichLink = false;
-    flagRichLink = &mRichLinkFlag[a1];
-    *flagRichLink = true;
-    countRichLink = &mCountRichLink[a1];
-    *countRichLink = 0;
-    megaApi[a1]->shouldShowRichLinkWarning();
-    ASSERT_CHAT_TEST(waitForResponse(flagRequestRichLink), "Expired timeout for rich Link");
-    ASSERT_CHAT_TEST(!lastError[a1] || lastError[a1] == mega::API_ENOENT, "Should show richLink warning. Error: " + std::to_string(lastError[a1]));
-    ASSERT_CHAT_TEST(*flagRichLink == false, "Rich link enable/disable has not worked, (Rich link warning hasn't to be shown)");
-
-    // Change value for rich link counter
-    int counter = *countRichLink + 1;
-    bool *flagCounterRichLink = &requestFlags[a1][MegaRequest::TYPE_SET_ATTR_USER]; *flagCounterRichLink = false;
-    megaApi[a1]->setRichLinkWarningCounterValue(counter);
-    ASSERT_CHAT_TEST(waitForResponse(flagCounterRichLink), "User attribute retrieval not finished after timeout");
-    ASSERT_CHAT_TEST(!lastError[a1], "Failed to set rich preview count. Error: " + std::to_string(lastError[a1]));
-    flagRequestRichLink = &requestFlags[a1][MegaRequest::TYPE_GET_ATTR_USER];
-    *flagRequestRichLink = false;
-    flagRichLink = &mRichLinkFlag[a1];
-    *flagRichLink = false;
-    countRichLink = &mCountRichLink[a1];
-    *countRichLink = 0;
-    megaApi[a1]->shouldShowRichLinkWarning();
-    ASSERT_CHAT_TEST(waitForResponse(flagRequestRichLink), "Expired timeout for rich Link");
-    ASSERT_CHAT_TEST(!lastError[a1] || lastError[a1] == mega::API_ENOENT, "Should show richLink warning. Error: " + std::to_string(lastError[a1]));
-    ASSERT_CHAT_TEST(counter == *countRichLink, "Rich link count has not taken the correct value");
-    ASSERT_CHAT_TEST(*flagRichLink == true, "Rich link enable/disable has not worked, (Rich link warning has to be shown)");
->>>>>>> ce54c8b3
 
     delete [] primarySession;
     primarySession = NULL;
