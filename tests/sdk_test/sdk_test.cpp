--- conflicted
+++ resolved
@@ -945,13 +945,8 @@
     CleanupFunction testCleanup = [this] () -> void
     {
         ExitBoolFlags eF;
-<<<<<<< HEAD
         addBoolVarAndExitFlag(mData.mOpIdx, eF, "CallDestroyed", false); // mOpIdx - onChatCallUpdate(CALL_STATUS_DESTROYED)
-        endChatCall(mData.mOpIdx, eF, mData.mChatid);
-=======
-        addBoolExitFlag(mData.mOpIdx, eF, "CallDestroyed", false); // mOpIdx - onChatCallUpdate(CALL_STATUS_DESTROYED)
         endChatCallTestCleanup(mData.mOpIdx, eF, mData.mChatid);
->>>>>>> 9afafa13
         closeOpenedChatrooms();
         cleanChatVideoListeners();
         logoutTestAccounts();
@@ -1088,7 +1083,7 @@
         std::unique_ptr<MegaChatCall> call(megaChatApi[i]->getChatCall(mData.mChatid));
         ASSERT_TRUE(call) << "Can't get call for " << std::to_string(i) <<". CallId: " << getChatIdStrB64(mData.mChatid);
 
-        MegaChatHandle* callId = getHandleVars().get(i, "CallIdInProgress");
+        MegaChatHandle* callId = handleVars().getVar(i, "CallIdInProgress");
         ASSERT_TRUE(callId) << "Can't get CallInProgress var for " << std::to_string(i);
         ASSERT_NE(*callId, MEGACHAT_INVALID_HANDLE) << "Invalid callId received at onChatCallUpdate for: " << std::to_string(i);
         ASSERT_NE(call->getCallId(), MEGACHAT_INVALID_HANDLE) << "Invalid callId in MegaChatCall for: " << std::to_string(i);
@@ -1100,7 +1095,7 @@
     CleanupFunction testCleanup = [this]() -> void
     {
         ExitBoolFlags eF;
-        addBoolExitFlag(mData.mOpIdx, eF, "CallDestroyed", false); // mOpIdx - onChatCallUpdate(CALL_STATUS_DESTROYED)
+        addBoolVarAndExitFlag(mData.mOpIdx, eF, "CallDestroyed", false); // mOpIdx - onChatCallUpdate(CALL_STATUS_DESTROYED)
         endChatCallTestCleanup(mData.mOpIdx, eF, mData.mChatid);
         closeOpenedChatrooms();
         cleanChatVideoListeners();
@@ -1157,19 +1152,20 @@
     // ensure that users in WR are ordered by joining time.
     ExitBoolFlags eF;
     MegaChatHandle invalHandle = MEGACHAT_INVALID_HANDLE;
-    addHandleFlag(a1, "CallIdInProgress", invalHandle);                    // a1 - callId received at onChatCallUpdate(CALL_STATUS_IN_PROGRESS)
-    addBoolExitFlag(a1, eF, "CallReceived"  , false);                      // a1 - onChatCallUpdate(CALL_STATUS_INITIAL)
-    addBoolExitFlag(a2, eF, "CallReceived"  , false);                      // a2 - onChatCallUpdate(CALL_STATUS_INITIAL)
-    addBoolExitFlag(a1, eF, "CallInProgress", false);                      // a1 - onChatCallUpdate(CALL_STATUS_IN_PROGRESS)
+    addHandleVar(a1, "CallIdInProgress", invalHandle);                    // a1 - callId received at onChatCallUpdate(CALL_STATUS_IN_PROGRESS)
+    addBoolVarAndExitFlag(a1, eF, "CallReceived"  , false);                      // a1 - onChatCallUpdate(CALL_STATUS_INITIAL)
+    addBoolVarAndExitFlag(a2, eF, "CallReceived"  , false);                      // a2 - onChatCallUpdate(CALL_STATUS_INITIAL)
+    addBoolVarAndExitFlag(a1, eF, "CallInProgress", false);                      // a1 - onChatCallUpdate(CALL_STATUS_IN_PROGRESS)
     startCallInChat(a1, eF, mData.mChatid, false /*audio*/,
                     false /*video*/, false /*notRinging*/);
-
     checkCallIdInProgress(a1); // check received callId for caller(a1)
-    getBoolVars().cleanAll();  // clean all bool vars (this prevents conflicts in following tests)
+
+    /* Important: clear all temporal variables (this prevents conflicts in following test cases) */
+    clearTemporalVars();
 
     LOG_debug << "#### Test2: B rejects chat call ####";
     ExitBoolFlags eF1;
-    addBoolExitFlag(a2, eF1, "CallStopsRinging"  , false);                  // a2 - onChatCallUpdate(CHANGE_TYPE_RINGING_STATUS)
+    addBoolVarAndExitFlag(a2, eF1, "CallStopsRinging"  , false);                  // a2 - onChatCallUpdate(CHANGE_TYPE_RINGING_STATUS)
     rejectCall(a2, eF1, mData.mChatid);
 }
 #endif
@@ -8716,14 +8712,14 @@
                 mCallReceivedRinging[apiIndex] = true;
                 mChatIdRingInCall[apiIndex] = call->getChatid();
                 mCallIdRingIn[apiIndex] = call->getCallId();
-                getBoolVars().updateIfExists(apiIndex, "CallIsRinging", true);
+                boolVars().updateIfExists(apiIndex, "CallIsRinging", true);
             }
             else
             {
                 mCallStopRinging[apiIndex] = true;
                 mCallIdStopRingIn[apiIndex] = call->getCallId();
                 mChatIdStopRingInCall[apiIndex] = call->getChatid();
-                getBoolVars().updateIfExists(apiIndex, "CallStopsRinging", true);
+                boolVars().updateIfExists(apiIndex, "CallStopsRinging", true);
             }
         }
     }
