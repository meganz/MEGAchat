#include "sdk_test.h"

#include <mega.h>
#include <megaapi.h>

#ifdef _WIN32
#include <direct.h>
#endif

using namespace mega;
using namespace megachat;
using namespace std;

const std::string MegaChatApiTest::DEFAULT_PATH = "../../tests/sdk_test/";
const std::string MegaChatApiTest::FILE_IMAGE_NAME = "logo.png";
const std::string MegaChatApiTest::PATH_IMAGE = "PATH_IMAGE";

const std::string MegaChatApiTest::LOCAL_PATH = "./tmp"; // no ending slash
const std::string MegaChatApiTest::REMOTE_PATH = "/";
const std::string MegaChatApiTest::DOWNLOAD_PATH = LOCAL_PATH + "/download/";

class GTestLogger : public ::testing::EmptyTestEventListener
{
public:
    void OnTestStart(const ::testing::TestInfo& info) override
    {
        LOG_info << "GTEST: " << info.test_suite_name() << '.' << info.name() << " RUNNING";
    }

    void OnTestEnd(const ::testing::TestInfo& info) override
    {
        LOG_info << "GTEST: " << info.test_suite_name() << '.' << info.name() << ' '
                 << (info.result()->Passed() ? "PASSED" : "FAILED");
    }

    void OnTestPartResult(const ::testing::TestPartResult& result) override
    {
        if (result.type() == ::testing::TestPartResult::kSuccess) return;

        std::string location = result.file_name() ? result.file_name() : "unknown";
        if (result.line_number() >= 0)
        {
            location += ':' + std::to_string(result.line_number());
        }

        LOG_info << "GTEST: " << location << ": Failure";

        std::istringstream istream(result.message());
        for (std::string s; std::getline(istream, s); )
        {
            LOG_info << "GTEST: " << s;
        }
    }
}; // GTestLogger

int main(int argc, char **argv)
{
    remove("test.log");

    std::vector<char*> myargv1(argv, argv + argc);
    for (auto it = myargv1.begin(); it != myargv1.end(); ++it)
    {
        if (std::string(*it).substr(0, 9) == "--APIURL:")
        {
            std::lock_guard<std::mutex> g(g_APIURL_default_mutex);
            g_APIURL_default = std::string(*it).substr(9);
            if (!g_APIURL_default.empty() && g_APIURL_default.back() != '/')
                g_APIURL_default += '/';
        }
    }
    MegaChatApiTest::init(); // logger set here will also be enough for MegaChatApiUnitaryTest
    testing::InitGoogleTest(&argc, argv);
    testing::UnitTest::GetInstance()->listeners().Append(new GTestLogger());

    int rc = RUN_ALL_TESTS(); // returns 0 (success) or 1 (failed tests)

    MegaChatApiTest::terminate();

    return rc;
}

Account::Account()
{
}

Account::Account(const std::string &email, const std::string &password)
    : mEmail(email)
    , mPassword(password)
{
}

std::string Account::getEmail() const
{
    return mEmail;
}

std::string Account::getPassword() const
{
    return mPassword;
}

MegaChatApiTest::MegaChatApiTest()
{
    for (unsigned i = 0u; i < NUM_ACCOUNTS; i++)
    {
        megaApi[i] = NULL;
        megaChatApi[i] = NULL;
    }
}

MegaChatApiTest::~MegaChatApiTest()
{
}

char *MegaChatApiTest::login(unsigned int accountIndex, const char *session, const char *email, const char *password)
{
    std::string mail;
    std::string pwd;
    if (email == NULL || password == NULL)
    {
        mail = account(accountIndex).getEmail();
        pwd = account(accountIndex).getPassword();
    }
    else
    {
        mail = email;
        pwd = password;
    }

    // Every karere::Client will add another logger -- will instantiate a MyMegaApi member,
    // which will instantiate a new MyMegaLogger member, which (by default) will call
    // MegaApi::addLoggerObject() which will add it to g_externalLogger.
    // That has led to duplicated messages in the log file. Below is an attempt to work around that.
    g_externalLogger.useOnlyFirstLogger();

    // 1. Initialize chat engine
    bool *flagInit = &initStateChanged[accountIndex]; *flagInit = false;
    int initializationState = megaChatApi[accountIndex]->init(session);
    EXPECT_GE(initializationState, 0) << "MegaChatApiImpl::init returned error";
    if (initializationState < 0) return nullptr;
    MegaApi::removeLoggerObject(logger());

    // MegaChatApi::INIT_TERMINATED will not be notified. Do not wait for state-change in that case.
    // Worth asking: why is MegaChatApi::init() returning that undocumented value?!
    if (initializationState != MegaChatApi::INIT_TERMINATED)
    {
        bool responseOk = waitForResponse(flagInit);
        EXPECT_TRUE(responseOk) << "Initialization failed";
        if (!responseOk) return nullptr;
        int initStateValue = initState[accountIndex];
        if (!session)
        {
            EXPECT_EQ(initStateValue, MegaChatApi::INIT_WAITING_NEW_SESSION) << "Wrong chat initialization state (1).";
            if (initStateValue != MegaChatApi::INIT_WAITING_NEW_SESSION) return nullptr;
        }
        else
        {
            EXPECT_EQ(initStateValue, MegaChatApi::INIT_OFFLINE_SESSION) << "Wrong chat initialization state (2).";
            if (initStateValue != MegaChatApi::INIT_OFFLINE_SESSION) return nullptr;
        }
    }

    // 2. login
    flagInit = &initStateChanged[accountIndex]; *flagInit = false;
    RequestTracker loginTracker;
    session && std::strlen(session)
        ? megaApi[accountIndex]->fastLogin(session, &loginTracker)  // session must be not null and non empty
        : megaApi[accountIndex]->login(mail.c_str(), pwd.c_str(), &loginTracker);

    int loginResult = loginTracker.waitForResult();
    EXPECT_EQ(loginResult, API_OK) << "Login failed. Error: " << loginResult << ' ' << loginTracker.getErrorString();
    if (loginResult != API_OK) return nullptr;

    // 3. fetchnodes
    bool *loggedInFlag = &mLoggedInAllChats[accountIndex]; *loggedInFlag = false;
    RequestTracker fetchNodesTracker;
    megaApi[accountIndex]->fetchNodes(&fetchNodesTracker);
    int fetchNodesResult = fetchNodesTracker.waitForResult();
    EXPECT_EQ(fetchNodesResult, API_OK) << "Error fetch nodes. Error: " << fetchNodesResult << ' ' << fetchNodesTracker.getErrorString();
    if (fetchNodesResult != API_OK) return nullptr;
    // after fetchnodes, karere should be ready for offline, at least
    int initStateValue = initState[accountIndex];
    if (initStateValue == MegaChatApi::INIT_WAITING_NEW_SESSION || initStateValue == MegaChatApi::INIT_OFFLINE_SESSION)
    {
        bool responseOk = waitForResponse(flagInit);
        EXPECT_TRUE(responseOk) << "Expired timeout for change init state";
        if (!responseOk) return nullptr;
        initStateValue = initState[accountIndex];
    }
    EXPECT_EQ(initStateValue, MegaChatApi::INIT_ONLINE_SESSION) << "Wrong chat initialization state (3).";
    if (initStateValue != MegaChatApi::INIT_ONLINE_SESSION) return nullptr;

    // if there are chatrooms in this account, wait to be joined to all of them
    std::unique_ptr<MegaChatListItemList> items(megaChatApi[accountIndex]->getChatListItems());
    if (items->size())
    {
        bool responseOk = waitForResponse(loggedInFlag, 120);
        EXPECT_TRUE(responseOk) << "Expired timeout for login to all chats in account '" << mail << "'. (DDOS protection triggered?)";
        if (!responseOk) return nullptr;
    }

    return megaApi[accountIndex]->dumpSession();
}

void MegaChatApiTest::logout(unsigned int accountIndex, bool closeSession)
{
    RequestTracker logoutTracker;
    if (closeSession)
    {
        ChatLogoutTracker chatLogoutTracker;
        megaChatApi[accountIndex]->addChatRequestListener(&chatLogoutTracker);

#ifdef ENABLE_SYNC
        megaApi[accountIndex]->logout(false, &logoutTracker);
#else
        megaApi[accountIndex]->logout(logoutTracker.get());
#endif

        ASSERT_EQ(chatLogoutTracker.waitForResult(), MegaChatError::ERROR_OK);
        megaChatApi[accountIndex]->removeChatRequestListener(&chatLogoutTracker);
    }
    else
    {
        megaApi[accountIndex]->localLogout(&logoutTracker);
    }

    int logoutResult = logoutTracker.waitForResult();
    ASSERT_TRUE(logoutResult == API_OK || logoutResult == API_ESID) <<
                     "Error sdk logout. Error: " << logoutResult << ' ' << logoutTracker.getErrorString();


    if (!closeSession)  // for closed session, karere automatically logs out itself
    {
        ChatRequestTracker crt;
        megaChatApi[accountIndex]->localLogout(&crt);
        ASSERT_EQ(crt.waitForResult(), MegaChatError::ERROR_OK) << "Error chat logout. Error: " << crt.getErrorString();
    }

    MegaApi::addLoggerObject(logger());   // need to restore customized logger
}

void MegaChatApiTest::init()
{
    std::cout << "[========] Global test environment initialization" << endl;

    getEnv().setLogFile("test.log");
    MegaApi::addLoggerObject(logger());
    MegaApi::setLogToConsole(false);    // already disabled by default
    MegaChatApi::setLoggerObject(logger());
    MegaChatApi::setLogToConsole(false);
    MegaChatApi::setCatchException(false);

    for (unsigned int i = 0; i < NUM_ACCOUNTS; i++)
    {
        // get credentials from environment variables
        std::string varName = "MEGA_EMAIL";
        varName += std::to_string(i);
        char *buf = getenv(varName.c_str());
        std::string email;
        if (buf)
        {
            email.assign(buf);
        }
        if (!email.length())
        {
            cout << "TEST - Set your username at the environment variable $" << varName << endl;
            exit(-1);
        }

        varName.assign("MEGA_PWD");
        varName += std::to_string(i);
        buf = getenv(varName.c_str());
        std::string pwd;
        if (buf)
        {
            pwd.assign(buf);
        }
        if (!pwd.length())
        {
            cout << "TEST - Set your password at the environment variable $" << varName << endl;
            exit(-1);
        }

        getEnv().addAccount(email, pwd);
    }
}

void MegaChatApiTest::terminate()
{
    std::cout << "[==========] Global test environment termination" << endl; \

    MegaApi::removeLoggerObject(logger());
    MegaChatApi::setLoggerObject(NULL);
}

void MegaChatApiTest::SetUp()
{
    const ::testing::TestInfo* ti = ::testing::UnitTest::GetInstance()->current_test_info();
    string name = string(ti->test_suite_name()) + '.' + ti->name();
    LOG_info << "Test " << name << ": SetUp starting.";

    struct stat st = {}; // init all members to default values (0)
    if (stat(LOCAL_PATH.c_str(), &st) == -1)
    {
#ifdef _WIN32
        _mkdir(LOCAL_PATH.c_str());
#else
        mkdir(LOCAL_PATH.c_str(), 0700);
#endif
    }

    for (unsigned i = 0u; i < NUM_ACCOUNTS; i++)
    {
        char path[1024];
#ifdef _WIN32
        _getcwd(path, sizeof path);
#else
        if (!getcwd(path, sizeof path))
        {
            LOG_err << "Test " << name << ": getcwd() failed.";
        }
#endif
        megaApi[i] = new MegaApi(APPLICATION_KEY.c_str(), path, USER_AGENT_DESCRIPTION.c_str());
        megaApi[i]->setLogLevel(MegaApi::LOG_LEVEL_DEBUG);
        megaApi[i]->setLoggingName(to_string(i).c_str());
        megaApi[i]->addListener(this);

        megaChatApi[i] = new MegaChatApi(megaApi[i]);
        megaChatApi[i]->setLogLevel(MegaChatApi::LOG_LEVEL_DEBUG);
        megaChatApi[i]->addChatListener(this);

#ifndef KARERE_DISABLE_WEBRTC
        megaChatApi[i]->addChatCallListener(this);
        megaChatApi[i]->addSchedMeetingListener(this);
#endif

        // kill all sessions to ensure no interferences from other tests running in parallel
        RequestTracker loginTracker;
        megaApi[i]->login(account(i).getEmail().c_str(), account(i).getPassword().c_str(),
                          &loginTracker);
        ASSERT_EQ(loginTracker.waitForResult(), API_OK) << "Login failed in SetUp(). Error: " << loginTracker.getErrorString();

        RequestTracker killSessionTracker;
        megaApi[i]->killSession(INVALID_HANDLE, &killSessionTracker);
        ASSERT_EQ(killSessionTracker.waitForResult(), API_OK) << "Kill sessions failed in SetUp(). Error: " << killSessionTracker.getErrorString();
        RequestTracker logoutTracker;
#ifdef ENABLE_SYNC
        megaApi[i]->logout(false, &logoutTracker);
#else
        megaApi[i]->logout(&logoutTracker);
#endif
        int logoutResult = logoutTracker.waitForResult();
        ASSERT_TRUE(logoutResult == API_OK || logoutResult == API_ESID) <<
                         "Logout failed in SetUp(). Error: " << logoutResult << ' ' << logoutTracker.getErrorString();

        for (int j = 0; j < ::mega::MegaRequest::TOTAL_OF_REQUEST_TYPES; ++j)
        {
            requestFlags[i][j] = false;
        }

        initStateChanged[i] = false;
        initState[i] = -1;
        mChatConnectionOnline[i] = false;
        mLoggedInAllChats[i] = false;
        mChatsUpdated[i] = false;
        mChatListUpdated[i].clear();
        lastErrorTransfer[i] = -1;

        chatroom[i] = NULL;
        chatUpdated[i] = false;
        chatItemUpdated[i] = false;
        chatItemClosed[i] = false;
        peersUpdated[i] = false;
        titleUpdated[i] = false;
        chatArchived[i] = false;

        mNotTransferRunning[i] = true;
        mPresenceConfigUpdated[i] = false;

#ifndef KARERE_DISABLE_WEBRTC
        mCallWithIdReceived[i] = false;
        mCallReceivedRinging[i] = false;
        mCallInProgress[i] = false;
        mCallDestroyed[i] = false;
        mCallConnecting[i] = false;
        mSchedMeetingUpdated[i] = false;
        mSchedOccurrUpdated[i] = false;
        mChatIdRingInCall[i] = MEGACHAT_INVALID_HANDLE;
        mTerminationCode[i] = 0;
        mChatIdInProgressCall[i] = MEGACHAT_INVALID_HANDLE;
        mCallIdRingIn[i] = MEGACHAT_INVALID_HANDLE;
        mCallIdJoining[i] = MEGACHAT_INVALID_HANDLE;
        mSchedIdUpdated[i] = MEGACHAT_INVALID_HANDLE;
        mSchedIdRemoved[i] = MEGACHAT_INVALID_HANDLE;
        mCallIdExpectedReceived[i] = MEGACHAT_INVALID_HANDLE;
        mLocalVideoListener[i] = NULL;
        mRemoteVideoListener[i] = NULL;
#endif
    }

    LOG_info << "Test " << name << ": SetUp finished.";
}

void clearMegaChatApiImplLeftovers();

void MegaChatApiTest::TearDown()
{
    const ::testing::TestInfo* ti = ::testing::UnitTest::GetInstance()->current_test_info();
    string name = string(ti->test_suite_name()) + '.' + ti->name();
    LOG_info << "Test " << name << ": TearDown starting.";

    for (unsigned int i = 0; i < NUM_ACCOUNTS; i++)
    {
        if (megaChatApi[i])
        {
            if (megaChatApi[i]->getInitState() == MegaChatApi::INIT_ONLINE_SESSION ||
                    megaChatApi[i]->getInitState() == MegaChatApi::INIT_OFFLINE_SESSION )
            {
                unsigned int a2 = (i == 0) ? 1 : 0;  // FIXME: find solution for more than 2 accounts
                MegaChatHandle chatToSkip = MEGACHAT_INVALID_HANDLE;
                MegaChatHandle uh = megaChatApi[i]->getUserHandleByEmail(account(a2).getEmail().c_str());
                if (uh != MEGACHAT_INVALID_HANDLE)
                {
                    MegaChatPeerList *peers = MegaChatPeerList::createInstance();
                    peers->addPeer(uh, MegaChatPeerList::PRIV_STANDARD);
                    chatToSkip = getGroupChatRoom({i, a2}, peers, MegaChatPeerList::PRIV_UNKNOWN, false);
                    delete peers;
                }

                clearAndLeaveChats(i, chatToSkip);
            }
        }

        // Required order:
        // 1. logout megaApi;
        // 2. logout megaChatApi;
        // 3. delete megaChatApi;
        // 4. delete megaApi.

        if (megaApi[i])
        {
            if (megaApi[i]->isLoggedIn())
            {
                MegaNode* cloudNode = megaApi[i]->getRootNode();
                purgeCloudTree(i, cloudNode);
                delete cloudNode;
                cloudNode = NULL;
                MegaNode* rubbishNode = megaApi[i]->getRubbishNode();
                purgeCloudTree(i, rubbishNode);
                delete rubbishNode;
                rubbishNode = NULL;

                removePendingContactRequest(i);

                // 1. logout megaApi;
                ChatLogoutTracker chatLogoutTracker;
                megaChatApi[i]->addChatRequestListener(&chatLogoutTracker);

                RequestTracker logoutTracker;
#ifdef ENABLE_SYNC
                megaApi[i]->logout(false, &logoutTracker);
#else
                megaApi[i]->logout(&logoutTracker);
#endif
                TEST_LOG_ERROR(logoutTracker.waitForResult(60) == API_OK, "Failed to logout from SDK. Error: " + logoutTracker.getErrorString());
                TEST_LOG_ERROR(chatLogoutTracker.waitForResult() == MegaChatError::ERROR_OK, "Failed to auto-logout from chat. Error: " + chatLogoutTracker.getErrorString());
                megaChatApi[i]->removeChatRequestListener(&chatLogoutTracker);
            }
        }

        if (megaChatApi[i])
        {
            // 2. logout megaChatApi;
            ChatRequestTracker crtLogout;
            megaChatApi[i]->logout(&crtLogout);
            TEST_LOG_ERROR(crtLogout.waitForResult(60) == MegaChatError::ERROR_OK, "Failed to logout from Chat. Error: " + crtLogout.getErrorString());
            MegaApi::addLoggerObject(logger());   // need to restore customized logger

#ifndef KARERE_DISABLE_WEBRTC
            megaChatApi[i]->removeChatCallListener(this);
            megaChatApi[i]->removeSchedMeetingListener(this);
#endif
            megaChatApi[i]->removeChatListener(this);

            // 3. delete megaChatApi;
            delete megaChatApi[i];
            megaChatApi[i] = NULL;
        }

        // 4. delete megaApi.
        delete megaApi[i];
        megaApi[i] = NULL;
    }

    purgeLocalTree(LOCAL_PATH);

    // Clear MegaChatApi leftovers AFTER MegaApi instances have been released
    clearMegaChatApiImplLeftovers();

    LOG_info << "Test " << name << ": TearDown finished.";
}

const char* MegaChatApiTest::printChatRoomInfo(const MegaChatRoom *chat)
{
    if (!chat)
    {
        return MegaApi::strdup("");
    }

    MegaChatHandle chatid = chat->getChatId();
    const char *hstr = MegaApi::userHandleToBase64(chatid);

    std::stringstream buffer;
    buffer << "Chat ID: " << hstr << " (" << chatid << ")" << endl;
    delete [] hstr;
    hstr = NULL;

    buffer << "\tOwn privilege level: " << MegaChatRoom::privToString(chat->getOwnPrivilege()) << endl;
    if (chat->isActive())
    {
        buffer << "\tActive: yes" << endl;
    }
    else
    {
        buffer << "\tActive: no" << endl;
    }
    if (chat->isGroup())
    {
        buffer << "\tGroup chat: yes" << endl;
    }
    else
    {
        buffer << "\tGroup chat: no" << endl;
    }
    if (chat->isArchived())
    {
        buffer << "\tArchived chat: yes" << endl;
    }
    else
    {
        buffer << "\tArchived chat: no" << endl;
    }
    if (chat->isPublic())
    {
        buffer << "\tPublic chat: yes" << endl;
    }
    else
    {
        buffer << "\tPublic chat: no" << endl;
    }
    buffer << "\tPeers:";

    if (chat->getPeerCount())
    {
        buffer << "\t\t(userhandle)\t(privilege)\t(firstname)\t(lastname)\t(fullname)" << endl;
        for (unsigned i = 0; i < chat->getPeerCount(); i++)
        {
            const char *fullName = chat->getPeerFullname(i);
            MegaChatHandle uh = chat->getPeerHandle(i);
            hstr = MegaApi::userHandleToBase64(uh);
            buffer << "\t\t\t" << hstr;
            delete [] hstr;
            hstr = NULL;
            buffer << "\t" << MegaChatRoom::privToString(chat->getPeerPrivilege(i));
            buffer << "\t\t" << chat->getPeerFirstname(i);
            buffer << "\t" << chat->getPeerLastname(i);
            buffer << "\t" << fullName << endl;
            delete [] fullName;
        }
    }
    else
    {
        buffer << " no peers (only you as participant)" << endl;
    }
    if (chat->getTitle())
    {
        buffer << "\tTitle: " << chat->getTitle() << endl;
    }
    buffer << "\tUnread count: " << chat->getUnreadCount() << " message/s" << endl;
    buffer << "-------------------------------------------------" << endl;

    return MegaApi::strdup(buffer.str().c_str());
}

const char* MegaChatApiTest::printMessageInfo(const MegaChatMessage *msg)
{
    if (!msg)
    {
        return MegaApi::strdup("");
    }

    const char *content = msg->getContent() ? msg->getContent() : "<empty>";

    std::stringstream buffer;
    buffer << "id: " << msg->getMsgId() << ", content: " << content;
    buffer << ", tempId: " << msg->getTempId() << ", index:" << msg->getMsgIndex();
    buffer << ", status: " << msg->getStatus() << ", uh: " << msg->getUserHandle();
    buffer << ", type: " << msg->getType() << ", edited: " << msg->isEdited();
    buffer << ", deleted: " << msg->isDeleted() << ", changes: " << msg->getChanges();
    buffer << ", ts: " << msg->getTimestamp() << endl;

    return MegaApi::strdup(buffer.str().c_str());
}

const char* MegaChatApiTest::printChatListItemInfo(const MegaChatListItem *item)
{
    if (!item)
    {
        return MegaApi::strdup("");
    }

    const char *title = item->getTitle() ? item->getTitle() : "<empty>";

    std::stringstream buffer;
    buffer << "id: " << item->getChatId() << ", title: " << title;
    buffer << ", ownPriv: " << item->getOwnPrivilege();
    buffer << ", unread: " << item->getUnreadCount() << ", changes: " << item->getChanges();
    buffer << ", lastMsg: " << item->getLastMessage() << ", lastMsgType: " << item->getLastMessageType();
    buffer << ", lastTs: " << item->getLastTimestamp();

    return MegaApi::strdup(buffer.str().c_str());
}

void MegaChatApiTest::postLog(const std::string &msg)
{
    logger()->postLog(msg.c_str());
}

bool MegaChatApiTest::exitWait(const std::vector<bool *>&responsesReceived, bool waitForAll) const
{
    for (auto r: responsesReceived)
    {
        if (!waitForAll && (*r))  { return true; };   // any response must be received
        if (waitForAll && !(*r))  { return false; };  // all responses must be received
    }
    return waitForAll; // true (all received) false (none received)
};

bool MegaChatApiTest::waitForMultiResponse(std::vector<bool *>responsesReceived, bool waitForAll, unsigned int timeout) const
{
    timeout *= 1000000; // convert to micro-seconds
    unsigned int tWaited = 0;    // microseconds
    bool connRetried = false;
    while (!exitWait(responsesReceived, waitForAll))
    {
        std::this_thread::sleep_for(std::chrono::microseconds(pollingT));

        if (timeout)
        {
            tWaited += pollingT;
            if (tWaited >= timeout)
            {
                return false;   // timeout is expired
            }
            else if (!connRetried && tWaited > (pollingT * 10))
            {
                for (unsigned int i = 0; i < NUM_ACCOUNTS; i++)
                {
                    if (megaApi[i] && megaApi[i]->isLoggedIn())
                    {
                        megaApi[i]->retryPendingConnections();
                    }

                    if (megaChatApi[i] && megaChatApi[i]->getInitState() == MegaChatApi::INIT_ONLINE_SESSION)
                    {
                        megaChatApi[i]->retryPendingConnections();
                    }
                }
                connRetried = true;
            }
        }
    }

    return true;    // responses have been received
}

// this method could be deprecated in favor of waitForMultiResponse, when it's proven it works as expected
bool MegaChatApiTest::waitForResponse(bool *responseReceived, unsigned int timeout) const
{
    timeout *= 1000000; // convert to micro-seconds
    unsigned int tWaited = 0;    // microseconds
    bool connRetried = false;
    while(!(*responseReceived))
    {
        std::this_thread::sleep_for(std::chrono::microseconds(pollingT));

        if (timeout)
        {
            tWaited += pollingT;
            if (tWaited >= timeout)
            {
                return false;   // timeout is expired
            }
            else if (!connRetried && tWaited > (pollingT * 10))
            {
                for (unsigned int i = 0; i < NUM_ACCOUNTS; i++)
                {
                    if (megaApi[i] && megaApi[i]->isLoggedIn())
                    {
                        megaApi[i]->retryPendingConnections();
                    }

                    if (megaChatApi[i] && megaChatApi[i]->getInitState() == MegaChatApi::INIT_ONLINE_SESSION)
                    {
                        megaChatApi[i]->retryPendingConnections();
                    }
                }
                connRetried = true;
            }
        }
    }

    return true;    // response is received
}

void MegaChatApiTest::waitForAction(int maxAttempts, std::vector<bool*> exitFlags, const std::vector<std::string>& flagsStr, const std::string& actionMsg, bool waitForAll, bool resetFlags, unsigned int timeout, std::function<void()>action)
{
    ASSERT_TRUE(exitFlags.size() == flagsStr.size() || flagsStr.empty()) << "waitForAction: invalid flags provided";
    ASSERT_TRUE(action) << "waitForAction: no valid action provided";

    if (resetFlags)
    {
        for (auto f: exitFlags)
        {
            if (f) { *f = false; }
        }
    }

    int retries = 0;
    while (!exitWait(exitFlags, waitForAll))
    {
        action();
        if (!waitForMultiResponse(exitFlags, waitForAll, timeout))
        {
            std::string msg = "Attempt ["; msg.append(std::to_string(retries)).append("] for ").append(actionMsg).append(": ");
            for (size_t i = 0; i < exitFlags.size(); i++)
            {
                (i > flagsStr.size())
                        ? msg.append("Flag_").append(std::to_string(i))
                        : msg.append(flagsStr.at(i));

                msg.append(" = ").append(*exitFlags.at(i) ? "true" : "false").append(" ");
            }
            LOG_debug << msg;
            ASSERT_LE(++retries, maxAttempts) << "Max attempts exceeded for " << actionMsg;
        }
    }
}

/**
 * @brief MegaChatApiTest.ResumeSession
 *
 * This test does the following:
 *
 * - Create a new session
 * - Resume with previous sesion
 * - Resume an existing session without karere cache
 * - Re-create Karere cache without login out from SDK
 * - Close session
 * - Login with chat enabled, transition to disabled and back to enabled
 * - Login with chat disabled, transition to enabled
 * - Go into background, sleep and back to foreground
 * - Disconnect from chat server and reconnect
 *
 */
TEST_F(MegaChatApiTest, ResumeSession)
{
    unsigned accountIndex = 0;

    // ___ Create a new session ___
    char *session = login(accountIndex);
    ASSERT_TRUE(session);

    ASSERT_NO_FATAL_FAILURE({ checkEmail(accountIndex); });

    // Test for management of ESID:
    // (uncomment the following block)
//    {
//        bool *flag = &requestFlagsChat[0][MegaChatRequest::TYPE_LOGOUT]; *flag = false;
//        // ---> NOW close session remotely ---
//        sleep(30);
//        // and wait for forced logout of megachatapi due to ESID
//        ASSERT_TRUE(waitForResponse(flag));
//        session = login(0);
//        ASSERT_TRUE(session);
//    }

    // ___ Resume an existing session ___
    ASSERT_NO_FATAL_FAILURE({ logout(accountIndex, false); }); // keeps session alive
    char *tmpSession = login(accountIndex, session);
    ASSERT_TRUE(tmpSession);
    ASSERT_STREQ(session, tmpSession) << "Bad session key";
    delete [] tmpSession;   tmpSession = NULL;

    ASSERT_NO_FATAL_FAILURE({ checkEmail(accountIndex); });

    // ___ Resume an existing session without karere cache ___
    // logout from SDK keeping cache
    RequestTracker logoutTracker;
    megaApi[accountIndex]->localLogout(&logoutTracker);
    ASSERT_EQ(logoutTracker.waitForResult(), API_OK) << "Error local sdk logout. Error: " << logoutTracker.getErrorString();

    // logout from Karere removing cache
    ChatRequestTracker crtLogout;
    megaChatApi[accountIndex]->logout(&crtLogout);
    ASSERT_EQ(crtLogout.waitForResult(), MegaChatError::ERROR_OK) << "Error chat logout. Error: " << crtLogout.getErrorString();
    MegaApi::addLoggerObject(logger());   // need to restore customized logger
    // try to initialize chat engine with cache --> should fail
    bool *flagInit = &initStateChanged[accountIndex]; *flagInit = false;
    ASSERT_EQ(megaChatApi[accountIndex]->init(session), MegaChatApi::INIT_NO_CACHE) <<
                     "Wrong chat initialization state (4).";
    ASSERT_TRUE(waitForResponse(flagInit)) << "Expired timeout for change init state";
    MegaApi::removeLoggerObject(logger());
    megaApi[accountIndex]->invalidateCache();

    // ___ Re-create Karere cache without login out from SDK___
    flagInit = &initStateChanged[accountIndex]; *flagInit = false;
    // login in SDK
    RequestTracker loginTracker;
    session ? megaApi[accountIndex]->fastLogin(session, &loginTracker)
            : megaApi[accountIndex]->login(account(accountIndex).getEmail().c_str(),
                                           account(accountIndex).getPassword().c_str(),
                                           &loginTracker);
    ASSERT_EQ(loginTracker.waitForResult(), API_OK) << "Error sdk fast login. Error: " << loginTracker.getErrorString();

    // fetchnodes in SDK
    RequestTracker fetchNodesTracker;
    megaApi[accountIndex]->fetchNodes(&fetchNodesTracker);
    ASSERT_EQ(fetchNodesTracker.waitForResult(), API_OK) << "Error fetchnodes. Error: " << fetchNodesTracker.getErrorString();
    ASSERT_TRUE(waitForResponse(flagInit)) << "Expired timeout for change init state";
    int initStateValue = initState[accountIndex];
    ASSERT_EQ(initStateValue, MegaChatApi::INIT_ONLINE_SESSION) << "Wrong chat initialization state (5).";

    // check there's a list of chats already available
    MegaChatListItemList *list = megaChatApi[accountIndex]->getChatListItems();
    ASSERT_TRUE(list->size()) << "Chat list item is empty";
    delete list; list = NULL;

    // ___ Close session ___
    ASSERT_NO_FATAL_FAILURE({ logout(accountIndex, true); });
    delete [] session; session = NULL;

    // ___ Login with chat enabled, transition to disabled and back to enabled
    session = login(accountIndex);
    ASSERT_TRUE(session) << "Empty session key";
    // fully disable chat: logout + remove logger + delete MegaChatApi instance
    ChatRequestTracker crtLogout2;
    megaChatApi[accountIndex]->logout(&crtLogout2);
    // tolerate -11 (Access denied) which can be returned here
    //
    // debugging this is extremely tricky, because memory corruption can occur when setting breakpoints due to
    // MegaChatApiImpl::sendPendingRequests() -> case MegaChatRequest::TYPE_LOGOUT -> delete mClient;
    // which should happen with a delay (how much?), but often will crash after continuing from the breakpoint
    int logoutResult = crtLogout2.waitForResult();
    TEST_LOG_ERROR(logoutResult == MegaChatError::ERROR_OK, "Error chat logout (2). Error: " +
                   std::to_string(logoutResult) + " (" + crtLogout2.getErrorString() + ')');
    MegaApi::addLoggerObject(logger());   // need to restore customized logger
    delete megaChatApi[accountIndex];
    // create a new MegaChatApi instance
    megaChatApi[accountIndex] = new MegaChatApi(megaApi[accountIndex]);
    megaChatApi[accountIndex]->setLogLevel(MegaChatApi::LOG_LEVEL_DEBUG);
    megaChatApi[accountIndex]->addChatListener(this);
    MegaChatApi::setLoggerObject(logger());
    // back to enabled: init + fetchnodes + connect
    ASSERT_EQ(megaChatApi[accountIndex]->init(session), MegaChatApi::INIT_NO_CACHE) <<
                     "Wrong chat initialization state (6).";

    MegaApi::removeLoggerObject(logger());
    flagInit = &initStateChanged[accountIndex]; *flagInit = false;
    RequestTracker fetchNodesTracker2;
    megaApi[accountIndex]->fetchNodes(&fetchNodesTracker2);
    ASSERT_EQ(fetchNodesTracker2.waitForResult(), API_OK) << "Error fetchnodes. Error: " << fetchNodesTracker2.getErrorString();
    ASSERT_TRUE(waitForResponse(flagInit)) << "Expired timeout for change init state";
    initStateValue = initState[accountIndex];
    ASSERT_EQ(initStateValue, MegaChatApi::INIT_ONLINE_SESSION) <<
                     "Wrong chat initialization state (7).";

    // check there's a list of chats already available
    list = megaChatApi[accountIndex]->getChatListItems();
    ASSERT_TRUE(list->size()) << "Chat list item is empty";
    delete list; list = NULL;
    // close session and remove cache
    ASSERT_NO_FATAL_FAILURE({ logout(accountIndex, true); });
    delete [] session; session = NULL;

    // ___ Login with chat disabled, transition to enabled ___
    // fully disable chat: remove logger + delete MegaChatApi instance
    delete megaChatApi[accountIndex];
    // create a new MegaChatApi instance
    megaChatApi[accountIndex] = new MegaChatApi(megaApi[accountIndex]);
    megaChatApi[accountIndex]->setLogLevel(MegaChatApi::LOG_LEVEL_DEBUG);
    megaChatApi[accountIndex]->addChatListener(this);
    MegaChatApi::setLoggerObject(logger());
    // login in SDK
    RequestTracker loginTracker2;
    megaApi[accountIndex]->login(account(accountIndex).getEmail().c_str(),
                                 account(accountIndex).getPassword().c_str(),
                                 &loginTracker2);
    ASSERT_EQ(loginTracker2.waitForResult(), API_OK) << "Error fast login. Error: " << loginTracker2.getErrorString();
    session = megaApi[accountIndex]->dumpSession();
    // fetchnodes in SDK
    RequestTracker fetchNodesTracker3;
    megaApi[accountIndex]->fetchNodes(&fetchNodesTracker3);
    ASSERT_EQ(fetchNodesTracker3.waitForResult(), API_OK) << "Error fetch nodes. Error: " << fetchNodesTracker3.getErrorString();
    // init in Karere
    ASSERT_EQ(megaChatApi[accountIndex]->init(session), MegaChatApi::INIT_NO_CACHE) << "Bad Megachat state.";
    MegaApi::removeLoggerObject(logger());
    // full-fetchndoes in SDK to regenerate cache in Karere
    flagInit = &initStateChanged[accountIndex]; *flagInit = false;
    RequestTracker fetchNodesTracker4;
    megaApi[accountIndex]->fetchNodes(&fetchNodesTracker4);
    ASSERT_EQ(fetchNodesTracker4.waitForResult(), API_OK) << "Error fetch nodes. Error: " << fetchNodesTracker4.getErrorString();
    ASSERT_TRUE(waitForResponse(flagInit)) << "Expired timeout for change init state";
    initStateValue = initState[accountIndex];
    ASSERT_EQ(initStateValue, MegaChatApi::INIT_ONLINE_SESSION) << "Bad Megachat state.";

    // check there's a list of chats already available
    list = megaChatApi[accountIndex]->getChatListItems();
    ASSERT_TRUE(list->size()) << "Chat list item is empty";
    delete list;
    list = NULL;

    // ___ Test going into background, sleep and back to foreground ___
    for(int i = 0; i < 3; i++)
    {
        ChatRequestTracker crtBkgrTrue;
        megaChatApi[accountIndex]->setBackgroundStatus(true, &crtBkgrTrue);
        ASSERT_EQ(crtBkgrTrue.waitForResult(), MegaChatError::ERROR_OK) << "Failed to set background status on. Error: " << crtBkgrTrue.getErrorString();

        logger()->postLog("========== Enter background status ================= ");
        std::this_thread::sleep_for(std::chrono::seconds(15));

        ChatRequestTracker crtBkgrFalse;
        megaChatApi[accountIndex]->setBackgroundStatus(false, &crtBkgrFalse);
        ASSERT_EQ(crtBkgrFalse.waitForResult(), MegaChatError::ERROR_OK) << "Failed to set background status off. Error: " << crtBkgrFalse.getErrorString();

        logger()->postLog("========== Enter foreground status ================= ");
        std::this_thread::sleep_for(std::chrono::seconds(5));
    }

    delete [] session; session = NULL;
}

/**
 * @brief MegaChatApiTest.SetOnlineStatus
 *
 * This test does the following:
 *
 * - Login
 * - Set status busy
 *
 */
TEST_F(MegaChatApiTest, SetOnlineStatus)
{
    unsigned accountIndex = 0;

    bool *flagPresence = &mPresenceConfigUpdated[accountIndex]; *flagPresence = false;

    char *sesion = login(accountIndex);
    ASSERT_TRUE(sesion);

    ASSERT_TRUE(waitForResponse(flagPresence)) << "Presence config not received after " << maxTimeout << " seconds";

    // Reset status to online before starting the test
    if (megaChatApi[accountIndex]->getPresenceConfig()->getOnlineStatus() != MegaChatApi::STATUS_ONLINE)
    {
        ChatRequestTracker crtOnline;
        megaChatApi[accountIndex]->setOnlineStatus(MegaChatApi::STATUS_ONLINE, &crtOnline);
        ASSERT_EQ(crtOnline.waitForResult(), MegaChatError::ERROR_OK) << "Failed to set online status. Error: " << crtOnline.getErrorString();
    }

    flagPresence = &mPresenceConfigUpdated[accountIndex]; *flagPresence = false;
    bool* flagStatus = &mOnlineStatusUpdated[accountIndex]; *flagStatus = false;
    ChatRequestTracker crtBusy;
    megaChatApi[accountIndex]->setOnlineStatus(MegaChatApi::STATUS_BUSY, &crtBusy);
    ASSERT_EQ(crtBusy.waitForResult(), MegaChatError::ERROR_OK) << "Failed to set busy status. Error: " << crtBusy.getErrorString();
    ASSERT_TRUE(waitForResponse(flagPresence)) << "Presence config not received after " << maxTimeout << " seconds";
    ASSERT_TRUE(waitForResponse(flagStatus)) << "Online status not received after " << maxTimeout << " seconds";

    // set online status
    flagStatus = &mOnlineStatusUpdated[accountIndex]; *flagStatus = false;
    flagPresence = &mPresenceConfigUpdated[accountIndex]; *flagPresence = false;
    ChatRequestTracker crtOnline;
    megaChatApi[accountIndex]->setOnlineStatus(MegaChatApi::STATUS_ONLINE, &crtOnline);
    ASSERT_EQ(crtOnline.waitForResult(), MegaChatError::ERROR_OK) << "Failed to set online status (2). Error: " << crtOnline.getErrorString();
    ASSERT_TRUE(waitForResponse(flagPresence)) << "Presence config not received after " << maxTimeout << " seconds";
    ASSERT_TRUE(waitForResponse(flagStatus)) << "Online status not received after " << maxTimeout << " seconds";

    // Update autoway timeout to force to send values to the server
    int64_t autowayTimeout = 5;
    if (megaChatApi[accountIndex]->getPresenceConfig()->getAutoawayTimeout() == autowayTimeout)
    {
        autowayTimeout ++;
    }

    // enable auto-away with 5 seconds timeout
    flagPresence = &mPresenceConfigUpdated[accountIndex]; *flagPresence = false;
    ChatRequestTracker crtAutoaway;
    megaChatApi[accountIndex]->setPresenceAutoaway(true, autowayTimeout, &crtAutoaway);
    ASSERT_EQ(crtAutoaway.waitForResult(), MegaChatError::ERROR_OK) << "Failed to set presence autoaway. Error: " << crtAutoaway.getErrorString();
    ASSERT_TRUE(waitForResponse(flagPresence)) << "Presence config not received after " << maxTimeout << " seconds";

    // disable persist
    if (megaChatApi[accountIndex]->getPresenceConfig()->isPersist())
    {
        flagPresence = &mPresenceConfigUpdated[accountIndex]; *flagPresence = false;
        ChatRequestTracker crtUAutoaway;
        megaChatApi[accountIndex]->setPresencePersist(false, &crtUAutoaway);
        ASSERT_EQ(crtUAutoaway.waitForResult(), MegaChatError::ERROR_OK) << "Failed to unset presence autoaway. Error: " << crtUAutoaway.getErrorString();
        ASSERT_TRUE(waitForResponse(flagPresence)) << "Presence config not received after " << maxTimeout << " seconds";
    }

    // Set signal activity true, signal activity to false is sent automatically by presenced client
    ChatRequestTracker crtActivity;
    megaChatApi[accountIndex]->signalPresenceActivity(&crtActivity);
    ASSERT_EQ(crtActivity.waitForResult(), MegaChatError::ERROR_OK) << "Failed to signal presence activity. Error: " << crtActivity.getErrorString();

    // now wait for timeout to expire
    LOG_debug << "Going to sleep for longer than autoaway timeout";
    MegaChatPresenceConfig *config = megaChatApi[accountIndex]->getPresenceConfig();
    std::this_thread::sleep_for(std::chrono::seconds(static_cast<unsigned int>(config->getAutoawayTimeout() + 12)));   // +12 to ensure at least one heartbeat (every 10s), where the `USERACTIVE 0` is sent for transition to Away

    // and check the status is away
    ASSERT_EQ(mOnlineStatus[accountIndex], MegaChatApi::STATUS_AWAY) <<
                     "Online status didn't changed to away automatically after timeout";
    int onlineStatus = megaChatApi[accountIndex]->getOnlineStatus();
    ASSERT_EQ(onlineStatus, MegaChatApi::STATUS_AWAY) <<
                     "Online status didn't changed to away automatically after timeout. Received: " << MegaChatRoom::statusToString(onlineStatus);

    // now signal user's activity to become online again
    flagStatus = &mOnlineStatusUpdated[accountIndex]; *flagStatus = false;
    ChatRequestTracker crtActivity2;
    megaChatApi[accountIndex]->signalPresenceActivity(&crtActivity2);
    ASSERT_EQ(crtActivity2.waitForResult(), MegaChatError::ERROR_OK) << "Failed to signal presence activity (2). Error: " << crtActivity2.getErrorString();
    ASSERT_TRUE(waitForResponse(flagStatus)) << "Online status not received after " << maxTimeout << " seconds";

    // and check the status is online
    ASSERT_EQ(mOnlineStatus[accountIndex], MegaChatApi::STATUS_ONLINE) <<
                     "Online status didn't changed to online from autoaway after signaling activity";
    onlineStatus = megaChatApi[accountIndex]->getOnlineStatus();
    ASSERT_EQ(onlineStatus, MegaChatApi::STATUS_ONLINE) <<
                     "Online status didn't changed to online from autoaway after signaling activity. Received: " << MegaChatRoom::statusToString(onlineStatus);


    delete [] sesion;
    sesion = NULL;
}

/**
 * @brief MegaChatApiTest.GetChatRoomsAndMessages
 *
 * This test does the following:
 *
 * - Print chatrooms information
 * - Load history from one chatroom
 * - Close chatroom
 * - Load history from cache
 *
 */
TEST_F(MegaChatApiTest, GetChatRoomsAndMessages)
{
    unsigned accountIndex = 0;

    char *session = login(accountIndex);
    ASSERT_TRUE(session);

    MegaChatRoomList *chats = megaChatApi[accountIndex]->getChatRooms();
    std::stringstream buffer;
    buffer << chats->size() << " chat/s received: " << endl;
    postLog(buffer.str());

    // Open chats and print history
    for (unsigned i = 0; i < chats->size(); i++)
    {
        // Open a chatroom
        const MegaChatRoom *chatroom = chats->get(i);
        if (chatroom->isPublic())
        {
            continue;
        }

        MegaChatHandle chatid = chatroom->getChatId();
        TestChatRoomListener *chatroomListener = new TestChatRoomListener(this, megaChatApi, chatid);
        ASSERT_TRUE(megaChatApi[accountIndex]->openChatRoom(chatid, chatroomListener))
                << "Can't open chatRoom account " << (accountIndex+1);

        // Print chatroom information and peers' names
        const char *info = MegaChatApiTest::printChatRoomInfo(chatroom);
        postLog(info);
        delete [] info; info = NULL;
        if (chatroom->getPeerCount())
        {
            for (unsigned i = 0; i < chatroom->getPeerCount(); i++)
            {
                MegaChatHandle uh = chatroom->getPeerHandle(i);

                ChatRequestTracker fnTracker;
                megaChatApi[accountIndex]->getUserFirstname(uh, nullptr, &fnTracker);

                ChatRequestTracker lnTracker;
                megaChatApi[accountIndex]->getUserLastname(uh, nullptr, &lnTracker);

                ASSERT_EQ(fnTracker.waitForResult(), MegaChatError::ERROR_OK) << "Failed to retrieve first name. Error: " << fnTracker.getErrorString();
                buffer << "Peer firstname (" << uh << "): '" << fnTracker.getText() << '\'' << endl;
                ASSERT_EQ(lnTracker.waitForResult(), MegaChatError::ERROR_OK) << "Failed to retrieve last name. Error: " << lnTracker.getErrorString();
                buffer << "Peer lastname (" << uh << "): '" << lnTracker.getText() << '\'' << endl;

                char *email = megaChatApi[accountIndex]->getContactEmail(uh);
                if (email)
                {
                    buffer << "Contact email (" << uh << "): " << email << " (len: " << strlen(email) << ")" << endl;
                    delete [] email;
                }
                else
                {
                    ChatRequestTracker emailTracker;
                    megaChatApi[accountIndex]->getUserEmail(uh, &emailTracker);
                    ASSERT_EQ(emailTracker.waitForResult(), MegaChatError::ERROR_OK) << "Failed to retrieve email. Error: " << emailTracker.getErrorString();
                    buffer << "Peer email (" << uh << "): '" << emailTracker.getText() << '\'' << endl;
                }
            }
        }

        // Load history
        buffer << "Loading messages for chat " << chatroom->getTitle() << " (id: " << chatroom->getChatId() << ")" << endl;
        loadHistory(accountIndex, chatid, chatroomListener);

        // Close the chatroom
        megaChatApi[accountIndex]->closeChatRoom(chatid, chatroomListener);
        delete chatroomListener;

        // Now, load history locally (it should be cached by now)
        chatroomListener = new TestChatRoomListener(this, megaChatApi, chatid);
        ASSERT_TRUE(megaChatApi[accountIndex]->openChatRoom(chatid, chatroomListener)) << "Can't open chatRoom account " << (accountIndex+1);
        buffer << "Loading messages locally for chat " << chatroom->getTitle() << " (id: " << chatroom->getChatId() << ")" << endl;
        loadHistory(accountIndex, chatid, chatroomListener);

        // Close the chatroom
        megaChatApi[accountIndex]->closeChatRoom(chatid, chatroomListener);
        delete chatroomListener;

        delete chatroom;
        chatroom = NULL;
    }

    logger()->postLog(buffer.str().c_str());

    delete [] session;
    session = NULL;
}

/**
 * @brief MegaChatApiTest.EditAndDeleteMessages
 *
 * Requirements:
 * - Both accounts should be conctacts
 * - The 1on1 chatroom between them should exist
 * (if not accomplished, the test automatically solves the above)
 *
 * This test does the following:
 *
 * - Send a message
 * + Receive the message
 * - Update the messages
 *
 */
TEST_F(MegaChatApiTest, EditAndDeleteMessages)
{
    unsigned a1 = 0;
    unsigned a2 = 1;

    char *primarySession = login(a1);
    ASSERT_TRUE(primarySession);
    char *secondarySession = login(a2);
    ASSERT_TRUE(secondarySession);

    MegaUser *user = megaApi[a1]->getContact(account(a2).getEmail().c_str());
    if (!user || user->getVisibility() != MegaUser::VISIBILITY_VISIBLE)
    {
        ASSERT_NO_FATAL_FAILURE({ makeContact(a1, a2); });
    }
    delete user;
    user = NULL;

    MegaChatHandle chatid = getPeerToPeerChatRoom(a1, a2);
    ASSERT_NE(chatid, MEGACHAT_INVALID_HANDLE);

    // 1. A sends a message to B while B has the chat opened.
    // --> check the confirmed in A, the received message in B, the delivered in A
    TestChatRoomListener *chatroomListener = new TestChatRoomListener(this, megaChatApi, chatid);
    ASSERT_TRUE(megaChatApi[a1]->openChatRoom(chatid, chatroomListener)) << "Can't open chatRoom account " << (a1+1);
    ASSERT_TRUE(megaChatApi[a2]->openChatRoom(chatid, chatroomListener)) << "Can't open chatRoom account " << (a2+1);

    // Load some message to feed history
    loadHistory(a1, chatid, chatroomListener);
    loadHistory(a2, chatid, chatroomListener);

    std::string messageToSend = "HI " + account(a1).getEmail() + " - This is a testing message automatically sent to you";
    MegaChatMessage *msgSent = sendTextMessageOrUpdate(a1, a2, chatid, messageToSend, chatroomListener);
    ASSERT_TRUE(msgSent);

    // edit the message
    std::string messageToUpdate = "This is an edited message to " + account(a1).getEmail();
    MegaChatMessage *msgUpdated = sendTextMessageOrUpdate(a1, a2, chatid, messageToUpdate, chatroomListener, msgSent->getMsgId());
    ASSERT_TRUE(msgUpdated);
    delete msgUpdated; msgUpdated = NULL;
    delete msgSent; msgSent = NULL;

    megaChatApi[a1]->closeChatRoom(chatid, chatroomListener);
    megaChatApi[a2]->closeChatRoom(chatid, chatroomListener);

    delete chatroomListener;

    // 2. A sends a message to B while B doesn't have the chat opened.
    // Then, B opens the chat --> check the received message in B, the delivered in A

    delete [] primarySession;
    primarySession = NULL;
    delete [] secondarySession;
    secondarySession = NULL;
}

/**
 * @brief MegaChatApiTest.GroupChatManagement
 *
 * Requirements:
 * - Both accounts should be conctacts
 * (if not accomplished, the test automatically solves the above)
 *
 * This test does the following:
 * - Create a group chat room or select an existing one
 * - Remove memeber
 * - Invite a new member
 * - Invite same account (error)
 * - Change chatroom title
 * - Change privileges to admin
 * - Changes privileges to read only
 * + Send message (error)
 * - Archive chatroom
 * - Send message (automatically unarchives)
 * - Archive chatroom
 * - Unarchive chatroom
 * - Remove peer from groupchat
 * - Invite another account
 */
TEST_F(MegaChatApiTest, GroupChatManagement)
{
    unsigned a1 = 0;
    unsigned a2 = 1;

    char *sessionPrimary = login(a1);
    ASSERT_TRUE(sessionPrimary);
    char *sessionSecondary = login(a2);
    ASSERT_TRUE(sessionSecondary);

    // Prepare peers, privileges...
    MegaUser *user = megaApi[a1]->getContact(account(a2).getEmail().c_str());
    if (!user || (user->getVisibility() != MegaUser::VISIBILITY_VISIBLE))
    {
        ASSERT_NO_FATAL_FAILURE({ makeContact(a1, a2); });
        delete user;
        user = megaApi[a1]->getContact(account(a2).getEmail().c_str());
    }

    MegaChatHandle uh = user->getHandle();
    delete user;
    user = NULL;

    MegaChatPeerList *peers = MegaChatPeerList::createInstance();
    peers->addPeer(uh, MegaChatPeerList::PRIV_STANDARD);

    MegaChatHandle chatid = getGroupChatRoom({a1, a2}, peers);
    delete peers;
    ASSERT_NE(chatid, MEGACHAT_INVALID_HANDLE);

    // --> Open chatroom
    TestChatRoomListener *chatroomListener = new TestChatRoomListener(this, megaChatApi, chatid);
    ASSERT_TRUE(megaChatApi[a1]->openChatRoom(chatid, chatroomListener)) << "Can't open chatRoom account " << (a1+1);
    ASSERT_TRUE(megaChatApi[a2]->openChatRoom(chatid, chatroomListener)) << "Can't open chatRoom account " << (a2+1);

    // --> Remove from chat
    bool *chatItemLeft0 = &chatItemUpdated[a1]; *chatItemLeft0 = false;
    bool *chatItemLeft1 = &chatItemUpdated[a2]; *chatItemLeft1 = false;
    bool *chatItemClosed1 = &chatItemClosed[a2]; *chatItemClosed1 = false;
    bool *chatLeft0 = &chatroomListener->chatUpdated[a1]; *chatLeft0 = false;
    bool *chatLeft1 = &chatroomListener->chatUpdated[a2]; *chatLeft1 = false;
    bool *mngMsgRecv = &chatroomListener->msgReceived[a1]; *mngMsgRecv = false;
    bool *flagChatsUpdated1 = &mChatsUpdated[a2]; *flagChatsUpdated1 = false;
    mChatListUpdated[a2].clear();
    MegaChatHandle *uhAction = &chatroomListener->uhAction[a1]; *uhAction = MEGACHAT_INVALID_HANDLE;
    int *priv = &chatroomListener->priv[a1]; *priv = MegaChatRoom::PRIV_UNKNOWN;
    ChatRequestTracker crtRemoveFromChat;
    megaChatApi[a1]->removeFromChat(chatid, uh, &crtRemoveFromChat);
    ASSERT_EQ(crtRemoveFromChat.waitForResult(), MegaChatError::ERROR_OK) << "Failed to remove peer from chatroom " << crtRemoveFromChat.getErrorString();
    ASSERT_TRUE(waitForResponse(mngMsgRecv)) << "Failed to receive management message after " << maxTimeout << " seconds";
    ASSERT_EQ(*uhAction, uh) << "User handle from message doesn't match";
    ASSERT_EQ(*priv, MegaChatRoom::PRIV_RM) << "Privilege is incorrect";
    ASSERT_TRUE(waitForResponse(flagChatsUpdated1)) << "Failed to receive onChatsUpdate after " << maxTimeout << " seconds";
    ASSERT_TRUE(isChatroomUpdated(a2, chatid)) << "Chatroom " << chatid << " is not included in onChatsUpdate";
    mChatListUpdated[a2].clear();

    MegaChatRoom *chatroom = megaChatApi[a2]->getChatRoom(chatid);
    ASSERT_TRUE(chatroom) << "Cannot get chatroom for id " << chatid;
    ASSERT_EQ(chatroom->getOwnPrivilege(), MegaChatRoom::PRIV_RM) << "Invalid own privilege";
    delete chatroom;

    chatroom = megaChatApi[a1]->getChatRoom(chatid);
    ASSERT_TRUE(chatroom) << "Cannot get chatroom for id" << chatid;
    ASSERT_EQ(chatroom->getPeerCount(), 0u) << "Wrong number of peers in chatroom " << chatid;
    delete chatroom;

    ASSERT_TRUE(waitForResponse(chatItemLeft0)) << "Chat list item update not received for main account after " << maxTimeout << " seconds";
    ASSERT_TRUE(waitForResponse(chatItemLeft1)) << "Chat list item update not received for auxiliar account after " << maxTimeout << " seconds";
    ASSERT_TRUE(waitForResponse(chatItemClosed1)) << "Chat list item close notification for auxiliar account not received after " << maxTimeout << " seconds";
    ASSERT_TRUE(waitForResponse(chatLeft0)) << "Chat list item leave notification for main account not received after " << maxTimeout << " seconds";

    ASSERT_TRUE(waitForResponse(chatLeft1)) << "Chat list item leave notification for auxiliar account not received after " << maxTimeout << " seconds";
    chatroom = megaChatApi[a1]->getChatRoom(chatid);
    ASSERT_TRUE(chatroom) << "Cannot get chatroom for id " << chatid;
    ASSERT_EQ(chatroom->getPeerCount(), 0u) << "Wrong number of peers in chatroom " << chatid;
    delete chatroom;

    // Close the chatroom, even if we've been removed from it
    megaChatApi[a2]->closeChatRoom(chatid, chatroomListener);

    // --> Invite to chat
    bool *chatItemJoined0 = &chatItemUpdated[a1]; *chatItemJoined0 = false;
    bool *chatItemJoined1 = &chatItemUpdated[a2]; *chatItemJoined1 = false;
    bool *chatJoined0 = &chatroomListener->chatUpdated[a1]; *chatJoined0 = false;
    bool *chatJoined1 = &chatroomListener->chatUpdated[a2]; *chatJoined1 = false;
    *flagChatsUpdated1 = &mChatsUpdated[a2]; *flagChatsUpdated1 = false;
    mChatListUpdated[a2].clear();
    mngMsgRecv = &chatroomListener->msgReceived[a1]; *mngMsgRecv = false;
    uhAction = &chatroomListener->uhAction[a1]; *uhAction = MEGACHAT_INVALID_HANDLE;
    priv = &chatroomListener->priv[a1]; *priv = MegaChatRoom::PRIV_UNKNOWN;
    ChatRequestTracker crtInviteToChat;
    megaChatApi[a1]->inviteToChat(chatid, uh, MegaChatPeerList::PRIV_STANDARD, &crtInviteToChat);
    ASSERT_EQ(crtInviteToChat.waitForResult(), MegaChatError::ERROR_OK) << "Failed to invite a new peer. Error: " << crtInviteToChat.getErrorString();
    ASSERT_TRUE(waitForResponse(chatItemJoined0)) << "Chat list item update for main account not received after " << maxTimeout << " seconds";
    ASSERT_TRUE(waitForResponse(chatItemJoined1)) << "Chat list item update for auxiliar account not received after " << maxTimeout << " seconds";
    ASSERT_TRUE(waitForResponse(chatJoined0)) << "Chatroom update for main account not received after " << maxTimeout << " seconds";
//    ASSERT_TRUE(waitForResponse(chatJoined1)); --> account 1 haven't opened chat, won't receive callback
    ASSERT_TRUE(waitForResponse(mngMsgRecv)) << "Management message not received after " << maxTimeout << " seconds";
    ASSERT_EQ(*uhAction, uh) << "User handle from message doesn't match";
    ASSERT_EQ(*priv, MegaChatRoom::PRIV_UNKNOWN) << "Privilege is incorrect";    // the message doesn't report the new priv
    ASSERT_TRUE(waitForResponse(flagChatsUpdated1)) << "Failed to receive onChatsUpdate " << maxTimeout << " seconds";
    ASSERT_TRUE(isChatroomUpdated(a2, chatid)) << "Chatroom " << chatid << " is not included in onChatsUpdate";
    mChatListUpdated[a2].clear();

    chatroom = megaChatApi[a2]->getChatRoom(chatid);
    ASSERT_TRUE(chatroom) << "Cannot get chatroom for id " << chatid;
    ASSERT_EQ(chatroom->getOwnPrivilege(), MegaChatRoom::PRIV_STANDARD) << "Invalid own privilege";
    delete chatroom;

    chatroom = megaChatApi[a1]->getChatRoom(chatid);
    ASSERT_TRUE(chatroom) << "Cannot get chatroom for id " << chatid;
    ASSERT_EQ(chatroom->getPeerCount(), 1u) << "Wrong number of peers in chatroom " << chatid;
    delete chatroom;

    // since we were expulsed from chatroom, we need to open it again
    ASSERT_TRUE(megaChatApi[a2]->openChatRoom(chatid, chatroomListener)) << "Can't open chatRoom account " << (a2+1);

    // invite again --> error
    ChatRequestTracker crtInviteToChat2;
    megaChatApi[a1]->inviteToChat(chatid, uh, MegaChatPeerList::PRIV_STANDARD, &crtInviteToChat2);
    ASSERT_EQ(crtInviteToChat2.waitForResult(), MegaChatError::ERROR_EXIST) << "Invitation should have failed, but it succeed: " << crtInviteToChat2.getErrorString();

    // --> Set title
    string title = "Title " + std::to_string(time(NULL));
    bool *titleItemChanged0 = &titleUpdated[a1]; *titleItemChanged0 = false;
    bool *titleItemChanged1 = &titleUpdated[a2]; *titleItemChanged1 = false;
    bool *titleChanged0 = &chatroomListener->titleUpdated[a1]; *titleChanged0 = false;
    bool *titleChanged1 = &chatroomListener->titleUpdated[a2]; *titleChanged1 = false;
    mngMsgRecv = &chatroomListener->msgReceived[a1]; *mngMsgRecv = false;
    string *msgContent = &chatroomListener->content[a1]; *msgContent = "";
    ChatRequestTracker crtSetTitle;
    megaChatApi[a1]->setChatTitle(chatid, title.c_str(), &crtSetTitle);
    ASSERT_EQ(crtSetTitle.waitForResult(), MegaChatError::ERROR_OK) << "Failed to set chat title. Error: " << crtSetTitle.getErrorString();
    ASSERT_TRUE(waitForResponse(titleItemChanged0)) << "Timeout expired for receiving chat list item update";
    ASSERT_TRUE(waitForResponse(titleItemChanged1)) << "Timeout expired for receiving chat list item update";
    ASSERT_TRUE(waitForResponse(titleChanged0)) << "Timeout expired for receiving chatroom update";
    ASSERT_TRUE(waitForResponse(titleChanged1)) << "Timeout expired for receiving chatroom update";
    ASSERT_TRUE(waitForResponse(mngMsgRecv)) << "Timeout expired for receiving management message";
    ASSERT_EQ(title, *msgContent) << "Title received doesn't match the title set";

    chatroom = megaChatApi[a2]->getChatRoom(chatid);
    ASSERT_TRUE(chatroom) << "Cannot get chatroom for id " << chatid;
    ASSERT_STREQ(chatroom->getTitle(), title.c_str()) << "Titles don't match";
    delete chatroom;    chatroom = NULL;

    // --> Change peer privileges to Moderator
    bool *peerUpdated0 = &peersUpdated[a1]; *peerUpdated0 = false;
    bool *peerUpdated1 = &peersUpdated[a2]; *peerUpdated1 = false;
    mngMsgRecv = &chatroomListener->msgReceived[a1]; *mngMsgRecv = false;
    uhAction = &chatroomListener->uhAction[a1]; *uhAction = MEGACHAT_INVALID_HANDLE;
    priv = &chatroomListener->priv[a1]; *priv = MegaChatRoom::PRIV_UNKNOWN;
    ChatRequestTracker crtMakeMod;
    megaChatApi[a1]->updateChatPermissions(chatid, uh, MegaChatRoom::PRIV_MODERATOR, &crtMakeMod);
    ASSERT_EQ(crtMakeMod.waitForResult(), MegaChatError::ERROR_OK) << "Failed to make peer moderator. Error: " << crtMakeMod.getErrorString();
    ASSERT_TRUE(waitForResponse(peerUpdated0)) << "Timeout expired for receiving peer update";
    ASSERT_TRUE(waitForResponse(peerUpdated1)) << "Timeout expired for receiving peer update";
    ASSERT_TRUE(waitForResponse(mngMsgRecv)) << "Timeout expired for receiving management message";
    ASSERT_EQ(*uhAction, uh) << "User handle from message doesn't match";
    ASSERT_EQ(*priv, MegaChatRoom::PRIV_MODERATOR) << "Privilege is incorrect";

    // --> Change peer privileges to Read-only
    peerUpdated0 = &peersUpdated[a1]; *peerUpdated0 = false;
    peerUpdated1 = &peersUpdated[a2]; *peerUpdated1 = false;
    mngMsgRecv = &chatroomListener->msgReceived[a1]; *mngMsgRecv = false;
    uhAction = &chatroomListener->uhAction[a1]; *uhAction = MEGACHAT_INVALID_HANDLE;
    priv = &chatroomListener->priv[a1]; *priv = MegaChatRoom::PRIV_UNKNOWN;
    ChatRequestTracker crtMakeReadonly;
    megaChatApi[a1]->updateChatPermissions(chatid, uh, MegaChatRoom::PRIV_RO, &crtMakeReadonly);
    ASSERT_EQ(crtMakeReadonly.waitForResult(), MegaChatError::ERROR_OK) << "Failed to set peer readonly. Error: " << crtMakeMod.getErrorString();
    ASSERT_TRUE(waitForResponse(peerUpdated0)) << "Timeout expired for receiving peer update";
    ASSERT_TRUE(waitForResponse(peerUpdated1)) << "Timeout expired for receiving peer update";
    ASSERT_TRUE(waitForResponse(mngMsgRecv)) << "Timeout expired for receiving management message";
    ASSERT_EQ(*uhAction, uh) << "User handle from message doesn't match";
    ASSERT_EQ(*priv, MegaChatRoom::PRIV_RO) << "Privilege is incorrect";

    // --> Try to send a message without the right privilege
    string msg1 = "HI " + account(a1).getEmail()+ " - This message can't be send because I'm read-only";
    bool *flagRejected = &chatroomListener->msgRejected[a2]; *flagRejected = false;
    chatroomListener->clearMessages(a2);   // will be set at reception
    MegaChatMessage *msgSent = megaChatApi[a2]->sendMessage(chatid, msg1.c_str());
    ASSERT_TRUE(msgSent) << "Succeed to send message, when it should fail";
    delete msgSent; msgSent = NULL;
    ASSERT_TRUE(waitForResponse(flagRejected)) << "Timeout expired for rejection of message";    // for confirmation, sendMessage() is synchronous
    ASSERT_EQ(chatroomListener->mConfirmedMessageHandle[a2], MEGACHAT_INVALID_HANDLE) << "Message confirmed, when it should fail";

    // --> Load some message to feed history
    loadHistory(a1, chatid, chatroomListener);
    loadHistory(a2, chatid, chatroomListener);

    // --> Send typing notification
    bool *flagTyping1 = &chatroomListener->userTyping[a2]; *flagTyping1 = false;
    uhAction = &chatroomListener->uhAction[a2]; *uhAction = MEGACHAT_INVALID_HANDLE;
    megaChatApi[a1]->sendTypingNotification(chatid);
    ASSERT_TRUE(waitForResponse(flagTyping1)) << "Timeout expired for sending typing notification";
    ASSERT_EQ(*uhAction, megaChatApi[a1]->getMyUserHandle()) << "My user handle is wrong at typing";

    // --> Send stop typing notification
    flagTyping1 = &chatroomListener->userTyping[a2]; *flagTyping1 = false;
    uhAction = &chatroomListener->uhAction[a2]; *uhAction = MEGACHAT_INVALID_HANDLE;
    megaChatApi[a1]->sendStopTypingNotification(chatid);
    ASSERT_TRUE(waitForResponse(flagTyping1)) << "Timeout expired for sending stop typing notification";
    ASSERT_EQ(*uhAction, megaChatApi[a1]->getMyUserHandle()) << "My user handle is wrong at stop typing";

    // --> Archive the chatroom
    chatroom = megaChatApi[a1]->getChatRoom(chatid);
    delete chatroom; chatroom = NULL;
    bool *chatArchiveChanged = &chatArchived[a1]; *chatArchiveChanged = false;
    bool *chatroomArchiveChanged = &chatroomListener->archiveUpdated[a1]; *chatroomArchiveChanged = false;
    ChatRequestTracker crtArchive;
    megaChatApi[a1]->archiveChat(chatid, true, &crtArchive);
    ASSERT_EQ(crtArchive.waitForResult(), MegaChatError::ERROR_OK) << "Failed to archive chat. Error: " << crtArchive.getErrorString();
    ASSERT_TRUE(waitForResponse(chatArchiveChanged)) << "Timeout expired for receiving chat list item update about archive";
    ASSERT_TRUE(waitForResponse(chatroomArchiveChanged)) << "Timeout expired for receiving chatroom update about archive (This time out is usually produced by missing api notification)";
    chatroom = megaChatApi[a1]->getChatRoom(chatid);
    ASSERT_TRUE(chatroom->isArchived()) << "Chatroom is not archived when it should";
    delete chatroom; chatroom = NULL;

    // TODO: Redmine ticket: #10596
    {
        // give some margin to API-chatd synchronization, so chatd knows the room is archived and needs
        // to be unarchived upon new message
        std::this_thread::sleep_for(std::chrono::seconds(3));
    }

    // --> Send a message and wait for reception by target user
    string msg0 = "HI " + account(a1).getEmail() + " - Testing groupchats";
    bool *msgConfirmed = &chatroomListener->msgConfirmed[a1]; *msgConfirmed = false;
    bool *msgReceived = &chatroomListener->msgReceived[a2]; *msgReceived = false;
    bool *msgDelivered = &chatroomListener->msgDelivered[a1]; *msgDelivered = false;
    chatArchiveChanged = &chatArchived[a1]; *chatArchiveChanged = false;
    chatroomArchiveChanged = &chatroomListener->archiveUpdated[a1]; *chatroomArchiveChanged = false;
    chatroomListener->clearMessages(a1);
    chatroomListener->clearMessages(a2);
    MegaChatMessage *messageSent = megaChatApi[a1]->sendMessage(chatid, msg0.c_str());
    ASSERT_TRUE(waitForResponse(msgConfirmed)) << "Timeout expired for receiving confirmation by server";    // for confirmation, sendMessage() is synchronous
    MegaChatHandle msgId = chatroomListener->mConfirmedMessageHandle[a1];
    ASSERT_TRUE(chatroomListener->hasArrivedMessage(a1, msgId)) << "Message not received";
    ASSERT_NE(msgId, MEGACHAT_INVALID_HANDLE) << "Wrong message id at origin";
    ASSERT_TRUE(waitForResponse(msgReceived)) << "Timeout expired for receiving message by target user";    // for reception
    ASSERT_TRUE(chatroomListener->hasArrivedMessage(a2, msgId)) << "Wrong message id at destination";
    MegaChatMessage *messageReceived = megaChatApi[a2]->getMessage(chatid, msgId);   // message should be already received, so in RAM
    ASSERT_TRUE(messageReceived && !strcmp(msg0.c_str(), messageReceived->getContent())) << "Content of message doesn't match";
    // now wait for automatic unarchive, due to new message
    ASSERT_TRUE(waitForResponse(chatArchiveChanged)) << "Timeout expired for receiving chat list item update after new message";
    ASSERT_TRUE(waitForResponse(chatroomArchiveChanged)) << "Timeout expired for receiving chatroom update after new message";
    chatroom = megaChatApi[a1]->getChatRoom(chatid);
    ASSERT_FALSE(chatroom->isArchived()) << "Chatroom is not unarchived automatically upon new message";
    delete chatroom; chatroom = NULL;


    // --> Archive the chatroom
    chatArchiveChanged = &chatArchived[a1]; *chatArchiveChanged = false;
    chatroomArchiveChanged = &chatroomListener->archiveUpdated[a1]; *chatroomArchiveChanged = false;
    ChatRequestTracker crtArchive2;
    megaChatApi[a1]->archiveChat(chatid, true, &crtArchive2);
    ASSERT_EQ(crtArchive2.waitForResult(), MegaChatError::ERROR_OK) << "Failed to archive chat (2). Error: " << crtArchive2.getErrorString();
    ASSERT_TRUE(waitForResponse(chatArchiveChanged)) << "Timeout expired for receiving chat list item update about archive";
    ASSERT_TRUE(waitForResponse(chatroomArchiveChanged)) << "Timeout expired for receiving chatroom update about archive";
    chatroom = megaChatApi[a1]->getChatRoom(chatid);
    ASSERT_TRUE(chatroom->isArchived()) << "Chatroom is not archived when it should";
    delete chatroom; chatroom = NULL;

    // --> Unarchive the chatroom
    delete chatroom; chatroom = NULL;
    chatArchiveChanged = &chatArchived[a1]; *chatArchiveChanged = false;
    chatroomArchiveChanged = &chatroomListener->archiveUpdated[a1]; *chatroomArchiveChanged = false;
    ChatRequestTracker crtArchive3;
    megaChatApi[a1]->archiveChat(chatid, false, &crtArchive3);
    ASSERT_EQ(crtArchive3.waitForResult(), MegaChatError::ERROR_OK) << "Failed to archive chat (3). Error: " << crtArchive3.getErrorString();
    ASSERT_TRUE(waitForResponse(chatArchiveChanged)) << "Timeout expired for receiving chat list item update about archive";
    ASSERT_TRUE(waitForResponse(chatroomArchiveChanged)) << "Timeout expired for receiving chatroom update about archive";
    chatroom = megaChatApi[a1]->getChatRoom(chatid);
    ASSERT_FALSE(chatroom->isArchived()) << "Chatroom is archived when it shouldn't";
    delete chatroom; chatroom = NULL;

    delete messageSent;
    messageSent = NULL;

    delete messageReceived;
    messageReceived = NULL;

    // --> Close the chatroom
    megaChatApi[a1]->closeChatRoom(chatid, chatroomListener);
    megaChatApi[a2]->closeChatRoom(chatid, chatroomListener);

    // --> Remove peer from groupchat
    bool *chatClosed = &chatItemClosed[a2]; *chatClosed = false;
    ChatRequestTracker crtRemoveFromChat2;
    megaChatApi[a1]->removeFromChat(chatid, uh, &crtRemoveFromChat2);
    ASSERT_EQ(crtRemoveFromChat2.waitForResult(), MegaChatError::ERROR_OK) << "Failed to remove peer from group chat. Error: " << crtRemoveFromChat2.getErrorString();
    ASSERT_TRUE(waitForResponse(chatClosed)) << "Timeout expired";
    chatroom = megaChatApi[a2]->getChatRoom(chatid);
    ASSERT_TRUE(chatroom) << "Cannot get chatroom for id " << chatid;
    ASSERT_FALSE(chatroom->isActive()) << "Chatroom should be inactive, but it's still active";
    delete chatroom;    chatroom = NULL;

    // --> Invite to chat
    ChatRequestTracker crtInviteToChat3;
    megaChatApi[a1]->inviteToChat(chatid, uh, MegaChatPeerList::PRIV_STANDARD, &crtInviteToChat3);
    ASSERT_EQ(crtInviteToChat3.waitForResult(), MegaChatError::ERROR_OK) << "Failed to invite a new peer (3). Error: " << crtInviteToChat3.getErrorString();

    delete chatroomListener;
    delete [] sessionPrimary;
    sessionPrimary = NULL;
    delete [] sessionSecondary;
    sessionSecondary = NULL;
}


/**
 * @brief MegaChatApiTest.PublicChatManagement
 *
 * Requirements:
 * - Both accounts should be conctacts
 * (if not accomplished, the test automatically solves the above)
 *
 * This test does the following:
 * [ Anonymous mode test ]
 * - Login in primary account
 * + Init anonymous in secondary account
 * - Create a public chat with no peers nor title
 * - Open chatroom
 * - Create chat link (ERR)
 * - Set title
 * - Create chat link
 * + Load chat link
 * + Open chatroom
 * + Send a message (ERR)
 * - Send a message
 * + Close preview
 * - Remove chat link
 * + Load chat link (ERR)
 * + Logout
 *
 * [ Public chat test ]
 * + Login in secondary account
 * - Create chat link
 * + Load chat link
 * + Open chatroom
 * + Send a message (ERR)
 * + Autojoin chat link
 * + Send a message
 * + Set chat to private mode
 * + Remove peer from groupchat (OK)
 * + Preview chat link (ERR)
 * - Invite other account
 * - Leave chat room
*/
TEST_F(MegaChatApiTest, PublicChatManagement)
{
    unsigned a1 = 0;
    unsigned a2 = 1;

    /// Anonymous mode test
    // Login in primary account
    char *sessionPrimary = login(a1);
    ASSERT_TRUE(sessionPrimary);

    // Init anonymous in secondary account and connect
    initState[a2] = megaChatApi[a2]->initAnonymous();
    ASSERT_EQ(initState[a2], MegaChatApi::INIT_ANONYMOUS) << "Init sesion in anonymous mode failed";
    char *sessionAnonymous = megaApi[a2]->dumpSession();

    // Create a public chat with no peers nor title, this chat will be reused by the rest of the tests
    MegaChatHandle chatid = MEGACHAT_INVALID_HANDLE;
    MegaChatPeerList *peers = MegaChatPeerList::createInstance();
    ChatRequestTracker crtCreate;
    megaChatApi[a1]->createPublicChat(peers, nullptr, &crtCreate);
    ASSERT_EQ(crtCreate.waitForResult(), MegaChatError::ERROR_OK) << "Failed to create public groupchat. Error: " << crtCreate.getErrorString();
    chatid = crtCreate.getChatHandle();
    ASSERT_NE(chatid, MEGACHAT_INVALID_HANDLE) << "Wrong chat id";
    delete peers;
    peers = NULL;

    const std::unique_ptr<char[]> chatidB64(MegaApi::userHandleToBase64(chatid));
    LOG_debug << "PublicChatManagement: selected chat: " << chatidB64.get();

    // Open chatroom
    TestChatRoomListener *chatroomListener = new TestChatRoomListener(this, megaChatApi, chatid);
    ASSERT_TRUE(megaChatApi[a1]->openChatRoom(chatid, chatroomListener)) << "Can't open chatRoom account " << (a1+1);
    bool *flagChatdOnline = &mChatConnectionOnline[a1]; *flagChatdOnline = false;
    while (megaChatApi[a1]->getChatConnectionState(chatid) != MegaChatApi::CHAT_CONNECTION_ONLINE)
    {
        postLog("Waiting for connection to chatd...");
        ASSERT_TRUE(waitForResponse(flagChatdOnline)) << "Timeout expired for connecting to chatd";
        *flagChatdOnline = false;
    }

    // Create chat link (ERR No title)
    ChatRequestTracker crtCreateLink;
    megaChatApi[a1]->createChatLink(chatid, &crtCreateLink);
    ASSERT_NE(crtCreateLink.waitForResult(), MegaChatError::ERROR_OK) << "Creating chat link succeeded. Should have failed!";

    // Set title
    string title = "TestPublicChatWithTitle_" + dateToString().substr(dateToString().length() - 5, 5);
    bool *titleItemChanged0 = &titleUpdated[a1]; *titleItemChanged0 = false;
    bool *titleChanged0 = &chatroomListener->titleUpdated[a1]; *titleChanged0 = false;
    bool *mngMsgRecv = &chatroomListener->msgReceived[a1]; *mngMsgRecv = false;
    string *msgContent = &chatroomListener->content[a1]; *msgContent = "";
    ChatRequestTracker crtSetTitle;
    megaChatApi[a1]->setChatTitle(chatid, title.c_str(), &crtSetTitle);
    ASSERT_EQ(crtSetTitle.waitForResult(), MegaChatError::ERROR_OK) << "Failed to set chat title. Error: " << crtSetTitle.getErrorString();
    ASSERT_TRUE(waitForResponse(titleItemChanged0)) << "Timeout expired for receiving chat list item update";
    ASSERT_TRUE(waitForResponse(titleChanged0)) << "Timeout expired for receiving chatroom update";
    ASSERT_TRUE(waitForResponse(mngMsgRecv)) << "Timeout expired for receiving management message";
    ASSERT_EQ(title, *msgContent) << "Title received doesn't match the title set";

    // Create chat link
    ChatRequestTracker crtCreateLink2;
    megaChatApi[a1]->createChatLink(chatid, &crtCreateLink2);
    ASSERT_EQ(crtCreateLink2.waitForResult(), MegaChatError::ERROR_OK) << "Error creating chat link (2). Error: " << crtCreateLink2.getErrorString();
    ASSERT_FALSE(crtCreateLink2.getFlag());
    const string& chatLink = crtCreateLink2.getText();
    ASSERT_FALSE(chatLink.empty());

    // Load chat link
    ChatRequestTracker crtPreviewTracker;
    megaChatApi[a2]->openChatPreview(chatLink.c_str(), &crtPreviewTracker);
    ASSERT_EQ(crtPreviewTracker.waitForResult(), MegaChatError::ERROR_OK) << "Failed to open chat preview. Error: " << crtPreviewTracker.getErrorString();

    // Open chatroom
    bool *previewsUpdated = &chatroomListener->previewsUpdated[a1]; *previewsUpdated = false;
    ASSERT_TRUE(megaChatApi[a2]->openChatRoom(chatid, chatroomListener)) << "Can't open chatRoom account " << (a2+1);
    ASSERT_TRUE(waitForResponse(previewsUpdated)) << "Timeout expired for update previewers";

    // Send a message (ERR)
    string msg = "HI " + account(a1).getEmail()+ " - This message will be rejected because now I'm a previewer";
    bool *flagRejected = &chatroomListener->msgRejected[a2]; *flagRejected = false;
    chatroomListener->clearMessages(a2);   // will be set at reception
    MegaChatMessage *msgSent = megaChatApi[a2]->sendMessage(chatid, msg.c_str());
    delete msgSent; msgSent = NULL;
    ASSERT_TRUE(waitForResponse(flagRejected)) << "Timeout expired for rejection of message";    // for confirmation, sendMessage() is synchronous
    ASSERT_EQ(chatroomListener->mConfirmedMessageHandle[a2], MEGACHAT_INVALID_HANDLE) << "Message confirmed, when it should fail";

    // Send a message
    msg = "HI Anonymous user, This message will be sent";
    flagRejected = &chatroomListener->msgRejected[a1]; *flagRejected = false;
    chatroomListener->clearMessages(a1);   // will be set at reception
    msgSent = megaChatApi[a1]->sendMessage(chatid, msg.c_str());
    ASSERT_TRUE(msgSent) << "Succeed to send message";
    delete msgSent; msgSent = NULL;
    ASSERT_EQ(chatroomListener->mConfirmedMessageHandle[a1], MEGACHAT_INVALID_HANDLE) << "Message confirmed, when it should fail";

    // Close preview
    previewsUpdated = &chatroomListener->previewsUpdated[a1]; *previewsUpdated = false;
    megaChatApi[a2]->closeChatPreview(chatid);
    ASSERT_TRUE(waitForResponse(previewsUpdated)) << "Timeout expired for close preview";

    // Remove chat link
    ChatRequestTracker crtRemoveLink;
    megaChatApi[a1]->removeChatLink(chatid, &crtRemoveLink);
    ASSERT_EQ(crtRemoveLink.waitForResult(), MegaChatError::ERROR_OK) << "Failed to remove chat link. Error: " << crtRemoveLink.getErrorString();

    // Preview chat link (ERR)
    ChatRequestTracker crtPreviewTracker2;
    megaChatApi[a2]->openChatPreview(chatLink.c_str(), &crtPreviewTracker2);
    ASSERT_NE(crtPreviewTracker2.waitForResult(), MegaChatError::ERROR_OK) << "Opening chat preview succeeded. Should have failed!";

    // Logout in anonymous mode
    ASSERT_NO_FATAL_FAILURE({ logout(a2); });
    delete [] sessionAnonymous;
    sessionAnonymous = NULL;

    /// Public chats test
    // Login in secondary account
    char *sessionSecondary = login(a2);
    ASSERT_TRUE(sessionSecondary);

    // Make a1 and a2 contacts
    { // scope for 'user' local variable
    MegaUser *user = megaApi[a1]->getContact(account(a2).getEmail().c_str());
    if (!user || (user->getVisibility() != MegaUser::VISIBILITY_VISIBLE))
    {
        ASSERT_NO_FATAL_FAILURE({ makeContact(a1, a2); });
        delete user;
    }
    }

    // Create chat link
    ChatRequestTracker crtCreateLink3;
    megaChatApi[a1]->createChatLink(chatid, &crtCreateLink3);
    ASSERT_EQ(crtCreateLink3.waitForResult(), MegaChatError::ERROR_OK) << "Error creating chat link (3). Error: " << crtCreateLink3.getErrorString();
    ASSERT_FALSE(crtCreateLink3.getFlag());
    const string& chatLink3 = crtCreateLink3.getText();
    ASSERT_FALSE(chatLink3.empty());

    // Load chat link (OK)
    ChatRequestTracker crtPreviewTracker3;
    megaChatApi[a2]->openChatPreview(chatLink3.c_str(), &crtPreviewTracker3);
    ASSERT_EQ(crtPreviewTracker3.waitForResult(), MegaChatError::ERROR_OK) << "Failed to open chat preview (3). Error: " << crtPreviewTracker3.getErrorString();

    // Open chatroom
    previewsUpdated = &chatroomListener->previewsUpdated[a1]; *previewsUpdated = false;
    ASSERT_TRUE(megaChatApi[a2]->openChatRoom(chatid, chatroomListener)) << "Can't open chatRoom account " << (a2+1);
    ASSERT_TRUE(waitForResponse(previewsUpdated)) << "Timeout expired for update previewers";

    // Try to send a message (ERR)
    string msgaux = "HI " + account(a1).getEmail()+ " - This message can't be send because I'm in preview mode (read-only)";
    flagRejected = &chatroomListener->msgRejected[a2]; *flagRejected = false;
    chatroomListener->clearMessages(a2);   // will be set at reception
    msgSent = megaChatApi[a2]->sendMessage(chatid, msgaux.c_str());
    ASSERT_TRUE(msgSent) << "Fail to send message, when it should succeed";
    delete msgSent; msgSent = NULL;
    ASSERT_TRUE(waitForResponse(flagRejected)) << "Timeout expired for rejection of message";
    ASSERT_EQ(chatroomListener->mConfirmedMessageHandle[a2], MEGACHAT_INVALID_HANDLE) << "Message confirmed, when it should fail";

    // Autojoin chat link
    bool* flagChatsUpdated1 = &mChatsUpdated[a1]; *flagChatsUpdated1 = false;
    mChatListUpdated[a1].clear();
    previewsUpdated = &chatroomListener->previewsUpdated[a1]; *previewsUpdated = false;
    ChatRequestTracker crtAutojoin;
    megaChatApi[a2]->autojoinPublicChat(chatid, &crtAutojoin);
    ASSERT_EQ(crtAutojoin.waitForResult(), MegaChatError::ERROR_OK) << "Failed to autojoin chat-link. Error: " << crtAutojoin.getErrorString();
    ASSERT_TRUE(waitForResponse(previewsUpdated)) << "Timeout expired for update previewers";
    ASSERT_TRUE(waitForResponse(flagChatsUpdated1)) << "Failed to receive onChatsUpdate after " << maxTimeout << " seconds";
    ASSERT_TRUE(isChatroomUpdated(a1, chatid)) << "Chatroom " << chatid << " is not included in onChatsUpdate";
    mChatListUpdated[a1].clear();

    MegaChatListItem *item = megaChatApi[a2]->getChatListItem(chatid);
    ASSERT_EQ(item->getNumPreviewers(), 0u) << "Wrong number of previewers.";
    delete item;
    item = NULL;

    // Send a message
    msgaux = "HI " + account(a1).getEmail()+ " - I have autojoined to this chat";
    flagRejected = &chatroomListener->msgRejected[a2]; *flagRejected = false;
    chatroomListener->clearMessages(a2);   // will be set at reception
    msgSent = megaChatApi[a2]->sendMessage(chatid, msgaux.c_str());
    ASSERT_TRUE(msgSent) << "Succeed to send message, when it should fail";
    delete msgSent; msgSent = NULL;

    // Set chat to private mode
    ASSERT_NO_FATAL_FAILURE({
        waitForAction (1, // just one attempt
                      std::vector<bool *> { &chatroomListener->chatModeUpdated[a1], &chatroomListener->chatModeUpdated[a2]},
                      std::vector<string> { "chatroomListener->chatModeUpdated[a1]", "chatroomListener->chatModeUpdated[a2]"},
                      "Set chat into private mode(EKR enabled)from A",
                      true /* wait for all exit flags */,
                      true /* reset flags */,
                      maxTimeout,
                      [this, a1, chatid]()
                      {
                          // Convert chat to private mode (EKR enabled)
                          ChatRequestTracker crtSetPrivate;
                          megaChatApi[a1]->setPublicChatToPrivate(chatid, &crtSetPrivate);
                          ASSERT_EQ(crtSetPrivate.waitForResult(), MegaChatError::ERROR_OK) << "Failed to set chat to private. Error: " << crtSetPrivate.getErrorString();
                      });
    });


    // Remove peer from groupchat
    auto uh =  megaChatApi[a2]->getMyUserHandle();
    bool *chatClosed = &chatItemClosed[a2]; *chatClosed = false;
    ChatRequestTracker crtRemoveFromGroup;
    megaChatApi[a1]->removeFromChat(chatid, uh, &crtRemoveFromGroup);
    ASSERT_EQ(crtRemoveFromGroup.waitForResult(), MegaChatError::ERROR_OK) << "Failed to remove peer from group chat. Error: " << crtRemoveFromGroup.getErrorString();
    ASSERT_TRUE(waitForResponse(chatClosed)) << "Timeout expired for remove peer from chat";

    MegaChatRoom * auxchatroom = megaChatApi[a2]->getChatRoom(chatid);
    ASSERT_TRUE(auxchatroom) << "Cannot get chatroom for id " << chatid;
    ASSERT_FALSE(auxchatroom->isActive()) << "Chatroom should be inactive, but it's still active";
    delete auxchatroom;    auxchatroom = NULL;

    // Preview chat link (ERR)
    ChatRequestTracker crtPreviewTracker4;
    megaChatApi[a2]->openChatPreview(chatLink3.c_str(), &crtPreviewTracker4);
    ASSERT_NE(crtPreviewTracker4.waitForResult(), MegaChatError::ERROR_OK) << "Opening chat preview succeeded (4). Should have failed!";

    // --> Invite to chat
    ChatRequestTracker crtInvite;
    megaChatApi[a1]->inviteToChat(chatid, uh, MegaChatPeerList::PRIV_STANDARD, &crtInvite);
    ASSERT_EQ(crtInvite.waitForResult(), MegaChatError::ERROR_OK) << "Failed to invite a new peer. Error: " << crtInvite.getErrorString();

    // Close chatroom
    megaChatApi[a1]->closeChatRoom(chatid, chatroomListener);
    megaChatApi[a2]->closeChatRoom(chatid, chatroomListener);

    delete chatroomListener;
    delete [] sessionPrimary;
    sessionPrimary = NULL;
    delete [] sessionSecondary;
    sessionSecondary = NULL;
}

/**
 * @brief MegaChatApiTest.Reactions
 *
 * Requirements:
 * - Both accounts should be conctacts
 * (if not accomplished, the test automatically solves the above)
 *
 * This test does the following:
 * - Create a group chat room or select an existing one
 * - Change another account privileges to readonly
 * - Send message
 * - Check reactions in message (error)
 * - Add reaction with NULL reaction (error)
 * - Add reaction with invalid chat (error)
 * - Add reaction with invalid message (error)
 * + Add reaction without enough permissions (error)
 * - Add reaction
 * - Add duplicate reaction (error)
 * - Check reactions in message
 * - Remove reaction with NULL reaction (error)
 * - Remove reaction with invalid chat (error)
 * - Remove reaction with invalid message (error)
 * + Remove reaction without enough permissions (error)
 * - Remove reaction
 * - Remove non-existent reaction (error)
 */
TEST_F(MegaChatApiTest, Reactions)
{
    unsigned a1 = 0;
    unsigned a2 = 1;

    // Login both accounts
    char *sessionPrimary = login(a1);
    ASSERT_TRUE(sessionPrimary);
    char *sessionSecondary = login(a2);
    ASSERT_TRUE(sessionSecondary);

    // Prepare peers, privileges...
    MegaUser *user = megaApi[a1]->getContact(account(a2).getEmail().c_str());
    if (!user || (user->getVisibility() != MegaUser::VISIBILITY_VISIBLE))
    {
        ASSERT_NO_FATAL_FAILURE({ makeContact(a1, a2); });
        delete user;
        user = megaApi[a1]->getContact(account(a2).getEmail().c_str());
    }

    // Get a group chatroom with both users
    MegaChatHandle uh = user->getHandle();
    delete user;
    user = NULL;
    MegaChatPeerList *peers = MegaChatPeerList::createInstance();
    peers->addPeer(uh, MegaChatPeerList::PRIV_STANDARD);
    MegaChatHandle chatid = getGroupChatRoom({a1, a2}, peers);
    delete peers;
    ASSERT_NE(chatid, MEGACHAT_INVALID_HANDLE);

    // Open chatroom
    TestChatRoomListener *chatroomListener = new TestChatRoomListener(this, megaChatApi, chatid);
    ASSERT_TRUE(megaChatApi[a1]->openChatRoom(chatid, chatroomListener)) << "Can't open chatRoom account " << (a1+1);
    ASSERT_TRUE(megaChatApi[a2]->openChatRoom(chatid, chatroomListener)) << "Can't open chatRoom account " << (a2+1);
    std::unique_ptr<MegaChatRoom> chatroom (megaChatApi[a1]->getChatRoom(chatid));
    std::unique_ptr<char[]> chatidB64(megaApi[a1]->handleToBase64(chatid));
    ASSERT_TRUE(chatroom) << "Cannot get chatroom for id " << chatidB64.get();

    if (chatroom->getPeerPrivilegeByHandle(uh) != PRIV_RO)
    {
        // Change peer privileges to Read-only
        bool *peerUpdated0 = &peersUpdated[a1]; *peerUpdated0 = false;
        bool *peerUpdated1 = &peersUpdated[a2]; *peerUpdated1 = false;
        bool *mngMsgRecv = &chatroomListener->msgReceived[a1]; *mngMsgRecv = false;
        MegaChatHandle *uhAction = &chatroomListener->uhAction[a1]; *uhAction = MEGACHAT_INVALID_HANDLE;
        int *priv = &chatroomListener->priv[a1]; *priv = MegaChatRoom::PRIV_UNKNOWN;
        TestMegaChatRequestListener auxrequestListener(nullptr, megaChatApi[a1]);
        megaChatApi[a1]->updateChatPermissions(chatid, uh, MegaChatRoom::PRIV_RO, &auxrequestListener);
        ASSERT_TRUE(auxrequestListener.waitForResponse()) << "Timeout expired for update privilege of peer";
        ASSERT_TRUE(!auxrequestListener.getErrorCode()) << "Failed to update privilege of peer Error: " << auxrequestListener.getErrorCode();
        ASSERT_TRUE(waitForResponse(peerUpdated0)) << "Timeout expired for receiving peer update";
        ASSERT_TRUE(waitForResponse(peerUpdated1)) << "Timeout expired for receiving peer update";
        ASSERT_TRUE(waitForResponse(mngMsgRecv)) << "Timeout expired for receiving management message";
        ASSERT_EQ(*uhAction, uh) << "User handle from message doesn't match";
        ASSERT_EQ(*priv, MegaChatRoom::PRIV_RO) << "Privilege is incorrect";
    }

    // Send a message and wait for reception by target user
    string msg0 = "HI " + account(a1).getEmail() + " - Testing reactions";
    bool *msgConfirmed = &chatroomListener->msgConfirmed[a1]; *msgConfirmed = false;
    bool *msgReceived = &chatroomListener->msgReceived[a2]; *msgReceived = false;
    bool *msgDelivered = &chatroomListener->msgDelivered[a1]; *msgDelivered = false;
    chatroomListener->clearMessages(a1);
    chatroomListener->clearMessages(a2);
    std::unique_ptr<MegaChatMessage> messageSent(megaChatApi[a1]->sendMessage(chatid, msg0.c_str()));
    ASSERT_TRUE(waitForResponse(msgConfirmed)) << "Timeout expired for receiving confirmation by server";    // for confirmation, sendMessage() is synchronous
    MegaChatHandle msgId = chatroomListener->mConfirmedMessageHandle[a1];
    ASSERT_TRUE(chatroomListener->hasArrivedMessage(a1, msgId)) << "Message not received";
    ASSERT_NE(msgId, MEGACHAT_INVALID_HANDLE) << "Wrong message id at origin";
    ASSERT_TRUE(waitForResponse(msgReceived)) << "Timeout expired for receiving message by target user";    // for reception
    ASSERT_TRUE(chatroomListener->hasArrivedMessage(a2, msgId)) << "Wrong message id at destination";
    MegaChatMessage *messageReceived = megaChatApi[a2]->getMessage(chatid, msgId);   // message should be already received, so in RAM
    ASSERT_TRUE(messageReceived && !strcmp(msg0.c_str(), messageReceived->getContent())) << "Content of message doesn't match";

    // Check reactions for the message sent above (It shouldn't exist any reaction)
    std::unique_ptr<MegaStringList> reactionsList;
    reactionsList.reset(megaChatApi[a1]->getMessageReactions(chatid, msgId));
    ASSERT_FALSE(reactionsList->size()) << "getMessageReactions Error: The message shouldn't have reactions";
    int userCount = megaChatApi[a1]->getMessageReactionCount(chatid, msgId, "😰");
    ASSERT_FALSE(userCount) << "getReactionUsers Error: The reaction shouldn't exist";

    // Add invalid reaction (error)
    TestMegaChatRequestListener requestListener(nullptr, megaChatApi[a1]);
    megaChatApi[a1]->addReaction(chatid, msgId, nullptr, &requestListener);
    ASSERT_TRUE(requestListener.waitForResponse()) << "Timeout expired for add reaction";
    ASSERT_EQ(requestListener.getErrorCode(), MegaChatError::ERROR_ARGS) << "addReaction: Unexpected error for NULL reaction param.";

    // Add reaction for invalid chat (error)
    requestListener = TestMegaChatRequestListener (nullptr, megaChatApi[a1]);
    megaChatApi[a1]->addReaction(MEGACHAT_INVALID_HANDLE, msgId, "😰", &requestListener);
    ASSERT_TRUE(requestListener.waitForResponse()) << "Timeout expired for add reaction";
    ASSERT_EQ(requestListener.getErrorCode(), MegaChatError::ERROR_NOENT) << "addReaction: Unexpected error for invalid chat.";

    // Add reaction for invalid message (error)
    requestListener = TestMegaChatRequestListener (nullptr, megaChatApi[a1]);
    megaChatApi[a1]->addReaction(chatid, MEGACHAT_INVALID_HANDLE, "😰", &requestListener);
    ASSERT_TRUE(requestListener.waitForResponse()) << "Timeout expired for add reaction";
    ASSERT_EQ(requestListener.getErrorCode(), MegaChatError::ERROR_NOENT) << "addReaction: Unexpected error for invalid message.";

    // Add reaction without enough permissions (error)
    requestListener = TestMegaChatRequestListener (nullptr, megaChatApi[a2]);
    megaChatApi[a2]->addReaction(chatid, msgId, "😰", &requestListener);
    ASSERT_TRUE(requestListener.waitForResponse()) << "Timeout expired for add reaction";
    ASSERT_EQ(requestListener.getErrorCode(), MegaChatError::ERROR_ACCESS) << "addReaction: Unexpected error adding reaction without enough permissions.";

    // Add reaction (ok)
    requestListener = TestMegaChatRequestListener (nullptr, megaChatApi[a1]);
    megaChatApi[a1]->addReaction(chatid, msgId, "😰", &requestListener);
    ASSERT_TRUE(requestListener.waitForResponse()) << "Timeout expired for add reaction";
    ASSERT_EQ(requestListener.getErrorCode(), MegaChatError::ERROR_OK) << "addReaction: Unexpected error adding reaction.";

    // Add existing reaction (error)
    requestListener = TestMegaChatRequestListener (nullptr, megaChatApi[a1]);
    megaChatApi[a1]->addReaction(chatid, msgId, "😰", &requestListener);
    ASSERT_TRUE(requestListener.waitForResponse()) << "Timeout expired for add reaction";
    ASSERT_EQ(requestListener.getErrorCode(), MegaChatError::ERROR_EXIST) << "addReaction: Unexpected error for adding an existing reaction.";

    // Check reactions
    reactionsList.reset(megaChatApi[a1]->getMessageReactions(chatid, msgId));
    ASSERT_TRUE(reactionsList->size()) << "getMessageReactions Error: The message doesn't have reactions";
    userCount = megaChatApi[a1]->getMessageReactionCount(chatid, msgId, "😰");
    ASSERT_TRUE(userCount) << "getReactionUsers Error: The reaction doesn't exists";

    // Remove reaction (ok)
    requestListener = TestMegaChatRequestListener (nullptr, megaChatApi[a1]);
    megaChatApi[a1]->delReaction(chatid, msgId, "😰", &requestListener);
    ASSERT_TRUE(requestListener.waitForResponse()) << "Timeout expired for del reaction";
    ASSERT_EQ(requestListener.getErrorCode(), MegaChatError::ERROR_OK) << "delReaction: Unexpected error removing reaction.";

    // Remove unexisting reaction (error)
    requestListener = TestMegaChatRequestListener (nullptr, megaChatApi[a1]);
    megaChatApi[a1]->delReaction(chatid, msgId, "😰", &requestListener);
    ASSERT_TRUE(requestListener.waitForResponse()) << "Timeout expired for del reaction";
    ASSERT_EQ(requestListener.getErrorCode(), MegaChatError::ERROR_EXIST) << "delReaction: Unexpected error for removing a non-existent reaction.";

    // Close chatroom
    megaChatApi[a1]->closeChatRoom(chatid, chatroomListener);
    megaChatApi[a2]->closeChatRoom(chatid, chatroomListener);

    delete chatroomListener;
    delete [] sessionPrimary;
    sessionPrimary = NULL;
    delete [] sessionSecondary;
    sessionSecondary = NULL;
}

/**
 * @brief MegaChatApiTest.OfflineMode
 *
 * Requirements:
 * - Both accounts should be conctacts
 * - The 1on1 chatroom between them should exist
 * (if not accomplished, the test automatically solves the above)
 *
 * This test does the following:
 *
 * - Send message without internet connection
 * - Logout
 * - Init offline sesion
 * - Check messages unsend
 * - Connect to internet
 * - Check message has been received by the server
 *
 */
TEST_F(MegaChatApiTest, DISABLED_OfflineMode)
{
    unsigned a1 = 0;
    unsigned a2 = 1;

    char *sessionPrimary = login(a1);
    ASSERT_TRUE(sessionPrimary);
    char *sessionSecondary = login(a2);
    ASSERT_TRUE(sessionSecondary);

    // Prepare peers, privileges...
    MegaUser *user = megaApi[a1]->getContact(account(a2).getEmail().c_str());
    if (!user || (user->getVisibility() != MegaUser::VISIBILITY_VISIBLE))
    {
        ASSERT_NO_FATAL_FAILURE({ makeContact(a1, a2); });
        delete user;
        user = megaApi[a1]->getContact(account(a2).getEmail().c_str());
    }

    MegaChatHandle uh = user->getHandle();
    delete user;
    user = NULL;

    MegaChatPeerList *peers = MegaChatPeerList::createInstance();
    peers->addPeer(uh, MegaChatPeerList::PRIV_STANDARD);

    MegaChatHandle chatid = getGroupChatRoom({a1, a2}, peers);
    ASSERT_NE(chatid, MEGACHAT_INVALID_HANDLE);
    ASSERT_EQ(megaChatApi[a1]->getChatConnectionState(chatid), MegaChatApi::CHAT_CONNECTION_ONLINE) <<
                             "Not connected to chatd for account " << (a1+1) << ": " << account(a1).getEmail();
    ASSERT_EQ(megaChatApi[a2]->getChatConnectionState(chatid), MegaChatApi::CHAT_CONNECTION_ONLINE) <<
                             "Not connected to chatd for account " << (a2+1) << ": " << account(a2).getEmail();

    MegaChatRoom *chatRoom = megaChatApi[a1]->getChatRoom(chatid);
    ASSERT_TRUE(chatRoom && (chatid != MEGACHAT_INVALID_HANDLE)) << "Can't get a chatroom";
    delete peers;
    peers = NULL;

    const char *info = MegaChatApiTest::printChatRoomInfo(chatRoom);
    postLog(info);
    delete [] info; info = NULL;
    delete chatRoom;

    TestChatRoomListener *chatroomListener = new TestChatRoomListener(this, megaChatApi, chatid);
    ASSERT_TRUE(megaChatApi[a1]->openChatRoom(chatid, chatroomListener)) << "Can't open chatRoom account " << (a1+1);

    // Load some message to feed history
    bool *flagHistoryLoaded = &chatroomListener->historyLoaded[a1]; *flagHistoryLoaded = false;
    megaChatApi[a1]->loadMessages(chatid, 16);
    ASSERT_TRUE(waitForResponse(flagHistoryLoaded)) << "Expired timeout for loading history";

    std::stringstream buffer;
    buffer << endl << endl << "Disconnect from the Internet now" << endl << endl;
    postLog(buffer.str());

//        system("pause");

    string msg0 = "This is a test message sent without Internet connection";
    chatroomListener->clearMessages(a1);
    MegaChatMessage *msgSent = megaChatApi[a1]->sendMessage(chatid, msg0.c_str());
    ASSERT_TRUE(msgSent) << "Failed to send message";
    ASSERT_EQ(msgSent->getStatus(), MegaChatMessage::STATUS_SENDING) << "Wrong message status.";

    megaChatApi[a1]->closeChatRoom(chatid, chatroomListener);

    // close session and resume it while offline
    ASSERT_NO_FATAL_FAILURE({ logout(a1, false); });
    bool *flagInit = &initStateChanged[a1]; *flagInit = false;
    megaChatApi[a1]->init(sessionPrimary);
    MegaApi::removeLoggerObject(logger());
    ASSERT_TRUE(waitForResponse(flagInit)) << "Expired timeout for initialization";
    int initStateValue = initState[a1];
    ASSERT_EQ(initStateValue, MegaChatApi::INIT_OFFLINE_SESSION) <<
                     "Wrong chat initialization state (8).";

    // check the unsent message is properly loaded
    flagHistoryLoaded = &chatroomListener->historyLoaded[a1]; *flagHistoryLoaded = false;
    bool *msgUnsentLoaded = &chatroomListener->msgLoaded[a1]; *msgUnsentLoaded = false;
    chatroomListener->clearMessages(a1);
    ASSERT_TRUE(megaChatApi[a1]->openChatRoom(chatid, chatroomListener)) << "Can't open chatRoom account " << (a1+1);
    bool msgUnsentFound = false;
    do
    {
        ASSERT_TRUE(waitForResponse(msgUnsentLoaded)) << "Expired timeout to load unsent message";
        if (chatroomListener->hasArrivedMessage(a1, msgSent->getMsgId()))
        {
            msgUnsentFound = true;
            break;
        }
        *msgUnsentLoaded = false;
    } while (*flagHistoryLoaded);
    ASSERT_TRUE(msgUnsentFound) << "Failed to load unsent message";
    megaChatApi[a1]->closeChatRoom(chatid, chatroomListener);

    buffer.str("");
    buffer << endl << endl << "Connect from the Internet now" << endl << endl;
    postLog(buffer.str());

//        system("pause");

    ChatRequestTracker crtRetryConn;
    megaChatApi[a1]->retryPendingConnections(false, &crtRetryConn);
    ASSERT_EQ(crtRetryConn.waitForResult(), MegaChatError::ERROR_OK) << "Failed to retry pending connections. Error: " << crtRetryConn.getErrorString();

    flagHistoryLoaded = &chatroomListener->historyLoaded[a1]; *flagHistoryLoaded = false;
    bool *msgSentLoaded = &chatroomListener->msgLoaded[a1]; *msgSentLoaded = false;
    chatroomListener->clearMessages(a1);
    ASSERT_TRUE(megaChatApi[a1]->openChatRoom(chatid, chatroomListener)) << "Can't open chatRoom account " << (a1+1);
    bool msgSentFound = false;
    do
    {
        ASSERT_TRUE(waitForResponse(msgSentLoaded)) << "Expired timeout to load sent message";
        if (chatroomListener->hasArrivedMessage(a1, msgSent->getMsgId()))
        {
            msgSentFound = true;
            break;
        }
        *msgSentLoaded = false;
    } while (*flagHistoryLoaded);
    megaChatApi[a1]->closeChatRoom(chatid, chatroomListener);

    delete [] sessionPrimary;
    // We need to ensure we finish the test being logged in for the tear down
    ASSERT_NO_FATAL_FAILURE({ logout(a1); });
    sessionPrimary = login(a1);
    ASSERT_TRUE(sessionPrimary);

    ASSERT_TRUE(msgSentFound) << "Failed to load sent message";
    delete msgSent; msgSent = NULL;
    delete chatroomListener;
    chatroomListener = NULL;

    delete [] sessionPrimary;
    delete [] sessionSecondary;
}

/**
 * @brief MegaChatApiTest.ClearHistory
 *
 * Requirements:
 * - Both accounts should be conctacts
 * - The 1on1 chatroom between them should exist
 * (if not accomplished, the test automatically solves the above)
 *
 * This test does the following:
 *
 * - Send five mesages to chatroom
 * Check history has five messages
 * - Clear history
 * Check history has zero messages
 *
 */
TEST_F(MegaChatApiTest, ClearHistory)
{
    unsigned a1 = 0;
    unsigned a2 = 1;

    char *sessionPrimary = login(a1);
    ASSERT_TRUE(sessionPrimary);
    char *sessionSecondary = login(a2);
    ASSERT_TRUE(sessionSecondary);

    MegaUser *user = megaApi[a1]->getContact(account(a2).getEmail().c_str());
    if (!user || (user->getVisibility() != MegaUser::VISIBILITY_VISIBLE))
    {
        ASSERT_NO_FATAL_FAILURE({ makeContact(a1, a2); });
    }
    delete user;
    user = NULL;

    MegaChatHandle chatid = getPeerToPeerChatRoom(a1, a2);
    ASSERT_NE(chatid, MEGACHAT_INVALID_HANDLE);

    // Open chatrooms
    TestChatRoomListener *chatroomListener = new TestChatRoomListener(this, megaChatApi, chatid);
    ASSERT_TRUE(megaChatApi[a1]->openChatRoom(chatid, chatroomListener)) << "Can't open chatRoom account " << (a1+1);
    ASSERT_TRUE(megaChatApi[a2]->openChatRoom(chatid, chatroomListener)) << "Can't open chatRoom account " << (a2+1);

    // Load some message to feed history
    loadHistory(a1, chatid, chatroomListener);
    loadHistory(a2, chatid, chatroomListener);

    // Send 5 messages to have some history
    for (int i = 0; i < 5; i++)
    {
        string msg0 = "HI " + account(a2).getEmail() + " - Testing clearhistory. This messages is the number " + std::to_string(i);

        MegaChatMessage *message = sendTextMessageOrUpdate(a1, a2, chatid, msg0, chatroomListener);
        ASSERT_TRUE(message);

        delete message;
        message = NULL;
    }

    // Close the chatrooms
    megaChatApi[a1]->closeChatRoom(chatid, chatroomListener);
    megaChatApi[a2]->closeChatRoom(chatid, chatroomListener);
    delete chatroomListener;

    // Open chatrooms
    chatroomListener = new TestChatRoomListener(this, megaChatApi, chatid);
    ASSERT_TRUE(megaChatApi[a1]->openChatRoom(chatid, chatroomListener)) << "Can't open chatRoom account " << (a1+1);
    ASSERT_TRUE(megaChatApi[a2]->openChatRoom(chatid, chatroomListener)) << "Can't open chatRoom account " << (a2+1);

    // --> Load some message to feed history
    int count = loadHistory(a1, chatid, chatroomListener);
    // we sent 5 messages, but if the chat already existed, there was a "Clear history" message already
    ASSERT_TRUE(count == 5 || count == 6) << "Wrong count of messages: " << count;
    count = loadHistory(a2, chatid, chatroomListener);
    ASSERT_TRUE(count == 5 || count == 6) << "Wrong count of messages: " << count;

    // Clear history
    ASSERT_NO_FATAL_FAILURE({ clearHistory(a1, a2, chatid, chatroomListener); });
    // TODO: in this case, it's not just to clear the history, but
    // to also check the other user received the corresponding message.

    // Close and re-open chatrooms
    megaChatApi[a1]->closeChatRoom(chatid, chatroomListener);
    megaChatApi[a2]->closeChatRoom(chatid, chatroomListener);
    delete chatroomListener;
    chatroomListener = new TestChatRoomListener(this, megaChatApi, chatid);
    ASSERT_TRUE(megaChatApi[a1]->openChatRoom(chatid, chatroomListener)) << "Can't open chatRoom account " << (a1+1);
    ASSERT_TRUE(megaChatApi[a2]->openChatRoom(chatid, chatroomListener)) << "Can't open chatRoom account " << (a2+1);

    // --> Check history is been truncated
    count = loadHistory(a1, chatid, chatroomListener);
    ASSERT_EQ(count, 1) << "Wrong count of messages";
    count = loadHistory(a2, chatid, chatroomListener);
    ASSERT_EQ(count, 1) << "Wrong count of messages";

    // Close the chatrooms
    megaChatApi[a1]->closeChatRoom(chatid, chatroomListener);
    megaChatApi[a2]->closeChatRoom(chatid, chatroomListener);
    delete chatroomListener;

    delete [] sessionPrimary;
    sessionPrimary = NULL;
    delete [] sessionSecondary;
    sessionSecondary = NULL;
}

/**
 * @brief MegaChatApiTest.SwitchAccounts
 *
 * This test does the following:
 * - Login with accoun1 email and pasword
 * - Logout
 * - With the same megaApi and megaChatApi, login with account2
 */
TEST_F(MegaChatApiTest, SwitchAccounts)
{
    unsigned a1 = 0;
    unsigned a2 = 1;

    char *session = login(a1);
    ASSERT_TRUE(session);

    MegaChatListItemList *items = megaChatApi[a1]->getChatListItems();
    for (unsigned i = 0; i < items->size(); i++)
    {
        const MegaChatListItem *item = items->get(i);
        if (item->isPublic())
        {
            continue;
        }

        const char *info = MegaChatApiTest::printChatListItemInfo(item);
        postLog(info);
        delete [] info; info = NULL;

        std::this_thread::sleep_for(std::chrono::seconds(3));

        MegaChatHandle chatid = item->getChatId();
        MegaChatListItem *itemUpdated = megaChatApi[a1]->getChatListItem(chatid);

        info = MegaChatApiTest::printChatListItemInfo(itemUpdated);
        postLog(info);
        delete [] info; info = NULL;

        delete itemUpdated;
        itemUpdated = NULL;
    }

    delete items;
    items = NULL;

    ASSERT_NO_FATAL_FAILURE({ logout(a1, true); });    // terminate() and destroy Client

    delete [] session;
    session = NULL;

    // Login over same index account but with other user
    session = login(a1, NULL, account(a2).getEmail().c_str(), account(a2).getPassword().c_str());
    ASSERT_TRUE(session);

    delete [] session;
    session = NULL;
}

/**
 * @brief MegaChatApiTest.Attachment
 *
 * Requirements:
 * - Both accounts should be conctacts
 * - The 1on1 chatroom between them should exist
 * (if not accomplished, the test automatically solves the above)
 * - Image <PATH_IMAGE>/<FILE_IMAGE_NAME> should exist
 *
 * This test does the following:
 *
 * - Upload new file
 * - Send file as attachment to chatroom
 * + Download received file
 * + Import received file into the cloud
 * - Revoke access to file
 * + Download received file again --> no access
 *
 * - Upload an image
 * - Download the thumbnail
 * + Download the thumbnail
 *
 */
TEST_F(MegaChatApiTest, Attachment)
{
    unsigned a1 = 0;
    unsigned a2 = 1;

    char *primarySession = login(a1);
    ASSERT_TRUE(primarySession);
    char *secondarySession = login(a2);
    ASSERT_TRUE(secondarySession);

    // 0. Ensure both accounts are contacts and there's a 1on1 chatroom
    MegaUser *user = megaApi[a1]->getContact(account(a2).getEmail().c_str());
    if (!user || (user->getVisibility() != MegaUser::VISIBILITY_VISIBLE))
    {
        ASSERT_NO_FATAL_FAILURE({ makeContact(a1, a2); });
    }
    delete user;
    user = NULL;

    MegaChatHandle chatid = getPeerToPeerChatRoom(a1, a2);
    ASSERT_NE(chatid, MEGACHAT_INVALID_HANDLE);

    TestChatRoomListener *chatroomListener = new TestChatRoomListener(this, megaChatApi, chatid);
    ASSERT_TRUE(megaChatApi[a1]->openChatRoom(chatid, chatroomListener)) << "Cannot open chatroom";
    ASSERT_TRUE(megaChatApi[a2]->openChatRoom(chatid, chatroomListener)) << "Cannot open chatroom";

    // Load some messages to feed history
    loadHistory(a1, chatid, chatroomListener);
    loadHistory(a2, chatid, chatroomListener);

    chatroomListener->clearMessages(a1);   // will be set at confirmation
    chatroomListener->clearMessages(a2);   // will be set at reception

    std::string formatDate = dateToString();

    // A uploads a new file
    createFile(formatDate, LOCAL_PATH, formatDate);
    MegaNode* nodeSent = uploadFile(a1, formatDate, LOCAL_PATH, REMOTE_PATH);
    ASSERT_TRUE(nodeSent);

    // A sends the file as attachment to the chatroom
    MegaChatMessage *msgSent = attachNode(a1, a2, chatid, nodeSent, chatroomListener);
    ASSERT_TRUE(msgSent);
    MegaNode *nodeReceived = msgSent->getMegaNodeList()->get(0)->copy();

    // B downloads the node
    ASSERT_TRUE(downloadNode(a2, nodeReceived)) << "Cannot download node attached to message";

    // B imports the node
    ASSERT_TRUE(importNode(a2, nodeReceived, FILE_IMAGE_NAME)) << "Cannot import node attached to message";

    // A revokes access to node
    bool *flagConfirmed = &chatroomListener->msgConfirmed[a1]; *flagConfirmed = false;
    bool *flagReceived = &chatroomListener->msgReceived[a2]; *flagReceived = false;
    chatroomListener->mConfirmedMessageHandle[a1] = MEGACHAT_INVALID_HANDLE;
    chatroomListener->clearMessages(a1);   // will be set at confirmation
    chatroomListener->clearMessages(a2);   // will be set at reception
    megachat::MegaChatHandle revokeAttachmentNode = nodeSent->getHandle();
    ChatRequestTracker crtRevokeAttachment;
    megaChatApi[a1]->revokeAttachment(chatid, revokeAttachmentNode, &crtRevokeAttachment);
    ASSERT_EQ(crtRevokeAttachment.waitForResult(), MegaChatError::ERROR_OK) << "Failed to revoke access to node. Error: " << crtRevokeAttachment.getErrorString();
    ASSERT_TRUE(waitForResponse(flagConfirmed)) << "Timeout expired for receiving confirmation by server";
    MegaChatHandle msgId0 = chatroomListener->mConfirmedMessageHandle[a1];
    ASSERT_NE(msgId0, MEGACHAT_INVALID_HANDLE) << "Wrong message id";

    // Wait for message recived has same id that message sent. It can fail if we receive a message
    ASSERT_TRUE(waitForResponse(flagReceived)) << "Timeout expired for receiving message by target user";

    ASSERT_TRUE(chatroomListener->hasArrivedMessage(a2, msgId0)) << "Message ids don't match";
    MegaChatMessage *msgReceived = megaChatApi[a2]->getMessage(chatid, msgId0);   // message should be already received, so in RAM
    ASSERT_TRUE(msgReceived) << "Message not found";
    ASSERT_EQ(msgReceived->getType(), MegaChatMessage::TYPE_REVOKE_NODE_ATTACHMENT) << "Unexpected type of message";
    ASSERT_EQ(msgReceived->getHandleOfAction(), nodeSent->getHandle()) << "Handle of attached nodes don't match";

    // Remove the downloaded file to try to download it again after revoke
    std::string filePath = DOWNLOAD_PATH + std::string(formatDate);
    std::string secondaryFilePath = DOWNLOAD_PATH + std::string("remove");
    rename(filePath.c_str(), secondaryFilePath.c_str());

    // B attempt to download the file after access revocation
    ASSERT_FALSE(downloadNode(1, nodeReceived)) << "Download succeed, when it should fail";

    delete nodeReceived;
    nodeReceived = NULL;

    delete msgSent;
    msgSent = NULL;

    delete nodeSent;
    nodeSent = NULL;

    // A uploads an image to check previews / thumbnails
    std::string path = DEFAULT_PATH;
    if (getenv(PATH_IMAGE.c_str()) != NULL)
    {
        path = getenv(PATH_IMAGE.c_str());
    }
    nodeSent = uploadFile(a1, FILE_IMAGE_NAME, path, REMOTE_PATH);
    ASSERT_TRUE(nodeSent);
    msgSent = attachNode(a1, a2, chatid, nodeSent, chatroomListener);
    ASSERT_TRUE(msgSent);
    nodeReceived = msgSent->getMegaNodeList()->get(0)->copy();

    // A gets the thumbnail of the uploaded image
    std::string thumbnailPath = LOCAL_PATH + "/thumbnail0.jpg";
    RequestTracker getThumbnailTracker;
    megaApi[a1]->getThumbnail(nodeSent, thumbnailPath.c_str(), &getThumbnailTracker);
    ASSERT_EQ(getThumbnailTracker.waitForResult(), API_OK) << "Failed to get thumbnail. Error: " << getThumbnailTracker.getErrorString();

    // B gets the thumbnail of the attached image
    thumbnailPath = LOCAL_PATH + "/thumbnail1.jpg";
    RequestTracker getThumbnailTracker2;
    megaApi[a2]->getThumbnail(nodeReceived, thumbnailPath.c_str(), &getThumbnailTracker2);
    ASSERT_EQ(getThumbnailTracker2.waitForResult(), API_OK) << "Failed to get thumbnail (2). Error: " << getThumbnailTracker2.getErrorString();

    megaChatApi[a1]->closeChatRoom(chatid, chatroomListener);
    megaChatApi[a2]->closeChatRoom(chatid, chatroomListener);

    delete msgReceived;
    msgReceived = NULL;

    delete nodeReceived;
    nodeReceived = NULL;

    delete msgSent;
    msgSent = NULL;

    delete nodeSent;
    nodeSent = NULL;

    delete [] primarySession;
    primarySession = NULL;
    delete [] secondarySession;
    secondarySession = NULL;
}

/**
 * @brief MegaChatApiTest.LastMessage
 *
 * Requirements:
 *      - Both accounts should be conctacts
 *      - The 1on1 chatroom between them should exist
 * (if not accomplished, the test automatically solves them)
 *
 * This test does the following:
 *
 * - Send a message to chatroom
 * + Receive message
 * Check if the last message received is equal to the message sent
 *
 * - Upload new file
 * - Send file as attachment to chatroom
 * + Receive message with attach node
 * Check if the last message content is equal to the node's name sent
 */
TEST_F(MegaChatApiTest, LastMessage)
{
    unsigned a1 = 0;
    unsigned a2 = 1;

    char *sessionPrimary = login(a1);
    ASSERT_TRUE(sessionPrimary);
    char *sessionSecondary = login(a2);
    ASSERT_TRUE(sessionSecondary);

    MegaUser *user = megaApi[a1]->getContact(account(a2).getEmail().c_str());
    if (!user || (user->getVisibility() != MegaUser::VISIBILITY_VISIBLE))
    {
        ASSERT_NO_FATAL_FAILURE({ makeContact(a1, a2); });
    }
    delete user;
    user = NULL;

    MegaChatHandle chatid = getPeerToPeerChatRoom(a1, a2);
    ASSERT_NE(chatid, MEGACHAT_INVALID_HANDLE);

    TestChatRoomListener *chatroomListener = new TestChatRoomListener(this, megaChatApi, chatid);
    ASSERT_TRUE(megaChatApi[a1]->openChatRoom(chatid, chatroomListener)) << "Can't open chatRoom account " << (a1+1);
    ASSERT_TRUE(megaChatApi[a2]->openChatRoom(chatid, chatroomListener)) << "Can't open chatRoom account " << (a2+1);

    // Load some message to feed history
    loadHistory(a1, chatid, chatroomListener);
    loadHistory(a2, chatid, chatroomListener);

    chatroomListener->clearMessages(a1);
    chatroomListener->clearMessages(a2);
    std::string formatDate = dateToString();

    MegaChatMessage *msgSent = sendTextMessageOrUpdate(a1, a2, chatid, formatDate, chatroomListener);
    ASSERT_TRUE(msgSent);
    MegaChatHandle msgId = msgSent->getMsgId();
    bool hasArrived = chatroomListener->hasArrivedMessage(a1, msgId);
    ASSERT_TRUE(hasArrived) << "Id of sent message has not been received yet";
    MegaChatListItem *itemAccount1 = megaChatApi[a1]->getChatListItem(chatid);
    MegaChatListItem *itemAccount2 = megaChatApi[a2]->getChatListItem(chatid);
    ASSERT_STREQ(formatDate.c_str(), itemAccount1->getLastMessage()) <<
                     "Content of last-message doesn't match.\n Sent vs Received.";
    ASSERT_EQ(itemAccount1->getLastMessageId(), msgId) << "Last message id is different from message sent id";
    ASSERT_EQ(itemAccount2->getLastMessageId(), msgId) << "Last message id is different from message received id";
    MegaChatMessage *messageConfirm = megaChatApi[a1]->getMessage(chatid, msgId);
    ASSERT_STREQ(messageConfirm->getContent(), itemAccount1->getLastMessage()) <<
                     "Content of last-message reported id is different than last-message reported content";

    delete itemAccount1;
    itemAccount1 = NULL;
    delete itemAccount2;
    itemAccount2 = NULL;

    delete msgSent;
    msgSent = NULL;
    delete messageConfirm;
    messageConfirm = NULL;

    ASSERT_NO_FATAL_FAILURE({ clearHistory(a1, a2, chatid, chatroomListener); });
    chatroomListener->clearMessages(a1);
    chatroomListener->clearMessages(a2);

    formatDate = dateToString();
    createFile(formatDate, LOCAL_PATH, formatDate);
    MegaNode* nodeSent = uploadFile(a1, formatDate, LOCAL_PATH, REMOTE_PATH);
    ASSERT_TRUE(nodeSent);
    msgSent = attachNode(a1, a2, chatid, nodeSent, chatroomListener);
    ASSERT_TRUE(msgSent);
    MegaNode *nodeReceived = msgSent->getMegaNodeList()->get(0)->copy();
    msgId = msgSent->getMsgId();
    hasArrived = chatroomListener->hasArrivedMessage(a1, msgId);
    ASSERT_TRUE(hasArrived) << "Id of sent message has not been received yet";
    itemAccount1 = megaChatApi[a1]->getChatListItem(chatid);
    itemAccount2 = megaChatApi[a2]->getChatListItem(chatid);
    ASSERT_STREQ(formatDate.c_str(), itemAccount1->getLastMessage()) <<
                     "Last message content differs from content of message sent.\n Sent vs Received.";
    ASSERT_EQ(itemAccount1->getLastMessageId(), msgId) << "Last message id is different from message sent id";
    ASSERT_EQ(itemAccount2->getLastMessageId(), msgId) << "Last message id is different from message received id";
    delete itemAccount1;
    itemAccount1 = NULL;
    delete itemAccount2;
    itemAccount2 = NULL;

    megaChatApi[a1]->closeChatRoom(chatid, chatroomListener);
    megaChatApi[a2]->closeChatRoom(chatid, chatroomListener);

    delete nodeReceived;
    nodeReceived = NULL;

    delete nodeSent;
    nodeSent = NULL;

    delete msgSent;
    msgSent = NULL;

    delete [] sessionPrimary;
    sessionPrimary = NULL;
    delete [] sessionSecondary;
    sessionSecondary = NULL;
}

/**
 * @brief MegaChatApiTest.SendContact
 *
 * Requirements:
 *      - Both accounts should be conctacts
 *      - The 1on1 chatroom between them should exist
 * (if not accomplished, the test automatically solves them)
 *
 * This test does the following:
 * - Send a message with an attach contact to chatroom
 * + Receive message
 *
 * + Forward the contact message
 * - Receive message
 * Check if message type is TYPE_CONTACT_ATTACHMENT and contact email received is equal to account2 email
 */
TEST_F(MegaChatApiTest, SendContact)
{
    unsigned a1 = 0;
    unsigned a2 = 1;

    char *primarySession = login(a1);
    ASSERT_TRUE(primarySession);
    char *secondarySession = login(a2);
    ASSERT_TRUE(secondarySession);

    MegaUser *user = megaApi[a1]->getContact(account(a2).getEmail().c_str());
    if (!user || (user->getVisibility() != MegaUser::VISIBILITY_VISIBLE))
    {
        ASSERT_NO_FATAL_FAILURE({ makeContact(a1, a2); });
    }
    delete user;
    user = NULL;

    MegaChatHandle chatid = getPeerToPeerChatRoom(a1, a2);
    ASSERT_NE(chatid, MEGACHAT_INVALID_HANDLE);

    // 1. A sends a message to B while B has the chat opened.
    // --> check the confirmed in A, the received message in B, the delivered in A

    TestChatRoomListener *chatroomListener = new TestChatRoomListener(this, megaChatApi, chatid);
    ASSERT_TRUE(megaChatApi[a1]->openChatRoom(chatid, chatroomListener)) << "Can't open chatRoom account 1";
    ASSERT_TRUE(megaChatApi[a2]->openChatRoom(chatid, chatroomListener)) << "Can't open chatRoom account 2";

    loadHistory(a1, chatid, chatroomListener);
    loadHistory(a2, chatid, chatroomListener);

    bool *flagConfirmed = &chatroomListener->msgConfirmed[a1]; *flagConfirmed = false;
    bool *flagReceived = &chatroomListener->msgContactReceived[a2]; *flagReceived = false;
    bool *flagDelivered = &chatroomListener->msgDelivered[a1]; *flagDelivered = false;
    chatroomListener->clearMessages(a1);
    chatroomListener->clearMessages(a2);

    user = megaApi[a1]->getContact(account(a2).getEmail().c_str());
    ASSERT_TRUE(user) << "Failed to get contact with email" << account(a2).getEmail();
    MegaChatHandle uh1 = user->getHandle();
    delete user;
    user = NULL;

    MegaHandleList* contactList = MegaHandleList::createInstance();
    contactList->addMegaHandle(uh1);
    MegaChatMessage *messageSent = megaChatApi[a1]->attachContacts(chatid, contactList);

    ASSERT_TRUE(waitForResponse(flagConfirmed)) << "Timeout expired for receiving confirmation by server";
    MegaChatHandle msgId0 = chatroomListener->mConfirmedMessageHandle[a1];
    ASSERT_NE(msgId0, MEGACHAT_INVALID_HANDLE) << "Wrong message id at origin";

    ASSERT_TRUE(waitForResponse(flagReceived)) << "Timeout expired for receiving message by target user";    // for reception
    ASSERT_TRUE(chatroomListener->hasArrivedMessage(a2, msgId0)) << "Wrong message id at destination";
    MegaChatMessage *msgReceived = megaChatApi[a2]->getMessage(chatid, msgId0);   // message should be already received, so in RAM
    ASSERT_TRUE(msgReceived) << "Failed to get message by id";

    ASSERT_EQ(msgReceived->getType(), MegaChatMessage::TYPE_CONTACT_ATTACHMENT) << "Wrong type of message.";
    ASSERT_EQ(msgReceived->getUsersCount(), 1u) << "Wrong number of users in message.";
    ASSERT_STREQ(msgReceived->getUserEmail(0), account(a2).getEmail().c_str()) << "Wrong email address in message.";

    // Check if reception confirmation is active and, in this case, only 1on1 rooms have acknowledgement of receipt
    if (megaChatApi[a1]->isMessageReceptionConfirmationActive()
            && !megaChatApi[a1]->getChatRoom(chatid)->isGroup())
    {
        ASSERT_TRUE(waitForResponse(flagDelivered)) << "Timeout expired for receiving delivery notification";    // for delivery
    }

    flagConfirmed = &chatroomListener->msgConfirmed[a2]; *flagConfirmed = false;
    flagReceived = &chatroomListener->msgContactReceived[a1]; *flagReceived = false;
    flagDelivered = &chatroomListener->msgDelivered[a2]; *flagDelivered = false;
    chatroomListener->clearMessages(a1);
    chatroomListener->clearMessages(a2);

    MegaChatMessage *messageForwared = megaChatApi[a2]->forwardContact(chatid, msgId0, chatid);
    ASSERT_TRUE(messageForwared) << "Failed to forward a contact message";
    ASSERT_TRUE(waitForResponse(flagConfirmed)) << "Timeout expired for receiving confirmation by server";
    MegaChatHandle msgId1 = chatroomListener->mConfirmedMessageHandle[a2];
    ASSERT_NE(msgId1, MEGACHAT_INVALID_HANDLE) << "Wrong message id at origin";

    ASSERT_TRUE(waitForResponse(flagReceived)) << "Timeout expired for receiving message by target user";    // for reception
    ASSERT_TRUE(chatroomListener->hasArrivedMessage(a1, msgId1)) << "Wrong message id at destination";
    MegaChatMessage *msgReceived1 = megaChatApi[a2]->getMessage(chatid, msgId1);   // message should be already received, so in RAM
    ASSERT_TRUE(msgReceived1) << "Failed to get message by id";

    ASSERT_EQ(msgReceived1->getType(), MegaChatMessage::TYPE_CONTACT_ATTACHMENT) << "Wrong type of message.";
    ASSERT_EQ(msgReceived1->getUsersCount(), 1u) << "Wrong number of users in message.";
    ASSERT_STREQ(msgReceived1->getUserEmail(0), account(a2).getEmail().c_str()) << "Wrong email address in message.";

    // Check if reception confirmation is active and, in this case, only 1on1 rooms have acknowledgement of receipt
    if (megaChatApi[a2]->isMessageReceptionConfirmationActive()
            && !megaChatApi[a2]->getChatRoom(chatid)->isGroup())
    {
        ASSERT_TRUE(waitForResponse(flagDelivered)) << "Timeout expired for receiving delivery notification";    // for delivery
    }

    megaChatApi[a1]->closeChatRoom(chatid, chatroomListener);
    megaChatApi[a2]->closeChatRoom(chatid, chatroomListener);

    delete contactList;
    contactList = NULL;

    delete messageSent;
    messageSent = NULL;

    delete msgReceived;
    msgReceived = NULL;

    delete [] primarySession;
    primarySession = NULL;
    delete [] secondarySession;
    secondarySession = NULL;
}

/**
 * @brief MegaChatApiTest.GroupLastMessage
 *
 * Requirements:
 *      - Both accounts should be conctacts
 * (if not accomplished, the test automatically solves them)
 *
 * This test does the following:
 * - Create a group chat room
 * - Send a message to chatroom
 * + Receive message
 * - Change chatroom title
 * + Check chatroom titles has changed
 *
 * Check if the last message content is equal to the last message sent excluding
 * management messages, which are not to be shown as last message.
 */
TEST_F(MegaChatApiTest, GroupLastMessage)
{
    unsigned a1 = 0;
    unsigned a2 = 1;

    char *session0 = login(a1);
    ASSERT_TRUE(session0);
    char *session1 = login(a2);
    ASSERT_TRUE(session1);

    // Prepare peers, privileges...
    MegaUser *user = megaApi[a1]->getContact(account(a2).getEmail().c_str());
    if (!user || (user->getVisibility() != MegaUser::VISIBILITY_VISIBLE))
    {
        ASSERT_NO_FATAL_FAILURE({ makeContact(a1, a2); });
        delete user;
        user = megaApi[a1]->getContact(account(a2).getEmail().c_str());
    }

    MegaChatHandle uh = user->getHandle();
    delete user;
    user = NULL;

    MegaChatPeerList *peers = MegaChatPeerList::createInstance();
    peers->addPeer(uh, MegaChatPeerList::PRIV_STANDARD);

    MegaChatHandle chatid = getGroupChatRoom({a1, a2}, peers);
    delete peers;
    ASSERT_NE(chatid, MEGACHAT_INVALID_HANDLE);

    // --> Open chatroom
    TestChatRoomListener *chatroomListener = new TestChatRoomListener(this, megaChatApi, chatid);
    ASSERT_TRUE(megaChatApi[a1]->openChatRoom(chatid, chatroomListener)) << "Can't open chatRoom account 1";
    ASSERT_TRUE(megaChatApi[a2]->openChatRoom(chatid, chatroomListener)) << "Can't open chatRoom account 2";

    // Load some message to feed history
    loadHistory(a1, chatid, chatroomListener);
    loadHistory(a2, chatid, chatroomListener);

    chatroomListener->clearMessages(a1);
    chatroomListener->clearMessages(a2);

    std::string textToSend = "Last Message";
    MegaChatMessage *msgSent = sendTextMessageOrUpdate(a1, a2, chatid, textToSend, chatroomListener);
    ASSERT_TRUE(msgSent);
    MegaChatHandle msgId = msgSent->getMsgId();
    bool hasArrived = chatroomListener->hasArrivedMessage(a1, msgId);
    ASSERT_TRUE(hasArrived) << "Id of sent message has not been received yet";
    MegaChatListItem *itemAccount1 = megaChatApi[a1]->getChatListItem(chatid);
    MegaChatListItem *itemAccount2 = megaChatApi[a2]->getChatListItem(chatid);
    ASSERT_EQ(itemAccount1->getLastMessageId(), msgId) << "Last message id is different from message sent id";
    ASSERT_EQ(itemAccount2->getLastMessageId(), msgId) << "Last message id is different from message received id";
    delete itemAccount1;
    itemAccount1 = NULL;
    delete itemAccount2;
    itemAccount2 = NULL;


    // --> Set title
    std::string title = "Title " + std::to_string(time(NULL));
    bool *titleItemChanged0 = &titleUpdated[a1]; *titleItemChanged0 = false;
    bool *titleItemChanged1 = &titleUpdated[a2]; *titleItemChanged1 = false;
    bool *titleChanged0 = &chatroomListener->titleUpdated[a1]; *titleChanged0 = false;
    bool *titleChanged1 = &chatroomListener->titleUpdated[a2]; *titleChanged1 = false;
    bool *mngMsgRecv = &chatroomListener->msgReceived[a1]; *mngMsgRecv = false;
    std::string *msgContent = &chatroomListener->content[a1]; *msgContent = "";
    ChatRequestTracker crtSetTitle;
    megaChatApi[a1]->setChatTitle(chatid, title.c_str(),&crtSetTitle);
    ASSERT_EQ(crtSetTitle.waitForResult(), MegaChatError::ERROR_OK) << "Failed to change name. Error: " << crtSetTitle.getErrorString();
    ASSERT_TRUE(waitForResponse(titleItemChanged0)) << "Timeout expired for receiving chat list title update for main account";
    ASSERT_TRUE(waitForResponse(titleItemChanged1)) << "Timeout expired for receiving chat list title update for auxiliar account";
    ASSERT_TRUE(waitForResponse(titleChanged0)) << "Timeout expired for receiving chatroom title update for main account";
    ASSERT_TRUE(waitForResponse(titleChanged1)) << "Timeout expired for receiving chatroom title update for auxiliar account";
    ASSERT_TRUE(waitForResponse(mngMsgRecv)) << "Timeout expired for receiving management";
    ASSERT_EQ(title, *msgContent) <<
                     "Title name has not changed correctly. Name established by a1 VS name received in a2";
    MegaChatHandle managementMsg1 = chatroomListener->msgId[a1].back();
    MegaChatHandle managementMsg2 = chatroomListener->msgId[a2].back();

    itemAccount1 = megaChatApi[a1]->getChatListItem(chatid);
    itemAccount2 = megaChatApi[a2]->getChatListItem(chatid);
    ASSERT_STREQ(title.c_str(), itemAccount1->getLastMessage()) << "Last message content has not the tittle at account 1.";

    ASSERT_STREQ(title.c_str(), itemAccount2->getLastMessage()) << "Last message content has not the tittle at account 2.";

    ASSERT_EQ(itemAccount1->getLastMessageId(), managementMsg1) << "Last message id is different from management message id at account1";
    ASSERT_EQ(itemAccount2->getLastMessageId(), managementMsg2) << "Last message id is different from management message id at account2";
    ASSERT_EQ(itemAccount2->getLastMessageId(), itemAccount1->getLastMessageId()) << "Last message id is different from account1 and account2";

    megaChatApi[a1]->closeChatRoom(chatid, chatroomListener);
    megaChatApi[a2]->closeChatRoom(chatid, chatroomListener);

    delete itemAccount1;
    itemAccount1 = NULL;
    delete itemAccount2;
    itemAccount2 = NULL;

    delete msgSent;
    msgSent = NULL;

    delete [] session0;
    session0 = NULL;
    delete [] session1;
    session1 = NULL;
}

/**
 * @brief MegaChatApiTest.RetentionHistory
 *
 * Requirements:
 *      - Both accounts should be contacts
 * (if not accomplished, the test automatically solves them)
 *
 * This test does the following:
 * - Select or create a group chat room
 * - Set secondary account chat room privilege to READ ONLY
 * + Set retention time for an invalid handle (error)
 * + Set retention time for an invalid chatroom (error)
 * + Set retention time without enough permissions (error)
 * - Set retention time to zero (disabled)
 * - Send a couple of messages
 * - Set retention time to 5 seconds
 * - Sleep 30 seconds
 * - Check history has been cleared
 * + Check history has been cleared
 * - Set retention time to zero (disabled)
 * - Send 5 messages
 * - Close and re-open chatrooms
 * - Check history contains messages
 * + Check history contains messages
 * - Close the chatrooms
 **/
TEST_F(MegaChatApiTest, RetentionHistory)
{
    unsigned a1 = 0;
    unsigned a2 = 1;

    // Login both accounts
    std::unique_ptr<char[]>sessionPrimary(login(a1));
    ASSERT_TRUE(sessionPrimary);
    std::unique_ptr<char[]>sessionSecondary(login(a2));
    ASSERT_TRUE(sessionSecondary);

    // Prepare peers, privileges...
    std::unique_ptr<MegaUser>user(megaApi[a1]->getContact(account(a2).getEmail().c_str()));
    if (!user || (user->getVisibility() != MegaUser::VISIBILITY_VISIBLE))
    {
        ASSERT_NO_FATAL_FAILURE({ makeContact(a1, a2); });
        user.reset(megaApi[a1]->getContact(account(a2).getEmail().c_str()));
    }

    // Get a group chatroom with both users
    MegaChatHandle uh = user->getHandle();
    std::unique_ptr<MegaChatPeerList> peers(MegaChatPeerList::createInstance());
    peers->addPeer(uh, MegaChatPeerList::PRIV_STANDARD);
    MegaChatHandle chatid = getGroupChatRoom({a1, a2}, peers.get());
    ASSERT_NE(chatid, MEGACHAT_INVALID_HANDLE);

    // Open chatroom
    TestChatRoomListener *chatroomListener = new TestChatRoomListener(this, megaChatApi, chatid);
    ASSERT_TRUE(megaChatApi[a1]->openChatRoom(chatid, chatroomListener)) << "Can't open chatRoom account " << (a1+1);
    ASSERT_TRUE(megaChatApi[a2]->openChatRoom(chatid, chatroomListener)) << "Can't open chatRoom account " << (a2+1);
    std::unique_ptr<MegaChatRoom> chatroom (megaChatApi[a1]->getChatRoom(chatid));
    std::unique_ptr<char[]> chatidB64(megaApi[a1]->handleToBase64(chatid));
    ASSERT_TRUE(chatroom) << "Cannot get chatroom for id " << chatidB64.get();

    //=========================================================//
    // Preconditions: Set secondary account priv to READ ONLY.
    //=========================================================//
    LOG_debug << "[Test.RetentionHistory] Preconditions: Set secondary account priv to READ ONLY.";

    // Set secondary account priv to READ ONLY
    if (chatroom->getPeerPrivilegeByHandle(uh) != PRIV_RO)
    {
        // Change peer privileges to Read-only
        bool *peerUpdated0 = &peersUpdated[a1]; *peerUpdated0 = false;
        bool *peerUpdated1 = &peersUpdated[a2]; *peerUpdated1 = false;
        bool *mngMsgRecv = &chatroomListener->msgReceived[a1]; *mngMsgRecv = false;
        MegaChatHandle *uhAction = &chatroomListener->uhAction[a1]; *uhAction = MEGACHAT_INVALID_HANDLE;
        int *priv = &chatroomListener->priv[a1]; *priv = MegaChatRoom::PRIV_UNKNOWN;
        ChatRequestTracker crtSetReadonly;
        megaChatApi[a1]->updateChatPermissions(chatid, uh, MegaChatRoom::PRIV_RO, &crtSetReadonly);
        ASSERT_EQ(crtSetReadonly.waitForResult(), MegaChatError::ERROR_OK) << "Failed to update privilege of peer. Error: " << crtSetReadonly.getErrorString();
        ASSERT_TRUE(waitForResponse(peerUpdated0)) << "Timeout expired for receiving peer update";
        ASSERT_TRUE(waitForResponse(peerUpdated1)) << "Timeout expired for receiving peer update";
        ASSERT_TRUE(waitForResponse(mngMsgRecv)) << "Timeout expired for receiving management message";
        ASSERT_EQ(*uhAction, uh) << "User handle from message doesn't match";
        ASSERT_EQ(*priv, MegaChatRoom::PRIV_RO) << "Privilege is incorrect";
    }

    //=========================================================//
    // Test1: Set retention time for an invalid handle.
    //=========================================================//
    LOG_debug << "[Test.RetentionHistory] Test1: Set retention time for an invalid handle.";
    ChatRequestTracker crtSetRetention;
    megaChatApi[a2]->setChatRetentionTime(MEGACHAT_INVALID_HANDLE, 1, &crtSetRetention);
    ASSERT_EQ(crtSetRetention.waitForResult(), MegaChatError::ERROR_ARGS) << "Set retention time: Unexpected error for Invalid handle. Error: " << crtSetRetention.getErrorString();

    //=========================================================//
    // Test2: Set retention time for a not found chatroom.
    //=========================================================//
    LOG_debug << "[Test.RetentionHistory] Test2: Set retention time for a not found chatroom";
    ChatRequestTracker crtSetRetention2;
    megaChatApi[a2]->setChatRetentionTime(123456, 1, &crtSetRetention2);
    ASSERT_EQ(crtSetRetention2.waitForResult(), MegaChatError::ERROR_NOENT) << "Set retention time: Unexpected error for a not found chatroom. Error: " << crtSetRetention2.getErrorString();

    //=========================================================//
    // Test3: Set retention time without enough permissions.
    //=========================================================//
    LOG_debug << "[Test.RetentionHistory] Test3: Set retention time without enough permissions.";
    ChatRequestTracker crtSetRetention3;
    megaChatApi[a2]->setChatRetentionTime(chatid, 1, &crtSetRetention3);
    ASSERT_EQ(crtSetRetention3.waitForResult(), MegaChatError::ERROR_ACCESS) << "Set retention time: Unexpected error for not enough permissions. Error: " << crtSetRetention3.getErrorString();

    //=========================================================//
    // Test4: Disable retention time.
    //=========================================================//
    LOG_debug << "[Test.RetentionHistory] Test4: Disable retention time.";
    if (chatroom->getRetentionTime() != 0)
    {
        // Disable retention time if any
        bool *retentionTimeChanged0 = &chatroomListener->retentionTimeUpdated[a1]; *retentionTimeChanged0 = false;
        bool *retentionTimeChanged1 = &chatroomListener->retentionTimeUpdated[a2]; *retentionTimeChanged1 = false;
        bool *mngMsgRecv = &chatroomListener->msgReceived[a1]; *mngMsgRecv = false;
        ChatRequestTracker crtSetRetention4;
        megaChatApi[a1]->setChatRetentionTime(chatid, 0, &crtSetRetention4);
        ASSERT_EQ(crtSetRetention4.waitForResult(), MegaChatError::ERROR_OK) << "Set retention time: Unexpected error. Error: " << crtSetRetention4.getErrorString();
        ASSERT_TRUE(waitForResponse(retentionTimeChanged0)) << "Timeout expired for receiving chatroom update";
        ASSERT_TRUE(waitForResponse(retentionTimeChanged1)) << "Timeout expired for receiving chatroom update";
        ASSERT_TRUE(waitForResponse(mngMsgRecv)) << "Timeout expired for receiving management message";
    }

    //=======================================================================================//
    // Test5: Send some messages, then enable retention history, and wait for msg's removal
    //=======================================================================================//
    LOG_debug << "[Test.RetentionHistory] Test5: Send some messages, then enable retention history, and wait for msg's removal";
    std::string messageToSend = "Msg from " +account(a1).getEmail();
    for (int i = 0; i < 5; i++)
    {
        unique_ptr<MegaChatMessage> msg(sendTextMessageOrUpdate(a1, a2, chatid, messageToSend, chatroomListener));
        ASSERT_TRUE(msg);
    }

    // Set retention time to 5 seconds
    bool *retentionTimeChanged0 = &chatroomListener->retentionTimeUpdated[a1]; *retentionTimeChanged0 = false;
    bool *retentionTimeChanged1 = &chatroomListener->retentionTimeUpdated[a2]; *retentionTimeChanged1 = false;
    bool *mngMsgRecv = &chatroomListener->msgReceived[a1]; *mngMsgRecv = false;
    bool *flagConfirmed0 = &chatroomListener->retentionHistoryTruncated[a1]; *flagConfirmed0 = false;
    MegaChatHandle *msgId0 = &chatroomListener->mRetentionMessageHandle[a1]; *msgId0 = MEGACHAT_INVALID_HANDLE;
    bool *flagConfirmed1 = &chatroomListener->retentionHistoryTruncated[a2]; *flagConfirmed1 = false;
    MegaChatHandle *msgId1 = &chatroomListener->mRetentionMessageHandle[a2]; *msgId1 = MEGACHAT_INVALID_HANDLE;
    ChatRequestTracker crtSetRetention5;
    megaChatApi[a1]->setChatRetentionTime(chatid, 5, &crtSetRetention5);
    ASSERT_EQ(crtSetRetention5.waitForResult(), MegaChatError::ERROR_OK) << "Set retention time: Unexpected error (5). Error: " << crtSetRetention5.getErrorString();
    ASSERT_TRUE(waitForResponse(retentionTimeChanged0)) << "Timeout expired for receiving chatroom update";
    ASSERT_TRUE(waitForResponse(retentionTimeChanged1)) << "Timeout expired for receiving chatroom update";
    ASSERT_TRUE(waitForResponse(mngMsgRecv)) << "Timeout expired for receiving management message";

    // Wait a considerable time period to ensure that retentionTime has been processed successfully
    std::this_thread::sleep_for(std::chrono::seconds(chatd::Client::kMinRetentionTimeout + 10));
    ASSERT_TRUE(waitForResponse(flagConfirmed0)) << "Retention history autotruncate hasn't been received for account " << (a1+1) << " after timeout: " << maxTimeout << " seconds";
    ASSERT_NE(*msgId0, MEGACHAT_INVALID_HANDLE) << "Wrong message id";
    ASSERT_TRUE(waitForResponse(flagConfirmed1)) << "Retention history autotruncate hasn't been received for account " << (a2+1) << " after timeout: " << maxTimeout << " seconds";
    ASSERT_NE(*msgId1, MEGACHAT_INVALID_HANDLE) << "Wrong message id";
    ASSERT_FALSE(loadHistory(a1, chatid, chatroomListener)) << "History should be empty after retention history autotruncate";

    //===============================================================================================//
    // Test6: Disable retention time, send some messages. Upon logout/login check msgs still exist
    //===============================================================================================//
    LOG_debug << "[Test.RetentionHistory] Test6: Disable retention time, send some messages. Upon logout/login check msgs still exist";
    // Disable retention time
    retentionTimeChanged0 = &chatroomListener->retentionTimeUpdated[a1]; *retentionTimeChanged0 = false;
    retentionTimeChanged1 = &chatroomListener->retentionTimeUpdated[a2]; *retentionTimeChanged1 = false;
    mngMsgRecv = &chatroomListener->msgReceived[a1]; *mngMsgRecv = false;
    ChatRequestTracker crtSetRetention6;
    megaChatApi[a1]->setChatRetentionTime(chatid, 0, &crtSetRetention6);
    ASSERT_EQ(crtSetRetention6.waitForResult(), MegaChatError::ERROR_OK) << "Set retention time: Unexpected error (6). Error: " << crtSetRetention6.getErrorString();
    ASSERT_TRUE(waitForResponse(retentionTimeChanged0)) << "Timeout expired for receiving chatroom update";
    ASSERT_TRUE(waitForResponse(retentionTimeChanged1)) << "Timeout expired for receiving chatroom update";
    ASSERT_TRUE(waitForResponse(mngMsgRecv)) << "Timeout expired for receiving management message";

    // Send 5 messages
    messageToSend = "Msg from " +account(a1).getEmail();
    for (int i = 0; i < 5; i++)
    {
        unique_ptr<MegaChatMessage> msg(sendTextMessageOrUpdate(a1, a2, chatid, messageToSend, chatroomListener));
        ASSERT_TRUE(msg);
    }

    // Close chatrooms
    megaChatApi[a1]->closeChatRoom(chatid, chatroomListener);
    megaChatApi[a2]->closeChatRoom(chatid, chatroomListener);
    delete chatroomListener;

    // Logout and login
    ASSERT_NO_FATAL_FAILURE({ logout(a1, true); });
    ASSERT_NO_FATAL_FAILURE({ logout(a2, true); });
    sessionPrimary.reset(login(a1));
    ASSERT_TRUE(sessionPrimary);
    sessionSecondary.reset(login(a2));
    ASSERT_TRUE(sessionSecondary);

    // Open chatroom
    chatroomListener = new TestChatRoomListener(this, megaChatApi, chatid);
    ASSERT_TRUE(megaChatApi[a1]->openChatRoom(chatid, chatroomListener)) << "Can't open chatRoom account " << (a1+1);
    ASSERT_TRUE(megaChatApi[a2]->openChatRoom(chatid, chatroomListener)) << "Can't open chatRoom account " << (a2+1);

    // Check history has 5 messages + setRetentionTime management message
    int count = loadHistory(a1, chatid, chatroomListener);
    ASSERT_TRUE(count == 6 || count == 7) << "Wrong count of messages: " << count;
    count = loadHistory(a2, chatid, chatroomListener);
    ASSERT_TRUE(count == 6 || count == 7) << "Wrong count of messages: " << count;

    // Close the chatrooms
    megaChatApi[a1]->closeChatRoom(chatid, chatroomListener);
    megaChatApi[a2]->closeChatRoom(chatid, chatroomListener);
    delete chatroomListener;
}

/**
 * @brief MegaChatApiTest.ChangeMyOwnName
 *
 * This test does the following:
 * - Get current name
 * - Change last name - it has been updated in memory and db.
 * - Get current name - value from memory
 * - Logout
 * - Login
 * - Get current name - value from db
 * - Change last name - set initial value for next tests execution
 *
 * Check if last name changed is the same at memory and at db
 */
TEST_F(MegaChatApiTest, ChangeMyOwnName)
{
    unsigned a1 = 0;

    char *sessionPrimary = login(a1);
    ASSERT_TRUE(sessionPrimary);
    std::string appendToLastName = "Test";

    std::string myAccountLastName;
    char *nameFromApi = megaChatApi[a1]->getMyLastname();
    if (nameFromApi)
    {
        myAccountLastName = nameFromApi;
        delete [] nameFromApi;
        nameFromApi = NULL;
    }

    std::string newLastName = myAccountLastName + appendToLastName;
    ASSERT_NO_FATAL_FAILURE({ changeLastName(a1, newLastName); });

    nameFromApi = megaChatApi[a1]->getMyLastname();
    std::string finalLastName;
    if (nameFromApi)
    {
        finalLastName = nameFromApi;
        delete [] nameFromApi;
        nameFromApi = NULL;
    }

    ASSERT_NO_FATAL_FAILURE({ logout(a1, false); });

    char *newSession = login(a1, sessionPrimary);
    ASSERT_TRUE(newSession);

    nameFromApi = megaChatApi[a1]->getMyLastname();
    std::string lastNameAfterLogout;
    if (nameFromApi)
    {
        lastNameAfterLogout = nameFromApi;
        delete [] nameFromApi;
        nameFromApi = NULL;
    }

    //Name comes back to old value.
    ASSERT_NO_FATAL_FAILURE({ changeLastName(a1, myAccountLastName); });

    ASSERT_EQ(newLastName, finalLastName) <<
                     "Failed to change fullname (checked from memory). Name established VS Name in memory";
    ASSERT_EQ(lastNameAfterLogout, finalLastName) <<
                     "Failed to change fullname (checked from DB) Name established VS Name in DB";

    delete [] sessionPrimary;
    sessionPrimary = NULL;

    delete [] newSession;
    newSession = NULL;
}

/**
 * @brief MegaChatApiTest.GetChatFilters
 *
 * This test does the following:
 *
 * - Test getChatListItems filters and masks results with previous interface (deprecated)
 * - Compares the completion of the results by complementary options (e.g. total non-archived
 * chats must be equal to non-archived reads + non-archived unread)
 *
 * Note: masks and filters values can be found at megachatapi.h documentation/comments
 */
TEST_F(MegaChatApiTest, GetChatFilters)
{
    static constexpr unsigned int accountIndex = 0;
    std::unique_ptr<char[]> session(login(accountIndex));

    const auto getLogTrace = [](const std::string& name, const auto& l) -> std::string
    {
        return std::string{name + ": " + std::to_string(l.size()) + " chats received\n"};
    };
    const auto equals = [](const auto& lhs, const auto& rhs) -> bool
    {
        if (!lhs && !rhs)               return true;
        if (!lhs || !rhs)               return false;
        if (lhs->size() != rhs->size()) return false;

        const auto s = lhs->size();
        for (unsigned int i = 0; i < s; ++i)
        {
            if (lhs->get(i)->getChatId() != rhs->get(i)->getChatId()) return false;
        }

        return true;
    };

    std::unique_ptr<MegaChatRoomList> chats(megaChatApi[accountIndex]->getChatRooms());
    postLog(getLogTrace("getChatRooms()", *chats));
    std::unique_ptr<MegaChatListItemList> allChats(megaChatApi[accountIndex]->getChatListItems(0, 0));
    postLog(getLogTrace("getChatListItems(0, 0)", *allChats));
    ASSERT_TRUE(equals(allChats, chats)) << "Filterless chat retrieval doesn't match";

    const auto getErrMsg = [](const std::string& name) -> std::string
    {
        return std::string {"Error " + name + " [deprecated] chats retrieval"};
    };

    std::unique_ptr<MegaChatListItemList> nonArchivedChatsDep(megaChatApi[accountIndex]->getChatListItems());
    postLog(getLogTrace("[deprecated] getChatListItems()", *nonArchivedChatsDep));
    std::unique_ptr<MegaChatListItemList> byTypeAllNADep(megaChatApi[accountIndex]->getChatListItemsByType(MegaChatApi::CHAT_TYPE_ALL));
    postLog(getLogTrace("[deprecated] getChatListItemsByType(CHAT_TYPE_ALL)", *byTypeAllNADep));
    std::unique_ptr<MegaChatListItemList> nonArchivedChats(
        megaChatApi[accountIndex]->getChatListItems(MegaChatApi::CHAT_FILTER_BY_ARCHIVED_OR_NON_ARCHIVED,
                                                    MegaChatApi::CHAT_GET_NON_ARCHIVED));
    static const std::string pref = "getChatListItems(";
    postLog(getLogTrace(pref + std::to_string(MegaChatApi::CHAT_FILTER_BY_ARCHIVED_OR_NON_ARCHIVED)
                        + ", "+ std::to_string(MegaChatApi::CHAT_GET_NON_ARCHIVED)
                        + ")", *nonArchivedChats));
    ASSERT_TRUE(equals(nonArchivedChatsDep, byTypeAllNADep)) << getErrMsg("all non-archived");
    ASSERT_TRUE(equals(nonArchivedChats, byTypeAllNADep)) << getErrMsg("byType(CHAT_TYPE_ALL)");

    std::unique_ptr<MegaChatListItemList> nonArchivedActiveChatsDep(megaChatApi[accountIndex]->getActiveChatListItems());
    postLog(getLogTrace("getActiveChatListItems()", *nonArchivedActiveChatsDep));
    std::unique_ptr<MegaChatListItemList> nonArchivedActiveChats(
        megaChatApi[accountIndex]->getChatListItems(MegaChatApi::CHAT_FILTER_BY_ARCHIVED_OR_NON_ARCHIVED
                                                    + MegaChatApi::CHAT_FILTER_BY_ACTIVE_OR_NON_ACTIVE
                                                    , MegaChatApi::CHAT_GET_NON_ARCHIVED
                                                    + MegaChatApi::CHAT_GET_ACTIVE));

    postLog(getLogTrace(pref + std::to_string(MegaChatApi::CHAT_FILTER_BY_ARCHIVED_OR_NON_ARCHIVED)
                        + "+"+ std::to_string(MegaChatApi::CHAT_FILTER_BY_ACTIVE_OR_NON_ACTIVE)
                        + ", " + std::to_string(MegaChatApi::CHAT_GET_NON_ARCHIVED)
                        + "+" + std::to_string(MegaChatApi::CHAT_GET_ACTIVE)
                        + ")", *nonArchivedActiveChats));
    ASSERT_TRUE(equals(nonArchivedActiveChats, nonArchivedActiveChatsDep)) << getErrMsg("non-archived active");

    std::unique_ptr<MegaChatListItemList> nonArchivedInactiveChatsDep(megaChatApi[accountIndex]-> getInactiveChatListItems());
    postLog(getLogTrace("getInactiveChatListItems()",*nonArchivedInactiveChatsDep));
    std::unique_ptr<MegaChatListItemList> nonArchivedInactiveChats(
        megaChatApi[accountIndex]->getChatListItems(MegaChatApi::CHAT_FILTER_BY_ARCHIVED_OR_NON_ARCHIVED
                                                    + MegaChatApi::CHAT_FILTER_BY_ACTIVE_OR_NON_ACTIVE
                                                    , MegaChatApi::CHAT_GET_NON_ARCHIVED
                                                    + MegaChatApi::CHAT_GET_NON_ACTIVE));

    postLog(getLogTrace(pref + std::to_string(MegaChatApi::CHAT_FILTER_BY_ARCHIVED_OR_NON_ARCHIVED)
                        + "+" + std::to_string(MegaChatApi::CHAT_FILTER_BY_ACTIVE_OR_NON_ACTIVE)
                        + ", " + std::to_string(MegaChatApi::CHAT_GET_NON_ARCHIVED)
                        + "+" + std::to_string(MegaChatApi::CHAT_GET_NON_ACTIVE)
                        + ")", *nonArchivedInactiveChats));
    ASSERT_TRUE(equals(nonArchivedInactiveChats, nonArchivedInactiveChatsDep)) << getErrMsg("non-archived inactive");
    ASSERT_EQ(nonArchivedInactiveChats->size() + nonArchivedActiveChats->size(), nonArchivedChats->size())
                     << "Incomplete set non-archived active/non-active";

    std::unique_ptr<MegaChatListItemList> archivedChatsDep(megaChatApi[accountIndex]->getArchivedChatListItems());
    postLog(getLogTrace("getArchivedChatListItems()", *archivedChatsDep));
    std::unique_ptr<MegaChatListItemList> archivedChats(
        megaChatApi[accountIndex]->getChatListItems(MegaChatApi::CHAT_FILTER_BY_ARCHIVED_OR_NON_ARCHIVED
                                                    , MegaChatApi::CHAT_GET_ARCHIVED));
    postLog(getLogTrace(pref + std::to_string(MegaChatApi::CHAT_FILTER_BY_ARCHIVED_OR_NON_ARCHIVED)
                        + ", " + std::to_string(MegaChatApi::CHAT_GET_ARCHIVED)
                        + ")", *archivedChats));
    ASSERT_TRUE(equals(archivedChatsDep, archivedChats)) << getErrMsg("archived");

    std::unique_ptr<MegaChatListItemList> nonArchivedUnreadChatsDep(megaChatApi[accountIndex]->getUnreadChatListItems());
    postLog(getLogTrace("getUnreadChatListItems()", *nonArchivedUnreadChatsDep));
    std::unique_ptr<MegaChatListItemList> nonArchivedUnreadChats(
        megaChatApi[accountIndex]->getChatListItems(MegaChatApi::CHAT_FILTER_BY_ARCHIVED_OR_NON_ARCHIVED
                                                    + MegaChatApi::CHAT_FILTER_BY_READ_OR_UNREAD
                                                    , MegaChatApi::CHAT_GET_NON_ARCHIVED
                                                    + MegaChatApi::CHAT_GET_UNREAD));
    postLog(getLogTrace(pref + std::to_string(MegaChatApi::CHAT_FILTER_BY_ARCHIVED_OR_NON_ARCHIVED)
                        + "+" + std::to_string(MegaChatApi::CHAT_FILTER_BY_READ_OR_UNREAD)
                        + ", " + std::to_string(MegaChatApi::CHAT_GET_NON_ARCHIVED)
                        + "+" + std::to_string(MegaChatApi::CHAT_GET_UNREAD)
                        + ")", *nonArchivedUnreadChats));
    ASSERT_TRUE(equals(nonArchivedUnreadChatsDep, nonArchivedUnreadChats)) << getErrMsg("non-archived unread");

    std::unique_ptr<MegaChatListItemList> nonArchivedReadChats(
        megaChatApi[accountIndex]->getChatListItems(MegaChatApi::CHAT_FILTER_BY_ARCHIVED_OR_NON_ARCHIVED
                                                    + MegaChatApi::CHAT_FILTER_BY_READ_OR_UNREAD
                                                    , MegaChatApi::CHAT_GET_NON_ARCHIVED
                                                    + MegaChatApi::CHAT_GET_READ));
    postLog(getLogTrace(pref + std::to_string(MegaChatApi::CHAT_FILTER_BY_ARCHIVED_OR_NON_ARCHIVED)
                        + "+" + std::to_string(MegaChatApi::CHAT_FILTER_BY_READ_OR_UNREAD)
                        + ", " + std::to_string(MegaChatApi::CHAT_GET_NON_ARCHIVED)
                        + "+" + std::to_string(MegaChatApi::CHAT_GET_READ)
                        + ")", *nonArchivedReadChats));
    ASSERT_EQ(nonArchivedReadChats->size() + nonArchivedUnreadChats->size(), nonArchivedChats->size())
        << "Error nonArchivedRead chats added to nonArchivedUnread don't equal nonArchived chats";

    std::unique_ptr<MegaChatListItemList> byTypeIndividualNADep(megaChatApi[accountIndex]->getChatListItemsByType(MegaChatApi::CHAT_TYPE_INDIVIDUAL));
    std::unique_ptr<MegaChatListItemList> nonArchivedIndividual(
        megaChatApi[accountIndex]->getChatListItems(MegaChatApi::CHAT_FILTER_BY_ARCHIVED_OR_NON_ARCHIVED
                                                    + MegaChatApi::CHAT_FILTER_BY_INDIVIDUAL_OR_GROUP
                                                    , MegaChatApi::CHAT_GET_NON_ARCHIVED
                                                    + MegaChatApi::CHAT_GET_INDIVIDUAL));
    postLog(getLogTrace(pref + std::to_string(MegaChatApi::CHAT_FILTER_BY_ARCHIVED_OR_NON_ARCHIVED)
                        + "+" + std::to_string(MegaChatApi::CHAT_FILTER_BY_INDIVIDUAL_OR_GROUP)
                        + ", " + std::to_string(MegaChatApi::CHAT_GET_NON_ARCHIVED)
                        + "+" + std::to_string(MegaChatApi::CHAT_GET_INDIVIDUAL)
                        + ")", *nonArchivedIndividual));
    ASSERT_TRUE(equals(byTypeIndividualNADep, nonArchivedIndividual)) << getErrMsg("byType(CHAT_TYPE_INDIVIDUAL)");

    std::unique_ptr<MegaChatListItemList> byTypeGroupNADep(megaChatApi[accountIndex]->getChatListItemsByType(MegaChatApi::CHAT_TYPE_GROUP));
    std::unique_ptr<MegaChatListItemList> nonArchivedGroups(
        megaChatApi[accountIndex]->getChatListItems(MegaChatApi::CHAT_FILTER_BY_ARCHIVED_OR_NON_ARCHIVED
                                                    + MegaChatApi::CHAT_FILTER_BY_INDIVIDUAL_OR_GROUP
                                                    , MegaChatApi::CHAT_GET_NON_ARCHIVED
                                                    + MegaChatApi::CHAT_GET_GROUP));
    postLog(getLogTrace(pref + std::to_string(MegaChatApi::CHAT_FILTER_BY_ARCHIVED_OR_NON_ARCHIVED)
                        + "+" + std::to_string(MegaChatApi::CHAT_FILTER_BY_INDIVIDUAL_OR_GROUP)
                        + ", " + std::to_string(MegaChatApi::CHAT_GET_NON_ARCHIVED)
                        + "+" + std::to_string(MegaChatApi::CHAT_GET_GROUP)
                        + ")",  *nonArchivedGroups));
    ASSERT_TRUE(equals(byTypeGroupNADep, nonArchivedGroups)) << getErrMsg("byType(CHAT_TYPE_GROUP)");

    std::unique_ptr<MegaChatListItemList> byTypePrivateNADep(megaChatApi[accountIndex]->getChatListItemsByType(MegaChatApi::CHAT_TYPE_GROUP_PRIVATE));
    std::unique_ptr<MegaChatListItemList> nonArchivedPrivate(
        megaChatApi[accountIndex]->getChatListItems(MegaChatApi::CHAT_FILTER_BY_ARCHIVED_OR_NON_ARCHIVED
                                                    + MegaChatApi::CHAT_FILTER_BY_PUBLIC_OR_PRIVATE
                                                    , MegaChatApi::CHAT_GET_NON_ARCHIVED
                                                    + MegaChatApi::CHAT_GET_PRIVATE));
    postLog(getLogTrace(pref + std::to_string(MegaChatApi::CHAT_FILTER_BY_ARCHIVED_OR_NON_ARCHIVED)
                        + "+" + std::to_string(MegaChatApi::CHAT_FILTER_BY_PUBLIC_OR_PRIVATE)
                        + ", " + std::to_string(MegaChatApi::CHAT_GET_NON_ARCHIVED)
                        + "+" + std::to_string(MegaChatApi::CHAT_GET_PRIVATE)
                        + ")",  *nonArchivedPrivate));
    ASSERT_TRUE(equals(byTypePrivateNADep, nonArchivedPrivate)) << getErrMsg("byType(CHAT_TYPE_PRIVATE)");

    std::unique_ptr<MegaChatListItemList> byTypePublicNADep(megaChatApi[accountIndex]->getChatListItemsByType(MegaChatApi::CHAT_TYPE_GROUP_PUBLIC));
    std::unique_ptr<MegaChatListItemList> nonArchivedPublic(
        megaChatApi[accountIndex]->getChatListItems(MegaChatApi::CHAT_FILTER_BY_ARCHIVED_OR_NON_ARCHIVED
                                                    + MegaChatApi::CHAT_FILTER_BY_PUBLIC_OR_PRIVATE
                                                    , MegaChatApi::CHAT_GET_NON_ARCHIVED
                                                    + MegaChatApi::CHAT_GET_PUBLIC));
    postLog(getLogTrace(pref + std::to_string(MegaChatApi::CHAT_FILTER_BY_ARCHIVED_OR_NON_ARCHIVED)
                        + "+" + std::to_string(MegaChatApi::CHAT_FILTER_BY_PUBLIC_OR_PRIVATE)
                        + ", " + std::to_string(MegaChatApi::CHAT_GET_NON_ARCHIVED)
                        + "+" + std::to_string(MegaChatApi::CHAT_GET_PUBLIC)
                        + ")",  *nonArchivedPublic));
    ASSERT_TRUE(equals(byTypePublicNADep, nonArchivedPublic)) << getErrMsg("byType(CHAT_TYPE_PUBLIC)");

    std::unique_ptr<MegaChatListItemList> byTypeMeetingNADep(megaChatApi[accountIndex]->getChatListItemsByType(MegaChatApi::CHAT_TYPE_MEETING_ROOM));
    std::unique_ptr<MegaChatListItemList> nonArchivedMeeting(
        megaChatApi[accountIndex]->getChatListItems(MegaChatApi::CHAT_FILTER_BY_ARCHIVED_OR_NON_ARCHIVED
                                                    + MegaChatApi::CHAT_FILTER_BY_MEETING_OR_NON_MEETING
                                                    , MegaChatApi::CHAT_GET_NON_ARCHIVED
                                                    + MegaChatApi::CHAT_GET_MEETING));
    postLog(getLogTrace(pref + std::to_string(MegaChatApi::CHAT_FILTER_BY_ARCHIVED_OR_NON_ARCHIVED)
                        + "+" + std::to_string(MegaChatApi::CHAT_FILTER_BY_MEETING_OR_NON_MEETING)
                        + ", " + std::to_string(MegaChatApi::CHAT_GET_NON_ARCHIVED)
                        + "+" + std::to_string(MegaChatApi::CHAT_GET_MEETING)
                        + ")", *nonArchivedMeeting));
    ASSERT_TRUE(equals(byTypeMeetingNADep, nonArchivedMeeting)) << getErrMsg("byType(CHAT_TYPE_MEETING_ROOM)");

    std::unique_ptr<MegaChatListItemList> byTypeNonMeetingNADep(megaChatApi[accountIndex]->getChatListItemsByType(MegaChatApi::CHAT_TYPE_NON_MEETING));
    std::unique_ptr<MegaChatListItemList> nonArchivedNonMeeting(
        megaChatApi[accountIndex]->getChatListItems(MegaChatApi::CHAT_FILTER_BY_ARCHIVED_OR_NON_ARCHIVED
                                                    + MegaChatApi::CHAT_FILTER_BY_MEETING_OR_NON_MEETING
                                                    , MegaChatApi::CHAT_GET_NON_ARCHIVED
                                                    + MegaChatApi::CHAT_GET_NON_MEETING));
    postLog(getLogTrace(pref + std::to_string(MegaChatApi::CHAT_FILTER_BY_ARCHIVED_OR_NON_ARCHIVED)
                        + "+" + std::to_string(MegaChatApi::CHAT_FILTER_BY_MEETING_OR_NON_MEETING)
                        + ", " + std::to_string(MegaChatApi::CHAT_GET_NON_ARCHIVED)
                        + "+" + std::to_string(MegaChatApi::CHAT_GET_NON_MEETING)
                        + ")", *nonArchivedNonMeeting));
    ASSERT_TRUE(equals(byTypeNonMeetingNADep, nonArchivedNonMeeting)) << getErrMsg("byType(CHAT_TYPE_NON_MEETING)");
}

#ifndef KARERE_DISABLE_WEBRTC
/**
 * @brief MegaChatApiTest.Calls
 *
 * Requirements:
 *      - Both accounts should be conctacts
 * (if not accomplished, the test automatically solves them)
 *
 * This test does the following:
 * - A calls B
 * - B rejects the call
 *
 * - A calls B
 * - A cancels the call before B answers
 *
 * - B logouts
 * - A calls B
 * - B logins
 * - B rejects the call
 *
 * - A calls B
 * - B doesn't answer the call
 *
 */
TEST_F(MegaChatApiTest, Calls)
{
    unsigned a1 = 0;
    unsigned a2 = 1;

    char *primarySession = login(a1);
    ASSERT_TRUE(primarySession);
    char *secondarySession = login(a2);
    ASSERT_TRUE(secondarySession);

    MegaUser *user = megaApi[a1]->getContact(account(a2).getEmail().c_str());
    if (!user || user->getVisibility() != MegaUser::VISIBILITY_VISIBLE)
    {
        ASSERT_NO_FATAL_FAILURE({ makeContact(a1, a2); });
    }
    delete user;

    MegaChatHandle chatid = getPeerToPeerChatRoom(a1, a2);
    ASSERT_NE(chatid, MEGACHAT_INVALID_HANDLE);

    TestChatRoomListener *chatroomListener = new TestChatRoomListener(this, megaChatApi, chatid);

    ASSERT_TRUE(megaChatApi[a1]->openChatRoom(chatid, chatroomListener)) << "Can't open chatRoom account 1";
    ASSERT_TRUE(megaChatApi[a2]->openChatRoom(chatid, chatroomListener)) << "Can't open chatRoom account 2";

    loadHistory(a1, chatid, chatroomListener);
    loadHistory(a2, chatid, chatroomListener);

    mLocalVideoListener[a1] = new TestChatVideoListener();
    mLocalVideoListener[a2] = new TestChatVideoListener();
    megaChatApi[a1]->addChatLocalVideoListener(chatid, mLocalVideoListener[a1]);
    megaChatApi[a2]->addChatLocalVideoListener(chatid, mLocalVideoListener[a2]);
    // Remote video listener aren't necessary because call is never ging to be answered at tests

    // A calls B and B hangs up the call
    bool *callInProgress = &mCallInProgress[a1]; *callInProgress = false;
    bool *callReceivedRinging = &mCallReceivedRinging[a2]; *callReceivedRinging = false;
    mCallIdExpectedReceived[a2] = MEGACHAT_INVALID_HANDLE;
    mChatIdRingInCall[a2] = MEGACHAT_INVALID_HANDLE;
    bool *callDestroyed0 = &mCallDestroyed[a1]; *callDestroyed0 = false;
    bool *callDestroyed1 = &mCallDestroyed[a2]; *callDestroyed1 = false;
    int *termCode0 = &mTerminationCode[a1]; *termCode0 = 0;
    int *termCode1 = &mTerminationCode[a2]; *termCode1 = 0;
    mCallIdRingIn[a2] = MEGACHAT_INVALID_HANDLE;
    mCallIdJoining[a1] = MEGACHAT_INVALID_HANDLE;
    ChatRequestTracker crtCall;
    megaChatApi[a1]->startChatCall(chatid, false, false, &crtCall);
    ASSERT_EQ(crtCall.waitForResult(), MegaChatError::ERROR_OK) << "Failed to start chat call: " << crtCall.getErrorString();
    ASSERT_TRUE(waitForResponse(callInProgress)) << "Timeout expired for receiving a call";
    unique_ptr<MegaChatCall> auxCall(megaChatApi[a1]->getChatCall(mChatIdInProgressCall[a1]));
    if (auxCall)
    {
        // set the callid that we expect to for account B in onChatCallUpdate
        mCallIdExpectedReceived[a2] = auxCall->getCallId();
    }

    ASSERT_TRUE(waitForResponse(callReceivedRinging)) << "Timeout expired for receiving a call";
    ASSERT_EQ(mChatIdRingInCall[a2], chatid) << "Incorrect chat id at call receptor";
    ASSERT_EQ(mCallIdJoining[a1], mCallIdRingIn[a2]) << "Differents call id between caller and answer";
    MegaChatCall *call = megaChatApi[a2]->getChatCall(chatid);
    delete call;

    sleep(5);

    ChatRequestTracker crtHangup;
    megaChatApi[a2]->hangChatCall(mCallIdRingIn[a2], &crtHangup);
    ASSERT_EQ(crtHangup.waitForResult(), MegaChatError::ERROR_OK) << "Failed to hang up chat call: " << crtHangup.getErrorString();
    ASSERT_TRUE(waitForResponse(callDestroyed0)) << "The call has to be finished account 1";
    ASSERT_TRUE(waitForResponse(callDestroyed1)) << "The call has to be finished account 2";


    // A calls B and A hangs up the call before B answers
    callInProgress = &mCallInProgress[a1]; *callInProgress = false;
    callReceivedRinging = &mCallReceivedRinging[a2]; *callReceivedRinging = false;
    mCallIdExpectedReceived[a2] = MEGACHAT_INVALID_HANDLE;
    mChatIdRingInCall[a2] = MEGACHAT_INVALID_HANDLE;
    callDestroyed0 = &mCallDestroyed[a1]; *callDestroyed0 = false;
    callDestroyed1 = &mCallDestroyed[a2]; *callDestroyed1 = false;
    termCode0 = &mTerminationCode[a1]; *termCode0 = 0;
    termCode1 = &mTerminationCode[a2]; *termCode1 = 0;
    mCallIdRingIn[a2] = MEGACHAT_INVALID_HANDLE;
    mCallIdJoining[a1] = MEGACHAT_INVALID_HANDLE;
    ChatRequestTracker crtCall2;
    megaChatApi[a1]->startChatCall(chatid, false, false, &crtCall2);
    ASSERT_EQ(crtCall2.waitForResult(), MegaChatError::ERROR_OK) << "Failed to start chat call (2): " << crtCall2.getErrorString();
    ASSERT_TRUE(waitForResponse(callInProgress)) << "Timeout expired for receiving a call";
    auxCall.reset(megaChatApi[a1]->getChatCall(mChatIdInProgressCall[a1]));
    if (auxCall)
    {
        // set the callid that we expect to for account B in onChatCallUpdate
        mCallIdExpectedReceived[a2] = auxCall->getCallId();
    }

    ASSERT_TRUE(waitForResponse(callReceivedRinging)) << "Timeout expired for receiving a call";
    ASSERT_EQ(mChatIdRingInCall[a2], chatid) << "Incorrect chat id at call receptor";
    ASSERT_EQ(mCallIdJoining[a1], mCallIdRingIn[a2]) << "Differents call id between caller and answer";
    call = megaChatApi[a2]->getChatCall(chatid);
    delete call;

    sleep(5);

    ChatRequestTracker crtHangup2;
    megaChatApi[a1]->hangChatCall(mCallIdJoining[a1], &crtHangup2);
    ASSERT_EQ(crtHangup2.waitForResult(), MegaChatError::ERROR_OK) << "Failed to hang up chat call (2): " << crtHangup2.getErrorString();
    ASSERT_TRUE(waitForResponse(callDestroyed0)) << "The call has to be finished account 1";
    ASSERT_TRUE(waitForResponse(callDestroyed1)) << "The call has to be finished account 2";

    // A calls B(B is logged out), B logins, B receives the call and B hangs up the call
    ASSERT_NO_FATAL_FAILURE({ logout(a2); });
    callInProgress = &mCallInProgress[a1]; *callInProgress = false;
    bool* callReceived = &mCallWithIdReceived[a2]; *callReceived = false;
    callReceivedRinging = &mCallReceivedRinging[a2]; *callReceivedRinging = false;
    mChatIdRingInCall[a2] = MEGACHAT_INVALID_HANDLE;
    mCallIdExpectedReceived[a2] = MEGACHAT_INVALID_HANDLE;
    callDestroyed0 = &mCallDestroyed[a1]; *callDestroyed0 = false;
    callDestroyed1 = &mCallDestroyed[a2]; *callDestroyed1 = false;
    termCode0 = &mTerminationCode[a1]; *termCode0 = 0;
    termCode1 = &mTerminationCode[a2]; *termCode1 = 0;
    mCallIdRingIn[a2] = MEGACHAT_INVALID_HANDLE;
    mCallIdJoining[a1] = MEGACHAT_INVALID_HANDLE;

    ChatRequestTracker crtCall3;
    megaChatApi[a1]->startChatCall(chatid, false, false, &crtCall3);
    ASSERT_EQ(crtCall3.waitForResult(), MegaChatError::ERROR_OK) << "Failed to start chat call (3): " << crtCall3.getErrorString();
    ASSERT_TRUE(waitForResponse(callInProgress)) << "Timeout expired for receiving a call";
    auxCall.reset(megaChatApi[a1]->getChatCall(mChatIdInProgressCall[a1]));
    if (auxCall)
    {
        // set the callid that we expect to for account B in onChatCallUpdate
        mCallIdExpectedReceived[a2] = auxCall->getCallId();
    }

    char* secondarySession2 = login(a2, secondarySession);
    ASSERT_TRUE(secondarySession2);
    waitForResponse(callReceived);
    if (!(*callReceived))
    {
        std::unique_ptr<MegaChatListItem> itemSecondary(megaChatApi[a2]->getChatListItem(chatid));
        ASSERT_TRUE(itemSecondary) << "Can't retrieve chat list item";

        if (itemSecondary->getLastMessageType() == MegaChatMessage::TYPE_CALL_ENDED)
        {
            // login process for secondary account has taken too much time, so Call has been destroyed with reason kNoAnswer
            std::unique_ptr<MegaChatMessage> m(megaChatApi[a2]->getMessage(chatid, itemSecondary->getLastMessageId()));
            ASSERT_TRUE(m && m->getHandleOfAction() == mCallIdExpectedReceived[a2]) << "Management message of type TYPE_CALL_ENDED not received";
        }
        else
        {
            // the test must fail, as we haven't received the call for secondary account, but neither a call ended management message
            ASSERT_TRUE(callReceived) << "Timeout expired for receiving a call";
        }
    }

    auxCall.reset(megaChatApi[a2]->getChatCall(auxCall->getChatid()));
    ASSERT_TRUE(auxCall) << "Can't retrieve call by callid";

    MegaChatHandle ringingCallId = mCallIdRingIn[a2];
    // This scenario B (loging in and connect to SFU) could take enough time to receive a CALLSTATE with Ringing 0
    if (auxCall->getCallId() == ringingCallId)
    {
        // just perform following actions in case that call is still ringing
        ASSERT_EQ(mChatIdRingInCall[a2], chatid) << "Incorrect chat id at call receptor";
        ASSERT_EQ(mCallIdJoining[a1], ringingCallId) << "Differents call id between caller and answer";
    }

    sleep(5);
    if (auxCall->isRinging())
    {
        /* call hangChatCall just in case it's still ringing, otherwise mcme command won't be sent, and
         * a1 won't receive onChatCallUpdate (MegaChatCall::CALL_STATUS_DESTROYED), so callDestroyed0 won't bet set true
         *
         * Note: when TYPE_HANG_CHAT_CALL request is processed, call could stop ringing, so in that case, test will fail.
         * this is a very corner case, as call must stop ringing in the period between the ringing checkup above and the process
         * of CALL_STATUS_DESTROYED request.
        */
        ChatRequestTracker crtHangup3;
        megaChatApi[a2]->hangChatCall(ringingCallId, &crtHangup3);
        ASSERT_EQ(crtHangup3.waitForResult(), MegaChatError::ERROR_OK) << "Failed to hang up chat call (3): " << crtHangup3.getErrorString();

        // in case of any of these asserts fails, logs can be checked to find a CALLSTATE with a ringing state change
        ASSERT_TRUE(waitForResponse(callDestroyed0)) << "call not finished for account 1 (possible corner case where call stops ringing before request is processed)";
        ASSERT_TRUE(waitForResponse(callDestroyed1)) << "call not finished for account 2 (possible corner case where call stops ringing before request is processed)";
    }

    megaChatApi[a1]->closeChatRoom(chatid, chatroomListener);
    megaChatApi[a2]->closeChatRoom(chatid, chatroomListener);

    megaChatApi[a1]->removeChatLocalVideoListener(chatid, mLocalVideoListener[a1]);
    megaChatApi[a2]->removeChatLocalVideoListener(chatid, mLocalVideoListener[a2]);

    delete chatroomListener;
    chatroomListener = NULL;

    delete [] primarySession;
    primarySession = NULL;
    delete [] secondarySession;
    secondarySession = NULL;

    delete mLocalVideoListener[a1];
    mLocalVideoListener[a1] = NULL;

    delete mLocalVideoListener[a2];
    mLocalVideoListener[a2] = NULL;

    delete [] primarySession;
    primarySession = NULL;
    delete [] secondarySession;
    secondarySession = NULL;
    delete [] secondarySession2;
    secondarySession2 = NULL;
}

/**
 * @brief MegaChatApiTest.ManualCalls
 *
 * Requirements:
 *      - Both accounts should be conctacts
 * (if not accomplished, the test automatically solves them)
 *
 * This test does the following:
 * - A calls B
 * - B in other client has to answer the call (manual)
 * - A mutes call
 * - A disables video
 * - A unmutes call
 * - A enables video
 * - A finishes the call
 *
 * - A waits for B call
 * - B calls A from other client (manual)
 * - A mutes call
 * - A disables video
 * - A unmutes call
 * - A enables video
 * - A finishes the call
 *
 */
TEST_F(MegaChatApiTest, DISABLED_ManualCalls)
{
    unsigned a1 = 0;
    unsigned a2 = 1;

    char *primarySession = login(a1);
    ASSERT_TRUE(primarySession);
    char *secondarySession = login(a2);
    ASSERT_TRUE(secondarySession);

    MegaUser *user = megaApi[a1]->getContact(account(a2).getEmail().c_str());
    if (!user || user->getVisibility() != MegaUser::VISIBILITY_VISIBLE)
    {
        ASSERT_NO_FATAL_FAILURE({ makeContact(a1, a2); });
    }
    delete user;

    MegaChatHandle chatid = getPeerToPeerChatRoom(a1, a2);
    ASSERT_NE(chatid, MEGACHAT_INVALID_HANDLE);
    ASSERT_EQ(megaChatApi[a1]->getChatConnectionState(chatid), MegaChatApi::CHAT_CONNECTION_ONLINE) <<
                     "Not connected to chatd for account " << (a1+1) << ": " << account(a1).getEmail();

    TestChatRoomListener *chatroomListener = new TestChatRoomListener(this, megaChatApi, chatid);

    ASSERT_TRUE(megaChatApi[a1]->openChatRoom(chatid, chatroomListener)) << "Can't open chatRoom account 1";
    ASSERT_TRUE(megaChatApi[a2]->openChatRoom(chatid, chatroomListener)) << "Can't open chatRoom account 2";

    loadHistory(a1, chatid, chatroomListener);
    loadHistory(a2, chatid, chatroomListener);
    megaChatApi[a2]->closeChatRoom(chatid, chatroomListener);
    ASSERT_NO_FATAL_FAILURE({ logout(a2); });

    TestChatVideoListener localVideoListener;

    megaChatApi[a1]->addChatLocalVideoListener(chatid, &localVideoListener);

    // Manual Test
    // Emit call
    std::cerr << "Start Call" << std::endl;
    ChatRequestTracker crtCall;
    megaChatApi[a1]->startChatCall(chatid, true, true, &crtCall);
    ASSERT_EQ(crtCall.waitForResult(), MegaChatError::ERROR_OK) << "Failed to start chat call: " << crtCall.getErrorString();
    bool *callInProgress = &mCallInProgress[a1]; *callInProgress = false;
    ASSERT_TRUE(waitForResponse(callInProgress)) << "Timeout expired for receiving a call";
    sleep(5);
    std::cerr << "Mute Call" << std::endl;
    megaChatApi[a1]->disableAudio(mChatIdInProgressCall[a1]);
    sleep(5);
    std::cerr << "Disable Video" << std::endl;
    megaChatApi[a1]->disableVideo(mChatIdInProgressCall[a1]);
    sleep(5);
    std::cerr << "Unmute Call" << std::endl;
    megaChatApi[a1]->enableAudio(mChatIdInProgressCall[a1]);
    sleep(5);
    std::cerr << "Enable Video" << std::endl;
    megaChatApi[a1]->enableVideo(mChatIdInProgressCall[a1]);

    MegaChatCall *chatCall = megaChatApi[a1]->getChatCall(mChatIdInProgressCall[a1]);
    ASSERT_TRUE(chatCall) << "Invalid chat call at getChatCallByChatId";

    MegaChatCall *chatCall2 = megaChatApi[a1]->getChatCallByCallId(chatCall->getCallId());
    ASSERT_TRUE(chatCall2) << "Invalid chat call at getChatCall";


    bool *callDestroyed= &mCallDestroyed[a1]; *callDestroyed = false;
    sleep(5);
    std::cerr << "Finish Call" << std::endl;
    sleep(2);
    megaChatApi[a1]->hangChatCall(chatCall->getCallId());
    std::cout << "Call finished." << std::endl;

    ASSERT_TRUE(waitForResponse(callDestroyed)) << "The call has to be finished";
    megaChatApi[a1]->removeChatLocalVideoListener(chatid, &localVideoListener);

    // Receive call
    std::cout << "Ready to receive calls..." << std::endl;
    bool *callReceivedRinging = &mCallReceivedRinging[a1]; *callReceivedRinging = false;
    mChatIdRingInCall[a1] = MEGACHAT_INVALID_HANDLE;
    ASSERT_TRUE(waitForResponse(callReceivedRinging)) << "Timeout expired for receiving a call";
    ASSERT_NE(mChatIdRingInCall[a1], MEGACHAT_INVALID_HANDLE) << "Invalid Chatid from call emisor";
    megaChatApi[a1]->answerChatCall(mChatIdRingInCall[a1], true);
    megaChatApi[a1]->addChatLocalVideoListener(chatid, &localVideoListener);

    sleep(5);
    std::cerr << "Mute Call" << std::endl;
    megaChatApi[a1]->disableAudio(chatCall->getCallId());
    sleep(5);
    std::cerr << "Disable Video" << std::endl;
    megaChatApi[a1]->disableVideo(chatCall->getCallId());
    sleep(5);
    std::cerr << "Unmute Call" << std::endl;
    megaChatApi[a1]->enableAudio(chatCall->getCallId());
    sleep(5);
    std::cerr << "Enable Video" << std::endl;
    megaChatApi[a1]->enableVideo(chatCall->getCallId());

    sleep(10);
    std::cerr << "Finish Call" << std::endl;
    sleep(2);
    megaChatApi[a1]->hangChatCall(mChatIdInProgressCall[a1]);
    std::cout << "Call finished." << std::endl;
    sleep(5);

    megaChatApi[a1]->removeChatLocalVideoListener(chatid, &localVideoListener);

    megaChatApi[a1]->closeChatRoom(chatid, chatroomListener);

    delete chatroomListener;
    chatroomListener = NULL;

    delete [] primarySession;
    primarySession = NULL;
    delete [] secondarySession;
    secondarySession = NULL;
}

/**
 * @brief MegaChatApiTest.ManualGroupCalls
 *
 * Requirements:
 *      - Both accounts should be conctacts
 * (if not accomplished, the test automatically solves them)
 *
 * This test does the following:
 * - A looks for the group chat
 * - A starts a call in that group chat
 * - A waits for call was established correctly
 * - A hangs up the call
 *
 * + A waits to receive a incoming call
 * - A answers it
 * - A hangs the call
 */
TEST_F(MegaChatApiTest, DISABLED_ManualGroupCalls)
{
    unsigned a1 = 0;
    std::string chatRoomName("name_of_groupchat");

    char *primarySession = login(a1);
    ASSERT_TRUE(primarySession);
    megachat::MegaChatRoomList *chatRoomList = megaChatApi[a1]->getChatRooms();

    MegaChatHandle chatid = MEGACHAT_INVALID_HANDLE;
    for (unsigned int i = 0; i < chatRoomList->size(); i++)
    {
        const MegaChatRoom *chatRoom = chatRoomList->get(i);
        if (chatRoomName == std::string(chatRoom->getTitle()))
        {
            chatid = chatRoom->getChatId();
            break;
        }
    }

    delete chatRoomList;

    ASSERT_NE(chatid, MEGACHAT_INVALID_HANDLE) << "Chat with title: " << chatRoomName << " not found.";
    ASSERT_EQ(megaChatApi[a1]->getChatConnectionState(chatid), MegaChatApi::CHAT_CONNECTION_ONLINE) <<
                     "Not connected to chatd for account " << (a1+1) << ": " << account(a1).getEmail();

    TestChatRoomListener *chatroomListener = new TestChatRoomListener(this, megaChatApi, chatid);

    ASSERT_TRUE(megaChatApi[a1]->openChatRoom(chatid, chatroomListener)) << "Can't open chatRoom account 1";

    loadHistory(a1, chatid, chatroomListener);

    TestChatVideoListener localVideoListener;
    megaChatApi[a1]->addChatLocalVideoListener(chatid, &localVideoListener);

    // ---- MANUAL TEST ----

    // Start call

    std::cerr << "Start Call" << std::endl;
    ChatRequestTracker crtCall;
    megaChatApi[a1]->startChatCall(chatid, true, true, &crtCall);
    ASSERT_EQ(crtCall.waitForResult(), MegaChatError::ERROR_OK) << "Failed to start chat call: " << crtCall.getErrorString();
    bool *callInProgress = &mCallInProgress[a1]; *callInProgress = false;
    ASSERT_TRUE(waitForResponse(callInProgress)) << "Timeout expired for receiving a call";

    std::cout << "Waiting for the other peer to answer the call..." << std::endl;
    sleep(60);

    MegaChatCall *chatCall = megaChatApi[a1]->getChatCall(mChatIdInProgressCall[a1]);
    ASSERT_TRUE(chatCall) << "Invalid chat call at getChatCall (by chatid)";

    MegaChatCall *chatCall2 = megaChatApi[a1]->getChatCallByCallId(chatCall->getCallId());
    ASSERT_TRUE(chatCall2) << "Invalid chat call at getChatCall (by callid)";

    delete chatCall;    chatCall = NULL;
    delete chatCall2;   chatCall2 = NULL;

    bool *callDestroyed= &mCallDestroyed[a1]; *callDestroyed = false;
    std::cerr << "Finish Call" << std::endl;
    megaChatApi[a1]->hangChatCall(mChatIdInProgressCall[a1]);
    std::cout << "Call finished." << std::endl;
    ASSERT_TRUE(waitForResponse(callDestroyed)) << "The call must be already finished and it is not";
    megaChatApi[a1]->removeChatLocalVideoListener(chatid, &localVideoListener);

    // Receive call

    std::cout << "Waiting for the other peer to start a call..." << std::endl;
    sleep(20);

    std::cout << "Ready to receive calls..." << std::endl;
    bool *callReceived = &mCallReceivedRinging[a1]; *callReceived = false;
    mChatIdRingInCall[a1] = MEGACHAT_INVALID_HANDLE;
    ASSERT_TRUE(waitForResponse(callReceived)) << "Timeout expired for receiving a call";
    ASSERT_NE(mChatIdRingInCall[a1], MEGACHAT_INVALID_HANDLE) << "Invalid Chatid from call emisor";
    megaChatApi[a1]->answerChatCall(mChatIdRingInCall[a1], true);
    megaChatApi[a1]->addChatLocalVideoListener(chatid, &localVideoListener);

    sleep(40);  // wait to receive some traffic
    megaChatApi[a1]->hangChatCall(mChatIdInProgressCall[a1]);
    std::cout << "Call finished." << std::endl;
    megaChatApi[a1]->removeChatLocalVideoListener(chatid, &localVideoListener);

    megaChatApi[a1]->closeChatRoom(chatid, chatroomListener);

    delete chatroomListener;
    chatroomListener = NULL;

    delete [] primarySession;
    primarySession = NULL;
}

/**
 * @brief MegaChatApiTest.EstablishedCalls
 *
 * Requirements:
 *      - Both accounts should be conctacts
 * (if not accomplished, the test automatically solves them)
 *
 * This test does the following:
 * + A starts a groupal Meeting in chat1 (without audio nor video)
 * - B answers call (without audio nor video)
 * - B puts call in hold on
 * + A puts call in hold on
 * + A releases hold on
 * - B releases hold on
 * - B enables audio monitor
 * - B disables audio monitor
 * + A force reconnect => retryPendingConnections(true)
 * - B hangs up call
 * + A hangs up call
 */
TEST_F(MegaChatApiTest, EstablishedCalls)
{
    unsigned a1 = 0;
    unsigned a2 = 1;

    std::function<void()> action = nullptr;
    bool* exitFlag = nullptr;

    // Prepare users, and chat room
    std::unique_ptr<char[]> primarySession(login(a1));   // user A
    ASSERT_TRUE(primarySession);
    std::unique_ptr<char[]> secondarySession(login(a2)); // user B
    ASSERT_TRUE(secondarySession);

    std::unique_ptr<MegaUser> user(megaApi[a1]->getContact(account(a2).getEmail().c_str()));
    if (!user || user->getVisibility() != MegaUser::VISIBILITY_VISIBLE)
    {
        ASSERT_NO_FATAL_FAILURE({ makeContact(a1, a2); });
    }
    // Get a group chatroom with both users
    MegaChatHandle uh = user->getHandle();
    std::unique_ptr<MegaChatPeerList> peers(MegaChatPeerList::createInstance());
    peers->addPeer(uh, MegaChatPeerList::PRIV_STANDARD);
    MegaChatHandle chatid = getGroupChatRoom({a1, a2}, peers.get());
    ASSERT_NE(chatid, MEGACHAT_INVALID_HANDLE) <<
                     "Common chat for both users not found.";
    ASSERT_EQ(megaChatApi[a1]->getChatConnectionState(chatid), MegaChatApi::CHAT_CONNECTION_ONLINE) <<
                     "Not connected to chatd for account " << (a1+1) << ": " <<
                     account(a1).getEmail();

    std::unique_ptr<TestChatRoomListener>chatroomListener(new TestChatRoomListener(this,
                                                                                   megaChatApi,
                                                                                   chatid));
    ASSERT_TRUE(megaChatApi[a1]->openChatRoom(chatid, chatroomListener.get())) <<
                     "Can't open chatRoom user A";
    ASSERT_TRUE(megaChatApi[a2]->openChatRoom(chatid, chatroomListener.get())) <<
                     "Can't open chatRoom user B";

    loadHistory(a1, chatid, chatroomListener.get());
    loadHistory(a2, chatid, chatroomListener.get());

    TestChatVideoListener localVideoListenerA;
    megaChatApi[a1]->addChatLocalVideoListener(chatid, &localVideoListenerA);
    TestChatVideoListener localVideoListenerB;
    megaChatApi[a2]->addChatLocalVideoListener(chatid, &localVideoListenerB);

    // Make some testing with limit for simultaneous input video tracks in both accounts
    LOG_debug << "Checking that default limit for simultaneous input video tracks is valid for both accounts";
    ASSERT_NE(megaChatApi[a1]->getCurrentInputVideoTracksLimit(), MegaChatApi::INVALID_CALL_VIDEO_SENDERS)
        << "Default limit for simultaneous input video tracks that call supports is invalid for primary account";

    ASSERT_NE(megaChatApi[a2]->getCurrentInputVideoTracksLimit(), MegaChatApi::INVALID_CALL_VIDEO_SENDERS)
        << "Default limit for simultaneous input video tracks that call supports is invalid for secondary account";

    LOG_debug << "Trying to set and invalid limit for simultaneous input video tracks for both accounts";
    unsigned int limitInputVideoTracks = static_cast<unsigned int>(megaChatApi[a1]->getMaxSupportedVideoCallParticipants()) + 1;

    ASSERT_FALSE(megaChatApi[a1]->setCurrentInputVideoTracksLimit(limitInputVideoTracks))
        << "setCurrentInputVideoTracksLimit should failed for an invalid numInputVideoTracks value for primary account";

    ASSERT_FALSE(megaChatApi[a2]->setCurrentInputVideoTracksLimit(limitInputVideoTracks))
        << "setCurrentInputVideoTracksLimit should failed for an invalid numInputVideoTracks value for secondary account";

    LOG_debug << "Setting a valid limit for simultaneous input video tracks for both accounts";
    limitInputVideoTracks -= 5;

    ASSERT_TRUE(megaChatApi[a1]->setCurrentInputVideoTracksLimit(limitInputVideoTracks))
        << "setCurrentInputVideoTracksLimit should succeed for a valid numInputVideoTracks value for primary account";

    ASSERT_TRUE(megaChatApi[a2]->setCurrentInputVideoTracksLimit(limitInputVideoTracks))
        << "setCurrentInputVideoTracksLimit should succeed for a valid numInputVideoTracks value for secondary account";

    LOG_debug << "Checking that limit for simultaneous input video tracks has been updated properly";
    ASSERT_EQ(megaChatApi[a1]->getCurrentInputVideoTracksLimit(), limitInputVideoTracks)
        << "Default limit for simultaneous input video tracks that call supports has not been updated for primary account";

    ASSERT_EQ(megaChatApi[a2]->getCurrentInputVideoTracksLimit(), limitInputVideoTracks)
        << "Default limit for simultaneous input video tracks that call supports has not been updated for secondary account";

    // A starts a groupal meeting without audio, nor video
    LOG_debug << "Start Call";
    mCallIdJoining[a1] = MEGACHAT_INVALID_HANDLE;
    mChatIdInProgressCall[a1] = MEGACHAT_INVALID_HANDLE;
    mCallIdRingIn[a2] = MEGACHAT_INVALID_HANDLE;
    mChatIdRingInCall[a2] = MEGACHAT_INVALID_HANDLE;

    ASSERT_NO_FATAL_FAILURE({
    waitForAction (1, // just one attempt as mCallReceivedRinging for B account could fail but call could have been created from A account
                   std::vector<bool *> { &mCallInProgress[a1], &mCallReceivedRinging[a2]},
                   std::vector<string> { "mCallInProgress[a1]", "mCallReceivedRinging[a2]"},
                   "starting chat call from A",
                   true /* wait for all exit flags*/,
                   true /*reset flags*/,
                   maxTimeout,
                   [this, a1, chatid]()
                                {
                                    ChatRequestTracker crtCall;
                                    megaChatApi[a1]->startChatCall(chatid, /*enableVideo*/ false, /*enableAudio*/ false, &crtCall);
                                    ASSERT_EQ(crtCall.waitForResult(), MegaChatError::ERROR_OK)
                                    << "Failed to start call. Error: " << crtCall.getErrorString();
                                });
    });

    // B picks up the call
    LOG_debug << "B picking up the call";
    mCallIdExpectedReceived[a2] = MEGACHAT_INVALID_HANDLE;
    unique_ptr<MegaChatCall> auxCall(megaChatApi[a1]->getChatCall(mChatIdInProgressCall[a1]));
    if (auxCall)
    {
        mCallIdExpectedReceived[a2] = auxCall->getCallId();
    }

    ASSERT_NE(mChatIdRingInCall[a2], MEGACHAT_INVALID_HANDLE) <<
                     "Invalid Chatid from call emisor";
    ASSERT_TRUE((mCallIdJoining[a1] == mCallIdRingIn[a2])
                      && (mCallIdRingIn[a2] != MEGACHAT_INVALID_HANDLE))
                     << "A and B are in different call";
    ASSERT_NE(mChatIdRingInCall[a2], MEGACHAT_INVALID_HANDLE) <<
                     "Invalid Chatid for B from A (call emisor)";
    LOG_debug << "B received the call";


    ASSERT_NO_FATAL_FAILURE({
    waitForAction (1, // just one attempt as call could be answered properly at B account but any of the other flags not received
                   std::vector<bool *> { &mChatCallSessionStatusInProgress[a1],
                                         &mChatCallSessionStatusInProgress[a2]
                                       },
                   std::vector<string> { "mChatCallSessionStatusInProgress[a1]",
                                         "mChatCallSessionStatusInProgress[a2]"
                                       },
                   "answering chat call from B",
                   true /* wait for all exit flags*/,
                   true /*reset flags*/,
                   maxTimeout,
                   [this, a2, chatid]()
                                {
                                    ChatRequestTracker crtAnswerCall;
                                    megaChatApi[a2]->answerChatCall(chatid, /*enableVideo*/ false, /*enableAudio*/ false, &crtAnswerCall);
                                    ASSERT_EQ(crtAnswerCall.waitForResult(), MegaChatError::ERROR_OK)
                                    << "Failed to answer call. Error: " << crtAnswerCall.getErrorString();
                                });
    });

    // B puts the call on hold
    LOG_debug << "B setting the call on hold";
    exitFlag = &mChatCallOnHold[a1]; *exitFlag = false;  // from receiver account
    action = [this, a2, chatid](){ megaChatApi[a2]->setCallOnHold(chatid, /*setOnHold*/ true); };
    ASSERT_NO_FATAL_FAILURE({
    waitForCallAction(a2 /*performer*/, MAX_ATTEMPTS, exitFlag, "receiving call on hold at account A", maxTimeout, action);
                            });

    // A puts the call on hold
    LOG_debug << "A setting the call on hold";
    exitFlag = &mChatCallOnHold[a2]; *exitFlag = false; // from receiver account
    action = [this, a1, chatid](){ megaChatApi[a1]->setCallOnHold(chatid, /*setOnHold*/ true); };
    ASSERT_NO_FATAL_FAILURE({
    waitForCallAction(a2 /*performer*/, MAX_ATTEMPTS, exitFlag, "receiving call on hold at account B", maxTimeout, action);
                            });

    // A releases on hold
    LOG_debug << "A releasing on hold";
    exitFlag = &mChatCallOnHoldResumed[a2]; *exitFlag = false; // from receiver account
    action = [this, a1, chatid](){ megaChatApi[a1]->setCallOnHold(chatid, /*setOnHold*/ false); };
    ASSERT_NO_FATAL_FAILURE({
    waitForCallAction(a2 /*performer*/, MAX_ATTEMPTS, exitFlag, "receiving call resume from on hold at account B", maxTimeout, action);
                            });

    // B releases on hold
    LOG_debug << "B releasing on hold";
    exitFlag = &mChatCallOnHoldResumed[a1]; *exitFlag = false; // from receiver account
    action = [this, a2, chatid](){ megaChatApi[a2]->setCallOnHold(chatid, /*setOnHold*/ false); };
    ASSERT_NO_FATAL_FAILURE({
    waitForCallAction(a2 /*performer*/, MAX_ATTEMPTS, exitFlag, "receiving call resume from on hold at account A", maxTimeout, action);
                            });

    // B enables audio monitor
    LOG_debug << "B enabling audio in the call";
    exitFlag = &mChatCallAudioEnabled[a1]; *exitFlag = false; // from receiver account
    action = [this, a2, chatid](){ megaChatApi[a2]->enableAudio(chatid); };
    ASSERT_NO_FATAL_FAILURE({
    waitForCallAction(a2 /*performer*/, MAX_ATTEMPTS, exitFlag, "receiving audio enabled at account A", maxTimeout, action);
                            });

    // A enables audio monitor
    LOG_debug << "A enabling audio in the call";
    exitFlag = &mChatCallAudioEnabled[a2]; *exitFlag = false; // from receiver account
    action = [this, a1, chatid](){ megaChatApi[a1]->enableAudio(chatid); };
    ASSERT_NO_FATAL_FAILURE({
    waitForCallAction(a1 /*performer*/, MAX_ATTEMPTS, exitFlag, "receiving audio enabled at account B", maxTimeout, action);
                            });

    // B disables audio monitor
    LOG_debug << "B disabling audio in the call";
    exitFlag = &mChatCallAudioDisabled[a1]; *exitFlag = false; // from receiver account
    action = [this, a2, chatid](){ megaChatApi[a2]->disableAudio(chatid); };
    ASSERT_NO_FATAL_FAILURE({
    waitForCallAction(a2 /*performer*/, MAX_ATTEMPTS, exitFlag, "receiving audio disabled at account A", maxTimeout, action);
                            });

    // A disables audio monitor
    LOG_debug << "A disabling audio in the call";
    exitFlag = &mChatCallAudioDisabled[a2]; *exitFlag = false; // from receiver account
    action = [this, a1, chatid](){ megaChatApi[a1]->disableAudio(chatid); };
    ASSERT_NO_FATAL_FAILURE({
    waitForCallAction(a1 /*performer*/, MAX_ATTEMPTS, exitFlag, "receiving audio disabled at account B", maxTimeout, action);
                            });

    // A forces reconnect
    LOG_debug << "A forcing a reconnect";
    bool* sessionWasDestroyedA = &mChatSessionWasDestroyed[a1]; *sessionWasDestroyedA = false;
    bool* sessionWasDestroyedB = &mChatSessionWasDestroyed[a2]; *sessionWasDestroyedB = false;

    bool* chatCallSessionStatusInProgressA = &mChatCallSessionStatusInProgress[a1];
    *chatCallSessionStatusInProgressA = false;
    bool* chatCallSessionStatusInProgressB = &mChatCallSessionStatusInProgress[a2];
    *chatCallSessionStatusInProgressB = false;

    std::function<void()> waitForChatCallReadyA =
      [this, &chatCallSessionStatusInProgressA]()
      {
          ASSERT_TRUE(waitForResponse(chatCallSessionStatusInProgressA)) <<
                           "Timeout expired for A receiving chat call in progress";
      };

    std::function<void()> waitForChatCallReadyB =
      [this, &chatCallSessionStatusInProgressB] ()
      {
          ASSERT_TRUE(waitForResponse(chatCallSessionStatusInProgressB)) <<
                           "Timeout expired for B receiving chat call in progress";
      };

    ChatRequestTracker crtRetryConn;
    megaChatApi[a1]->retryPendingConnections(true, &crtRetryConn);
    // wait for session destruction checks
    std::function<void()> waitForChatCallSessionDestroyedB =
        [this, &sessionWasDestroyedB]()
        {
            ASSERT_TRUE(waitForResponse(sessionWasDestroyedB))
                             << "Timeout expired for B receiving session destroyed notification";
        };
    ASSERT_NO_FATAL_FAILURE({ waitForChatCallSessionDestroyedB(); });
    std::function<void()> waitForChatCallSessionDestroyedA =
        [this, &sessionWasDestroyedA]()
        {
            ASSERT_TRUE(waitForResponse(sessionWasDestroyedA))
                             << "Timeout expired for A receiving session destroyed notification";
        };
    ASSERT_NO_FATAL_FAILURE({ waitForChatCallSessionDestroyedA(); });
    // Wait for request finish (i.e. disconnection confirmation)
    ASSERT_EQ(crtRetryConn.waitForResult(), MegaChatError::ERROR_OK) << "Client A failed to reconnect. Error: " << crtRetryConn.getErrorString();
    ASSERT_TRUE(crtRetryConn.getFlag());
    ASSERT_FALSE(crtRetryConn.getParamType());

    // B confirms new mega chat session is ready
    ASSERT_NO_FATAL_FAILURE({ waitForChatCallReadyB(); });
    // A confirms new mega chat session is ready
    ASSERT_NO_FATAL_FAILURE({ waitForChatCallReadyA(); });

    // B hangs up
    bool* callDestroyedB = &mCallDestroyed[a2]; *callDestroyedB = false;
    *sessionWasDestroyedB = false; *sessionWasDestroyedA = false; // reset flags of session destruction

    LOG_debug << "B hangs up the call";
    bool hangupCallExitFlag = false;
    action = [&api = megaChatApi[a2], &ringInHandle = mCallIdRingIn[a2], &hangupCallExitFlag]()
    {
        ChatRequestTracker crtHangup;
        api->hangChatCall(ringInHandle, &crtHangup);
        ASSERT_EQ(crtHangup.waitForResult(), MegaChatError::ERROR_OK)
                << "Failed to hangup call (B). Error: " << crtHangup.getErrorString();
        hangupCallExitFlag = true;
    };
    ASSERT_NO_FATAL_FAILURE({
    waitForCallAction(a2 /*performer*/, MAX_ATTEMPTS, &hangupCallExitFlag, "hanging up chat call at account B", maxTimeout, action);
                            });

    // wait for session destruction checks
    ASSERT_NO_FATAL_FAILURE({ waitForChatCallSessionDestroyedB(); });
    ASSERT_NO_FATAL_FAILURE({ waitForChatCallSessionDestroyedA(); });
    LOG_debug << "Call finished for B";

    // A hangs up
    bool* callDestroyedA = &mCallDestroyed[a1]; *callDestroyedA = false;
    LOG_debug << "A hangs up the call";
    hangupCallExitFlag = false;
    action = [&api = megaChatApi[a1], &joinIdHandle = mCallIdJoining[a1], &hangupCallExitFlag]()
    {
        ChatRequestTracker crtHangup;
        api->hangChatCall(joinIdHandle, &crtHangup);
        ASSERT_EQ(crtHangup.waitForResult(), MegaChatError::ERROR_OK)
                << "Failed to hangup call (A). Error: " << crtHangup.getErrorString();
        hangupCallExitFlag = true;
    };
    ASSERT_NO_FATAL_FAILURE({
    waitForCallAction(a1 /*performer*/, MAX_ATTEMPTS, &hangupCallExitFlag, "hanging up chat call at account A", maxTimeout, action);
                            });
    LOG_debug << "Call finished for A";

    // Check the call was destroyed at both ends
    LOG_debug << "Now that A and B hung up, we can check if the call is destroyed";
    ASSERT_TRUE(waitForResponse(callDestroyedA)) <<
                     "The call for A should be already finished and it is not";
    LOG_debug << "Destroyed for A is OK, checking for B";
    ASSERT_TRUE(waitForResponse(callDestroyedB)) <<
                     "The call for B should be already finished and it is not";
    LOG_debug << "Destroyed for B is OK.";


    // close & cleanup
    megaChatApi[a1]->closeChatRoom(chatid, chatroomListener.get());
    megaChatApi[a2]->closeChatRoom(chatid, chatroomListener.get());
    megaChatApi[a1]->removeChatLocalVideoListener(chatid, &localVideoListenerA);
    megaChatApi[a2]->removeChatLocalVideoListener(chatid, &localVideoListenerB);
}

/**
 * @brief TEST_EstablishedCallsRingUserIndividually
 *
 * Requirements:
 *      - 3 accounts
 *      - All accounts should be contacts
 * (if not accomplished, the test automatically solves them)
 *
 * This test does the following:
 * + A starts a groupal Meeting in chat1 (without audio nor video)
 * - B answers call (without audio nor video)
 * / C doesn't answer the call and times out
 * <optional - just performing some actions in the call> B, A set audio, and then stop it
 * + A rings C individually
 * / C receives the new ring, doesn't answer, and the call times out again
 * - B hangs up call
 * + A hangs up call
 *
 */
TEST_F(MegaChatApiTest, EstablishedCallsRingUserIndividually)
{
    const unsigned int a1 = 0, a2 = 1, a3 = 2;

    LOG_debug << "# Prepare users, and chat room";
    std::unique_ptr<char[]> primarySession(login(a1));   // user A
    std::unique_ptr<char[]> secondarySession(login(a2)); // user B
    std::unique_ptr<char[]> tertiarySession(login(a3));  // user C
    const auto ensureContact = [this](unsigned int u1, unsigned int u2)
    {
        if (!areContact(u1, u2)) makeContact(u1, u2);
    };
    ensureContact(a1, a2);
    ensureContact(a1, a3);
    ensureContact(a2, a3);

    LOG_debug << "\tGet or create a group chatroom with all users";
    const auto getContactUserHandle = [this](const auto src, const auto target) -> MegaChatHandle
    {
        std::unique_ptr<MegaUser> user(megaApi[src]->getContact(account(target).getEmail().c_str()));
        return user->getHandle();
    };
    const MegaChatHandle uhB = getContactUserHandle(a1, a2);
    const MegaChatHandle uhC = getContactUserHandle(a1, a3);
    std::unique_ptr<MegaChatPeerList> peers(MegaChatPeerList::createInstance());
    peers->addPeer(uhB, MegaChatPeerList::PRIV_STANDARD);
    peers->addPeer(uhC, MegaChatPeerList::PRIV_STANDARD);
    const MegaChatHandle chatId = getGroupChatRoom({a1, a2, a3}, peers.get());
    ASSERT_NE(chatId, MEGACHAT_INVALID_HANDLE) << "Common chat for all users not found.";
    ASSERT_EQ(megaChatApi[a1]->getChatConnectionState(chatId), MegaChatApi::CHAT_CONNECTION_ONLINE)
        << "Not connected to chatd for account " << account(a1).getEmail() << "(" << a1 + 1 << ")";

    auto chatroomListener = std::make_unique<TestChatRoomListener>(this, megaChatApi, chatId);
    const auto openChatRoom = [this, &chatId, l = chatroomListener.get()](const auto idx, const std::string& u)
    { ASSERT_TRUE(megaChatApi[idx]->openChatRoom(chatId, l)) << "Can't open chatRoom user " + u; };
    ASSERT_NO_FATAL_FAILURE(openChatRoom(a1, "A"));
    ASSERT_NO_FATAL_FAILURE(openChatRoom(a2, "B"));
    ASSERT_NO_FATAL_FAILURE(openChatRoom(a3, "C"));
    LOG_debug << "# Chat room for the 3 users created / retrieved";

    const auto lHistory = [this, &chatId, l = chatroomListener.get()](const auto idx) { loadHistory(idx, chatId, l); };
    lHistory(a1);
    lHistory(a2);
    lHistory(a3);
    LOG_debug << "# History loaded for the 3 users";

    LOG_debug << "+ A starts a groupal meeting without audio, nor video";
    mCallIdJoining[a1] = MEGACHAT_INVALID_HANDLE; mChatIdInProgressCall[a1] = MEGACHAT_INVALID_HANDLE;
    mCallIdRingIn[a2] = MEGACHAT_INVALID_HANDLE;  mChatIdRingInCall[a2] = MEGACHAT_INVALID_HANDLE;
    mCallIdRingIn[a3] = MEGACHAT_INVALID_HANDLE;  mChatIdRingInCall[a3] = MEGACHAT_INVALID_HANDLE;
    mCallReceivedRinging[a3] = false;
    constexpr bool waitForAllExitFlags = true;
    constexpr bool resetFlags = true;
    constexpr bool enableVideo = false;
    constexpr bool enableAudio = false;
    constexpr int maxAttempts = 1;

    std::function<void()> action = [this, &a1, &chatId, &enableVideo, &enableAudio]()
    {
        ChatRequestTracker crtCall;
        megaChatApi[a1]->startChatCall(chatId, enableVideo, enableAudio, &crtCall);
        ASSERT_EQ(crtCall.waitForResult(), MegaChatError::ERROR_OK)
            << "Failed to start call. Error: " << crtCall.getErrorString();
    };
    ASSERT_NO_FATAL_FAILURE(waitForAction(maxAttempts,
                                          {&mCallInProgress[a1], &mCallReceivedRinging[a2]},
                                          {"mCallInProgress[a1]", "mCallReceivedRinging[a2]"},
                                          "starting chat call from A", waitForAllExitFlags, resetFlags, maxTimeout, action));

    LOG_debug << "- B picking up the call";
    mCallIdExpectedReceived[a2] = MEGACHAT_INVALID_HANDLE;
    unique_ptr<MegaChatCall> auxCall(megaChatApi[a1]->getChatCall(mChatIdInProgressCall[a1]));
    if (auxCall) mCallIdExpectedReceived[a2] = auxCall->getCallId();
    ASSERT_EQ(mCallIdExpectedReceived[a2], mCallIdJoining[a1]) << "B expects same call Id as A's";
    ASSERT_NE(mChatIdRingInCall[a2], MEGACHAT_INVALID_HANDLE) << "Invalid ChatId for B from A (call emisor)";
    ASSERT_TRUE((mCallIdRingIn[a2] != MEGACHAT_INVALID_HANDLE) &&
                (mCallIdRingIn[a2] == mCallIdJoining[a1])) << "A and B are in different call";
    LOG_debug << "- B received the call";

    action = [this, &a2, &chatId, &enableVideo, &enableAudio]()
    {
        ChatRequestTracker crtAnswerCall;
        megaChatApi[a2]->answerChatCall(chatId, enableVideo, enableAudio, &crtAnswerCall);
        ASSERT_EQ(crtAnswerCall.waitForResult(), MegaChatError::ERROR_OK)
            << "Failed to answer call. Error: " << crtAnswerCall.getErrorString();
    };
    ASSERT_NO_FATAL_FAILURE(waitForAction(maxAttempts,
                                          {&mChatCallSessionStatusInProgress[a1], &mChatCallSessionStatusInProgress[a2]},
                                          {"mChatCallSessionStatusInProgress[a1]", "mChatCallSessionStatusInProgress[a2]"},
                                          "answering chat call from B", waitForAllExitFlags, resetFlags, maxTimeout, action));

    const auto waitRingingForC = [this, &waitForAllExitFlags, &a1, &a3, &uhC, &auxCall]()
    {
        bool* exitFlag = &mCallReceivedRinging[a3];
        ASSERT_TRUE(waitForMultiResponse({exitFlag}, waitForAllExitFlags)) << "Timeout waiting for C acknowledging the call";
        ASSERT_NE(mChatIdRingInCall[a3], MEGACHAT_INVALID_HANDLE) << "Invalid ChatId for C from A";
        ASSERT_TRUE((mCallIdRingIn[a3] != MEGACHAT_INVALID_HANDLE) &&
                    (mCallIdRingIn[a3] == mCallIdJoining[a1])) << "C and A are in different calls";
        if (auxCall)
        {
            mCallIdExpectedReceived[a3] = auxCall->getCallId();
            ASSERT_NE(auxCall->getCaller(), uhC) << "User C shouldn't be the caller";
        }
        *exitFlag = false;
        mCallStopRinging[a3] = false;
        mCallIdStopRingIn[a3] = MEGACHAT_INVALID_HANDLE;
        mChatIdStopRingInCall[a3] = MEGACHAT_INVALID_HANDLE;
        LOG_debug << "/ C doesn't pick up the call";
    };
    ASSERT_NO_FATAL_FAILURE(waitRingingForC());

    /////////// <optional>
    LOG_debug << "- B enabling audio in the call";
    const auto enableAudioFor = [this, &chatId](unsigned int performer, unsigned int receiver)
    {
        bool* exitFlag = &mChatCallAudioEnabled[receiver]; *exitFlag = false;
        const auto action = [this, &performer, &chatId](){ megaChatApi[performer]->enableAudio(chatId); };
        const std::string msg {"receiving audio enabled by " + std::to_string(performer)
                               + " at account " + std::to_string(receiver)};
        ASSERT_NO_FATAL_FAILURE(waitForCallAction(performer, MAX_ATTEMPTS, exitFlag, msg.c_str(), maxTimeout, action));
    };
    ASSERT_NO_FATAL_FAILURE(enableAudioFor(a2, a1));

    LOG_debug << "+ A enabling audio in the call";
    ASSERT_NO_FATAL_FAILURE(enableAudioFor(a1, a2));

    LOG_debug << "- B disabling audio in the call";
    const auto disableAudioFor = [this, &chatId](unsigned int p, unsigned int r)
    {
        bool* exitFlag = &mChatCallAudioDisabled[r]; *exitFlag = false;
        const auto action = [this, &p, &chatId](){ megaChatApi[p]->disableAudio(chatId); };
        const std::string msg {"receiving audio disabled by " + std::to_string(p)
                               + " at account " + std::to_string(r)};
        ASSERT_NO_FATAL_FAILURE(waitForCallAction(p, MAX_ATTEMPTS, exitFlag, msg.c_str(), maxTimeout, action));
    };
    ASSERT_NO_FATAL_FAILURE(disableAudioFor(a2, a1));

    LOG_debug << "+ A disabling audio in the call";
    ASSERT_NO_FATAL_FAILURE(disableAudioFor(a1, a2));
    /////////// </optional>

    const auto waitStopRingingForC = [this, &waitForAllExitFlags, &a3](const bool timeoutExpected = false)
    {
        LOG_debug << "# Wait for ringing timeout on C";
        bool* exitFlag = &mCallStopRinging[a3];
        ASSERT_TRUE(timeoutExpected || waitForMultiResponse({exitFlag}, waitForAllExitFlags))
            << "Timeout for C waiting the ringing to stop";
        if (!timeoutExpected)
        {
            const std::string pref {"error on C ringing timeout: "};
            ASSERT_NE(mCallIdStopRingIn[a3], MEGACHAT_INVALID_HANDLE) << pref << "missing call id";
            ASSERT_EQ(mCallIdStopRingIn[a3], mCallIdExpectedReceived[a3]) << pref << "unexpected call id";
            ASSERT_NE(mChatIdStopRingInCall[a3], MEGACHAT_INVALID_HANDLE) << pref << "missing chat id";
            *exitFlag = false;
            LOG_debug << "# C's call stop ringing";
        }
        else
        {
            LOG_debug << "# C didn't receive a stop ringing call but it was expected";
        }
    };
    ASSERT_NO_FATAL_FAILURE(waitStopRingingForC());

    LOG_debug << "+ A rings C individually";
    auto& userId = uhC;
    auto& callId = mCallIdExpectedReceived[a3];
    LOG_debug << "\tchatId " << toHandle(chatId) << " userId " << toHandle(userId) << " callId " << toHandle(callId);
    action = [this, &a1, &chatId, &userId, &callId]()
    {
        ChatRequestTracker crtRingIndividualCall;
        megaChatApi[a1]->ringIndividualInACall(chatId, userId, &crtRingIndividualCall);
        ASSERT_EQ(crtRingIndividualCall.waitForResult(), MegaChatError::ERROR_OK)
            << "Failed to ring individual in a call. Error: " << crtRingIndividualCall.getErrorString();
    };
    ASSERT_NO_FATAL_FAILURE(action());


    LOG_debug << "/ C acknowledges individual ringing";
    ASSERT_NO_FATAL_FAILURE(waitRingingForC());
    LOG_debug << "/ C waits for individual ringing timeout";
    const bool isRingingIndividuallyTimeoutMissing = true;
    ASSERT_NO_FATAL_FAILURE(waitStopRingingForC(isRingingIndividuallyTimeoutMissing));


    LOG_debug << "- B hangs up the call";
    bool* sessionWasDestroyedA = &mChatSessionWasDestroyed[a1]; *sessionWasDestroyedA = false;
    bool* sessionWasDestroyedB = &mChatSessionWasDestroyed[a2]; *sessionWasDestroyedB = false;
    bool* callDestroyedA = &mCallDestroyed[a1]; *callDestroyedA = false;
    bool* callDestroyedB = &mCallDestroyed[a2]; *callDestroyedB = false;
    bool* callDestroyedC = &mCallDestroyed[a3]; *callDestroyedC = false;
    const auto hangUpCall = [this](const auto u, const auto callId)
    {
        bool exitFlag = false;
        const auto action = [this, &u, &callId, &exitFlag]()
        {
            ChatRequestTracker crtHangup;
            megaChatApi[u]->hangChatCall(callId, &crtHangup);
            ASSERT_EQ(crtHangup.waitForResult(), MegaChatError::ERROR_OK)
                << "Failed to hangup call (" << u + 1 << "). Error: " << crtHangup.getErrorString();
            exitFlag = true;
        };
        const std::string msg {"hanging up chat call at account " + std::to_string(u)};
        ASSERT_NO_FATAL_FAILURE(waitForCallAction(u, MAX_ATTEMPTS, &exitFlag, msg.c_str(), maxTimeout, action));
        LOG_debug << "# Call finished for account " << u + 1;
    };
    ASSERT_NO_FATAL_FAILURE(hangUpCall(a2, mCallIdRingIn[a2]));

    LOG_debug << "+ A hangs up the call";
    ASSERT_NO_FATAL_FAILURE(hangUpCall(a1, mCallIdJoining[a1]));

    LOG_debug << "# Checking session B and session A destruction"; // no session for C since it didn't join
    const auto checkSessionDestroyed = [this, w = &waitForAllExitFlags](const auto& f, const std::string& msg)
    {
        ASSERT_TRUE(waitForMultiResponse({f}, w)) << "Timeout expired for " << msg << " receiving session destroyed notification";
    };
    ASSERT_NO_FATAL_FAILURE(checkSessionDestroyed(sessionWasDestroyedB, "B"));
    ASSERT_NO_FATAL_FAILURE(checkSessionDestroyed(sessionWasDestroyedA, "A"));

    LOG_debug << "# Checking call destruction for A, B, and C";
    const auto checkCallDestroyed = [this, w = &waitForAllExitFlags](const auto& f, const std::string& msg)
    { ASSERT_TRUE(waitForMultiResponse({f}, w)) << msg; };
    static const std::string err = "'s call should already be finished and it is not";
    ASSERT_NO_FATAL_FAILURE(checkCallDestroyed(callDestroyedA, "A" + err));
    ASSERT_NO_FATAL_FAILURE(checkCallDestroyed(callDestroyedB, "B" + err));
    ASSERT_NO_FATAL_FAILURE(checkCallDestroyed(callDestroyedC, "C" + err + "(it never started)"));

    LOG_debug << "# Leaving the chat room for each user";
    leaveChat(a1, chatId);
    leaveChat(a2, chatId);
    leaveChat(a3, chatId);

    LOG_debug << "# Closing chat room for each user and removing its localVideoListener";
    const auto closeChatRoom =
        [this, &chatId, l = chatroomListener.get()](const auto u){ megaChatApi[u]->closeChatRoom(chatId, l); };
    closeChatRoom(a1);
    closeChatRoom(a2);
    closeChatRoom(a3);
}

/**
 * @brief MegaChatApiTest.WaitingRooms
 * + Test1: A starts a groupal meeting, B it's (automatically) pushed into waiting room and A grants access to call
 * + Test2: A Pushes B into waiting room, (A ignores it, there's no way to reject a Join req)
 * + Test3: A kicks (completely disconnect) B from call
 *
 */
struct MrProper
{
    std::function<void()> cleanup;
    ~MrProper() { cleanup(); }
};

TEST_F(MegaChatApiTest, WaitingRooms)
{
    unsigned a1 = 0;
    unsigned a2 = 1;

    // [Test preparation] Prepare users, and chat room
    std::unique_ptr<char[]> primarySession(login(a1));   // user A
    ASSERT_TRUE(primarySession);
    std::unique_ptr<char[]> secondarySession(login(a2)); // user B
    ASSERT_TRUE(secondarySession);

    std::unique_ptr<MegaUser> user(megaApi[a1]->getContact(account(a2).getEmail().c_str()));
    if (!user || user->getVisibility() != MegaUser::VISIBILITY_VISIBLE)
    {
        ASSERT_NO_FATAL_FAILURE({ makeContact(a1, a2); });
    }

    // Get a group chatroom with both users
    const MegaChatHandle uh = user->getHandle();
    std::unique_ptr<MegaChatPeerList> peers(MegaChatPeerList::createInstance());
    const MegaChatHandle chatid = getGroupChatRoom({a1}, peers.get(), megachat::MegaChatPeerList::PRIV_MODERATOR, true /*create*/,
                                              true /*publicChat*/, true /*meetingRoom*/, true /*waitingRoom*/);

    ASSERT_NE(chatid, MEGACHAT_INVALID_HANDLE) << "Can't get/create a Meeting room with waiting room enabled";
    const std::unique_ptr<char[]> chatIdB64(MegaApi::userHandleToBase64(chatid));
    std::unique_ptr<MegaChatRoom> chatRoom(megaChatApi[a1]->getChatRoom(chatid));
    ASSERT_TRUE(chatRoom && chatRoom->isMeeting() && chatRoom->isWaitingRoom()) << "Can't retrieve Meeting room with waiting room enabled. chatid: "
                                                                                << chatIdB64.get();

    ASSERT_EQ(megaChatApi[a1]->getChatConnectionState(chatid), MegaChatApi::CHAT_CONNECTION_ONLINE) <<
        "Not connected to chatd for account " << (a1+1) << ": " << account(a1).getEmail();

    std::shared_ptr<TestChatRoomListener>chatroomListener(new TestChatRoomListener(this, megaChatApi, chatid));
    ASSERT_TRUE(megaChatApi[a1]->openChatRoom(chatid, chatroomListener.get())) << "Can't open chatRoom user A";

    if (chatRoom->getPeerPrivilegeByHandle(user->getHandle()) == megachat::MegaChatPeerList::PRIV_UNKNOWN
        || chatRoom->getPeerPrivilegeByHandle(user->getHandle()) == megachat::MegaChatPeerList::PRIV_RM)
    {
        ASSERT_NO_FATAL_FAILURE(inviteToChat(a1, a2, uh, chatid, MegaChatPeerList::PRIV_STANDARD, chatroomListener));
    }
    else if (chatRoom->getPeerPrivilegeByHandle(user->getHandle()) != megachat::MegaChatPeerList::PRIV_STANDARD)
    {
        ASSERT_NO_FATAL_FAILURE(updateChatPermission(a1, a2, uh, chatid, megachat::MegaChatPeerList::PRIV_STANDARD, chatroomListener));
    }

    chatRoom.reset(megaChatApi[a1]->getChatRoom(chatid));
    ASSERT_TRUE(chatRoom->getPeerPrivilegeByHandle(user->getHandle()) == megachat::MegaChatPeerList::PRIV_STANDARD)
        << "Can't update Meeting room aux user permission to standard:";

    ASSERT_TRUE(megaChatApi[a2]->openChatRoom(chatid, chatroomListener.get())) <<
        "Can't open chatRoom user B";

    loadHistory(a1, chatid, chatroomListener.get());
    loadHistory(a2, chatid, chatroomListener.get());

    TestChatVideoListener localVideoListenerA;
    megaChatApi[a1]->addChatLocalVideoListener(chatid, &localVideoListenerA);
    TestChatVideoListener localVideoListenerB;
    megaChatApi[a2]->addChatLocalVideoListener(chatid, &localVideoListenerB);

    auto grantsJoinPermission = [this, a1, a2, chatid, uh]()
    {
        // A grants permission to B for joining call
        mUsersAllowJoin[a1].clear();
        bool* allowJoin = &mUsersAllowJoin[a1][uh]; *allowJoin = false; // important to initialize, otherwise key won't exists on map
        ASSERT_NO_FATAL_FAILURE({
            waitForAction (1,
                          std::vector<bool *> {allowJoin,
                                              &mCallWrAllow[a2]
                                              },
                          std::vector<string> {
                              "allowJoin",
                              "&mCallWrAllow[a2]"
                          },
                          "grants B Join permission to call from A",
                          true /* wait for all exit flags*/,
                          true /*reset flags*/,
                          maxTimeout,
                          [this, a1, chatid, uh](){
                              ChatRequestTracker crtAllowJoin;
                              std::unique_ptr <::mega::MegaHandleList> hl(::mega::MegaHandleList::createInstance());
                              hl->addMegaHandle(uh);
                              megaChatApi[a1]->allowUsersJoinCall(chatid, hl.get(), false /*all*/, &crtAllowJoin);
                              ASSERT_EQ(crtAllowJoin.waitForResult(), MegaChatError::ERROR_OK)
                                  << "Failed to allow join users from WR. Error: " << crtAllowJoin.getErrorString();
                          });
        });
    };

    auto pushIntoWr = [this, a1, a2, chatid, uh]()
    {
        ASSERT_NO_FATAL_FAILURE({
            waitForAction (1,
                          std::vector<bool *> {&mCallWrChanged[a1], &mCallWR[a2]},
                          std::vector<string> {"&mCallWrChanged[a1]", "&mCallWR[a2]"},
                          "grants B Join permission to call from A",
                          true /* wait for all exit flags*/,
                          true /* reset flags*/,
                          maxTimeout,
                          [this, a1, chatid, uh](){
                              ChatRequestTracker crtPushWr;
                              std::unique_ptr <::mega::MegaHandleList> hl(::mega::MegaHandleList::createInstance());
                              hl->addMegaHandle(uh);
                              megaChatApi[a1]->pushUsersIntoWaitingRoom(chatid, hl.get(), false /*all*/, &crtPushWr);
                              ASSERT_EQ(crtPushWr.waitForResult(), MegaChatError::ERROR_OK)
                                  << "Failed to push users into WR. Error: " << crtPushWr.getErrorString();
                          });
        });
    };

    auto kickFromCall = [this, a1, a2, chatid, uh]()
    {
        ASSERT_NO_FATAL_FAILURE({
            waitForAction (1,
                          std::vector<bool *> {&mCallLeft[a2]},
                          std::vector<string> {"&mCallDestroyed[a2]"},
                          "grants B Join permission to call from A",
                          true /* wait for all exit flags*/,
                          true /* reset flags*/,
                          maxTimeout,
                          [this, a1, chatid, uh](){
                              ChatRequestTracker crtKickWr;
                              std::unique_ptr <::mega::MegaHandleList> hl(::mega::MegaHandleList::createInstance());
                              hl->addMegaHandle(uh);
                              megaChatApi[a1]->kickUsersFromCall(chatid, hl.get(), &crtKickWr);
                              ASSERT_EQ(crtKickWr.waitForResult(), MegaChatError::ERROR_OK)
                                  << "Failed to kick users from call. Error: " << crtKickWr.getErrorString();
                          });
        });
        ASSERT_TRUE(mTerminationCode[a2] == MegaChatCall::TERM_CODE_KICKED) << "Unexpected termcode" << MegaChatCall::termcodeToString(mTerminationCode[a2]);
    };

    auto startCallPrimaryAccount = [this, &a1, &a2, &chatid](const bool adhoc){

        mCallIdJoining[a1] = MEGACHAT_INVALID_HANDLE;
        mChatIdInProgressCall[a1] = MEGACHAT_INVALID_HANDLE;
        mCallIdRingIn[a2] = MEGACHAT_INVALID_HANDLE;
        mChatIdRingInCall[a2] = MEGACHAT_INVALID_HANDLE;

        bool* receivedSecondary = adhoc
                                      ? &mCallReceived[a2]
                                      : &mCallReceivedRinging[a2];

        ASSERT_NO_FATAL_FAILURE({
            waitForAction (1, // just one attempt as mCallReceivedRinging for B account could fail but call could have been created from A account
                          std::vector<bool *> {&mCallInProgress[a1], receivedSecondary},
                          std::vector<string> {"mCallInProgress[a1]", "mCallReceivedRinging[a2]"},
                          "starting chat call from A",
                          true /* wait for all exit flags*/,
                          true /*reset flags*/,
                          maxTimeout,
                          [this, &a1, &chatid, &adhoc]()
                          {
                              ChatRequestTracker crtStartCall;
                              adhoc
                                  ? megaChatApi[a1]->startMeetingBypassWaitingRoom(chatid, /*enableVideo*/ false, /*enableAudio*/ false, &crtStartCall)
                                  : megaChatApi[a1]->startChatCall(chatid, /*enableVideo*/ false, /*enableAudio*/ false, &crtStartCall);

                              ASSERT_EQ(crtStartCall.waitForResult(), MegaChatError::ERROR_OK)
                                  << "Failed to start call. Error: " << crtStartCall.getErrorString();
                          });
        });
    };

    const auto answerCallSecondaryAccount = [this, &a1, &a2, &chatid](const bool addhoc){

        bool* waitingPrimary = nullptr;
        bool* waitingSecondary = nullptr;

        if (addhoc)
        {
            waitingPrimary = &mChatCallSessionStatusInProgress[a1];
            waitingSecondary = &mChatCallSessionStatusInProgress[a2];
        }
        else
        {
            waitingPrimary = &mCallWrChanged[a1];
            waitingSecondary = &mCallWR[a2];
        }

        ASSERT_NO_FATAL_FAILURE({
            waitForAction (1, // just one attempt as call could be answered properly at B account but any of the other flags not received
                          std::vector<bool *> { waitingPrimary, waitingSecondary },
                          std::vector<string> { "waitingPrimary", "waitingSecondary" },
                          "answering chat call from B",
                          true /* wait for all exit flags*/,
                          true /*reset flags*/,
                          maxTimeout,
                          [this, a2, chatid]()
                          {
                              ChatRequestTracker crtAnswerCall;
                              megaChatApi[a2]->answerChatCall(chatid, /*enableVideo*/ false, /*enableAudio*/ false, &crtAnswerCall);
                              ASSERT_EQ(crtAnswerCall.waitForResult(), MegaChatError::ERROR_OK)
                                  << "Failed to answer call. Error: " << crtAnswerCall.getErrorString();
                          });
        });
    };

    auto endCallPrimaryAccount = [this, &a1, &a2](const MegaChatHandle callId){
        bool* callDestroyedA = &mCallDestroyed[a1]; *callDestroyedA = false;
        bool* callDestroyedB = &mCallDestroyed[a2]; *callDestroyedB = false;
        ASSERT_NO_FATAL_FAILURE({
            waitForAction (1,
                          std::vector<bool *> { &mCallDestroyed[a1], &mCallDestroyed[a2] },
                          std::vector<string> { "&mCallDestroyed[a1]", "&mCallDestroyed[a2]" },
                          "A ends call for all participants",
                          true /* wait for all exit flags*/,
                          true /*reset flags*/,
                          maxTimeout,
                          [this, a1, callDestroyedA, callDestroyedB, callId]()
                          {
                              ChatRequestTracker crtEndCall;
                              megaChatApi[a1]->endChatCall(callId, &crtEndCall);
                              ASSERT_EQ(crtEndCall.waitForResult(), MegaChatError::ERROR_OK)
                                  << "Failed to end call. Error: " << crtEndCall.getErrorString();

                              // Check the call was destroyed at both ends
                              LOG_debug << "Now that A and B hung up, we can check if the call is destroyed";
                              ASSERT_TRUE(waitForResponse(callDestroyedA)) <<
                                  "The call for A should be already finished and it is not";
                              LOG_debug << "Destroyed for A is OK, checking for B";
                              ASSERT_TRUE(waitForResponse(callDestroyedB)) <<
                                  "The call for B should be already finished and it is not";
                              LOG_debug << "Destroyed for B is OK.";
                          });
        });
    };

    auto picksUpCallSecondaryAccount = [this, &a1, &a2]() -> unique_ptr<MegaChatCall>
    {
        mCallIdExpectedReceived[a2] = MEGACHAT_INVALID_HANDLE;
        unique_ptr<MegaChatCall> auxCall(megaChatApi[a1]->getChatCall(mChatIdInProgressCall[a1]));
        if (!auxCall)
        {
            return nullptr;
        }

        mCallIdExpectedReceived[a2] = auxCall->getCallId();
<<<<<<< HEAD
        EXPECT_NE(mChatIdRingInCall[a2], MEGACHAT_INVALID_HANDLE) << "Invalid Chatid from call emisor";
        EXPECT_TRUE((mCallIdJoining[a1] == mCallIdRingIn[a2]) && (mCallIdRingIn[a2] != MEGACHAT_INVALID_HANDLE)) << "A and B are in different call";
        EXPECT_NE(mChatIdRingInCall[a2], MEGACHAT_INVALID_HANDLE) << "Invalid Chatid for B from A (call emisor)";
        LOG_debug << "B received the call";
        return auxCall;
    };
=======
    }
    const auto testCleanup = [this, a1, a2, chatid, callid = auxCall->getCallId(),
                              crl = chatroomListener.get(), lvlA = &localVideoListenerA, lvlB = &localVideoListenerB]()
    {
        LOG_debug << "T_WaitingRooms: A ends call for all participants";
        ASSERT_NO_FATAL_FAILURE({
                waitForAction (1,
                               std::vector<bool *> { &mCallDestroyed[a1], &mCallDestroyed[a2] },
                               std::vector<string> { "&mCallDestroyed[a1]", "&mCallDestroyed[a2]" },
                               "A ends call for all participants",
                               true /* wait for all exit flags*/,
                               true /*reset flags*/,
                               maxTimeout,
                               [this, a1, callid]()
                                   {
                                       ChatRequestTracker crtEndCall;
                                       megaChatApi[a1]->endChatCall(callid, &crtEndCall);
                                       ASSERT_EQ(crtEndCall.waitForResult(), MegaChatError::ERROR_OK)
                                           << "Failed to end call. Error: " << crtEndCall.getErrorString();
                                   });
            });

        LOG_debug << "Unregistering chatRoomListeners and localVideoListeners";
        megaChatApi[a1]->closeChatRoom(chatid, crl);
        megaChatApi[a2]->closeChatRoom(chatid, crl);
        megaChatApi[a1]->removeChatLocalVideoListener(chatid, lvlA);
        megaChatApi[a2]->removeChatLocalVideoListener(chatid, lvlB);
    };
    MrProper p {testCleanup};
>>>>>>> e908b8ac

    unique_ptr<MegaChatCall> auxCall;

    // [Test1]: A starts a groupal meeting, B it's (automatically) pushed into waiting room and A grants access to call
    // --------------------------------------------------------------------------------------------------------------
    LOG_debug << "T_WaitingRooms1: A starts a groupal meeting, B it's (automatically) pushed into waiting room and A grants access to call";
    LOG_debug << "A starts the call";
    ASSERT_NO_FATAL_FAILURE({startCallPrimaryAccount(false);});

    // B picks up the call
    LOG_debug << "B Pickups the call";
    auxCall = picksUpCallSecondaryAccount();

    // B answers call and it's pushed into waiting room
    LOG_debug << "B Answers the call";
    ASSERT_NO_FATAL_FAILURE({answerCallSecondaryAccount(false);});

    std::unique_ptr<MegaChatCall> call(megaChatApi[a1]->getChatCall(chatid));
    std::unique_ptr<MegaChatWaitingRoom> wr(call && call->getWaitingRoom()
                                                ? call->getWaitingRoom()->copy()
                                                : nullptr);

    ASSERT_TRUE(wr && wr->getPeerStatus(uh) == MegaChatWaitingRoom::MWR_NOT_ALLOWED)
        << (!wr ? "Waiting room can't be retrieved for user A" : "B it's not in the waiting room");

    // ** note: can't simulate use case where a2 sends JOIN without any moderator has allowed to enter the call (WR_DENY would be received for a2 from SFU),
    // because JOIN command is automatically managed by karere, and is only sent when user has permission to JOIN
    grantsJoinPermission();

    // [Test2]: A Pushes B into waiting room, (A ignores it, there's no way to reject a Join req)
    // ------------------------------------------------------------------------------------------------------
    LOG_debug << "T_WaitingRooms2: A Pushes B into waiting room, (A ignores it, there's no way to reject a Join req)";
    pushIntoWr();

    // ** note: can't simulate use case where a1 sends WR_PUSH for a2, and a2 is still in waiting room, but has already received WR_ALLOW.
    // In that case SFU would send WR_USERS_DENY to all moderators, however this is a race condition, as upon WR_ALLOW, karere automatically
    // sends JOIN command

    // [Test3]: A kicks (completely disconnect) B from call
    // ------------------------------------------------------------------------------------------------------
    LOG_debug << "T_WaitingRooms3: A kicks (completely disconnect) B from call";
    kickFromCall();
<<<<<<< HEAD

    LOG_debug << "T_WaitingRooms: A ends call for all participants";
    endCallPrimaryAccount(auxCall->getCallId());

    auto changeApiUrl = [this, a1](const std::string url){
        megaApi[a1]->changeApiUrl(url.c_str());
        ChatRequestTracker crtRetryConn;
        megaChatApi[a1]->retryPendingConnections(false, &crtRetryConn);
        ASSERT_EQ(crtRetryConn.waitForResult(), MegaChatError::ERROR_OK) << "Failed to retry pending connections. Error: " << crtRetryConn.getErrorString();
    };

    // [Test4]: A starts call Bypassing waiting room, B Joins directly to the call
    // --------------------------------------------------------------------------------------------------------------
    changeApiUrl("https://staging.api.mega.co.nz/");
    megaChatApi[a1]->setSFUid(336);
    LOG_debug << "T_WaitingRooms4: A starts call Bypassing waiting room, B Joins directly to the call";
    mCallIdExpectedReceived[a1] = mCallIdExpectedReceived[a2] = MEGACHAT_INVALID_HANDLE;
    ASSERT_NO_FATAL_FAILURE({startCallPrimaryAccount(true);});

    // B picks up the call
    LOG_debug << "B Pickups the call";
    auxCall = picksUpCallSecondaryAccount();

    ASSERT_NE(mChatIdRingInCall[a2], MEGACHAT_INVALID_HANDLE) << "Invalid Chatid from call emisor";
    ASSERT_TRUE((mCallIdJoining[a1] == mCallIdRingIn[a2]) && (mCallIdRingIn[a2] != MEGACHAT_INVALID_HANDLE)) << "A and B are in different call";
    ASSERT_NE(mChatIdRingInCall[a2], MEGACHAT_INVALID_HANDLE) << "Invalid Chatid for B from A (call emisor)";
    LOG_debug << "B received the call";

    LOG_debug << "B Answers the call";
    ASSERT_NO_FATAL_FAILURE({answerCallSecondaryAccount(true);});

    LOG_debug << "T_WaitingRooms: A ends call for all participants";
    endCallPrimaryAccount(auxCall->getCallId());

    // [Finishing test] close & cleanup
    megaChatApi[a1]->closeChatRoom(chatid, chatroomListener.get());
    megaChatApi[a2]->closeChatRoom(chatid, chatroomListener.get());
    megaChatApi[a1]->removeChatLocalVideoListener(chatid, &localVideoListenerA);
    megaChatApi[a2]->removeChatLocalVideoListener(chatid, &localVideoListenerB);
    changeApiUrl("https://g.api.mega.co.nz/");
=======
>>>>>>> e908b8ac
}

/**
 * @brief MegaChatApiTest.ScheduledMeetings
 *
 * Requirements:
 *      - Both accounts should be conctacts
 * (if not accomplished, the test automatically solves them)
 *
 * This test does the following:
 * + TEST 1.  A Creates a Meeting room and a recurrent scheduled meeting in one step
 * + TEST 2.  A Updates a recurrent scheduled meeting with invalid TimeZone (Error)
 * + TEST 3.  A Updates previous recurrent scheduled meeting with valid data
 * + TEST 4.  A Updates a scheduled meeting occurrence with invalid schedId (Error)
 * + TEST 5.  A Updates a scheduled meeting occurrence (new child sched meeting created)
 * + TEST 6.  A Fetch scheduled meetings occurrences chatroom
 * + TEST 7.  A Cancels previous scheduled meeting occurrence
 * + TEST 8.  A Cancel entire series
 * + TEST 9.  A Deletes scheduled meeting with invalid schedId (Error)
 * + TEST 10. A Deletes scheduled meeting
 */
TEST_F(MegaChatApiTest, ScheduledMeetings)
{
    unsigned a1 = 0;
    unsigned a2 = 1;

    // aux data structure to handle lambdas' arguments
    struct SchedMeetingData
    {
        MegaChatHandle chatId = MEGACHAT_INVALID_HANDLE;
        MegaChatHandle schedId = MEGACHAT_INVALID_HANDLE;
        std::string timeZone, title, description;
        MegaChatTimeStamp startDate = 0, endDate = 0, overrides = 0, newStartDate = 0, newEndDate = 0;
        bool cancelled = false, newCancelled = false, publicChat = false, speakRequest = false,
                waitingRoom = false, openInvite = false, isMeeting = false;
        std::shared_ptr<MegaChatScheduledFlags> flags;
        std::shared_ptr<MegaChatScheduledRules> rules;
        std::shared_ptr<MegaChatPeerList> peerList;
    } smDataTests127, smDataTests456;

    const auto getChatIdStrB64 = [](const MegaChatHandle h) -> std::string
    {
        const std::unique_ptr<char[]> idB64(MegaApi::userHandleToBase64(h));
        return idB64 ? idB64.get() : "INVALID chatId";
    };

    const auto getSchedIdStrB64 = [](const MegaChatHandle h) -> std::string
    {
        const std::unique_ptr<char[]> idB64(MegaApi::userHandleToBase64(h));
        return idB64 ? idB64.get() : "INVALID schedId";
    };

    // remove scheduled meeting
    const auto deleteSchedMeeting = [this, &a1, &a2, &getSchedIdStrB64](const unsigned int index, const int expectedError, const SchedMeetingData& smData) -> void
    {
        bool exitFlag = false;
        mSchedMeetingUpdated[a1] = mSchedMeetingUpdated[a2] = false;         // reset sched meetings updated flags
        mSchedIdRemoved[a1] = mSchedIdRemoved[a2] = MEGACHAT_INVALID_HANDLE; // reset sched meetings id's (do after assign vars above)

        // wait for onRequestFinish
        ASSERT_NO_FATAL_FAILURE({
        waitForAction (1,
                       std::vector<bool *> { &exitFlag },
                       std::vector<string> { "TYPE_DELETE_SCHEDULED_MEETING[a1]"},
                       "Removing scheduled meeting from A",
                       true /* wait for all exit flags*/,
                       true /*reset flags*/,
                       maxTimeout,
                       [&api = megaChatApi[index], &d = smData, &expectedError, &exitFlag]()
                       {
                            ChatRequestTracker crtRemoveMeeting;
                            api->removeScheduledMeeting(d.chatId, d.schedId, &crtRemoveMeeting);
                            ASSERT_EQ(crtRemoveMeeting.waitForResult(), expectedError)
                                        << "Unexpected error while removing scheduled meeting. Error: " << crtRemoveMeeting.getErrorString();
                            exitFlag = true;
                       });
        });
        if (expectedError != MegaChatError::ERROR_OK) { return; }

        // wait for onChatSchedMeetingUpdate (just in case expectedError is ERROR_OK)
        waitForMultiResponse(std::vector<bool *> {&mSchedMeetingUpdated[a1], &mSchedMeetingUpdated[a2]}, true, maxTimeout);
        ASSERT_NE(mSchedIdRemoved[a1], MEGACHAT_INVALID_HANDLE) << "Scheduled meeting for primary account could not be removed. scheduled meeting id: "
                                                                << getSchedIdStrB64(smData.schedId);

        ASSERT_NE(mSchedIdRemoved[a2], MEGACHAT_INVALID_HANDLE) << "Scheduled meeting for secondary account could not be removed. scheduled meeting id: "
                                                                << getSchedIdStrB64(smData.schedId);
    };

    // update scheduled meeting
    const auto updateSchedMeeting = [this, &a1, &a2, &getSchedIdStrB64](const unsigned int index, const int expectedError, const SchedMeetingData& smData) -> void
    {
        bool exitFlag = false;
        mSchedMeetingUpdated[a1] = mSchedMeetingUpdated[a2] = false;         // reset sched meetings updated flags
        mSchedIdUpdated[a1] = mSchedIdUpdated[a2] = MEGACHAT_INVALID_HANDLE; // reset sched meetings id's (do after assign vars above)

        // wait for onRequestFinish
        ASSERT_NO_FATAL_FAILURE({
        waitForAction (1,
                       std::vector<bool *> { &exitFlag },
                       std::vector<string> { "TYPE_UPDATE_SCHEDULED_MEETING[a1]"},
                       "Updating meeting room and scheduled meeting from A",
                       true /* wait for all exit flags*/,
                       true /*reset flags*/,
                       maxTimeout,
                       [&api = megaChatApi[index], &d = smData, &expectedError, &exitFlag]()
                       {
                            ChatRequestTracker crtUpdateMeeting;
                            api->updateScheduledMeeting(d.chatId, d.schedId, d.timeZone.c_str(), d.startDate, d.endDate, d.title.c_str(),
                                                                       d.description.c_str(), d.cancelled, d.flags.get(), d.rules.get(), &crtUpdateMeeting);
                            ASSERT_EQ(crtUpdateMeeting.waitForResult(), expectedError)
                                        << "Unexpected error when updating scheduled meeting. Error: " << crtUpdateMeeting.getErrorString();
                            exitFlag = true;
                       });
        });

        if (expectedError != MegaChatError::ERROR_OK) { return; }

        // wait for onChatSchedMeetingUpdate (just in case expectedError is ERROR_OK)
        waitForMultiResponse(std::vector<bool *> {&mSchedMeetingUpdated[a1], &mSchedMeetingUpdated[a2]}, true, maxTimeout);
        ASSERT_NE(mSchedIdUpdated[a1], MEGACHAT_INVALID_HANDLE) << "Scheduled meeting for primary account could not be updated. scheduled meeting id: "
                                                                << getSchedIdStrB64(smData.schedId);

        ASSERT_NE(mSchedIdUpdated[a2], MEGACHAT_INVALID_HANDLE) << "Scheduled meeting for secondary account could not be updated. scheduled meeting id: "
                                                                << getSchedIdStrB64(smData.schedId);
    };

    // fetch scheduled meeting occurrences
    std::unique_ptr<::megachat::MegaChatScheduledMeetingOccurrList> occurrences;
    const auto fetchOccurrences = [this, &occurrences](const unsigned int index, const int expectedError,
                                                       const SchedMeetingData& smData) -> void
    {
        occurrences.reset();
        // check if occurrence is inside requested range
        const MegaChatTimeStamp sinceTs = smData.startDate;
        const auto isValidOccurr = [&sinceTs](const MegaChatTimeStamp& ts)
        {
            return sinceTs <= ts; // check until limit in this method when apps can filter ocurrences by that field
        };

        bool exitFlag = false;

        // wait for onRequestFinish
        ASSERT_NO_FATAL_FAILURE({
            waitForAction (1,
                          std::vector<bool *> { &exitFlag },
                          std::vector<string> { "TYPE_FETCH_SCHEDULED_MEETING_OCCURRENCES[a1]" },
                          "Fetching scheduled meeting occurrences",
                          true /* wait for all exit flags */,
                          true /* reset flags */,
                          maxTimeout,
                          [&api = megaChatApi[index], &d = smData, &expectedError, &exitFlag, &occurrences]()
                          {
                              ChatRequestTracker crtFetchOccurrences;
                              api->fetchScheduledMeetingOccurrencesByChat(d.chatId, d.startDate, &crtFetchOccurrences);
                              ASSERT_EQ(crtFetchOccurrences.waitForResult(), expectedError)
                                  << "Unexpected error while fetching scheduled meetings. Error: " << crtFetchOccurrences.getErrorString();
                              occurrences = crtFetchOccurrences.getScheduledMeetings();
                              exitFlag = true;
                          });
        });

        if (!occurrences) return;

        for (size_t i =  0; i < occurrences->size(); ++i)
        {
            const auto occurr = occurrences->at(i);
            ASSERT_TRUE(isValidOccurr(occurr->startDateTime())) << "StartDateTime out of specified range for occurrence";
            ASSERT_TRUE(isValidOccurr(occurr->endDateTime()))   << "EndDateTime out of specified range for occurrence";
        }
    };

    auto printOccurrences = [](const::megachat::MegaChatScheduledMeetingOccurrList* l, const int expectedOccurr) -> void
    {
        if (!l) { return; }
        std::string text = "Error fetching occurrences. \nExpected occurrences: (";
        text.append(std::to_string(expectedOccurr)).append(")");
        text.append("\nReceived occurrences: (").append(std::to_string(l->size())).append(")\n{\n");
        std::string schedIdB64;
        MegaChatHandle schedId = MEGACHAT_INVALID_HANDLE;
        for (size_t i = 0; i < l->size(); ++i)
        {
            if (schedId != l->at(i)->schedId())
            {
                schedId = l->at(i)->schedId();
                const std::unique_ptr<char[]> auxId(MegaApi::userHandleToBase64(schedId));
                schedIdB64 = auxId.get();
            }
            text.append("\tscheId: ").append(schedIdB64).append(" | startTs: ")
                .append(std::to_string(l->at(i)->startDateTime())).append("\n");
        }
        text.append("}");
        LOG_err << text;
    };

    // update scheduled meeting occurrence
    const auto updateOccurrence = [this, &a1, &a2, &getSchedIdStrB64, &fetchOccurrences, &printOccurrences, &occurrences](const unsigned int index, const unsigned int maxAttempts,
                                                                      const int expectedError, const int repeatError, const SchedMeetingData& smData) -> void
    {
        bool exitFlag = false;
        mSchedMeetingUpdated[a1] = mSchedMeetingUpdated[a2] = false;         // reset sched meetings updated flags
        mSchedIdUpdated[a1] = mSchedIdUpdated[a2] = MEGACHAT_INVALID_HANDLE; // reset sched meetings id's (do after assign vars above)
        int res = MegaChatError::ERROR_UNKNOWN;

        // wait for onRequestFinish
        ASSERT_NO_FATAL_FAILURE({
        waitForAction (1,
                       std::vector<bool *> { &exitFlag },
                       std::vector<string> { "TYPE_UPDATE_SCHEDULED_MEETING_OCCURRENCE[a1]"},
                       "Updating scheduled meeting occurrence",
                       true /* wait for all exit flags */,
                       true /* reset flags */,
                       maxTimeout,
                       [&api = megaChatApi[index], &d = smData, &repeatError, &maxAttempts, &exitFlag, &res]()
                       {
                            unsigned int attempts = 0;
                            do
                            {
                                ChatRequestTracker crtUpdateOccurrence;
                                api->updateScheduledMeetingOccurrence(d.chatId, d.schedId, d.overrides, d.newStartDate, d.newEndDate, d.newCancelled, &crtUpdateOccurrence);
                                res = crtUpdateOccurrence.waitForResult();
                                if (res == repeatError && ++attempts < maxAttempts) { continue; }
                                exitFlag = true;
                                break;
                            }
                            while (1);
                       });
        });

        if (res == MegaChatError::ERROR_OK)
        {
            // wait for onChatSchedMeetingUpdate (just in case expectedError is ERROR_OK)
            waitForMultiResponse(std::vector<bool *> {&mSchedMeetingUpdated[a1], &mSchedMeetingUpdated[a2]}, true, maxTimeout);
            ASSERT_NE(mSchedIdUpdated[a1], MEGACHAT_INVALID_HANDLE) << "Scheduled meeting occurrence for primary account could not be updated scheduled meeting id: "
                                                                    << getSchedIdStrB64(smData.schedId) << " overrides: " << std::to_string(smData.overrides);

            ASSERT_NE(mSchedIdUpdated[a2], MEGACHAT_INVALID_HANDLE) << "Scheduled meeting occurrence for secondary account could not be updated scheduled meeting id: "
                                                                    << getSchedIdStrB64(smData.schedId) << " overrides: " << std::to_string(smData.overrides);
        }
        else
        {
            if (res == MegaChatError::ERROR_NOENT)
            {
                LOG_err << "Can't update scheduled meeting occurrence, fetching occurrences";
                ASSERT_NO_FATAL_FAILURE({ fetchOccurrences(a1, MegaChatError::ERROR_OK, smData); });
                if (occurrences) { printOccurrences(occurrences.get(), MegaChatScheduledMeeting::NUM_OCURRENCES_REQ); }
            }
            ASSERT_EQ(res, expectedError) << "Unexpected error while updating scheduled meeting occurrence. Error: " << res;
        }

    };

    // get scheduled meeting
    const auto getSchedMeeting = [this](const unsigned int index, const SchedMeetingData& smData) -> std::unique_ptr<MegaChatScheduledMeeting>
    {
        const auto smList = std::unique_ptr<megachat::MegaChatScheduledMeetingList>(megaChatApi[index]->getScheduledMeetingsByChat(smData.chatId));
        const bool validSchedId = smData.schedId != MEGACHAT_INVALID_HANDLE;
        for (size_t i = 0, sz = smList->size(); i < sz; ++i)
        {
            if (!validSchedId && smList->at(i)->parentSchedId() == MEGACHAT_INVALID_HANDLE)
            {
                // if no schedId provided return the parent sched meeting for this chat
                return std::unique_ptr<MegaChatScheduledMeeting>(smList->at(i)->copy());
            }

            if (validSchedId && smList->at(i)->schedId() == smData.schedId)
            {
                // if schedId provided return the sched meeting that matches with provided schedId, if any
                return std::unique_ptr<MegaChatScheduledMeeting>(smList->at(i)->copy());
            }
        }
        return nullptr;
    };

    // create chatroom and scheduled meeting
    MegaChatHandle chatid = MEGACHAT_INVALID_HANDLE;
    const auto createChatroomAndSchedMeeting = [this, &a1, &a2, &chatid, &getChatIdStrB64] (const unsigned int index, const SchedMeetingData& smData) -> void
    {

        // reset sched meetings id and chatid to invalid handle
        mSchedIdUpdated[a1] = mSchedIdUpdated[a2] = MEGACHAT_INVALID_HANDLE;

        // create Meeting room and scheduled meeting
        ASSERT_NO_FATAL_FAILURE({
        waitForAction (1,
                       std::vector<bool *> { &mSchedMeetingUpdated[a1], &mSchedMeetingUpdated[a2], &chatItemUpdated[a2]},
                       std::vector<string> { "mChatSchedMeeting[a1]", "mChatSchedMeeting[a2]", "chatItemUpdated[a2]"},
                       "Creating meeting room and scheduled meeting from A",
                       true /* wait for all exit flags*/,
                       true /*reset flags*/,
                       maxTimeout,
                       [&api = megaChatApi[index], &d = smData, &chatid]()
                       {
                            ChatRequestTracker crtCreateAndSchedule;
                            api->createChatroomAndSchedMeeting(d.peerList.get(), d.isMeeting, d.publicChat,
                                                                           d.title.c_str(), d.speakRequest, d.waitingRoom,
                                                                           d.openInvite, d.timeZone.c_str(), d.startDate, d.endDate,
                                                                           d.description.c_str(), d.flags.get(), d.rules.get(), nullptr /*attributes*/,
                                                                           &crtCreateAndSchedule);
                            ASSERT_EQ(crtCreateAndSchedule.waitForResult(), MegaChatError::ERROR_OK)
                                        << "Failed to create chatroom and scheduled meeting. Error: " << crtCreateAndSchedule.getErrorString();
                            chatid = crtCreateAndSchedule.getChatHandle();
                            ASSERT_NE(chatid, MEGACHAT_INVALID_HANDLE) << "Invalid chatroom handle";
                       });
        });

        ASSERT_NE(mSchedIdUpdated[a1], MEGACHAT_INVALID_HANDLE) << "Scheduled meeting for primary account could not be created. chatId: " << getChatIdStrB64(chatid);
        ASSERT_NE(mSchedIdUpdated[a2], MEGACHAT_INVALID_HANDLE) << "Scheduled meeting for secondary account could not be created. chatId: " << getChatIdStrB64(chatid);
    };

    //================================================================================//
    // TEST preparation
    //================================================================================//
    const std::unique_ptr <char[]> primarySession(login(a1));
    ASSERT_TRUE(primarySession);
    const std::unique_ptr <char[]> secondarySession(login(a2));
    ASSERT_TRUE(secondarySession);
    std::unique_ptr<MegaUser> user(megaApi[a1]->getContact(account(a2).getEmail().c_str()));
    if (!user || user->getVisibility() != MegaUser::VISIBILITY_VISIBLE)
    {
        ASSERT_NO_FATAL_FAILURE({ makeContact(a1, a2); });
        user.reset(megaApi[a1]->getContact(account(a2).getEmail().c_str()));
        ASSERT_TRUE(user) << "Secondary account is not a contact of primary account yet";
    }

    //================================================================================//
    // TEST 1. Create a meeting room and a recurrent scheduled meeting
    //================================================================================//
    LOG_debug << "TEST_ScheduledMeetings 1: Create meeting room and scheduled meeting";
    const std::shared_ptr<MegaChatPeerList> peerList(MegaChatPeerList::createInstance());
    const time_t now = time(nullptr);
    peerList->addPeer(user->getHandle(), MegaChatPeerList::PRIV_STANDARD);
    std::string title = "SMChat_" + std::to_string(now);
    std::string description = "SMChat_Description";
    std::string timeZone = "Europe/Madrid";
    const MegaChatTimeStamp startDate = now + 300;
    const MegaChatTimeStamp endDate =  startDate + 600;

    // create MegaChatScheduledFlags
    std::shared_ptr<MegaChatScheduledFlags> flags(MegaChatScheduledFlags::createInstance());
    flags->setSendEmails(true);

    // create MegaChatScheduledRules
    std::shared_ptr<MegaChatScheduledRules> rules(MegaChatScheduledRules::createInstance(MegaChatScheduledRules::FREQ_DAILY,
                                                                                         MegaChatScheduledRules::INTERVAL_INVALID,
                                                                                         MEGACHAT_INVALID_TIMESTAMP,
                                                                                         nullptr, nullptr, nullptr));
    smDataTests127.peerList = peerList;
    smDataTests127.isMeeting = true;
    smDataTests127.publicChat = true;
    smDataTests127.title = title;
    smDataTests127.speakRequest = false;
    smDataTests127.waitingRoom = false;
    smDataTests127.openInvite = false;
    smDataTests127.timeZone = timeZone;
    smDataTests127.startDate = startDate;
    smDataTests127.endDate = endDate;
    smDataTests127.description = ""; // description is not a mandatory field
    smDataTests127.flags = nullptr;  // flags is not a mandatory field
    smDataTests127.rules = rules;
    ASSERT_NO_FATAL_FAILURE({ createChatroomAndSchedMeeting (a1, smDataTests127); });

    const MegaChatHandle schedId = mSchedIdUpdated[a1];
    SchedMeetingData smData; // Designated initializers generate too many warnings (gcc)
    smData.chatId = chatid;
    smData.schedId = MEGACHAT_INVALID_HANDLE;

    const auto schedMeet = getSchedMeeting(a1, smData);
    ASSERT_TRUE(schedMeet) << "Can't retrieve scheduled meeting for new chat " << getChatIdStrB64(chatid);
    ASSERT_TRUE(!schedMeet->flags() && !schedMeet->description()) << "Scheduled meeting flags must be unset and description must be an empty string" ;
    ASSERT_TRUE(flags->sendEmails()) << "Scheduled meeting created doesn't have send emails flag enabled but it was set on creation";

    //================================================================================//
    // TEST 2. Update a recurrent scheduled meeting with invalid TimeZone (Error)
    //================================================================================//
    LOG_debug << "TEST_ScheduledMeetings 2: Update a recurrent scheduled meeting with invalid TimeZone (Error)";
    timeZone = "Europe/Borlin"; // invalid timezone
    title.append("(updated)");
    description.append("(updated)");
    smDataTests127.chatId = chatid;
    smDataTests127.schedId = schedId;
    smDataTests127.timeZone = timeZone;
    smDataTests127.title = title;
    smDataTests127.cancelled = false;
    ASSERT_NO_FATAL_FAILURE({ updateSchedMeeting(a1, MegaChatError::ERROR_ARGS, smDataTests127); });

    //================================================================================//
    // TEST 3. Update previous recurrent scheduled meeting with valid data
    //================================================================================//
    LOG_debug << "TEST_ScheduledMeetings 3: Update a recurrent scheduled meeting";
    timeZone = "Europe/Dublin";
    smDataTests127.timeZone = timeZone;
    ASSERT_NO_FATAL_FAILURE({ updateSchedMeeting(a1, MegaChatError::ERROR_OK, smDataTests127); });

    //================================================================================//
    // TEST 4. Update a scheduled meeting occurrence with invalid schedId (Error)
    //================================================================================//
    LOG_debug << "TEST_ScheduledMeetings 4: Update a scheduled meeting occurrence with invalid schedId (Error)";
    smDataTests456.chatId = chatid;
    smDataTests456.overrides = startDate;
    smDataTests456.newStartDate = startDate;
    smDataTests456.newEndDate = endDate;
    smDataTests456.newCancelled = false;
    ASSERT_NO_FATAL_FAILURE({ updateOccurrence(a1, 1/*maxAttempts*/, MegaChatError::ERROR_NOENT, MegaChatError::ERROR_TOOMANY, smDataTests456); });

    //================================================================================//
    // TEST 5. Update a scheduled meeting occurrence (new child sched meeting created)
    //================================================================================//
    LOG_debug << "TEST_ScheduledMeetings 5: Update a scheduled meeting occurrence (child sched meeting created)";
    MegaChatTimeStamp overrides =  startDate;
    const MegaChatTimeStamp auxStartDate =  startDate + 120;
    const MegaChatTimeStamp auxEndDate = endDate + 120;
    // update occurrence and ensure that we have received a new child scheduled meeting whose parent is the original sched meeting and contains the updated occurrence
    smDataTests456.schedId = schedId;
    smDataTests456.overrides = overrides;
    smDataTests456.newStartDate = auxStartDate;
    smDataTests456.newEndDate = auxEndDate;
    ASSERT_NO_FATAL_FAILURE({ updateOccurrence(a1, 3/*maxAttempts*/, MegaChatError::ERROR_OK, MegaChatError::ERROR_TOOMANY, smDataTests456); });
    auto sched = std::unique_ptr<MegaChatScheduledMeeting>(megaChatApi[a1]->getScheduledMeeting(chatid, mSchedIdUpdated[a1]));
    ASSERT_TRUE(sched);
    ASSERT_EQ(sched->parentSchedId(), schedId) << "Child scheduled meeting for primary account has not been received scheduled meeting id: " <<  getSchedIdStrB64(schedId);

    const MegaChatHandle childSchedId = sched->schedId();
    smData = SchedMeetingData(); // Designated initializers generate too many warnings (gcc)
    smData.chatId = chatid;
    smData.schedId = childSchedId;
    ASSERT_TRUE(getSchedMeeting(a1, smData)) << "Can't retrieve child scheduled meeting for chat: " << getChatIdStrB64(chatid);


    //================================================================================//
    // TEST 6. Fetch scheduled meetings occurrences chatroom
    //================================================================================//
    LOG_debug << "TEST_ScheduledMeetings 6: fetch scheduled meetings occurrences";
    smData = SchedMeetingData(); // Designated initializers generate too many warnings (gcc)
    smData.chatId = chatid;
    smData.startDate = MEGACHAT_INVALID_TIMESTAMP;
    ASSERT_NO_FATAL_FAILURE({ fetchOccurrences(a1, MegaChatError::ERROR_OK, smData); });
    if (!occurrences || occurrences->size() != MegaChatScheduledMeeting::NUM_OCURRENCES_REQ)
    {
        if (occurrences) { printOccurrences(occurrences.get(), MegaChatScheduledMeeting::NUM_OCURRENCES_REQ); }
        ASSERT_TRUE(false) << "Error fetching occurrences for primary account for chat: " << getChatIdStrB64(chatid);
    }

    const MegaChatScheduledMeetingOccurr* lastestOcurr = occurrences->at(occurrences->size() -1);
    if (lastestOcurr && lastestOcurr->startDateTime() != MEGACHAT_INVALID_TIMESTAMP)
    {
        smData = SchedMeetingData(); // Designated initializers generate too many warnings (gcc)
        smData.chatId = chatid;
        smData.startDate = lastestOcurr->startDateTime();
        ASSERT_NO_FATAL_FAILURE({ fetchOccurrences(a1, MegaChatError::ERROR_OK, smData); });
        if (!occurrences || occurrences->size() != MegaChatScheduledMeeting::NUM_OCURRENCES_REQ)
        {
            if (occurrences) { printOccurrences(occurrences.get(), MegaChatScheduledMeeting::NUM_OCURRENCES_REQ); }
            ASSERT_TRUE(false) << "Error fetching more occurrences for primary account for chat: " << getChatIdStrB64(chatid);
        }
    }

    //================================================================================//
    // TEST 7. Cancel previous scheduled meeting occurrence
    //================================================================================//
    LOG_debug << "TEST_ScheduledMeetings 7: Cancel a scheduled meeting occurrence";
    overrides = auxStartDate;
    smDataTests456.schedId = childSchedId;
    smDataTests456.overrides = overrides;
    smDataTests456.newCancelled = true;
    ASSERT_NO_FATAL_FAILURE({ updateOccurrence(a1, 3/*maxAttempts*/, MegaChatError::ERROR_OK, MegaChatError::ERROR_TOOMANY, smDataTests456); });
    sched = std::unique_ptr<MegaChatScheduledMeeting>(megaChatApi[a1]->getScheduledMeeting(chatid, mSchedIdUpdated[a1]));
    ASSERT_TRUE(sched);
    ASSERT_EQ(sched->schedId(), childSchedId) << "Scheduled meeting id: " << getSchedIdStrB64(schedId)
                                              << " does not match with expected one: " << getSchedIdStrB64(childSchedId);

    ASSERT_TRUE(sched->cancelled()) << "Scheduled meeting occurrence could not be cancelled, scheduled meeting id: "
                                    <<  getSchedIdStrB64(schedId) << " overrides: " << std::to_string(overrides);

    //================================================================================//
    // TEST 8. Cancel entire series
    //================================================================================//
    LOG_debug << "TEST_ScheduledMeetings 8: Update a recurrent scheduled meeting";
    smDataTests127.cancelled = true;
    updateSchedMeeting(a1, MegaChatError::ERROR_OK, smDataTests127);
    smData = SchedMeetingData(); // Designated initializers generate too many warnings (gcc)
    smData.chatId = chatid;
    smData.startDate = MEGACHAT_INVALID_TIMESTAMP;
    ASSERT_NO_FATAL_FAILURE({ fetchOccurrences(a1, MegaChatError::ERROR_OK, smData); });
    if (!occurrences || occurrences->size())
    {
        if (occurrences) { printOccurrences(occurrences.get(), 0); }
        ASSERT_TRUE(false) << "No scheduled meeting occurrences for primary account should be received for chat: " << getChatIdStrB64(chatid);
    }

    //================================================================================//
    // TEST 9. Delete scheduled meeting with invalid schedId (Error)
    //================================================================================//
    LOG_debug << "TEST_ScheduledMeetings 9: remove a scheduled meeting occurrence with invalid schedId (Error)";
    smData = SchedMeetingData(); // Designated initializers generate too many warnings (gcc)
    smData.chatId = chatid;
    smData.schedId = MEGACHAT_INVALID_HANDLE;
    ASSERT_NO_FATAL_FAILURE({ deleteSchedMeeting(a1, MegaChatError::ERROR_ARGS, smData); });

    //================================================================================//
    // TEST 10. Delete scheduled meeting
    //================================================================================//
    LOG_debug << "TEST_ScheduledMeetings 10: remove a scheduled meeting occurrence";
    smData = SchedMeetingData(); // Designated initializers generate too many warnings (gcc)
    smData.chatId = chatid;
    smData.schedId = schedId;
    ASSERT_NO_FATAL_FAILURE({ deleteSchedMeeting(a1, MegaChatError::ERROR_OK, smData); });
}
#endif

/**
 * @brief MegaChatApiTest.RichLinkUserAttribute
 *
 * This test does the following:
 *
 * - Get state for rich link user attribute
 * - Enable/disable rich link generation
 * - Check if value has been established correctly
 * - Change value for rich link counter
 * - Check if value has been established correctly
 *
 */
TEST_F(MegaChatApiTest, RichLinkUserAttribute)
{
    unsigned a1 = 0;

   char *primarySession = login(a1);
   ASSERT_TRUE(primarySession);

   // Get rich link state
   TestMegaRequestListener requestListener(megaApi[a1], nullptr);
   megaApi[a1]->shouldShowRichLinkWarning(&requestListener);
   ASSERT_TRUE(requestListener.waitForResponse()) << "Expired timeout for rich Link";
   int error = requestListener.getErrorCode();
   ASSERT_TRUE(!error || error == ::mega::API_ENOENT) << "Should show richLink warning. Error: " << error;
   ASSERT_EQ(requestListener.getMegaRequest()->getNumDetails(), 1) << "Active at shouldShowRichLink";

   // Enable/disable rich link generation
   bool enableRichLink = !(requestListener.getMegaRequest()->getFlag());
   requestListener = TestMegaRequestListener(megaApi[a1], nullptr);
   megaApi[a1]->enableRichPreviews(enableRichLink, &requestListener);
   ASSERT_TRUE(requestListener.waitForResponse()) << "User attribute retrieval not finished after timeout";
   ASSERT_TRUE(!requestListener.getErrorCode()) << "Failed to enable rich preview. Error: " << requestListener.getErrorCode();

   // Get rich link state
   requestListener = TestMegaRequestListener(megaApi[a1], nullptr);
   megaApi[a1]->shouldShowRichLinkWarning(&requestListener);
   ASSERT_TRUE(requestListener.waitForResponse()) << "Expired timeout for rich Link";
   error = requestListener.getErrorCode();
   ASSERT_TRUE(!error || error == ::mega::API_ENOENT) << "Should show richLink warning. Error: " << error;
   ASSERT_FALSE(requestListener.getMegaRequest()->getFlag()) << "Rich link enable/disable has not worked, (Rich link warning hasn't to be shown)";

   // Change value for rich link counter
   int counter = 1;
   requestListener = TestMegaRequestListener(megaApi[a1], nullptr);
   megaApi[a1]->setRichLinkWarningCounterValue(counter, &requestListener);
   ASSERT_TRUE(requestListener.waitForResponse()) << "User attribute retrieval not finished after timeout";
   ASSERT_FALSE(requestListener.getErrorCode()) << "Failed to set rich preview count. Error: " << requestListener.getErrorCode();

   requestListener = TestMegaRequestListener(megaApi[a1], nullptr);
   megaApi[a1]->shouldShowRichLinkWarning(&requestListener);
   ASSERT_TRUE(requestListener.waitForResponse()) << "Expired timeout for rich Link";
   error = requestListener.getErrorCode();
   ASSERT_TRUE(!error || error == ::mega::API_ENOENT) << "Should show richLink warning. Error: " << error;
   ASSERT_EQ(requestListener.getMegaRequest()->getNumDetails(), 1) << "Active at shouldShowRichLink";
   ASSERT_EQ(counter, requestListener.getMegaRequest()->getNumber()) << "Rich link count has not taken the correct value.";
   ASSERT_TRUE(requestListener.getMegaRequest()->getFlag()) << "Rich link enable/disable has not worked, (Rich link warning has to be shown)";

   delete [] primarySession;
   primarySession = NULL;
}

/**
 * @brief MegaChatApiTest.SendRichLink
 *
 * This test does the following:
 *
 * - Enable rich links
 * - Send a message with a url
 * - Wait for rich link update
 * - Check if message has been updated with a rich link
 *
 */
TEST_F(MegaChatApiTest, SendRichLink)
{
    unsigned a1 = 0;
    unsigned a2 = 1;

    constexpr unsigned int timeoutUsec = maxTimeout * 1000000;
    char *primarySession = login(a1);
    ASSERT_TRUE(primarySession);
    char *secondarySession = login(a2);
    ASSERT_TRUE(secondarySession);

    // Enable rich link
    bool enableRichLink = true;
    bool* richPreviewEnabled = &mUsersChanged[a1][MegaUser::CHANGE_TYPE_RICH_PREVIEWS]; *richPreviewEnabled = false;
    TestMegaRequestListener requestListener(megaApi[a1], nullptr);
    megaApi[a1]->enableRichPreviews(enableRichLink, &requestListener);
    ASSERT_TRUE(requestListener.waitForResponse()) << "User attribute retrieval not finished after timeout";
    int error = requestListener.getErrorCode();
    ASSERT_FALSE(error) << "Failed to enable rich preview. Error: " << error;
    ASSERT_TRUE(waitForResponse(richPreviewEnabled)) << "Richlink previews attr change not received, account" << (a1+1) << ", after timeout: " << maxTimeout << " seconds";

    MegaUser *user = megaApi[a1]->getContact(account(a2).getEmail().c_str());
    if (!user || (user->getVisibility() != MegaUser::VISIBILITY_VISIBLE))
    {
        ASSERT_NO_FATAL_FAILURE({ makeContact(a1, a2); });
    }
    delete user;
    user = NULL;

    MegaChatHandle chatid = getPeerToPeerChatRoom(a1, a2);
    ASSERT_NE(chatid, MEGACHAT_INVALID_HANDLE);

    TestChatRoomListener *chatroomListener = new TestChatRoomListener(this, megaChatApi, chatid);
    ASSERT_TRUE(megaChatApi[a1]->openChatRoom(chatid, chatroomListener)) << "Can't open chatRoom account " << (a1+1);
    ASSERT_TRUE(megaChatApi[a2]->openChatRoom(chatid, chatroomListener)) << "Can't open chatRoom account " << (a2+1);

    // Load some message to feed history
    loadHistory(a1, chatid, chatroomListener);
    loadHistory(a2, chatid, chatroomListener);

    // Define lambda for future messages check
    auto checkMessages = [&](MegaChatMessage* msgSent, const std::string& msgToSend, bool isRichLink, bool senderOnly = false)
    {

        std::array<const unsigned int, 2> an = { a1, a2 };
        // Wait for update (richLink needs a "double" edition)
        if (!chatroomListener->msgEdited[a1])
        {
            for (auto& ai : an)
            {
                ASSERT_TRUE(waitForResponse(&chatroomListener->msgEdited[ai])) << "Message HAS NOT been fully updated after richlink edition, account" << (ai+1) << ", after timeout: " << maxTimeout << " seconds";
            }
        }
        // Check if messages have been updated correctly
        for (auto& ai : an)
        {
            MegaChatMessage* msgUpdated = senderOnly ? msgSent : megaChatApi[ai]->getMessage(chatid, msgSent->getMsgId());
            if (!senderOnly)
            {
                unsigned int tWaited = 0;
                while (((isRichLink && msgUpdated->getType() != MegaChatMessage::TYPE_CONTAINS_META) ||
                            (!isRichLink && msgUpdated->getType() == MegaChatMessage::TYPE_CONTAINS_META)) &&
                        (tWaited < timeoutUsec))
                {
                    std::this_thread::sleep_for(std::chrono::microseconds(pollingT));
                    tWaited += pollingT;
                    MegaChatMessage* newMsgUpdated = megaChatApi[ai]->getMessage(chatid, msgSent->getMsgId());
                    if (msgUpdated != newMsgUpdated)
                    {
                        delete msgUpdated;
                        msgUpdated = newMsgUpdated;
                    }
                }
            }
            ASSERT_TRUE((isRichLink && msgUpdated->getType() == MegaChatMessage::TYPE_CONTAINS_META) ||
                        (!isRichLink && msgUpdated->getType() != MegaChatMessage::TYPE_CONTAINS_META)) << "Invalid Message Type: " << msgUpdated->getType() << ", it should " << (isRichLink ? "" : "NOT ") << "be " << MegaChatMessage::TYPE_CONTAINS_META << " (account " << (ai+1) << ")";
            ASSERT_TRUE((isRichLink && msgUpdated->getContainsMeta() &&
                         msgUpdated->getContainsMeta()->getRichPreview()) ||
                        (!isRichLink && !msgUpdated->getContainsMeta())) << "Rich link information HAS" << (isRichLink ? " NOT" : "") << " been established (account " << (ai+1) << ")";
            ASSERT_TRUE(!isRichLink || msgUpdated->getContainsMeta()->getType() == MegaChatContainsMeta::CONTAINS_META_RICH_PREVIEW) << "Invalid ContainsMeta Type: " << (isRichLink ? to_string(msgUpdated->getContainsMeta()->getType()) : "NONE") << ", due to containsPreview = " << (isRichLink ? "true" : "false") << ", it should " << (isRichLink ? "" : "NOT ") << "be " << MegaChatContainsMeta::CONTAINS_META_RICH_PREVIEW << " (account " << (ai+1) << ")";

            const char* updatedText = isRichLink ? msgUpdated->getContainsMeta()->getRichPreview()->getText() :
                                                   msgUpdated->getContent();
            ASSERT_EQ(updatedText, msgToSend) << "Two strings have to have the same value (account " << (ai+1) << "): UpdatedText -> " << updatedText << " Message sent: " << msgToSend;

            if (senderOnly)
            {
                return;
            }

            delete msgUpdated;
        }
    };

    //=================================//
    // TEST 1. Send rich link message
    //=================================//

    LOG_debug << "TEST 1. Send rich link message";
    std::string messageToSend = "Hello friend, http://mega.nz";
    // Need to do this for the first message as it's send and edited
    chatroomListener->msgEdited[a1] = false;
    chatroomListener->msgEdited[a2] = false;
    MegaChatMessage* msgSent = sendTextMessageOrUpdate(a1, a2, chatid, messageToSend, chatroomListener);
    ASSERT_TRUE(msgSent);
    ASSERT_NO_FATAL_FAILURE({ checkMessages(msgSent, messageToSend, true); });

    //===============================================================================================//
    // TEST 2. Remove richlink (used to remove preview) from previous message with removeRichLink()
    //===============================================================================================//

    LOG_debug << "TEST 2. Remove richlink";
    // No call to sendTextMessageOrUpdate, so we must manually waitForUpdate for msgEdited to be set to 'true'
    chatroomListener->msgEdited[a1] = false;
    chatroomListener->msgEdited[a2] = false;
    MegaChatMessage* msgUpdated1 = megaChatApi[a1]->removeRichLink(chatid, msgSent->getMsgId());
    ASSERT_NO_FATAL_FAILURE({ checkMessages(msgUpdated1, messageToSend, false, true); });

    //===================================================================//
    // TEST 3. Edit previous non-richlinked message by removing the URL.
    //===================================================================//

    LOG_debug << "TEST 3. Edit previous non-richlinked message by removing the URL";
    std::string messageToUpdate2 = "Hello friend";
    MegaChatMessage* msgUpdated2 = sendTextMessageOrUpdate(a1, a2, chatid, messageToUpdate2, chatroomListener, msgUpdated1->getMsgId());
    ASSERT_TRUE(msgUpdated2);
    ASSERT_NO_FATAL_FAILURE({ checkMessages(msgUpdated2, messageToUpdate2, false); });


    //======================================================//
    // TEST 4. Edit previous message by adding a new URL.
    //======================================================//

    LOG_debug << "TEST 4. Edit previous message by adding a new URL";
    std::string messageToUpdate3 = "Hello friend, sorry, the URL is https://mega.nz";
    MegaChatMessage* msgUpdated3 = sendTextMessageOrUpdate(a1, a2, chatid, messageToUpdate3, chatroomListener, msgUpdated2->getMsgId());
    ASSERT_TRUE(msgUpdated3);
    ASSERT_NO_FATAL_FAILURE({ checkMessages(msgUpdated3, messageToUpdate3, true); });

    //===============================================================//
    // TEST 5. Edit previous message by modifying the previous URL.
    //===============================================================//

    LOG_debug << "TEST 5. Edit previous message by modifying the previous URL";
    std::string messageToUpdate4 = "Argghhh!!! Sorry again!! I meant https://mega.io that's the good one!!!";
    MegaChatMessage* msgUpdated4 = sendTextMessageOrUpdate(a1, a2, chatid, messageToUpdate4, chatroomListener, msgUpdated3->getMsgId());
    ASSERT_TRUE(msgUpdated4);
    ASSERT_NO_FATAL_FAILURE({ checkMessages(msgUpdated4, messageToUpdate4, true); });

    //===============================================================//
    // TEST 6. Edit previous richlinked message by deleting the URL.
    //===============================================================//

    LOG_debug << "TEST 6. Edit previous richlinked message by deleting the URL";
    std::string messageToUpdate5 = "No more richlinks please!!!!";
    MegaChatMessage* msgUpdated5 = sendTextMessageOrUpdate(a1, a2, chatid, messageToUpdate5, chatroomListener, msgUpdated4->getMsgId());
    ASSERT_TRUE(msgUpdated5);
    ASSERT_NO_FATAL_FAILURE({ checkMessages(msgUpdated5, messageToUpdate5, false); });


    // Close chat rooms and free up memory
    megaChatApi[a1]->closeChatRoom(chatid, chatroomListener);
    megaChatApi[a2]->closeChatRoom(chatid, chatroomListener);

    delete msgSent;
    delete msgUpdated1;
    delete msgUpdated2;
    delete msgUpdated3;
    delete msgUpdated4;
    delete msgUpdated5;

    delete chatroomListener;

    delete [] primarySession;
    delete [] secondarySession;
}

/**
 * @brief MegaChatApiTest.SendGiphy
 *
 * This test does the following:
 *
 * - Send a message with a giphy
 * - Check if the receiver can get get the message correctly
 * - Check if the json can be parsed correctly
 */
TEST_F(MegaChatApiTest, SendGiphy)
{
    unsigned a1 = 0;
    unsigned a2 = 1;

    TestChatRoomListener* chatroomListener = nullptr;
    MegaUser* user = nullptr;
    MegaChatHandle chatid = 0;
    char* primarySession = nullptr;
    char* secondarySession = nullptr;

    ASSERT_NO_FATAL_FAILURE({
    initChat(a1, a2, user, chatid, primarySession, secondarySession, chatroomListener);
    });

    bool* flagConfirmed = &chatroomListener->msgConfirmed[a1]; *flagConfirmed = false;
    bool* flagReceived = &chatroomListener->msgContactReceived[a2]; *flagReceived = false;
    bool* flagDelivered = &chatroomListener->msgDelivered[a1]; *flagDelivered = false;
    chatroomListener->clearMessages(a1);
    chatroomListener->clearMessages(a2);

    //giphy data
    const char* srcMp4 = "giphy://media/Wm9XlKG2xIMiVcH4CP/200.mp4?cid=a2a900dl&rid=200.mp4&dom=bWVkaWEyLmdpcGh5LmNvbQ%3D%3D";
    const char* srcWebp = "giphy://media/Wm9XlKG2xIMiVcH4CP/200.webp?cid=a2a900dl&rid=200.webp&dom=bWVkaWEyLmdpcGh5LmNvbQ%3D%3D";
    long long sizeMp4 = 59970;
    long long sizeWebp = 159970;
    int giphyWidth = 200;
    int giphyHeight = 200;
    const char* giphyTitle = "MegaChatApiTest.SendGiphy";

    MegaChatMessage* msgSent = megaChatApi[a1]->sendGiphy(chatid, srcMp4, srcWebp, sizeMp4, sizeWebp, giphyWidth, giphyHeight, giphyTitle);

    // Wait for update
    ASSERT_TRUE(waitForResponse(flagConfirmed)) << "Timeout expired for receiving confirmation by server. Timeout: " << maxTimeout << " seconds";

    // Check if message has been received correctly
    MegaChatHandle msgId0 = chatroomListener->mConfirmedMessageHandle[a1];
    MegaChatMessage* msgReceived = megaChatApi[a2]->getMessage(chatid, msgId0);
    ASSERT_EQ(msgReceived->getType(), MegaChatMessage::TYPE_CONTAINS_META) << "Invalid Message Type (account " << (a1+1) << ")";
    auto meta = msgReceived->getContainsMeta();
    ASSERT_TRUE(meta && meta->getGiphy()) << "Giphy information has not been established (account " << (a1+1) << ")";
    auto giphy = meta->getGiphy();
    ASSERT_STREQ(giphy->getMp4Src(), srcMp4) << "giphy mp4 src of message received doesn't match that of the message sent";
    ASSERT_STREQ(giphy->getWebpSrc(), srcWebp) << "giphy webp src of message received doesn't match that of the message sent";
    ASSERT_EQ(giphy->getMp4Size(), sizeMp4) << "giphy mp4 size of message received doesn't match that of the message sent";
    ASSERT_EQ(giphy->getWebpSize(), sizeWebp) << "giphy webp size of message received doesn't match that of the message sent";
    ASSERT_EQ(giphy->getWidth(), giphyWidth) << "giphy width of message received doesn't match that of the message sent";
    ASSERT_EQ(giphy->getHeight(), giphyHeight) << "giphy height size of message received doesn't match that of the message sent";
    ASSERT_STREQ(giphy->getTitle(), giphyTitle) << "giphy title of message received doesn't match that of the message sent";

    megaChatApi[a1]->closeChatRoom(chatid, chatroomListener);
    megaChatApi[a2]->closeChatRoom(chatid, chatroomListener);

    delete user;
    delete msgReceived;
    delete msgSent;
    delete[] primarySession;
    delete[] secondarySession;
}

void MegaChatApiTest::initChat(unsigned int a1, unsigned int a2, MegaUser*& user, megachat::MegaChatHandle& chatid, char*& primarySession, char*& secondarySession, TestChatRoomListener*& chatroomListener)
{
    primarySession = login(a1);
    ASSERT_TRUE(primarySession);
    secondarySession = login(a2);
    ASSERT_TRUE(secondarySession);

    user = megaApi[a1]->getContact(account(a2).getEmail().c_str());
    if (!user || (user->getVisibility() != MegaUser::VISIBILITY_VISIBLE))
    {
        ASSERT_NO_FATAL_FAILURE({ makeContact(a1, a2); });
    }

    chatid = getPeerToPeerChatRoom(a1, a2);
    ASSERT_NE(chatid, MEGACHAT_INVALID_HANDLE);

    // 1. A sends a message to B while B has the chat opened.
    // --> check the confirmed in A, the received message in B, the delivered in A

    chatroomListener = new TestChatRoomListener(this, megaChatApi, chatid);
    ASSERT_TRUE(megaChatApi[a1]->openChatRoom(chatid, chatroomListener)) << "Can't open chatRoom account 1";
    ASSERT_TRUE(megaChatApi[a2]->openChatRoom(chatid, chatroomListener)) << "Can't open chatRoom account 2";

    loadHistory(a1, chatid, chatroomListener);
    loadHistory(a2, chatid, chatroomListener);
}

int MegaChatApiTest::loadHistory(unsigned int accountIndex, MegaChatHandle chatid, TestChatRoomListener *chatroomListener)
{
    // first of all, ensure the chatd connection is ready
    bool *flagChatdOnline = &mChatConnectionOnline[accountIndex]; *flagChatdOnline = false;
    while (megaChatApi[accountIndex]->getChatConnectionState(chatid) != MegaChatApi::CHAT_CONNECTION_ONLINE)
    {
        postLog("Attempt to load history when still offline. Waiting for connection...");
        bool responseOk = waitForResponse(flagChatdOnline);
        EXPECT_TRUE(responseOk) << "Timeout expired for connecting to chatd";
        *flagChatdOnline = false;
        if (!responseOk) return 0;
    }

    chatroomListener->msgCount[accountIndex] = 0;
    while (1)
    {
        bool *flagHistoryLoaded = &chatroomListener->historyLoaded[accountIndex];
        *flagHistoryLoaded = false;
        int source = megaChatApi[accountIndex]->loadMessages(chatid, 16);
        if (source == MegaChatApi::SOURCE_NONE || source == MegaChatApi::SOURCE_ERROR)
        {
            break;  // no more history or cannot retrieve it
        }

        const char *hstr = MegaApi::userHandleToBase64(chatid);
        bool responseOk = waitForResponse(flagHistoryLoaded);
        EXPECT_TRUE(responseOk) << "Timeout expired for loading history from chat: " << hstr;
        delete [] hstr;
        if (!responseOk) return 0;
    }

    return chatroomListener->msgCount[accountIndex];
}

void MegaChatApiTest::makeContact(unsigned int a1, unsigned int a2)
{
    bool *flagRequestInviteContact = &requestFlags[a1][MegaRequest::TYPE_INVITE_CONTACT];
    *flagRequestInviteContact = false;
    bool *flagContactRequestUpdatedSecondary = &mContactRequestUpdated[a2];
    *flagContactRequestUpdatedSecondary = false;
    std::string contactRequestMessage = "Contact Request Message";
    RequestTracker inviteContactTracker;
    megaApi[a1]->inviteContact(account(a2).getEmail().c_str(),
                               contactRequestMessage.c_str(),
                               MegaContactRequest::INVITE_ACTION_ADD,
                               &inviteContactTracker);

    ASSERT_TRUE(waitForResponse(flagRequestInviteContact)) << "Expired timeout for invite contact request";
    ASSERT_EQ(inviteContactTracker.waitForResult(), API_OK) << "Error invite contact. Error: " << inviteContactTracker.getErrorString();
    ASSERT_TRUE(waitForResponse(flagContactRequestUpdatedSecondary)) << "Expired timeout for receive contact request";

    ASSERT_NO_FATAL_FAILURE({ getContactRequest(a2, false); });

    bool *flagReplyContactRequest = &requestFlags[a2][MegaRequest::TYPE_REPLY_CONTACT_REQUEST];
    *flagReplyContactRequest = false;
    bool *flagContactRequestUpdatedPrimary = &mContactRequestUpdated[a1];
    *flagContactRequestUpdatedPrimary = false;
    RequestTracker replyContactRequestTracker;
    megaApi[a2]->replyContactRequest(mContactRequest[a2], MegaContactRequest::REPLY_ACTION_ACCEPT,
                                     &replyContactRequestTracker);
    ASSERT_TRUE(waitForResponse(flagReplyContactRequest)) << "Expired timeout for reply contact request";
    ASSERT_EQ(replyContactRequestTracker.waitForResult(), API_OK) << "Error reply contact request. Error: " << replyContactRequestTracker.getErrorString();
    ASSERT_TRUE(waitForResponse(flagContactRequestUpdatedPrimary)) << "Expired timeout for receive contact request reply";

    delete mContactRequest[a2];
    mContactRequest[a2] = NULL;
}

bool MegaChatApiTest::areContact(unsigned int a1, unsigned int a2)
{
    const std::string a2Email {account(a2).getEmail()};
    LOG_verbose << "areContact: " << account(a1).getEmail() << " (a1) and " << a2Email << " (a2)";
    std::unique_ptr<MegaUser> user2(megaApi[a1]->getContact(a2Email.c_str()));
    return user2 && user2->getVisibility() == MegaUser::VISIBILITY_VISIBLE;
}

bool MegaChatApiTest::isChatroomUpdated(unsigned int index, MegaChatHandle chatid)
{
    for (auto &auxchatid: mChatListUpdated[index])
    {
       if (auxchatid == chatid)
       {
           return true;
       }
    }
    return false;
}

MegaChatHandle MegaChatApiTest::getGroupChatRoom(const std::vector<unsigned int>& a, MegaChatPeerList* peers,
                                                 const int a1Priv, const bool create, const bool publicChat,
                                                 const bool meetingRoom, const bool waitingRoom)
{
    static const std::string errBadParam = "getGroupChatRoom: Attempting to get a group chat for ";
    if (a.size() > NUM_ACCOUNTS)
    {
        LOG_err << errBadParam << "too many accounts. Current tests accept maximum of " << NUM_ACCOUNTS;
        return MEGACHAT_INVALID_HANDLE;
    }
    if (a.empty())
    {
        LOG_err << errBadParam << " no clients/users provided. At least group chat creator is required";
        return MEGACHAT_INVALID_HANDLE;
    }
    if (!peers)
    {
        LOG_err << errBadParam << "an empty list of peers";
        return MEGACHAT_INVALID_HANDLE;
    }
    if (a.size() != static_cast<std::size_t>(peers->size() + 1)) // a1 (AKA perfomer) not included in peers list
    {
        LOG_err << errBadParam << "different test accounts (" << a.size() << ") and peers total (" << peers->size() << ")";
        return MEGACHAT_INVALID_HANDLE;
    }
    for (std::vector<unsigned int>::size_type i = 1; i < a.size(); ++i)
    {
        const auto& currentA = a[i];
        for (std::vector<unsigned int>::size_type j = i + 1; j < a.size(); ++j)
        {
            const auto& followerA = a[j];
            if (!areContact(currentA, followerA))
            {
                LOG_err << errBadParam << " accounts " << account(currentA).getEmail() << " (" << currentA + 1 << ") and "
                        << account(followerA).getEmail() << " (" << followerA + 1 << ") are not contact";
                return MEGACHAT_INVALID_HANDLE;
            }
        }
    }

    auto waitForChatCreation = [this, &a](ChatRequestTracker& crtCreateChat) -> MegaChatHandle
    {
        // wait for creator client's request to be finished
        if (crtCreateChat.waitForResult() != MegaChatError::ERROR_OK)
        {
            LOG_err << "getGroupChatRoom: Failed to create chatroom. Error: " << crtCreateChat.getErrorString();
            return MEGACHAT_INVALID_HANDLE;
        }

        MegaChatHandle createdChatid = crtCreateChat.getChatHandle();
        if (createdChatid == MEGACHAT_INVALID_HANDLE)
        {
            LOG_err << "getGroupChatRoom: Wrong chat id received as create chat request response";
            return MEGACHAT_INVALID_HANDLE;
        }
        unique_ptr<char[]> base64(::MegaApi::handleToBase64(createdChatid));
        LOG_debug << "getGroupChatRoom: New chat created, chatid: " << base64.get();

        // wait for chat joining confirmation
        for (std::vector<unsigned int>::size_type i = 0; i < a.size(); ++i)
        {
            bool done = a.size() == 1; // if there is only creator client
            do
            {
                bool* chatItemReceived = &chatItemUpdated[a[i]];
                if (!waitForResponse(chatItemReceived))
                {
                    LOG_err << "getGroupChatRoom: Expired timeout for receiving the new chat list item";
                    return MEGACHAT_INVALID_HANDLE;
                }
                *chatItemReceived = false; // possible race

                if (!done) // check we received the right chat notification in case it is not the chat creator
                {
                    std::unique_ptr<MegaChatListItem> chatItemCreated(megaChatApi[a[i]]->getChatListItem(createdChatid));
                    done = chatItemCreated && chatItemCreated->getChatId() == createdChatid;
                }
            } while (!done);
        }

        return createdChatid;
    };

    auto createChat =
        [this, &a, &peers, &waitingRoom, &meetingRoom, &publicChat, &waitForChatCreation]() -> MegaChatHandle
    {
        ChatRequestTracker crtCreateChat;
        std::for_each(std::begin(a), std::end(a), [this](const auto& ai)
        {
            chatItemUpdated[ai] = false;
            mChatConnectionOnline[ai] = false;
        });

        const auto& chatUserCreator = a[0];
        const std::string title = "chat_" + std::to_string(m_time(nullptr));
        if (meetingRoom)
        {
            if (peers->size())
            {
                LOG_err << "there's no interface to create a Meeting room with more participants";
                return MEGACHAT_INVALID_HANDLE;
            }
            megaChatApi[chatUserCreator]->createMeeting(title.c_str(), false /*speakRequest*/, waitingRoom,
                                                        false /*openInvite*/, &crtCreateChat);
        }
        else if (publicChat)
        {
            megaChatApi[chatUserCreator]->createPublicChat(peers, title.c_str(), &crtCreateChat);
        }
        else
        {
            megaChatApi[chatUserCreator]->createChat(true, peers, &crtCreateChat);
        }

        return waitForChatCreation(crtCreateChat);
    };

    auto findChat =
        [this, &a, &peers, &a1Priv, &waitingRoom, &meetingRoom, &publicChat]() -> MegaChatHandle
    {
        const auto isChatCandidate =
            [&peers, &a1Priv, &publicChat, &waitingRoom, &meetingRoom](const MegaChatRoom* chat) -> bool
        {
            return !(!chat->isGroup() || !chat->isActive()
                    || (chat->isPublic() != publicChat)
                    || (chat->isWaitingRoom() != waitingRoom)
                    || (chat->isMeeting() != meetingRoom)
                    || (static_cast<int>(chat->getPeerCount()) != peers->size())
                    || (a1Priv != megachat::MegaChatPeerList::PRIV_UNKNOWN && a1Priv != chat->getOwnPrivilege()));
        };
        const auto inPeersParam = [&peers](const MegaChatHandle& ph) -> bool
        {
            bool found = false;
            for (int idx = 0; !found && idx < peers->size(); ++idx) found = peers->getPeerHandle(idx) == ph;
            return found;
        };
        const auto& chatUserCreator = a[0];
        std::unique_ptr<MegaChatRoomList> chats(megaChatApi[chatUserCreator]->getChatRooms());
        for (unsigned i = 0; i < chats->size(); ++i)
        {
            const MegaChatRoom* chat = chats->get(i);
            if (!isChatCandidate(chat)) continue;

            // all peers must be in this chat, otherwise this is not the chat we are looking for
            bool skip = false;
            for (unsigned int u = 0; u < chat->getPeerCount(); ++u)
            {
                skip = !inPeersParam(chat->getPeerHandle(u));
            }
            if (skip) continue;

            const auto foundChatid = chat->getChatId();
            unique_ptr<char[]> base64(::MegaApi::handleToBase64(foundChatid));
            LOG_debug << "getGroupChatRoom: existing chat found, chatid: " << base64.get();
            return foundChatid;
        }
        return MEGACHAT_INVALID_HANDLE;
    };

    MegaChatHandle targetChatid = findChat();
    if (targetChatid == MEGACHAT_INVALID_HANDLE && create)
    {
        targetChatid = createChat();
    }
    // wait for all clients to be connected to chatd for the chatroom
    if (targetChatid != MEGACHAT_INVALID_HANDLE)
    {
        const bool allConnected = std::all_of(std::begin(a), std::end(a), [this, &targetChatid](const auto& ai)
        {
            if (!megaChatApi[ai]) return false; // depends on FIXME@410 and reconsideration of chatToSkip feature
            while (megaChatApi[ai]->getChatConnectionState(targetChatid) != MegaChatApi::CHAT_CONNECTION_ONLINE)
            {
                LOG_debug << "getGroupChatRoom: waiting for connection to chatd for new chat with chatId "
                          << ::mega::toHandle(targetChatid) << " before proceeding with test for account "
                          << ai + 1 << ": " << account(ai).getEmail();
                bool* flagChatdOnline = &mChatConnectionOnline[ai];
                if (!waitForResponse(flagChatdOnline))
                {
                    LOG_err << "getGroupChatRoom: timeout expired for connecting to chatd after creation for account " << ai+1;
                    return false;
                }
                *flagChatdOnline = false;
            }
            return true;
        });

        if (!allConnected) return MEGACHAT_INVALID_HANDLE;
    }

    return targetChatid;
}

MegaChatHandle MegaChatApiTest::getPeerToPeerChatRoom(unsigned int a1, unsigned int a2)
{
    MegaUser *peerPrimary = megaApi[a1]->getContact(account(a2).getEmail().c_str());
    MegaUser *peerSecondary = megaApi[a2]->getContact(account(a1).getEmail().c_str());
    EXPECT_TRUE(peerPrimary && peerSecondary) << "Fail to get Peers";
    if (!peerPrimary || !peerSecondary) return MEGACHAT_INVALID_HANDLE;

    MegaChatHandle chatid0 = MEGACHAT_INVALID_HANDLE;
    MegaChatRoom *chatroom0 = megaChatApi[a1]->getChatRoomByUser(peerPrimary->getHandle());
    if (!chatroom0) // chat 1on1 doesn't exist yet --> create it
    {
        MegaChatPeerList *peers = MegaChatPeerList::createInstance();
        peers->addPeer(peerPrimary->getHandle(), MegaChatPeerList::PRIV_STANDARD);

        bool *chatCreated = &chatItemUpdated[a1]; *chatCreated = false;
        bool *chatReceived = &chatItemUpdated[a2]; *chatReceived = false;
        bool *flagChatdOnline1 = &mChatConnectionOnline[a1]; *flagChatdOnline1 = false;
        bool *flagChatdOnline2 = &mChatConnectionOnline[a2]; *flagChatdOnline2 = false;
        ChatRequestTracker crtCreateChat;
        megaChatApi[a1]->createChat(true, peers, &crtCreateChat);
        auto result = crtCreateChat.waitForResult();
        EXPECT_EQ(result, MegaChatError::ERROR_OK) << "Failed to create new chatroom. Error: " << crtCreateChat.getErrorString();
        if (result != MegaChatError::ERROR_OK) return MEGACHAT_INVALID_HANDLE;
        bool responseOk = waitForResponse(chatCreated);
        EXPECT_TRUE(responseOk) << "Expired timeout for  create new chatroom";
        if (!responseOk) return MEGACHAT_INVALID_HANDLE;
        responseOk = waitForResponse(chatReceived);
        EXPECT_TRUE(responseOk) << "Expired timeout for create new chatroom";
        if (!responseOk) return MEGACHAT_INVALID_HANDLE;
        chatroom0 = megaChatApi[a1]->getChatRoomByUser(peerPrimary->getHandle());
        chatid0 = chatroom0->getChatId();
        EXPECT_NE(chatid0, MEGACHAT_INVALID_HANDLE) << "Invalid chatid";
        if (chatid0 == MEGACHAT_INVALID_HANDLE) return MEGACHAT_INVALID_HANDLE;

        // Wait until both accounts are connected to chatd
        while (megaChatApi[a1]->getChatConnectionState(chatid0) != MegaChatApi::CHAT_CONNECTION_ONLINE)
        {
            postLog("Waiting for connection to chatd...");
            responseOk = waitForResponse(flagChatdOnline1);
            EXPECT_TRUE(responseOk) << "Timeout expired for connecting to chatd, account " << (a1+1);
            if (!responseOk) return MEGACHAT_INVALID_HANDLE;
            *flagChatdOnline1 = false;
        }
        while (megaChatApi[a2]->getChatConnectionState(chatid0) != MegaChatApi::CHAT_CONNECTION_ONLINE)
        {
            postLog("Waiting for connection to chatd...");
            responseOk = waitForResponse(flagChatdOnline2);
            EXPECT_TRUE(waitForResponse(flagChatdOnline2)) << "Timeout expired for connecting to chatd, account " << (a2+1);
            if (!responseOk) return MEGACHAT_INVALID_HANDLE;
            *flagChatdOnline2 = false;
        }
    }
    else
    {
        // --> Ensure we are connected to chatd for the chatroom
        chatid0 = chatroom0->getChatId();
        EXPECT_NE(chatid0, MEGACHAT_INVALID_HANDLE) << "Invalid chatid";
        if (chatid0 == MEGACHAT_INVALID_HANDLE) return MEGACHAT_INVALID_HANDLE;
        EXPECT_EQ(megaChatApi[a1]->getChatConnectionState(chatid0), MegaChatApi::CHAT_CONNECTION_ONLINE) <<
                         "Not connected to chatd for account " << (a1+1) << ": " << account(a1).getEmail();
        if (megaChatApi[a1]->getChatConnectionState(chatid0) != MegaChatApi::CHAT_CONNECTION_ONLINE) return MEGACHAT_INVALID_HANDLE;
        EXPECT_EQ(megaChatApi[a2]->getChatConnectionState(chatid0), MegaChatApi::CHAT_CONNECTION_ONLINE) <<
                         "Not connected to chatd for account " << (a2+1) << ": " << account(a2).getEmail();
        if (megaChatApi[a2]->getChatConnectionState(chatid0) != MegaChatApi::CHAT_CONNECTION_ONLINE) return MEGACHAT_INVALID_HANDLE;
    }

    delete chatroom0;
    chatroom0 = NULL;

    MegaChatRoom *chatroom1 = megaChatApi[a2]->getChatRoomByUser(peerSecondary->getHandle());
    MegaChatHandle chatid1 = chatroom1->getChatId();
    delete chatroom1;
    chatroom1 = NULL;
    EXPECT_EQ(chatid0, chatid1) << "Chat identificator is different for account0 and account1.";
    if (chatid0 != chatid1) return MEGACHAT_INVALID_HANDLE;

    delete peerPrimary;
    peerPrimary = NULL;
    delete peerSecondary;
    peerSecondary = NULL;

    return chatid0;
}

MegaChatMessage * MegaChatApiTest::sendTextMessageOrUpdate(unsigned int senderAccountIndex, unsigned int receiverAccountIndex,
                                                MegaChatHandle chatid, const string &textToSend,
                                                TestChatRoomListener *chatroomListener, MegaChatHandle messageId)
{
    bool *flagConfirmed = NULL;
    bool *flagReceived = NULL;
    bool *flagDelivered = &chatroomListener->msgDelivered[senderAccountIndex]; *flagDelivered = false;
    chatroomListener->clearMessages(senderAccountIndex);
    chatroomListener->clearMessages(receiverAccountIndex);

    MegaChatMessage *messageSendEdit = NULL;
    MegaChatHandle *msgidSendEdit = NULL;
    if (messageId == MEGACHAT_INVALID_HANDLE)
    {
        flagConfirmed = &chatroomListener->msgConfirmed[senderAccountIndex]; *flagConfirmed = false;
        flagReceived = &chatroomListener->msgReceived[receiverAccountIndex]; *flagReceived = false;

        messageSendEdit = megaChatApi[senderAccountIndex]->sendMessage(chatid, textToSend.c_str());
        msgidSendEdit = &chatroomListener->mConfirmedMessageHandle[senderAccountIndex];
    }
    else  // Update Message
    {
        flagConfirmed = &chatroomListener->msgEdited[senderAccountIndex]; *flagConfirmed = false;
        flagReceived = &chatroomListener->msgEdited[receiverAccountIndex]; *flagReceived = false;
        messageSendEdit = megaChatApi[senderAccountIndex]->editMessage(chatid, messageId, textToSend.c_str());
        msgidSendEdit = &chatroomListener->mEditedMessageHandle[senderAccountIndex];
    }

    EXPECT_TRUE(messageSendEdit) << "Failed to edit message";
    if (!messageSendEdit) return nullptr;
    delete messageSendEdit;
    bool responseOk = waitForResponse(flagConfirmed);
    EXPECT_TRUE(responseOk) << "Timeout expired for receiving confirmation by server";    // for confirmation, sendMessage() is synchronous
    if (!responseOk) return nullptr;
    MegaChatHandle msgPrimaryId = *msgidSendEdit;
    EXPECT_NE(msgPrimaryId, MEGACHAT_INVALID_HANDLE) << "Wrong message id for sent message";
    if (msgPrimaryId == MEGACHAT_INVALID_HANDLE) return nullptr;
    MegaChatMessage *messageSent = megaChatApi[senderAccountIndex]->getMessage(chatid, msgPrimaryId);   // message should be already confirmed, so in RAM
    EXPECT_TRUE(messageSent) << "Failed to find the confirmed message by msgid";
    if (!messageSent) return nullptr;
    EXPECT_EQ(messageSent->getMsgId(), msgPrimaryId) << "Failed to retrieve the message id";
    if (messageSent->getMsgId() != msgPrimaryId) return nullptr;

    responseOk = waitForResponse(flagReceived);
    EXPECT_TRUE(responseOk) << "Timeout expired for receiving message by target user";    // for reception
    if (!responseOk) return nullptr;
    responseOk = chatroomListener->hasArrivedMessage(receiverAccountIndex, msgPrimaryId);
    EXPECT_TRUE(responseOk) << "Message id of sent message and received message don't match";
    if (!responseOk) return nullptr;
    MegaChatHandle msgSecondaryId = msgPrimaryId;
    MegaChatMessage *messageReceived = megaChatApi[receiverAccountIndex]->getMessage(chatid, msgSecondaryId);   // message should be already received, so in RAM
    EXPECT_TRUE(messageReceived) << "Failed to retrieve the message at the receiver account";
    if (!messageReceived) return nullptr;
    EXPECT_STREQ(textToSend.c_str(), messageReceived->getContent()) << "Content of message received doesn't match the content of sent message";
    if (strcmp(textToSend.c_str(), messageReceived->getContent())) return nullptr;

    // Check if reception confirmation is active and, in this case, only 1on1 rooms have acknowledgement of receipt
    if (megaChatApi[senderAccountIndex]->isMessageReceptionConfirmationActive()
            && !megaChatApi[senderAccountIndex]->getChatRoom(chatid)->isGroup())
    {
        responseOk = waitForResponse(flagDelivered);
        EXPECT_TRUE(responseOk) << "Timeout expired for receiving delivery notification";    // for delivery
        if (!responseOk) return nullptr;
    }

    // Update Message
    if (messageId != MEGACHAT_INVALID_HANDLE)
    {
        EXPECT_TRUE(messageReceived->isEdited()) << "Edited messages is not reported as edition";
        if (!messageReceived->isEdited()) return nullptr;
    }

    delete messageReceived;
    messageReceived = NULL;

    return messageSent;
}

void MegaChatApiTest::checkEmail(unsigned int indexAccount)
{
    char *myEmail = megaChatApi[indexAccount]->getMyEmail();
    ASSERT_TRUE(myEmail) << "Incorrect email";
    ASSERT_EQ(string(myEmail), account(indexAccount).getEmail());

    std::stringstream buffer;
    buffer << "My email is: " << myEmail << endl;
    postLog(buffer.str());

    delete [] myEmail;
    myEmail = NULL;
}

string MegaChatApiTest::dateToString()
{
    time_t rawTime;
    struct tm * timeInfo;
    char formatDate[80];
    time(&rawTime);
    timeInfo = localtime(&rawTime);
    strftime(formatDate, 80, "%Y%m%d_%H%M%S", timeInfo);

    return formatDate;
}

MegaChatMessage *MegaChatApiTest::attachNode(unsigned int a1, unsigned int a2, MegaChatHandle chatid,
                                        MegaNode* nodeToSend, TestChatRoomListener* chatroomListener)
{
    MegaNodeList *megaNodeList = MegaNodeList::createInstance();
    megaNodeList->addNode(nodeToSend);

    bool *flagConfirmed = &chatroomListener->msgConfirmed[a1]; *flagConfirmed = false;
    bool *flagReceived = &chatroomListener->msgReceived[a2]; *flagReceived = false;

    ChatRequestTracker crtAttach;
    megaChatApi[a1]->attachNodes(chatid, megaNodeList, &crtAttach);
    auto result = crtAttach.waitForResult();
    EXPECT_EQ(result, MegaChatError::ERROR_OK) << "Failed to attach node. Error: " << crtAttach.getErrorString();
    if (result != MegaChatError::ERROR_OK) return nullptr;
    delete megaNodeList;

    bool responseOk = waitForResponse(flagConfirmed);
    EXPECT_TRUE(responseOk) << "Timeout expired for receiving confirmation by server";
    if (!responseOk) return nullptr;
    MegaChatHandle msgId0 = chatroomListener->mConfirmedMessageHandle[a1];
    EXPECT_NE(msgId0, MEGACHAT_INVALID_HANDLE) << "Wrong message id for message sent";
    if (msgId0 == MEGACHAT_INVALID_HANDLE) return nullptr;
    MegaChatMessage *msgSent = megaChatApi[a1]->getMessage(chatid, msgId0);   // message should be already confirmed, so in RAM

    responseOk = waitForResponse(flagReceived);
    EXPECT_TRUE(waitForResponse(flagReceived)) << "Timeout expired for receiving message by target user";    // for reception
    if (!responseOk) return nullptr;
    EXPECT_TRUE(chatroomListener->hasArrivedMessage(a2, msgId0)) << "Wrong message id at destination";
    if (!chatroomListener->hasArrivedMessage(a2, msgId0)) return nullptr;
    MegaChatMessage *msgReceived = megaChatApi[a2]->getMessage(chatid, msgId0);   // message should be already received, so in RAM
    EXPECT_TRUE(msgReceived) << "Failed to get messagbe by id";
    if (!msgReceived) return nullptr;
    EXPECT_EQ(msgReceived->getType(), MegaChatMessage::TYPE_NODE_ATTACHMENT) << "Wrong type of message. Type: " << msgReceived->getType();
    if (msgReceived->getType() != MegaChatMessage::TYPE_NODE_ATTACHMENT) return nullptr;
    megaNodeList = msgReceived->getMegaNodeList();
    EXPECT_TRUE(megaNodeList) << "Failed to get list of nodes attached";
    if (!megaNodeList) return nullptr;
    EXPECT_EQ(megaNodeList->size(), 1) << "Wrong size of list of nodes attached";
    if (megaNodeList->size() != 1) return nullptr;
    EXPECT_TRUE(nodeToSend && megaNodeList->get(0)->getHandle() == nodeToSend->getHandle()) << "Handle of node from received message doesn't match the nodehandle attached";
    if (!nodeToSend || megaNodeList->get(0)->getHandle() != nodeToSend->getHandle()) return nullptr;

    delete msgReceived;
    msgReceived = NULL;

    return msgSent;
}

void MegaChatApiTest::clearHistory(unsigned int a1, unsigned int a2, MegaChatHandle chatid, TestChatRoomListener *chatroomListener)
{
    bool *flagTruncatedPrimary = &chatroomListener->historyTruncated[a1]; *flagTruncatedPrimary = false;
    bool *flagTruncatedSecondary = &chatroomListener->historyTruncated[a2]; *flagTruncatedSecondary = false;
    bool *chatItemUpdated0 = &chatItemUpdated[a1]; *chatItemUpdated0 = false;
    bool *chatItemUpdated1 = &chatItemUpdated[a2]; *chatItemUpdated1 = false;
    ChatRequestTracker crtClearHist;
    megaChatApi[a1]->clearChatHistory(chatid, &crtClearHist);
    ASSERT_EQ(crtClearHist.waitForResult(), MegaChatError::ERROR_OK) << "Failed to truncate history. Error: " << crtClearHist.getErrorString();
    ASSERT_TRUE(waitForResponse(flagTruncatedPrimary)) << "Expired timeout for truncating history for primary account";
    ASSERT_TRUE(waitForResponse(flagTruncatedSecondary)) << "Expired timeout for truncating history for secondary account";
    ASSERT_TRUE(waitForResponse(chatItemUpdated0)) << "Expired timeout for receiving chat list item update for primary account";
    ASSERT_TRUE(waitForResponse(chatItemUpdated1)) << "Expired timeout for receiving chat list item update for secondary account";

    MegaChatListItem *itemPrimary = megaChatApi[a1]->getChatListItem(chatid);
    ASSERT_EQ(itemPrimary->getUnreadCount(), 0) << "Wrong unread count for chat list item after clear history.";
    ASSERT_STREQ(itemPrimary->getLastMessage(), "") << "Wrong content of last message for chat list item after clear history.";
    ASSERT_EQ(itemPrimary->getLastMessageType(), MegaChatMessage::TYPE_TRUNCATE) << "Wrong type of last message after clear history.";
    ASSERT_NE(itemPrimary->getLastTimestamp(), 0) << "Wrong last timestamp after clear history";
    delete itemPrimary; itemPrimary = NULL;
    MegaChatListItem *itemSecondary = megaChatApi[a2]->getChatListItem(chatid);
    ASSERT_EQ(itemSecondary->getUnreadCount(), 0) << "Wrong unread count for chat list item after clear history.";
    ASSERT_STREQ(itemSecondary->getLastMessage(), "") << "Wrong content of last message for chat list item after clear history.";
    ASSERT_EQ(itemSecondary->getLastMessageType(), MegaChatMessage::TYPE_TRUNCATE) << "Wrong type of last message after clear history.";
    ASSERT_NE(itemSecondary->getLastTimestamp(), 0) << "Wrong last timestamp after clear history";
    delete itemSecondary; itemSecondary = NULL;
}

void MegaChatApiTest::leaveChat(unsigned int accountIndex, MegaChatHandle chatid)
{
    bool *chatClosed = &chatItemClosed[accountIndex]; *chatClosed = false;
    ChatRequestTracker crtLeaveChat;
    megaChatApi[accountIndex]->leaveChat(chatid, &crtLeaveChat);
    TEST_LOG_ERROR(crtLeaveChat.waitForResult() == MegaChatError::ERROR_OK, "Failed to leave chatroom. Error: " + crtLeaveChat.getErrorString());
    TEST_LOG_ERROR(waitForResponse(chatClosed), "Chatroom closed error");
    MegaChatRoom *chatroom = megaChatApi[accountIndex]->getChatRoom(chatid);
    if (chatroom->isGroup())
    {
        TEST_LOG_ERROR(!chatroom->isActive(), "Chatroom active error");
    }
    delete chatroom;    chatroom = NULL;
}

unsigned int MegaChatApiTest::getMegaChatApiIndex(MegaChatApi *api)
{
    int apiIndex = -1;
    for (int i = 0; i < static_cast<int>(NUM_ACCOUNTS); i++)
    {
        if (api == megaChatApi[i])
        {
            apiIndex = i;
            break;
        }
    }

    if (apiIndex == -1)
    {
        ADD_FAILURE() << "Instance of MegaChatApi not recognized";
    }

    return apiIndex;
}

unsigned int MegaChatApiTest::getMegaApiIndex(MegaApi *api)
{
    int apiIndex = -1;
    for (int i = 0; i < static_cast<int>(NUM_ACCOUNTS); i++)
    {
        if (api == megaApi[i])
        {
            apiIndex = i;
            break;
        }
    }

    if (apiIndex == -1)
    {
        ADD_FAILURE() << "Instance of MegaApi not recognized";
    }

    return apiIndex;
}

void MegaChatApiTest::createFile(const string &fileName, const string &sourcePath, const string &contain)
{
    std::string filePath = sourcePath + "/" + fileName;
    FILE* fileDescriptor = fopen(filePath.c_str(), "w");
    fprintf(fileDescriptor, "%s", contain.c_str());
    fclose(fileDescriptor);
}

MegaNode *MegaChatApiTest::uploadFile(int accountIndex, const std::string& fileName, const std::string& sourcePath, const std::string& targetPath)
{
    addTransfer(accountIndex);
    std::string filePath = sourcePath + "/" + fileName;
    mNodeUploadHandle[accountIndex] = INVALID_HANDLE;
    megaApi[accountIndex]->startUpload(filePath.c_str()
                                       , megaApi[accountIndex]->getNodeByPath(targetPath.c_str())
                                       , nullptr    /*fileName*/
                                       , 0          /*mtime*/
                                       , nullptr    /*appdata*/
                                       , false      /*isSourceTemporary*/
                                       , false      /*startFirst*/
                                       , nullptr    /*cancelToken*/
                                       , this);     /*listener*/
    bool responseOk = waitForResponse(&isNotTransferRunning(accountIndex));
    EXPECT_TRUE(responseOk) << "Expired timeout for upload file";
    if (!responseOk) return nullptr;
    EXPECT_FALSE(lastErrorTransfer[accountIndex]) <<
                     "Error upload file. Error: " << (lastErrorTransfer[accountIndex]) << ". Source: " << filePath << "  target: " << targetPath;
    if (lastErrorTransfer[accountIndex]) return nullptr;

    EXPECT_NE(mNodeUploadHandle[accountIndex], INVALID_HANDLE) << "Upload node handle is invalid";
    if (mNodeUploadHandle[accountIndex] == INVALID_HANDLE) return nullptr;

    MegaNode *node = megaApi[accountIndex]->getNodeByHandle(mNodeUploadHandle[accountIndex]);
    EXPECT_TRUE(node) << "It is not possible recover upload node";

    return node;
}

void MegaChatApiTest::addTransfer(int accountIndex)
{
    mNotTransferRunning[accountIndex] = false;
}

bool &MegaChatApiTest::isNotTransferRunning(int accountIndex)
{
    return mNotTransferRunning[accountIndex];
}

bool MegaChatApiTest::downloadNode(int accountIndex, MegaNode *nodeToDownload)
{
    struct stat st = {}; // init all members to default values (0)
    if (stat(DOWNLOAD_PATH.c_str(), &st) == -1)
    {
#ifdef _WIN32
        _mkdir(DOWNLOAD_PATH.c_str());
#else
        mkdir(DOWNLOAD_PATH.c_str(), 0700);
#endif
    }

    addTransfer(accountIndex);
    megaApi[accountIndex]->startDownload(nodeToDownload,
                                         DOWNLOAD_PATH.c_str(),
                                         nullptr,   /*customName*/
                                         nullptr,   /*appData*/
                                         false,     /*startFirst*/
                                         nullptr,   /*cancelToken*/
                                         MegaTransfer::COLLISION_CHECK_FINGERPRINT,
                                         MegaTransfer::COLLISION_RESOLUTION_OVERWRITE,
                                         this);
    EXPECT_TRUE(waitForResponse(&isNotTransferRunning(accountIndex))) << "Expired timeout for download file";
    return lastErrorTransfer[accountIndex] == API_OK;
}

bool MegaChatApiTest::importNode(int accountIndex, MegaNode *node, const string &targetName)
{
    mNodeCopiedHandle[accountIndex] = INVALID_HANDLE;
    megaApi[accountIndex]->authorizeNode(node);
    unique_ptr<MegaNode> parentNode(megaApi[accountIndex]->getRootNode());
    RequestTracker copyNodeTracker;
    megaApi[accountIndex]->copyNode(node, parentNode.get(), targetName.c_str(), &copyNodeTracker);

    return copyNodeTracker.waitForResult() == API_OK;
}

void MegaChatApiTest::getContactRequest(unsigned int accountIndex, bool outgoing, int expectedSize)
{
    MegaContactRequestList *crl;

    if (outgoing)
    {
        crl = megaApi[accountIndex]->getOutgoingContactRequests();
        ASSERT_EQ(expectedSize, crl->size());

        if (expectedSize)
        {
            mContactRequest[accountIndex] = crl->get(0)->copy();
        }
    }
    else
    {
        crl = megaApi[accountIndex]->getIncomingContactRequests();
        ASSERT_EQ(expectedSize, crl->size());

        if (expectedSize)
        {
            mContactRequest[accountIndex] = crl->get(0)->copy();
        }
    }

    delete crl;
}

int MegaChatApiTest::purgeLocalTree(const std::string &path)
{
#ifdef _WIN32
    // should be reimplemented, maybe using std::filesystem
    std::cout << "Manually purge local tree: " << path << std::endl;
    return 0;

#else
    DIR *directory = opendir(path.c_str());
    size_t path_len = path.length();
    int r = -1;

    if (directory)
    {
        struct dirent *p;
        r = 0;
        while (!r && (p=readdir(directory)))
        {
            int r2 = -1;
            char *buf;
            size_t len;
            /* Skip the names "." and ".." as we don't want to recurse on them. */
            if (!strcmp(p->d_name, ".") || !strcmp(p->d_name, ".."))
            {
                continue;
            }

            len = path_len + strlen(p->d_name) + 2;
            buf = (char *)malloc(len);

            if (buf)
            {
                struct stat statbuf;
                snprintf(buf, len, "%s/%s", path.c_str(), p->d_name);
                if (!stat(buf, &statbuf))
                {
                    if (S_ISDIR(statbuf.st_mode))
                    {
                        r2 = purgeLocalTree(buf);
                    }
                    else
                    {
                        r2 = unlink(buf);
                    }
                }

                free(buf);
            }

            r = r2;
        }

        closedir(directory);
    }

    if (!r)
    {
        r = rmdir(path.c_str());
    }

    return r;
#endif
}

void MegaChatApiTest::purgeCloudTree(unsigned int accountIndex, MegaNode *node)
{
    MegaNodeList *children;
    children = megaApi[accountIndex]->getChildren(node);

    for (int i = 0; i < children->size(); i++)
    {
        MegaNode *childrenNode = children->get(i);
        if (childrenNode->isFolder())
        {
            purgeCloudTree(accountIndex, childrenNode);
        }

        RequestTracker removeTracker;
        megaApi[accountIndex]->remove(childrenNode, &removeTracker);
        int removeResult = removeTracker.waitForResult();
        TEST_LOG_ERROR((removeResult == API_OK), "Failed to remove node. Error: "
                       + std::to_string(removeResult) + ' ' + removeTracker.getErrorString());
    }

    delete children;
}

void MegaChatApiTest::clearAndLeaveChats(unsigned int accountIndex, MegaChatHandle skipChatId)
{
    MegaChatRoomList *chatRooms = megaChatApi[accountIndex]->getChatRooms();

    for (unsigned int i = 0; i < chatRooms->size(); ++i)
    {
        const MegaChatRoom *chatroom = chatRooms->get(i);

        if (chatroom->isActive() && chatroom->getOwnPrivilege() == MegaChatRoom::PRIV_MODERATOR)
        {
            ChatRequestTracker crtClearHist;
            megaChatApi[accountIndex]->clearChatHistory(chatroom->getChatId(), &crtClearHist);
            TEST_LOG_ERROR(crtClearHist.waitForResult() == MegaChatError::ERROR_OK, "Failed to truncate history. Error: " + crtClearHist.getErrorString());
        }

        if (chatroom->isGroup() && chatroom->isActive() && chatroom->getChatId() != skipChatId)
        {
            leaveChat(accountIndex, chatroom->getChatId());
        }
    }

    delete chatRooms;
    chatRooms = NULL;
}

void MegaChatApiTest::removePendingContactRequest(unsigned int accountIndex)
{
    MegaContactRequestList *contactRequests = megaApi[accountIndex]->getOutgoingContactRequests();

    for (int i = 0; i < contactRequests->size(); i++)
    {
        MegaContactRequest *contactRequest = contactRequests->get(i);
        RequestTracker inviteContactTracker;
        megaApi[accountIndex]->inviteContact(contactRequest->getTargetEmail(),
                                             "Removing you",
                                             MegaContactRequest::INVITE_ACTION_DELETE,
                                             &inviteContactTracker);
        int inviteContactResult = inviteContactTracker.waitForResult();
        TEST_LOG_ERROR((inviteContactResult == API_OK), "Failed to remove peer. Error: "
                       + std::to_string(inviteContactResult) + ' ' + inviteContactTracker.getErrorString());
    }

    delete contactRequests;
    contactRequests = NULL;
}

void MegaChatApiTest::changeLastName(unsigned int accountIndex, std::string lastName)
{
    RequestTracker setUserAttributeTracker;
    megaApi[accountIndex]->setUserAttribute(MegaApi::USER_ATTR_LASTNAME, lastName.c_str(),
                                            &setUserAttributeTracker);
    ASSERT_EQ(setUserAttributeTracker.waitForResult(), API_OK)
            << "Failed SDK request to change lastname. Error: " << setUserAttributeTracker.getErrorString();

    RequestTracker getUserAttributeTracker;
    megaApi[accountIndex]->getUserAttribute(MegaApi::USER_ATTR_LASTNAME,
                                            &getUserAttributeTracker);
    ASSERT_EQ(getUserAttributeTracker.waitForResult(), API_OK)
            << "Failed SDK to get lastname. Error: " << getUserAttributeTracker.getErrorString();
    ASSERT_EQ(getUserAttributeTracker.getText(), lastName) << "Failed SDK last name update.";


    // This sleep is necessary to allow execute the two listeners (MegaChatApi and MegaChatApiTest) for
    // MegaRequest::TYPE_GET_ATTR_USER before exit from this function.
    // In other case, we could ask for the name to MegaChatApi before this will be established
    // because MegachatApiTest listener is called before than MegaChatApi listener
    std::this_thread::sleep_for(std::chrono::seconds(1));
}

void MegaChatApiTest::inviteToChat (const unsigned int& a1, const unsigned int& a2, const megachat::MegaChatHandle& uh,
                                   const megachat::MegaChatHandle& chatid, const int privilege, std::shared_ptr<TestChatRoomListener>chatroomListener)
{
    bool* chatItemJoined0 = &chatItemUpdated[a1]; *chatItemJoined0 = false;
    bool* chatItemJoined1 = &chatItemUpdated[a2]; *chatItemJoined1 = false;
    bool* chatJoined0 = &chatroomListener->chatUpdated[a1]; *chatJoined0 = false;
    bool* chatJoined1 = &chatroomListener->chatUpdated[a2]; *chatJoined1 = false;
    bool* flagChatsUpdated1 = &mChatsUpdated[a2]; *flagChatsUpdated1 = false;
    mChatListUpdated[a2].clear();
    bool* mngMsgRecv = &chatroomListener->msgReceived[a1]; *mngMsgRecv = false;
    MegaChatHandle* uhAction = &chatroomListener->uhAction[a1]; *uhAction = MEGACHAT_INVALID_HANDLE;
    int* priv = &chatroomListener->priv[a1]; *priv = MegaChatRoom::PRIV_UNKNOWN;
    ChatRequestTracker crtInvite;
    megaChatApi[a1]->inviteToChat(chatid, uh, privilege, &crtInvite);
    ASSERT_EQ(crtInvite.waitForResult(), MegaChatError::ERROR_OK)
        << "Failed to invite user to chat. Error: " << crtInvite.getErrorString();
    ASSERT_TRUE(waitForResponse(chatItemJoined0)) << "Chat list item update for main account not received after " << maxTimeout << " seconds";
    ASSERT_TRUE(waitForResponse(chatItemJoined1)) << "Chat list item update for auxiliar account not received after " << maxTimeout << " seconds";
    ASSERT_TRUE(waitForResponse(chatJoined0)) << "Chatroom update for main account not received after " << maxTimeout << " seconds";
    ASSERT_TRUE(waitForResponse(mngMsgRecv)) << "Management message not received after " << maxTimeout << " seconds";
    ASSERT_EQ(*uhAction, uh) << "User handle from message doesn't match";
    ASSERT_EQ(*priv, MegaChatRoom::PRIV_UNKNOWN) << "Privilege is incorrect";    // the message doesn't report the new priv
    ASSERT_TRUE(waitForResponse(flagChatsUpdated1)) << "Failed to receive onChatsUpdate " << maxTimeout << " seconds";
    ASSERT_TRUE(isChatroomUpdated(a2, chatid)) << "Chatroom " << chatid << " is not included in onChatsUpdate";
    mChatListUpdated[a2].clear();
}

#ifndef KARERE_DISABLE_WEBRTC
bool* MegaChatApiTest::getChatCallStateFlag (unsigned int index, int state)
{
    switch (state)
    {
    case megachat::MegaChatCall::CALL_STATUS_INITIAL:     return &mCallWithIdReceived[index];
    case megachat::MegaChatCall::CALL_STATUS_CONNECTING:  return &mCallConnecting[index];
    case megachat::MegaChatCall::CALL_STATUS_IN_PROGRESS: return &mCallInProgress[index];
    default:                                              break;
    }

    ADD_FAILURE() << "Invalid account state " << state;
    return nullptr;
}

void MegaChatApiTest::resetTestChatCallState (unsigned int index, int state)
{
    bool* statusReceived = getChatCallStateFlag(index, state);
    if (statusReceived)    { *statusReceived = false; }
}

void MegaChatApiTest::waitForChatCallState(unsigned int index, int state)
{
    bool* statusReceived = getChatCallStateFlag(index, state);
    if (statusReceived)
    {
        ASSERT_TRUE(waitForResponse(statusReceived)) <<
            "Timeout expired for receiving call state: " << state <<
            " for account index [" << index << "]";
    }
}

void MegaChatApiTest::waitForCallAction (unsigned int pIdx, int maxAttempts, bool* exitFlag,  const char* errMsg, unsigned int timeout, std::function<void()>action)
{
    int retries = 0;
    std::string errStr = errMsg ? errMsg : "executing provided action";
    bool* callConnecting = getChatCallStateFlag(pIdx, megachat::MegaChatCall::CALL_STATUS_CONNECTING);
    while (!*exitFlag)
    {
        ASSERT_TRUE(action) << "waitForCallAction: no valid action provided";

        // reset call state flags to false before executing the required action
        resetTestChatCallState(pIdx, megachat::MegaChatCall::CALL_STATUS_CONNECTING);
        resetTestChatCallState(pIdx, megachat::MegaChatCall::CALL_STATUS_IN_PROGRESS);

        // execute custom user action and wait until exitFlag is set true, OR performer account gets disconnected from SFU for the target call
        action();
        ASSERT_TRUE(waitForMultiResponse(std::vector<bool *> { exitFlag, callConnecting }, false /*waitForAll*/, timeout)) << "Timeout expired for " << errStr;

        // if performer account gets disconnected from SFU for the target call, wait until reconnect and retry <action>
        if (*callConnecting)
        {
            ASSERT_LT(++retries, maxAttempts) << "Max attempts exceeded for " << errStr;
            ASSERT_NO_FATAL_FAILURE({ waitForChatCallState(pIdx, megachat::MegaChatCall::CALL_STATUS_IN_PROGRESS); });
        }
    }
}
#endif

void MegaChatApiTest::updateChatPermission (const unsigned int& a1, const unsigned int& a2, const MegaChatHandle& uh, const MegaChatHandle& chatid,
                                           const int privilege, std::shared_ptr<TestChatRoomListener>chatroomListener)
{
    // --> Change peer privileges to Moderator
    bool* peerUpdated0 = &peersUpdated[a1]; *peerUpdated0 = false;
    bool* peerUpdated1 = &peersUpdated[a2]; *peerUpdated1 = false;
    bool* mngMsgRecv = &chatroomListener->msgReceived[a1]; *mngMsgRecv = false;
    MegaChatHandle* uhAction = &chatroomListener->uhAction[a1]; *uhAction = MEGACHAT_INVALID_HANDLE;
    int* priv = &chatroomListener->priv[a1]; *priv = MegaChatRoom::PRIV_UNKNOWN;
    ChatRequestTracker crtPerm;
    megaChatApi[a1]->updateChatPermissions(chatid, uh, privilege, &crtPerm);
    ASSERT_EQ(crtPerm.waitForResult(), MegaChatError::ERROR_OK)
        << "Failed to update user permissions. Error: " << crtPerm.getErrorString();
    ASSERT_TRUE(waitForResponse(peerUpdated0)) << "Timeout expired for receiving peer update";
    ASSERT_TRUE(waitForResponse(peerUpdated1)) << "Timeout expired for receiving peer update";
    ASSERT_TRUE(waitForResponse(mngMsgRecv)) << "Timeout expired for receiving management message";
    ASSERT_EQ(*uhAction, uh) << "User handle from message doesn't match";
    ASSERT_EQ(*priv, MegaChatRoom::PRIV_MODERATOR) << "Privilege is incorrect";
}

void MegaChatApiTest::onRequestFinish(MegaApi *api, MegaRequest *request, MegaError *e)
{
    unsigned int apiIndex = getMegaApiIndex(api);
    ASSERT_NE(apiIndex, UINT_MAX) << "MegaChatApiTest::onRequestFinish(MegaApi *api, ...)";

    if (e->getErrorCode() == API_OK)
    {
        switch(request->getType())
        {
            case MegaRequest::TYPE_GET_ATTR_USER:
                break;

            case MegaRequest::TYPE_COPY:
                mNodeCopiedHandle[apiIndex] = request->getNodeHandle();
                break;
        }
    }

    requestFlags[apiIndex][request->getType()] = true;
}

void MegaChatApiTest::onChatsUpdate(MegaApi* api, MegaTextChatList *chats)
{
    if (!chats)
    {
        return;
    }

    unsigned int apiIndex = getMegaApiIndex(api);
    ASSERT_NE(apiIndex, UINT_MAX) << "MegaChatApiTest::onChatsUpdate()";
    mChatsUpdated[apiIndex] = true;
    for (int i = 0; i < chats->size(); i++)
    {
         mChatListUpdated[apiIndex].emplace_back(chats->get(i)->getHandle());
    }
}

void MegaChatApiTest::onContactRequestsUpdate(MegaApi* api, MegaContactRequestList* /*requests*/)
{
    unsigned int apiIndex = getMegaApiIndex(api);
    ASSERT_NE(apiIndex, UINT_MAX) << "MegaChatApiTest::onContactRequestsUpdate()";

    mContactRequestUpdated[apiIndex] = true;
}

void MegaChatApiTest::onUsersUpdate(::mega::MegaApi* api, ::mega::MegaUserList* userList)
{
    if (!userList) return;

    unsigned int accountIndex = getMegaApiIndex(api);
    ASSERT_NE(accountIndex, UINT_MAX) << "MegaChatApiTest::onUsersUpdate()";
    for (int i = 0; i < userList->size(); i++)
    {
        ::mega::MegaUser* user = userList->get(i);
        if (user->getHandle() != megaApi[accountIndex]->getMyUserHandleBinary())
        {
            // add here code to manage other users changes
            continue;
        }

        // own user changes
        if (user->hasChanged(MegaUser::CHANGE_TYPE_RICH_PREVIEWS))
        {
            mUsersChanged[accountIndex][MegaUser::CHANGE_TYPE_RICH_PREVIEWS] = true;
        }
    }
}

void MegaChatApiTest::onChatInitStateUpdate(MegaChatApi *api, int newState)
{
    unsigned int apiIndex = getMegaChatApiIndex(api);
    ASSERT_NE(apiIndex, UINT_MAX) << "MegaChatApiTest::onChatInitStateUpdate()";

    initState[apiIndex] = newState;
    initStateChanged[apiIndex] = true;
}

void MegaChatApiTest::onChatListItemUpdate(MegaChatApi *api, MegaChatListItem *item)
{
    unsigned int apiIndex = getMegaChatApiIndex(api);
    ASSERT_NE(apiIndex, UINT_MAX) << "MegaChatApiTest::onChatListItemUpdate()";

    if (item)
    {
        std::stringstream buffer;
        buffer << "[api: " << apiIndex << "] Chat list item added or updated - ";

        const char *info = MegaChatApiTest::printChatListItemInfo(item);
        buffer << info;
        postLog(buffer.str());
        delete [] info; info = NULL;

        if (item->hasChanged(MegaChatListItem::CHANGE_TYPE_CLOSED))
        {
            chatItemClosed[apiIndex] = true;
        }
        if (item->hasChanged(MegaChatListItem::CHANGE_TYPE_PARTICIPANTS) ||
                item->hasChanged(MegaChatListItem::CHANGE_TYPE_OWN_PRIV))
        {
            peersUpdated[apiIndex] = true;
        }
        if (item->hasChanged(MegaChatListItem::CHANGE_TYPE_TITLE))
        {
            titleUpdated[apiIndex] = true;
        }
        if (item->hasChanged(MegaChatListItem::CHANGE_TYPE_ARCHIVE))
        {
            chatArchived[apiIndex] = true;
        }

        chatItemUpdated[apiIndex] = true;
    }
}

void MegaChatApiTest::onChatOnlineStatusUpdate(MegaChatApi* api, MegaChatHandle userhandle, int status, bool)
{
    unsigned int apiIndex = getMegaChatApiIndex(api);
    ASSERT_NE(apiIndex, UINT_MAX) << "MegaChatApiTest::onChatOnlineStatusUpdate()";
    if (userhandle == megaChatApi[apiIndex]->getMyUserHandle())
    {
        mOnlineStatusUpdated[apiIndex] = true;
        mOnlineStatus[apiIndex] = status;
    }
}

void MegaChatApiTest::onChatPresenceConfigUpdate(MegaChatApi *api, MegaChatPresenceConfig */*config*/)
{
    unsigned int apiIndex = getMegaChatApiIndex(api);
    ASSERT_NE(apiIndex, UINT_MAX) << "MegaChatApiTest::onChatPresenceConfigUpdate()";
    mPresenceConfigUpdated[apiIndex] = true;
}

void MegaChatApiTest::onChatConnectionStateUpdate(MegaChatApi *api, MegaChatHandle chatid, int state)
{
    unsigned int apiIndex = getMegaChatApiIndex(api);
    ASSERT_NE(apiIndex, UINT_MAX) << "MegaChatApiTest::onChatConnectionStateUpdate()";
    mChatConnectionOnline[apiIndex] = (state == MegaChatApi::CHAT_CONNECTION_ONLINE);
    mLoggedInAllChats[apiIndex] = (state == MegaChatApi::CHAT_CONNECTION_ONLINE) && (chatid == MEGACHAT_INVALID_HANDLE);
}

void MegaChatApiTest::onTransferStart(MegaApi */*api*/, MegaTransfer */*transfer*/)
{

}

void MegaChatApiTest::onTransferFinish(MegaApi *api, MegaTransfer *transfer, MegaError *error)
{
    unsigned int apiIndex = getMegaApiIndex(api);
    ASSERT_NE(apiIndex, UINT_MAX) << "MegaChatApiTest::onTransferFinish()";

    mNodeUploadHandle[apiIndex] = transfer->getNodeHandle();
    lastErrorTransfer[apiIndex] = error->getErrorCode();
    mNotTransferRunning[apiIndex] = true;
}

void MegaChatApiTest::onTransferUpdate(MegaApi */*api*/, MegaTransfer */*transfer*/)
{
}

void MegaChatApiTest::onTransferTemporaryError(MegaApi */*api*/, MegaTransfer */*transfer*/, MegaError */*error*/)
{
}

bool MegaChatApiTest::onTransferData(MegaApi */*api*/, MegaTransfer */*transfer*/, char */*buffer*/, size_t /*size*/)
{
    return false;
}

#ifndef KARERE_DISABLE_WEBRTC

void MegaChatApiTest::onChatCallUpdate(MegaChatApi *api, MegaChatCall *call)
{
    unsigned int apiIndex = getMegaChatApiIndex(api);
    ASSERT_NE(apiIndex, UINT_MAX) << "MegaChatApiTest::onChatCallUpdate()";

    if (call->hasChanged(MegaChatCall::CHANGE_TYPE_RINGING_STATUS))
    {
        if (api->getNumCalls() > 1)
        {
            // Hangup in coming call
            api->hangChatCall(call->getCallId());
        }

        if (mCallIdExpectedReceived[apiIndex] == MEGACHAT_INVALID_HANDLE
                || mCallIdExpectedReceived[apiIndex] == call->getCallId())
        {
            if (call->isRinging())
            {
                /* we are waiting to receive a ringing call for a specific callid, this could be util
                 * for those scenarios where we receive multiple onChatCallUpdate like a login */
                mCallReceivedRinging[apiIndex] = true;
                mChatIdRingInCall[apiIndex] = call->getChatid();
                mCallIdRingIn[apiIndex] = call->getCallId();
            }
            else
            {
                mCallStopRinging[apiIndex] = true;
                mCallIdStopRingIn[apiIndex] = call->getCallId();
                mChatIdStopRingInCall[apiIndex] = call->getChatid();
            }
        }
    }

    if (call->hasChanged(MegaChatCall::CHANGE_TYPE_WR_USERS_ENTERED)
        || call->hasChanged(MegaChatCall::CHANGE_TYPE_WR_COMPOSITION))
    {
         mCallWrChanged[apiIndex] = true;
    }

    if (call->hasChanged(MegaChatCall::CHANGE_TYPE_WR_ALLOW))
    {
         mCallWrAllow[apiIndex] = true;
    }

    if (call->hasChanged(MegaChatCall::CHANGE_TYPE_WR_DENY))
    {
         mCallWrDeny[apiIndex] = true;
    }

    if (call->hasChanged(MegaChatCall::CHANGE_TYPE_WR_USERS_ALLOW))
    {
        const ::mega::MegaHandleList* usersAllowWr = call->getHandleList();
        ASSERT_TRUE(usersAllowWr) << "Invalid allowed user Join list";
        for (unsigned int i = 0; i < usersAllowWr->size(); i++)
        {
            mUsersAllowJoin[apiIndex][usersAllowWr->get(i)] = true;
        }
    }

    if (call->hasChanged(MegaChatCall::CHANGE_TYPE_WR_USERS_DENY))
    {
        const ::mega::MegaHandleList* usersAllowWr = call->getHandleList();
        ASSERT_TRUE(usersAllowWr) << "Invalid allowed user Join list";
        for (unsigned int i = 0; i < usersAllowWr->size(); i++)
        {
            mUsersRejectJoin[apiIndex][usersAllowWr->get(i)] = true;
        }
    }

    if (call->hasChanged(MegaChatCall::CHANGE_TYPE_STATUS))
    {
        unsigned int apiIndex = getMegaChatApiIndex(api); // why is this needed again?
        ASSERT_NE(apiIndex, UINT_MAX) << "MegaChatApiTest::onChatCallUpdate() (2)";
        switch (call->getStatus())
        {
        case MegaChatCall::CALL_STATUS_INITIAL:
            if (mCallIdExpectedReceived[apiIndex] != MEGACHAT_INVALID_HANDLE
                    && mCallIdExpectedReceived[apiIndex] == call->getCallId())
            {
                /* we are waiting to receive a call status change (CALL_STATUS_INITIAL) generated in
                 * Call ctor, for a specific callid, this could be util for those scenarios where
                 * we receive multiple onChatCallUpdate like a login */
                mCallWithIdReceived[apiIndex] = true;
            }
            mCallReceived[apiIndex] = true;
            break;

        case MegaChatCall::CALL_STATUS_IN_PROGRESS:
            mCallInProgress[apiIndex] = true;
            mChatIdInProgressCall[apiIndex] = call->getChatid();
            break;

        case MegaChatCall::CALL_STATUS_JOINING:
            mCallIdJoining[apiIndex] = call->getCallId();
            break;

        case MegaChatCall::CALL_STATUS_TERMINATING_USER_PARTICIPATION:
        {
            mCallLeft[apiIndex] = true;
            mTerminationCode[apiIndex] = call->getTermCode();
            break;
        }

        case MegaChatCall::CALL_STATUS_DESTROYED:
            mCallDestroyed[apiIndex] = true;
            break;

        case MegaChatCall::CALL_STATUS_CONNECTING:
            mCallConnecting[apiIndex] = true;
            break;

        case MegaChatCall::CALL_STATUS_WAITING_ROOM:
        {
            mCallWR[apiIndex] = true;
            break;
        }

        default:
            break;
        }
    }

    LOG_debug << "On chat call change state ";
}

void MegaChatApiTest::onChatSessionUpdate(MegaChatApi* api, MegaChatHandle,
                                          MegaChatHandle, MegaChatSession *session)
{
    unsigned int apiIndex = getMegaChatApiIndex(api);
    ASSERT_NE(apiIndex, UINT_MAX) << "MegaChatApiTest::onChatSessionUpdate()";
    LOG_debug << "On chat session update START with apiIndex|" << apiIndex << "|";

    if(session->getChanges())
    {
        switch (session->getChanges())
        {
        case MegaChatSession::CHANGE_TYPE_STATUS:
            mChatCallSessionStatusInProgress[apiIndex] =
                session->getStatus() == MegaChatSession::SESSION_STATUS_IN_PROGRESS;
            mChatSessionWasDestroyed[apiIndex] = mChatSessionWasDestroyed[apiIndex]
                || !mChatCallSessionStatusInProgress[apiIndex];
            break;
        case MegaChatSession::CHANGE_TYPE_SESSION_SPEAK_REQUESTED:
            mChatCallSilenceReq[apiIndex] = !session->hasRequestSpeak();
            break;
        case MegaChatSession::CHANGE_TYPE_SESSION_ON_HOLD:
            mChatCallOnHold[apiIndex] = session->isOnHold();
            mChatCallOnHoldResumed[apiIndex] = !session->isOnHold();
            break;
        case MegaChatSession::CHANGE_TYPE_REMOTE_AVFLAGS:
            mChatCallAudioEnabled[apiIndex] = session->hasAudio();
            mChatCallAudioDisabled[apiIndex] = !session->hasAudio();
            break;
        default:
            LOG_debug << "Chat session update |" << session->getChanges() << "| not processed";
            break;
        }
    }

    LOG_debug << "On chat session update END with apiIndex|" << apiIndex << "|";
}

void MegaChatApiTest::onChatSchedMeetingUpdate(megachat::MegaChatApi* api, megachat::MegaChatScheduledMeeting* sm)
{
    unsigned int apiIndex = getMegaChatApiIndex(api);
    ASSERT_NE(apiIndex, UINT_MAX) << "MegaChatApiTest::onChatSchedMeetingUpdate()";
    if (sm)
    {
       mSchedMeetingUpdated[apiIndex] = true;
       mSchedIdUpdated[apiIndex] = sm->schedId();

       if (sm->isDeleted())
       {
           mSchedIdRemoved[apiIndex] = sm->schedId();
       }
    }
}

void MegaChatApiTest::onSchedMeetingOccurrencesUpdate(megachat::MegaChatApi* api, MegaChatHandle /*chatid*/, bool /*append*/)
{
    unsigned int apiIndex = getMegaChatApiIndex(api);
    ASSERT_NE(apiIndex, UINT_MAX) << "MegaChatApiTest::onSchedMeetingOccurrencesUpdate()";
    mSchedOccurrUpdated[apiIndex] = true;
}

TestChatVideoListener::TestChatVideoListener()
{
}

TestChatVideoListener::~TestChatVideoListener()
{
}

void TestChatVideoListener::onChatVideoData(MegaChatApi*, MegaChatHandle, int, int, char*, size_t)
{
}

#endif

TestChatRoomListener::TestChatRoomListener(MegaChatApiTest *t, MegaChatApi **apis, MegaChatHandle chatid)
{
    this->t = t;
    this->megaChatApi = apis;
    this->chatid = chatid;
    this->message = NULL;

    for (unsigned i = 0u; i < NUM_ACCOUNTS; i++)
    {
        this->historyLoaded[i] = false;
        this->historyTruncated[i] = false;
        this->msgLoaded[i] = false;
        this->msgCount[i] = 0;
        this->msgConfirmed[i] = false;
        this->msgDelivered[i] = false;
        this->msgReceived[i] = false;
        this->msgEdited[i] = false;
        this->msgRejected[i] = false;
        this->msgId[i].clear();
        this->chatUpdated[i] = false;
        this->userTyping[i] = false;
        this->titleUpdated[i] = false;
        this->archiveUpdated[i] = false;
        this->msgAttachmentReceived[i] = false;
        this->msgContactReceived[i] = false;
        this->msgRevokeAttachmentReceived[i] = false;
        this->reactionReceived[i] = false;
        this->retentionTimeUpdated[i] = false;
        this->mConfirmedMessageHandle[i] = MEGACHAT_INVALID_HANDLE;
        this->mEditedMessageHandle[i] = MEGACHAT_INVALID_HANDLE;
    }
}

void TestChatRoomListener::clearMessages(unsigned int apiIndex)
{
    msgId[apiIndex].clear();
    mConfirmedMessageHandle[apiIndex] = MEGACHAT_INVALID_HANDLE;
    mEditedMessageHandle[apiIndex] = MEGACHAT_INVALID_HANDLE;
}

bool TestChatRoomListener::hasValidMessages(unsigned int apiIndex)
{
    return !msgId[apiIndex].empty();
}

bool TestChatRoomListener::hasArrivedMessage(unsigned int apiIndex, MegaChatHandle messageHandle)
{
    for (unsigned i = 0u; i < msgId[apiIndex].size(); ++i)
    {
        if (msgId[apiIndex][i] == messageHandle)
        {
            return true;
        }
    }

    return false;
}

void TestChatRoomListener::onChatRoomUpdate(MegaChatApi *api, MegaChatRoom *chat)
{
    unsigned int apiIndex = getMegaChatApiIndex(api);
    ASSERT_NE(apiIndex, UINT_MAX) << "TestChatRoomListener::onChatRoomUpdate()";

    if (!chat)
    {
        std::stringstream buffer;
        buffer << "[api: " << apiIndex << "] Initialization completed!" << endl;
        t->postLog(buffer.str());
        return;
    }
    if (chat)
    {
        if (chat->hasChanged(MegaChatRoom::CHANGE_TYPE_USER_TYPING))
        {
            uhAction[apiIndex] = chat->getUserTyping();
            userTyping[apiIndex] = true;
        }
        else if (chat->hasChanged(MegaChatRoom::CHANGE_TYPE_USER_STOP_TYPING))
        {
            uhAction[apiIndex] = chat->getUserTyping();
            userTyping[apiIndex] = true;
        }
        else if (chat->hasChanged(MegaChatRoom::CHANGE_TYPE_TITLE))
        {
            titleUpdated[apiIndex] = true;
        }
        else if (chat->hasChanged(MegaChatRoom::CHANGE_TYPE_ARCHIVE))
        {
            archiveUpdated[apiIndex] = true;
        }
        else if (chat->hasChanged(MegaChatListItem::CHANGE_TYPE_UPDATE_PREVIEWERS))
        {
            previewsUpdated[apiIndex] = true;
        }
        else if (chat->hasChanged(MegaChatRoom::CHANGE_TYPE_RETENTION_TIME))
        {
            retentionTimeUpdated[apiIndex] = true;
        }
        else if (chat->hasChanged(MegaChatRoom::CHANGE_TYPE_CHAT_MODE))
        {
            chatModeUpdated[apiIndex] = true;
        }
    }

    std::stringstream buffer;
    buffer << "[api: " << apiIndex << "] Chat updated - ";
    const char *info = MegaChatApiTest::printChatRoomInfo(chat);
    buffer << info;
    t->postLog(buffer.str());
    delete [] info; info = NULL;

    chatUpdated[apiIndex] = chat->getChatId();
}

void TestChatRoomListener::onMessageLoaded(MegaChatApi *api, MegaChatMessage *msg)
{
    unsigned int apiIndex = getMegaChatApiIndex(api);
    ASSERT_NE(apiIndex, UINT_MAX) << "TestChatRoomListener::onMessageLoaded()";

    if (msg)
    {
        std::stringstream buffer;
        buffer << endl << "[api: " << apiIndex << "] Message loaded - ";
        const char *info = MegaChatApiTest::printMessageInfo(msg);
        buffer << info;
        t->postLog(buffer.str());
        delete [] info; info = NULL;

        msgCount[apiIndex]++;
        msgId[apiIndex].push_back(msg->getMsgId());

        if (msg->getStatus() == MegaChatMessage::STATUS_SENDING_MANUAL)
        {
            if (msg->getCode() == MegaChatMessage::REASON_NO_WRITE_ACCESS)
            {
                msgRejected[apiIndex] = true;
            }
        }

        if (msg->getType() == MegaChatMessage::TYPE_NODE_ATTACHMENT)
        {
            msgAttachmentReceived[apiIndex] = true;
        }
        else if (msg->getType() == MegaChatMessage::TYPE_CONTACT_ATTACHMENT)
        {
            msgContactReceived[apiIndex] = true;
        }

        msgLoaded[apiIndex] = true;
    }
    else
    {
        historyLoaded[apiIndex] = true;
        std::stringstream buffer;
        buffer << "[api: " << apiIndex << "] Loading of messages completed" << endl;
        t->postLog(buffer.str());
    }
}

void TestChatRoomListener::onMessageReceived(MegaChatApi *api, MegaChatMessage *msg)
{
    unsigned int apiIndex = getMegaChatApiIndex(api);
    ASSERT_NE(apiIndex, UINT_MAX) << "TestChatRoomListener::onMessageReceived()";

    std::stringstream buffer;
    buffer << "[api: " << apiIndex << "] Message received - ";
    const char *info = MegaChatApiTest::printMessageInfo(msg);
    buffer << info;
    t->postLog(buffer.str());
    delete [] info; info = NULL;

    if (msg->getType() == MegaChatMessage::TYPE_ALTER_PARTICIPANTS ||
            msg->getType() == MegaChatMessage::TYPE_PRIV_CHANGE)
    {
        uhAction[apiIndex] = msg->getHandleOfAction();
        priv[apiIndex] = msg->getPrivilege();
    }
    if (msg->getType() == MegaChatMessage::TYPE_CHAT_TITLE)
    {
        content[apiIndex] = msg->getContent() ? msg->getContent() : "<empty>";
        titleUpdated[apiIndex] = true;
    }

    msgId[apiIndex].push_back(msg->getMsgId());

    if (msg->getType() == MegaChatMessage::TYPE_NODE_ATTACHMENT)
    {
        msgAttachmentReceived[apiIndex] = true;
    }
    else if (msg->getType() == MegaChatMessage::TYPE_CONTACT_ATTACHMENT)
    {
        msgContactReceived[apiIndex] = true;

    }
    else if(msg->getType() == MegaChatMessage::TYPE_REVOKE_NODE_ATTACHMENT)
    {
        msgRevokeAttachmentReceived[apiIndex] = true;
    }

    msgReceived[apiIndex] = true;
}

void TestChatRoomListener::onReactionUpdate(MegaChatApi *api, MegaChatHandle, const char*, int)
{
    unsigned int apiIndex = getMegaChatApiIndex(api);
    ASSERT_NE(apiIndex, UINT_MAX) << "TestChatRoomListener::onReactionUpdate()";
    reactionReceived[apiIndex] = true;
}

void TestChatRoomListener::onHistoryTruncatedByRetentionTime(MegaChatApi *api, MegaChatMessage *msg)
{
    unsigned int apiIndex = getMegaChatApiIndex(api);
    ASSERT_NE(apiIndex, UINT_MAX) << "TestChatRoomListener::onHistoryTruncatedByRetentionTime()";
    mRetentionMessageHandle[apiIndex] = msg->getMsgId();
    retentionHistoryTruncated[apiIndex] = true;
}

void TestChatRoomListener::onMessageUpdate(MegaChatApi *api, MegaChatMessage *msg)
{
    unsigned int apiIndex = getMegaChatApiIndex(api);
    ASSERT_NE(apiIndex, UINT_MAX) << "TestChatRoomListener::onMessageUpdate()";

    std::stringstream buffer;
    buffer << "[api: " << apiIndex << "] Message updated - ";
    const char *info = MegaChatApiTest::printMessageInfo(msg);
    buffer << info;
    t->postLog(buffer.str());
    delete [] info; info = NULL;

    msgId[apiIndex].push_back(msg->getMsgId());

    if (msg->hasChanged(MegaChatMessage::CHANGE_TYPE_STATUS))
    {
        if (msg->getStatus() == MegaChatMessage::STATUS_SERVER_RECEIVED)
        {
            mConfirmedMessageHandle[apiIndex] = msg->getMsgId();
            msgConfirmed[apiIndex] = true;
        }
        else if (msg->getStatus() == MegaChatMessage::STATUS_DELIVERED)
        {
            msgDelivered[apiIndex] = true;
        }
    }

    if (msg->hasChanged(MegaChatMessage::CHANGE_TYPE_CONTENT) && msg->isEdited())
    {
        mEditedMessageHandle[apiIndex] = msg->getMsgId();
        msgEdited[apiIndex] = true;
    }

    if (msg->getType() == MegaChatMessage::TYPE_TRUNCATE)
    {
        historyTruncated[apiIndex] = true;
    }
}

unsigned int TestChatRoomListener::getMegaChatApiIndex(MegaChatApi *api)
{
    int apiIndex = -1;
    for (unsigned int i = 0; i < NUM_ACCOUNTS; i++)
    {
        if (api == this->megaChatApi[i])
        {
            apiIndex = i;
            break;
        }
    }

    assert(apiIndex != -1); // Instance of MegaChatApi not recognized
    return apiIndex;
}

MegaLoggerTest::MegaLoggerTest(const char *filename)
{
    testlog.open(filename, ios::out | ios::app);
}

MegaLoggerTest::~MegaLoggerTest()
{
    testlog.close();
}

void MegaLoggerTest::log(const char *time, int loglevel, const char *source, const char *message)
{
    testlog << "[" << time << "] " << SimpleLogger::toStr((LogLevel)loglevel) << ": ";
    testlog << message << " (" << source << ")" << endl;
}

void MegaLoggerTest::postLog(const char *message)
{
    testlog << message << endl;
}

void MegaLoggerTest::log(int loglevel, const char *message)
{
    string levelStr;

    switch (loglevel)
    {
        case MegaChatApi::LOG_LEVEL_ERROR: levelStr = "err"; break;
        case MegaChatApi::LOG_LEVEL_WARNING: levelStr = "warn"; break;
        case MegaChatApi::LOG_LEVEL_INFO: levelStr = "info"; break;
        case MegaChatApi::LOG_LEVEL_VERBOSE: levelStr = "verb"; break;
        case MegaChatApi::LOG_LEVEL_DEBUG: levelStr = "debug"; break;
        case MegaChatApi::LOG_LEVEL_MAX: levelStr = "debug-verbose"; break;
        default: levelStr = ""; break;
    }

    // message comes with a line-break at the end
    testlog  << message;
}

TEST_F(MegaChatApiUnitaryTest, ParseUrl)
{
    LOG_info << "___TEST ParseUrl___";

    std::map<std::string, int> checkUrls;
    checkUrls["googl."] = 0;
    checkUrls["googl.com\"fsdafasdf"] = 1;
    checkUrls["googl.com<fsdafasdf"] = 1;
    checkUrls["http://googl.com"] = 1;
    checkUrls["http://www.googl.com"] = 1;
    checkUrls["www.googl.com"] = 1;
    checkUrls["esto   es un prueba   www.mega.nz dsfasdfa"] = 1;
    checkUrls["esto   es un prueba \twww.mega.nz\tdsfasdfa"] = 1;
    checkUrls["esto   es un prueba \nwww.mega.nz\ndsfasdfa"] = 1;
    checkUrls["esto es un prueba www.mega. nz"] = 1;
    checkUrls["ftp://www.googl.com"] = 0;
    checkUrls["www.googl .com"] = 1;
    checkUrls[" www.sfdsadfasfdsfsdf "] = 0;
    checkUrls["example.com/products?id=1&page=2"] = 1;
    checkUrls["www.example.com/products?iddfdsfdsfsfsdfa=1&page=2"] = 1;
    checkUrls["https://mega.co.nz/#!p2QnF89I!Kf-m03Lwmyut-eF7RnJjSv1PRYYtYHg7oodFrW1waEQ"] = 0;
    checkUrls["https://mega.co.nz/file/p2Qn984I#Kf-m03Lwmyut-eF7RnJjSv1PRYYtYHg7oodFrW1waEQ"] = 0;
    checkUrls["https://mega.co.nz/folder/p2Qn984I#Kf-m03Lwmyut-eF7RnJjSv1PRYYtYHg7oodFrW1waEQ"] = 0;
    checkUrls["https://mega.co.nz/file/p2Qn984I#"] = 0;
    checkUrls["https://mega.co.nz/folder/p2Qn984I#"] = 0;
    checkUrls["https://mega.co.nz/foder/p2Qn984I#"] = 1;
    checkUrls["https://mega.nz/#F!l6h3985J!j8QVi46YEyzaISaqGVRsOA"] = 0;
    checkUrls["https://mega.nz/?fbclid=IwAR260bchewVmPrlijdF8-TbbvCnnKqkWcr3vrCx6VKChvI8NgLNK1oOSaAk#F!xP4E98AB!FH_5HjrWyFsUMjjEHCFIHw"] = 0;
    checkUrls["mega.nz/?fbclid=IwAR260bchewVmPrlijdF8-TbbvCnnKqkWcr3vrCx6VKChvI8NgLNK1oOSaAk#F!xP498AAB!FH_5HjrWyFsUjjnEHCFIHw"] = 0;
    checkUrls["www.mega.nz/?fbclid=IwAR260bchewVmPrlijdF8-TbbvCnnKqkWcr3vrCx6VKChvI8NgLNK1oOSaAk#F!xP4EAYYB!FH_5HjrWyFsUMKnEHCFIHw"] = 0;
    checkUrls["https://mega.nz/?fbclid=IwAR260bchewVmPrlijdF8-TbbvCnnKqkWcrNK1oOSaAk#!xP4EYYAB!FH_5HjrWyFsUMKjjHCFIHw"] = 0;
    checkUrls["https://mega.nz/?fbclid=IwAR260bchewVmPrlijdF8-TbbvCnnKqkWcrNK1oOSaAkC!xP4EAYYB!FH_5HjrWyFsUMKnjjCFIHw"] = 0;
    checkUrls["https://mega.nz/C!xP4E45AB!FH_5HjrWyTTUMKnEHCFIHw"] = 0;
    checkUrls["https://mega.nz/?fbclid=IwAR260bchewVmPrlijdF8-TbbvCnnKqkWcr3vrCx6VKChvI8NgLNK1oOSaAk/chat/xP4EA55B!FH_5HjrWyFsU45nEHCFIHw"] = 0;
    checkUrls["mega.nz/?fbclid=IwAR260bchewVmPrlijdF8-TbbvCnnKqkWcr3vrCx6VKChvI8NgLNK1oOSaAk"] = 1;
    checkUrls["ELPAIS.com"] = 1;
    checkUrls["ELPAIS.COM"] = 1;
    checkUrls["https://www.ELPAIS.CoM"] = 1;
    checkUrls["sdfsadfsad://dsfasdfasd.dsd"] = 0;
    checkUrls["sshf://www.ELPAIS.CoM"] = 0;
    checkUrls["Lorem ipsum dolor sit amet, consectetur adipiscing elit, sed do eiusmod tempor incididunt ut labore et dolore magna aliqua. http://www.microsiervos.com/archivo/curiosidades/montana-mas-alta-sistema-solar-en-vesta.html Ut enim ad minim veniam,"] = 1;
    checkUrls["googel.com:"] = 1;
    checkUrls["5/16/18 10:43 AM] platano asdf: Os Mandi Otto link estusbeidj😒😙😓😙😙😙😙😙 www.facebook.com"] = 1;
    checkUrls["http://15.08.02.jpg\",\"s\":3936106,\"hash\":\"GA2oPPAFx4gKx231I3odD1rTHVwOQQyAClb\",\"fa\":\"827:0*00661Rw6wWo/823:1*0Nb4JK5Gd-0\",\"ts\":1529413682}]"] = 1;
    checkUrls["www.ta_ta.com"] = 1;
    checkUrls["http://foo.com/blah_blah"] = 1;
    checkUrls["http://foo.com/blah_blah/"] = 1;
    checkUrls["http://foo.com/blah_blah_(wikipedia)"] = 1;
    checkUrls["http://foo.com/blah_blah_(wikipedia)_(again)"] = 1;
    checkUrls["http://www.example.com/wpstyle/?p=364"] = 1;
    checkUrls["https://www.example.com/foo/?bar=baz&inga=42&quux"] = 1;
    checkUrls["http://odf.ws/123"] = 1;
    checkUrls["http://userid:password@example.com:8080)"] = 0;
    checkUrls["http://userid:password@example.com:8080/"] = 0;
    checkUrls["http://userid@example.com"] = 0;
    checkUrls["http://userid@example.com/"] = 0;
    checkUrls["http://userid@example.com:8080"] = 0;
    checkUrls["http://userid@example.com:8080/"] = 0;
    checkUrls["http://userid:password@example.com"] = 0;
    checkUrls["http://userid:password@example.com/"] = 0;
    checkUrls["http://foo.com/blah_(wikipedia)#cite-1"] = 1;
    checkUrls["http://foo.com/unicode_(✪)_in_parens"] = 1;
    checkUrls["http://code.google.com/events/#&product=browser"] = 1;
    checkUrls["www.code.google.com/events/#&product=browser"] = 1;
    checkUrls["http://1337.net"] = 1;
    checkUrls["http://a.b-c.de"] = 1;
    checkUrls["https://foo_bar.example.com/"] = 1;
    checkUrls["http://"] = 0;
    checkUrls["http://."] = 0;
    checkUrls["http://.."] = 0;
    checkUrls["http://../"] = 0;
    checkUrls["http://?"] = 0;
    checkUrls["http://??"] = 0;
    checkUrls["http://\?\?/"] = 0; // escape '?' to avoid confusion with trigraph (clang)
    checkUrls["http://#"] = 0;
    checkUrls["http://foo.bar?q=Spaces should be encoded"] = 0;
    checkUrls["///a"] = 0;
    checkUrls["http:// shouldfail.com"] = 1;
    checkUrls["http://foo.bar/foo(bar)baz quux"] = 1;
    checkUrls["http://10.1.1.0"] = 1;
    checkUrls["http://3628126748"] = 0;
    checkUrls["http://123.123.123"] = 0;
    checkUrls["http://123.123..123"] = 0;
    checkUrls["http://.www.foo.bar./"] = 0;
    checkUrls["Test ..www.google.es..."] = 1;
    checkUrls["Test ..test..."] = 0;
    checkUrls[":// should fail"] = 0;
    checkUrls["prueba,,,"] = 0;
    checkUrls["prueba!!"] = 0;
    checkUrls["prueba.com!!"] = 1;
    checkUrls["pepitoPerez@gmail.com"] = 0;
    checkUrls["hi..dsdd"] = 0;
    checkUrls["hidsfdf..ddsfsdsdd"] = 0;
    checkUrls["hidsfdf..com"] = 0;
    checkUrls["hidsfdf.d.ddsfsdsdd"] = 0;
    checkUrls["122.123.122.123/jjkkk"] = 1;

    std::string url;
    for (const auto& testCase : checkUrls)
    {
        EXPECT_EQ(chatd::Message::hasUrl(testCase.first, url), testCase.second) << "Failed to parse " << testCase.first;
        // url could have some content even in failed cases, so ignore it
    }
}

#ifndef KARERE_DISABLE_WEBRTC
TEST_F(MegaChatApiUnitaryTest, SfuDataReception)
{
    LOG_info << "___TEST SfuDataReception___";

    MockupCall call;
    std::map<std::string, std::unique_ptr<sfu::Command>> commands;
    sfu::SfuConnection::setCallbackToCommands(call, commands);
    std::map<std::string, bool> checkCommands;
    checkCommands["{\"warn\":\"warn msg\"}"]                                                    = true;
    checkCommands["{\"deny\":\"audio\",\"msg\":\"deny msg\"}"]                                  = true;
    checkCommands["{\"err\":129,\"msg\":\"Error\"}"]                                            = true;
    checkCommands["{\"a\":\"HIRES_STOP\"}"]                                                     = true;
    checkCommands["{\"a\":\"PEERLEFT\",\"cid\":2,\"rsn\":65}"]                                  = true;
    checkCommands["{\"a\":\"PEERJOIN\",\"cid\":2,\"userId\":\"amECEsVQJQ8\",\"av\":0,\"v\":2}"] = true;
    checkCommands["{\"a\":\"HIRES_START\"}"]                                                    = true;
    checkCommands["{\"a\":\"HELLO\",\"cid\":1,\"na\":20,\"mods\":[\"amECEsVQJQ8\"]}"]           = true;
    checkCommands["{\"a\":\"AV\",\"cid\":3,\"av\":1}"]                                          = true;
    checkCommands["{\"a\":\"VTHUMBS\",\"tracks\":[[2,0]]}"]                                     = true;
    checkCommands["{\"a\":\"HIRES\",\"tracks\":[[2,0,1]]}"]                                     = true;
    checkCommands["{\"a\":\"VTHUMB_START\"}"]                                                   = true;
    checkCommands["{\"a\":\"VTHUMB_STOP\"}"]                                                    = true;
    checkCommands["{\"a\":\"KEY\",\"id\":0,\"from\":2,"
                  "\"key\":\"RE8HjOLZl8ITM7FMIbAcigPWxq7i6DGqLQm-aNLAkEk\"}"]                   = true;

    for (const auto& testCase : checkCommands)
    {
        rapidjson::Document document;
        sfu::SfuConnection::SfuData outdata;
        EXPECT_TRUE(sfu::SfuConnection::parseSfuData(testCase.first.c_str(), document, outdata))
                << "[FAILED processing SFU command]: " << testCase.first << ". " << outdata.msg;

        if (outdata.notificationType == sfu::SfuConnection::SfuData::SFU_COMMAND)
        {
            bool commandProcSuccess = (commands.find(outdata.notification) != commands.end()
                    && commands[outdata.notification]->processCommand(document));
            EXPECT_EQ(commandProcSuccess, testCase.second)
                    << "[FAILED processing SFU command (notification)]: " << testCase.first << ". " << outdata.msg;
        }
        // else => SFU_WARN | SFU_ERROR | SFU_DENY
    }
}
#endif

#ifdef USE_CRYPTOPP
TEST_F(MegaChatApiUnitaryTest, EncryptMediaKeyWithEphemKey)
{
    LOG_info << "___TEST EncryptMediaKeyWithEphemKey___";

    std::string encryptedMediaKeyBin, decryptedMediaKeyBin;
    const std::string expEncryptedMediaKeyB64     = "IqVDFXcCDQKfazBoZxhNSjKMvk9eZYQISMYl_7S71K4";
    const std::vector<::mega::byte> mediaKeyBin   = { 60,181,43,125,112,4,248,203,228,50,177,231,232,185,172,194 };
    const std::vector<::mega::byte> ephemKeyBin   = { 129,216,111,114,44,70,116,227,184,43,159,102,5,134,9,84,125,16,221,217,31,4,37,11,89,137,120,133,205,7,141,247 };
    const std::string ephemeralkeyStr(ephemKeyBin.begin(), ephemKeyBin.end());
    const std::string mediaKeyStr(mediaKeyBin.begin(), mediaKeyBin.end());

    // Encrypt media key with ephemeral key
    ::mega::SymmCipher mSymCipher;
    bool encryptResult = mSymCipher.cbc_encrypt_with_key(mediaKeyStr, encryptedMediaKeyBin, reinterpret_cast<const unsigned char *>(ephemeralkeyStr.data()), ephemeralkeyStr.size(), nullptr);
    EXPECT_TRUE(encryptResult) << "Failed Media key cbc_encrypt";

    // Check encrypted key with expected one
    const std::string encryptedMediaKeyB64 = ::mega::Base64::btoa(encryptedMediaKeyBin);
    EXPECT_EQ(encryptedMediaKeyB64.compare(expEncryptedMediaKeyB64), 0) << "Expected encrypted key:" << expEncryptedMediaKeyB64 << " doesn't match with obtained: " << encryptedMediaKeyB64;

    // Decrypt media key with ephemeral key
    bool decryptResult = mSymCipher.cbc_decrypt_with_key(encryptedMediaKeyBin, decryptedMediaKeyBin, reinterpret_cast<const unsigned char*>(ephemeralkeyStr.data()), ephemeralkeyStr.size(), nullptr);
    EXPECT_TRUE(decryptResult) << "Failed Media key cbc_decrypt";

    // Check decrypted key with expected one
    EXPECT_EQ(decryptedMediaKeyBin.compare(mediaKeyStr), 0) << "Expected decrypted key: " << mediaKeyStr << " doesn't match with obtained: " << decryptedMediaKeyBin;
}
#endif

TestMegaRequestListener::TestMegaRequestListener(MegaApi *megaApi, MegaChatApi *megaChatApi)
    : RequestListener(megaApi, megaChatApi)
{
}

TestMegaRequestListener::~TestMegaRequestListener()
{
    delete mRequest;
    delete mError;
}

void TestMegaRequestListener::onRequestFinish(MegaApi *, MegaRequest *request, MegaError *e)
{
    mFinished = true;
    mRequest = request->copy();
    mError = e->copy();

}

int TestMegaRequestListener::getErrorCode() const
{
    assert(mFinished);
    assert(mError);
    return mError->getErrorCode();
}

MegaRequest *TestMegaRequestListener::getMegaRequest() const
{
    assert(mFinished);
    assert(mRequest);
    return mRequest;
}

TestMegaChatRequestListener::TestMegaChatRequestListener(MegaApi *megaApi, MegaChatApi *megaChatApi)
    : RequestListener(megaApi, megaChatApi)
{
}

TestMegaChatRequestListener::~TestMegaChatRequestListener()
{
    delete mRequest;
    delete mError;
}

void TestMegaChatRequestListener::onRequestFinish(MegaChatApi *, MegaChatRequest *request, MegaChatError *e)
{
    mFinished = true;
    mRequest = request->copy();
    mError = e->copy();
}

int TestMegaChatRequestListener::getErrorCode() const
{
    assert(mFinished);
    assert(mError);
    return mError->getErrorCode();
}

MegaChatRequest *TestMegaChatRequestListener::getMegaChatRequest() const
{
    assert(mFinished);
    assert(mRequest);
    return mRequest;
}

bool RequestListener::waitForResponse(unsigned int timeout)
{
    assert(!mFinished);
    timeout *= 1000000; // convert to micro-seconds
    unsigned int tWaited = 0;    // microseconds
    bool connRetried = false;
    while(!mFinished)
    {
        std::this_thread::sleep_for(std::chrono::microseconds(pollingT));

        if (timeout)
        {
            tWaited += pollingT;
            if (tWaited >= timeout)
            {
                return false;   // timeout is expired
            }
            else if (!connRetried && tWaited > (pollingT * 10))
            {
                for (unsigned int i = 0; i < NUM_ACCOUNTS; i++)
                {
                    if (mMegaApi && mMegaApi->isLoggedIn())
                    {
                        mMegaApi->retryPendingConnections();
                    }

                    if (mMegaChatApi && mMegaChatApi->getInitState() == MegaChatApi::INIT_ONLINE_SESSION)
                    {
                        mMegaChatApi->retryPendingConnections();
                    }
                }
                connRetried = true;
            }
        }
    }

    return true;    // response is received
}

RequestListener::RequestListener(MegaApi *megaApi, MegaChatApi* megaChatApi)
    : mMegaApi(megaApi)
    , mMegaChatApi(megaChatApi)
{

}

#ifndef KARERE_DISABLE_WEBRTC
bool MockupCall::handleAvCommand(Cid_t, unsigned, uint32_t)
{
    return true;
}

bool MockupCall::handleAnswerCommand(Cid_t, std::shared_ptr<sfu::Sdp>, uint64_t, std::vector<sfu::Peer>&, const std::map<Cid_t, std::string>&, const std::map<Cid_t, sfu::TrackDescriptor>&, const std::map<Cid_t, sfu::TrackDescriptor>&, std::set<karere::Id>&, bool)
{
    return true;
}

bool MockupCall::handleKeyCommand(const Keyid_t&, const Cid_t&, const std::string &)
{
    return true;
}

bool MockupCall::handleVThumbsCommand(const std::map<Cid_t, sfu::TrackDescriptor> &)
{
    return true;
}

bool MockupCall::handleVThumbsStartCommand()
{
    return true;
}

bool MockupCall::handleVThumbsStopCommand()
{
    return true;
}

bool MockupCall::handleHiResCommand(const std::map<Cid_t, sfu::TrackDescriptor> &)
{
    return true;
}

bool MockupCall::handleHiResStartCommand()
{
    return true;
}

bool MockupCall::handleHiResStopCommand()
{
    return true;
}

bool MockupCall::handleSpeakReqsCommand(const std::vector<Cid_t> &)
{
    return true;
}

bool MockupCall::handleSpeakReqDelCommand(Cid_t)
{
    return true;
}

bool MockupCall::handleSpeakOnCommand(Cid_t)
{
    return true;
}

bool MockupCall::handleSpeakOffCommand(Cid_t)
{
    return true;
}


bool MockupCall::handlePeerJoin(Cid_t, uint64_t, sfu::SfuProtocol, int, std::string&, std::vector<std::string>&)
{
    return true;
}

bool MockupCall::handlePeerLeft(Cid_t, unsigned)
{
    return true;
}

bool MockupCall::handleBye(const unsigned, const bool, const std::string&)
{
    return true;
}

bool MockupCall::handleModAdd(uint64_t)
{
    return true;
}

bool MockupCall::handleModDel(uint64_t)
{
    return true;
}

void MockupCall::onSendByeCommand()
{

}

void MockupCall::onSfuDisconnected()
{

}
bool MockupCall::error(unsigned int, const string &)
{
    return true;
}

bool MockupCall::processDeny(const std::string&, const std::string&)
{
    return true;
}

void MockupCall::logError(const char *)
{

}

bool MockupCall::handleHello(const Cid_t /*userid*/, const unsigned int /*nAudioTracks*/,
                             const std::set<karere::Id>& /*mods*/, const bool /*wr*/, const bool /*allowed*/,
                             const std::map<karere::Id, bool>& /*wrUsers*/)
{
    return true;
}

bool MockupCall::handleWrDump(const std::map<karere::Id, bool>& /*users*/)
{
    return true;
}

bool MockupCall::handleWrEnter(const std::map<karere::Id, bool>& /*users*/)
{
    return true;
}

bool MockupCall::handleWrLeave(const karere::Id& /*user*/)
{
    return true;
}

bool MockupCall::handleWrAllow(const Cid_t& /*cid*/, const std::set<karere::Id>& /*mods*/)
{
    return true;
}

bool MockupCall::handleWrDeny(const std::set<karere::Id>& /*mods*/)
{
    return true;
}

bool MockupCall::handleWrUsersAllow(const std::set<karere::Id>& /*users*/)
{
    return true;
}

bool MockupCall::handleWrUsersDeny(const std::set<karere::Id>& /*users*/)
{
    return true;
}

#endif<|MERGE_RESOLUTION|>--- conflicted
+++ resolved
@@ -4564,14 +4564,14 @@
         ASSERT_TRUE(mTerminationCode[a2] == MegaChatCall::TERM_CODE_KICKED) << "Unexpected termcode" << MegaChatCall::termcodeToString(mTerminationCode[a2]);
     };
 
-    auto startCallPrimaryAccount = [this, &a1, &a2, &chatid](const bool adhoc){
+    auto startCallPrimaryAccount = [this, &a1, &a2, &chatid](const bool waitingRoom, const MegaChatHandle schedIdWr = MEGACHAT_INVALID_HANDLE){
 
         mCallIdJoining[a1] = MEGACHAT_INVALID_HANDLE;
         mChatIdInProgressCall[a1] = MEGACHAT_INVALID_HANDLE;
         mCallIdRingIn[a2] = MEGACHAT_INVALID_HANDLE;
         mChatIdRingInCall[a2] = MEGACHAT_INVALID_HANDLE;
 
-        bool* receivedSecondary = adhoc
+        bool* receivedSecondary = waitingRoom
                                       ? &mCallReceived[a2]
                                       : &mCallReceivedRinging[a2];
 
@@ -4583,11 +4583,11 @@
                           true /* wait for all exit flags*/,
                           true /*reset flags*/,
                           maxTimeout,
-                          [this, &a1, &chatid, &adhoc]()
+                          [this, &a1, &chatid, &waitingRoom, &schedIdWr]()
                           {
                               ChatRequestTracker crtStartCall;
-                              adhoc
-                                  ? megaChatApi[a1]->startMeetingBypassWaitingRoom(chatid, /*enableVideo*/ false, /*enableAudio*/ false, &crtStartCall)
+                              waitingRoom
+                                  ? megaChatApi[a1]->startMeetingInWaitingRoomChat(chatid, schedIdWr, /*enableVideo*/ false, /*enableAudio*/ false, &crtStartCall)
                                   : megaChatApi[a1]->startChatCall(chatid, /*enableVideo*/ false, /*enableAudio*/ false, &crtStartCall);
 
                               ASSERT_EQ(crtStartCall.waitForResult(), MegaChatError::ERROR_OK)
@@ -4670,15 +4670,23 @@
         }
 
         mCallIdExpectedReceived[a2] = auxCall->getCallId();
-<<<<<<< HEAD
         EXPECT_NE(mChatIdRingInCall[a2], MEGACHAT_INVALID_HANDLE) << "Invalid Chatid from call emisor";
         EXPECT_TRUE((mCallIdJoining[a1] == mCallIdRingIn[a2]) && (mCallIdRingIn[a2] != MEGACHAT_INVALID_HANDLE)) << "A and B are in different call";
         EXPECT_NE(mChatIdRingInCall[a2], MEGACHAT_INVALID_HANDLE) << "Invalid Chatid for B from A (call emisor)";
         LOG_debug << "B received the call";
         return auxCall;
     };
-=======
-    }
+
+    unique_ptr<MegaChatCall> auxCall;
+
+    // [Test1]: A starts a groupal meeting, B it's (automatically) pushed into waiting room and A grants access to call
+    // --------------------------------------------------------------------------------------------------------------
+    LOG_debug << "T_WaitingRooms1: A starts a groupal meeting, B it's (automatically) pushed into waiting room and A grants access to call";
+    LOG_debug << "A starts the call";
+
+    //JCHANGE************************************************
+    ASSERT_NO_FATAL_FAILURE({startCallPrimaryAccount(false);});
+
     const auto testCleanup = [this, a1, a2, chatid, callid = auxCall->getCallId(),
                               crl = chatroomListener.get(), lvlA = &localVideoListenerA, lvlB = &localVideoListenerB]()
     {
@@ -4707,15 +4715,6 @@
         megaChatApi[a2]->removeChatLocalVideoListener(chatid, lvlB);
     };
     MrProper p {testCleanup};
->>>>>>> e908b8ac
-
-    unique_ptr<MegaChatCall> auxCall;
-
-    // [Test1]: A starts a groupal meeting, B it's (automatically) pushed into waiting room and A grants access to call
-    // --------------------------------------------------------------------------------------------------------------
-    LOG_debug << "T_WaitingRooms1: A starts a groupal meeting, B it's (automatically) pushed into waiting room and A grants access to call";
-    LOG_debug << "A starts the call";
-    ASSERT_NO_FATAL_FAILURE({startCallPrimaryAccount(false);});
 
     // B picks up the call
     LOG_debug << "B Pickups the call";
@@ -4750,24 +4749,16 @@
     // ------------------------------------------------------------------------------------------------------
     LOG_debug << "T_WaitingRooms3: A kicks (completely disconnect) B from call";
     kickFromCall();
-<<<<<<< HEAD
 
     LOG_debug << "T_WaitingRooms: A ends call for all participants";
     endCallPrimaryAccount(auxCall->getCallId());
 
-    auto changeApiUrl = [this, a1](const std::string url){
-        megaApi[a1]->changeApiUrl(url.c_str());
-        ChatRequestTracker crtRetryConn;
-        megaChatApi[a1]->retryPendingConnections(false, &crtRetryConn);
-        ASSERT_EQ(crtRetryConn.waitForResult(), MegaChatError::ERROR_OK) << "Failed to retry pending connections. Error: " << crtRetryConn.getErrorString();
-    };
-
     // [Test4]: A starts call Bypassing waiting room, B Joins directly to the call
     // --------------------------------------------------------------------------------------------------------------
-    changeApiUrl("https://staging.api.mega.co.nz/");
     megaChatApi[a1]->setSFUid(336);
     LOG_debug << "T_WaitingRooms4: A starts call Bypassing waiting room, B Joins directly to the call";
     mCallIdExpectedReceived[a1] = mCallIdExpectedReceived[a2] = MEGACHAT_INVALID_HANDLE;
+    //JCHANGE************************************************
     ASSERT_NO_FATAL_FAILURE({startCallPrimaryAccount(true);});
 
     // B picks up the call
@@ -4784,15 +4775,6 @@
 
     LOG_debug << "T_WaitingRooms: A ends call for all participants";
     endCallPrimaryAccount(auxCall->getCallId());
-
-    // [Finishing test] close & cleanup
-    megaChatApi[a1]->closeChatRoom(chatid, chatroomListener.get());
-    megaChatApi[a2]->closeChatRoom(chatid, chatroomListener.get());
-    megaChatApi[a1]->removeChatLocalVideoListener(chatid, &localVideoListenerA);
-    megaChatApi[a2]->removeChatLocalVideoListener(chatid, &localVideoListenerB);
-    changeApiUrl("https://g.api.mega.co.nz/");
-=======
->>>>>>> e908b8ac
 }
 
 /**
