#include "sdk_test.h"

#include <mega.h>
#include <megaapi.h>

#ifdef _WIN32
#include <direct.h>
#endif

using namespace mega;
using namespace megachat;
using namespace std;

const std::string MegaChatApiTest::DEFAULT_PATH = "../../tests/sdk_test/";
const std::string MegaChatApiTest::FILE_IMAGE_NAME = "logo.png";
const std::string MegaChatApiTest::PATH_IMAGE = "PATH_IMAGE";

const std::string MegaChatApiTest::LOCAL_PATH = "./tmp"; // no ending slash
const std::string MegaChatApiTest::REMOTE_PATH = "/";
const std::string MegaChatApiTest::DOWNLOAD_PATH = LOCAL_PATH + "/download/";

class GTestLogger : public ::testing::EmptyTestEventListener
{
public:
    void OnTestStart(const ::testing::TestInfo& info) override
    {
        LOG_info << "GTEST: " << info.test_suite_name() << '.' << info.name() << " RUNNING";
    }

    void OnTestEnd(const ::testing::TestInfo& info) override
    {
        LOG_info << "GTEST: " << info.test_suite_name() << '.' << info.name() << ' '
                 << (info.result()->Passed() ? "PASSED" : "FAILED");
    }

    void OnTestPartResult(const ::testing::TestPartResult& result) override
    {
        if (result.type() == ::testing::TestPartResult::kSuccess) return;

        std::string location = result.file_name() ? result.file_name() : "unknown";
        if (result.line_number() >= 0)
        {
            location += ':' + std::to_string(result.line_number());
        }

        LOG_info << "GTEST: " << location << ": Failure";

        std::istringstream istream(result.message());
        for (std::string s; std::getline(istream, s); )
        {
            LOG_info << "GTEST: " << s;
        }
    }
}; // GTestLogger

int main(int argc, char **argv)
{
    remove("test.log");

    std::vector<char*> myargv1(argv, argv + argc);
    for (auto it = myargv1.begin(); it != myargv1.end(); ++it)
    {
        if (std::string(*it).substr(0, 9) == "--APIURL:")
        {
            std::lock_guard<std::mutex> g(g_APIURL_default_mutex);
            g_APIURL_default = std::string(*it).substr(9);
            if (!g_APIURL_default.empty() && g_APIURL_default.back() != '/')
                g_APIURL_default += '/';
        }
    }
    MegaChatApiTest::init();
    testing::InitGoogleTest(&argc, argv);
    testing::UnitTest::GetInstance()->listeners().Append(new GTestLogger());

    int rc = RUN_ALL_TESTS(); // returns 0 (success) or 1 (failed tests)

    MegaChatApiTest::terminate();

    MegaChatApiUnitaryTest unitaryTest;
    std::cout << "[========] Unitary tests " << std::endl;
    unitaryTest.UNITARYTEST_ParseUrl();
#ifndef KARERE_DISABLE_WEBRTC
    unitaryTest.UNITARYTEST_SfuDataReception();
#endif

    std::cout << "[========] End Unitary tests " << std::endl;

    return rc + unitaryTest.mFailedTests;
}

Account::Account()
{
}

Account::Account(const std::string &email, const std::string &password)
    : mEmail(email)
    , mPassword(password)
{
}

std::string Account::getEmail() const
{
    return mEmail;
}

std::string Account::getPassword() const
{
    return mPassword;
}

MegaChatApiTest::MegaChatApiTest()
{
    for (unsigned i = 0u; i < NUM_ACCOUNTS; i++)
    {
        megaApi[i] = NULL;
        megaChatApi[i] = NULL;
    }
}

MegaChatApiTest::~MegaChatApiTest()
{
}

char *MegaChatApiTest::login(unsigned int accountIndex, const char *session, const char *email, const char *password)
{
    std::string mail;
    std::string pwd;
    if (email == NULL || password == NULL)
    {
        mail = account(accountIndex).getEmail();
        pwd = account(accountIndex).getPassword();
    }
    else
    {
        mail = email;
        pwd = password;
    }

    // 1. Initialize chat engine
    bool *flagInit = &initStateChanged[accountIndex]; *flagInit = false;
    int initializationState = megaChatApi[accountIndex]->init(session);
    EXPECT_GE(initializationState, 0) << "MegaChatApiImpl::init returned error";
    if (initializationState < 0) return nullptr;
    MegaApi::removeLoggerObject(logger());

    // MegaChatApi::INIT_TERMINATED will not be notified. Do not wait for state-change in that case.
    // Worth asking: why is MegaChatApi::init() returning that undocumented value?!
    if (initializationState != MegaChatApi::INIT_TERMINATED)
    {
        bool responseOk = waitForResponse(flagInit);
        EXPECT_TRUE(responseOk) << "Initialization failed";
        if (!responseOk) return nullptr;
        int initStateValue = initState[accountIndex];
        if (!session)
        {
            EXPECT_EQ(initStateValue, MegaChatApi::INIT_WAITING_NEW_SESSION) << "Wrong chat initialization state (1).";
            if (initStateValue != MegaChatApi::INIT_WAITING_NEW_SESSION) return nullptr;
        }
        else
        {
            EXPECT_EQ(initStateValue, MegaChatApi::INIT_OFFLINE_SESSION) << "Wrong chat initialization state (2).";
            if (initStateValue != MegaChatApi::INIT_OFFLINE_SESSION) return nullptr;
        }
    }

    // 2. login
    flagInit = &initStateChanged[accountIndex]; *flagInit = false;
    RequestTracker loginTracker;
    session ? megaApi[accountIndex]->fastLogin(session, &loginTracker)
              : megaApi[accountIndex]->login(mail.c_str(), pwd.c_str(), &loginTracker);
    int loginResult = loginTracker.waitForResult();
    EXPECT_EQ(loginResult, API_OK) << "Login failed. Error: " << loginResult << ' ' << loginTracker.getErrorString();
    if (loginResult != API_OK) return nullptr;

    // 3. fetchnodes
    bool *loggedInFlag = &mLoggedInAllChats[accountIndex]; *loggedInFlag = false;
    RequestTracker fetchNodesTracker;
    megaApi[accountIndex]->fetchNodes(&fetchNodesTracker);
    int fetchNodesResult = fetchNodesTracker.waitForResult();
    EXPECT_EQ(fetchNodesResult, API_OK) << "Error fetch nodes. Error: " << fetchNodesResult << ' ' << fetchNodesTracker.getErrorString();
    if (fetchNodesResult != API_OK) return nullptr;
    // after fetchnodes, karere should be ready for offline, at least
    int initStateValue = initState[accountIndex];
    if (initStateValue == MegaChatApi::INIT_WAITING_NEW_SESSION || initStateValue == MegaChatApi::INIT_OFFLINE_SESSION)
    {
        bool responseOk = waitForResponse(flagInit);
        EXPECT_TRUE(responseOk) << "Expired timeout for change init state";
        if (!responseOk) return nullptr;
        initStateValue = initState[accountIndex];
    }
    EXPECT_EQ(initStateValue, MegaChatApi::INIT_ONLINE_SESSION) << "Wrong chat initialization state (3).";
    if (initStateValue != MegaChatApi::INIT_ONLINE_SESSION) return nullptr;

    // if there are chatrooms in this account, wait to be joined to all of them
    std::unique_ptr<MegaChatListItemList> items(megaChatApi[accountIndex]->getChatListItems());
    if (items->size())
    {
        bool responseOk = waitForResponse(loggedInFlag, 120);
        EXPECT_TRUE(responseOk) << "Expired timeout for login to all chats in account '" << mail << "'. (DDOS protection triggered?)";
        if (!responseOk) return nullptr;
    }

    return megaApi[accountIndex]->dumpSession();
}

void MegaChatApiTest::logout(unsigned int accountIndex, bool closeSession)
{
    RequestTracker logoutTracker;
    if (closeSession)
    {
        ChatLogoutTracker chatLogoutTracker;
        megaChatApi[accountIndex]->addChatRequestListener(&chatLogoutTracker);

#ifdef ENABLE_SYNC
        megaApi[accountIndex]->logout(false, &logoutTracker);
#else
        megaApi[accountIndex]->logout(logoutTracker.get());
#endif

        ASSERT_EQ(chatLogoutTracker.waitForResult(), MegaChatError::ERROR_OK);
        megaChatApi[accountIndex]->removeChatRequestListener(&chatLogoutTracker);
    }
    else
    {
        megaApi[accountIndex]->localLogout(&logoutTracker);
    }

    int logoutResult = logoutTracker.waitForResult();
    ASSERT_TRUE(logoutResult == API_OK || logoutResult == API_ESID) <<
                     "Error sdk logout. Error: " << logoutResult << ' ' << logoutTracker.getErrorString();


    if (!closeSession)  // for closed session, karere automatically logs out itself
    {
        ChatRequestTracker crt;
        megaChatApi[accountIndex]->localLogout(&crt);
        ASSERT_EQ(crt.waitForResult(), MegaChatError::ERROR_OK) << "Error chat logout. Error: " << crt.getErrorString();
    }

    MegaApi::addLoggerObject(logger());   // need to restore customized logger
}

void MegaChatApiTest::init()
{
    std::cout << "[========] Global test environment initialization" << endl;

    getEnv().setLogFile("test.log");
    MegaApi::addLoggerObject(logger());
    MegaApi::setLogToConsole(false);    // already disabled by default
    MegaChatApi::setLoggerObject(logger());
    MegaChatApi::setLogToConsole(false);
    MegaChatApi::setCatchException(false);

    for (unsigned int i = 0; i < NUM_ACCOUNTS; i++)
    {
        // get credentials from environment variables
        std::string varName = "MEGA_EMAIL";
        varName += std::to_string(i);
        char *buf = getenv(varName.c_str());
        std::string email;
        if (buf)
        {
            email.assign(buf);
        }
        if (!email.length())
        {
            cout << "TEST - Set your username at the environment variable $" << varName << endl;
            exit(-1);
        }

        varName.assign("MEGA_PWD");
        varName += std::to_string(i);
        buf = getenv(varName.c_str());
        std::string pwd;
        if (buf)
        {
            pwd.assign(buf);
        }
        if (!pwd.length())
        {
            cout << "TEST - Set your password at the environment variable $" << varName << endl;
            exit(-1);
        }

        getEnv().addAccount(email, pwd);
    }
}

void MegaChatApiTest::terminate()
{
    std::cout << "[==========] Global test environment termination" << endl; \

    MegaApi::removeLoggerObject(logger());
    MegaChatApi::setLoggerObject(NULL);
}

void MegaChatApiTest::SetUp()
{
    const ::testing::TestInfo* ti = ::testing::UnitTest::GetInstance()->current_test_info();
    string name = string(ti->test_suite_name()) + '.' + ti->name();
    LOG_info << "Test " << name << ": SetUp starting.";

    struct stat st = {}; // init all members to default values (0)
    if (stat(LOCAL_PATH.c_str(), &st) == -1)
    {
#ifdef _WIN32
        _mkdir(LOCAL_PATH.c_str());
#else
        mkdir(LOCAL_PATH.c_str(), 0700);
#endif
    }

    for (unsigned i = 0u; i < NUM_ACCOUNTS; i++)
    {
        char path[1024];
#ifdef _WIN32
        _getcwd(path, sizeof path);
#else
        getcwd(path, sizeof path);
#endif
        megaApi[i] = new MegaApi(APPLICATION_KEY.c_str(), path, USER_AGENT_DESCRIPTION.c_str());
        megaApi[i]->setLogLevel(MegaApi::LOG_LEVEL_DEBUG);
        megaApi[i]->addListener(this);

        megaChatApi[i] = new MegaChatApi(megaApi[i]);
        megaChatApi[i]->setLogLevel(MegaChatApi::LOG_LEVEL_DEBUG);
        megaChatApi[i]->addChatListener(this);

#ifndef KARERE_DISABLE_WEBRTC
        megaChatApi[i]->addChatCallListener(this);
        megaChatApi[i]->addSchedMeetingListener(this);
#endif

        // kill all sessions to ensure no interferences from other tests running in parallel
        RequestTracker loginTracker;
        megaApi[i]->login(account(i).getEmail().c_str(), account(i).getPassword().c_str(),
                          &loginTracker);
        ASSERT_EQ(loginTracker.waitForResult(), API_OK) << "Login failed in SetUp(). Error: " << loginTracker.getErrorString();

        RequestTracker killSessionTracker;
        megaApi[i]->killSession(INVALID_HANDLE, &killSessionTracker);
        ASSERT_EQ(killSessionTracker.waitForResult(), API_OK) << "Kill sessions failed in SetUp(). Error: " << killSessionTracker.getErrorString();
        RequestTracker logoutTracker;
#ifdef ENABLE_SYNC
        megaApi[i]->logout(false, &logoutTracker);
#else
        megaApi[i]->logout(&logoutTracker);
#endif
        int logoutResult = logoutTracker.waitForResult();
        ASSERT_TRUE(logoutResult == API_OK || logoutResult == API_ESID) <<
                         "Logout failed in SetUp(). Error: " << logoutResult << ' ' << logoutTracker.getErrorString();

        for (int j = 0; j < ::mega::MegaRequest::TOTAL_OF_REQUEST_TYPES; ++j)
        {
            requestFlags[i][j] = false;
        }

        initStateChanged[i] = false;
        initState[i] = -1;
        mChatConnectionOnline[i] = false;
        mLoggedInAllChats[i] = false;
        mChatsUpdated[i] = false;
        mChatListUpdated[i].clear();
        lastErrorTransfer[i] = -1;

        chatroom[i] = NULL;
        chatUpdated[i] = false;
        chatItemUpdated[i] = false;
        chatItemClosed[i] = false;
        peersUpdated[i] = false;
        titleUpdated[i] = false;
        chatArchived[i] = false;

        mNotTransferRunning[i] = true;
        mPresenceConfigUpdated[i] = false;

#ifndef KARERE_DISABLE_WEBRTC
        mCallReceived[i] = false;
        mCallReceivedRinging[i] = false;
        mCallInProgress[i] = false;
        mCallDestroyed[i] = false;
        mCallConnecting[i] = false;
        mSchedMeetingUpdated[i] = false;
        mSchedOccurrUpdated[i] = false;
        mChatIdRingInCall[i] = MEGACHAT_INVALID_HANDLE;
        mTerminationCode[i] = 0;
        mChatIdInProgressCall[i] = MEGACHAT_INVALID_HANDLE;
        mCallIdRingIn[i] = MEGACHAT_INVALID_HANDLE;
        mCallIdJoining[i] = MEGACHAT_INVALID_HANDLE;
        mSchedIdUpdated[i] = MEGACHAT_INVALID_HANDLE;
        mSchedIdRemoved[i] = MEGACHAT_INVALID_HANDLE;
        mCallIdExpectedReceived[i] = MEGACHAT_INVALID_HANDLE;
        mLocalVideoListener[i] = NULL;
        mRemoteVideoListener[i] = NULL;
#endif
    }

    LOG_info << "Test " << name << ": SetUp finished.";
}

void MegaChatApiTest::TearDown()
{
    const ::testing::TestInfo* ti = ::testing::UnitTest::GetInstance()->current_test_info();
    string name = string(ti->test_suite_name()) + '.' + ti->name();
    LOG_info << "Test " << name << ": TearDown starting.";

    for (unsigned int i = 0; i < NUM_ACCOUNTS; i++)
    {
        if (megaChatApi[i])
        {
            if (megaChatApi[i]->getInitState() == MegaChatApi::INIT_ONLINE_SESSION ||
                    megaChatApi[i]->getInitState() == MegaChatApi::INIT_OFFLINE_SESSION )
            {
                int a2 = (i == 0) ? 1 : 0;  // FIXME: find solution for more than 2 accounts
                MegaChatHandle chatToSkip = MEGACHAT_INVALID_HANDLE;
                MegaChatHandle uh = megaChatApi[i]->getUserHandleByEmail(account(a2).getEmail().c_str());
                if (uh != MEGACHAT_INVALID_HANDLE)
                {
                    MegaChatPeerList *peers = MegaChatPeerList::createInstance();
                    peers->addPeer(uh, MegaChatPeerList::PRIV_STANDARD);
                    chatToSkip = getGroupChatRoom(i, a2, peers, MegaChatPeerList::PRIV_UNKNOWN, false);
                    delete peers;
                }

                clearAndLeaveChats(i, chatToSkip);
            }
        }

        // Required order:
        // 1. logout megaApi;
        // 2. logout megaChatApi;
        // 3. delete megaChatApi;
        // 4. delete megaApi.

        if (megaApi[i])
        {
            if (megaApi[i]->isLoggedIn())
            {
                MegaNode* cloudNode = megaApi[i]->getRootNode();
                purgeCloudTree(i, cloudNode);
                delete cloudNode;
                cloudNode = NULL;
                MegaNode* rubbishNode = megaApi[i]->getRubbishNode();
                purgeCloudTree(i, rubbishNode);
                delete rubbishNode;
                rubbishNode = NULL;

                removePendingContactRequest(i);

                // 1. logout megaApi;
                ChatLogoutTracker chatLogoutTracker;
                megaChatApi[i]->addChatRequestListener(&chatLogoutTracker);

                RequestTracker logoutTracker;
#ifdef ENABLE_SYNC
                megaApi[i]->logout(false, &logoutTracker);
#else
                megaApi[i]->logout(&logoutTracker);
#endif
                TEST_LOG_ERROR(logoutTracker.waitForResult(60) == API_OK, "Failed to logout from SDK. Error: " + logoutTracker.getErrorString());
                TEST_LOG_ERROR(chatLogoutTracker.waitForResult() == MegaChatError::ERROR_OK, "Failed to auto-logout from chat. Error: " + chatLogoutTracker.getErrorString());
                megaChatApi[i]->removeChatRequestListener(&chatLogoutTracker);
            }
        }

        if (megaChatApi[i])
        {
            // 2. logout megaChatApi;
            ChatRequestTracker crtLogout;
            megaChatApi[i]->logout(&crtLogout);
            TEST_LOG_ERROR(crtLogout.waitForResult(60) == MegaChatError::ERROR_OK, "Failed to logout from Chat. Error: " + crtLogout.getErrorString());
            MegaApi::addLoggerObject(logger());   // need to restore customized logger

#ifndef KARERE_DISABLE_WEBRTC
            megaChatApi[i]->removeChatCallListener(this);
            megaChatApi[i]->removeSchedMeetingListener(this);
#endif
            megaChatApi[i]->removeChatListener(this);

            // 3. delete megaChatApi;
            delete megaChatApi[i];
            megaChatApi[i] = NULL;
        }

        // 4. delete megaApi.
        delete megaApi[i];
        megaApi[i] = NULL;
    }

    purgeLocalTree(LOCAL_PATH);

    LOG_info << "Test " << name << ": TearDown finished.";
}

const char* MegaChatApiTest::printChatRoomInfo(const MegaChatRoom *chat)
{
    if (!chat)
    {
        return MegaApi::strdup("");
    }

    MegaChatHandle chatid = chat->getChatId();
    const char *hstr = MegaApi::userHandleToBase64(chatid);

    std::stringstream buffer;
    buffer << "Chat ID: " << hstr << " (" << chatid << ")" << endl;
    delete [] hstr;
    hstr = NULL;

    buffer << "\tOwn privilege level: " << MegaChatRoom::privToString(chat->getOwnPrivilege()) << endl;
    if (chat->isActive())
    {
        buffer << "\tActive: yes" << endl;
    }
    else
    {
        buffer << "\tActive: no" << endl;
    }
    if (chat->isGroup())
    {
        buffer << "\tGroup chat: yes" << endl;
    }
    else
    {
        buffer << "\tGroup chat: no" << endl;
    }
    if (chat->isArchived())
    {
        buffer << "\tArchived chat: yes" << endl;
    }
    else
    {
        buffer << "\tArchived chat: no" << endl;
    }
    if (chat->isPublic())
    {
        buffer << "\tPublic chat: yes" << endl;
    }
    else
    {
        buffer << "\tPublic chat: no" << endl;
    }
    buffer << "\tPeers:";

    if (chat->getPeerCount())
    {
        buffer << "\t\t(userhandle)\t(privilege)\t(firstname)\t(lastname)\t(fullname)" << endl;
        for (unsigned i = 0; i < chat->getPeerCount(); i++)
        {
            const char *fullName = chat->getPeerFullname(i);
            MegaChatHandle uh = chat->getPeerHandle(i);
            hstr = MegaApi::userHandleToBase64(uh);
            buffer << "\t\t\t" << hstr;
            delete [] hstr;
            hstr = NULL;
            buffer << "\t" << MegaChatRoom::privToString(chat->getPeerPrivilege(i));
            buffer << "\t\t" << chat->getPeerFirstname(i);
            buffer << "\t" << chat->getPeerLastname(i);
            buffer << "\t" << fullName << endl;
            delete [] fullName;
        }
    }
    else
    {
        buffer << " no peers (only you as participant)" << endl;
    }
    if (chat->getTitle())
    {
        buffer << "\tTitle: " << chat->getTitle() << endl;
    }
    buffer << "\tUnread count: " << chat->getUnreadCount() << " message/s" << endl;
    buffer << "-------------------------------------------------" << endl;

    return MegaApi::strdup(buffer.str().c_str());
}

const char* MegaChatApiTest::printMessageInfo(const MegaChatMessage *msg)
{
    if (!msg)
    {
        return MegaApi::strdup("");
    }

    const char *content = msg->getContent() ? msg->getContent() : "<empty>";

    std::stringstream buffer;
    buffer << "id: " << msg->getMsgId() << ", content: " << content;
    buffer << ", tempId: " << msg->getTempId() << ", index:" << msg->getMsgIndex();
    buffer << ", status: " << msg->getStatus() << ", uh: " << msg->getUserHandle();
    buffer << ", type: " << msg->getType() << ", edited: " << msg->isEdited();
    buffer << ", deleted: " << msg->isDeleted() << ", changes: " << msg->getChanges();
    buffer << ", ts: " << msg->getTimestamp() << endl;

    return MegaApi::strdup(buffer.str().c_str());
}

const char* MegaChatApiTest::printChatListItemInfo(const MegaChatListItem *item)
{
    if (!item)
    {
        return MegaApi::strdup("");
    }

    const char *title = item->getTitle() ? item->getTitle() : "<empty>";

    std::stringstream buffer;
    buffer << "id: " << item->getChatId() << ", title: " << title;
    buffer << ", ownPriv: " << item->getOwnPrivilege();
    buffer << ", unread: " << item->getUnreadCount() << ", changes: " << item->getChanges();
    buffer << ", lastMsg: " << item->getLastMessage() << ", lastMsgType: " << item->getLastMessageType();
    buffer << ", lastTs: " << item->getLastTimestamp();

    return MegaApi::strdup(buffer.str().c_str());
}

void MegaChatApiTest::postLog(const std::string &msg)
{
    logger()->postLog(msg.c_str());
}

bool MegaChatApiTest::exitWait(const std::vector<bool *>&responsesReceived, bool waitForAll) const
{
    for (auto r: responsesReceived)
    {
        if (!waitForAll && (*r))  { return true; };   // any response must be received
        if (waitForAll && !(*r))  { return false; };  // all responses must be received
    }
    return waitForAll; // true (all received) false (none received)
};

bool MegaChatApiTest::waitForMultiResponse(std::vector<bool *>responsesReceived, bool waitForAll, unsigned int timeout) const
{
    timeout *= 1000000; // convert to micro-seconds
    unsigned int tWaited = 0;    // microseconds
    bool connRetried = false;
    while (!exitWait(responsesReceived, waitForAll))
    {
        std::this_thread::sleep_for(std::chrono::microseconds(pollingT));

        if (timeout)
        {
            tWaited += pollingT;
            if (tWaited >= timeout)
            {
                return false;   // timeout is expired
            }
            else if (!connRetried && tWaited > (pollingT * 10))
            {
                for (unsigned int i = 0; i < NUM_ACCOUNTS; i++)
                {
                    if (megaApi[i] && megaApi[i]->isLoggedIn())
                    {
                        megaApi[i]->retryPendingConnections();
                    }

                    if (megaChatApi[i] && megaChatApi[i]->getInitState() == MegaChatApi::INIT_ONLINE_SESSION)
                    {
                        megaChatApi[i]->retryPendingConnections();
                    }
                }
                connRetried = true;
            }
        }
    }

    return true;    // responses have been received
}

// this method could be deprecated in favor of waitForMultiResponse, when it's proven it works as expected
bool MegaChatApiTest::waitForResponse(bool *responseReceived, unsigned int timeout) const
{
    timeout *= 1000000; // convert to micro-seconds
    unsigned int tWaited = 0;    // microseconds
    bool connRetried = false;
    while(!(*responseReceived))
    {
        std::this_thread::sleep_for(std::chrono::microseconds(pollingT));

        if (timeout)
        {
            tWaited += pollingT;
            if (tWaited >= timeout)
            {
                return false;   // timeout is expired
            }
            else if (!connRetried && tWaited > (pollingT * 10))
            {
                for (unsigned int i = 0; i < NUM_ACCOUNTS; i++)
                {
                    if (megaApi[i] && megaApi[i]->isLoggedIn())
                    {
                        megaApi[i]->retryPendingConnections();
                    }

                    if (megaChatApi[i] && megaChatApi[i]->getInitState() == MegaChatApi::INIT_ONLINE_SESSION)
                    {
                        megaChatApi[i]->retryPendingConnections();
                    }
                }
                connRetried = true;
            }
        }
    }

    return true;    // response is received
}

void MegaChatApiTest::waitForAction(int maxAttempts, std::vector<bool*> exitFlags, const std::vector<std::string>& flagsStr, const std::string& actionMsg, bool waitForAll, bool resetFlags, unsigned int timeout, std::function<void()>action)
{
    ASSERT_TRUE(exitFlags.size() == flagsStr.size() || flagsStr.empty()) << "waitForCallAction: no valid action provided";
    ASSERT_TRUE(action) << "waitForCallAction: no valid action provided";

    if (resetFlags)
    {
        for (auto f: exitFlags)
        {
            if (f) { *f = false; }
        }
    }

    int retries = 0;
    while (!exitWait(exitFlags, waitForAll))
    {
        action();
        if (!waitForMultiResponse(exitFlags, waitForAll, timeout))
        {
            std::string msg = "Attempt ["; msg.append(std::to_string(retries)).append("] for ").append(actionMsg).append(": ");
            for (size_t i = 0; i < exitFlags.size(); i++)
            {
                (i > flagsStr.size())
                        ? msg.append("Flag_").append(std::to_string(i))
                        : msg.append(flagsStr.at(i));

                msg.append(" = ").append(*exitFlags.at(i) ? "true" : "false").append(" ");
            }
            LOG_debug << msg;
            ASSERT_LE(++retries, maxAttempts) << "Max attempts exceeded for " << actionMsg;
        }
    }
}

/**
 * @brief MegaChatApiTest.ResumeSession
 *
 * This test does the following:
 *
 * - Create a new session
 * - Resume with previous sesion
 * - Resume an existing session without karere cache
 * - Re-create Karere cache without login out from SDK
 * - Close session
 * - Login with chat enabled, transition to disabled and back to enabled
 * - Login with chat disabled, transition to enabled
 * - Go into background, sleep and back to foreground
 * - Disconnect from chat server and reconnect
 *
 */
TEST_F(MegaChatApiTest, ResumeSession)
{
    unsigned accountIndex = 0;

    // ___ Create a new session ___
    char *session = login(accountIndex);
    ASSERT_TRUE(session);

    ASSERT_NO_FATAL_FAILURE({ checkEmail(accountIndex); });

    // Test for management of ESID:
    // (uncomment the following block)
//    {
//        bool *flag = &requestFlagsChat[0][MegaChatRequest::TYPE_LOGOUT]; *flag = false;
//        // ---> NOW close session remotely ---
//        sleep(30);
//        // and wait for forced logout of megachatapi due to ESID
//        ASSERT_TRUE(waitForResponse(flag));
//        session = login(0);
//        ASSERT_TRUE(session);
//    }

    // ___ Resume an existing session ___
    ASSERT_NO_FATAL_FAILURE({ logout(accountIndex, false); }); // keeps session alive
    char *tmpSession = login(accountIndex, session);
    ASSERT_TRUE(tmpSession);
    ASSERT_STREQ(session, tmpSession) << "Bad session key";
    delete [] tmpSession;   tmpSession = NULL;

    ASSERT_NO_FATAL_FAILURE({ checkEmail(accountIndex); });

    // ___ Resume an existing session without karere cache ___
    // logout from SDK keeping cache
    RequestTracker logoutTracker;
    megaApi[accountIndex]->localLogout(&logoutTracker);
    ASSERT_EQ(logoutTracker.waitForResult(), API_OK) << "Error local sdk logout. Error: " << logoutTracker.getErrorString();

    // logout from Karere removing cache
    ChatRequestTracker crtLogout;
    megaChatApi[accountIndex]->logout(&crtLogout);
    ASSERT_EQ(crtLogout.waitForResult(), MegaChatError::ERROR_OK) << "Error chat logout. Error: " << crtLogout.getErrorString();
    MegaApi::addLoggerObject(logger());   // need to restore customized logger
    // try to initialize chat engine with cache --> should fail
    bool *flagInit = &initStateChanged[accountIndex]; *flagInit = false;
    ASSERT_EQ(megaChatApi[accountIndex]->init(session), MegaChatApi::INIT_NO_CACHE) <<
                     "Wrong chat initialization state (4).";
    ASSERT_TRUE(waitForResponse(flagInit)) << "Expired timeout for change init state";
    MegaApi::removeLoggerObject(logger());
    megaApi[accountIndex]->invalidateCache();

    // ___ Re-create Karere cache without login out from SDK___
    flagInit = &initStateChanged[accountIndex]; *flagInit = false;
    // login in SDK
    RequestTracker loginTracker;
    session ? megaApi[accountIndex]->fastLogin(session, &loginTracker)
            : megaApi[accountIndex]->login(account(accountIndex).getEmail().c_str(),
                                           account(accountIndex).getPassword().c_str(),
                                           &loginTracker);
    ASSERT_EQ(loginTracker.waitForResult(), API_OK) << "Error sdk fast login. Error: " << loginTracker.getErrorString();

    // fetchnodes in SDK
    RequestTracker fetchNodesTracker;
    megaApi[accountIndex]->fetchNodes(&fetchNodesTracker);
    ASSERT_EQ(fetchNodesTracker.waitForResult(), API_OK) << "Error fetchnodes. Error: " << fetchNodesTracker.getErrorString();
    ASSERT_TRUE(waitForResponse(flagInit)) << "Expired timeout for change init state";
    int initStateValue = initState[accountIndex];
    ASSERT_EQ(initStateValue, MegaChatApi::INIT_ONLINE_SESSION) << "Wrong chat initialization state (5).";

    // check there's a list of chats already available
    MegaChatListItemList *list = megaChatApi[accountIndex]->getChatListItems();
    ASSERT_TRUE(list->size()) << "Chat list item is empty";
    delete list; list = NULL;

    // ___ Close session ___
    ASSERT_NO_FATAL_FAILURE({ logout(accountIndex, true); });
    delete [] session; session = NULL;

    // ___ Login with chat enabled, transition to disabled and back to enabled
    session = login(accountIndex);
    ASSERT_TRUE(session) << "Empty session key";
    // fully disable chat: logout + remove logger + delete MegaChatApi instance
    ChatRequestTracker crtLogout2;
    megaChatApi[accountIndex]->logout(&crtLogout2);
    // tolerate -11 (Access denied) which can be returned here
    //
    // debugging this is extremely tricky, because memory corruption can occur when setting breakpoints due to
    // MegaChatApiImpl::sendPendingRequests() -> case MegaChatRequest::TYPE_LOGOUT -> delete mClient;
    // which should happen with a delay (how much?), but often will crash after continuing from the breakpoint
    int logoutResult = crtLogout2.waitForResult();
    TEST_LOG_ERROR(logoutResult == MegaChatError::ERROR_OK, "Error chat logout (2). Error: " +
                   std::to_string(logoutResult) + " (" + crtLogout2.getErrorString() + ')');
    MegaApi::addLoggerObject(logger());   // need to restore customized logger
    delete megaChatApi[accountIndex];
    // create a new MegaChatApi instance
    megaChatApi[accountIndex] = new MegaChatApi(megaApi[accountIndex]);
    megaChatApi[accountIndex]->setLogLevel(MegaChatApi::LOG_LEVEL_DEBUG);
    megaChatApi[accountIndex]->addChatListener(this);
    MegaChatApi::setLoggerObject(logger());
    // back to enabled: init + fetchnodes + connect
    ASSERT_EQ(megaChatApi[accountIndex]->init(session), MegaChatApi::INIT_NO_CACHE) <<
                     "Wrong chat initialization state (6).";

    MegaApi::removeLoggerObject(logger());
    flagInit = &initStateChanged[accountIndex]; *flagInit = false;
    RequestTracker fetchNodesTracker2;
    megaApi[accountIndex]->fetchNodes(&fetchNodesTracker2);
    ASSERT_EQ(fetchNodesTracker2.waitForResult(), API_OK) << "Error fetchnodes. Error: " << fetchNodesTracker2.getErrorString();
    ASSERT_TRUE(waitForResponse(flagInit)) << "Expired timeout for change init state";
    initStateValue = initState[accountIndex];
    ASSERT_EQ(initStateValue, MegaChatApi::INIT_ONLINE_SESSION) <<
                     "Wrong chat initialization state (7).";

    // check there's a list of chats already available
    list = megaChatApi[accountIndex]->getChatListItems();
    ASSERT_TRUE(list->size()) << "Chat list item is empty";
    delete list; list = NULL;
    // close session and remove cache
    ASSERT_NO_FATAL_FAILURE({ logout(accountIndex, true); });
    delete [] session; session = NULL;

    // ___ Login with chat disabled, transition to enabled ___
    // fully disable chat: remove logger + delete MegaChatApi instance
    delete megaChatApi[accountIndex];
    // create a new MegaChatApi instance
    megaChatApi[accountIndex] = new MegaChatApi(megaApi[accountIndex]);
    megaChatApi[accountIndex]->setLogLevel(MegaChatApi::LOG_LEVEL_DEBUG);
    megaChatApi[accountIndex]->addChatListener(this);
    MegaChatApi::setLoggerObject(logger());
    // login in SDK
    RequestTracker loginTracker2;
    megaApi[accountIndex]->login(account(accountIndex).getEmail().c_str(),
                                 account(accountIndex).getPassword().c_str(),
                                 &loginTracker2);
    ASSERT_EQ(loginTracker2.waitForResult(), API_OK) << "Error fast login. Error: " << loginTracker2.getErrorString();
    session = megaApi[accountIndex]->dumpSession();
    // fetchnodes in SDK
    RequestTracker fetchNodesTracker3;
    megaApi[accountIndex]->fetchNodes(&fetchNodesTracker3);
    ASSERT_EQ(fetchNodesTracker3.waitForResult(), API_OK) << "Error fetch nodes. Error: " << fetchNodesTracker3.getErrorString();
    // init in Karere
    ASSERT_EQ(megaChatApi[accountIndex]->init(session), MegaChatApi::INIT_NO_CACHE) << "Bad Megachat state.";
    MegaApi::removeLoggerObject(logger());
    // full-fetchndoes in SDK to regenerate cache in Karere
    flagInit = &initStateChanged[accountIndex]; *flagInit = false;
    RequestTracker fetchNodesTracker4;
    megaApi[accountIndex]->fetchNodes(&fetchNodesTracker4);
    ASSERT_EQ(fetchNodesTracker4.waitForResult(), API_OK) << "Error fetch nodes. Error: " << fetchNodesTracker4.getErrorString();
    ASSERT_TRUE(waitForResponse(flagInit)) << "Expired timeout for change init state";
    initStateValue = initState[accountIndex];
    ASSERT_EQ(initStateValue, MegaChatApi::INIT_ONLINE_SESSION) << "Bad Megachat state.";

    // check there's a list of chats already available
    list = megaChatApi[accountIndex]->getChatListItems();
    ASSERT_TRUE(list->size()) << "Chat list item is empty";
    delete list;
    list = NULL;

    // ___ Test going into background, sleep and back to foreground ___
    for(int i = 0; i < 3; i++)
    {
        ChatRequestTracker crtBkgrTrue;
        megaChatApi[accountIndex]->setBackgroundStatus(true, &crtBkgrTrue);
        ASSERT_EQ(crtBkgrTrue.waitForResult(), MegaChatError::ERROR_OK) << "Failed to set background status on. Error: " << crtBkgrTrue.getErrorString();

        logger()->postLog("========== Enter background status ================= ");
        std::this_thread::sleep_for(std::chrono::seconds(15));

        ChatRequestTracker crtBkgrFalse;
        megaChatApi[accountIndex]->setBackgroundStatus(false, &crtBkgrFalse);
        ASSERT_EQ(crtBkgrFalse.waitForResult(), MegaChatError::ERROR_OK) << "Failed to set background status off. Error: " << crtBkgrFalse.getErrorString();

        logger()->postLog("========== Enter foreground status ================= ");
        std::this_thread::sleep_for(std::chrono::seconds(5));
    }

    delete [] session; session = NULL;
}

/**
 * @brief MegaChatApiTest.SetOnlineStatus
 *
 * This test does the following:
 *
 * - Login
 * - Set status busy
 *
 */
TEST_F(MegaChatApiTest, SetOnlineStatus)
{
    unsigned accountIndex = 0;

    bool *flagPresence = &mPresenceConfigUpdated[accountIndex]; *flagPresence = false;

    char *sesion = login(accountIndex);
    ASSERT_TRUE(sesion);

    ASSERT_TRUE(waitForResponse(flagPresence)) << "Presence config not received after " << maxTimeout << " seconds";

    // Reset status to online before starting the test
    if (megaChatApi[accountIndex]->getPresenceConfig()->getOnlineStatus() != MegaChatApi::STATUS_ONLINE)
    {
        ChatRequestTracker crtOnline;
        megaChatApi[accountIndex]->setOnlineStatus(MegaChatApi::STATUS_ONLINE, &crtOnline);
        ASSERT_EQ(crtOnline.waitForResult(), MegaChatError::ERROR_OK) << "Failed to set online status. Error: " << crtOnline.getErrorString();
    }

    flagPresence = &mPresenceConfigUpdated[accountIndex]; *flagPresence = false;
    bool* flagStatus = &mOnlineStatusUpdated[accountIndex]; *flagStatus = false;
    ChatRequestTracker crtBusy;
    megaChatApi[accountIndex]->setOnlineStatus(MegaChatApi::STATUS_BUSY, &crtBusy);
    ASSERT_EQ(crtBusy.waitForResult(), MegaChatError::ERROR_OK) << "Failed to set busy status. Error: " << crtBusy.getErrorString();
    ASSERT_TRUE(waitForResponse(flagPresence)) << "Presence config not received after " << maxTimeout << " seconds";
    ASSERT_TRUE(waitForResponse(flagStatus)) << "Online status not received after " << maxTimeout << " seconds";

    // set online status
    flagStatus = &mOnlineStatusUpdated[accountIndex]; *flagStatus = false;
    flagPresence = &mPresenceConfigUpdated[accountIndex]; *flagPresence = false;
    ChatRequestTracker crtOnline;
    megaChatApi[accountIndex]->setOnlineStatus(MegaChatApi::STATUS_ONLINE, &crtOnline);
    ASSERT_EQ(crtOnline.waitForResult(), MegaChatError::ERROR_OK) << "Failed to set online status (2). Error: " << crtOnline.getErrorString();
    ASSERT_TRUE(waitForResponse(flagPresence)) << "Presence config not received after " << maxTimeout << " seconds";
    ASSERT_TRUE(waitForResponse(flagStatus)) << "Online status not received after " << maxTimeout << " seconds";

    // Update autoway timeout to force to send values to the server
    int64_t autowayTimeout = 5;
    if (megaChatApi[accountIndex]->getPresenceConfig()->getAutoawayTimeout() == autowayTimeout)
    {
        autowayTimeout ++;
    }

    // enable auto-away with 5 seconds timeout
    flagPresence = &mPresenceConfigUpdated[accountIndex]; *flagPresence = false;
    ChatRequestTracker crtAutoaway;
    megaChatApi[accountIndex]->setPresenceAutoaway(true, autowayTimeout, &crtAutoaway);
    ASSERT_EQ(crtAutoaway.waitForResult(), MegaChatError::ERROR_OK) << "Failed to set presence autoaway. Error: " << crtAutoaway.getErrorString();
    ASSERT_TRUE(waitForResponse(flagPresence)) << "Presence config not received after " << maxTimeout << " seconds";

    // disable persist
    if (megaChatApi[accountIndex]->getPresenceConfig()->isPersist())
    {
        flagPresence = &mPresenceConfigUpdated[accountIndex]; *flagPresence = false;
        ChatRequestTracker crtUAutoaway;
        megaChatApi[accountIndex]->setPresencePersist(false, &crtUAutoaway);
        ASSERT_EQ(crtUAutoaway.waitForResult(), MegaChatError::ERROR_OK) << "Failed to unset presence autoaway. Error: " << crtUAutoaway.getErrorString();
        ASSERT_TRUE(waitForResponse(flagPresence)) << "Presence config not received after " << maxTimeout << " seconds";
    }

    // Set signal activity true, signal activity to false is sent automatically by presenced client
    ChatRequestTracker crtActivity;
    megaChatApi[accountIndex]->signalPresenceActivity(&crtActivity);
    ASSERT_EQ(crtActivity.waitForResult(), MegaChatError::ERROR_OK) << "Failed to signal presence activity. Error: " << crtActivity.getErrorString();

    // now wait for timeout to expire
    LOG_debug << "Going to sleep for longer than autoaway timeout";
    MegaChatPresenceConfig *config = megaChatApi[accountIndex]->getPresenceConfig();
    std::this_thread::sleep_for(std::chrono::seconds(static_cast<unsigned int>(config->getAutoawayTimeout() + 12)));   // +12 to ensure at least one heartbeat (every 10s), where the `USERACTIVE 0` is sent for transition to Away

    // and check the status is away
    ASSERT_EQ(mOnlineStatus[accountIndex], MegaChatApi::STATUS_AWAY) <<
                     "Online status didn't changed to away automatically after timeout";
    int onlineStatus = megaChatApi[accountIndex]->getOnlineStatus();
    ASSERT_EQ(onlineStatus, MegaChatApi::STATUS_AWAY) <<
                     "Online status didn't changed to away automatically after timeout. Received: " << MegaChatRoom::statusToString(onlineStatus);

    // now signal user's activity to become online again
    flagStatus = &mOnlineStatusUpdated[accountIndex]; *flagStatus = false;
    ChatRequestTracker crtActivity2;
    megaChatApi[accountIndex]->signalPresenceActivity(&crtActivity2);
    ASSERT_EQ(crtActivity2.waitForResult(), MegaChatError::ERROR_OK) << "Failed to signal presence activity (2). Error: " << crtActivity2.getErrorString();
    ASSERT_TRUE(waitForResponse(flagStatus)) << "Online status not received after " << maxTimeout << " seconds";

    // and check the status is online
    ASSERT_EQ(mOnlineStatus[accountIndex], MegaChatApi::STATUS_ONLINE) <<
                     "Online status didn't changed to online from autoaway after signaling activity";
    onlineStatus = megaChatApi[accountIndex]->getOnlineStatus();
    ASSERT_EQ(onlineStatus, MegaChatApi::STATUS_ONLINE) <<
                     "Online status didn't changed to online from autoaway after signaling activity. Received: " << MegaChatRoom::statusToString(onlineStatus);


    delete [] sesion;
    sesion = NULL;
}

/**
 * @brief MegaChatApiTest.GetChatRoomsAndMessages
 *
 * This test does the following:
 *
 * - Print chatrooms information
 * - Load history from one chatroom
 * - Close chatroom
 * - Load history from cache
 *
 */
TEST_F(MegaChatApiTest, GetChatRoomsAndMessages)
{
    unsigned accountIndex = 0;

    char *session = login(accountIndex);
    ASSERT_TRUE(session);

    MegaChatRoomList *chats = megaChatApi[accountIndex]->getChatRooms();
    std::stringstream buffer;
    buffer << chats->size() << " chat/s received: " << endl;
    postLog(buffer.str());

    // Open chats and print history
    for (unsigned i = 0; i < chats->size(); i++)
    {
        // Open a chatroom
        const MegaChatRoom *chatroom = chats->get(i);
        if (chatroom->isPublic())
        {
            continue;
        }

        MegaChatHandle chatid = chatroom->getChatId();
        TestChatRoomListener *chatroomListener = new TestChatRoomListener(this, megaChatApi, chatid);
        ASSERT_TRUE(megaChatApi[accountIndex]->openChatRoom(chatid, chatroomListener))
                << "Can't open chatRoom account " << (accountIndex+1);

        // Print chatroom information and peers' names
        const char *info = MegaChatApiTest::printChatRoomInfo(chatroom);
        postLog(info);
        delete [] info; info = NULL;
        if (chatroom->getPeerCount())
        {
            for (unsigned i = 0; i < chatroom->getPeerCount(); i++)
            {
                MegaChatHandle uh = chatroom->getPeerHandle(i);

                ChatRequestTracker fnTracker;
                megaChatApi[accountIndex]->getUserFirstname(uh, nullptr, &fnTracker);

                ChatRequestTracker lnTracker;
                megaChatApi[accountIndex]->getUserLastname(uh, nullptr, &lnTracker);

                ASSERT_EQ(fnTracker.waitForResult(), MegaChatError::ERROR_OK) << "Failed to retrieve first name. Error: " << fnTracker.getErrorString();
                buffer << "Peer firstname (" << uh << "): '" << fnTracker.getText() << '\'' << endl;
                ASSERT_EQ(lnTracker.waitForResult(), MegaChatError::ERROR_OK) << "Failed to retrieve last name. Error: " << lnTracker.getErrorString();
                buffer << "Peer lastname (" << uh << "): '" << lnTracker.getText() << '\'' << endl;

                char *email = megaChatApi[accountIndex]->getContactEmail(uh);
                if (email)
                {
                    buffer << "Contact email (" << uh << "): " << email << " (len: " << strlen(email) << ")" << endl;
                    delete [] email;
                }
                else
                {
                    ChatRequestTracker emailTracker;
                    megaChatApi[accountIndex]->getUserEmail(uh, &emailTracker);
                    ASSERT_EQ(emailTracker.waitForResult(), MegaChatError::ERROR_OK) << "Failed to retrieve email. Error: " << emailTracker.getErrorString();
                    buffer << "Peer email (" << uh << "): '" << emailTracker.getText() << '\'' << endl;
                }
            }
        }

        // Load history
        buffer << "Loading messages for chat " << chatroom->getTitle() << " (id: " << chatroom->getChatId() << ")" << endl;
        loadHistory(accountIndex, chatid, chatroomListener);

        // Close the chatroom
        megaChatApi[accountIndex]->closeChatRoom(chatid, chatroomListener);
        delete chatroomListener;

        // Now, load history locally (it should be cached by now)
        chatroomListener = new TestChatRoomListener(this, megaChatApi, chatid);
        ASSERT_TRUE(megaChatApi[accountIndex]->openChatRoom(chatid, chatroomListener)) << "Can't open chatRoom account " << (accountIndex+1);
        buffer << "Loading messages locally for chat " << chatroom->getTitle() << " (id: " << chatroom->getChatId() << ")" << endl;
        loadHistory(accountIndex, chatid, chatroomListener);

        // Close the chatroom
        megaChatApi[accountIndex]->closeChatRoom(chatid, chatroomListener);
        delete chatroomListener;

        delete chatroom;
        chatroom = NULL;
    }

    logger()->postLog(buffer.str().c_str());

    delete [] session;
    session = NULL;
}

/**
 * @brief MegaChatApiTest.EditAndDeleteMessages
 *
 * Requirements:
 * - Both accounts should be conctacts
 * - The 1on1 chatroom between them should exist
 * (if not accomplished, the test automatically solves the above)
 *
 * This test does the following:
 *
 * - Send a message
 * + Receive the message
 * - Update the messages
 *
 */
TEST_F(MegaChatApiTest, EditAndDeleteMessages)
{
    unsigned a1 = 0;
    unsigned a2 = 1;

    char *primarySession = login(a1);
    ASSERT_TRUE(primarySession);
    char *secondarySession = login(a2);
    ASSERT_TRUE(secondarySession);

    MegaUser *user = megaApi[a1]->getContact(account(a2).getEmail().c_str());
    if (!user || user->getVisibility() != MegaUser::VISIBILITY_VISIBLE)
    {
        ASSERT_NO_FATAL_FAILURE({ makeContact(a1, a2); });
    }
    delete user;
    user = NULL;

    MegaChatHandle chatid = getPeerToPeerChatRoom(a1, a2);
    ASSERT_NE(chatid, MEGACHAT_INVALID_HANDLE);

    // 1. A sends a message to B while B has the chat opened.
    // --> check the confirmed in A, the received message in B, the delivered in A
    TestChatRoomListener *chatroomListener = new TestChatRoomListener(this, megaChatApi, chatid);
    ASSERT_TRUE(megaChatApi[a1]->openChatRoom(chatid, chatroomListener)) << "Can't open chatRoom account " << (a1+1);
    ASSERT_TRUE(megaChatApi[a2]->openChatRoom(chatid, chatroomListener)) << "Can't open chatRoom account " << (a2+1);

    // Load some message to feed history
    loadHistory(a1, chatid, chatroomListener);
    loadHistory(a2, chatid, chatroomListener);

    std::string messageToSend = "HI " + account(a1).getEmail() + " - This is a testing message automatically sent to you";
    MegaChatMessage *msgSent = sendTextMessageOrUpdate(a1, a2, chatid, messageToSend, chatroomListener);
    ASSERT_TRUE(msgSent);

    // edit the message
    std::string messageToUpdate = "This is an edited message to " + account(a1).getEmail();
    MegaChatMessage *msgUpdated = sendTextMessageOrUpdate(a1, a2, chatid, messageToUpdate, chatroomListener, msgSent->getMsgId());
    ASSERT_TRUE(msgUpdated);
    delete msgUpdated; msgUpdated = NULL;
    delete msgSent; msgSent = NULL;

    megaChatApi[a1]->closeChatRoom(chatid, chatroomListener);
    megaChatApi[a2]->closeChatRoom(chatid, chatroomListener);

    delete chatroomListener;

    // 2. A sends a message to B while B doesn't have the chat opened.
    // Then, B opens the chat --> check the received message in B, the delivered in A

    delete [] primarySession;
    primarySession = NULL;
    delete [] secondarySession;
    secondarySession = NULL;
}

/**
 * @brief MegaChatApiTest.GroupChatManagement
 *
 * Requirements:
 * - Both accounts should be conctacts
 * (if not accomplished, the test automatically solves the above)
 *
 * This test does the following:
 * - Create a group chat room or select an existing one
 * - Remove memeber
 * - Invite a new member
 * - Invite same account (error)
 * - Change chatroom title
 * - Change privileges to admin
 * - Changes privileges to read only
 * + Send message (error)
 * - Archive chatroom
 * - Send message (automatically unarchives)
 * - Archive chatroom
 * - Unarchive chatroom
 * - Remove peer from groupchat
 * - Invite another account
 */
TEST_F(MegaChatApiTest, GroupChatManagement)
{
    unsigned a1 = 0;
    unsigned a2 = 1;

    char *sessionPrimary = login(a1);
    ASSERT_TRUE(sessionPrimary);
    char *sessionSecondary = login(a2);
    ASSERT_TRUE(sessionSecondary);

    // Prepare peers, privileges...
    MegaUser *user = megaApi[a1]->getContact(account(a2).getEmail().c_str());
    if (!user || (user->getVisibility() != MegaUser::VISIBILITY_VISIBLE))
    {
        ASSERT_NO_FATAL_FAILURE({ makeContact(a1, a2); });
        delete user;
        user = megaApi[a1]->getContact(account(a2).getEmail().c_str());
    }

    MegaChatHandle uh = user->getHandle();
    delete user;
    user = NULL;

    MegaChatPeerList *peers = MegaChatPeerList::createInstance();
    peers->addPeer(uh, MegaChatPeerList::PRIV_STANDARD);

    MegaChatHandle chatid = getGroupChatRoom(a1, a2, peers);
    delete peers;
    ASSERT_NE(chatid, MEGACHAT_INVALID_HANDLE);

    // --> Open chatroom
    TestChatRoomListener *chatroomListener = new TestChatRoomListener(this, megaChatApi, chatid);
    ASSERT_TRUE(megaChatApi[a1]->openChatRoom(chatid, chatroomListener)) << "Can't open chatRoom account " << (a1+1);
    ASSERT_TRUE(megaChatApi[a2]->openChatRoom(chatid, chatroomListener)) << "Can't open chatRoom account " << (a2+1);

    // --> Remove from chat
    bool *chatItemLeft0 = &chatItemUpdated[a1]; *chatItemLeft0 = false;
    bool *chatItemLeft1 = &chatItemUpdated[a2]; *chatItemLeft1 = false;
    bool *chatItemClosed1 = &chatItemClosed[a2]; *chatItemClosed1 = false;
    bool *chatLeft0 = &chatroomListener->chatUpdated[a1]; *chatLeft0 = false;
    bool *chatLeft1 = &chatroomListener->chatUpdated[a2]; *chatLeft1 = false;
    bool *mngMsgRecv = &chatroomListener->msgReceived[a1]; *mngMsgRecv = false;
    bool *flagChatsUpdated1 = &mChatsUpdated[a2]; *flagChatsUpdated1 = false;
    mChatListUpdated[a2].clear();
    MegaChatHandle *uhAction = &chatroomListener->uhAction[a1]; *uhAction = MEGACHAT_INVALID_HANDLE;
    int *priv = &chatroomListener->priv[a1]; *priv = MegaChatRoom::PRIV_UNKNOWN;
    ChatRequestTracker crtRemoveFromChat;
    megaChatApi[a1]->removeFromChat(chatid, uh, &crtRemoveFromChat);
    ASSERT_EQ(crtRemoveFromChat.waitForResult(), MegaChatError::ERROR_OK) << "Failed to remove peer from chatroom " << crtRemoveFromChat.getErrorString();
    ASSERT_TRUE(waitForResponse(mngMsgRecv)) << "Failed to receive management message after " << maxTimeout << " seconds";
    ASSERT_EQ(*uhAction, uh) << "User handle from message doesn't match";
    ASSERT_EQ(*priv, MegaChatRoom::PRIV_RM) << "Privilege is incorrect";
    ASSERT_TRUE(waitForResponse(flagChatsUpdated1)) << "Failed to receive onChatsUpdate after " << maxTimeout << " seconds";
    ASSERT_TRUE(isChatroomUpdated(a2, chatid)) << "Chatroom " << chatid << " is not included in onChatsUpdate";
    mChatListUpdated[a2].clear();

    MegaChatRoom *chatroom = megaChatApi[a2]->getChatRoom(chatid);
    ASSERT_TRUE(chatroom) << "Cannot get chatroom for id " << chatid;
    ASSERT_EQ(chatroom->getOwnPrivilege(), MegaChatRoom::PRIV_RM) << "Invalid own privilege";
    delete chatroom;

    chatroom = megaChatApi[a1]->getChatRoom(chatid);
    ASSERT_TRUE(chatroom) << "Cannot get chatroom for id" << chatid;
    ASSERT_EQ(chatroom->getPeerCount(), 0u) << "Wrong number of peers in chatroom " << chatid;
    delete chatroom;

    ASSERT_TRUE(waitForResponse(chatItemLeft0)) << "Chat list item update not received for main account after " << maxTimeout << " seconds";
    ASSERT_TRUE(waitForResponse(chatItemLeft1)) << "Chat list item update not received for auxiliar account after " << maxTimeout << " seconds";
    ASSERT_TRUE(waitForResponse(chatItemClosed1)) << "Chat list item close notification for auxiliar account not received after " << maxTimeout << " seconds";
    ASSERT_TRUE(waitForResponse(chatLeft0)) << "Chat list item leave notification for main account not received after " << maxTimeout << " seconds";

    ASSERT_TRUE(waitForResponse(chatLeft1)) << "Chat list item leave notification for auxiliar account not received after " << maxTimeout << " seconds";
    chatroom = megaChatApi[a1]->getChatRoom(chatid);
    ASSERT_TRUE(chatroom) << "Cannot get chatroom for id " << chatid;
    ASSERT_EQ(chatroom->getPeerCount(), 0u) << "Wrong number of peers in chatroom " << chatid;
    delete chatroom;

    // Close the chatroom, even if we've been removed from it
    megaChatApi[a2]->closeChatRoom(chatid, chatroomListener);

    // --> Invite to chat
    bool *chatItemJoined0 = &chatItemUpdated[a1]; *chatItemJoined0 = false;
    bool *chatItemJoined1 = &chatItemUpdated[a2]; *chatItemJoined1 = false;
    bool *chatJoined0 = &chatroomListener->chatUpdated[a1]; *chatJoined0 = false;
    bool *chatJoined1 = &chatroomListener->chatUpdated[a2]; *chatJoined1 = false;
    *flagChatsUpdated1 = &mChatsUpdated[a2]; *flagChatsUpdated1 = false;
    mChatListUpdated[a2].clear();
    mngMsgRecv = &chatroomListener->msgReceived[a1]; *mngMsgRecv = false;
    uhAction = &chatroomListener->uhAction[a1]; *uhAction = MEGACHAT_INVALID_HANDLE;
    priv = &chatroomListener->priv[a1]; *priv = MegaChatRoom::PRIV_UNKNOWN;
    ChatRequestTracker crtInviteToChat;
    megaChatApi[a1]->inviteToChat(chatid, uh, MegaChatPeerList::PRIV_STANDARD, &crtInviteToChat);
    ASSERT_EQ(crtInviteToChat.waitForResult(), MegaChatError::ERROR_OK) << "Failed to invite a new peer. Error: " << crtInviteToChat.getErrorString();
    ASSERT_TRUE(waitForResponse(chatItemJoined0)) << "Chat list item update for main account not received after " << maxTimeout << " seconds";
    ASSERT_TRUE(waitForResponse(chatItemJoined1)) << "Chat list item update for auxiliar account not received after " << maxTimeout << " seconds";
    ASSERT_TRUE(waitForResponse(chatJoined0)) << "Chatroom update for main account not received after " << maxTimeout << " seconds";
//    ASSERT_TRUE(waitForResponse(chatJoined1)); --> account 1 haven't opened chat, won't receive callback
    ASSERT_TRUE(waitForResponse(mngMsgRecv)) << "Management message not received after " << maxTimeout << " seconds";
    ASSERT_EQ(*uhAction, uh) << "User handle from message doesn't match";
    ASSERT_EQ(*priv, MegaChatRoom::PRIV_UNKNOWN) << "Privilege is incorrect";    // the message doesn't report the new priv
    ASSERT_TRUE(waitForResponse(flagChatsUpdated1)) << "Failed to receive onChatsUpdate " << maxTimeout << " seconds";
    ASSERT_TRUE(isChatroomUpdated(a2, chatid)) << "Chatroom " << chatid << " is not included in onChatsUpdate";
    mChatListUpdated[a2].clear();

    chatroom = megaChatApi[a2]->getChatRoom(chatid);
    ASSERT_TRUE(chatroom) << "Cannot get chatroom for id " << chatid;
    ASSERT_EQ(chatroom->getOwnPrivilege(), MegaChatRoom::PRIV_STANDARD) << "Invalid own privilege";
    delete chatroom;

    chatroom = megaChatApi[a1]->getChatRoom(chatid);
    ASSERT_TRUE(chatroom) << "Cannot get chatroom for id " << chatid;
    ASSERT_EQ(chatroom->getPeerCount(), 1u) << "Wrong number of peers in chatroom " << chatid;
    delete chatroom;

    // since we were expulsed from chatroom, we need to open it again
    ASSERT_TRUE(megaChatApi[a2]->openChatRoom(chatid, chatroomListener)) << "Can't open chatRoom account " << (a2+1);

    // invite again --> error
    ChatRequestTracker crtInviteToChat2;
    megaChatApi[a1]->inviteToChat(chatid, uh, MegaChatPeerList::PRIV_STANDARD, &crtInviteToChat2);
    ASSERT_EQ(crtInviteToChat2.waitForResult(), MegaChatError::ERROR_EXIST) << "Invitation should have failed, but it succeed: " << crtInviteToChat2.getErrorString();

    // --> Set title
    string title = "Title " + std::to_string(time(NULL));
    bool *titleItemChanged0 = &titleUpdated[a1]; *titleItemChanged0 = false;
    bool *titleItemChanged1 = &titleUpdated[a2]; *titleItemChanged1 = false;
    bool *titleChanged0 = &chatroomListener->titleUpdated[a1]; *titleChanged0 = false;
    bool *titleChanged1 = &chatroomListener->titleUpdated[a2]; *titleChanged1 = false;
    mngMsgRecv = &chatroomListener->msgReceived[a1]; *mngMsgRecv = false;
    string *msgContent = &chatroomListener->content[a1]; *msgContent = "";
    ChatRequestTracker crtSetTitle;
    megaChatApi[a1]->setChatTitle(chatid, title.c_str(), &crtSetTitle);
    ASSERT_EQ(crtSetTitle.waitForResult(), MegaChatError::ERROR_OK) << "Failed to set chat title. Error: " << crtSetTitle.getErrorString();
    ASSERT_TRUE(waitForResponse(titleItemChanged0)) << "Timeout expired for receiving chat list item update";
    ASSERT_TRUE(waitForResponse(titleItemChanged1)) << "Timeout expired for receiving chat list item update";
    ASSERT_TRUE(waitForResponse(titleChanged0)) << "Timeout expired for receiving chatroom update";
    ASSERT_TRUE(waitForResponse(titleChanged1)) << "Timeout expired for receiving chatroom update";
    ASSERT_TRUE(waitForResponse(mngMsgRecv)) << "Timeout expired for receiving management message";
    ASSERT_EQ(title, *msgContent) << "Title received doesn't match the title set";

    chatroom = megaChatApi[a2]->getChatRoom(chatid);
    ASSERT_TRUE(chatroom) << "Cannot get chatroom for id " << chatid;
    ASSERT_STREQ(chatroom->getTitle(), title.c_str()) << "Titles don't match";
    delete chatroom;    chatroom = NULL;

    // --> Change peer privileges to Moderator
    bool *peerUpdated0 = &peersUpdated[a1]; *peerUpdated0 = false;
    bool *peerUpdated1 = &peersUpdated[a2]; *peerUpdated1 = false;
    mngMsgRecv = &chatroomListener->msgReceived[a1]; *mngMsgRecv = false;
    uhAction = &chatroomListener->uhAction[a1]; *uhAction = MEGACHAT_INVALID_HANDLE;
    priv = &chatroomListener->priv[a1]; *priv = MegaChatRoom::PRIV_UNKNOWN;
    ChatRequestTracker crtMakeMod;
    megaChatApi[a1]->updateChatPermissions(chatid, uh, MegaChatRoom::PRIV_MODERATOR, &crtMakeMod);
    ASSERT_EQ(crtMakeMod.waitForResult(), MegaChatError::ERROR_OK) << "Failed to make peer moderator. Error: " << crtMakeMod.getErrorString();
    ASSERT_TRUE(waitForResponse(peerUpdated0)) << "Timeout expired for receiving peer update";
    ASSERT_TRUE(waitForResponse(peerUpdated1)) << "Timeout expired for receiving peer update";
    ASSERT_TRUE(waitForResponse(mngMsgRecv)) << "Timeout expired for receiving management message";
    ASSERT_EQ(*uhAction, uh) << "User handle from message doesn't match";
    ASSERT_EQ(*priv, MegaChatRoom::PRIV_MODERATOR) << "Privilege is incorrect";

    // --> Change peer privileges to Read-only
    peerUpdated0 = &peersUpdated[a1]; *peerUpdated0 = false;
    peerUpdated1 = &peersUpdated[a2]; *peerUpdated1 = false;
    mngMsgRecv = &chatroomListener->msgReceived[a1]; *mngMsgRecv = false;
    uhAction = &chatroomListener->uhAction[a1]; *uhAction = MEGACHAT_INVALID_HANDLE;
    priv = &chatroomListener->priv[a1]; *priv = MegaChatRoom::PRIV_UNKNOWN;
    ChatRequestTracker crtMakeReadonly;
    megaChatApi[a1]->updateChatPermissions(chatid, uh, MegaChatRoom::PRIV_RO, &crtMakeReadonly);
    ASSERT_EQ(crtMakeReadonly.waitForResult(), MegaChatError::ERROR_OK) << "Failed to set peer readonly. Error: " << crtMakeMod.getErrorString();
    ASSERT_TRUE(waitForResponse(peerUpdated0)) << "Timeout expired for receiving peer update";
    ASSERT_TRUE(waitForResponse(peerUpdated1)) << "Timeout expired for receiving peer update";
    ASSERT_TRUE(waitForResponse(mngMsgRecv)) << "Timeout expired for receiving management message";
    ASSERT_EQ(*uhAction, uh) << "User handle from message doesn't match";
    ASSERT_EQ(*priv, MegaChatRoom::PRIV_RO) << "Privilege is incorrect";

    // --> Try to send a message without the right privilege
    string msg1 = "HI " + account(a1).getEmail()+ " - This message can't be send because I'm read-only";
    bool *flagRejected = &chatroomListener->msgRejected[a2]; *flagRejected = false;
    chatroomListener->clearMessages(a2);   // will be set at reception
    MegaChatMessage *msgSent = megaChatApi[a2]->sendMessage(chatid, msg1.c_str());
    ASSERT_TRUE(msgSent) << "Succeed to send message, when it should fail";
    delete msgSent; msgSent = NULL;
    ASSERT_TRUE(waitForResponse(flagRejected)) << "Timeout expired for rejection of message";    // for confirmation, sendMessage() is synchronous
    ASSERT_EQ(chatroomListener->mConfirmedMessageHandle[a2], MEGACHAT_INVALID_HANDLE) << "Message confirmed, when it should fail";

    // --> Load some message to feed history
    loadHistory(a1, chatid, chatroomListener);
    loadHistory(a2, chatid, chatroomListener);

    // --> Send typing notification
    bool *flagTyping1 = &chatroomListener->userTyping[a2]; *flagTyping1 = false;
    uhAction = &chatroomListener->uhAction[a2]; *uhAction = MEGACHAT_INVALID_HANDLE;
    megaChatApi[a1]->sendTypingNotification(chatid);
    ASSERT_TRUE(waitForResponse(flagTyping1)) << "Timeout expired for sending typing notification";
    ASSERT_EQ(*uhAction, megaChatApi[a1]->getMyUserHandle()) << "My user handle is wrong at typing";

    // --> Send stop typing notification
    flagTyping1 = &chatroomListener->userTyping[a2]; *flagTyping1 = false;
    uhAction = &chatroomListener->uhAction[a2]; *uhAction = MEGACHAT_INVALID_HANDLE;
    megaChatApi[a1]->sendStopTypingNotification(chatid);
    ASSERT_TRUE(waitForResponse(flagTyping1)) << "Timeout expired for sending stop typing notification";
    ASSERT_EQ(*uhAction, megaChatApi[a1]->getMyUserHandle()) << "My user handle is wrong at stop typing";

    // --> Archive the chatroom
    chatroom = megaChatApi[a1]->getChatRoom(chatid);
    delete chatroom; chatroom = NULL;
    bool *chatArchiveChanged = &chatArchived[a1]; *chatArchiveChanged = false;
    bool *chatroomArchiveChanged = &chatroomListener->archiveUpdated[a1]; *chatroomArchiveChanged = false;
    ChatRequestTracker crtArchive;
    megaChatApi[a1]->archiveChat(chatid, true, &crtArchive);
    ASSERT_EQ(crtArchive.waitForResult(), MegaChatError::ERROR_OK) << "Failed to archive chat. Error: " << crtArchive.getErrorString();
    ASSERT_TRUE(waitForResponse(chatArchiveChanged)) << "Timeout expired for receiving chat list item update about archive";
    ASSERT_TRUE(waitForResponse(chatroomArchiveChanged)) << "Timeout expired for receiving chatroom update about archive (This time out is usually produced by missing api notification)";
    chatroom = megaChatApi[a1]->getChatRoom(chatid);
    ASSERT_TRUE(chatroom->isArchived()) << "Chatroom is not archived when it should";
    delete chatroom; chatroom = NULL;

    // TODO: Redmine ticket: #10596
    {
        // give some margin to API-chatd synchronization, so chatd knows the room is archived and needs
        // to be unarchived upon new message
        std::this_thread::sleep_for(std::chrono::seconds(3));
    }

    // --> Send a message and wait for reception by target user
    string msg0 = "HI " + account(a1).getEmail() + " - Testing groupchats";
    bool *msgConfirmed = &chatroomListener->msgConfirmed[a1]; *msgConfirmed = false;
    bool *msgReceived = &chatroomListener->msgReceived[a2]; *msgReceived = false;
    bool *msgDelivered = &chatroomListener->msgDelivered[a1]; *msgDelivered = false;
    chatArchiveChanged = &chatArchived[a1]; *chatArchiveChanged = false;
    chatroomArchiveChanged = &chatroomListener->archiveUpdated[a1]; *chatroomArchiveChanged = false;
    chatroomListener->clearMessages(a1);
    chatroomListener->clearMessages(a2);
    MegaChatMessage *messageSent = megaChatApi[a1]->sendMessage(chatid, msg0.c_str());
    ASSERT_TRUE(waitForResponse(msgConfirmed)) << "Timeout expired for receiving confirmation by server";    // for confirmation, sendMessage() is synchronous
    MegaChatHandle msgId = chatroomListener->mConfirmedMessageHandle[a1];
    ASSERT_TRUE(chatroomListener->hasArrivedMessage(a1, msgId)) << "Message not received";
    ASSERT_NE(msgId, MEGACHAT_INVALID_HANDLE) << "Wrong message id at origin";
    ASSERT_TRUE(waitForResponse(msgReceived)) << "Timeout expired for receiving message by target user";    // for reception
    ASSERT_TRUE(chatroomListener->hasArrivedMessage(a2, msgId)) << "Wrong message id at destination";
    MegaChatMessage *messageReceived = megaChatApi[a2]->getMessage(chatid, msgId);   // message should be already received, so in RAM
    ASSERT_TRUE(messageReceived && !strcmp(msg0.c_str(), messageReceived->getContent())) << "Content of message doesn't match";
    // now wait for automatic unarchive, due to new message
    ASSERT_TRUE(waitForResponse(chatArchiveChanged)) << "Timeout expired for receiving chat list item update after new message";
    ASSERT_TRUE(waitForResponse(chatroomArchiveChanged)) << "Timeout expired for receiving chatroom update after new message";
    chatroom = megaChatApi[a1]->getChatRoom(chatid);
    ASSERT_FALSE(chatroom->isArchived()) << "Chatroom is not unarchived automatically upon new message";
    delete chatroom; chatroom = NULL;


    // --> Archive the chatroom
    chatArchiveChanged = &chatArchived[a1]; *chatArchiveChanged = false;
    chatroomArchiveChanged = &chatroomListener->archiveUpdated[a1]; *chatroomArchiveChanged = false;
    ChatRequestTracker crtArchive2;
    megaChatApi[a1]->archiveChat(chatid, true, &crtArchive2);
    ASSERT_EQ(crtArchive2.waitForResult(), MegaChatError::ERROR_OK) << "Failed to archive chat (2). Error: " << crtArchive2.getErrorString();
    ASSERT_TRUE(waitForResponse(chatArchiveChanged)) << "Timeout expired for receiving chat list item update about archive";
    ASSERT_TRUE(waitForResponse(chatroomArchiveChanged)) << "Timeout expired for receiving chatroom update about archive";
    chatroom = megaChatApi[a1]->getChatRoom(chatid);
    ASSERT_TRUE(chatroom->isArchived()) << "Chatroom is not archived when it should";
    delete chatroom; chatroom = NULL;

    // --> Unarchive the chatroom
    delete chatroom; chatroom = NULL;
    chatArchiveChanged = &chatArchived[a1]; *chatArchiveChanged = false;
    chatroomArchiveChanged = &chatroomListener->archiveUpdated[a1]; *chatroomArchiveChanged = false;
    ChatRequestTracker crtArchive3;
    megaChatApi[a1]->archiveChat(chatid, false, &crtArchive3);
    ASSERT_EQ(crtArchive3.waitForResult(), MegaChatError::ERROR_OK) << "Failed to archive chat (3). Error: " << crtArchive3.getErrorString();
    ASSERT_TRUE(waitForResponse(chatArchiveChanged)) << "Timeout expired for receiving chat list item update about archive";
    ASSERT_TRUE(waitForResponse(chatroomArchiveChanged)) << "Timeout expired for receiving chatroom update about archive";
    chatroom = megaChatApi[a1]->getChatRoom(chatid);
    ASSERT_FALSE(chatroom->isArchived()) << "Chatroom is archived when it shouldn't";
    delete chatroom; chatroom = NULL;

    delete messageSent;
    messageSent = NULL;

    delete messageReceived;
    messageReceived = NULL;

    // --> Close the chatroom
    megaChatApi[a1]->closeChatRoom(chatid, chatroomListener);
    megaChatApi[a2]->closeChatRoom(chatid, chatroomListener);

    // --> Remove peer from groupchat
    bool *chatClosed = &chatItemClosed[a2]; *chatClosed = false;
    ChatRequestTracker crtRemoveFromChat2;
    megaChatApi[a1]->removeFromChat(chatid, uh, &crtRemoveFromChat2);
    ASSERT_EQ(crtRemoveFromChat2.waitForResult(), MegaChatError::ERROR_OK) << "Failed to remove peer from group chat. Error: " << crtRemoveFromChat2.getErrorString();
    ASSERT_TRUE(waitForResponse(chatClosed)) << "Timeout expired";
    chatroom = megaChatApi[a2]->getChatRoom(chatid);
    ASSERT_TRUE(chatroom) << "Cannot get chatroom for id " << chatid;
    ASSERT_FALSE(chatroom->isActive()) << "Chatroom should be inactive, but it's still active";
    delete chatroom;    chatroom = NULL;

    // --> Invite to chat
    ChatRequestTracker crtInviteToChat3;
    megaChatApi[a1]->inviteToChat(chatid, uh, MegaChatPeerList::PRIV_STANDARD, &crtInviteToChat3);
    ASSERT_EQ(crtInviteToChat3.waitForResult(), MegaChatError::ERROR_OK) << "Failed to invite a new peer (3). Error: " << crtInviteToChat3.getErrorString();

    delete chatroomListener;
    delete [] sessionPrimary;
    sessionPrimary = NULL;
    delete [] sessionSecondary;
    sessionSecondary = NULL;
}


/**
 * @brief MegaChatApiTest.PublicChatManagement
 *
 * Requirements:
 * - Both accounts should be conctacts
 * (if not accomplished, the test automatically solves the above)
 *
 * This test does the following:
 * [ Anonymous mode test ]
 * - Login in primary account
 * + Init anonymous in secondary account
 * - Create a public chat with no peers nor title
 * - Open chatroom
 * - Create chat link (ERR)
 * - Set title
 * - Create chat link
 * + Load chat link
 * + Open chatroom
 * + Send a message (ERR)
 * - Send a message
 * + Close preview
 * - Remove chat link
 * + Load chat link (ERR)
 * + Logout
 *
 * [ Public chat test ]
 * + Login in secondary account
 * - Create chat link
 * + Load chat link
 * + Open chatroom
 * + Send a message (ERR)
 * + Autojoin chat link
 * + Send a message
 * + Set chat to private mode
 * + Remove peer from groupchat (OK)
 * + Preview chat link (ERR)
 * - Invite other account
 * - Leave chat room
*/
TEST_F(MegaChatApiTest, PublicChatManagement)
{
    unsigned a1 = 0;
    unsigned a2 = 1;

    /// Anonymous mode test
    // Login in primary account
    char *sessionPrimary = login(a1);
    ASSERT_TRUE(sessionPrimary);

    // Init anonymous in secondary account and connect
    initState[a2] = megaChatApi[a2]->initAnonymous();
    ASSERT_EQ(initState[a2], MegaChatApi::INIT_ANONYMOUS) << "Init sesion in anonymous mode failed";
    char *sessionAnonymous = megaApi[a2]->dumpSession();

    // Create a public chat with no peers nor title, this chat will be reused by the rest of the tests
    MegaChatHandle chatid = MEGACHAT_INVALID_HANDLE;
    MegaChatPeerList *peers = MegaChatPeerList::createInstance();
    ChatRequestTracker crtCreate;
    megaChatApi[a1]->createPublicChat(peers, nullptr, &crtCreate);
    ASSERT_EQ(crtCreate.waitForResult(), MegaChatError::ERROR_OK) << "Failed to create public groupchat. Error: " << crtCreate.getErrorString();
    chatid = crtCreate.getChatHandle();
    ASSERT_NE(chatid, MEGACHAT_INVALID_HANDLE) << "Wrong chat id";
    delete peers;
    peers = NULL;

    // Open chatroom
    TestChatRoomListener *chatroomListener = new TestChatRoomListener(this, megaChatApi, chatid);
    ASSERT_TRUE(megaChatApi[a1]->openChatRoom(chatid, chatroomListener)) << "Can't open chatRoom account " << (a1+1);
    bool *flagChatdOnline = &mChatConnectionOnline[a1]; *flagChatdOnline = false;
    while (megaChatApi[a1]->getChatConnectionState(chatid) != MegaChatApi::CHAT_CONNECTION_ONLINE)
    {
        postLog("Waiting for connection to chatd...");
        ASSERT_TRUE(waitForResponse(flagChatdOnline)) << "Timeout expired for connecting to chatd";
        *flagChatdOnline = false;
    }

    // Create chat link (ERR No title)
    ChatRequestTracker crtCreateLink;
    megaChatApi[a1]->createChatLink(chatid, &crtCreateLink);
    ASSERT_NE(crtCreateLink.waitForResult(), MegaChatError::ERROR_OK) << "Creating chat link succeeded. Should have failed!";

    // Set title
    string title = "TestPublicChatWithTitle_" + dateToString().substr(dateToString().length() - 5, 5);
    bool *titleItemChanged0 = &titleUpdated[a1]; *titleItemChanged0 = false;
    bool *titleChanged0 = &chatroomListener->titleUpdated[a1]; *titleChanged0 = false;
    bool *mngMsgRecv = &chatroomListener->msgReceived[a1]; *mngMsgRecv = false;
    string *msgContent = &chatroomListener->content[a1]; *msgContent = "";
    ChatRequestTracker crtSetTitle;
    megaChatApi[a1]->setChatTitle(chatid, title.c_str(), &crtSetTitle);
    ASSERT_EQ(crtSetTitle.waitForResult(), MegaChatError::ERROR_OK) << "Failed to set chat title. Error: " << crtSetTitle.getErrorString();
    ASSERT_TRUE(waitForResponse(titleItemChanged0)) << "Timeout expired for receiving chat list item update";
    ASSERT_TRUE(waitForResponse(titleChanged0)) << "Timeout expired for receiving chatroom update";
    ASSERT_TRUE(waitForResponse(mngMsgRecv)) << "Timeout expired for receiving management message";
    ASSERT_EQ(title, *msgContent) << "Title received doesn't match the title set";

    // Create chat link
    ChatRequestTracker crtCreateLink2;
    megaChatApi[a1]->createChatLink(chatid, &crtCreateLink2);
    ASSERT_EQ(crtCreateLink2.waitForResult(), MegaChatError::ERROR_OK) << "Error creating chat link (2). Error: " << crtCreateLink2.getErrorString();
    ASSERT_FALSE(crtCreateLink2.getFlag());
    const string& chatLink = crtCreateLink2.getText();
    ASSERT_FALSE(chatLink.empty());

    // Load chat link
    ChatRequestTracker crtPreviewTracker;
    megaChatApi[a2]->openChatPreview(chatLink.c_str(), &crtPreviewTracker);
    ASSERT_EQ(crtPreviewTracker.waitForResult(), MegaChatError::ERROR_OK) << "Failed to open chat preview. Error: " << crtPreviewTracker.getErrorString();

    // Open chatroom
    bool *previewsUpdated = &chatroomListener->previewsUpdated[a1]; *previewsUpdated = false;
    ASSERT_TRUE(megaChatApi[a2]->openChatRoom(chatid, chatroomListener)) << "Can't open chatRoom account " << (a2+1);
    ASSERT_TRUE(waitForResponse(previewsUpdated)) << "Timeout expired for update previewers";

    // Send a message (ERR)
    string msg = "HI " + account(a1).getEmail()+ " - This message will be rejected because now I'm a previewer";
    bool *flagRejected = &chatroomListener->msgRejected[a2]; *flagRejected = false;
    chatroomListener->clearMessages(a2);   // will be set at reception
    MegaChatMessage *msgSent = megaChatApi[a2]->sendMessage(chatid, msg.c_str());
    delete msgSent; msgSent = NULL;
    ASSERT_TRUE(waitForResponse(flagRejected)) << "Timeout expired for rejection of message";    // for confirmation, sendMessage() is synchronous
    ASSERT_EQ(chatroomListener->mConfirmedMessageHandle[a2], MEGACHAT_INVALID_HANDLE) << "Message confirmed, when it should fail";

    // Send a message
    msg = "HI Anonymous user, This message will be sent";
    flagRejected = &chatroomListener->msgRejected[a1]; *flagRejected = false;
    chatroomListener->clearMessages(a1);   // will be set at reception
    msgSent = megaChatApi[a1]->sendMessage(chatid, msg.c_str());
    ASSERT_TRUE(msgSent) << "Succeed to send message";
    delete msgSent; msgSent = NULL;
    ASSERT_EQ(chatroomListener->mConfirmedMessageHandle[a1], MEGACHAT_INVALID_HANDLE) << "Message confirmed, when it should fail";

    // Close preview
    previewsUpdated = &chatroomListener->previewsUpdated[a1]; *previewsUpdated = false;
    megaChatApi[a2]->closeChatPreview(chatid);
    ASSERT_TRUE(waitForResponse(previewsUpdated)) << "Timeout expired for close preview";

    // Remove chat link
    ChatRequestTracker crtRemoveLink;
    megaChatApi[a1]->removeChatLink(chatid, &crtRemoveLink);
    ASSERT_EQ(crtRemoveLink.waitForResult(), MegaChatError::ERROR_OK) << "Failed to remove chat link. Error: " << crtRemoveLink.getErrorString();

    // Preview chat link (ERR)
    ChatRequestTracker crtPreviewTracker2;
    megaChatApi[a2]->openChatPreview(chatLink.c_str(), &crtPreviewTracker2);
    ASSERT_NE(crtPreviewTracker2.waitForResult(), MegaChatError::ERROR_OK) << "Opening chat preview succeeded. Should have failed!";

    // Logout in anonymous mode
    ASSERT_NO_FATAL_FAILURE({ logout(a2); });
    delete [] sessionAnonymous;
    sessionAnonymous = NULL;

    /// Public chats test
    // Login in secondary account
    char *sessionSecondary = login(a2);
    ASSERT_TRUE(sessionSecondary);

    // Make a1 and a2 contacts
    { // scope for 'user' local variable
    MegaUser *user = megaApi[a1]->getContact(account(a2).getEmail().c_str());
    if (!user || (user->getVisibility() != MegaUser::VISIBILITY_VISIBLE))
    {
        ASSERT_NO_FATAL_FAILURE({ makeContact(a1, a2); });
        delete user;
    }
    }

    // Create chat link
    ChatRequestTracker crtCreateLink3;
    megaChatApi[a1]->createChatLink(chatid, &crtCreateLink3);
    ASSERT_EQ(crtCreateLink3.waitForResult(), MegaChatError::ERROR_OK) << "Error creating chat link (3). Error: " << crtCreateLink3.getErrorString();
    ASSERT_FALSE(crtCreateLink3.getFlag());
    const string& chatLink3 = crtCreateLink3.getText();
    ASSERT_FALSE(chatLink3.empty());

    // Load chat link (OK)
    ChatRequestTracker crtPreviewTracker3;
    megaChatApi[a2]->openChatPreview(chatLink3.c_str(), &crtPreviewTracker3);
    ASSERT_EQ(crtPreviewTracker3.waitForResult(), MegaChatError::ERROR_OK) << "Failed to open chat preview (3). Error: " << crtPreviewTracker3.getErrorString();

    // Open chatroom
    previewsUpdated = &chatroomListener->previewsUpdated[a1]; *previewsUpdated = false;
    ASSERT_TRUE(megaChatApi[a2]->openChatRoom(chatid, chatroomListener)) << "Can't open chatRoom account " << (a2+1);
    ASSERT_TRUE(waitForResponse(previewsUpdated)) << "Timeout expired for update previewers";

    // Try to send a message (ERR)
    string msgaux = "HI " + account(a1).getEmail()+ " - This message can't be send because I'm in preview mode (read-only)";
    flagRejected = &chatroomListener->msgRejected[a2]; *flagRejected = false;
    chatroomListener->clearMessages(a2);   // will be set at reception
    msgSent = megaChatApi[a2]->sendMessage(chatid, msgaux.c_str());
    ASSERT_TRUE(msgSent) << "Fail to send message, when it should succeed";
    delete msgSent; msgSent = NULL;
    ASSERT_TRUE(waitForResponse(flagRejected)) << "Timeout expired for rejection of message";
    ASSERT_EQ(chatroomListener->mConfirmedMessageHandle[a2], MEGACHAT_INVALID_HANDLE) << "Message confirmed, when it should fail";

    // Autojoin chat link
    previewsUpdated = &chatroomListener->previewsUpdated[a1]; *previewsUpdated = false;
    ChatRequestTracker crtAutojoin;
    megaChatApi[a2]->autojoinPublicChat(chatid, &crtAutojoin);
    ASSERT_EQ(crtAutojoin.waitForResult(), MegaChatError::ERROR_OK) << "Failed to autojoin chat-link. Error: " << crtAutojoin.getErrorString();
    ASSERT_TRUE(waitForResponse(previewsUpdated)) << "Timeout expired for update previewers";
    MegaChatListItem *item = megaChatApi[a2]->getChatListItem(chatid);
    ASSERT_EQ(item->getNumPreviewers(), 0u) << "Wrong number of previewers.";
    delete item;
    item = NULL;

    // Send a message
    msgaux = "HI " + account(a1).getEmail()+ " - I have autojoined to this chat";
    flagRejected = &chatroomListener->msgRejected[a2]; *flagRejected = false;
    chatroomListener->clearMessages(a2);   // will be set at reception
    msgSent = megaChatApi[a2]->sendMessage(chatid, msgaux.c_str());
    ASSERT_TRUE(msgSent) << "Succeed to send message, when it should fail";
    delete msgSent; msgSent = NULL;
    megaChatApi[a2]->closeChatRoom(chatid, chatroomListener);

    // Set chat to private mode
    ChatRequestTracker crtSetPrivate;
    megaChatApi[a1]->setPublicChatToPrivate(chatid, &crtSetPrivate);
    ASSERT_EQ(crtSetPrivate.waitForResult(), MegaChatError::ERROR_OK) << "Failed to set chat to private. Error: " << crtSetPrivate.getErrorString();

    // Remove peer from groupchat
    auto uh =  megaChatApi[a2]->getMyUserHandle();
    bool *chatClosed = &chatItemClosed[a2]; *chatClosed = false;
    ChatRequestTracker crtRemoveFromGroup;
    megaChatApi[a1]->removeFromChat(chatid, uh, &crtRemoveFromGroup);
    ASSERT_EQ(crtRemoveFromGroup.waitForResult(), MegaChatError::ERROR_OK) << "Failed to remove peer from group chat. Error: " << crtRemoveFromGroup.getErrorString();
    ASSERT_TRUE(waitForResponse(chatClosed)) << "Timeout expired for remove peer from chat";

    MegaChatRoom * auxchatroom = megaChatApi[a2]->getChatRoom(chatid);
    ASSERT_TRUE(auxchatroom) << "Cannot get chatroom for id " << chatid;
    ASSERT_FALSE(auxchatroom->isActive()) << "Chatroom should be inactive, but it's still active";
    delete auxchatroom;    auxchatroom = NULL;

    // Preview chat link (ERR)
    ChatRequestTracker crtPreviewTracker4;
    megaChatApi[a2]->openChatPreview(chatLink3.c_str(), &crtPreviewTracker4);
    ASSERT_NE(crtPreviewTracker4.waitForResult(), MegaChatError::ERROR_OK) << "Opening chat preview succeeded (4). Should have failed!";

    // --> Invite to chat
    ChatRequestTracker crtInvite;
    megaChatApi[a1]->inviteToChat(chatid, uh, MegaChatPeerList::PRIV_STANDARD, &crtInvite);
    ASSERT_EQ(crtInvite.waitForResult(), MegaChatError::ERROR_OK) << "Failed to invite a new peer. Error: " << crtInvite.getErrorString();

    // Close chatroom
    megaChatApi[a1]->closeChatRoom(chatid, chatroomListener);
    megaChatApi[a2]->closeChatRoom(chatid, chatroomListener);

    delete chatroomListener;
    delete [] sessionPrimary;
    sessionPrimary = NULL;
    delete [] sessionSecondary;
    sessionSecondary = NULL;
}

/**
 * @brief MegaChatApiTest.Reactions
 *
 * Requirements:
 * - Both accounts should be conctacts
 * (if not accomplished, the test automatically solves the above)
 *
 * This test does the following:
 * - Create a group chat room or select an existing one
 * - Change another account privileges to readonly
 * - Send message
 * - Check reactions in message (error)
 * - Add reaction with NULL reaction (error)
 * - Add reaction with invalid chat (error)
 * - Add reaction with invalid message (error)
 * + Add reaction without enough permissions (error)
 * - Add reaction
 * - Add duplicate reaction (error)
 * - Check reactions in message
 * - Remove reaction with NULL reaction (error)
 * - Remove reaction with invalid chat (error)
 * - Remove reaction with invalid message (error)
 * + Remove reaction without enough permissions (error)
 * - Remove reaction
 * - Remove non-existent reaction (error)
 */
TEST_F(MegaChatApiTest, Reactions)
{
    unsigned a1 = 0;
    unsigned a2 = 1;

    // Login both accounts
    char *sessionPrimary = login(a1);
    ASSERT_TRUE(sessionPrimary);
    char *sessionSecondary = login(a2);
    ASSERT_TRUE(sessionSecondary);

    // Prepare peers, privileges...
    MegaUser *user = megaApi[a1]->getContact(account(a2).getEmail().c_str());
    if (!user || (user->getVisibility() != MegaUser::VISIBILITY_VISIBLE))
    {
        ASSERT_NO_FATAL_FAILURE({ makeContact(a1, a2); });
        delete user;
        user = megaApi[a1]->getContact(account(a2).getEmail().c_str());
    }

    // Get a group chatroom with both users
    MegaChatHandle uh = user->getHandle();
    delete user;
    user = NULL;
    MegaChatPeerList *peers = MegaChatPeerList::createInstance();
    peers->addPeer(uh, MegaChatPeerList::PRIV_STANDARD);
    MegaChatHandle chatid = getGroupChatRoom(a1, a2, peers);
    delete peers;
    ASSERT_NE(chatid, MEGACHAT_INVALID_HANDLE);

    // Open chatroom
    TestChatRoomListener *chatroomListener = new TestChatRoomListener(this, megaChatApi, chatid);
    ASSERT_TRUE(megaChatApi[a1]->openChatRoom(chatid, chatroomListener)) << "Can't open chatRoom account " << (a1+1);
    ASSERT_TRUE(megaChatApi[a2]->openChatRoom(chatid, chatroomListener)) << "Can't open chatRoom account " << (a2+1);
    std::unique_ptr<MegaChatRoom> chatroom (megaChatApi[a1]->getChatRoom(chatid));
    std::unique_ptr<char[]> chatidB64(megaApi[a1]->handleToBase64(chatid));
    ASSERT_TRUE(chatroom) << "Cannot get chatroom for id " << chatidB64.get();

    if (chatroom->getPeerPrivilegeByHandle(uh) != PRIV_RO)
    {
        // Change peer privileges to Read-only
        bool *peerUpdated0 = &peersUpdated[a1]; *peerUpdated0 = false;
        bool *peerUpdated1 = &peersUpdated[a2]; *peerUpdated1 = false;
        bool *mngMsgRecv = &chatroomListener->msgReceived[a1]; *mngMsgRecv = false;
        MegaChatHandle *uhAction = &chatroomListener->uhAction[a1]; *uhAction = MEGACHAT_INVALID_HANDLE;
        int *priv = &chatroomListener->priv[a1]; *priv = MegaChatRoom::PRIV_UNKNOWN;
        TestMegaChatRequestListener auxrequestListener(nullptr, megaChatApi[a1]);
        megaChatApi[a1]->updateChatPermissions(chatid, uh, MegaChatRoom::PRIV_RO, &auxrequestListener);
        ASSERT_TRUE(auxrequestListener.waitForResponse()) << "Timeout expired for update privilege of peer";
        ASSERT_TRUE(!auxrequestListener.getErrorCode()) << "Failed to update privilege of peer Error: " << auxrequestListener.getErrorCode();
        ASSERT_TRUE(waitForResponse(peerUpdated0)) << "Timeout expired for receiving peer update";
        ASSERT_TRUE(waitForResponse(peerUpdated1)) << "Timeout expired for receiving peer update";
        ASSERT_TRUE(waitForResponse(mngMsgRecv)) << "Timeout expired for receiving management message";
        ASSERT_EQ(*uhAction, uh) << "User handle from message doesn't match";
        ASSERT_EQ(*priv, MegaChatRoom::PRIV_RO) << "Privilege is incorrect";
    }

    // Send a message and wait for reception by target user
    string msg0 = "HI " + account(a1).getEmail() + " - Testing reactions";
    bool *msgConfirmed = &chatroomListener->msgConfirmed[a1]; *msgConfirmed = false;
    bool *msgReceived = &chatroomListener->msgReceived[a2]; *msgReceived = false;
    bool *msgDelivered = &chatroomListener->msgDelivered[a1]; *msgDelivered = false;
    chatroomListener->clearMessages(a1);
    chatroomListener->clearMessages(a2);
    std::unique_ptr<MegaChatMessage> messageSent(megaChatApi[a1]->sendMessage(chatid, msg0.c_str()));
    ASSERT_TRUE(waitForResponse(msgConfirmed)) << "Timeout expired for receiving confirmation by server";    // for confirmation, sendMessage() is synchronous
    MegaChatHandle msgId = chatroomListener->mConfirmedMessageHandle[a1];
    ASSERT_TRUE(chatroomListener->hasArrivedMessage(a1, msgId)) << "Message not received";
    ASSERT_NE(msgId, MEGACHAT_INVALID_HANDLE) << "Wrong message id at origin";
    ASSERT_TRUE(waitForResponse(msgReceived)) << "Timeout expired for receiving message by target user";    // for reception
    ASSERT_TRUE(chatroomListener->hasArrivedMessage(a2, msgId)) << "Wrong message id at destination";
    MegaChatMessage *messageReceived = megaChatApi[a2]->getMessage(chatid, msgId);   // message should be already received, so in RAM
    ASSERT_TRUE(messageReceived && !strcmp(msg0.c_str(), messageReceived->getContent())) << "Content of message doesn't match";

    // Check reactions for the message sent above (It shouldn't exist any reaction)
    std::unique_ptr<MegaStringList> reactionsList;
    reactionsList.reset(megaChatApi[a1]->getMessageReactions(chatid, msgId));
    ASSERT_FALSE(reactionsList->size()) << "getMessageReactions Error: The message shouldn't have reactions";
    int userCount = megaChatApi[a1]->getMessageReactionCount(chatid, msgId, "😰");
    ASSERT_FALSE(userCount) << "getReactionUsers Error: The reaction shouldn't exist";

    // Add invalid reaction (error)
    TestMegaChatRequestListener requestListener(nullptr, megaChatApi[a1]);
    megaChatApi[a1]->addReaction(chatid, msgId, nullptr, &requestListener);
    ASSERT_TRUE(requestListener.waitForResponse()) << "Timeout expired for add reaction";
    ASSERT_EQ(requestListener.getErrorCode(), MegaChatError::ERROR_ARGS) << "addReaction: Unexpected error for NULL reaction param.";

    // Add reaction for invalid chat (error)
    requestListener = TestMegaChatRequestListener (nullptr, megaChatApi[a1]);
    megaChatApi[a1]->addReaction(MEGACHAT_INVALID_HANDLE, msgId, "😰", &requestListener);
    ASSERT_TRUE(requestListener.waitForResponse()) << "Timeout expired for add reaction";
    ASSERT_EQ(requestListener.getErrorCode(), MegaChatError::ERROR_NOENT) << "addReaction: Unexpected error for invalid chat.";

    // Add reaction for invalid message (error)
    requestListener = TestMegaChatRequestListener (nullptr, megaChatApi[a1]);
    megaChatApi[a1]->addReaction(chatid, MEGACHAT_INVALID_HANDLE, "😰", &requestListener);
    ASSERT_TRUE(requestListener.waitForResponse()) << "Timeout expired for add reaction";
    ASSERT_EQ(requestListener.getErrorCode(), MegaChatError::ERROR_NOENT) << "addReaction: Unexpected error for invalid message.";

    // Add reaction without enough permissions (error)
    requestListener = TestMegaChatRequestListener (nullptr, megaChatApi[a2]);
    megaChatApi[a2]->addReaction(chatid, msgId, "😰", &requestListener);
    ASSERT_TRUE(requestListener.waitForResponse()) << "Timeout expired for add reaction";
    ASSERT_EQ(requestListener.getErrorCode(), MegaChatError::ERROR_ACCESS) << "addReaction: Unexpected error adding reaction without enough permissions.";

    // Add reaction (ok)
    requestListener = TestMegaChatRequestListener (nullptr, megaChatApi[a1]);
    megaChatApi[a1]->addReaction(chatid, msgId, "😰", &requestListener);
    ASSERT_TRUE(requestListener.waitForResponse()) << "Timeout expired for add reaction";
    ASSERT_EQ(requestListener.getErrorCode(), MegaChatError::ERROR_OK) << "addReaction: Unexpected error adding reaction.";

    // Add existing reaction (error)
    requestListener = TestMegaChatRequestListener (nullptr, megaChatApi[a1]);
    megaChatApi[a1]->addReaction(chatid, msgId, "😰", &requestListener);
    ASSERT_TRUE(requestListener.waitForResponse()) << "Timeout expired for add reaction";
    ASSERT_EQ(requestListener.getErrorCode(), MegaChatError::ERROR_EXIST) << "addReaction: Unexpected error for adding an existing reaction.";

    // Check reactions
    reactionsList.reset(megaChatApi[a1]->getMessageReactions(chatid, msgId));
    ASSERT_TRUE(reactionsList->size()) << "getMessageReactions Error: The message doesn't have reactions";
    userCount = megaChatApi[a1]->getMessageReactionCount(chatid, msgId, "😰");
    ASSERT_TRUE(userCount) << "getReactionUsers Error: The reaction doesn't exists";

    // Remove reaction (ok)
    requestListener = TestMegaChatRequestListener (nullptr, megaChatApi[a1]);
    megaChatApi[a1]->delReaction(chatid, msgId, "😰", &requestListener);
    ASSERT_TRUE(requestListener.waitForResponse()) << "Timeout expired for del reaction";
    ASSERT_EQ(requestListener.getErrorCode(), MegaChatError::ERROR_OK) << "delReaction: Unexpected error removing reaction.";

    // Remove unexisting reaction (error)
    requestListener = TestMegaChatRequestListener (nullptr, megaChatApi[a1]);
    megaChatApi[a1]->delReaction(chatid, msgId, "😰", &requestListener);
    ASSERT_TRUE(requestListener.waitForResponse()) << "Timeout expired for del reaction";
    ASSERT_EQ(requestListener.getErrorCode(), MegaChatError::ERROR_EXIST) << "delReaction: Unexpected error for removing a non-existent reaction.";

    // Close chatroom
    megaChatApi[a1]->closeChatRoom(chatid, chatroomListener);
    megaChatApi[a2]->closeChatRoom(chatid, chatroomListener);

    delete chatroomListener;
    delete [] sessionPrimary;
    sessionPrimary = NULL;
    delete [] sessionSecondary;
    sessionSecondary = NULL;
}

/**
 * @brief MegaChatApiTest.OfflineMode
 *
 * Requirements:
 * - Both accounts should be conctacts
 * - The 1on1 chatroom between them should exist
 * (if not accomplished, the test automatically solves the above)
 *
 * This test does the following:
 *
 * - Send message without internet connection
 * - Logout
 * - Init offline sesion
 * - Check messages unsend
 * - Connect to internet
 * - Check message has been received by the server
 *
 */
TEST_F(MegaChatApiTest, DISABLED_OfflineMode)
{
    unsigned a1 = 0;
    unsigned a2 = 1;

    char *sessionPrimary = login(a1);
    ASSERT_TRUE(sessionPrimary);
    char *sessionSecondary = login(a2);
    ASSERT_TRUE(sessionSecondary);

    // Prepare peers, privileges...
    MegaUser *user = megaApi[a1]->getContact(account(a2).getEmail().c_str());
    if (!user || (user->getVisibility() != MegaUser::VISIBILITY_VISIBLE))
    {
        ASSERT_NO_FATAL_FAILURE({ makeContact(a1, a2); });
        delete user;
        user = megaApi[a1]->getContact(account(a2).getEmail().c_str());
    }

    MegaChatHandle uh = user->getHandle();
    delete user;
    user = NULL;

    MegaChatPeerList *peers = MegaChatPeerList::createInstance();
    peers->addPeer(uh, MegaChatPeerList::PRIV_STANDARD);

    MegaChatHandle chatid = getGroupChatRoom(a1, a2, peers);
    ASSERT_NE(chatid, MEGACHAT_INVALID_HANDLE);
    ASSERT_EQ(megaChatApi[a1]->getChatConnectionState(chatid), MegaChatApi::CHAT_CONNECTION_ONLINE) <<
                             "Not connected to chatd for account " << (a1+1) << ": " << account(a1).getEmail();
    ASSERT_EQ(megaChatApi[a2]->getChatConnectionState(chatid), MegaChatApi::CHAT_CONNECTION_ONLINE) <<
                             "Not connected to chatd for account " << (a2+1) << ": " << account(a2).getEmail();

    MegaChatRoom *chatRoom = megaChatApi[a1]->getChatRoom(chatid);
    ASSERT_TRUE(chatRoom && (chatid != MEGACHAT_INVALID_HANDLE)) << "Can't get a chatroom";
    delete peers;
    peers = NULL;

    const char *info = MegaChatApiTest::printChatRoomInfo(chatRoom);
    postLog(info);
    delete [] info; info = NULL;
    delete chatRoom;

    TestChatRoomListener *chatroomListener = new TestChatRoomListener(this, megaChatApi, chatid);
    ASSERT_TRUE(megaChatApi[a1]->openChatRoom(chatid, chatroomListener)) << "Can't open chatRoom account " << (a1+1);

    // Load some message to feed history
    bool *flagHistoryLoaded = &chatroomListener->historyLoaded[a1]; *flagHistoryLoaded = false;
    megaChatApi[a1]->loadMessages(chatid, 16);
    ASSERT_TRUE(waitForResponse(flagHistoryLoaded)) << "Expired timeout for loading history";

    std::stringstream buffer;
    buffer << endl << endl << "Disconnect from the Internet now" << endl << endl;
    postLog(buffer.str());

//        system("pause");

    string msg0 = "This is a test message sent without Internet connection";
    chatroomListener->clearMessages(a1);
    MegaChatMessage *msgSent = megaChatApi[a1]->sendMessage(chatid, msg0.c_str());
    ASSERT_TRUE(msgSent) << "Failed to send message";
    ASSERT_EQ(msgSent->getStatus(), MegaChatMessage::STATUS_SENDING) << "Wrong message status.";

    megaChatApi[a1]->closeChatRoom(chatid, chatroomListener);

    // close session and resume it while offline
    ASSERT_NO_FATAL_FAILURE({ logout(a1, false); });
    bool *flagInit = &initStateChanged[a1]; *flagInit = false;
    megaChatApi[a1]->init(sessionPrimary);
    MegaApi::removeLoggerObject(logger());
    ASSERT_TRUE(waitForResponse(flagInit)) << "Expired timeout for initialization";
    int initStateValue = initState[a1];
    ASSERT_EQ(initStateValue, MegaChatApi::INIT_OFFLINE_SESSION) <<
                     "Wrong chat initialization state (8).";

    // check the unsent message is properly loaded
    flagHistoryLoaded = &chatroomListener->historyLoaded[a1]; *flagHistoryLoaded = false;
    bool *msgUnsentLoaded = &chatroomListener->msgLoaded[a1]; *msgUnsentLoaded = false;
    chatroomListener->clearMessages(a1);
    ASSERT_TRUE(megaChatApi[a1]->openChatRoom(chatid, chatroomListener)) << "Can't open chatRoom account " << (a1+1);
    bool msgUnsentFound = false;
    do
    {
        ASSERT_TRUE(waitForResponse(msgUnsentLoaded)) << "Expired timeout to load unsent message";
        if (chatroomListener->hasArrivedMessage(a1, msgSent->getMsgId()))
        {
            msgUnsentFound = true;
            break;
        }
        *msgUnsentLoaded = false;
    } while (*flagHistoryLoaded);
    ASSERT_TRUE(msgUnsentFound) << "Failed to load unsent message";
    megaChatApi[a1]->closeChatRoom(chatid, chatroomListener);

    buffer.str("");
    buffer << endl << endl << "Connect from the Internet now" << endl << endl;
    postLog(buffer.str());

//        system("pause");

    ChatRequestTracker crtRetryConn;
    megaChatApi[a1]->retryPendingConnections(false, &crtRetryConn);
    ASSERT_EQ(crtRetryConn.waitForResult(), MegaChatError::ERROR_OK) << "Failed to retry pending connections. Error: " << crtRetryConn.getErrorString();

    flagHistoryLoaded = &chatroomListener->historyLoaded[a1]; *flagHistoryLoaded = false;
    bool *msgSentLoaded = &chatroomListener->msgLoaded[a1]; *msgSentLoaded = false;
    chatroomListener->clearMessages(a1);
    ASSERT_TRUE(megaChatApi[a1]->openChatRoom(chatid, chatroomListener)) << "Can't open chatRoom account " << (a1+1);
    bool msgSentFound = false;
    do
    {
        ASSERT_TRUE(waitForResponse(msgSentLoaded)) << "Expired timeout to load sent message";
        if (chatroomListener->hasArrivedMessage(a1, msgSent->getMsgId()))
        {
            msgSentFound = true;
            break;
        }
        *msgSentLoaded = false;
    } while (*flagHistoryLoaded);
    megaChatApi[a1]->closeChatRoom(chatid, chatroomListener);

    delete [] sessionPrimary;
    // We need to ensure we finish the test being logged in for the tear down
    ASSERT_NO_FATAL_FAILURE({ logout(a1); });
    sessionPrimary = login(a1);
    ASSERT_TRUE(sessionPrimary);

    ASSERT_TRUE(msgSentFound) << "Failed to load sent message";
    delete msgSent; msgSent = NULL;
    delete chatroomListener;
    chatroomListener = NULL;

    delete [] sessionPrimary;
    delete [] sessionSecondary;
}

/**
 * @brief MegaChatApiTest.ClearHistory
 *
 * Requirements:
 * - Both accounts should be conctacts
 * - The 1on1 chatroom between them should exist
 * (if not accomplished, the test automatically solves the above)
 *
 * This test does the following:
 *
 * - Send five mesages to chatroom
 * Check history has five messages
 * - Clear history
 * Check history has zero messages
 *
 */
TEST_F(MegaChatApiTest, ClearHistory)
{
    unsigned a1 = 0;
    unsigned a2 = 1;

    char *sessionPrimary = login(a1);
    ASSERT_TRUE(sessionPrimary);
    char *sessionSecondary = login(a2);
    ASSERT_TRUE(sessionSecondary);

    MegaUser *user = megaApi[a1]->getContact(account(a2).getEmail().c_str());
    if (!user || (user->getVisibility() != MegaUser::VISIBILITY_VISIBLE))
    {
        ASSERT_NO_FATAL_FAILURE({ makeContact(a1, a2); });
    }
    delete user;
    user = NULL;

    MegaChatHandle chatid = getPeerToPeerChatRoom(a1, a2);
    ASSERT_NE(chatid, MEGACHAT_INVALID_HANDLE);

    // Open chatrooms
    TestChatRoomListener *chatroomListener = new TestChatRoomListener(this, megaChatApi, chatid);
    ASSERT_TRUE(megaChatApi[a1]->openChatRoom(chatid, chatroomListener)) << "Can't open chatRoom account " << (a1+1);
    ASSERT_TRUE(megaChatApi[a2]->openChatRoom(chatid, chatroomListener)) << "Can't open chatRoom account " << (a2+1);

    // Load some message to feed history
    loadHistory(a1, chatid, chatroomListener);
    loadHistory(a2, chatid, chatroomListener);

    // Send 5 messages to have some history
    for (int i = 0; i < 5; i++)
    {
        string msg0 = "HI " + account(a2).getEmail() + " - Testing clearhistory. This messages is the number " + std::to_string(i);

        MegaChatMessage *message = sendTextMessageOrUpdate(a1, a2, chatid, msg0, chatroomListener);
        ASSERT_TRUE(message);

        delete message;
        message = NULL;
    }

    // Close the chatrooms
    megaChatApi[a1]->closeChatRoom(chatid, chatroomListener);
    megaChatApi[a2]->closeChatRoom(chatid, chatroomListener);
    delete chatroomListener;

    // Open chatrooms
    chatroomListener = new TestChatRoomListener(this, megaChatApi, chatid);
    ASSERT_TRUE(megaChatApi[a1]->openChatRoom(chatid, chatroomListener)) << "Can't open chatRoom account " << (a1+1);
    ASSERT_TRUE(megaChatApi[a2]->openChatRoom(chatid, chatroomListener)) << "Can't open chatRoom account " << (a2+1);

    // --> Load some message to feed history
    int count = loadHistory(a1, chatid, chatroomListener);
    // we sent 5 messages, but if the chat already existed, there was a "Clear history" message already
    ASSERT_TRUE(count == 5 || count == 6) << "Wrong count of messages: " << count;
    count = loadHistory(a2, chatid, chatroomListener);
    ASSERT_TRUE(count == 5 || count == 6) << "Wrong count of messages: " << count;

    // Clear history
    ASSERT_NO_FATAL_FAILURE({ clearHistory(a1, a2, chatid, chatroomListener); });
    // TODO: in this case, it's not just to clear the history, but
    // to also check the other user received the corresponding message.

    // Close and re-open chatrooms
    megaChatApi[a1]->closeChatRoom(chatid, chatroomListener);
    megaChatApi[a2]->closeChatRoom(chatid, chatroomListener);
    delete chatroomListener;
    chatroomListener = new TestChatRoomListener(this, megaChatApi, chatid);
    ASSERT_TRUE(megaChatApi[a1]->openChatRoom(chatid, chatroomListener)) << "Can't open chatRoom account " << (a1+1);
    ASSERT_TRUE(megaChatApi[a2]->openChatRoom(chatid, chatroomListener)) << "Can't open chatRoom account " << (a2+1);

    // --> Check history is been truncated
    count = loadHistory(a1, chatid, chatroomListener);
    ASSERT_EQ(count, 1) << "Wrong count of messages";
    count = loadHistory(a2, chatid, chatroomListener);
    ASSERT_EQ(count, 1) << "Wrong count of messages";

    // Close the chatrooms
    megaChatApi[a1]->closeChatRoom(chatid, chatroomListener);
    megaChatApi[a2]->closeChatRoom(chatid, chatroomListener);
    delete chatroomListener;

    delete [] sessionPrimary;
    sessionPrimary = NULL;
    delete [] sessionSecondary;
    sessionSecondary = NULL;
}

/**
 * @brief MegaChatApiTest.SwitchAccounts
 *
 * This test does the following:
 * - Login with accoun1 email and pasword
 * - Logout
 * - With the same megaApi and megaChatApi, login with account2
 */
TEST_F(MegaChatApiTest, SwitchAccounts)
{
    unsigned a1 = 0;
    unsigned a2 = 1;

    char *session = login(a1);
    ASSERT_TRUE(session);

    MegaChatListItemList *items = megaChatApi[a1]->getChatListItems();
    for (unsigned i = 0; i < items->size(); i++)
    {
        const MegaChatListItem *item = items->get(i);
        if (item->isPublic())
        {
            continue;
        }

        const char *info = MegaChatApiTest::printChatListItemInfo(item);
        postLog(info);
        delete [] info; info = NULL;

        std::this_thread::sleep_for(std::chrono::seconds(3));

        MegaChatHandle chatid = item->getChatId();
        MegaChatListItem *itemUpdated = megaChatApi[a1]->getChatListItem(chatid);

        info = MegaChatApiTest::printChatListItemInfo(itemUpdated);
        postLog(info);
        delete [] info; info = NULL;

        delete itemUpdated;
        itemUpdated = NULL;
    }

    delete items;
    items = NULL;

    ASSERT_NO_FATAL_FAILURE({ logout(a1, true); });    // terminate() and destroy Client

    delete [] session;
    session = NULL;

    // Login over same index account but with other user
    session = login(a1, NULL, account(a2).getEmail().c_str(), account(a2).getPassword().c_str());
    ASSERT_TRUE(session);

    delete [] session;
    session = NULL;
}

/**
 * @brief MegaChatApiTest.Attachment
 *
 * Requirements:
 * - Both accounts should be conctacts
 * - The 1on1 chatroom between them should exist
 * (if not accomplished, the test automatically solves the above)
 * - Image <PATH_IMAGE>/<FILE_IMAGE_NAME> should exist
 *
 * This test does the following:
 *
 * - Upload new file
 * - Send file as attachment to chatroom
 * + Download received file
 * + Import received file into the cloud
 * - Revoke access to file
 * + Download received file again --> no access
 *
 * - Upload an image
 * - Download the thumbnail
 * + Download the thumbnail
 *
 */
TEST_F(MegaChatApiTest, Attachment)
{
    unsigned a1 = 0;
    unsigned a2 = 1;

    char *primarySession = login(a1);
    ASSERT_TRUE(primarySession);
    char *secondarySession = login(a2);
    ASSERT_TRUE(secondarySession);

    // 0. Ensure both accounts are contacts and there's a 1on1 chatroom
    MegaUser *user = megaApi[a1]->getContact(account(a2).getEmail().c_str());
    if (!user || (user->getVisibility() != MegaUser::VISIBILITY_VISIBLE))
    {
        ASSERT_NO_FATAL_FAILURE({ makeContact(a1, a2); });
    }
    delete user;
    user = NULL;

    MegaChatHandle chatid = getPeerToPeerChatRoom(a1, a2);
    ASSERT_NE(chatid, MEGACHAT_INVALID_HANDLE);

    TestChatRoomListener *chatroomListener = new TestChatRoomListener(this, megaChatApi, chatid);
    ASSERT_TRUE(megaChatApi[a1]->openChatRoom(chatid, chatroomListener)) << "Cannot open chatroom";
    ASSERT_TRUE(megaChatApi[a2]->openChatRoom(chatid, chatroomListener)) << "Cannot open chatroom";

    // Load some messages to feed history
    loadHistory(a1, chatid, chatroomListener);
    loadHistory(a2, chatid, chatroomListener);

    chatroomListener->clearMessages(a1);   // will be set at confirmation
    chatroomListener->clearMessages(a2);   // will be set at reception

    std::string formatDate = dateToString();

    // A uploads a new file
    createFile(formatDate, LOCAL_PATH, formatDate);
    MegaNode* nodeSent = uploadFile(a1, formatDate, LOCAL_PATH, REMOTE_PATH);
    ASSERT_TRUE(nodeSent);

    // A sends the file as attachment to the chatroom
    MegaChatMessage *msgSent = attachNode(a1, a2, chatid, nodeSent, chatroomListener);
    ASSERT_TRUE(msgSent);
    MegaNode *nodeReceived = msgSent->getMegaNodeList()->get(0)->copy();

    // B downloads the node
    ASSERT_TRUE(downloadNode(a2, nodeReceived)) << "Cannot download node attached to message";

    // B imports the node
    ASSERT_TRUE(importNode(a2, nodeReceived, FILE_IMAGE_NAME)) << "Cannot import node attached to message";

    // A revokes access to node
    bool *flagConfirmed = &chatroomListener->msgConfirmed[a1]; *flagConfirmed = false;
    bool *flagReceived = &chatroomListener->msgReceived[a2]; *flagReceived = false;
    chatroomListener->mConfirmedMessageHandle[a1] = MEGACHAT_INVALID_HANDLE;
    chatroomListener->clearMessages(a1);   // will be set at confirmation
    chatroomListener->clearMessages(a2);   // will be set at reception
    megachat::MegaChatHandle revokeAttachmentNode = nodeSent->getHandle();
    ChatRequestTracker crtRevokeAttachment;
    megaChatApi[a1]->revokeAttachment(chatid, revokeAttachmentNode, &crtRevokeAttachment);
    ASSERT_EQ(crtRevokeAttachment.waitForResult(), MegaChatError::ERROR_OK) << "Failed to revoke access to node. Error: " << crtRevokeAttachment.getErrorString();
    ASSERT_TRUE(waitForResponse(flagConfirmed)) << "Timeout expired for receiving confirmation by server";
    MegaChatHandle msgId0 = chatroomListener->mConfirmedMessageHandle[a1];
    ASSERT_NE(msgId0, MEGACHAT_INVALID_HANDLE) << "Wrong message id";

    // Wait for message recived has same id that message sent. It can fail if we receive a message
    ASSERT_TRUE(waitForResponse(flagReceived)) << "Timeout expired for receiving message by target user";

    ASSERT_TRUE(chatroomListener->hasArrivedMessage(a2, msgId0)) << "Message ids don't match";
    MegaChatMessage *msgReceived = megaChatApi[a2]->getMessage(chatid, msgId0);   // message should be already received, so in RAM
    ASSERT_TRUE(msgReceived) << "Message not found";
    ASSERT_EQ(msgReceived->getType(), MegaChatMessage::TYPE_REVOKE_NODE_ATTACHMENT) << "Unexpected type of message";
    ASSERT_EQ(msgReceived->getHandleOfAction(), nodeSent->getHandle()) << "Handle of attached nodes don't match";

    // Remove the downloaded file to try to download it again after revoke
    std::string filePath = DOWNLOAD_PATH + std::string(formatDate);
    std::string secondaryFilePath = DOWNLOAD_PATH + std::string("remove");
    rename(filePath.c_str(), secondaryFilePath.c_str());

    // B attempt to download the file after access revocation
    ASSERT_FALSE(downloadNode(1, nodeReceived)) << "Download succeed, when it should fail";

    delete nodeReceived;
    nodeReceived = NULL;

    delete msgSent;
    msgSent = NULL;

    delete nodeSent;
    nodeSent = NULL;

    // A uploads an image to check previews / thumbnails
    std::string path = DEFAULT_PATH;
    if (getenv(PATH_IMAGE.c_str()) != NULL)
    {
        path = getenv(PATH_IMAGE.c_str());
    }
    nodeSent = uploadFile(a1, FILE_IMAGE_NAME, path, REMOTE_PATH);
    ASSERT_TRUE(nodeSent);
    msgSent = attachNode(a1, a2, chatid, nodeSent, chatroomListener);
    ASSERT_TRUE(msgSent);
    nodeReceived = msgSent->getMegaNodeList()->get(0)->copy();

    // A gets the thumbnail of the uploaded image
    std::string thumbnailPath = LOCAL_PATH + "/thumbnail0.jpg";
    RequestTracker getThumbnailTracker;
    megaApi[a1]->getThumbnail(nodeSent, thumbnailPath.c_str(), &getThumbnailTracker);
    ASSERT_EQ(getThumbnailTracker.waitForResult(), API_OK) << "Failed to get thumbnail. Error: " << getThumbnailTracker.getErrorString();

    // B gets the thumbnail of the attached image
    thumbnailPath = LOCAL_PATH + "/thumbnail1.jpg";
    RequestTracker getThumbnailTracker2;
    megaApi[a2]->getThumbnail(nodeReceived, thumbnailPath.c_str(), &getThumbnailTracker2);
    ASSERT_EQ(getThumbnailTracker2.waitForResult(), API_OK) << "Failed to get thumbnail (2). Error: " << getThumbnailTracker2.getErrorString();

    megaChatApi[a1]->closeChatRoom(chatid, chatroomListener);
    megaChatApi[a2]->closeChatRoom(chatid, chatroomListener);

    delete msgReceived;
    msgReceived = NULL;

    delete nodeReceived;
    nodeReceived = NULL;

    delete msgSent;
    msgSent = NULL;

    delete nodeSent;
    nodeSent = NULL;

    delete [] primarySession;
    primarySession = NULL;
    delete [] secondarySession;
    secondarySession = NULL;
}

/**
 * @brief MegaChatApiTest.LastMessage
 *
 * Requirements:
 *      - Both accounts should be conctacts
 *      - The 1on1 chatroom between them should exist
 * (if not accomplished, the test automatically solves them)
 *
 * This test does the following:
 *
 * - Send a message to chatroom
 * + Receive message
 * Check if the last message received is equal to the message sent
 *
 * - Upload new file
 * - Send file as attachment to chatroom
 * + Receive message with attach node
 * Check if the last message content is equal to the node's name sent
 */
TEST_F(MegaChatApiTest, LastMessage)
{
    unsigned a1 = 0;
    unsigned a2 = 1;

    char *sessionPrimary = login(a1);
    ASSERT_TRUE(sessionPrimary);
    char *sessionSecondary = login(a2);
    ASSERT_TRUE(sessionSecondary);

    MegaUser *user = megaApi[a1]->getContact(account(a2).getEmail().c_str());
    if (!user || (user->getVisibility() != MegaUser::VISIBILITY_VISIBLE))
    {
        ASSERT_NO_FATAL_FAILURE({ makeContact(a1, a2); });
    }
    delete user;
    user = NULL;

    MegaChatHandle chatid = getPeerToPeerChatRoom(a1, a2);
    ASSERT_NE(chatid, MEGACHAT_INVALID_HANDLE);

    TestChatRoomListener *chatroomListener = new TestChatRoomListener(this, megaChatApi, chatid);
    ASSERT_TRUE(megaChatApi[a1]->openChatRoom(chatid, chatroomListener)) << "Can't open chatRoom account " << (a1+1);
    ASSERT_TRUE(megaChatApi[a2]->openChatRoom(chatid, chatroomListener)) << "Can't open chatRoom account " << (a2+1);

    // Load some message to feed history
    loadHistory(a1, chatid, chatroomListener);
    loadHistory(a2, chatid, chatroomListener);

    chatroomListener->clearMessages(a1);
    chatroomListener->clearMessages(a2);
    std::string formatDate = dateToString();

    MegaChatMessage *msgSent = sendTextMessageOrUpdate(a1, a2, chatid, formatDate, chatroomListener);
    ASSERT_TRUE(msgSent);
    MegaChatHandle msgId = msgSent->getMsgId();
    bool hasArrived = chatroomListener->hasArrivedMessage(a1, msgId);
    ASSERT_TRUE(hasArrived) << "Id of sent message has not been received yet";
    MegaChatListItem *itemAccount1 = megaChatApi[a1]->getChatListItem(chatid);
    MegaChatListItem *itemAccount2 = megaChatApi[a2]->getChatListItem(chatid);
    ASSERT_STREQ(formatDate.c_str(), itemAccount1->getLastMessage()) <<
                     "Content of last-message doesn't match.\n Sent vs Received.";
    ASSERT_EQ(itemAccount1->getLastMessageId(), msgId) << "Last message id is different from message sent id";
    ASSERT_EQ(itemAccount2->getLastMessageId(), msgId) << "Last message id is different from message received id";
    MegaChatMessage *messageConfirm = megaChatApi[a1]->getMessage(chatid, msgId);
    ASSERT_STREQ(messageConfirm->getContent(), itemAccount1->getLastMessage()) <<
                     "Content of last-message reported id is different than last-message reported content";

    delete itemAccount1;
    itemAccount1 = NULL;
    delete itemAccount2;
    itemAccount2 = NULL;

    delete msgSent;
    msgSent = NULL;
    delete messageConfirm;
    messageConfirm = NULL;

    ASSERT_NO_FATAL_FAILURE({ clearHistory(a1, a2, chatid, chatroomListener); });
    chatroomListener->clearMessages(a1);
    chatroomListener->clearMessages(a2);

    formatDate = dateToString();
    createFile(formatDate, LOCAL_PATH, formatDate);
    MegaNode* nodeSent = uploadFile(a1, formatDate, LOCAL_PATH, REMOTE_PATH);
    ASSERT_TRUE(nodeSent);
    msgSent = attachNode(a1, a2, chatid, nodeSent, chatroomListener);
    ASSERT_TRUE(msgSent);
    MegaNode *nodeReceived = msgSent->getMegaNodeList()->get(0)->copy();
    msgId = msgSent->getMsgId();
    hasArrived = chatroomListener->hasArrivedMessage(a1, msgId);
    ASSERT_TRUE(hasArrived) << "Id of sent message has not been received yet";
    itemAccount1 = megaChatApi[a1]->getChatListItem(chatid);
    itemAccount2 = megaChatApi[a2]->getChatListItem(chatid);
    ASSERT_STREQ(formatDate.c_str(), itemAccount1->getLastMessage()) <<
                     "Last message content differs from content of message sent.\n Sent vs Received.";
    ASSERT_EQ(itemAccount1->getLastMessageId(), msgId) << "Last message id is different from message sent id";
    ASSERT_EQ(itemAccount2->getLastMessageId(), msgId) << "Last message id is different from message received id";
    delete itemAccount1;
    itemAccount1 = NULL;
    delete itemAccount2;
    itemAccount2 = NULL;

    megaChatApi[a1]->closeChatRoom(chatid, chatroomListener);
    megaChatApi[a2]->closeChatRoom(chatid, chatroomListener);

    delete nodeReceived;
    nodeReceived = NULL;

    delete nodeSent;
    nodeSent = NULL;

    delete msgSent;
    msgSent = NULL;

    delete [] sessionPrimary;
    sessionPrimary = NULL;
    delete [] sessionSecondary;
    sessionSecondary = NULL;
}

/**
 * @brief MegaChatApiTest.SendContact
 *
 * Requirements:
 *      - Both accounts should be conctacts
 *      - The 1on1 chatroom between them should exist
 * (if not accomplished, the test automatically solves them)
 *
 * This test does the following:
 * - Send a message with an attach contact to chatroom
 * + Receive message
 *
 * + Forward the contact message
 * - Receive message
 * Check if message type is TYPE_CONTACT_ATTACHMENT and contact email received is equal to account2 email
 */
TEST_F(MegaChatApiTest, SendContact)
{
    unsigned a1 = 0;
    unsigned a2 = 1;

    char *primarySession = login(a1);
    ASSERT_TRUE(primarySession);
    char *secondarySession = login(a2);
    ASSERT_TRUE(secondarySession);

    MegaUser *user = megaApi[a1]->getContact(account(a2).getEmail().c_str());
    if (!user || (user->getVisibility() != MegaUser::VISIBILITY_VISIBLE))
    {
        ASSERT_NO_FATAL_FAILURE({ makeContact(a1, a2); });
    }
    delete user;
    user = NULL;

    MegaChatHandle chatid = getPeerToPeerChatRoom(a1, a2);
    ASSERT_NE(chatid, MEGACHAT_INVALID_HANDLE);

    // 1. A sends a message to B while B has the chat opened.
    // --> check the confirmed in A, the received message in B, the delivered in A

    TestChatRoomListener *chatroomListener = new TestChatRoomListener(this, megaChatApi, chatid);
    ASSERT_TRUE(megaChatApi[a1]->openChatRoom(chatid, chatroomListener)) << "Can't open chatRoom account 1";
    ASSERT_TRUE(megaChatApi[a2]->openChatRoom(chatid, chatroomListener)) << "Can't open chatRoom account 2";

    loadHistory(a1, chatid, chatroomListener);
    loadHistory(a2, chatid, chatroomListener);

    bool *flagConfirmed = &chatroomListener->msgConfirmed[a1]; *flagConfirmed = false;
    bool *flagReceived = &chatroomListener->msgContactReceived[a2]; *flagReceived = false;
    bool *flagDelivered = &chatroomListener->msgDelivered[a1]; *flagDelivered = false;
    chatroomListener->clearMessages(a1);
    chatroomListener->clearMessages(a2);

    user = megaApi[a1]->getContact(account(a2).getEmail().c_str());
    ASSERT_TRUE(user) << "Failed to get contact with email" << account(a2).getEmail();
    MegaChatHandle uh1 = user->getHandle();
    delete user;
    user = NULL;

    MegaHandleList* contactList = MegaHandleList::createInstance();
    contactList->addMegaHandle(uh1);
    MegaChatMessage *messageSent = megaChatApi[a1]->attachContacts(chatid, contactList);

    ASSERT_TRUE(waitForResponse(flagConfirmed)) << "Timeout expired for receiving confirmation by server";
    MegaChatHandle msgId0 = chatroomListener->mConfirmedMessageHandle[a1];
    ASSERT_NE(msgId0, MEGACHAT_INVALID_HANDLE) << "Wrong message id at origin";

    ASSERT_TRUE(waitForResponse(flagReceived)) << "Timeout expired for receiving message by target user";    // for reception
    ASSERT_TRUE(chatroomListener->hasArrivedMessage(a2, msgId0)) << "Wrong message id at destination";
    MegaChatMessage *msgReceived = megaChatApi[a2]->getMessage(chatid, msgId0);   // message should be already received, so in RAM
    ASSERT_TRUE(msgReceived) << "Failed to get message by id";

    ASSERT_EQ(msgReceived->getType(), MegaChatMessage::TYPE_CONTACT_ATTACHMENT) << "Wrong type of message.";
    ASSERT_EQ(msgReceived->getUsersCount(), 1) << "Wrong number of users in message.";
    ASSERT_STREQ(msgReceived->getUserEmail(0), account(a2).getEmail().c_str()) << "Wrong email address in message.";

    // Check if reception confirmation is active and, in this case, only 1on1 rooms have acknowledgement of receipt
    if (megaChatApi[a1]->isMessageReceptionConfirmationActive()
            && !megaChatApi[a1]->getChatRoom(chatid)->isGroup())
    {
        ASSERT_TRUE(waitForResponse(flagDelivered)) << "Timeout expired for receiving delivery notification";    // for delivery
    }

    flagConfirmed = &chatroomListener->msgConfirmed[a2]; *flagConfirmed = false;
    flagReceived = &chatroomListener->msgContactReceived[a1]; *flagReceived = false;
    flagDelivered = &chatroomListener->msgDelivered[a2]; *flagDelivered = false;
    chatroomListener->clearMessages(a1);
    chatroomListener->clearMessages(a2);

    MegaChatMessage *messageForwared = megaChatApi[a2]->forwardContact(chatid, msgId0, chatid);
    ASSERT_TRUE(messageForwared) << "Failed to forward a contact message";
    ASSERT_TRUE(waitForResponse(flagConfirmed)) << "Timeout expired for receiving confirmation by server";
    MegaChatHandle msgId1 = chatroomListener->mConfirmedMessageHandle[a2];
    ASSERT_NE(msgId1, MEGACHAT_INVALID_HANDLE) << "Wrong message id at origin";

    ASSERT_TRUE(waitForResponse(flagReceived)) << "Timeout expired for receiving message by target user";    // for reception
    ASSERT_TRUE(chatroomListener->hasArrivedMessage(a1, msgId1)) << "Wrong message id at destination";
    MegaChatMessage *msgReceived1 = megaChatApi[a2]->getMessage(chatid, msgId1);   // message should be already received, so in RAM
    ASSERT_TRUE(msgReceived1) << "Failed to get message by id";

    ASSERT_EQ(msgReceived1->getType(), MegaChatMessage::TYPE_CONTACT_ATTACHMENT) << "Wrong type of message.";
    ASSERT_EQ(msgReceived1->getUsersCount(), 1) << "Wrong number of users in message.";
    ASSERT_STREQ(msgReceived1->getUserEmail(0), account(a2).getEmail().c_str()) << "Wrong email address in message.";

    // Check if reception confirmation is active and, in this case, only 1on1 rooms have acknowledgement of receipt
    if (megaChatApi[a2]->isMessageReceptionConfirmationActive()
            && !megaChatApi[a2]->getChatRoom(chatid)->isGroup())
    {
        ASSERT_TRUE(waitForResponse(flagDelivered)) << "Timeout expired for receiving delivery notification";    // for delivery
    }

    megaChatApi[a1]->closeChatRoom(chatid, chatroomListener);
    megaChatApi[a2]->closeChatRoom(chatid, chatroomListener);

    delete contactList;
    contactList = NULL;

    delete messageSent;
    messageSent = NULL;

    delete msgReceived;
    msgReceived = NULL;

    delete [] primarySession;
    primarySession = NULL;
    delete [] secondarySession;
    secondarySession = NULL;
}

/**
 * @brief MegaChatApiTest.GroupLastMessage
 *
 * Requirements:
 *      - Both accounts should be conctacts
 * (if not accomplished, the test automatically solves them)
 *
 * This test does the following:
 * - Create a group chat room
 * - Send a message to chatroom
 * + Receive message
 * - Change chatroom title
 * + Check chatroom titles has changed
 *
 * Check if the last message content is equal to the last message sent excluding
 * management messages, which are not to be shown as last message.
 */
TEST_F(MegaChatApiTest, GroupLastMessage)
{
    unsigned a1 = 0;
    unsigned a2 = 1;

    char *session0 = login(a1);
    ASSERT_TRUE(session0);
    char *session1 = login(a2);
    ASSERT_TRUE(session1);

    // Prepare peers, privileges...
    MegaUser *user = megaApi[a1]->getContact(account(a2).getEmail().c_str());
    if (!user || (user->getVisibility() != MegaUser::VISIBILITY_VISIBLE))
    {
        ASSERT_NO_FATAL_FAILURE({ makeContact(a1, a2); });
        delete user;
        user = megaApi[a1]->getContact(account(a2).getEmail().c_str());
    }

    MegaChatHandle uh = user->getHandle();
    delete user;
    user = NULL;

    MegaChatPeerList *peers = MegaChatPeerList::createInstance();
    peers->addPeer(uh, MegaChatPeerList::PRIV_STANDARD);

    MegaChatHandle chatid = getGroupChatRoom(a1, a2, peers);
    delete peers;
    ASSERT_NE(chatid, MEGACHAT_INVALID_HANDLE);

    // --> Open chatroom
    TestChatRoomListener *chatroomListener = new TestChatRoomListener(this, megaChatApi, chatid);
    ASSERT_TRUE(megaChatApi[a1]->openChatRoom(chatid, chatroomListener)) << "Can't open chatRoom account 1";
    ASSERT_TRUE(megaChatApi[a2]->openChatRoom(chatid, chatroomListener)) << "Can't open chatRoom account 2";

    // Load some message to feed history
    loadHistory(a1, chatid, chatroomListener);
    loadHistory(a2, chatid, chatroomListener);

    chatroomListener->clearMessages(a1);
    chatroomListener->clearMessages(a2);

    std::string textToSend = "Last Message";
    MegaChatMessage *msgSent = sendTextMessageOrUpdate(a1, a2, chatid, textToSend, chatroomListener);
    ASSERT_TRUE(msgSent);
    MegaChatHandle msgId = msgSent->getMsgId();
    bool hasArrived = chatroomListener->hasArrivedMessage(a1, msgId);
    ASSERT_TRUE(hasArrived) << "Id of sent message has not been received yet";
    MegaChatListItem *itemAccount1 = megaChatApi[a1]->getChatListItem(chatid);
    MegaChatListItem *itemAccount2 = megaChatApi[a2]->getChatListItem(chatid);
    ASSERT_EQ(itemAccount1->getLastMessageId(), msgId) << "Last message id is different from message sent id";
    ASSERT_EQ(itemAccount2->getLastMessageId(), msgId) << "Last message id is different from message received id";
    delete itemAccount1;
    itemAccount1 = NULL;
    delete itemAccount2;
    itemAccount2 = NULL;


    // --> Set title
    std::string title = "Title " + std::to_string(time(NULL));
    bool *titleItemChanged0 = &titleUpdated[a1]; *titleItemChanged0 = false;
    bool *titleItemChanged1 = &titleUpdated[a2]; *titleItemChanged1 = false;
    bool *titleChanged0 = &chatroomListener->titleUpdated[a1]; *titleChanged0 = false;
    bool *titleChanged1 = &chatroomListener->titleUpdated[a2]; *titleChanged1 = false;
    bool *mngMsgRecv = &chatroomListener->msgReceived[a1]; *mngMsgRecv = false;
    std::string *msgContent = &chatroomListener->content[a1]; *msgContent = "";
    ChatRequestTracker crtSetTitle;
    megaChatApi[a1]->setChatTitle(chatid, title.c_str(),&crtSetTitle);
    ASSERT_EQ(crtSetTitle.waitForResult(), MegaChatError::ERROR_OK) << "Failed to change name. Error: " << crtSetTitle.getErrorString();
    ASSERT_TRUE(waitForResponse(titleItemChanged0)) << "Timeout expired for receiving chat list title update for main account";
    ASSERT_TRUE(waitForResponse(titleItemChanged1)) << "Timeout expired for receiving chat list title update for auxiliar account";
    ASSERT_TRUE(waitForResponse(titleChanged0)) << "Timeout expired for receiving chatroom title update for main account";
    ASSERT_TRUE(waitForResponse(titleChanged1)) << "Timeout expired for receiving chatroom title update for auxiliar account";
    ASSERT_TRUE(waitForResponse(mngMsgRecv)) << "Timeout expired for receiving management";
    ASSERT_EQ(title, *msgContent) <<
                     "Title name has not changed correctly. Name established by a1 VS name received in a2";
    MegaChatHandle managementMsg1 = chatroomListener->msgId[a1].back();
    MegaChatHandle managementMsg2 = chatroomListener->msgId[a2].back();

    itemAccount1 = megaChatApi[a1]->getChatListItem(chatid);
    itemAccount2 = megaChatApi[a2]->getChatListItem(chatid);
    ASSERT_STREQ(title.c_str(), itemAccount1->getLastMessage()) << "Last message content has not the tittle at account 1.";

    ASSERT_STREQ(title.c_str(), itemAccount2->getLastMessage()) << "Last message content has not the tittle at account 2.";

    ASSERT_EQ(itemAccount1->getLastMessageId(), managementMsg1) << "Last message id is different from management message id at account1";
    ASSERT_EQ(itemAccount2->getLastMessageId(), managementMsg2) << "Last message id is different from management message id at account2";
    ASSERT_EQ(itemAccount2->getLastMessageId(), itemAccount1->getLastMessageId()) << "Last message id is different from account1 and account2";

    megaChatApi[a1]->closeChatRoom(chatid, chatroomListener);
    megaChatApi[a2]->closeChatRoom(chatid, chatroomListener);

    delete itemAccount1;
    itemAccount1 = NULL;
    delete itemAccount2;
    itemAccount2 = NULL;

    delete msgSent;
    msgSent = NULL;

    delete [] session0;
    session0 = NULL;
    delete [] session1;
    session1 = NULL;
}

/**
 * @brief MegaChatApiTest.RetentionHistory
 *
 * Requirements:
 *      - Both accounts should be contacts
 * (if not accomplished, the test automatically solves them)
 *
 * This test does the following:
 * - Select or create a group chat room
 * - Set secondary account chat room privilege to READ ONLY
 * + Set retention time for an invalid handle (error)
 * + Set retention time for an invalid chatroom (error)
 * + Set retention time without enough permissions (error)
 * - Set retention time to zero (disabled)
 * - Send a couple of messages
 * - Set retention time to 5 seconds
 * - Sleep 30 seconds
 * - Check history has been cleared
 * + Check history has been cleared
 * - Set retention time to zero (disabled)
 * - Send 5 messages
 * - Close and re-open chatrooms
 * - Check history contains messages
 * + Check history contains messages
 * - Close the chatrooms
 **/
TEST_F(MegaChatApiTest, RetentionHistory)
{
    unsigned a1 = 0;
    unsigned a2 = 1;

    // Login both accounts
    std::unique_ptr<char[]>sessionPrimary(login(a1));
    ASSERT_TRUE(sessionPrimary);
    std::unique_ptr<char[]>sessionSecondary(login(a2));
    ASSERT_TRUE(sessionSecondary);

    // Prepare peers, privileges...
    std::unique_ptr<MegaUser>user(megaApi[a1]->getContact(account(a2).getEmail().c_str()));
    if (!user || (user->getVisibility() != MegaUser::VISIBILITY_VISIBLE))
    {
        ASSERT_NO_FATAL_FAILURE({ makeContact(a1, a2); });
        user.reset(megaApi[a1]->getContact(account(a2).getEmail().c_str()));
    }

    // Get a group chatroom with both users
    MegaChatHandle uh = user->getHandle();
    std::unique_ptr<MegaChatPeerList> peers(MegaChatPeerList::createInstance());
    peers->addPeer(uh, MegaChatPeerList::PRIV_STANDARD);
    MegaChatHandle chatid = getGroupChatRoom(a1, a2, peers.get());
    ASSERT_NE(chatid, MEGACHAT_INVALID_HANDLE);

    // Open chatroom
    TestChatRoomListener *chatroomListener = new TestChatRoomListener(this, megaChatApi, chatid);
    ASSERT_TRUE(megaChatApi[a1]->openChatRoom(chatid, chatroomListener)) << "Can't open chatRoom account " << (a1+1);
    ASSERT_TRUE(megaChatApi[a2]->openChatRoom(chatid, chatroomListener)) << "Can't open chatRoom account " << (a2+1);
    std::unique_ptr<MegaChatRoom> chatroom (megaChatApi[a1]->getChatRoom(chatid));
    std::unique_ptr<char[]> chatidB64(megaApi[a1]->handleToBase64(chatid));
    ASSERT_TRUE(chatroom) << "Cannot get chatroom for id " << chatidB64.get();

    // Set secondary account priv to READ ONLY
    if (chatroom->getPeerPrivilegeByHandle(uh) != PRIV_RO)
    {
        // Change peer privileges to Read-only
        bool *peerUpdated0 = &peersUpdated[a1]; *peerUpdated0 = false;
        bool *peerUpdated1 = &peersUpdated[a2]; *peerUpdated1 = false;
        bool *mngMsgRecv = &chatroomListener->msgReceived[a1]; *mngMsgRecv = false;
        MegaChatHandle *uhAction = &chatroomListener->uhAction[a1]; *uhAction = MEGACHAT_INVALID_HANDLE;
        int *priv = &chatroomListener->priv[a1]; *priv = MegaChatRoom::PRIV_UNKNOWN;
        ChatRequestTracker crtSetReadonly;
        megaChatApi[a1]->updateChatPermissions(chatid, uh, MegaChatRoom::PRIV_RO, &crtSetReadonly);
        ASSERT_EQ(crtSetReadonly.waitForResult(), MegaChatError::ERROR_OK) << "Failed to update privilege of peer. Error: " << crtSetReadonly.getErrorString();
        ASSERT_TRUE(waitForResponse(peerUpdated0)) << "Timeout expired for receiving peer update";
        ASSERT_TRUE(waitForResponse(peerUpdated1)) << "Timeout expired for receiving peer update";
        ASSERT_TRUE(waitForResponse(mngMsgRecv)) << "Timeout expired for receiving management message";
        ASSERT_EQ(*uhAction, uh) << "User handle from message doesn't match";
        ASSERT_EQ(*priv, MegaChatRoom::PRIV_RO) << "Privilege is incorrect";
    }

    // Set retention time for an invalid handle
    ChatRequestTracker crtSetRetention;
    megaChatApi[a2]->setChatRetentionTime(MEGACHAT_INVALID_HANDLE, 1, &crtSetRetention);
    ASSERT_EQ(crtSetRetention.waitForResult(), MegaChatError::ERROR_ARGS) << "Set retention time: Unexpected error for Invalid handle. Error: " << crtSetRetention.getErrorString();

    // Set retention time for a not found chatroom
    ChatRequestTracker crtSetRetention2;
    megaChatApi[a2]->setChatRetentionTime(123456, 1, &crtSetRetention2);
    ASSERT_EQ(crtSetRetention2.waitForResult(), MegaChatError::ERROR_NOENT) << "Set retention time: Unexpected error for a not found chatroom. Error: " << crtSetRetention2.getErrorString();

    // Set retention time without enough permissions
    ChatRequestTracker crtSetRetention3;
    megaChatApi[a2]->setChatRetentionTime(chatid, 1, &crtSetRetention3);
    ASSERT_EQ(crtSetRetention3.waitForResult(), MegaChatError::ERROR_ACCESS) << "Set retention time: Unexpected error for not enough permissions. Error: " << crtSetRetention3.getErrorString();

    // Disable retention time
    if (chatroom->getRetentionTime() != 0)
    {
        // Disable retention time if any
        bool *retentionTimeChanged0 = &chatroomListener->retentionTimeUpdated[a1]; *retentionTimeChanged0 = false;
        bool *retentionTimeChanged1 = &chatroomListener->retentionTimeUpdated[a2]; *retentionTimeChanged1 = false;
        bool *mngMsgRecv = &chatroomListener->msgReceived[a1]; *mngMsgRecv = false;
        ChatRequestTracker crtSetRetention4;
        megaChatApi[a1]->setChatRetentionTime(chatid, 0, &crtSetRetention4);
        ASSERT_EQ(crtSetRetention4.waitForResult(), MegaChatError::ERROR_OK) << "Set retention time: Unexpected error. Error: " << crtSetRetention4.getErrorString();
        ASSERT_TRUE(waitForResponse(retentionTimeChanged0)) << "Timeout expired for receiving chatroom update";
        ASSERT_TRUE(waitForResponse(retentionTimeChanged1)) << "Timeout expired for receiving chatroom update";
        ASSERT_TRUE(waitForResponse(mngMsgRecv)) << "Timeout expired for receiving management message";
    }

    // Send 5 messages
    std::string messageToSend = "Msg from " +account(a1).getEmail();
    for (int i = 0; i < 5; i++)
    {
        unique_ptr<MegaChatMessage> msg(sendTextMessageOrUpdate(a1, a2, chatid, messageToSend, chatroomListener));
        ASSERT_TRUE(msg);
    }

    // Set retention time to 5 seconds
    bool *retentionTimeChanged0 = &chatroomListener->retentionTimeUpdated[a1]; *retentionTimeChanged0 = false;
    bool *retentionTimeChanged1 = &chatroomListener->retentionTimeUpdated[a2]; *retentionTimeChanged1 = false;
    bool *mngMsgRecv = &chatroomListener->msgReceived[a1]; *mngMsgRecv = false;
    bool *flagConfirmed0 = &chatroomListener->retentionHistoryTruncated[a1]; *flagConfirmed0 = false;
    MegaChatHandle *msgId0 = &chatroomListener->mRetentionMessageHandle[a1]; *msgId0 = MEGACHAT_INVALID_HANDLE;
    bool *flagConfirmed1 = &chatroomListener->retentionHistoryTruncated[a2]; *flagConfirmed1 = false;
    MegaChatHandle *msgId1 = &chatroomListener->mRetentionMessageHandle[a2]; *msgId1 = MEGACHAT_INVALID_HANDLE;
    ChatRequestTracker crtSetRetention5;
    megaChatApi[a1]->setChatRetentionTime(chatid, 5, &crtSetRetention5);
    ASSERT_EQ(crtSetRetention5.waitForResult(), MegaChatError::ERROR_OK) << "Set retention time: Unexpected error (5). Error: " << crtSetRetention5.getErrorString();
    ASSERT_TRUE(waitForResponse(retentionTimeChanged0)) << "Timeout expired for receiving chatroom update";
    ASSERT_TRUE(waitForResponse(retentionTimeChanged1)) << "Timeout expired for receiving chatroom update";
    ASSERT_TRUE(waitForResponse(mngMsgRecv)) << "Timeout expired for receiving management message";

    // Wait a considerable time period to ensure that retentionTime has been processed successfully
    std::this_thread::sleep_for(std::chrono::seconds(chatd::Client::kMinRetentionTimeout + 10));
    ASSERT_TRUE(waitForResponse(flagConfirmed0)) << "Retention history autotruncate hasn't been received for account " << (a1+1) << " after timeout: " << maxTimeout << " seconds";
    ASSERT_NE(*msgId0, MEGACHAT_INVALID_HANDLE) << "Wrong message id";
    ASSERT_TRUE(waitForResponse(flagConfirmed1)) << "Retention history autotruncate hasn't been received for account " << (a2+1) << " after timeout: " << maxTimeout << " seconds";
    ASSERT_NE(*msgId1, MEGACHAT_INVALID_HANDLE) << "Wrong message id";
    ASSERT_FALSE(loadHistory(a1, chatid, chatroomListener)) << "History should be empty after retention history autotruncate";

    // Disable retention time
    retentionTimeChanged0 = &chatroomListener->retentionTimeUpdated[a1]; *retentionTimeChanged0 = false;
    retentionTimeChanged1 = &chatroomListener->retentionTimeUpdated[a2]; *retentionTimeChanged1 = false;
    mngMsgRecv = &chatroomListener->msgReceived[a1]; *mngMsgRecv = false;
    ChatRequestTracker crtSetRetention6;
    megaChatApi[a1]->setChatRetentionTime(chatid, 0, &crtSetRetention6);
    ASSERT_EQ(crtSetRetention6.waitForResult(), MegaChatError::ERROR_OK) << "Set retention time: Unexpected error (6). Error: " << crtSetRetention6.getErrorString();
    ASSERT_TRUE(waitForResponse(retentionTimeChanged0)) << "Timeout expired for receiving chatroom update";
    ASSERT_TRUE(waitForResponse(retentionTimeChanged1)) << "Timeout expired for receiving chatroom update";
    ASSERT_TRUE(waitForResponse(mngMsgRecv)) << "Timeout expired for receiving management message";

    // Send 5 messages
    messageToSend = "Msg from " +account(a1).getEmail();
    for (int i = 0; i < 5; i++)
    {
        unique_ptr<MegaChatMessage> msg(sendTextMessageOrUpdate(a1, a2, chatid, messageToSend, chatroomListener));
        ASSERT_TRUE(msg);
    }

    // Close chatrooms
    megaChatApi[a1]->closeChatRoom(chatid, chatroomListener);
    megaChatApi[a2]->closeChatRoom(chatid, chatroomListener);
    delete chatroomListener;

    // Logout and login
    ASSERT_NO_FATAL_FAILURE({ logout(a1, true); });
    ASSERT_NO_FATAL_FAILURE({ logout(a2, true); });
    sessionPrimary.reset(login(a1));
    ASSERT_TRUE(sessionPrimary);
    sessionSecondary.reset(login(a2));
    ASSERT_TRUE(sessionSecondary);

    // Open chatroom
    chatroomListener = new TestChatRoomListener(this, megaChatApi, chatid);
    ASSERT_TRUE(megaChatApi[a1]->openChatRoom(chatid, chatroomListener)) << "Can't open chatRoom account " << (a1+1);
    ASSERT_TRUE(megaChatApi[a2]->openChatRoom(chatid, chatroomListener)) << "Can't open chatRoom account " << (a2+1);

    // Check history has 5 messages + setRetentionTime management message
    int count = loadHistory(a1, chatid, chatroomListener);
    ASSERT_TRUE(count == 6 || count == 7) << "Wrong count of messages: " << count;
    count = loadHistory(a2, chatid, chatroomListener);
    ASSERT_TRUE(count == 6 || count == 7) << "Wrong count of messages: " << count;

    // Close the chatrooms
    megaChatApi[a1]->closeChatRoom(chatid, chatroomListener);
    megaChatApi[a2]->closeChatRoom(chatid, chatroomListener);
    delete chatroomListener;
}

/**
 * @brief MegaChatApiTest.ChangeMyOwnName
 *
 * This test does the following:
 * - Get current name
 * - Change last name - it has been updated in memory and db.
 * - Get current name - value from memory
 * - Logout
 * - Login
 * - Get current name - value from db
 * - Change last name - set initial value for next tests execution
 *
 * Check if last name changed is the same at memory and at db
 */
TEST_F(MegaChatApiTest, ChangeMyOwnName)
{
    unsigned a1 = 0;

    char *sessionPrimary = login(a1);
    ASSERT_TRUE(sessionPrimary);
    std::string appendToLastName = "Test";

    std::string myAccountLastName;
    char *nameFromApi = megaChatApi[a1]->getMyLastname();
    if (nameFromApi)
    {
        myAccountLastName = nameFromApi;
        delete [] nameFromApi;
        nameFromApi = NULL;
    }

    std::string newLastName = myAccountLastName + appendToLastName;
    ASSERT_NO_FATAL_FAILURE({ changeLastName(a1, newLastName); });

    nameFromApi = megaChatApi[a1]->getMyLastname();
    std::string finalLastName;
    if (nameFromApi)
    {
        finalLastName = nameFromApi;
        delete [] nameFromApi;
        nameFromApi = NULL;
    }

    ASSERT_NO_FATAL_FAILURE({ logout(a1, false); });

    char *newSession = login(a1, sessionPrimary);
    ASSERT_TRUE(newSession);

    nameFromApi = megaChatApi[a1]->getMyLastname();
    std::string lastNameAfterLogout;
    if (nameFromApi)
    {
        lastNameAfterLogout = nameFromApi;
        delete [] nameFromApi;
        nameFromApi = NULL;
    }

    //Name comes back to old value.
    ASSERT_NO_FATAL_FAILURE({ changeLastName(a1, myAccountLastName); });

    ASSERT_EQ(newLastName, finalLastName) <<
                     "Failed to change fullname (checked from memory). Name established VS Name in memory";
    ASSERT_EQ(lastNameAfterLogout, finalLastName) <<
                     "Failed to change fullname (checked from DB) Name established VS Name in DB";

    delete [] sessionPrimary;
    sessionPrimary = NULL;

    delete [] newSession;
    newSession = NULL;
}

/**
 * @brief MegaChatApiTest.GetChatFilters
 *
 * This test does the following:
 *
 * - Test getChatListItems filters and masks results with previous interface (deprecated)
 * - Compares the completion of the results by complementary options (e.g. total non-archived
 * chats must be equal to non-archived reads + non-archived unread)
 *
 * Note: masks and filters values can be found at megachatapi.h documentation/comments
 */
TEST_F(MegaChatApiTest, GetChatFilters)
{
    static constexpr unsigned int accountIndex = 0;
    std::unique_ptr<char[]> session(login(accountIndex));

    const auto getLogTrace = [](const std::string& name, const auto& l) -> std::string
    {
        return std::string{name + ": " + std::to_string(l.size()) + " chats received\n"};
    };
    const auto equals = [](const auto& lhs, const auto& rhs) -> bool
    {
        if (!lhs && !rhs)               return true;
        if (!lhs || !rhs)               return false;
        if (lhs->size() != rhs->size()) return false;

        const auto s = lhs->size();
        for (unsigned int i = 0; i < s; ++i)
        {
            if (lhs->get(i)->getChatId() != rhs->get(i)->getChatId()) return false;
        }

        return true;
    };

    std::unique_ptr<MegaChatRoomList> chats(megaChatApi[accountIndex]->getChatRooms());
    postLog(getLogTrace("getChatRooms()", *chats));
    std::unique_ptr<MegaChatListItemList> allChats(megaChatApi[accountIndex]->getChatListItems(0, 0));
    postLog(getLogTrace("getChatListItems(0, 0)", *allChats));
    ASSERT_TRUE(equals(allChats, chats)) << "Filterless chat retrieval doesn't match";

    const auto getErrMsg = [](const std::string& name) -> std::string
    {
        return std::string {"Error " + name + " [deprecated] chats retrieval"};
    };

    std::unique_ptr<MegaChatListItemList> nonArchivedChatsDep(megaChatApi[accountIndex]->getChatListItems());
    postLog(getLogTrace("[deprecated] getChatListItems()", *nonArchivedChatsDep));
    std::unique_ptr<MegaChatListItemList> byTypeAllNADep(megaChatApi[accountIndex]->getChatListItemsByType(MegaChatApi::CHAT_TYPE_ALL));
    postLog(getLogTrace("[deprecated] getChatListItemsByType(CHAT_TYPE_ALL)", *byTypeAllNADep));
    std::unique_ptr<MegaChatListItemList> nonArchivedChats(
        megaChatApi[accountIndex]->getChatListItems(MegaChatApi::CHAT_FILTER_BY_ARCHIVED_OR_NON_ARCHIVED,
                                                    MegaChatApi::CHAT_GET_NON_ARCHIVED));
    static const std::string pref = "getChatListItems(";
    postLog(getLogTrace(pref + std::to_string(MegaChatApi::CHAT_FILTER_BY_ARCHIVED_OR_NON_ARCHIVED)
                        + ", "+ std::to_string(MegaChatApi::CHAT_GET_NON_ARCHIVED)
                        + ")", *nonArchivedChats));
    ASSERT_TRUE(equals(nonArchivedChatsDep, byTypeAllNADep)) << getErrMsg("all non-archived");
    ASSERT_TRUE(equals(nonArchivedChats, byTypeAllNADep)) << getErrMsg("byType(CHAT_TYPE_ALL)");

    std::unique_ptr<MegaChatListItemList> nonArchivedActiveChatsDep(megaChatApi[accountIndex]->getActiveChatListItems());
    postLog(getLogTrace("getActiveChatListItems()", *nonArchivedActiveChatsDep));
    std::unique_ptr<MegaChatListItemList> nonArchivedActiveChats(
        megaChatApi[accountIndex]->getChatListItems(MegaChatApi::CHAT_FILTER_BY_ARCHIVED_OR_NON_ARCHIVED
                                                    + MegaChatApi::CHAT_FILTER_BY_ACTIVE_OR_NON_ACTIVE
                                                    , MegaChatApi::CHAT_GET_NON_ARCHIVED
                                                    + MegaChatApi::CHAT_GET_ACTIVE));

    postLog(getLogTrace(pref + std::to_string(MegaChatApi::CHAT_FILTER_BY_ARCHIVED_OR_NON_ARCHIVED)
                        + "+"+ std::to_string(MegaChatApi::CHAT_FILTER_BY_ACTIVE_OR_NON_ACTIVE)
                        + ", " + std::to_string(MegaChatApi::CHAT_GET_NON_ARCHIVED)
                        + "+" + std::to_string(MegaChatApi::CHAT_GET_ACTIVE)
                        + ")", *nonArchivedActiveChats));
    ASSERT_TRUE(equals(nonArchivedActiveChats, nonArchivedActiveChatsDep)) << getErrMsg("non-archived active");

    std::unique_ptr<MegaChatListItemList> nonArchivedInactiveChatsDep(megaChatApi[accountIndex]-> getInactiveChatListItems());
    postLog(getLogTrace("getInactiveChatListItems()",*nonArchivedInactiveChatsDep));
    std::unique_ptr<MegaChatListItemList> nonArchivedInactiveChats(
        megaChatApi[accountIndex]->getChatListItems(MegaChatApi::CHAT_FILTER_BY_ARCHIVED_OR_NON_ARCHIVED
                                                    + MegaChatApi::CHAT_FILTER_BY_ACTIVE_OR_NON_ACTIVE
                                                    , MegaChatApi::CHAT_GET_NON_ARCHIVED
                                                    + MegaChatApi::CHAT_GET_NON_ACTIVE));

    postLog(getLogTrace(pref + std::to_string(MegaChatApi::CHAT_FILTER_BY_ARCHIVED_OR_NON_ARCHIVED)
                        + "+" + std::to_string(MegaChatApi::CHAT_FILTER_BY_ACTIVE_OR_NON_ACTIVE)
                        + ", " + std::to_string(MegaChatApi::CHAT_GET_NON_ARCHIVED)
                        + "+" + std::to_string(MegaChatApi::CHAT_GET_NON_ACTIVE)
                        + ")", *nonArchivedInactiveChats));
    ASSERT_TRUE(equals(nonArchivedInactiveChats, nonArchivedInactiveChatsDep)) << getErrMsg("non-archived inactive");
    ASSERT_EQ(nonArchivedInactiveChats->size() + nonArchivedActiveChats->size(), nonArchivedChats->size())
                     << "Incomplete set non-archived active/non-active";

    std::unique_ptr<MegaChatListItemList> archivedChatsDep(megaChatApi[accountIndex]->getArchivedChatListItems());
    postLog(getLogTrace("getArchivedChatListItems()", *archivedChatsDep));
    std::unique_ptr<MegaChatListItemList> archivedChats(
        megaChatApi[accountIndex]->getChatListItems(MegaChatApi::CHAT_FILTER_BY_ARCHIVED_OR_NON_ARCHIVED
                                                    , MegaChatApi::CHAT_GET_ARCHIVED));
    postLog(getLogTrace(pref + std::to_string(MegaChatApi::CHAT_FILTER_BY_ARCHIVED_OR_NON_ARCHIVED)
                        + ", " + std::to_string(MegaChatApi::CHAT_GET_ARCHIVED)
                        + ")", *archivedChats));
    ASSERT_TRUE(equals(archivedChatsDep, archivedChats)) << getErrMsg("archived");

    std::unique_ptr<MegaChatListItemList> nonArchivedUnreadChatsDep(megaChatApi[accountIndex]->getUnreadChatListItems());
    postLog(getLogTrace("getUnreadChatListItems()", *nonArchivedUnreadChatsDep));
    std::unique_ptr<MegaChatListItemList> nonArchivedUnreadChats(
        megaChatApi[accountIndex]->getChatListItems(MegaChatApi::CHAT_FILTER_BY_ARCHIVED_OR_NON_ARCHIVED
                                                    + MegaChatApi::CHAT_FILTER_BY_READ_OR_UNREAD
                                                    , MegaChatApi::CHAT_GET_NON_ARCHIVED
                                                    + MegaChatApi::CHAT_GET_UNREAD));
    postLog(getLogTrace(pref + std::to_string(MegaChatApi::CHAT_FILTER_BY_ARCHIVED_OR_NON_ARCHIVED)
                        + "+" + std::to_string(MegaChatApi::CHAT_FILTER_BY_READ_OR_UNREAD)
                        + ", " + std::to_string(MegaChatApi::CHAT_GET_NON_ARCHIVED)
                        + "+" + std::to_string(MegaChatApi::CHAT_GET_UNREAD)
                        + ")", *nonArchivedUnreadChats));
    ASSERT_TRUE(equals(nonArchivedUnreadChatsDep, nonArchivedUnreadChats)) << getErrMsg("non-archived unread");

    std::unique_ptr<MegaChatListItemList> nonArchivedReadChats(
        megaChatApi[accountIndex]->getChatListItems(MegaChatApi::CHAT_FILTER_BY_ARCHIVED_OR_NON_ARCHIVED
                                                    + MegaChatApi::CHAT_FILTER_BY_READ_OR_UNREAD
                                                    , MegaChatApi::CHAT_GET_NON_ARCHIVED
                                                    + MegaChatApi::CHAT_GET_READ));
    postLog(getLogTrace(pref + std::to_string(MegaChatApi::CHAT_FILTER_BY_ARCHIVED_OR_NON_ARCHIVED)
                        + "+" + std::to_string(MegaChatApi::CHAT_FILTER_BY_READ_OR_UNREAD)
                        + ", " + std::to_string(MegaChatApi::CHAT_GET_NON_ARCHIVED)
                        + "+" + std::to_string(MegaChatApi::CHAT_GET_READ)
                        + ")", *nonArchivedReadChats));
    ASSERT_EQ(nonArchivedReadChats->size() + nonArchivedUnreadChats->size(), nonArchivedChats->size())
        << "Error nonArchivedRead chats added to nonArchivedUnread don't equal nonArchived chats";

    std::unique_ptr<MegaChatListItemList> byTypeIndividualNADep(megaChatApi[accountIndex]->getChatListItemsByType(MegaChatApi::CHAT_TYPE_INDIVIDUAL));
    std::unique_ptr<MegaChatListItemList> nonArchivedIndividual(
        megaChatApi[accountIndex]->getChatListItems(MegaChatApi::CHAT_FILTER_BY_ARCHIVED_OR_NON_ARCHIVED
                                                    + MegaChatApi::CHAT_FILTER_BY_INDIVIDUAL_OR_GROUP
                                                    , MegaChatApi::CHAT_GET_NON_ARCHIVED
                                                    + MegaChatApi::CHAT_GET_INDIVIDUAL));
    postLog(getLogTrace(pref + std::to_string(MegaChatApi::CHAT_FILTER_BY_ARCHIVED_OR_NON_ARCHIVED)
                        + "+" + std::to_string(MegaChatApi::CHAT_FILTER_BY_INDIVIDUAL_OR_GROUP)
                        + ", " + std::to_string(MegaChatApi::CHAT_GET_NON_ARCHIVED)
                        + "+" + std::to_string(MegaChatApi::CHAT_GET_INDIVIDUAL)
                        + ")", *nonArchivedIndividual));
    ASSERT_TRUE(equals(byTypeIndividualNADep, nonArchivedIndividual)) << getErrMsg("byType(CHAT_TYPE_INDIVIDUAL)");

    std::unique_ptr<MegaChatListItemList> byTypeGroupNADep(megaChatApi[accountIndex]->getChatListItemsByType(MegaChatApi::CHAT_TYPE_GROUP));
    std::unique_ptr<MegaChatListItemList> nonArchivedGroups(
        megaChatApi[accountIndex]->getChatListItems(MegaChatApi::CHAT_FILTER_BY_ARCHIVED_OR_NON_ARCHIVED
                                                    + MegaChatApi::CHAT_FILTER_BY_INDIVIDUAL_OR_GROUP
                                                    , MegaChatApi::CHAT_GET_NON_ARCHIVED
                                                    + MegaChatApi::CHAT_GET_GROUP));
    postLog(getLogTrace(pref + std::to_string(MegaChatApi::CHAT_FILTER_BY_ARCHIVED_OR_NON_ARCHIVED)
                        + "+" + std::to_string(MegaChatApi::CHAT_FILTER_BY_INDIVIDUAL_OR_GROUP)
                        + ", " + std::to_string(MegaChatApi::CHAT_GET_NON_ARCHIVED)
                        + "+" + std::to_string(MegaChatApi::CHAT_GET_GROUP)
                        + ")",  *nonArchivedGroups));
    ASSERT_TRUE(equals(byTypeGroupNADep, nonArchivedGroups)) << getErrMsg("byType(CHAT_TYPE_GROUP)");

    std::unique_ptr<MegaChatListItemList> byTypePrivateNADep(megaChatApi[accountIndex]->getChatListItemsByType(MegaChatApi::CHAT_TYPE_GROUP_PRIVATE));
    std::unique_ptr<MegaChatListItemList> nonArchivedPrivate(
        megaChatApi[accountIndex]->getChatListItems(MegaChatApi::CHAT_FILTER_BY_ARCHIVED_OR_NON_ARCHIVED
                                                    + MegaChatApi::CHAT_FILTER_BY_PUBLIC_OR_PRIVATE
                                                    , MegaChatApi::CHAT_GET_NON_ARCHIVED
                                                    + MegaChatApi::CHAT_GET_PRIVATE));
    postLog(getLogTrace(pref + std::to_string(MegaChatApi::CHAT_FILTER_BY_ARCHIVED_OR_NON_ARCHIVED)
                        + "+" + std::to_string(MegaChatApi::CHAT_FILTER_BY_PUBLIC_OR_PRIVATE)
                        + ", " + std::to_string(MegaChatApi::CHAT_GET_NON_ARCHIVED)
                        + "+" + std::to_string(MegaChatApi::CHAT_GET_PRIVATE)
                        + ")",  *nonArchivedPrivate));
    ASSERT_TRUE(equals(byTypePrivateNADep, nonArchivedPrivate)) << getErrMsg("byType(CHAT_TYPE_PRIVATE)");

    std::unique_ptr<MegaChatListItemList> byTypePublicNADep(megaChatApi[accountIndex]->getChatListItemsByType(MegaChatApi::CHAT_TYPE_GROUP_PUBLIC));
    std::unique_ptr<MegaChatListItemList> nonArchivedPublic(
        megaChatApi[accountIndex]->getChatListItems(MegaChatApi::CHAT_FILTER_BY_ARCHIVED_OR_NON_ARCHIVED
                                                    + MegaChatApi::CHAT_FILTER_BY_PUBLIC_OR_PRIVATE
                                                    , MegaChatApi::CHAT_GET_NON_ARCHIVED
                                                    + MegaChatApi::CHAT_GET_PUBLIC));
    postLog(getLogTrace(pref + std::to_string(MegaChatApi::CHAT_FILTER_BY_ARCHIVED_OR_NON_ARCHIVED)
                        + "+" + std::to_string(MegaChatApi::CHAT_FILTER_BY_PUBLIC_OR_PRIVATE)
                        + ", " + std::to_string(MegaChatApi::CHAT_GET_NON_ARCHIVED)
                        + "+" + std::to_string(MegaChatApi::CHAT_GET_PUBLIC)
                        + ")",  *nonArchivedPublic));
    ASSERT_TRUE(equals(byTypePublicNADep, nonArchivedPublic)) << getErrMsg("byType(CHAT_TYPE_PUBLIC)");

    std::unique_ptr<MegaChatListItemList> byTypeMeetingNADep(megaChatApi[accountIndex]->getChatListItemsByType(MegaChatApi::CHAT_TYPE_MEETING_ROOM));
    std::unique_ptr<MegaChatListItemList> nonArchivedMeeting(
        megaChatApi[accountIndex]->getChatListItems(MegaChatApi::CHAT_FILTER_BY_ARCHIVED_OR_NON_ARCHIVED
                                                    + MegaChatApi::CHAT_FILTER_BY_MEETING_OR_NON_MEETING
                                                    , MegaChatApi::CHAT_GET_NON_ARCHIVED
                                                    + MegaChatApi::CHAT_GET_MEETING));
    postLog(getLogTrace(pref + std::to_string(MegaChatApi::CHAT_FILTER_BY_ARCHIVED_OR_NON_ARCHIVED)
                        + "+" + std::to_string(MegaChatApi::CHAT_FILTER_BY_MEETING_OR_NON_MEETING)
                        + ", " + std::to_string(MegaChatApi::CHAT_GET_NON_ARCHIVED)
                        + "+" + std::to_string(MegaChatApi::CHAT_GET_MEETING)
                        + ")", *nonArchivedMeeting));
    ASSERT_TRUE(equals(byTypeMeetingNADep, nonArchivedMeeting)) << getErrMsg("byType(CHAT_TYPE_MEETING_ROOM)");

    std::unique_ptr<MegaChatListItemList> byTypeNonMeetingNADep(megaChatApi[accountIndex]->getChatListItemsByType(MegaChatApi::CHAT_TYPE_NON_MEETING));
    std::unique_ptr<MegaChatListItemList> nonArchivedNonMeeting(
        megaChatApi[accountIndex]->getChatListItems(MegaChatApi::CHAT_FILTER_BY_ARCHIVED_OR_NON_ARCHIVED
                                                    + MegaChatApi::CHAT_FILTER_BY_MEETING_OR_NON_MEETING
                                                    , MegaChatApi::CHAT_GET_NON_ARCHIVED
                                                    + MegaChatApi::CHAT_GET_NON_MEETING));
    postLog(getLogTrace(pref + std::to_string(MegaChatApi::CHAT_FILTER_BY_ARCHIVED_OR_NON_ARCHIVED)
                        + "+" + std::to_string(MegaChatApi::CHAT_FILTER_BY_MEETING_OR_NON_MEETING)
                        + ", " + std::to_string(MegaChatApi::CHAT_GET_NON_ARCHIVED)
                        + "+" + std::to_string(MegaChatApi::CHAT_GET_NON_MEETING)
                        + ")", *nonArchivedNonMeeting));
    ASSERT_TRUE(equals(byTypeNonMeetingNADep, nonArchivedNonMeeting)) << getErrMsg("byType(CHAT_TYPE_NON_MEETING)");
}

#ifndef KARERE_DISABLE_WEBRTC
/**
 * @brief MegaChatApiTest.Calls
 *
 * Requirements:
 *      - Both accounts should be conctacts
 * (if not accomplished, the test automatically solves them)
 *
 * This test does the following:
 * - A calls B
 * - B rejects the call
 *
 * - A calls B
 * - A cancels the call before B answers
 *
 * - B logouts
 * - A calls B
 * - B logins
 * - B rejects the call
 *
 * - A calls B
 * - B doesn't answer the call
 *
 */
TEST_F(MegaChatApiTest, Calls)
{
    unsigned a1 = 0;
    unsigned a2 = 1;

    char *primarySession = login(a1);
    ASSERT_TRUE(primarySession);
    char *secondarySession = login(a2);
    ASSERT_TRUE(secondarySession);

    MegaUser *user = megaApi[a1]->getContact(account(a2).getEmail().c_str());
    if (!user || user->getVisibility() != MegaUser::VISIBILITY_VISIBLE)
    {
        ASSERT_NO_FATAL_FAILURE({ makeContact(a1, a2); });
    }
    delete user;

    MegaChatHandle chatid = getPeerToPeerChatRoom(a1, a2);
    ASSERT_NE(chatid, MEGACHAT_INVALID_HANDLE);

    TestChatRoomListener *chatroomListener = new TestChatRoomListener(this, megaChatApi, chatid);

    ASSERT_TRUE(megaChatApi[a1]->openChatRoom(chatid, chatroomListener)) << "Can't open chatRoom account 1";
    ASSERT_TRUE(megaChatApi[a2]->openChatRoom(chatid, chatroomListener)) << "Can't open chatRoom account 2";

    loadHistory(a1, chatid, chatroomListener);
    loadHistory(a2, chatid, chatroomListener);

    mLocalVideoListener[a1] = new TestChatVideoListener();
    mLocalVideoListener[a2] = new TestChatVideoListener();
    megaChatApi[a1]->addChatLocalVideoListener(chatid, mLocalVideoListener[a1]);
    megaChatApi[a2]->addChatLocalVideoListener(chatid, mLocalVideoListener[a2]);
    // Remote video listener aren't necessary because call is never ging to be answered at tests

    // A calls B and B hangs up the call
    bool *callInProgress = &mCallInProgress[a1]; *callInProgress = false;
    bool *callReceivedRinging = &mCallReceivedRinging[a2]; *callReceivedRinging = false;
    mCallIdExpectedReceived[a2] = MEGACHAT_INVALID_HANDLE;
    mChatIdRingInCall[a2] = MEGACHAT_INVALID_HANDLE;
    bool *callDestroyed0 = &mCallDestroyed[a1]; *callDestroyed0 = false;
    bool *callDestroyed1 = &mCallDestroyed[a2]; *callDestroyed1 = false;
    int *termCode0 = &mTerminationCode[a1]; *termCode0 = 0;
    int *termCode1 = &mTerminationCode[a2]; *termCode1 = 0;
    mCallIdRingIn[a2] = MEGACHAT_INVALID_HANDLE;
    mCallIdJoining[a1] = MEGACHAT_INVALID_HANDLE;
    ChatRequestTracker crtCall;
    megaChatApi[a1]->startChatCall(chatid, false, false, &crtCall);
    ASSERT_EQ(crtCall.waitForResult(), MegaChatError::ERROR_OK) << "Failed to start chat call: " << crtCall.getErrorString();
    ASSERT_TRUE(waitForResponse(callInProgress)) << "Timeout expired for receiving a call";
    unique_ptr<MegaChatCall> auxCall(megaChatApi[a1]->getChatCall(mChatIdInProgressCall[a1]));
    if (auxCall)
    {
        // set the callid that we expect to for account B in onChatCallUpdate
        mCallIdExpectedReceived[a2] = auxCall->getCallId();
    }

    ASSERT_TRUE(waitForResponse(callReceivedRinging)) << "Timeout expired for receiving a call";
    ASSERT_EQ(mChatIdRingInCall[a2], chatid) << "Incorrect chat id at call receptor";
    ASSERT_EQ(mCallIdJoining[a1], mCallIdRingIn[a2]) << "Differents call id between caller and answer";
    MegaChatCall *call = megaChatApi[a2]->getChatCall(chatid);
    delete call;

    sleep(5);

    ChatRequestTracker crtHangup;
    megaChatApi[a2]->hangChatCall(mCallIdRingIn[a2], &crtHangup);
    ASSERT_EQ(crtHangup.waitForResult(), MegaChatError::ERROR_OK) << "Failed to hang up chat call: " << crtHangup.getErrorString();
    ASSERT_TRUE(waitForResponse(callDestroyed0)) << "The call has to be finished account 1";
    ASSERT_TRUE(waitForResponse(callDestroyed1)) << "The call has to be finished account 2";


    // A calls B and A hangs up the call before B answers
    callInProgress = &mCallInProgress[a1]; *callInProgress = false;
    callReceivedRinging = &mCallReceivedRinging[a2]; *callReceivedRinging = false;
    mCallIdExpectedReceived[a2] = MEGACHAT_INVALID_HANDLE;
    mChatIdRingInCall[a2] = MEGACHAT_INVALID_HANDLE;
    callDestroyed0 = &mCallDestroyed[a1]; *callDestroyed0 = false;
    callDestroyed1 = &mCallDestroyed[a2]; *callDestroyed1 = false;
    termCode0 = &mTerminationCode[a1]; *termCode0 = 0;
    termCode1 = &mTerminationCode[a2]; *termCode1 = 0;
    mCallIdRingIn[a2] = MEGACHAT_INVALID_HANDLE;
    mCallIdJoining[a1] = MEGACHAT_INVALID_HANDLE;
    ChatRequestTracker crtCall2;
    megaChatApi[a1]->startChatCall(chatid, false, false, &crtCall2);
    ASSERT_EQ(crtCall2.waitForResult(), MegaChatError::ERROR_OK) << "Failed to start chat call (2): " << crtCall2.getErrorString();
    ASSERT_TRUE(waitForResponse(callInProgress)) << "Timeout expired for receiving a call";
    auxCall.reset(megaChatApi[a1]->getChatCall(mChatIdInProgressCall[a1]));
    if (auxCall)
    {
        // set the callid that we expect to for account B in onChatCallUpdate
        mCallIdExpectedReceived[a2] = auxCall->getCallId();
    }

    ASSERT_TRUE(waitForResponse(callReceivedRinging)) << "Timeout expired for receiving a call";
    ASSERT_EQ(mChatIdRingInCall[a2], chatid) << "Incorrect chat id at call receptor";
    ASSERT_EQ(mCallIdJoining[a1], mCallIdRingIn[a2]) << "Differents call id between caller and answer";
    call = megaChatApi[a2]->getChatCall(chatid);
    delete call;

    sleep(5);

    ChatRequestTracker crtHangup2;
    megaChatApi[a1]->hangChatCall(mCallIdJoining[a1], &crtHangup2);
    ASSERT_EQ(crtHangup2.waitForResult(), MegaChatError::ERROR_OK) << "Failed to hang up chat call (2): " << crtHangup2.getErrorString();
    ASSERT_TRUE(waitForResponse(callDestroyed0)) << "The call has to be finished account 1";
    ASSERT_TRUE(waitForResponse(callDestroyed1)) << "The call has to be finished account 2";

    // A calls B(B is logged out), B logins, B receives the call and B hangs up the call
    ASSERT_NO_FATAL_FAILURE({ logout(a2); });
    callInProgress = &mCallInProgress[a1]; *callInProgress = false;
    bool *callReceived = &mCallReceived[a2]; *callReceived = false;
    callReceivedRinging = &mCallReceivedRinging[a2]; *callReceivedRinging = false;
    mChatIdRingInCall[a2] = MEGACHAT_INVALID_HANDLE;
    mCallIdExpectedReceived[a2] = MEGACHAT_INVALID_HANDLE;
    callDestroyed0 = &mCallDestroyed[a1]; *callDestroyed0 = false;
    callDestroyed1 = &mCallDestroyed[a2]; *callDestroyed1 = false;
    termCode0 = &mTerminationCode[a1]; *termCode0 = 0;
    termCode1 = &mTerminationCode[a2]; *termCode1 = 0;
    mCallIdRingIn[a2] = MEGACHAT_INVALID_HANDLE;
    mCallIdJoining[a1] = MEGACHAT_INVALID_HANDLE;

    ChatRequestTracker crtCall3;
    megaChatApi[a1]->startChatCall(chatid, false, false, &crtCall3);
    ASSERT_EQ(crtCall3.waitForResult(), MegaChatError::ERROR_OK) << "Failed to start chat call (3): " << crtCall3.getErrorString();
    ASSERT_TRUE(waitForResponse(callInProgress)) << "Timeout expired for receiving a call";
    auxCall.reset(megaChatApi[a1]->getChatCall(mChatIdInProgressCall[a1]));
    if (auxCall)
    {
        // set the callid that we expect to for account B in onChatCallUpdate
        mCallIdExpectedReceived[a2] = auxCall->getCallId();
    }

    char* secondarySession2 = login(a2, secondarySession);
    ASSERT_TRUE(secondarySession2);
    waitForResponse(callReceived);
    if (!(*callReceived))
    {
        std::unique_ptr<MegaChatListItem> itemSecondary(megaChatApi[a2]->getChatListItem(chatid));
        ASSERT_TRUE(itemSecondary) << "Can't retrieve chat list item";

        if (itemSecondary->getLastMessageType() == MegaChatMessage::TYPE_CALL_ENDED)
        {
            // login process for secondary account has taken too much time, so Call has been destroyed with reason kNoAnswer
            std::unique_ptr<MegaChatMessage> m(megaChatApi[a2]->getMessage(chatid, itemSecondary->getLastMessageId()));
            ASSERT_TRUE(m && m->getHandleOfAction() == mCallIdExpectedReceived[a2]) << "Management message of type TYPE_CALL_ENDED not received";
        }
        else
        {
            // the test must fail, as we haven't received the call for secondary account, but neither a call ended management message
            ASSERT_TRUE(callReceived) << "Timeout expired for receiving a call";
        }
    }

    auxCall.reset(megaChatApi[a2]->getChatCall(auxCall->getChatid()));
    ASSERT_TRUE(auxCall) << "Can't retrieve call by callid";

    MegaChatHandle ringingCallId = mCallIdRingIn[a2];
    // This scenario B (loging in and connect to SFU) could take enough time to receive a CALLSTATE with Ringing 0
    if (auxCall->getCallId() == ringingCallId)
    {
        // just perform following actions in case that call is still ringing
        ASSERT_EQ(mChatIdRingInCall[a2], chatid) << "Incorrect chat id at call receptor";
        ASSERT_EQ(mCallIdJoining[a1], ringingCallId) << "Differents call id between caller and answer";
    }

    sleep(5);
    if (auxCall->isRinging())
    {
        /* call hangChatCall just in case it's still ringing, otherwise mcme command won't be sent, and
         * a1 won't receive onChatCallUpdate (MegaChatCall::CALL_STATUS_DESTROYED), so callDestroyed0 won't bet set true
         *
         * Note: when TYPE_HANG_CHAT_CALL request is processed, call could stop ringing, so in that case, test will fail.
         * this is a very corner case, as call must stop ringing in the period between the ringing checkup above and the process
         * of CALL_STATUS_DESTROYED request.
        */
        ChatRequestTracker crtHangup3;
        megaChatApi[a2]->hangChatCall(ringingCallId, &crtHangup3);
        ASSERT_EQ(crtHangup3.waitForResult(), MegaChatError::ERROR_OK) << "Failed to hang up chat call (3): " << crtHangup3.getErrorString();

        // in case of any of these asserts fails, logs can be checked to find a CALLSTATE with a ringing state change
        ASSERT_TRUE(waitForResponse(callDestroyed0)) << "call not finished for account 1 (possible corner case where call stops ringing before request is processed)";
        ASSERT_TRUE(waitForResponse(callDestroyed1)) << "call not finished for account 2 (possible corner case where call stops ringing before request is processed)";
    }

    megaChatApi[a1]->closeChatRoom(chatid, chatroomListener);
    megaChatApi[a2]->closeChatRoom(chatid, chatroomListener);

    megaChatApi[a1]->removeChatLocalVideoListener(chatid, mLocalVideoListener[a1]);
    megaChatApi[a2]->removeChatLocalVideoListener(chatid, mLocalVideoListener[a2]);

    delete chatroomListener;
    chatroomListener = NULL;

    delete [] primarySession;
    primarySession = NULL;
    delete [] secondarySession;
    secondarySession = NULL;

    delete mLocalVideoListener[a1];
    mLocalVideoListener[a1] = NULL;

    delete mLocalVideoListener[a2];
    mLocalVideoListener[a2] = NULL;

    delete [] primarySession;
    primarySession = NULL;
    delete [] secondarySession;
    secondarySession = NULL;
    delete [] secondarySession2;
    secondarySession2 = NULL;
}

/**
 * @brief MegaChatApiTest.ManualCalls
 *
 * Requirements:
 *      - Both accounts should be conctacts
 * (if not accomplished, the test automatically solves them)
 *
 * This test does the following:
 * - A calls B
 * - B in other client has to answer the call (manual)
 * - A mutes call
 * - A disables video
 * - A unmutes call
 * - A enables video
 * - A finishes the call
 *
 * - A waits for B call
 * - B calls A from other client (manual)
 * - A mutes call
 * - A disables video
 * - A unmutes call
 * - A enables video
 * - A finishes the call
 *
 */
TEST_F(MegaChatApiTest, DISABLED_ManualCalls)
{
    unsigned a1 = 0;
    unsigned a2 = 1;

    char *primarySession = login(a1);
    ASSERT_TRUE(primarySession);
    char *secondarySession = login(a2);
    ASSERT_TRUE(secondarySession);

    MegaUser *user = megaApi[a1]->getContact(account(a2).getEmail().c_str());
    if (!user || user->getVisibility() != MegaUser::VISIBILITY_VISIBLE)
    {
        ASSERT_NO_FATAL_FAILURE({ makeContact(a1, a2); });
    }
    delete user;

    MegaChatHandle chatid = getPeerToPeerChatRoom(a1, a2);
    ASSERT_NE(chatid, MEGACHAT_INVALID_HANDLE);
    ASSERT_EQ(megaChatApi[a1]->getChatConnectionState(chatid), MegaChatApi::CHAT_CONNECTION_ONLINE) <<
                     "Not connected to chatd for account " << (a1+1) << ": " << account(a1).getEmail();

    TestChatRoomListener *chatroomListener = new TestChatRoomListener(this, megaChatApi, chatid);

    ASSERT_TRUE(megaChatApi[a1]->openChatRoom(chatid, chatroomListener)) << "Can't open chatRoom account 1";
    ASSERT_TRUE(megaChatApi[a2]->openChatRoom(chatid, chatroomListener)) << "Can't open chatRoom account 2";

    loadHistory(a1, chatid, chatroomListener);
    loadHistory(a2, chatid, chatroomListener);
    megaChatApi[a2]->closeChatRoom(chatid, chatroomListener);
    ASSERT_NO_FATAL_FAILURE({ logout(a2); });

    TestChatVideoListener localVideoListener;

    megaChatApi[a1]->addChatLocalVideoListener(chatid, &localVideoListener);

    // Manual Test
    // Emit call
    std::cerr << "Start Call" << std::endl;
    ChatRequestTracker crtCall;
    megaChatApi[a1]->startChatCall(chatid, true, true, &crtCall);
    ASSERT_EQ(crtCall.waitForResult(), MegaChatError::ERROR_OK) << "Failed to start chat call: " << crtCall.getErrorString();
    bool *callInProgress = &mCallInProgress[a1]; *callInProgress = false;
    ASSERT_TRUE(waitForResponse(callInProgress)) << "Timeout expired for receiving a call";
    sleep(5);
    std::cerr << "Mute Call" << std::endl;
    megaChatApi[a1]->disableAudio(mChatIdInProgressCall[a1]);
    sleep(5);
    std::cerr << "Disable Video" << std::endl;
    megaChatApi[a1]->disableVideo(mChatIdInProgressCall[a1]);
    sleep(5);
    std::cerr << "Unmute Call" << std::endl;
    megaChatApi[a1]->enableAudio(mChatIdInProgressCall[a1]);
    sleep(5);
    std::cerr << "Enable Video" << std::endl;
    megaChatApi[a1]->enableVideo(mChatIdInProgressCall[a1]);

    MegaChatCall *chatCall = megaChatApi[a1]->getChatCall(mChatIdInProgressCall[a1]);
    ASSERT_TRUE(chatCall) << "Invalid chat call at getChatCallByChatId";

    MegaChatCall *chatCall2 = megaChatApi[a1]->getChatCallByCallId(chatCall->getCallId());
    ASSERT_TRUE(chatCall2) << "Invalid chat call at getChatCall";


    bool *callDestroyed= &mCallDestroyed[a1]; *callDestroyed = false;
    sleep(5);
    std::cerr << "Finish Call" << std::endl;
    sleep(2);
    megaChatApi[a1]->hangChatCall(chatCall->getCallId());
    std::cout << "Call finished." << std::endl;

    ASSERT_TRUE(waitForResponse(callDestroyed)) << "The call has to be finished";
    megaChatApi[a1]->removeChatLocalVideoListener(chatid, &localVideoListener);

    // Receive call
    std::cout << "Ready to receive calls..." << std::endl;
    bool *callReceivedRinging = &mCallReceivedRinging[a1]; *callReceivedRinging = false;
    mChatIdRingInCall[a1] = MEGACHAT_INVALID_HANDLE;
    ASSERT_TRUE(waitForResponse(callReceivedRinging)) << "Timeout expired for receiving a call";
    ASSERT_NE(mChatIdRingInCall[a1], MEGACHAT_INVALID_HANDLE) << "Invalid Chatid from call emisor";
    megaChatApi[a1]->answerChatCall(mChatIdRingInCall[a1], true);
    megaChatApi[a1]->addChatLocalVideoListener(chatid, &localVideoListener);

    sleep(5);
    std::cerr << "Mute Call" << std::endl;
    megaChatApi[a1]->disableAudio(chatCall->getCallId());
    sleep(5);
    std::cerr << "Disable Video" << std::endl;
    megaChatApi[a1]->disableVideo(chatCall->getCallId());
    sleep(5);
    std::cerr << "Unmute Call" << std::endl;
    megaChatApi[a1]->enableAudio(chatCall->getCallId());
    sleep(5);
    std::cerr << "Enable Video" << std::endl;
    megaChatApi[a1]->enableVideo(chatCall->getCallId());

    sleep(10);
    std::cerr << "Finish Call" << std::endl;
    sleep(2);
    megaChatApi[a1]->hangChatCall(mChatIdInProgressCall[a1]);
    std::cout << "Call finished." << std::endl;
    sleep(5);

    megaChatApi[a1]->removeChatLocalVideoListener(chatid, &localVideoListener);

    megaChatApi[a1]->closeChatRoom(chatid, chatroomListener);

    delete chatroomListener;
    chatroomListener = NULL;

    delete [] primarySession;
    primarySession = NULL;
    delete [] secondarySession;
    secondarySession = NULL;
}

/**
 * @brief MegaChatApiTest.ManualGroupCalls
 *
 * Requirements:
 *      - Both accounts should be conctacts
 * (if not accomplished, the test automatically solves them)
 *
 * This test does the following:
 * - A looks for the group chat
 * - A starts a call in that group chat
 * - A waits for call was established correctly
 * - A hangs up the call
 *
 * + A waits to receive a incoming call
 * - A answers it
 * - A hangs the call
 */
TEST_F(MegaChatApiTest, DISABLED_ManualGroupCalls)
{
    unsigned a1 = 0;
    std::string chatRoomName("name_of_groupchat");

    char *primarySession = login(a1);
    ASSERT_TRUE(primarySession);
    megachat::MegaChatRoomList *chatRoomList = megaChatApi[a1]->getChatRooms();

    MegaChatHandle chatid = MEGACHAT_INVALID_HANDLE;
    for (unsigned int i = 0; i < chatRoomList->size(); i++)
    {
        const MegaChatRoom *chatRoom = chatRoomList->get(i);
        if (chatRoomName == std::string(chatRoom->getTitle()))
        {
            chatid = chatRoom->getChatId();
            break;
        }
    }

    delete chatRoomList;

    ASSERT_NE(chatid, MEGACHAT_INVALID_HANDLE) << "Chat with title: " << chatRoomName << " not found.";
    ASSERT_EQ(megaChatApi[a1]->getChatConnectionState(chatid), MegaChatApi::CHAT_CONNECTION_ONLINE) <<
                     "Not connected to chatd for account " << (a1+1) << ": " << account(a1).getEmail();

    TestChatRoomListener *chatroomListener = new TestChatRoomListener(this, megaChatApi, chatid);

    ASSERT_TRUE(megaChatApi[a1]->openChatRoom(chatid, chatroomListener)) << "Can't open chatRoom account 1";

    loadHistory(a1, chatid, chatroomListener);

    TestChatVideoListener localVideoListener;
    megaChatApi[a1]->addChatLocalVideoListener(chatid, &localVideoListener);

    // ---- MANUAL TEST ----

    // Start call

    std::cerr << "Start Call" << std::endl;
    ChatRequestTracker crtCall;
    megaChatApi[a1]->startChatCall(chatid, true, true, &crtCall);
    ASSERT_EQ(crtCall.waitForResult(), MegaChatError::ERROR_OK) << "Failed to start chat call: " << crtCall.getErrorString();
    bool *callInProgress = &mCallInProgress[a1]; *callInProgress = false;
    ASSERT_TRUE(waitForResponse(callInProgress)) << "Timeout expired for receiving a call";

    std::cout << "Waiting for the other peer to answer the call..." << std::endl;
    sleep(60);

    MegaChatCall *chatCall = megaChatApi[a1]->getChatCall(mChatIdInProgressCall[a1]);
    ASSERT_TRUE(chatCall) << "Invalid chat call at getChatCall (by chatid)";

    MegaChatCall *chatCall2 = megaChatApi[a1]->getChatCallByCallId(chatCall->getCallId());
    ASSERT_TRUE(chatCall2) << "Invalid chat call at getChatCall (by callid)";

    delete chatCall;    chatCall = NULL;
    delete chatCall2;   chatCall2 = NULL;

    bool *callDestroyed= &mCallDestroyed[a1]; *callDestroyed = false;
    std::cerr << "Finish Call" << std::endl;
    megaChatApi[a1]->hangChatCall(mChatIdInProgressCall[a1]);
    std::cout << "Call finished." << std::endl;
    ASSERT_TRUE(waitForResponse(callDestroyed)) << "The call must be already finished and it is not";
    megaChatApi[a1]->removeChatLocalVideoListener(chatid, &localVideoListener);

    // Receive call

    std::cout << "Waiting for the other peer to start a call..." << std::endl;
    sleep(20);

    std::cout << "Ready to receive calls..." << std::endl;
    bool *callReceived = &mCallReceivedRinging[a1]; *callReceived = false;
    mChatIdRingInCall[a1] = MEGACHAT_INVALID_HANDLE;
    ASSERT_TRUE(waitForResponse(callReceived)) << "Timeout expired for receiving a call";
    ASSERT_NE(mChatIdRingInCall[a1], MEGACHAT_INVALID_HANDLE) << "Invalid Chatid from call emisor";
    megaChatApi[a1]->answerChatCall(mChatIdRingInCall[a1], true);
    megaChatApi[a1]->addChatLocalVideoListener(chatid, &localVideoListener);

    sleep(40);  // wait to receive some traffic
    megaChatApi[a1]->hangChatCall(mChatIdInProgressCall[a1]);
    std::cout << "Call finished." << std::endl;
    megaChatApi[a1]->removeChatLocalVideoListener(chatid, &localVideoListener);

    megaChatApi[a1]->closeChatRoom(chatid, chatroomListener);

    delete chatroomListener;
    chatroomListener = NULL;

    delete [] primarySession;
    primarySession = NULL;
}

/**
 * @brief MegaChatApiTest.EstablishedCalls
 *
 * Requirements:
 *      - Both accounts should be conctacts
 * (if not accomplished, the test automatically solves them)
 *
 * This test does the following:
 * + A starts a groupal Meeting in chat1 (without audio nor video)
 * - B answers call (without audio nor video)
 * - B puts call in hold on
 * + A puts call in hold on
 * + A releases hold on
 * - B releases hold on
 * - B enables audio monitor
 * - B disables audio monitor
 * + A force reconnect => retryPendingConnections(true)
 * - B hangs up call
 * + A hangs up call
 */
TEST_F(MegaChatApiTest, EstablishedCalls)
{
    unsigned a1 = 0;
    unsigned a2 = 1;

    /* lambda functions to simplify some recurrent operations */
    // gets a pointer to the local flag that indicates if we have reached an specific callstate
    std::function<bool*(unsigned int, int)> getChatCallStateFlag =
    [this](unsigned int index, int state) -> bool*
    {
        switch (state)
        {
            case MegaChatCall::CALL_STATUS_INITIAL:     return &mCallReceived[index];
            case MegaChatCall::CALL_STATUS_CONNECTING:  return &mCallConnecting[index];
            case MegaChatCall::CALL_STATUS_IN_PROGRESS: return &mCallInProgress[index];
            default:                                    break;
        }

        ADD_FAILURE() << "Invalid account index";
        return nullptr;
    };

    // resets the local flag that indicates if we have reached an specific call state
    std::function<void(unsigned int, int)> resetTestChatCallState =
    [getChatCallStateFlag](unsigned int index, int state)
    {
        bool* statusReceived = getChatCallStateFlag(index, state);
        if (statusReceived)    { *statusReceived = false; }
    };

    // waits for a specific callstate
    std::function<void(unsigned int, int)> waitForChatCallState =
    [this, getChatCallStateFlag](unsigned int index, int state)
    {
        bool* statusReceived = getChatCallStateFlag(index, state);
        if (statusReceived)
        {
            ASSERT_TRUE(waitForResponse(statusReceived)) <<
                             "Timeout expired for receiving call state: " << state <<
                             " for account index [" << index << "]";
        }
    };

    // ensures that <action> is executed successfully before maxAttempts and before timeout expires
    // if call gets disconnected before action is executed, command queue will be cleared, so we need to wait
    // until performer account is connected (CALL_STATUS_IN_PROGRESS) to SFU for that call and re-try <action>
    std::function<void(unsigned int, int, bool*, const char *, unsigned int, std::function<void()>)> waitForCallAction =
    [this, &resetTestChatCallState, &getChatCallStateFlag, &waitForChatCallState]
    (unsigned int pIdx, int maxAttempts, bool* exitFlag,  const char* errMsg, unsigned int timeout, std::function<void()>action)
    {
        int retries = 0;
        std::string errStr = errMsg ? errMsg : "executing provided action";
        bool* callConnecting = getChatCallStateFlag(pIdx, MegaChatCall::CALL_STATUS_CONNECTING);
        ASSERT_TRUE(callConnecting) << "Unknown flag CALL_STATUS_CONNECTING";
        while (!*exitFlag)
        {
            ASSERT_TRUE(action) << "waitForCallAction: no valid action provided";

            // reset call state flags to false before executing the required action
            resetTestChatCallState(pIdx, MegaChatCall::CALL_STATUS_CONNECTING);
            resetTestChatCallState(pIdx, MegaChatCall::CALL_STATUS_IN_PROGRESS);

            // execute custom user action and wait until exitFlag is set true, OR performer account gets disconnected from SFU for the target call
            ASSERT_NO_FATAL_FAILURE({ action(); });
            ASSERT_TRUE(waitForMultiResponse(std::vector<bool *> { exitFlag, callConnecting }, false /*waitForAll*/, timeout)) << "Timeout expired for " << errStr;

            // if performer account gets disconnected from SFU for the target call, wait until reconnect and retry <action>
            if (*callConnecting)
            {
               ASSERT_LT(++retries, maxAttempts) << "Max attempts exceeded for " << errStr;
               ASSERT_NO_FATAL_FAILURE({ waitForChatCallState(pIdx, MegaChatCall::CALL_STATUS_IN_PROGRESS); });
            }
        }
    };

    std::function<void()> action = nullptr;
    bool* exitFlag = nullptr;

    // Prepare users, and chat room
    std::unique_ptr<char[]> primarySession(login(a1));   // user A
    ASSERT_TRUE(primarySession);
    std::unique_ptr<char[]> secondarySession(login(a2)); // user B
    ASSERT_TRUE(secondarySession);

    std::unique_ptr<MegaUser> user(megaApi[a1]->getContact(account(a2).getEmail().c_str()));
    if (!user || user->getVisibility() != MegaUser::VISIBILITY_VISIBLE)
    {
        ASSERT_NO_FATAL_FAILURE({ makeContact(a1, a2); });
    }
    // Get a group chatroom with both users
    MegaChatHandle uh = user->getHandle();
    std::unique_ptr<MegaChatPeerList> peers(MegaChatPeerList::createInstance());
    peers->addPeer(uh, MegaChatPeerList::PRIV_STANDARD);
    MegaChatHandle chatid = getGroupChatRoom(a1, a2, peers.get());
    ASSERT_NE(chatid, MEGACHAT_INVALID_HANDLE) <<
                     "Common chat for both users not found.";
    ASSERT_EQ(megaChatApi[a1]->getChatConnectionState(chatid), MegaChatApi::CHAT_CONNECTION_ONLINE) <<
                     "Not connected to chatd for account " << (a1+1) << ": " <<
                     account(a1).getEmail();

    std::unique_ptr<TestChatRoomListener>chatroomListener(new TestChatRoomListener(this,
                                                                                   megaChatApi,
                                                                                   chatid));
    ASSERT_TRUE(megaChatApi[a1]->openChatRoom(chatid, chatroomListener.get())) <<
                     "Can't open chatRoom user A";
    ASSERT_TRUE(megaChatApi[a2]->openChatRoom(chatid, chatroomListener.get())) <<
                     "Can't open chatRoom user B";

    loadHistory(a1, chatid, chatroomListener.get());
    loadHistory(a2, chatid, chatroomListener.get());

    TestChatVideoListener localVideoListenerA;
    megaChatApi[a1]->addChatLocalVideoListener(chatid, &localVideoListenerA);
    TestChatVideoListener localVideoListenerB;
    megaChatApi[a2]->addChatLocalVideoListener(chatid, &localVideoListenerB);

    // A starts a groupal meeting without audio, nor video
    LOG_debug << "Start Call";
    mCallIdJoining[a1] = MEGACHAT_INVALID_HANDLE;
    mChatIdInProgressCall[a1] = MEGACHAT_INVALID_HANDLE;
    mCallIdRingIn[a2] = MEGACHAT_INVALID_HANDLE;
    mChatIdRingInCall[a2] = MEGACHAT_INVALID_HANDLE;

    ASSERT_NO_FATAL_FAILURE({
    waitForAction (1, // just one attempt as mCallReceivedRinging for B account could fail but call could have been created from A account
                   std::vector<bool *> { &mCallInProgress[a1], &mCallReceivedRinging[a2]},
                   std::vector<string> { "mCallInProgress[a1]", "mCallReceivedRinging[a2]"},
                   "starting chat call from A",
                   true /* wait for all exit flags*/,
                   true /*reset flags*/,
                   maxTimeout,
                   [this, a1, chatid]()
                                {
                                    ChatRequestTracker crtCall;
                                    megaChatApi[a1]->startChatCall(chatid, /*enableVideo*/ false, /*enableAudio*/ false, &crtCall);
                                    ASSERT_EQ(crtCall.waitForResult(), MegaChatError::ERROR_OK)
                                    << "Failed to start call. Error: " << crtCall.getErrorString();
                                });
    });

    // B picks up the call
    LOG_debug << "B picking up the call";
    mCallIdExpectedReceived[a2] = MEGACHAT_INVALID_HANDLE;
    unique_ptr<MegaChatCall> auxCall(megaChatApi[a1]->getChatCall(mChatIdInProgressCall[a1]));
    if (auxCall)
    {
        mCallIdExpectedReceived[a2] = auxCall->getCallId();
    }

    ASSERT_NE(mChatIdRingInCall[a2], MEGACHAT_INVALID_HANDLE) <<
                     "Invalid Chatid from call emisor";
    ASSERT_TRUE((mCallIdJoining[a1] == mCallIdRingIn[a2])
                      && (mCallIdRingIn[a2] != MEGACHAT_INVALID_HANDLE))
                     << "A and B are in different call";
    ASSERT_NE(mChatIdRingInCall[a2], MEGACHAT_INVALID_HANDLE) <<
                     "Invalid Chatid for B from A (call emisor)";
    LOG_debug << "B received the call";


    ASSERT_NO_FATAL_FAILURE({
    waitForAction (1, // just one attempt as call could be answered properly at B account but any of the other flags not received
                   std::vector<bool *> { &mChatCallSessionStatusInProgress[a1],
                                         &mChatCallSessionStatusInProgress[a2]
                                       },
                   std::vector<string> { "mChatCallSessionStatusInProgress[a1]",
                                         "mChatCallSessionStatusInProgress[a2]"
                                       },
                   "answering chat call from B",
                   true /* wait for all exit flags*/,
                   true /*reset flags*/,
                   maxTimeout,
                   [this, a2, chatid]()
                                {
                                    ChatRequestTracker crtAnswerCall;
                                    megaChatApi[a2]->answerChatCall(chatid, /*enableVideo*/ false, /*enableAudio*/ false, &crtAnswerCall);
                                    ASSERT_EQ(crtAnswerCall.waitForResult(), MegaChatError::ERROR_OK)
                                    << "Failed to answer call. Error: " << crtAnswerCall.getErrorString();
                                });
    });

    // B puts the call on hold
    LOG_debug << "B setting the call on hold";
    exitFlag = &mChatCallOnHold[a1]; *exitFlag = false;  // from receiver account
    action = [this, a2, chatid](){ megaChatApi[a2]->setCallOnHold(chatid, /*setOnHold*/ true); };
    ASSERT_NO_FATAL_FAILURE({
    waitForCallAction(a2 /*performer*/, MAX_ATTEMPTS, exitFlag, "receiving call on hold at account A", maxTimeout, action);
                            });

    // A puts the call on hold
    LOG_debug << "A setting the call on hold";
    exitFlag = &mChatCallOnHold[a2]; *exitFlag = false; // from receiver account
    action = [this, a1, chatid](){ megaChatApi[a1]->setCallOnHold(chatid, /*setOnHold*/ true); };
    ASSERT_NO_FATAL_FAILURE({
    waitForCallAction(a2 /*performer*/, MAX_ATTEMPTS, exitFlag, "receiving call on hold at account B", maxTimeout, action);
                            });

    // A releases on hold
    LOG_debug << "A releasing on hold";
    exitFlag = &mChatCallOnHoldResumed[a2]; *exitFlag = false; // from receiver account
    action = [this, a1, chatid](){ megaChatApi[a1]->setCallOnHold(chatid, /*setOnHold*/ false); };
    ASSERT_NO_FATAL_FAILURE({
    waitForCallAction(a2 /*performer*/, MAX_ATTEMPTS, exitFlag, "receiving call resume from on hold at account B", maxTimeout, action);
                            });

    // B releases on hold
    LOG_debug << "B releasing on hold";
    exitFlag = &mChatCallOnHoldResumed[a1]; *exitFlag = false; // from receiver account
    action = [this, a2, chatid](){ megaChatApi[a2]->setCallOnHold(chatid, /*setOnHold*/ false); };
    ASSERT_NO_FATAL_FAILURE({
    waitForCallAction(a2 /*performer*/, MAX_ATTEMPTS, exitFlag, "receiving call resume from on hold at account A", maxTimeout, action);
                            });

    // B enables audio monitor
    LOG_debug << "B enabling audio in the call";
    exitFlag = &mChatCallAudioEnabled[a1]; *exitFlag = false; // from receiver account
    action = [this, a2, chatid](){ megaChatApi[a2]->enableAudio(chatid); };
    ASSERT_NO_FATAL_FAILURE({
    waitForCallAction(a2 /*performer*/, MAX_ATTEMPTS, exitFlag, "receiving audio enabled at account A", maxTimeout, action);
                            });

    // A enables audio monitor
    LOG_debug << "A enabling audio in the call";
    exitFlag = &mChatCallAudioEnabled[a2]; *exitFlag = false; // from receiver account
    action = [this, a1, chatid](){ megaChatApi[a1]->enableAudio(chatid); };
    ASSERT_NO_FATAL_FAILURE({
    waitForCallAction(a1 /*performer*/, MAX_ATTEMPTS, exitFlag, "receiving audio enabled at account B", maxTimeout, action);
                            });

    // B disables audio monitor
    LOG_debug << "B disabling audio in the call";
    exitFlag = &mChatCallAudioDisabled[a1]; *exitFlag = false; // from receiver account
    action = [this, a2, chatid](){ megaChatApi[a2]->disableAudio(chatid); };
    ASSERT_NO_FATAL_FAILURE({
    waitForCallAction(a2 /*performer*/, MAX_ATTEMPTS, exitFlag, "receiving audio disabled at account A", maxTimeout, action);
                            });

    // A disables audio monitor
    LOG_debug << "A disabling audio in the call";
    exitFlag = &mChatCallAudioDisabled[a2]; *exitFlag = false; // from receiver account
    action = [this, a1, chatid](){ megaChatApi[a1]->disableAudio(chatid); };
    ASSERT_NO_FATAL_FAILURE({
    waitForCallAction(a1 /*performer*/, MAX_ATTEMPTS, exitFlag, "receiving audio disabled at account B", maxTimeout, action);
                            });

    // A forces reconnect
    LOG_debug << "A forcing a reconnect";
    bool* sessionWasDestroyedA = &mChatSessionWasDestroyed[a1]; *sessionWasDestroyedA = false;
    bool* sessionWasDestroyedB = &mChatSessionWasDestroyed[a2]; *sessionWasDestroyedB = false;

    bool* chatCallSessionStatusInProgressA = &mChatCallSessionStatusInProgress[a1];
    *chatCallSessionStatusInProgressA = false;
    bool* chatCallSessionStatusInProgressB = &mChatCallSessionStatusInProgress[a2];
    *chatCallSessionStatusInProgressB = false;

    std::function<void()> waitForChatCallReadyA =
      [this, &chatCallSessionStatusInProgressA]()
      {
          ASSERT_TRUE(waitForResponse(chatCallSessionStatusInProgressA)) <<
                           "Timeout expired for A receiving chat call in progress";
      };

    std::function<void()> waitForChatCallReadyB =
      [this, &chatCallSessionStatusInProgressB] ()
      {
          ASSERT_TRUE(waitForResponse(chatCallSessionStatusInProgressB)) <<
                           "Timeout expired for B receiving chat call in progress";
      };

    ChatRequestTracker crtRetryConn;
    megaChatApi[a1]->retryPendingConnections(true, &crtRetryConn);
    // wait for session destruction checks
    std::function<void()> waitForChatCallSessionDestroyedB =
        [this, &sessionWasDestroyedB]()
        {
            ASSERT_TRUE(waitForResponse(sessionWasDestroyedB))
                             << "Timeout expired for B receiving session destroyed notification";
        };
    ASSERT_NO_FATAL_FAILURE({ waitForChatCallSessionDestroyedB(); });
    std::function<void()> waitForChatCallSessionDestroyedA =
        [this, &sessionWasDestroyedA]()
        {
            ASSERT_TRUE(waitForResponse(sessionWasDestroyedA))
                             << "Timeout expired for A receiving session destroyed notification";
        };
    ASSERT_NO_FATAL_FAILURE({ waitForChatCallSessionDestroyedA(); });
    // Wait for request finish (i.e. disconnection confirmation)
    ASSERT_EQ(crtRetryConn.waitForResult(), MegaChatError::ERROR_OK) << "Client A failed to reconnect. Error: " << crtRetryConn.getErrorString();
    ASSERT_TRUE(crtRetryConn.getFlag());
    ASSERT_FALSE(crtRetryConn.getParamType());

    // B confirms new mega chat session is ready
    ASSERT_NO_FATAL_FAILURE({ waitForChatCallReadyB(); });
    // A confirms new mega chat session is ready
    ASSERT_NO_FATAL_FAILURE({ waitForChatCallReadyA(); });

    // B hangs up
    bool* callDestroyedB = &mCallDestroyed[a2]; *callDestroyedB = false;
    *sessionWasDestroyedB = false; *sessionWasDestroyedA = false; // reset flags of session destruction

    LOG_debug << "B hangs up the call";
    bool hangupCallExitFlag = false;
    action = [&api = megaChatApi[a2], &ringInHandle = mCallIdRingIn[a2], &hangupCallExitFlag]()
    {
        ChatRequestTracker crtHangup;
        api->hangChatCall(ringInHandle, &crtHangup);
        ASSERT_EQ(crtHangup.waitForResult(), MegaChatError::ERROR_OK)
                << "Failed to hangup call (B). Error: " << crtHangup.getErrorString();
        hangupCallExitFlag = true;
    };
    ASSERT_NO_FATAL_FAILURE({
    waitForCallAction(a2 /*performer*/, MAX_ATTEMPTS, &hangupCallExitFlag, "hanging up chat call at account B", maxTimeout, action);
                            });

    // wait for session destruction checks
    ASSERT_NO_FATAL_FAILURE({ waitForChatCallSessionDestroyedB(); });
    ASSERT_NO_FATAL_FAILURE({ waitForChatCallSessionDestroyedA(); });
    LOG_debug << "Call finished for B";

    // A hangs up
    bool* callDestroyedA = &mCallDestroyed[a1]; *callDestroyedA = false;
    LOG_debug << "A hangs up the call";
    hangupCallExitFlag = false;
    action = [&api = megaChatApi[a1], &joinIdHandle = mCallIdJoining[a1], &hangupCallExitFlag]()
    {
        ChatRequestTracker crtHangup;
        api->hangChatCall(joinIdHandle, &crtHangup);
        ASSERT_EQ(crtHangup.waitForResult(), MegaChatError::ERROR_OK)
                << "Failed to hangup call (A). Error: " << crtHangup.getErrorString();
        hangupCallExitFlag = true;
    };
    ASSERT_NO_FATAL_FAILURE({
    waitForCallAction(a1 /*performer*/, MAX_ATTEMPTS, &hangupCallExitFlag, "hanging up chat call at account A", maxTimeout, action);
                            });
    LOG_debug << "Call finished for A";

    // Check the call was destroyed at both ends
    LOG_debug << "Now that A and B hung up, we can check if the call is destroyed";
    ASSERT_TRUE(waitForResponse(callDestroyedA)) <<
                     "The call for A should be already finished and it is not";
    LOG_debug << "Destroyed for A is OK, checking for B";
    ASSERT_TRUE(waitForResponse(callDestroyedB)) <<
                     "The call for B should be already finished and it is not";
    LOG_debug << "Destroyed for B is OK.";


    // close & cleanup
    megaChatApi[a1]->closeChatRoom(chatid, chatroomListener.get());
    megaChatApi[a2]->closeChatRoom(chatid, chatroomListener.get());
    megaChatApi[a1]->removeChatLocalVideoListener(chatid, &localVideoListenerA);
    megaChatApi[a2]->removeChatLocalVideoListener(chatid, &localVideoListenerB);
}


/**
 * @brief MegaChatApiTest.ScheduledMeetings
 *
 * Requirements:
 *      - Both accounts should be conctacts
 * (if not accomplished, the test automatically solves them)
 *
 * This test does the following:
 * + TEST 1.  A Creates a Meeting room and a recurrent scheduled meeting in one step
 * + TEST 2.  A Updates a recurrent scheduled meeting with invalid TimeZone (Error)
 * + TEST 3.  A Updates previous recurrent scheduled meeting with valid data
 * + TEST 4.  A Updates a scheduled meeting occurrence with invalid schedId (Error)
 * + TEST 5.  A Updates a scheduled meeting occurrence (new child sched meeting created)
 * + TEST 6.  A Fetch scheduled meetings occurrences chatroom
 * + TEST 7.  A Cancels previous scheduled meeting occurrence
 * + TEST 8.  A Cancel entire series
 * + TEST 9.  A Deletes scheduled meeting with invalid schedId (Error)
 * + TEST 10. A Deletes scheduled meeting
 */
TEST_F(MegaChatApiTest, ScheduledMeetings)
{
    unsigned a1 = 0;
    unsigned a2 = 1;

    // aux data structure to handle lambdas' arguments
    struct SchedMeetingData
    {
        MegaChatHandle chatId = MEGACHAT_INVALID_HANDLE;
        MegaChatHandle schedId = MEGACHAT_INVALID_HANDLE;
        std::string timeZone, title, description;
        MegaChatTimeStamp startDate = 0, endDate = 0, overrides = 0, newStartDate = 0, newEndDate = 0;
        bool cancelled = false, newCancelled = false, publicChat = false, speakRequest = false,
                waitingRoom = false, openInvite = false, isMeeting = false;
        std::shared_ptr<MegaChatScheduledFlags> flags;
        std::shared_ptr<MegaChatScheduledRules> rules;
        std::shared_ptr<MegaChatPeerList> peerList;
    } smDataTests127, smDataTests456;

    // remove scheduled meeting
    const auto deleteSchedMeeting = [this, &a1, &a2](const unsigned int index, const int expectedError, const SchedMeetingData& smData) -> void
    {
        bool exitFlag = false;
        mSchedMeetingUpdated[a1] = mSchedMeetingUpdated[a2] = false;         // reset sched meetings updated flags
        mSchedIdRemoved[a1] = mSchedIdRemoved[a2] = MEGACHAT_INVALID_HANDLE; // reset sched meetings id's (do after assign vars above)

        // wait for onRequestFinish
        ASSERT_NO_FATAL_FAILURE({
        waitForAction (1,
                       std::vector<bool *> { &exitFlag },
                       std::vector<string> { "TYPE_DELETE_SCHEDULED_MEETING[a1]"},
                       "Removing scheduled meeting from A",
                       true /* wait for all exit flags*/,
                       true /*reset flags*/,
                       maxTimeout,
                       [&api = megaChatApi[index], &d = smData, &expectedError, &exitFlag]()
                       {
                            ChatRequestTracker crtRemoveMeeting;
                            api->removeScheduledMeeting(d.chatId, d.schedId, &crtRemoveMeeting);
                            ASSERT_EQ(crtRemoveMeeting.waitForResult(), expectedError)
                                        << "Unexpected error while removing scheduled meeting. Error: " << crtRemoveMeeting.getErrorString();
                            exitFlag = true;
                       });
        });
        if (expectedError != MegaChatError::ERROR_OK) { return; }

        // wait for onChatSchedMeetingUpdate (just in case expectedError is ERROR_OK)
        waitForMultiResponse(std::vector<bool *> {&mSchedMeetingUpdated[a1], &mSchedMeetingUpdated[a2]}, true, maxTimeout);
        ASSERT_NE(mSchedIdRemoved[a1], MEGACHAT_INVALID_HANDLE) << "Scheduled meeting for primary account could not be removed";
        ASSERT_NE(mSchedIdRemoved[a2], MEGACHAT_INVALID_HANDLE) << "Scheduled meeting for secondary account could not be removed";
    };

    // update scheduled meeting
    const auto updateSchedMeeting = [this, &a1, &a2](const unsigned int index, const int expectedError, const SchedMeetingData& smData) -> void
    {
        bool exitFlag = false;
        mSchedMeetingUpdated[a1] = mSchedMeetingUpdated[a2] = false;         // reset sched meetings updated flags
        mSchedIdUpdated[a1] = mSchedIdUpdated[a2] = MEGACHAT_INVALID_HANDLE; // reset sched meetings id's (do after assign vars above)

        // wait for onRequestFinish
        ASSERT_NO_FATAL_FAILURE({
        waitForAction (1,
                       std::vector<bool *> { &exitFlag },
                       std::vector<string> { "TYPE_UPDATE_SCHEDULED_MEETING[a1]"},
                       "Updating meeting room and scheduled meeting from A",
                       true /* wait for all exit flags*/,
                       true /*reset flags*/,
                       maxTimeout,
                       [&api = megaChatApi[index], &d = smData, &expectedError, &exitFlag]()
                       {
                            ChatRequestTracker crtUpdateMeeting;
                            api->updateScheduledMeeting(d.chatId, d.schedId, d.timeZone.c_str(), d.startDate, d.endDate, d.title.c_str(),
                                                                       d.description.c_str(), d.cancelled, d.flags.get(), d.rules.get(), &crtUpdateMeeting);
                            ASSERT_EQ(crtUpdateMeeting.waitForResult(), expectedError)
                                        << "Unexpected error when updating scheduled meeting. Error: " << crtUpdateMeeting.getErrorString();
                            exitFlag = true;
                       });
        });

        if (expectedError != MegaChatError::ERROR_OK) { return; }

        // wait for onChatSchedMeetingUpdate (just in case expectedError is ERROR_OK)
        waitForMultiResponse(std::vector<bool *> {&mSchedMeetingUpdated[a1], &mSchedMeetingUpdated[a2]}, true, maxTimeout);
        ASSERT_NE(mSchedIdUpdated[a1], MEGACHAT_INVALID_HANDLE) << "Scheduled meeting for primary account could not be updated";
        ASSERT_NE(mSchedIdUpdated[a2], MEGACHAT_INVALID_HANDLE) << "Scheduled meeting for secondary account could not be updated";
    };

    // update scheduled meeting occurrence
    const auto updateOccurrence = [this, &a1, &a2](const unsigned int index, int expectedError, const SchedMeetingData& smData) -> void
    {
        bool exitFlag = false;
        mSchedMeetingUpdated[a1] = mSchedMeetingUpdated[a2] = false;         // reset sched meetings updated flags
        mSchedIdUpdated[a1] = mSchedIdUpdated[a2] = MEGACHAT_INVALID_HANDLE; // reset sched meetings id's (do after assign vars above)

        // wait for onRequestFinish
        ASSERT_NO_FATAL_FAILURE({
        waitForAction (1,
                       std::vector<bool *> { &exitFlag },
                       std::vector<string> { "TYPE_UPDATE_SCHEDULED_MEETING_OCCURRENCE[a1]"},
                       "Updating scheduled meeting occurrence",
                       true /* wait for all exit flags */,
                       true /* reset flags */,
                       maxTimeout,
                       [&api = megaChatApi[index], &d = smData, &expectedError, &exitFlag]()
                       {
                            ChatRequestTracker crtUpdateOccurrence;
                            api->updateScheduledMeetingOccurrence(d.chatId, d.schedId, d.overrides, d.newStartDate, d.newEndDate, d.newCancelled, &crtUpdateOccurrence);
                            ASSERT_EQ(crtUpdateOccurrence.waitForResult(), expectedError)
                                        << "Unexpected error while updating scheduled meeting. Error: " << crtUpdateOccurrence.getErrorString();
                            exitFlag = true;
                       });
        });

        if (expectedError != MegaChatError::ERROR_OK) { return; }

        // wait for onChatSchedMeetingUpdate (just in case expectedError is ERROR_OK)
        waitForMultiResponse(std::vector<bool *> {&mSchedMeetingUpdated[a1], &mSchedMeetingUpdated[a2]}, true, maxTimeout);
        ASSERT_NE(mSchedIdUpdated[a1], MEGACHAT_INVALID_HANDLE) << "Scheduled meeting occurrence for primary account could not be updated";
        ASSERT_NE(mSchedIdUpdated[a2], MEGACHAT_INVALID_HANDLE) << "Scheduled meeting occurrence for secondary account could not be updated";
    };

    // get scheduled meeting
    const auto getSchedMeeting = [this](const unsigned int index, const SchedMeetingData& smData) -> std::unique_ptr<MegaChatScheduledMeeting>
    {
        const auto smList = std::unique_ptr<megachat::MegaChatScheduledMeetingList>(megaChatApi[index]->getScheduledMeetingsByChat(smData.chatId));
        const bool validSchedId = smData.schedId != MEGACHAT_INVALID_HANDLE;
        for (size_t i = 0, sz = smList->size(); i < sz; ++i)
        {
            if (!validSchedId && smList->at(i)->parentSchedId() == MEGACHAT_INVALID_HANDLE)
            {
                // if no schedId provided return the parent sched meeting for this chat
                return std::unique_ptr<MegaChatScheduledMeeting>(smList->at(i)->copy());
            }

            if (validSchedId && smList->at(i)->schedId() == smData.schedId)
            {
                // if schedId provided return the sched meeting that matches with provided schedId, if any
                return std::unique_ptr<MegaChatScheduledMeeting>(smList->at(i)->copy());
            }
        }
        return nullptr;
    };

    // create chatroom and scheduled meeting
    MegaChatHandle chatid = MEGACHAT_INVALID_HANDLE;
    const auto createChatroomAndSchedMeeting = [this, &a1, &a2, &chatid] (const unsigned int index, const SchedMeetingData& smData) -> void
    {

        // reset sched meetings id and chatid to invalid handle
        mSchedIdUpdated[a1] = mSchedIdUpdated[a2] = MEGACHAT_INVALID_HANDLE;

        // create Meeting room and scheduled meeting
        ASSERT_NO_FATAL_FAILURE({
        waitForAction (1,
                       std::vector<bool *> { &mSchedMeetingUpdated[a1], &mSchedMeetingUpdated[a2], &chatItemUpdated[a2]},
                       std::vector<string> { "mChatSchedMeeting[a1]", "mChatSchedMeeting[a2]", "chatItemUpdated[a2]"},
                       "Creating meeting room and scheduled meeting from A",
                       true /* wait for all exit flags*/,
                       true /*reset flags*/,
                       maxTimeout,
                       [&api = megaChatApi[index], &d = smData, &chatid]()
                       {
                            ChatRequestTracker crtCreateAndSchedule;
                            api->createChatroomAndSchedMeeting(d.peerList.get(), d.isMeeting, d.publicChat,
                                                                           d.title.c_str(), d.speakRequest, d.waitingRoom,
                                                                           d.openInvite, d.timeZone.c_str(), d.startDate, d.endDate,
                                                                           d.description.c_str(), d.flags.get(), d.rules.get(), nullptr /*attributes*/,
                                                                           &crtCreateAndSchedule);
                            ASSERT_EQ(crtCreateAndSchedule.waitForResult(), MegaChatError::ERROR_OK)
                                        << "Failed to create chatroom and scheduled meeting. Error: " << crtCreateAndSchedule.getErrorString();
                            chatid = crtCreateAndSchedule.getChatHandle();
                            ASSERT_NE(chatid, MEGACHAT_INVALID_HANDLE) << "Invalid chatroom handle";
                       });
        });

        ASSERT_NE(mSchedIdUpdated[a1], MEGACHAT_INVALID_HANDLE) << "Scheduled meeting for primary account could not be created";
        ASSERT_NE(mSchedIdUpdated[a2], MEGACHAT_INVALID_HANDLE) << "Scheduled meeting for secondary account could not be created";
    };

    // fetch scheduled meeting occurrences
    std::unique_ptr<::megachat::MegaChatScheduledMeetingOccurrList> occurrences;
    const auto fetchOccurrences = [this, &occurrences](const unsigned int index, int expectedError, const SchedMeetingData& smData) -> void
    {
        // check if occurrence is inside requested range
        const MegaChatTimeStamp sinceTs = smData.startDate;
        const auto isValidOccurr = [&sinceTs](const MegaChatTimeStamp& ts)
        {
            return sinceTs <= ts; // check until limit in this method when apps can filter ocurrences by that field
        };

        bool exitFlag = false;

        // wait for onRequestFinish
        ASSERT_NO_FATAL_FAILURE({
        waitForAction (1,
                       std::vector<bool *> { &exitFlag },
                       std::vector<string> { "TYPE_FETCH_SCHEDULED_MEETING_OCCURRENCES[a1]" },
                       "Fetching scheduled meeting occurrences",
                       true /* wait for all exit flags */,
                       true /* reset flags */,
                       maxTimeout,
                       [&api = megaChatApi[index], &d = smData, &expectedError, &exitFlag, &occurrences]()
                       {
                            ChatRequestTracker crtFetchOccurrences;
                            api->fetchScheduledMeetingOccurrencesByChat(d.chatId, d.startDate, &crtFetchOccurrences);
                            ASSERT_EQ(crtFetchOccurrences.waitForResult(), expectedError)
                                        << "Unexpected error while fetching scheduled meetings. Error: " << crtFetchOccurrences.getErrorString();
                            occurrences = crtFetchOccurrences.getScheduledMeetings();
                            exitFlag = true;
                       });
        });

        if (!occurrences) return;

        for (size_t i =  0; i < occurrences->size(); ++i)
        {
             const auto occurr = occurrences->at(i);
             ASSERT_TRUE(isValidOccurr(occurr->startDateTime()) && isValidOccurr(occurr->endDateTime())) << "Some of received occurrences are out of specified range";
        }
    };

    //================================================================================//
    // TEST preparation
    //================================================================================//
    const std::unique_ptr <char[]> primarySession(login(a1));
    ASSERT_TRUE(primarySession);
    const std::unique_ptr <char[]> secondarySession(login(a2));
    ASSERT_TRUE(secondarySession);
    std::unique_ptr<MegaUser> user(megaApi[a1]->getContact(account(a2).getEmail().c_str()));
    if (!user || user->getVisibility() != MegaUser::VISIBILITY_VISIBLE)
    {
        ASSERT_NO_FATAL_FAILURE({ makeContact(a1, a2); });
        user.reset(megaApi[a1]->getContact(account(a2).getEmail().c_str()));
        ASSERT_TRUE(user) << "Secondary account is not a contact of primary account yet";
    }

    //================================================================================//
    // TEST 1. Create a meeting room and a recurrent scheduled meeting
    //================================================================================//
    LOG_debug << "TEST_ScheduledMeetings 1: Create meeting room and scheduled meeting";
    const std::shared_ptr<MegaChatPeerList> peerList(MegaChatPeerList::createInstance());
    const time_t now = time(nullptr);
    peerList->addPeer(user->getHandle(), MegaChatPeerList::PRIV_STANDARD);
    std::string title = "SMChat_" + std::to_string(now);
    std::string description = "SMChat_Description";
    std::string timeZone = "Europe/Madrid";
    const MegaChatTimeStamp startDate = now + 60;
    const MegaChatTimeStamp endDate =  startDate + 60;

    // create MegaChatScheduledFlags
    std::shared_ptr<MegaChatScheduledFlags> flags(MegaChatScheduledFlags::createInstance());
    flags->setSendEmails(true);

    // create MegaChatScheduledRules
    std::shared_ptr<MegaChatScheduledRules> rules(MegaChatScheduledRules::createInstance(MegaChatScheduledRules::FREQ_DAILY,
                                                                                         MegaChatScheduledRules::INTERVAL_INVALID,
                                                                                         MEGACHAT_INVALID_TIMESTAMP,
                                                                                         nullptr, nullptr, nullptr));
    smDataTests127.peerList = peerList;
    smDataTests127.isMeeting = true;
    smDataTests127.publicChat = true;
    smDataTests127.title = title;
    smDataTests127.speakRequest = false;
    smDataTests127.waitingRoom = false;
    smDataTests127.openInvite = false;
    smDataTests127.timeZone = timeZone;
    smDataTests127.startDate = startDate;
    smDataTests127.endDate = endDate;
    smDataTests127.description = ""; // description is not a mandatory field
    smDataTests127.flags = nullptr;  // flags is not a mandatory field
    smDataTests127.rules = rules;
    ASSERT_NO_FATAL_FAILURE({ createChatroomAndSchedMeeting (a1, smDataTests127); });

    const MegaChatHandle schedId = mSchedIdUpdated[a1];
    const std::unique_ptr<char[]> chatIdB64(MegaApi::userHandleToBase64(chatid));
    const std::unique_ptr<char[]> schedIdB64(MegaApi::userHandleToBase64(schedId));
    SchedMeetingData smData; // Designated initializers generate too many warnings (gcc)
    smData.chatId = chatid;
    smData.schedId = MEGACHAT_INVALID_HANDLE;

    const auto schedMeet = getSchedMeeting(a1, smData);
    ASSERT_TRUE(schedMeet) << "Can't retrieve scheduled meeting for new chat " << (chatIdB64 ? chatIdB64.get() : "INVALID chatId");
    ASSERT_TRUE(!schedMeet->flags() && !schedMeet->description()) << "Scheduled meeting flags must be unset and description must be an empty string" ;
    ASSERT_TRUE(flags->sendEmails()) << "Scheduled meeting created doesn't have send emails flag enabled but it was set on creation";

    //================================================================================//
    // TEST 2. Update a recurrent scheduled meeting with invalid TimeZone (Error)
    //================================================================================//
    LOG_debug << "TEST_ScheduledMeetings 2: Update a recurrent scheduled meeting with invalid TimeZone (Error)";
    timeZone = "Europe/Borlin"; // invalid timezone
    title.append("(updated)");
    description.append("(updated)");
    smDataTests127.chatId = chatid;
    smDataTests127.schedId = schedId;
    smDataTests127.timeZone = timeZone;
    smDataTests127.title = title;
    smDataTests127.cancelled = false;
    ASSERT_NO_FATAL_FAILURE({ updateSchedMeeting(a1, MegaChatError::ERROR_ARGS, smDataTests127); });

    //================================================================================//
    // TEST 3. Update previous recurrent scheduled meeting with valid data
    //================================================================================//
    LOG_debug << "TEST_ScheduledMeetings 3: Update a recurrent scheduled meeting";
    timeZone = "Europe/Dublin";
    smDataTests127.timeZone = timeZone;
    ASSERT_NO_FATAL_FAILURE({ updateSchedMeeting(a1, MegaChatError::ERROR_OK, smDataTests127); });

    //================================================================================//
    // TEST 4. Update a scheduled meeting occurrence with invalid schedId (Error)
    //================================================================================//
    LOG_debug << "TEST_ScheduledMeetings 4: Update a scheduled meeting occurrence with invalid schedId (Error)";
    smDataTests456.chatId = chatid;
    smDataTests456.overrides = startDate;
    smDataTests456.newStartDate = startDate;
    smDataTests456.newEndDate = endDate;
    smDataTests456.newCancelled = false;
    ASSERT_NO_FATAL_FAILURE({ updateOccurrence(a1, MegaChatError::ERROR_NOENT, smDataTests456); });

    //================================================================================//
    // TEST 5. Update a scheduled meeting occurrence (new child sched meeting created)
    //================================================================================//
    LOG_debug << "TEST_ScheduledMeetings 5: Update a scheduled meeting occurrence (child sched meeting created)";
    MegaChatTimeStamp overrides =  startDate;
    const MegaChatTimeStamp auxStartDate =  startDate + 50;
    const MegaChatTimeStamp auxEndDate = endDate + 50;
    // update occurrence and ensure that we have received a new child scheduled meeting whose parent is the original sched meeting and contains the updated occurrence
    smDataTests456.schedId = schedId;
    smDataTests456.overrides = overrides;
    smDataTests456.newStartDate = auxStartDate;
    smDataTests456.newEndDate = auxEndDate;
<<<<<<< HEAD
    ASSERT_NO_FATAL_FAILURE({ updateOccurrence(a1, MegaChatError::ERROR_OK, smDataTests456); });
    auto sched = std::make_unique<MegaChatScheduledMeeting*>(megaChatApi[a1]->getScheduledMeeting(chatid, mSchedIdUpdated[a1]));
    ASSERT_TRUE(sched && (*sched)->parentSchedId() == schedId) << "Child scheduled meeting for primary account has not been received";
=======
    updateOccurrence(a1, MegaChatError::ERROR_OK, smDataTests456);
    auto sched = std::unique_ptr<MegaChatScheduledMeeting>(megaChatApi[a1]->getScheduledMeeting(chatId, mSchedIdUpdated[a1]));
    ASSERT_TRUE(sched);
    ASSERT_EQ(sched->parentSchedId(), schedId) << "Child scheduled meeting for primary account has not been received";
>>>>>>> f68b80e4

    const MegaChatHandle childSchedId = sched->schedId();
    smData = SchedMeetingData(); // Designated initializers generate too many warnings (gcc)
    smData.chatId = chatid;
    smData.schedId = childSchedId;
    ASSERT_TRUE(getSchedMeeting(a1, smData)) << "Can't retrieve child scheduled meeting for chat "
                     << (chatIdB64 ? chatIdB64.get() : "INVALID chatId");

    //================================================================================//
    // TEST 6. Fetch scheduled meetings occurrences chatroom
    //================================================================================//
    LOG_debug << "TEST_ScheduledMeetings 6: fetch scheduled meetings occurrences";
    smData = SchedMeetingData(); // Designated initializers generate too many warnings (gcc)
    smData.chatId = chatid;
    smData.startDate = MEGACHAT_INVALID_TIMESTAMP;
    ASSERT_NO_FATAL_FAILURE({ fetchOccurrences(a1, MegaChatError::ERROR_OK, smData); });
    ASSERT_TRUE(occurrences && occurrences->size() == MegaChatScheduledMeeting::NUM_OCURRENCES_REQ) <<
                     "Scheduled meeting occurrences for primary account could not be fetched";

    const MegaChatScheduledMeetingOccurr* lastestOcurr = occurrences->at(occurrences->size() -1);
    if (lastestOcurr && lastestOcurr->startDateTime() != MEGACHAT_INVALID_TIMESTAMP)
    {
        smData = SchedMeetingData(); // Designated initializers generate too many warnings (gcc)
        smData.chatId = chatid;
        smData.startDate = lastestOcurr->startDateTime();
        ASSERT_NO_FATAL_FAILURE({ fetchOccurrences(a1, MegaChatError::ERROR_OK, smData); });
        ASSERT_TRUE(occurrences && occurrences->size() == MegaChatScheduledMeeting::NUM_OCURRENCES_REQ) <<
                         "More scheduled meeting occurrences for primary account could not be fetched";
    }

    //================================================================================//
    // TEST 7. Cancel previous scheduled meeting occurrence
    //================================================================================//
    LOG_debug << "TEST_ScheduledMeetings 7: Cancel a scheduled meeting occurrence";
    overrides = auxStartDate;
    smDataTests456.schedId = childSchedId;
    smDataTests456.overrides = overrides;
    smDataTests456.newCancelled = true;
<<<<<<< HEAD
    ASSERT_NO_FATAL_FAILURE({ updateOccurrence(a1, MegaChatError::ERROR_OK, smDataTests456); });
    sched = std::make_unique<MegaChatScheduledMeeting*>(megaChatApi[a1]->getScheduledMeeting(chatid, mSchedIdUpdated[a1]));
    ASSERT_TRUE(sched && (*sched)->schedId() == childSchedId && (*sched)->cancelled()) << "Scheduled meeting occurrence could not be cancelled";
=======
    updateOccurrence(a1, MegaChatError::ERROR_OK, smDataTests456);
    sched = std::unique_ptr<MegaChatScheduledMeeting>(megaChatApi[a1]->getScheduledMeeting(chatId, mSchedIdUpdated[a1]));
    ASSERT_TRUE(sched);
    ASSERT_EQ(sched->schedId(), childSchedId) << "Scheduled meeting id does not match with expected one";
    ASSERT_TRUE(sched->cancelled()) << "Scheduled meeting occurrence could not be cancelled";
>>>>>>> f68b80e4

    //================================================================================//
    // TEST 8. Cancel entire series
    //================================================================================//
    LOG_debug << "TEST_ScheduledMeetings 8: Update a recurrent scheduled meeting";
    smDataTests127.cancelled = true;
    updateSchedMeeting(a1, MegaChatError::ERROR_OK, smDataTests127);
    smData = SchedMeetingData(); // Designated initializers generate too many warnings (gcc)
    smData.chatId = chatid;
    smData.startDate = MEGACHAT_INVALID_TIMESTAMP;
    ASSERT_NO_FATAL_FAILURE({ fetchOccurrences(a1, MegaChatError::ERROR_OK, smData); });
    ASSERT_TRUE(occurrences && !occurrences->size()) << "No scheduled meeting occurrences for primary account should be received";

    //================================================================================//
    // TEST 9. Delete scheduled meeting with invalid schedId (Error)
    //================================================================================//
    LOG_debug << "TEST_ScheduledMeetings 9: remove a scheduled meeting occurrence with invalid schedId (Error)";
    smData = SchedMeetingData(); // Designated initializers generate too many warnings (gcc)
    smData.chatId = chatid;
    smData.schedId = MEGACHAT_INVALID_HANDLE;
    ASSERT_NO_FATAL_FAILURE({ deleteSchedMeeting(a1, MegaChatError::ERROR_ARGS, smData); });

    //================================================================================//
    // TEST 10. Delete scheduled meeting
    //================================================================================//
    LOG_debug << "TEST_ScheduledMeetings 10: remove a scheduled meeting occurrence";
    smData = SchedMeetingData(); // Designated initializers generate too many warnings (gcc)
    smData.chatId = chatid;
    smData.schedId = schedId;
    ASSERT_NO_FATAL_FAILURE({ deleteSchedMeeting(a1, MegaChatError::ERROR_OK, smData); });
}
#endif

/**
 * @brief MegaChatApiTest.RichLinkUserAttribute
 *
 * This test does the following:
 *
 * - Get state for rich link user attribute
 * - Enable/disable rich link generation
 * - Check if value has been established correctly
 * - Change value for rich link counter
 * - Check if value has been established correctly
 *
 */
TEST_F(MegaChatApiTest, RichLinkUserAttribute)
{
    unsigned a1 = 0;

   char *primarySession = login(a1);
   ASSERT_TRUE(primarySession);

   // Get rich link state
   TestMegaRequestListener requestListener(megaApi[a1], nullptr);
   megaApi[a1]->shouldShowRichLinkWarning(&requestListener);
   ASSERT_TRUE(requestListener.waitForResponse()) << "Expired timeout for rich Link";
   int error = requestListener.getErrorCode();
   ASSERT_TRUE(!error || error == ::mega::API_ENOENT) << "Should show richLink warning. Error: " << error;
   ASSERT_EQ(requestListener.getMegaRequest()->getNumDetails(), 1) << "Active at shouldShowRichLink";

   // Enable/disable rich link generation
   bool enableRichLink = !(requestListener.getMegaRequest()->getFlag());
   requestListener = TestMegaRequestListener(megaApi[a1], nullptr);
   megaApi[a1]->enableRichPreviews(enableRichLink, &requestListener);
   ASSERT_TRUE(requestListener.waitForResponse()) << "User attribute retrieval not finished after timeout";
   ASSERT_TRUE(!requestListener.getErrorCode()) << "Failed to enable rich preview. Error: " << requestListener.getErrorCode();

   // Get rich link state
   requestListener = TestMegaRequestListener(megaApi[a1], nullptr);
   megaApi[a1]->shouldShowRichLinkWarning(&requestListener);
   ASSERT_TRUE(requestListener.waitForResponse()) << "Expired timeout for rich Link";
   error = requestListener.getErrorCode();
   ASSERT_TRUE(!error || error == ::mega::API_ENOENT) << "Should show richLink warning. Error: " << error;
   ASSERT_FALSE(requestListener.getMegaRequest()->getFlag()) << "Rich link enable/disable has not worked, (Rich link warning hasn't to be shown)";

   // Change value for rich link counter
   int counter = 1;
   requestListener = TestMegaRequestListener(megaApi[a1], nullptr);
   megaApi[a1]->setRichLinkWarningCounterValue(counter, &requestListener);
   ASSERT_TRUE(requestListener.waitForResponse()) << "User attribute retrieval not finished after timeout";
   ASSERT_FALSE(requestListener.getErrorCode()) << "Failed to set rich preview count. Error: " << requestListener.getErrorCode();

   requestListener = TestMegaRequestListener(megaApi[a1], nullptr);
   megaApi[a1]->shouldShowRichLinkWarning(&requestListener);
   ASSERT_TRUE(requestListener.waitForResponse()) << "Expired timeout for rich Link";
   error = requestListener.getErrorCode();
   ASSERT_TRUE(!error || error == ::mega::API_ENOENT) << "Should show richLink warning. Error: " << error;
   ASSERT_EQ(requestListener.getMegaRequest()->getNumDetails(), 1) << "Active at shouldShowRichLink";
   ASSERT_EQ(counter, requestListener.getMegaRequest()->getNumber()) << "Rich link count has not taken the correct value.";
   ASSERT_TRUE(requestListener.getMegaRequest()->getFlag()) << "Rich link enable/disable has not worked, (Rich link warning has to be shown)";

   delete [] primarySession;
   primarySession = NULL;
}

/**
 * @brief MegaChatApiTest.SendRichLink
 *
 * This test does the following:
 *
 * - Enable rich links
 * - Send a message with a url
 * - Wait for rich link update
 * - Check if message has been updated with a rich link
 *
 */
TEST_F(MegaChatApiTest, SendRichLink)
{
    unsigned a1 = 0;
    unsigned a2 = 1;

    constexpr unsigned int timeoutUsec = maxTimeout * 1000000;
    char *primarySession = login(a1);
    ASSERT_TRUE(primarySession);
    char *secondarySession = login(a2);
    ASSERT_TRUE(secondarySession);

    // Enable rich link
    bool enableRichLink = true;
    bool* richPreviewEnabled = &mUsersChanged[a1][MegaUser::CHANGE_TYPE_RICH_PREVIEWS]; *richPreviewEnabled = false;
    TestMegaRequestListener requestListener(megaApi[a1], nullptr);
    megaApi[a1]->enableRichPreviews(enableRichLink, &requestListener);
    ASSERT_TRUE(requestListener.waitForResponse()) << "User attribute retrieval not finished after timeout";
    int error = requestListener.getErrorCode();
    ASSERT_FALSE(error) << "Failed to enable rich preview. Error: " << error;
    ASSERT_TRUE(waitForResponse(richPreviewEnabled)) << "Richlink previews attr change not received, account" << (a1+1) << ", after timeout: " << maxTimeout << " seconds";

    MegaUser *user = megaApi[a1]->getContact(account(a2).getEmail().c_str());
    if (!user || (user->getVisibility() != MegaUser::VISIBILITY_VISIBLE))
    {
        ASSERT_NO_FATAL_FAILURE({ makeContact(a1, a2); });
    }
    delete user;
    user = NULL;

    MegaChatHandle chatid = getPeerToPeerChatRoom(a1, a2);
    ASSERT_NE(chatid, MEGACHAT_INVALID_HANDLE);

    TestChatRoomListener *chatroomListener = new TestChatRoomListener(this, megaChatApi, chatid);
    ASSERT_TRUE(megaChatApi[a1]->openChatRoom(chatid, chatroomListener)) << "Can't open chatRoom account " << (a1+1);
    ASSERT_TRUE(megaChatApi[a2]->openChatRoom(chatid, chatroomListener)) << "Can't open chatRoom account " << (a2+1);

    // Load some message to feed history
    loadHistory(a1, chatid, chatroomListener);
    loadHistory(a2, chatid, chatroomListener);

    // Define lambda for future messages check
    auto checkMessages = [&](MegaChatMessage* msgSent, const std::string& msgToSend, bool isRichLink, bool senderOnly = false)
    {

        std::array<const unsigned int, 2> an = { a1, a2 };
        // Wait for update (richLink needs a "double" edition)
        if (!chatroomListener->msgEdited[a1])
        {
            for (auto& ai : an)
            {
                ASSERT_TRUE(waitForResponse(&chatroomListener->msgEdited[ai])) << "Message HAS NOT been fully updated after richlink edition, account" << (ai+1) << ", after timeout: " << maxTimeout << " seconds";
            }
        }
        // Check if messages have been updated correctly
        for (auto& ai : an)
        {
            MegaChatMessage* msgUpdated = senderOnly ? msgSent : megaChatApi[ai]->getMessage(chatid, msgSent->getMsgId());
            if (!senderOnly)
            {
                unsigned int tWaited = 0;
                while (((isRichLink && msgUpdated->getType() != MegaChatMessage::TYPE_CONTAINS_META) ||
                            (!isRichLink && msgUpdated->getType() == MegaChatMessage::TYPE_CONTAINS_META)) &&
                        (tWaited < timeoutUsec))
                {
                    std::this_thread::sleep_for(std::chrono::microseconds(pollingT));
                    tWaited += pollingT;
                    MegaChatMessage* newMsgUpdated = megaChatApi[ai]->getMessage(chatid, msgSent->getMsgId());
                    if (msgUpdated != newMsgUpdated)
                    {
                        delete msgUpdated;
                        msgUpdated = newMsgUpdated;
                    }
                }
            }
            ASSERT_TRUE((isRichLink && msgUpdated->getType() == MegaChatMessage::TYPE_CONTAINS_META) ||
                        (!isRichLink && msgUpdated->getType() != MegaChatMessage::TYPE_CONTAINS_META)) << "Invalid Message Type: " << msgUpdated->getType() << ", it should " << (isRichLink ? "" : "NOT ") << "be " << MegaChatMessage::TYPE_CONTAINS_META << " (account " << (ai+1) << ")";
            ASSERT_TRUE((isRichLink && msgUpdated->getContainsMeta() &&
                         msgUpdated->getContainsMeta()->getRichPreview()) ||
                        (!isRichLink && !msgUpdated->getContainsMeta())) << "Rich link information HAS" << (isRichLink ? " NOT" : "") << " been established (account " << (ai+1) << ")";
            ASSERT_TRUE(!isRichLink || msgUpdated->getContainsMeta()->getType() == MegaChatContainsMeta::CONTAINS_META_RICH_PREVIEW) << "Invalid ContainsMeta Type: " << (isRichLink ? to_string(msgUpdated->getContainsMeta()->getType()) : "NONE") << ", due to containsPreview = " << (isRichLink ? "true" : "false") << ", it should " << (isRichLink ? "" : "NOT ") << "be " << MegaChatContainsMeta::CONTAINS_META_RICH_PREVIEW << " (account " << (ai+1) << ")";

            const char* updatedText = isRichLink ? msgUpdated->getContainsMeta()->getRichPreview()->getText() :
                                                   msgUpdated->getContent();
            ASSERT_EQ(updatedText, msgToSend) << "Two strings have to have the same value (account " << (ai+1) << "): UpdatedText -> " << updatedText << " Message sent: " << msgToSend;

            if (senderOnly)
            {
                return;
            }

            delete msgUpdated;
        }
    };

    //=================================//
    // TEST 1. Send rich link message
    //=================================//

    LOG_debug << "TEST 1. Send rich link message";
    std::string messageToSend = "Hello friend, http://mega.nz";
    // Need to do this for the first message as it's send and edited
    chatroomListener->msgEdited[a1] = false;
    chatroomListener->msgEdited[a2] = false;
    MegaChatMessage* msgSent = sendTextMessageOrUpdate(a1, a2, chatid, messageToSend, chatroomListener);
    ASSERT_TRUE(msgSent);
    ASSERT_NO_FATAL_FAILURE({ checkMessages(msgSent, messageToSend, true); });

    //===============================================================================================//
    // TEST 2. Remove richlink (used to remove preview) from previous message with removeRichLink()
    //===============================================================================================//

    LOG_debug << "TEST 2. Remove richlink";
    // No call to sendTextMessageOrUpdate, so we must manually waitForUpdate for msgEdited to be set to 'true'
    chatroomListener->msgEdited[a1] = false;
    chatroomListener->msgEdited[a2] = false;
    MegaChatMessage* msgUpdated1 = megaChatApi[a1]->removeRichLink(chatid, msgSent->getMsgId());
    ASSERT_NO_FATAL_FAILURE({ checkMessages(msgUpdated1, messageToSend, false, true); });

    //===================================================================//
    // TEST 3. Edit previous non-richlinked message by removing the URL.
    //===================================================================//

    LOG_debug << "TEST 3. Edit previous non-richlinked message by removing the URL";
    std::string messageToUpdate2 = "Hello friend";
    MegaChatMessage* msgUpdated2 = sendTextMessageOrUpdate(a1, a2, chatid, messageToUpdate2, chatroomListener, msgUpdated1->getMsgId());
    ASSERT_TRUE(msgUpdated2);
    ASSERT_NO_FATAL_FAILURE({ checkMessages(msgUpdated2, messageToUpdate2, false); });


    //======================================================//
    // TEST 4. Edit previous message by adding a new URL.
    //======================================================//

    LOG_debug << "TEST 4. Edit previous message by adding a new URL";
    std::string messageToUpdate3 = "Hello friend, sorry, the URL is https://mega.nz";
    MegaChatMessage* msgUpdated3 = sendTextMessageOrUpdate(a1, a2, chatid, messageToUpdate3, chatroomListener, msgUpdated2->getMsgId());
    ASSERT_TRUE(msgUpdated3);
    ASSERT_NO_FATAL_FAILURE({ checkMessages(msgUpdated3, messageToUpdate3, true); });

    //===============================================================//
    // TEST 5. Edit previous message by modifying the previous URL.
    //===============================================================//

    LOG_debug << "TEST 5. Edit previous message by modifying the previous URL";
    std::string messageToUpdate4 = "Argghhh!!! Sorry again!! I meant https://mega.io that's the good one!!!";
    MegaChatMessage* msgUpdated4 = sendTextMessageOrUpdate(a1, a2, chatid, messageToUpdate4, chatroomListener, msgUpdated3->getMsgId());
    ASSERT_TRUE(msgUpdated4);
    ASSERT_NO_FATAL_FAILURE({ checkMessages(msgUpdated4, messageToUpdate4, true); });

    //===============================================================//
    // TEST 6. Edit previous richlinked message by deleting the URL.
    //===============================================================//

    LOG_debug << "TEST 6. Edit previous richlinked message by deleting the URL";
    std::string messageToUpdate5 = "No more richlinks please!!!!";
    MegaChatMessage* msgUpdated5 = sendTextMessageOrUpdate(a1, a2, chatid, messageToUpdate5, chatroomListener, msgUpdated4->getMsgId());
    ASSERT_TRUE(msgUpdated5);
    ASSERT_NO_FATAL_FAILURE({ checkMessages(msgUpdated5, messageToUpdate5, false); });


    // Close chat rooms and free up memory
    megaChatApi[a1]->closeChatRoom(chatid, chatroomListener);
    megaChatApi[a2]->closeChatRoom(chatid, chatroomListener);

    delete msgSent;
    delete msgUpdated1;
    delete msgUpdated2;
    delete msgUpdated3;
    delete msgUpdated4;
    delete msgUpdated5;

    delete chatroomListener;

    delete [] primarySession;
    delete [] secondarySession;
}

/**
 * @brief MegaChatApiTest.SendGiphy
 *
 * This test does the following:
 *
 * - Send a message with a giphy
 * - Check if the receiver can get get the message correctly
 * - Check if the json can be parsed correctly
 */
TEST_F(MegaChatApiTest, SendGiphy)
{
    unsigned a1 = 0;
    unsigned a2 = 1;

    TestChatRoomListener* chatroomListener = nullptr;
    MegaUser* user = nullptr;
    MegaChatHandle chatid = 0;
    char* primarySession = nullptr;
    char* secondarySession = nullptr;

    ASSERT_NO_FATAL_FAILURE({
    initChat(a1, a2, user, chatid, primarySession, secondarySession, chatroomListener);
    });

    bool* flagConfirmed = &chatroomListener->msgConfirmed[a1]; *flagConfirmed = false;
    bool* flagReceived = &chatroomListener->msgContactReceived[a2]; *flagReceived = false;
    bool* flagDelivered = &chatroomListener->msgDelivered[a1]; *flagDelivered = false;
    chatroomListener->clearMessages(a1);
    chatroomListener->clearMessages(a2);

    //giphy data
    const char* srcMp4 = "giphy://media/Wm9XlKG2xIMiVcH4CP/200.mp4?cid=a2a900dl&rid=200.mp4&dom=bWVkaWEyLmdpcGh5LmNvbQ%3D%3D";
    const char* srcWebp = "giphy://media/Wm9XlKG2xIMiVcH4CP/200.webp?cid=a2a900dl&rid=200.webp&dom=bWVkaWEyLmdpcGh5LmNvbQ%3D%3D";
    long long sizeMp4 = 59970;
    long long sizeWebp = 159970;
    int giphyWidth = 200;
    int giphyHeight = 200;
    const char* giphyTitle = "MegaChatApiTest.SendGiphy";

    MegaChatMessage* msgSent = megaChatApi[a1]->sendGiphy(chatid, srcMp4, srcWebp, sizeMp4, sizeWebp, giphyWidth, giphyHeight, giphyTitle);

    // Wait for update
    ASSERT_TRUE(waitForResponse(flagConfirmed)) << "Timeout expired for receiving confirmation by server. Timeout: " << maxTimeout << " seconds";

    // Check if message has been received correctly
    MegaChatHandle msgId0 = chatroomListener->mConfirmedMessageHandle[a1];
    MegaChatMessage* msgReceived = megaChatApi[a2]->getMessage(chatid, msgId0);
    ASSERT_EQ(msgReceived->getType(), MegaChatMessage::TYPE_CONTAINS_META) << "Invalid Message Type (account " << (a1+1) << ")";
    auto meta = msgReceived->getContainsMeta();
    ASSERT_TRUE(meta && meta->getGiphy()) << "Giphy information has not been established (account " << (a1+1) << ")";
    auto giphy = meta->getGiphy();
    ASSERT_STREQ(giphy->getMp4Src(), srcMp4) << "giphy mp4 src of message received doesn't match that of the message sent";
    ASSERT_STREQ(giphy->getWebpSrc(), srcWebp) << "giphy webp src of message received doesn't match that of the message sent";
    ASSERT_EQ(giphy->getMp4Size(), sizeMp4) << "giphy mp4 size of message received doesn't match that of the message sent";
    ASSERT_EQ(giphy->getWebpSize(), sizeWebp) << "giphy webp size of message received doesn't match that of the message sent";
    ASSERT_EQ(giphy->getWidth(), giphyWidth) << "giphy width of message received doesn't match that of the message sent";
    ASSERT_EQ(giphy->getHeight(), giphyHeight) << "giphy height size of message received doesn't match that of the message sent";
    ASSERT_STREQ(giphy->getTitle(), giphyTitle) << "giphy title of message received doesn't match that of the message sent";

    megaChatApi[a1]->closeChatRoom(chatid, chatroomListener);
    megaChatApi[a2]->closeChatRoom(chatid, chatroomListener);

    delete user;
    delete msgReceived;
    delete msgSent;
    delete[] primarySession;
    delete[] secondarySession;
}

void MegaChatApiTest::initChat(unsigned int a1, unsigned int a2, MegaUser*& user, megachat::MegaChatHandle& chatid, char*& primarySession, char*& secondarySession, TestChatRoomListener*& chatroomListener)
{
    primarySession = login(a1);
    ASSERT_TRUE(primarySession);
    secondarySession = login(a2);
    ASSERT_TRUE(secondarySession);

    user = megaApi[a1]->getContact(account(a2).getEmail().c_str());
    if (!user || (user->getVisibility() != MegaUser::VISIBILITY_VISIBLE))
    {
        ASSERT_NO_FATAL_FAILURE({ makeContact(a1, a2); });
    }

    chatid = getPeerToPeerChatRoom(a1, a2);
    ASSERT_NE(chatid, MEGACHAT_INVALID_HANDLE);

    // 1. A sends a message to B while B has the chat opened.
    // --> check the confirmed in A, the received message in B, the delivered in A

    chatroomListener = new TestChatRoomListener(this, megaChatApi, chatid);
    ASSERT_TRUE(megaChatApi[a1]->openChatRoom(chatid, chatroomListener)) << "Can't open chatRoom account 1";
    ASSERT_TRUE(megaChatApi[a2]->openChatRoom(chatid, chatroomListener)) << "Can't open chatRoom account 2";

    loadHistory(a1, chatid, chatroomListener);
    loadHistory(a2, chatid, chatroomListener);
}

int MegaChatApiTest::loadHistory(unsigned int accountIndex, MegaChatHandle chatid, TestChatRoomListener *chatroomListener)
{
    // first of all, ensure the chatd connection is ready
    bool *flagChatdOnline = &mChatConnectionOnline[accountIndex]; *flagChatdOnline = false;
    while (megaChatApi[accountIndex]->getChatConnectionState(chatid) != MegaChatApi::CHAT_CONNECTION_ONLINE)
    {
        postLog("Attempt to load history when still offline. Waiting for connection...");
        bool responseOk = waitForResponse(flagChatdOnline);
        EXPECT_TRUE(responseOk) << "Timeout expired for connecting to chatd";
        *flagChatdOnline = false;
        if (!responseOk) return 0;
    }

    chatroomListener->msgCount[accountIndex] = 0;
    while (1)
    {
        bool *flagHistoryLoaded = &chatroomListener->historyLoaded[accountIndex];
        *flagHistoryLoaded = false;
        int source = megaChatApi[accountIndex]->loadMessages(chatid, 16);
        if (source == MegaChatApi::SOURCE_NONE || source == MegaChatApi::SOURCE_ERROR)
        {
            break;  // no more history or cannot retrieve it
        }

        const char *hstr = MegaApi::userHandleToBase64(chatid);
        bool responseOk = waitForResponse(flagHistoryLoaded);
        EXPECT_TRUE(responseOk) << "Timeout expired for loading history from chat: " << hstr;
        delete [] hstr;
        if (!responseOk) return 0;
    }

    return chatroomListener->msgCount[accountIndex];
}

void MegaChatApiTest::makeContact(unsigned int a1, unsigned int a2)
{
    bool *flagRequestInviteContact = &requestFlags[a1][MegaRequest::TYPE_INVITE_CONTACT];
    *flagRequestInviteContact = false;
    bool *flagContactRequestUpdatedSecondary = &mContactRequestUpdated[a2];
    *flagContactRequestUpdatedSecondary = false;
    std::string contactRequestMessage = "Contact Request Message";
    RequestTracker inviteContactTracker;
    megaApi[a1]->inviteContact(account(a2).getEmail().c_str(),
                               contactRequestMessage.c_str(),
                               MegaContactRequest::INVITE_ACTION_ADD,
                               &inviteContactTracker);

    ASSERT_TRUE(waitForResponse(flagRequestInviteContact)) << "Expired timeout for invite contact request";
    ASSERT_EQ(inviteContactTracker.waitForResult(), API_OK) << "Error invite contact. Error: " << inviteContactTracker.getErrorString();
    ASSERT_TRUE(waitForResponse(flagContactRequestUpdatedSecondary)) << "Expired timeout for receive contact request";

    ASSERT_NO_FATAL_FAILURE({ getContactRequest(a2, false); });

    bool *flagReplyContactRequest = &requestFlags[a2][MegaRequest::TYPE_REPLY_CONTACT_REQUEST];
    *flagReplyContactRequest = false;
    bool *flagContactRequestUpdatedPrimary = &mContactRequestUpdated[a1];
    *flagContactRequestUpdatedPrimary = false;
    RequestTracker replyContactRequestTracker;
    megaApi[a2]->replyContactRequest(mContactRequest[a2], MegaContactRequest::REPLY_ACTION_ACCEPT,
                                     &replyContactRequestTracker);
    ASSERT_TRUE(waitForResponse(flagReplyContactRequest)) << "Expired timeout for reply contact request";
    ASSERT_EQ(replyContactRequestTracker.waitForResult(), API_OK) << "Error reply contact request. Error: " << replyContactRequestTracker.getErrorString();
    ASSERT_TRUE(waitForResponse(flagContactRequestUpdatedPrimary)) << "Expired timeout for receive contact request reply";

    delete mContactRequest[a2];
    mContactRequest[a2] = NULL;
}

bool MegaChatApiTest::isChatroomUpdated(unsigned int index, MegaChatHandle chatid)
{
    for (auto &auxchatid: mChatListUpdated[index])
    {
       if (auxchatid == chatid)
       {
           return true;
       }
    }
    return false;
}

MegaChatHandle MegaChatApiTest::getGroupChatRoom(unsigned int a1, unsigned int a2,
                                                 MegaChatPeerList *peers, int a1Priv, bool create, bool publicChat, const char*)
{
    std::string logMsg;
    MegaChatRoomList *chats = megaChatApi[a1]->getChatRooms();
    bool chatroomExist = false;
    MegaChatHandle targetChatid = MEGACHAT_INVALID_HANDLE;
    for (unsigned i = 0; i < chats->size() && !chatroomExist; ++i)
    {
        const MegaChatRoom *chat = chats->get(i);
        if (!chat->isGroup() || !chat->isActive()
                || (chat->isPublic() != publicChat)
                || ((int)chat->getPeerCount() != peers->size())
                || (a1Priv != megachat::MegaChatPeerList::PRIV_UNKNOWN && a1Priv != chat->getOwnPrivilege()))
        {
            continue;
        }

        for (unsigned userIndex = 0; userIndex < chat->getPeerCount(); userIndex++)
        {
            if (chat->getPeerHandle(userIndex) == peers->getPeerHandle(0))
            {
                bool a2LoggedIn = (megaChatApi[a2] &&
                                   (megaChatApi[a2]->getInitState() == MegaChatApi::INIT_ONLINE_SESSION ||
                                    megaChatApi[a2]->getInitState() == MegaChatApi::INIT_OFFLINE_SESSION));

                MegaChatRoom *chatToCheck = a2LoggedIn ? megaChatApi[a2]->getChatRoom(chat->getChatId()) : NULL;
                if (!a2LoggedIn || (chatToCheck))
                {
                    delete chatToCheck;
                    chatroomExist = true;
                    targetChatid = chat->getChatId();
                    unique_ptr<char[]> base64(::MegaApi::handleToBase64(targetChatid));
                    logMsg.append("getGroupChatRoom: existing chat found, chatid: ").append(base64.get());

                    // --> Ensure we are connected to chatd for the chatroom
                    int connState = megaChatApi[a1]->getChatConnectionState(targetChatid);
                    EXPECT_EQ(connState, MegaChatApi::CHAT_CONNECTION_ONLINE) <<
                                     "Not connected to chatd for account " << (a1+1) << ": " << account(a1).getEmail();
                    if (connState != MegaChatApi::CHAT_CONNECTION_ONLINE) return MEGACHAT_INVALID_HANDLE;
                    if (a2LoggedIn)
                    {
                        connState = megaChatApi[a2]->getChatConnectionState(targetChatid);
                        EXPECT_EQ(megaChatApi[a2]->getChatConnectionState(targetChatid), MegaChatApi::CHAT_CONNECTION_ONLINE) <<
                                     "Not connected to chatd for account " << (a2+1) << ": " << account(a2).getEmail();
                        if (connState != MegaChatApi::CHAT_CONNECTION_ONLINE) return MEGACHAT_INVALID_HANDLE;
                    }
                    break;
                }
            }
        }
    }

    delete chats;
    chats = NULL;

    if (!chatroomExist && create)
    {
        bool *chatItemPrimaryReceived = &chatItemUpdated[a1]; *chatItemPrimaryReceived = false;
        bool *chatItemSecondaryReceived = &chatItemUpdated[a2]; *chatItemSecondaryReceived = false;
        bool *flagChatdOnline1 = &mChatConnectionOnline[a1]; *flagChatdOnline1 = false;
        bool *flagChatdOnline2 = &mChatConnectionOnline[a2]; *flagChatdOnline2 = false;

        ChatRequestTracker crtCreateChat;
        megaChatApi[a1]->createChat(true, peers, &crtCreateChat);
        auto result = crtCreateChat.waitForResult();
        EXPECT_EQ(result, MegaChatError::ERROR_OK) << "Failed to create groupchat. Error: " << crtCreateChat.getErrorString();
        if (result != MegaChatError::ERROR_OK) return MEGACHAT_INVALID_HANDLE;
        targetChatid = crtCreateChat.getChatHandle();
        EXPECT_NE(targetChatid, MEGACHAT_INVALID_HANDLE) << "Wrong chat id";
        if (targetChatid == MEGACHAT_INVALID_HANDLE) return MEGACHAT_INVALID_HANDLE;

        bool responseOk = waitForResponse(chatItemPrimaryReceived);
        EXPECT_TRUE(responseOk) << "Expired timeout for receiving the new chat list item";
        if (!responseOk) return MEGACHAT_INVALID_HANDLE;

        unique_ptr<char[]> base64(::MegaApi::handleToBase64(targetChatid));
        logMsg.append("getGroupChatRoom: new chat created, chatid: ").append(base64.get());
        // wait for login into chatd for the new groupchat
        while (megaChatApi[a1]->getChatConnectionState(targetChatid) != MegaChatApi::CHAT_CONNECTION_ONLINE)
        {
            postLog("Waiting for connection to chatd for new chat before proceeding with test...");
            responseOk = waitForResponse(flagChatdOnline1);
            EXPECT_TRUE(responseOk) << "Timeout expired for connecting to chatd after creation";
            if (!responseOk) return MEGACHAT_INVALID_HANDLE;
            *flagChatdOnline1 = false;
        }

        // since we may have multiple notifications for other chats, check we received the right one
        MegaChatListItem *chatItemSecondaryCreated = NULL;
        do
        {
            responseOk = waitForResponse(chatItemSecondaryReceived);
            EXPECT_TRUE(responseOk) << "Expired timeout for receiving the new chat list item";
            if (!responseOk) return MEGACHAT_INVALID_HANDLE;
            *chatItemSecondaryReceived = false;

            chatItemSecondaryCreated = megaChatApi[a2]->getChatListItem(targetChatid);
            if (!chatItemSecondaryCreated)
            {
                continue;
            }
            else
            {
                if (chatItemSecondaryCreated->getChatId() != targetChatid)
                {
                    delete chatItemSecondaryCreated; chatItemSecondaryCreated = NULL;
                }
            }
        } while (!chatItemSecondaryCreated);

        delete chatItemSecondaryCreated;    chatItemSecondaryCreated = NULL;

        // wait for login into chatd for the new groupchat
        while (megaChatApi[a2]->getChatConnectionState(targetChatid) != MegaChatApi::CHAT_CONNECTION_ONLINE)
        {
            postLog("Waiting for connection to chatd for new chat before proceeding with test...");
            responseOk = waitForResponse(flagChatdOnline2);
            EXPECT_TRUE(responseOk) << "Timeout expired for connecting to chatd after creation";
            if (!responseOk) return MEGACHAT_INVALID_HANDLE;
            *flagChatdOnline2 = false;
        }
    }

    postLog(logMsg);
    return targetChatid;
}

MegaChatHandle MegaChatApiTest::getPeerToPeerChatRoom(unsigned int a1, unsigned int a2)
{
    MegaUser *peerPrimary = megaApi[a1]->getContact(account(a2).getEmail().c_str());
    MegaUser *peerSecondary = megaApi[a2]->getContact(account(a1).getEmail().c_str());
    EXPECT_TRUE(peerPrimary && peerSecondary) << "Fail to get Peers";
    if (!peerPrimary || !peerSecondary) return MEGACHAT_INVALID_HANDLE;

    MegaChatHandle chatid0 = MEGACHAT_INVALID_HANDLE;
    MegaChatRoom *chatroom0 = megaChatApi[a1]->getChatRoomByUser(peerPrimary->getHandle());
    if (!chatroom0) // chat 1on1 doesn't exist yet --> create it
    {
        MegaChatPeerList *peers = MegaChatPeerList::createInstance();
        peers->addPeer(peerPrimary->getHandle(), MegaChatPeerList::PRIV_STANDARD);

        bool *chatCreated = &chatItemUpdated[a1]; *chatCreated = false;
        bool *chatReceived = &chatItemUpdated[a2]; *chatReceived = false;
        bool *flagChatdOnline1 = &mChatConnectionOnline[a1]; *flagChatdOnline1 = false;
        bool *flagChatdOnline2 = &mChatConnectionOnline[a2]; *flagChatdOnline2 = false;
        ChatRequestTracker crtCreateChat;
        megaChatApi[a1]->createChat(true, peers, &crtCreateChat);
        auto result = crtCreateChat.waitForResult();
        EXPECT_EQ(result, MegaChatError::ERROR_OK) << "Failed to create new chatroom. Error: " << crtCreateChat.getErrorString();
        if (result != MegaChatError::ERROR_OK) return MEGACHAT_INVALID_HANDLE;
        bool responseOk = waitForResponse(chatCreated);
        EXPECT_TRUE(responseOk) << "Expired timeout for  create new chatroom";
        if (!responseOk) return MEGACHAT_INVALID_HANDLE;
        responseOk = waitForResponse(chatReceived);
        EXPECT_TRUE(responseOk) << "Expired timeout for create new chatroom";
        if (!responseOk) return MEGACHAT_INVALID_HANDLE;
        chatroom0 = megaChatApi[a1]->getChatRoomByUser(peerPrimary->getHandle());
        chatid0 = chatroom0->getChatId();
        EXPECT_NE(chatid0, MEGACHAT_INVALID_HANDLE) << "Invalid chatid";
        if (chatid0 == MEGACHAT_INVALID_HANDLE) return MEGACHAT_INVALID_HANDLE;

        // Wait until both accounts are connected to chatd
        while (megaChatApi[a1]->getChatConnectionState(chatid0) != MegaChatApi::CHAT_CONNECTION_ONLINE)
        {
            postLog("Waiting for connection to chatd...");
            responseOk = waitForResponse(flagChatdOnline1);
            EXPECT_TRUE(responseOk) << "Timeout expired for connecting to chatd, account " << (a1+1);
            if (!responseOk) return MEGACHAT_INVALID_HANDLE;
            *flagChatdOnline1 = false;
        }
        while (megaChatApi[a2]->getChatConnectionState(chatid0) != MegaChatApi::CHAT_CONNECTION_ONLINE)
        {
            postLog("Waiting for connection to chatd...");
            responseOk = waitForResponse(flagChatdOnline2);
            EXPECT_TRUE(waitForResponse(flagChatdOnline2)) << "Timeout expired for connecting to chatd, account " << (a2+1);
            if (!responseOk) return MEGACHAT_INVALID_HANDLE;
            *flagChatdOnline2 = false;
        }
    }
    else
    {
        // --> Ensure we are connected to chatd for the chatroom
        chatid0 = chatroom0->getChatId();
        EXPECT_NE(chatid0, MEGACHAT_INVALID_HANDLE) << "Invalid chatid";
        if (chatid0 == MEGACHAT_INVALID_HANDLE) return MEGACHAT_INVALID_HANDLE;
        EXPECT_EQ(megaChatApi[a1]->getChatConnectionState(chatid0), MegaChatApi::CHAT_CONNECTION_ONLINE) <<
                         "Not connected to chatd for account " << (a1+1) << ": " << account(a1).getEmail();
        if (megaChatApi[a1]->getChatConnectionState(chatid0) != MegaChatApi::CHAT_CONNECTION_ONLINE) return MEGACHAT_INVALID_HANDLE;
        EXPECT_EQ(megaChatApi[a2]->getChatConnectionState(chatid0), MegaChatApi::CHAT_CONNECTION_ONLINE) <<
                         "Not connected to chatd for account " << (a2+1) << ": " << account(a2).getEmail();
        if (megaChatApi[a2]->getChatConnectionState(chatid0) != MegaChatApi::CHAT_CONNECTION_ONLINE) return MEGACHAT_INVALID_HANDLE;
    }

    delete chatroom0;
    chatroom0 = NULL;

    MegaChatRoom *chatroom1 = megaChatApi[a2]->getChatRoomByUser(peerSecondary->getHandle());
    MegaChatHandle chatid1 = chatroom1->getChatId();
    delete chatroom1;
    chatroom1 = NULL;
    EXPECT_EQ(chatid0, chatid1) << "Chat identificator is different for account0 and account1.";
    if (chatid0 != chatid1) return MEGACHAT_INVALID_HANDLE;

    delete peerPrimary;
    peerPrimary = NULL;
    delete peerSecondary;
    peerSecondary = NULL;

    return chatid0;
}

MegaChatMessage * MegaChatApiTest::sendTextMessageOrUpdate(unsigned int senderAccountIndex, unsigned int receiverAccountIndex,
                                                MegaChatHandle chatid, const string &textToSend,
                                                TestChatRoomListener *chatroomListener, MegaChatHandle messageId)
{
    bool *flagConfirmed = NULL;
    bool *flagReceived = NULL;
    bool *flagDelivered = &chatroomListener->msgDelivered[senderAccountIndex]; *flagDelivered = false;
    chatroomListener->clearMessages(senderAccountIndex);
    chatroomListener->clearMessages(receiverAccountIndex);

    MegaChatMessage *messageSendEdit = NULL;
    MegaChatHandle *msgidSendEdit = NULL;
    if (messageId == MEGACHAT_INVALID_HANDLE)
    {
        flagConfirmed = &chatroomListener->msgConfirmed[senderAccountIndex]; *flagConfirmed = false;
        flagReceived = &chatroomListener->msgReceived[receiverAccountIndex]; *flagReceived = false;

        messageSendEdit = megaChatApi[senderAccountIndex]->sendMessage(chatid, textToSend.c_str());
        msgidSendEdit = &chatroomListener->mConfirmedMessageHandle[senderAccountIndex];
    }
    else  // Update Message
    {
        flagConfirmed = &chatroomListener->msgEdited[senderAccountIndex]; *flagConfirmed = false;
        flagReceived = &chatroomListener->msgEdited[receiverAccountIndex]; *flagReceived = false;
        messageSendEdit = megaChatApi[senderAccountIndex]->editMessage(chatid, messageId, textToSend.c_str());
        msgidSendEdit = &chatroomListener->mEditedMessageHandle[senderAccountIndex];
    }

    EXPECT_TRUE(messageSendEdit) << "Failed to edit message";
    if (!messageSendEdit) return nullptr;
    delete messageSendEdit;
    bool responseOk = waitForResponse(flagConfirmed);
    EXPECT_TRUE(responseOk) << "Timeout expired for receiving confirmation by server";    // for confirmation, sendMessage() is synchronous
    if (!responseOk) return nullptr;
    MegaChatHandle msgPrimaryId = *msgidSendEdit;
    EXPECT_NE(msgPrimaryId, MEGACHAT_INVALID_HANDLE) << "Wrong message id for sent message";
    if (msgPrimaryId == MEGACHAT_INVALID_HANDLE) return nullptr;
    MegaChatMessage *messageSent = megaChatApi[senderAccountIndex]->getMessage(chatid, msgPrimaryId);   // message should be already confirmed, so in RAM
    EXPECT_TRUE(messageSent) << "Failed to find the confirmed message by msgid";
    if (!messageSent) return nullptr;
    EXPECT_EQ(messageSent->getMsgId(), msgPrimaryId) << "Failed to retrieve the message id";
    if (messageSent->getMsgId() != msgPrimaryId) return nullptr;

    responseOk = waitForResponse(flagReceived);
    EXPECT_TRUE(responseOk) << "Timeout expired for receiving message by target user";    // for reception
    if (!responseOk) return nullptr;
    responseOk = chatroomListener->hasArrivedMessage(receiverAccountIndex, msgPrimaryId);
    EXPECT_TRUE(responseOk) << "Message id of sent message and received message don't match";
    if (!responseOk) return nullptr;
    MegaChatHandle msgSecondaryId = msgPrimaryId;
    MegaChatMessage *messageReceived = megaChatApi[receiverAccountIndex]->getMessage(chatid, msgSecondaryId);   // message should be already received, so in RAM
    EXPECT_TRUE(messageReceived) << "Failed to retrieve the message at the receiver account";
    if (!messageReceived) return nullptr;
    EXPECT_STREQ(textToSend.c_str(), messageReceived->getContent()) << "Content of message received doesn't match the content of sent message";
    if (strcmp(textToSend.c_str(), messageReceived->getContent())) return nullptr;

    // Check if reception confirmation is active and, in this case, only 1on1 rooms have acknowledgement of receipt
    if (megaChatApi[senderAccountIndex]->isMessageReceptionConfirmationActive()
            && !megaChatApi[senderAccountIndex]->getChatRoom(chatid)->isGroup())
    {
        responseOk = waitForResponse(flagDelivered);
        EXPECT_TRUE(responseOk) << "Timeout expired for receiving delivery notification";    // for delivery
        if (!responseOk) return nullptr;
    }

    // Update Message
    if (messageId != MEGACHAT_INVALID_HANDLE)
    {
        EXPECT_TRUE(messageReceived->isEdited()) << "Edited messages is not reported as edition";
        if (!messageReceived->isEdited()) return nullptr;
    }

    delete messageReceived;
    messageReceived = NULL;

    return messageSent;
}

void MegaChatApiTest::checkEmail(unsigned int indexAccount)
{
    char *myEmail = megaChatApi[indexAccount]->getMyEmail();
    ASSERT_TRUE(myEmail) << "Incorrect email";
    ASSERT_EQ(string(myEmail), account(indexAccount).getEmail());

    std::stringstream buffer;
    buffer << "My email is: " << myEmail << endl;
    postLog(buffer.str());

    delete [] myEmail;
    myEmail = NULL;
}

string MegaChatApiTest::dateToString()
{
    time_t rawTime;
    struct tm * timeInfo;
    char formatDate[80];
    time(&rawTime);
    timeInfo = localtime(&rawTime);
    strftime(formatDate, 80, "%Y%m%d_%H%M%S", timeInfo);

    return formatDate;
}

MegaChatMessage *MegaChatApiTest::attachNode(unsigned int a1, unsigned int a2, MegaChatHandle chatid,
                                        MegaNode* nodeToSend, TestChatRoomListener* chatroomListener)
{
    MegaNodeList *megaNodeList = MegaNodeList::createInstance();
    megaNodeList->addNode(nodeToSend);

    bool *flagConfirmed = &chatroomListener->msgConfirmed[a1]; *flagConfirmed = false;
    bool *flagReceived = &chatroomListener->msgReceived[a2]; *flagReceived = false;

    ChatRequestTracker crtAttach;
    megaChatApi[a1]->attachNodes(chatid, megaNodeList, &crtAttach);
    auto result = crtAttach.waitForResult();
    EXPECT_EQ(result, MegaChatError::ERROR_OK) << "Failed to attach node. Error: " << crtAttach.getErrorString();
    if (result != MegaChatError::ERROR_OK) return nullptr;
    delete megaNodeList;

    bool responseOk = waitForResponse(flagConfirmed);
    EXPECT_TRUE(responseOk) << "Timeout expired for receiving confirmation by server";
    if (!responseOk) return nullptr;
    MegaChatHandle msgId0 = chatroomListener->mConfirmedMessageHandle[a1];
    EXPECT_NE(msgId0, MEGACHAT_INVALID_HANDLE) << "Wrong message id for message sent";
    if (msgId0 == MEGACHAT_INVALID_HANDLE) return nullptr;
    MegaChatMessage *msgSent = megaChatApi[a1]->getMessage(chatid, msgId0);   // message should be already confirmed, so in RAM

    responseOk = waitForResponse(flagReceived);
    EXPECT_TRUE(waitForResponse(flagReceived)) << "Timeout expired for receiving message by target user";    // for reception
    if (!responseOk) return nullptr;
    EXPECT_TRUE(chatroomListener->hasArrivedMessage(a2, msgId0)) << "Wrong message id at destination";
    if (!chatroomListener->hasArrivedMessage(a2, msgId0)) return nullptr;
    MegaChatMessage *msgReceived = megaChatApi[a2]->getMessage(chatid, msgId0);   // message should be already received, so in RAM
    EXPECT_TRUE(msgReceived) << "Failed to get messagbe by id";
    if (!msgReceived) return nullptr;
    EXPECT_EQ(msgReceived->getType(), MegaChatMessage::TYPE_NODE_ATTACHMENT) << "Wrong type of message. Type: " << msgReceived->getType();
    if (msgReceived->getType() != MegaChatMessage::TYPE_NODE_ATTACHMENT) return nullptr;
    megaNodeList = msgReceived->getMegaNodeList();
    EXPECT_TRUE(megaNodeList) << "Failed to get list of nodes attached";
    if (!megaNodeList) return nullptr;
    EXPECT_EQ(megaNodeList->size(), 1) << "Wrong size of list of nodes attached";
    if (megaNodeList->size() != 1) return nullptr;
    EXPECT_TRUE(nodeToSend && megaNodeList->get(0)->getHandle() == nodeToSend->getHandle()) << "Handle of node from received message doesn't match the nodehandle attached";
    if (!nodeToSend || megaNodeList->get(0)->getHandle() != nodeToSend->getHandle()) return nullptr;

    delete msgReceived;
    msgReceived = NULL;

    return msgSent;
}

void MegaChatApiTest::clearHistory(unsigned int a1, unsigned int a2, MegaChatHandle chatid, TestChatRoomListener *chatroomListener)
{
    bool *flagTruncatedPrimary = &chatroomListener->historyTruncated[a1]; *flagTruncatedPrimary = false;
    bool *flagTruncatedSecondary = &chatroomListener->historyTruncated[a2]; *flagTruncatedSecondary = false;
    bool *chatItemUpdated0 = &chatItemUpdated[a1]; *chatItemUpdated0 = false;
    bool *chatItemUpdated1 = &chatItemUpdated[a2]; *chatItemUpdated1 = false;
    ChatRequestTracker crtClearHist;
    megaChatApi[a1]->clearChatHistory(chatid, &crtClearHist);
    ASSERT_EQ(crtClearHist.waitForResult(), MegaChatError::ERROR_OK) << "Failed to truncate history. Error: " << crtClearHist.getErrorString();
    ASSERT_TRUE(waitForResponse(flagTruncatedPrimary)) << "Expired timeout for truncating history for primary account";
    ASSERT_TRUE(waitForResponse(flagTruncatedSecondary)) << "Expired timeout for truncating history for secondary account";
    ASSERT_TRUE(waitForResponse(chatItemUpdated0)) << "Expired timeout for receiving chat list item update for primary account";
    ASSERT_TRUE(waitForResponse(chatItemUpdated1)) << "Expired timeout for receiving chat list item update for secondary account";

    MegaChatListItem *itemPrimary = megaChatApi[a1]->getChatListItem(chatid);
    ASSERT_EQ(itemPrimary->getUnreadCount(), 0) << "Wrong unread count for chat list item after clear history.";
    ASSERT_STREQ(itemPrimary->getLastMessage(), "") << "Wrong content of last message for chat list item after clear history.";
    ASSERT_EQ(itemPrimary->getLastMessageType(), MegaChatMessage::TYPE_TRUNCATE) << "Wrong type of last message after clear history.";
    ASSERT_NE(itemPrimary->getLastTimestamp(), 0) << "Wrong last timestamp after clear history";
    delete itemPrimary; itemPrimary = NULL;
    MegaChatListItem *itemSecondary = megaChatApi[a2]->getChatListItem(chatid);
    ASSERT_EQ(itemSecondary->getUnreadCount(), 0) << "Wrong unread count for chat list item after clear history.";
    ASSERT_STREQ(itemSecondary->getLastMessage(), "") << "Wrong content of last message for chat list item after clear history.";
    ASSERT_EQ(itemSecondary->getLastMessageType(), MegaChatMessage::TYPE_TRUNCATE) << "Wrong type of last message after clear history.";
    ASSERT_NE(itemSecondary->getLastTimestamp(), 0) << "Wrong last timestamp after clear history";
    delete itemSecondary; itemSecondary = NULL;
}

void MegaChatApiTest::leaveChat(unsigned int accountIndex, MegaChatHandle chatid)
{
    bool *chatClosed = &chatItemClosed[accountIndex]; *chatClosed = false;
    ChatRequestTracker crtLeaveChat;
    megaChatApi[accountIndex]->leaveChat(chatid, &crtLeaveChat);
    TEST_LOG_ERROR(crtLeaveChat.waitForResult() == MegaChatError::ERROR_OK, "Failed to leave chatroom. Error: " + crtLeaveChat.getErrorString());
    TEST_LOG_ERROR(waitForResponse(chatClosed), "Chatroom closed error");
    MegaChatRoom *chatroom = megaChatApi[accountIndex]->getChatRoom(chatid);
    if (chatroom->isGroup())
    {
        TEST_LOG_ERROR(!chatroom->isActive(), "Chatroom active error");
    }
    delete chatroom;    chatroom = NULL;
}

unsigned int MegaChatApiTest::getMegaChatApiIndex(MegaChatApi *api)
{
    int apiIndex = -1;
    for (int i = 0; i < static_cast<int>(NUM_ACCOUNTS); i++)
    {
        if (api == megaChatApi[i])
        {
            apiIndex = i;
            break;
        }
    }

    if (apiIndex == -1)
    {
        ADD_FAILURE() << "Instance of MegaChatApi not recognized";
    }

    return apiIndex;
}

unsigned int MegaChatApiTest::getMegaApiIndex(MegaApi *api)
{
    int apiIndex = -1;
    for (int i = 0; i < static_cast<int>(NUM_ACCOUNTS); i++)
    {
        if (api == megaApi[i])
        {
            apiIndex = i;
            break;
        }
    }

    if (apiIndex == -1)
    {
        ADD_FAILURE() << "Instance of MegaApi not recognized";
    }

    return apiIndex;
}

void MegaChatApiTest::createFile(const string &fileName, const string &sourcePath, const string &contain)
{
    std::string filePath = sourcePath + "/" + fileName;
    FILE* fileDescriptor = fopen(filePath.c_str(), "w");
    fprintf(fileDescriptor, "%s", contain.c_str());
    fclose(fileDescriptor);
}

MegaNode *MegaChatApiTest::uploadFile(int accountIndex, const std::string& fileName, const std::string& sourcePath, const std::string& targetPath)
{
    addTransfer(accountIndex);
    std::string filePath = sourcePath + "/" + fileName;
    mNodeUploadHandle[accountIndex] = INVALID_HANDLE;
    megaApi[accountIndex]->startUpload(filePath.c_str()
                                       , megaApi[accountIndex]->getNodeByPath(targetPath.c_str())
                                       , nullptr    /*fileName*/
                                       , 0          /*mtime*/
                                       , nullptr    /*appdata*/
                                       , false      /*isSourceTemporary*/
                                       , false      /*startFirst*/
                                       , nullptr    /*cancelToken*/
                                       , this);     /*listener*/
    bool responseOk = waitForResponse(&isNotTransferRunning(accountIndex));
    EXPECT_TRUE(responseOk) << "Expired timeout for upload file";
    if (!responseOk) return nullptr;
    EXPECT_FALSE(lastErrorTransfer[accountIndex]) <<
                     "Error upload file. Error: " << (lastErrorTransfer[accountIndex]) << ". Source: " << filePath << "  target: " << targetPath;
    if (lastErrorTransfer[accountIndex]) return nullptr;

    EXPECT_NE(mNodeUploadHandle[accountIndex], INVALID_HANDLE) << "Upload node handle is invalid";
    if (mNodeUploadHandle[accountIndex] == INVALID_HANDLE) return nullptr;

    MegaNode *node = megaApi[accountIndex]->getNodeByHandle(mNodeUploadHandle[accountIndex]);
    EXPECT_TRUE(node) << "It is not possible recover upload node";

    return node;
}

void MegaChatApiTest::addTransfer(int accountIndex)
{
    mNotTransferRunning[accountIndex] = false;
}

bool &MegaChatApiTest::isNotTransferRunning(int accountIndex)
{
    return mNotTransferRunning[accountIndex];
}

bool MegaChatApiTest::downloadNode(int accountIndex, MegaNode *nodeToDownload)
{
    struct stat st = {}; // init all members to default values (0)
    if (stat(DOWNLOAD_PATH.c_str(), &st) == -1)
    {
#ifdef _WIN32
        _mkdir(DOWNLOAD_PATH.c_str());
#else
        mkdir(DOWNLOAD_PATH.c_str(), 0700);
#endif
    }

    addTransfer(accountIndex);
    megaApi[accountIndex]->startDownload(nodeToDownload,
                                         DOWNLOAD_PATH.c_str(),
                                         nullptr,   /*customName*/
                                         nullptr,   /*appData*/
                                         false,     /*startFirst*/
                                         nullptr,   /*cancelToken*/
                                         this);
    EXPECT_TRUE(waitForResponse(&isNotTransferRunning(accountIndex))) << "Expired timeout for download file";
    return lastErrorTransfer[accountIndex] == API_OK;
}

bool MegaChatApiTest::importNode(int accountIndex, MegaNode *node, const string &targetName)
{
    mNodeCopiedHandle[accountIndex] = INVALID_HANDLE;
    megaApi[accountIndex]->authorizeNode(node);
    unique_ptr<MegaNode> parentNode(megaApi[accountIndex]->getRootNode());
    RequestTracker copyNodeTracker;
    megaApi[accountIndex]->copyNode(node, parentNode.get(), targetName.c_str(), &copyNodeTracker);

    return copyNodeTracker.waitForResult() == API_OK;
}

void MegaChatApiTest::getContactRequest(unsigned int accountIndex, bool outgoing, int expectedSize)
{
    MegaContactRequestList *crl;

    if (outgoing)
    {
        crl = megaApi[accountIndex]->getOutgoingContactRequests();
        ASSERT_EQ(expectedSize, crl->size());

        if (expectedSize)
        {
            mContactRequest[accountIndex] = crl->get(0)->copy();
        }
    }
    else
    {
        crl = megaApi[accountIndex]->getIncomingContactRequests();
        ASSERT_EQ(expectedSize, crl->size());

        if (expectedSize)
        {
            mContactRequest[accountIndex] = crl->get(0)->copy();
        }
    }

    delete crl;
}

int MegaChatApiTest::purgeLocalTree(const std::string &path)
{
#ifdef _WIN32
    // should be reimplemented, maybe using std::filesystem
    std::cout << "Manually purge local tree: " << path << std::endl;
    return 0;

#else
    DIR *directory = opendir(path.c_str());
    size_t path_len = path.length();
    int r = -1;

    if (directory)
    {
        struct dirent *p;
        r = 0;
        while (!r && (p=readdir(directory)))
        {
            int r2 = -1;
            char *buf;
            size_t len;
            /* Skip the names "." and ".." as we don't want to recurse on them. */
            if (!strcmp(p->d_name, ".") || !strcmp(p->d_name, ".."))
            {
                continue;
            }

            len = path_len + strlen(p->d_name) + 2;
            buf = (char *)malloc(len);

            if (buf)
            {
                struct stat statbuf;
                snprintf(buf, len, "%s/%s", path.c_str(), p->d_name);
                if (!stat(buf, &statbuf))
                {
                    if (S_ISDIR(statbuf.st_mode))
                    {
                        r2 = purgeLocalTree(buf);
                    }
                    else
                    {
                        r2 = unlink(buf);
                    }
                }

                free(buf);
            }

            r = r2;
        }

        closedir(directory);
    }

    if (!r)
    {
        r = rmdir(path.c_str());
    }

    return r;
#endif
}

void MegaChatApiTest::purgeCloudTree(unsigned int accountIndex, MegaNode *node)
{
    MegaNodeList *children;
    children = megaApi[accountIndex]->getChildren(node);

    for (int i = 0; i < children->size(); i++)
    {
        MegaNode *childrenNode = children->get(i);
        if (childrenNode->isFolder())
        {
            purgeCloudTree(accountIndex, childrenNode);
        }

        RequestTracker removeTracker;
        megaApi[accountIndex]->remove(childrenNode, &removeTracker);
        int removeResult = removeTracker.waitForResult();
        TEST_LOG_ERROR((removeResult == API_OK), "Failed to remove node. Error: "
                       + std::to_string(removeResult) + ' ' + removeTracker.getErrorString());
    }

    delete children;
}

void MegaChatApiTest::clearAndLeaveChats(unsigned int accountIndex, MegaChatHandle skipChatId)
{
    MegaChatRoomList *chatRooms = megaChatApi[accountIndex]->getChatRooms();

    for (unsigned int i = 0; i < chatRooms->size(); ++i)
    {
        const MegaChatRoom *chatroom = chatRooms->get(i);

        if (chatroom->isActive() && chatroom->getOwnPrivilege() == MegaChatRoom::PRIV_MODERATOR)
        {
            ChatRequestTracker crtClearHist;
            megaChatApi[accountIndex]->clearChatHistory(chatroom->getChatId(), &crtClearHist);
            TEST_LOG_ERROR(crtClearHist.waitForResult() == MegaChatError::ERROR_OK, "Failed to truncate history. Error: " + crtClearHist.getErrorString());
        }

        if (chatroom->isGroup() && chatroom->isActive() && chatroom->getChatId() != skipChatId)
        {
            leaveChat(accountIndex, chatroom->getChatId());
        }
    }

    delete chatRooms;
    chatRooms = NULL;
}

void MegaChatApiTest::removePendingContactRequest(unsigned int accountIndex)
{
    MegaContactRequestList *contactRequests = megaApi[accountIndex]->getOutgoingContactRequests();

    for (int i = 0; i < contactRequests->size(); i++)
    {
        MegaContactRequest *contactRequest = contactRequests->get(i);
        RequestTracker inviteContactTracker;
        megaApi[accountIndex]->inviteContact(contactRequest->getTargetEmail(),
                                             "Removing you",
                                             MegaContactRequest::INVITE_ACTION_DELETE,
                                             &inviteContactTracker);
        int inviteContactResult = inviteContactTracker.waitForResult();
        TEST_LOG_ERROR((inviteContactResult == API_OK), "Failed to remove peer. Error: "
                       + std::to_string(inviteContactResult) + ' ' + inviteContactTracker.getErrorString());
    }

    delete contactRequests;
    contactRequests = NULL;
}

void MegaChatApiTest::changeLastName(unsigned int accountIndex, std::string lastName)
{
    RequestTracker setUserAttributeTracker;
    megaApi[accountIndex]->setUserAttribute(MegaApi::USER_ATTR_LASTNAME, lastName.c_str(),
                                            &setUserAttributeTracker);
    ASSERT_EQ(setUserAttributeTracker.waitForResult(), API_OK)
            << "Failed SDK request to change lastname. Error: " << setUserAttributeTracker.getErrorString();

    RequestTracker getUserAttributeTracker;
    megaApi[accountIndex]->getUserAttribute(MegaApi::USER_ATTR_LASTNAME,
                                            &getUserAttributeTracker);
    ASSERT_EQ(getUserAttributeTracker.waitForResult(), API_OK)
            << "Failed SDK to get lastname. Error: " << getUserAttributeTracker.getErrorString();
    ASSERT_EQ(getUserAttributeTracker.getText(), lastName) << "Failed SDK last name update.";


    // This sleep is necessary to allow execute the two listeners (MegaChatApi and MegaChatApiTest) for
    // MegaRequest::TYPE_GET_ATTR_USER before exit from this function.
    // In other case, we could ask for the name to MegaChatApi before this will be established
    // because MegachatApiTest listener is called before than MegaChatApi listener
    std::this_thread::sleep_for(std::chrono::seconds(1));
}

void MegaChatApiTest::onRequestFinish(MegaApi *api, MegaRequest *request, MegaError *e)
{
    unsigned int apiIndex = getMegaApiIndex(api);
    ASSERT_NE(apiIndex, -1u) << "MegaChatApiTest::onRequestFinish(MegaApi *api, ...)";

    if (e->getErrorCode() == API_OK)
    {
        switch(request->getType())
        {
            case MegaRequest::TYPE_GET_ATTR_USER:
                break;

            case MegaRequest::TYPE_COPY:
                mNodeCopiedHandle[apiIndex] = request->getNodeHandle();
                break;
        }
    }

    requestFlags[apiIndex][request->getType()] = true;
}

void MegaChatApiTest::onChatsUpdate(MegaApi* api, MegaTextChatList *chats)
{
    if (!chats)
    {
        return;
    }

    unsigned int apiIndex = getMegaApiIndex(api);
    ASSERT_NE(apiIndex, -1u) << "MegaChatApiTest::onChatsUpdate()";
    mChatsUpdated[apiIndex] = true;
    for (int i = 0; i < chats->size(); i++)
    {
         mChatListUpdated[apiIndex].emplace_back(chats->get(i)->getHandle());
    }
}

void MegaChatApiTest::onContactRequestsUpdate(MegaApi* api, MegaContactRequestList* /*requests*/)
{
    unsigned int apiIndex = getMegaApiIndex(api);
    ASSERT_NE(apiIndex, -1u) << "MegaChatApiTest::onContactRequestsUpdate()";

    mContactRequestUpdated[apiIndex] = true;
}

void MegaChatApiTest::onUsersUpdate(::mega::MegaApi* api, ::mega::MegaUserList* userList)
{
    if (!userList) return;

    unsigned int accountIndex = getMegaApiIndex(api);
    ASSERT_NE(accountIndex, -1u) << "MegaChatApiTest::onUsersUpdate()";
    for (int i = 0; i < userList->size(); i++)
    {
        ::mega::MegaUser* user = userList->get(i);
        if (user->getHandle() != megaApi[accountIndex]->getMyUserHandleBinary())
        {
            // add here code to manage other users changes
            continue;
        }

        // own user changes
        if (user->hasChanged(MegaUser::CHANGE_TYPE_RICH_PREVIEWS))
        {
            mUsersChanged[accountIndex][MegaUser::CHANGE_TYPE_RICH_PREVIEWS] = true;
        }
    }
}

void MegaChatApiTest::onChatInitStateUpdate(MegaChatApi *api, int newState)
{
    unsigned int apiIndex = getMegaChatApiIndex(api);
    ASSERT_NE(apiIndex, -1u) << "MegaChatApiTest::onChatInitStateUpdate()";

    initState[apiIndex] = newState;
    initStateChanged[apiIndex] = true;
}

void MegaChatApiTest::onChatListItemUpdate(MegaChatApi *api, MegaChatListItem *item)
{
    unsigned int apiIndex = getMegaChatApiIndex(api);
    ASSERT_NE(apiIndex, -1u) << "MegaChatApiTest::onChatListItemUpdate()";

    if (item)
    {
        std::stringstream buffer;
        buffer << "[api: " << apiIndex << "] Chat list item added or updated - ";

        const char *info = MegaChatApiTest::printChatListItemInfo(item);
        buffer << info;
        postLog(buffer.str());
        delete [] info; info = NULL;

        if (item->hasChanged(MegaChatListItem::CHANGE_TYPE_CLOSED))
        {
            chatItemClosed[apiIndex] = true;
        }
        if (item->hasChanged(MegaChatListItem::CHANGE_TYPE_PARTICIPANTS) ||
                item->hasChanged(MegaChatListItem::CHANGE_TYPE_OWN_PRIV))
        {
            peersUpdated[apiIndex] = true;
        }
        if (item->hasChanged(MegaChatListItem::CHANGE_TYPE_TITLE))
        {
            titleUpdated[apiIndex] = true;
        }
        if (item->hasChanged(MegaChatListItem::CHANGE_TYPE_ARCHIVE))
        {
            chatArchived[apiIndex] = true;
        }

        chatItemUpdated[apiIndex] = true;
    }
}

void MegaChatApiTest::onChatOnlineStatusUpdate(MegaChatApi* api, MegaChatHandle userhandle, int status, bool)
{
    unsigned int apiIndex = getMegaChatApiIndex(api);
    ASSERT_NE(apiIndex, -1u) << "MegaChatApiTest::onChatOnlineStatusUpdate()";
    if (userhandle == megaChatApi[apiIndex]->getMyUserHandle())
    {
        mOnlineStatusUpdated[apiIndex] = true;
        mOnlineStatus[apiIndex] = status;
    }
}

void MegaChatApiTest::onChatPresenceConfigUpdate(MegaChatApi *api, MegaChatPresenceConfig */*config*/)
{
    unsigned int apiIndex = getMegaChatApiIndex(api);
    ASSERT_NE(apiIndex, -1u) << "MegaChatApiTest::onChatPresenceConfigUpdate()";
    mPresenceConfigUpdated[apiIndex] = true;
}

void MegaChatApiTest::onChatConnectionStateUpdate(MegaChatApi *api, MegaChatHandle chatid, int state)
{
    unsigned int apiIndex = getMegaChatApiIndex(api);
    ASSERT_NE(apiIndex, -1u) << "MegaChatApiTest::onChatConnectionStateUpdate()";
    mChatConnectionOnline[apiIndex] = (state == MegaChatApi::CHAT_CONNECTION_ONLINE);
    mLoggedInAllChats[apiIndex] = (state == MegaChatApi::CHAT_CONNECTION_ONLINE) && (chatid == MEGACHAT_INVALID_HANDLE);
}

void MegaChatApiTest::onTransferStart(MegaApi */*api*/, MegaTransfer */*transfer*/)
{

}

void MegaChatApiTest::onTransferFinish(MegaApi *api, MegaTransfer *transfer, MegaError *error)
{
    unsigned int apiIndex = getMegaApiIndex(api);
    ASSERT_NE(apiIndex, -1u) << "MegaChatApiTest::onTransferFinish()";

    mNodeUploadHandle[apiIndex] = transfer->getNodeHandle();
    lastErrorTransfer[apiIndex] = error->getErrorCode();
    mNotTransferRunning[apiIndex] = true;
}

void MegaChatApiTest::onTransferUpdate(MegaApi */*api*/, MegaTransfer */*transfer*/)
{
}

void MegaChatApiTest::onTransferTemporaryError(MegaApi */*api*/, MegaTransfer */*transfer*/, MegaError */*error*/)
{
}

bool MegaChatApiTest::onTransferData(MegaApi */*api*/, MegaTransfer */*transfer*/, char */*buffer*/, size_t /*size*/)
{
    return false;
}

#ifndef KARERE_DISABLE_WEBRTC

void MegaChatApiTest::onChatCallUpdate(MegaChatApi *api, MegaChatCall *call)
{
    unsigned int apiIndex = getMegaChatApiIndex(api);
    ASSERT_NE(apiIndex, -1u) << "MegaChatApiTest::onChatCallUpdate()";

    if (call->hasChanged(MegaChatCall::CHANGE_TYPE_RINGING_STATUS) && call->isRinging())
    {
        if (api->getNumCalls() > 1)
        {
            // Hangup in progress call and answer the new call
//                api->hangChatCall(mCallId[apiIndex]);
//                api->answerChatCall(call->getChatid());

            // Hangup in coming call
            api->hangChatCall(call->getCallId());
        }

        if (mCallIdExpectedReceived[apiIndex] == MEGACHAT_INVALID_HANDLE
                || mCallIdExpectedReceived[apiIndex] == call->getCallId())
        {
            /* we are waiting to receive a ringing call for a specific callid, this could be util
             * for those scenarios where we receive multiple onChatCallUpdate like a login */
            mCallReceivedRinging[apiIndex] = true;
            mChatIdRingInCall[apiIndex] = call->getChatid();
            mCallIdRingIn[apiIndex] = call->getCallId();
        }
    }

    if (call->hasChanged(MegaChatCall::CHANGE_TYPE_STATUS))
    {
        unsigned int apiIndex = getMegaChatApiIndex(api); // why is this needed again?
        ASSERT_NE(apiIndex, -1u) << "MegaChatApiTest::onChatCallUpdate() (2)";
        switch (call->getStatus())
        {
        case MegaChatCall::CALL_STATUS_INITIAL:
            if (mCallIdExpectedReceived[apiIndex] != MEGACHAT_INVALID_HANDLE
                    && mCallIdExpectedReceived[apiIndex] == call->getCallId())
            {
                /* we are waiting to receive a call status change (CALL_STATUS_INITIAL) generated in
                 * Call ctor, for a specific callid, this could be util for those scenarios where
                 * we receive multiple onChatCallUpdate like a login */
                mCallReceived[apiIndex] = true;
            }
            break;

        case MegaChatCall::CALL_STATUS_IN_PROGRESS:
            mCallInProgress[apiIndex] = true;
            mChatIdInProgressCall[apiIndex] = call->getChatid();
            break;

        case MegaChatCall::CALL_STATUS_JOINING:
            mCallIdJoining[apiIndex] = call->getCallId();
            break;

        case MegaChatCall::CALL_STATUS_TERMINATING_USER_PARTICIPATION:
            mTerminationCode[apiIndex] = call->getTermCode();
            break;

        case MegaChatCall::CALL_STATUS_DESTROYED:
            mCallDestroyed[apiIndex] = true;
            break;

        case MegaChatCall::CALL_STATUS_CONNECTING:
            mCallConnecting[apiIndex] = true;
            break;

        default:
            break;
        }
    }

    LOG_debug << "On chat call change state ";
}

void MegaChatApiTest::onChatSessionUpdate(MegaChatApi* api, MegaChatHandle,
                                          MegaChatHandle, MegaChatSession *session)
{
    unsigned int apiIndex = getMegaChatApiIndex(api);
    ASSERT_NE(apiIndex, -1u) << "MegaChatApiTest::onChatSessionUpdate()";
    LOG_debug << "On chat session update START with apiIndex|" << apiIndex << "|";

    if(session->getChanges())
    {
        switch (session->getChanges())
        {
        case MegaChatSession::CHANGE_TYPE_STATUS:
            mChatCallSessionStatusInProgress[apiIndex] =
                session->getStatus() == MegaChatSession::SESSION_STATUS_IN_PROGRESS;
            mChatSessionWasDestroyed[apiIndex] = mChatSessionWasDestroyed[apiIndex]
                || !mChatCallSessionStatusInProgress[apiIndex];
            break;
        case MegaChatSession::CHANGE_TYPE_SESSION_SPEAK_REQUESTED:
            mChatCallSilenceReq[apiIndex] = !session->hasRequestSpeak();
            break;
        case MegaChatSession::CHANGE_TYPE_SESSION_ON_HOLD:
            mChatCallOnHold[apiIndex] = session->isOnHold();
            mChatCallOnHoldResumed[apiIndex] = !session->isOnHold();
            break;
        case MegaChatSession::CHANGE_TYPE_REMOTE_AVFLAGS:
            mChatCallAudioEnabled[apiIndex] = session->hasAudio();
            mChatCallAudioDisabled[apiIndex] = !session->hasAudio();
            break;
        default:
            LOG_debug << "Chat session update |" << session->getChanges() << "| not processed";
            break;
        }
    }

    LOG_debug << "On chat session update END with apiIndex|" << apiIndex << "|";
}

void MegaChatApiTest::onChatSchedMeetingUpdate(megachat::MegaChatApi* api, megachat::MegaChatScheduledMeeting* sm)
{
    unsigned int apiIndex = getMegaChatApiIndex(api);
    ASSERT_NE(apiIndex, -1u) << "MegaChatApiTest::onChatSchedMeetingUpdate()";
    if (sm)
    {
       mSchedMeetingUpdated[apiIndex] = true;
       mSchedIdUpdated[apiIndex] = sm->schedId();

       if (sm->isDeleted())
       {
           mSchedIdRemoved[apiIndex] = sm->schedId();
       }
    }
}

void MegaChatApiTest::onSchedMeetingOccurrencesUpdate(megachat::MegaChatApi* api, MegaChatHandle /*chatid*/, bool /*append*/)
{
    unsigned int apiIndex = getMegaChatApiIndex(api);
    ASSERT_NE(apiIndex, -1u) << "MegaChatApiTest::onSchedMeetingOccurrencesUpdate()";
    mSchedOccurrUpdated[apiIndex] = true;
}

TestChatVideoListener::TestChatVideoListener()
{
}

TestChatVideoListener::~TestChatVideoListener()
{
}

void TestChatVideoListener::onChatVideoData(MegaChatApi*, MegaChatHandle, int, int, char*, size_t)
{
}

#endif

TestChatRoomListener::TestChatRoomListener(MegaChatApiTest *t, MegaChatApi **apis, MegaChatHandle chatid)
{
    this->t = t;
    this->megaChatApi = apis;
    this->chatid = chatid;
    this->message = NULL;

    for (unsigned i = 0u; i < NUM_ACCOUNTS; i++)
    {
        this->historyLoaded[i] = false;
        this->historyTruncated[i] = false;
        this->msgLoaded[i] = false;
        this->msgCount[i] = 0;
        this->msgConfirmed[i] = false;
        this->msgDelivered[i] = false;
        this->msgReceived[i] = false;
        this->msgEdited[i] = false;
        this->msgRejected[i] = false;
        this->msgId[i].clear();
        this->chatUpdated[i] = false;
        this->userTyping[i] = false;
        this->titleUpdated[i] = false;
        this->archiveUpdated[i] = false;
        this->msgAttachmentReceived[i] = false;
        this->msgContactReceived[i] = false;
        this->msgRevokeAttachmentReceived[i] = false;
        this->reactionReceived[i] = false;
        this->retentionTimeUpdated[i] = false;
        this->mConfirmedMessageHandle[i] = MEGACHAT_INVALID_HANDLE;
        this->mEditedMessageHandle[i] = MEGACHAT_INVALID_HANDLE;
    }
}

void TestChatRoomListener::clearMessages(unsigned int apiIndex)
{
    msgId[apiIndex].clear();
    mConfirmedMessageHandle[apiIndex] = MEGACHAT_INVALID_HANDLE;
    mEditedMessageHandle[apiIndex] = MEGACHAT_INVALID_HANDLE;
}

bool TestChatRoomListener::hasValidMessages(unsigned int apiIndex)
{
    return !msgId[apiIndex].empty();
}

bool TestChatRoomListener::hasArrivedMessage(unsigned int apiIndex, MegaChatHandle messageHandle)
{
    for (unsigned i = 0u; i < msgId[apiIndex].size(); ++i)
    {
        if (msgId[apiIndex][i] == messageHandle)
        {
            return true;
        }
    }

    return false;
}

void TestChatRoomListener::onChatRoomUpdate(MegaChatApi *api, MegaChatRoom *chat)
{
    unsigned int apiIndex = getMegaChatApiIndex(api);
    ASSERT_NE(apiIndex, -1u) << "TestChatRoomListener::onChatRoomUpdate()";

    if (!chat)
    {
        std::stringstream buffer;
        buffer << "[api: " << apiIndex << "] Initialization completed!" << endl;
        t->postLog(buffer.str());
        return;
    }
    if (chat)
    {
        if (chat->hasChanged(MegaChatRoom::CHANGE_TYPE_USER_TYPING))
        {
            uhAction[apiIndex] = chat->getUserTyping();
            userTyping[apiIndex] = true;
        }
        else if (chat->hasChanged(MegaChatRoom::CHANGE_TYPE_USER_STOP_TYPING))
        {
            uhAction[apiIndex] = chat->getUserTyping();
            userTyping[apiIndex] = true;
        }
        else if (chat->hasChanged(MegaChatRoom::CHANGE_TYPE_TITLE))
        {
            titleUpdated[apiIndex] = true;
        }
        else if (chat->hasChanged(MegaChatRoom::CHANGE_TYPE_ARCHIVE))
        {
            archiveUpdated[apiIndex] = true;
        }
        else if (chat->hasChanged(MegaChatListItem::CHANGE_TYPE_UPDATE_PREVIEWERS))
        {
            previewsUpdated[apiIndex] = true;
        }
        else if (chat->hasChanged(MegaChatRoom::CHANGE_TYPE_RETENTION_TIME))
        {
            retentionTimeUpdated[apiIndex] = true;
        }
    }

    std::stringstream buffer;
    buffer << "[api: " << apiIndex << "] Chat updated - ";
    const char *info = MegaChatApiTest::printChatRoomInfo(chat);
    buffer << info;
    t->postLog(buffer.str());
    delete [] info; info = NULL;

    chatUpdated[apiIndex] = chat->getChatId();
}

void TestChatRoomListener::onMessageLoaded(MegaChatApi *api, MegaChatMessage *msg)
{
    unsigned int apiIndex = getMegaChatApiIndex(api);
    ASSERT_NE(apiIndex, -1u) << "TestChatRoomListener::onMessageLoaded()";

    if (msg)
    {
        std::stringstream buffer;
        buffer << endl << "[api: " << apiIndex << "] Message loaded - ";
        const char *info = MegaChatApiTest::printMessageInfo(msg);
        buffer << info;
        t->postLog(buffer.str());
        delete [] info; info = NULL;

        msgCount[apiIndex]++;
        msgId[apiIndex].push_back(msg->getMsgId());

        if (msg->getStatus() == MegaChatMessage::STATUS_SENDING_MANUAL)
        {
            if (msg->getCode() == MegaChatMessage::REASON_NO_WRITE_ACCESS)
            {
                msgRejected[apiIndex] = true;
            }
        }

        if (msg->getType() == MegaChatMessage::TYPE_NODE_ATTACHMENT)
        {
            msgAttachmentReceived[apiIndex] = true;
        }
        else if (msg->getType() == MegaChatMessage::TYPE_CONTACT_ATTACHMENT)
        {
            msgContactReceived[apiIndex] = true;
        }

        msgLoaded[apiIndex] = true;
    }
    else
    {
        historyLoaded[apiIndex] = true;
        std::stringstream buffer;
        buffer << "[api: " << apiIndex << "] Loading of messages completed" << endl;
        t->postLog(buffer.str());
    }
}

void TestChatRoomListener::onMessageReceived(MegaChatApi *api, MegaChatMessage *msg)
{
    unsigned int apiIndex = getMegaChatApiIndex(api);
    ASSERT_NE(apiIndex, -1u) << "TestChatRoomListener::onMessageReceived()";

    std::stringstream buffer;
    buffer << "[api: " << apiIndex << "] Message received - ";
    const char *info = MegaChatApiTest::printMessageInfo(msg);
    buffer << info;
    t->postLog(buffer.str());
    delete [] info; info = NULL;

    if (msg->getType() == MegaChatMessage::TYPE_ALTER_PARTICIPANTS ||
            msg->getType() == MegaChatMessage::TYPE_PRIV_CHANGE)
    {
        uhAction[apiIndex] = msg->getHandleOfAction();
        priv[apiIndex] = msg->getPrivilege();
    }
    if (msg->getType() == MegaChatMessage::TYPE_CHAT_TITLE)
    {
        content[apiIndex] = msg->getContent() ? msg->getContent() : "<empty>";
        titleUpdated[apiIndex] = true;
    }

    msgId[apiIndex].push_back(msg->getMsgId());

    if (msg->getType() == MegaChatMessage::TYPE_NODE_ATTACHMENT)
    {
        msgAttachmentReceived[apiIndex] = true;
    }
    else if (msg->getType() == MegaChatMessage::TYPE_CONTACT_ATTACHMENT)
    {
        msgContactReceived[apiIndex] = true;

    }
    else if(msg->getType() == MegaChatMessage::TYPE_REVOKE_NODE_ATTACHMENT)
    {
        msgRevokeAttachmentReceived[apiIndex] = true;
    }

    msgReceived[apiIndex] = true;
}

void TestChatRoomListener::onReactionUpdate(MegaChatApi *api, MegaChatHandle, const char*, int)
{
    unsigned int apiIndex = getMegaChatApiIndex(api);
    ASSERT_NE(apiIndex, -1u) << "TestChatRoomListener::onReactionUpdate()";
    reactionReceived[apiIndex] = true;
}

void TestChatRoomListener::onHistoryTruncatedByRetentionTime(MegaChatApi *api, MegaChatMessage *msg)
{
    unsigned int apiIndex = getMegaChatApiIndex(api);
    ASSERT_NE(apiIndex, -1u) << "TestChatRoomListener::onHistoryTruncatedByRetentionTime()";
    mRetentionMessageHandle[apiIndex] = msg->getMsgId();
    retentionHistoryTruncated[apiIndex] = true;
}

void TestChatRoomListener::onMessageUpdate(MegaChatApi *api, MegaChatMessage *msg)
{
    unsigned int apiIndex = getMegaChatApiIndex(api);
    ASSERT_NE(apiIndex, -1u) << "TestChatRoomListener::onMessageUpdate()";

    std::stringstream buffer;
    buffer << "[api: " << apiIndex << "] Message updated - ";
    const char *info = MegaChatApiTest::printMessageInfo(msg);
    buffer << info;
    t->postLog(buffer.str());
    delete [] info; info = NULL;

    msgId[apiIndex].push_back(msg->getMsgId());

    if (msg->hasChanged(MegaChatMessage::CHANGE_TYPE_STATUS))
    {
        if (msg->getStatus() == MegaChatMessage::STATUS_SERVER_RECEIVED)
        {
            mConfirmedMessageHandle[apiIndex] = msg->getMsgId();
            msgConfirmed[apiIndex] = true;
        }
        else if (msg->getStatus() == MegaChatMessage::STATUS_DELIVERED)
        {
            msgDelivered[apiIndex] = true;
        }
    }

    if (msg->hasChanged(MegaChatMessage::CHANGE_TYPE_CONTENT) && msg->isEdited())
    {
        mEditedMessageHandle[apiIndex] = msg->getMsgId();
        msgEdited[apiIndex] = true;
    }

    if (msg->getType() == MegaChatMessage::TYPE_TRUNCATE)
    {
        historyTruncated[apiIndex] = true;
    }
}

unsigned int TestChatRoomListener::getMegaChatApiIndex(MegaChatApi *api)
{
    int apiIndex = -1;
    for (unsigned int i = 0; i < NUM_ACCOUNTS; i++)
    {
        if (api == this->megaChatApi[i])
        {
            apiIndex = i;
            break;
        }
    }

    assert(apiIndex != -1); // Instance of MegaChatApi not recognized
    return apiIndex;
}

MegaLoggerTest::MegaLoggerTest(const char *filename)
{
    testlog.open(filename, ios::out | ios::app);
}

MegaLoggerTest::~MegaLoggerTest()
{
    testlog.close();
}

void MegaLoggerTest::log(const char *time, int loglevel, const char *source, const char *message)
{
    testlog << "[" << time << "] " << SimpleLogger::toStr((LogLevel)loglevel) << ": ";
    testlog << message << " (" << source << ")" << endl;
}

void MegaLoggerTest::postLog(const char *message)
{
    testlog << message << endl;
}

void MegaLoggerTest::log(int loglevel, const char *message)
{
    string levelStr;

    switch (loglevel)
    {
        case MegaChatApi::LOG_LEVEL_ERROR: levelStr = "err"; break;
        case MegaChatApi::LOG_LEVEL_WARNING: levelStr = "warn"; break;
        case MegaChatApi::LOG_LEVEL_INFO: levelStr = "info"; break;
        case MegaChatApi::LOG_LEVEL_VERBOSE: levelStr = "verb"; break;
        case MegaChatApi::LOG_LEVEL_DEBUG: levelStr = "debug"; break;
        case MegaChatApi::LOG_LEVEL_MAX: levelStr = "debug-verbose"; break;
        default: levelStr = ""; break;
    }

    // message comes with a line-break at the end
    testlog  << message;
}

bool MegaChatApiUnitaryTest::UNITARYTEST_ParseUrl()
{
    // Test cases
    mOKTests ++;
    std::map<std::string, int> checkUrls;
    checkUrls["googl."] = 0;
    checkUrls["googl.com\"fsdafasdf"] = 1;
    checkUrls["googl.com<fsdafasdf"] = 1;
    checkUrls["http://googl.com"] = 1;
    checkUrls["http://www.googl.com"] = 1;
    checkUrls["www.googl.com"] = 1;
    checkUrls["esto   es un prueba   www.mega.nz dsfasdfa"] = 1;
    checkUrls["esto   es un prueba \twww.mega.nz\tdsfasdfa"] = 1;
    checkUrls["esto   es un prueba \nwww.mega.nz\ndsfasdfa"] = 1;
    checkUrls["esto es un prueba www.mega. nz"] = 1;
    checkUrls["ftp://www.googl.com"] = 0;
    checkUrls["www.googl .com"] = 1;
    checkUrls[" www.sfdsadfasfdsfsdf "] = 0;
    checkUrls["example.com/products?id=1&page=2"] = 1;
    checkUrls["www.example.com/products?iddfdsfdsfsfsdfa=1&page=2"] = 1;
    checkUrls["https://mega.co.nz/#!p2QnF89I!Kf-m03Lwmyut-eF7RnJjSv1PRYYtYHg7oodFrW1waEQ"] = 0;
    checkUrls["https://mega.co.nz/file/p2Qn984I#Kf-m03Lwmyut-eF7RnJjSv1PRYYtYHg7oodFrW1waEQ"] = 0;
    checkUrls["https://mega.co.nz/folder/p2Qn984I#Kf-m03Lwmyut-eF7RnJjSv1PRYYtYHg7oodFrW1waEQ"] = 0;
    checkUrls["https://mega.co.nz/file/p2Qn984I#"] = 0;
    checkUrls["https://mega.co.nz/folder/p2Qn984I#"] = 0;
    checkUrls["https://mega.co.nz/foder/p2Qn984I#"] = 1;
    checkUrls["https://mega.nz/#F!l6h3985J!j8QVi46YEyzaISaqGVRsOA"] = 0;
    checkUrls["https://mega.nz/?fbclid=IwAR260bchewVmPrlijdF8-TbbvCnnKqkWcr3vrCx6VKChvI8NgLNK1oOSaAk#F!xP4E98AB!FH_5HjrWyFsUMjjEHCFIHw"] = 0;
    checkUrls["mega.nz/?fbclid=IwAR260bchewVmPrlijdF8-TbbvCnnKqkWcr3vrCx6VKChvI8NgLNK1oOSaAk#F!xP498AAB!FH_5HjrWyFsUjjnEHCFIHw"] = 0;
    checkUrls["www.mega.nz/?fbclid=IwAR260bchewVmPrlijdF8-TbbvCnnKqkWcr3vrCx6VKChvI8NgLNK1oOSaAk#F!xP4EAYYB!FH_5HjrWyFsUMKnEHCFIHw"] = 0;
    checkUrls["https://mega.nz/?fbclid=IwAR260bchewVmPrlijdF8-TbbvCnnKqkWcrNK1oOSaAk#!xP4EYYAB!FH_5HjrWyFsUMKjjHCFIHw"] = 0;
    checkUrls["https://mega.nz/?fbclid=IwAR260bchewVmPrlijdF8-TbbvCnnKqkWcrNK1oOSaAkC!xP4EAYYB!FH_5HjrWyFsUMKnjjCFIHw"] = 0;
    checkUrls["https://mega.nz/C!xP4E45AB!FH_5HjrWyTTUMKnEHCFIHw"] = 0;
    checkUrls["https://mega.nz/?fbclid=IwAR260bchewVmPrlijdF8-TbbvCnnKqkWcr3vrCx6VKChvI8NgLNK1oOSaAk/chat/xP4EA55B!FH_5HjrWyFsU45nEHCFIHw"] = 0;
    checkUrls["mega.nz/?fbclid=IwAR260bchewVmPrlijdF8-TbbvCnnKqkWcr3vrCx6VKChvI8NgLNK1oOSaAk"] = 1;
    checkUrls["ELPAIS.com"] = 1;
    checkUrls["ELPAIS.COM"] = 1;
    checkUrls["https://www.ELPAIS.CoM"] = 1;
    checkUrls["sdfsadfsad://dsfasdfasd.dsd"] = 0;
    checkUrls["sshf://www.ELPAIS.CoM"] = 0;
    checkUrls["Lorem ipsum dolor sit amet, consectetur adipiscing elit, sed do eiusmod tempor incididunt ut labore et dolore magna aliqua. http://www.microsiervos.com/archivo/curiosidades/montana-mas-alta-sistema-solar-en-vesta.html Ut enim ad minim veniam,"] = 1;
    checkUrls["googel.com:"] = 1;
    checkUrls["5/16/18 10:43 AM] platano asdf: Os Mandi Otto link estusbeidj😒😙😓😙😙😙😙😙 www.facebook.com"] = 1;
    checkUrls["http://15.08.02.jpg\",\"s\":3936106,\"hash\":\"GA2oPPAFx4gKx231I3odD1rTHVwOQQyAClb\",\"fa\":\"827:0*00661Rw6wWo/823:1*0Nb4JK5Gd-0\",\"ts\":1529413682}]"] = 1;
    checkUrls["www.ta_ta.com"] = 1;
    checkUrls["http://foo.com/blah_blah"] = 1;
    checkUrls["http://foo.com/blah_blah/"] = 1;
    checkUrls["http://foo.com/blah_blah_(wikipedia)"] = 1;
    checkUrls["http://foo.com/blah_blah_(wikipedia)_(again)"] = 1;
    checkUrls["http://www.example.com/wpstyle/?p=364"] = 1;
    checkUrls["https://www.example.com/foo/?bar=baz&inga=42&quux"] = 1;
    checkUrls["http://odf.ws/123"] = 1;
    checkUrls["http://userid:password@example.com:8080)"] = 0;
    checkUrls["http://userid:password@example.com:8080/"] = 0;
    checkUrls["http://userid@example.com"] = 0;
    checkUrls["http://userid@example.com/"] = 0;
    checkUrls["http://userid@example.com:8080"] = 0;
    checkUrls["http://userid@example.com:8080/"] = 0;
    checkUrls["http://userid:password@example.com"] = 0;
    checkUrls["http://userid:password@example.com/"] = 0;
    checkUrls["http://foo.com/blah_(wikipedia)#cite-1"] = 1;
    checkUrls["http://foo.com/unicode_(✪)_in_parens"] = 1;
    checkUrls["http://code.google.com/events/#&product=browser"] = 1;
    checkUrls["www.code.google.com/events/#&product=browser"] = 1;
    checkUrls["http://1337.net"] = 1;
    checkUrls["http://a.b-c.de"] = 1;
    checkUrls["https://foo_bar.example.com/"] = 1;
    checkUrls["http://"] = 0;
    checkUrls["http://."] = 0;
    checkUrls["http://.."] = 0;
    checkUrls["http://../"] = 0;
    checkUrls["http://?"] = 0;
    checkUrls["http://??"] = 0;
    checkUrls["http://\?\?/"] = 0; // escape '?' to avoid confusion with trigraph (clang)
    checkUrls["http://#"] = 0;
    checkUrls["http://foo.bar?q=Spaces should be encoded"] = 0;
    checkUrls["///a"] = 0;
    checkUrls["http:// shouldfail.com"] = 1;
    checkUrls["http://foo.bar/foo(bar)baz quux"] = 1;
    checkUrls["http://10.1.1.0"] = 1;
    checkUrls["http://3628126748"] = 0;
    checkUrls["http://123.123.123"] = 0;
    checkUrls["http://123.123..123"] = 0;
    checkUrls["http://.www.foo.bar./"] = 0;
    checkUrls["Test ..www.google.es..."] = 1;
    checkUrls["Test ..test..."] = 0;
    checkUrls[":// should fail"] = 0;
    checkUrls["prueba,,,"] = 0;
    checkUrls["prueba!!"] = 0;
    checkUrls["prueba.com!!"] = 1;
    checkUrls["pepitoPerez@gmail.com"] = 0;
    checkUrls["hi..dsdd"] = 0;
    checkUrls["hidsfdf..ddsfsdsdd"] = 0;
    checkUrls["hidsfdf..com"] = 0;
    checkUrls["hidsfdf.d.ddsfsdsdd"] = 0;
    checkUrls["122.123.122.123/jjkkk"] = 1;

    std::cout << "          TEST - Message::parseUrl()" << std::endl;
    bool succesful = true;
    int executedTests = 0;
    int failureTests = 0;
    std::string url;
    for (const auto& testCase : checkUrls)
    {
        executedTests ++;
        if (chatd::Message::hasUrl(testCase.first, url) != !!testCase.second)
        {
            failureTests ++;
            std::cout << "         [" << " FAILED Parse" << "] " << testCase.first << std::endl;
            LOG_debug << "Failed to parse: " << testCase.first;
            succesful = false;
        }
    }

    if (failureTests > 0)
    {
        mFailedTests ++;
    }

    std::cout << "          TEST - Message::parseUrl() - Executed Tests : " << executedTests << "   Failure Tests : " << failureTests << std::endl;
    return succesful;
}

#ifndef KARERE_DISABLE_WEBRTC
bool MegaChatApiUnitaryTest::UNITARYTEST_SfuDataReception()
{
    int failedTest = 0;
    const auto onTestFailed = [&failedTest](const std::string& cmd, const std::string& msg){
        std::string errStr = "          [FAILED processing SFU command] :";
        errStr.append(cmd).append(". ").append(msg);
        failedTest++;
        std::cout << errStr << std::endl;
        LOG_debug << errStr;
    };

    std::cout << "          TEST - SfuConnection::handleIncomingData()" << std::endl;
    mOKTests++;
    MockupCall call;
    std::map<std::string, std::unique_ptr<sfu::Command>> commands;
    sfu::SfuConnection::setCallbackToCommands(call, commands);
    std::map<std::string, bool> checkCommands;
    checkCommands["{\"warn\":\"warn msg\"}"]                                                    = true;
    checkCommands["{\"deny\":\"audio\",\"msg\":\"deny msg\"}"]                                  = true;
    checkCommands["{\"err\":129,\"msg\":\"Error\"}"]                                            = true;
    checkCommands["{\"a\":\"HIRES_STOP\"}"]                                                     = true;
    checkCommands["{\"a\":\"PEERLEFT\",\"cid\":2,\"rsn\":65}"]                                  = true;
    checkCommands["{\"a\":\"PEERJOIN\",\"cid\":2,\"userId\":\"amECEsVQJQ8\",\"av\":0,\"v\":2}"] = true;
    checkCommands["{\"a\":\"HIRES_START\"}"]                                                    = true;
    checkCommands["{\"a\":\"HELLO\",\"cid\":1,\"na\":20,\"mods\":[\"amECEsVQJQ8\"]}"]           = true;
    checkCommands["{\"a\":\"AV\",\"cid\":3,\"av\":1}"]                                          = true;
    checkCommands["{\"a\":\"VTHUMBS\",\"tracks\":[[2,0]]}"]                                     = true;
    checkCommands["{\"a\":\"HIRES\",\"tracks\":[[2,0,1]]}"]                                     = true;
    checkCommands["{\"a\":\"VTHUMB_START\"}"]                                                   = true;
    checkCommands["{\"a\":\"VTHUMB_STOP\"}"]                                                    = true;
    checkCommands["{\"a\":\"KEY\",\"id\":0,\"from\":2,"
                  "\"key\":\"RE8HjOLZl8ITM7FMIbAcigPWxq7i6DGqLQm-aNLAkEk\"}"]                   = true;

    int executedTests = 0;
    for (const auto& testCase : checkCommands)
    {
        executedTests++;
        rapidjson::Document document;
        sfu::SfuConnection::SfuData outdata;
        if (!sfu::SfuConnection::parseSfuData(testCase.first.c_str(), document, outdata))
        {
            onTestFailed(testCase.first, outdata.msg);
        }

        if (outdata.notificationType == sfu::SfuConnection::SfuData::SFU_COMMAND)
        {
            bool commandProcSuccess = (commands.find(outdata.notification) != commands.end()
                    && commands[outdata.notification]->processCommand(document));
            if (commandProcSuccess != testCase.second)
            {
                onTestFailed(testCase.first, outdata.msg);
            }
        }
        // else => SFU_WARN | SFU_ERROR | SFU_DENY
    }

    if (failedTest > 0)
    {
        mFailedTests++;
    }

    std::cout << "          TEST - SfuConnection::handleIncomingData() - Executed Tests : " << executedTests << "   Failure Tests : " << failedTest << std::endl;
    return !failedTest;
}
#endif

karere::IApp::IChatListHandler* MegaChatApiUnitaryTest::chatListHandler()
{
    return nullptr;
}

void MegaChatApiUnitaryTest::onPresenceConfigChanged(const presenced::Config& /*config*/, bool /*pending*/)
{

}

void MegaChatApiUnitaryTest::onPresenceLastGreenUpdated(karere::Id /*userid*/, uint16_t /*lastGreen*/)
{

}

void MegaChatApiUnitaryTest::onDbError(int /*error*/, const std::string &/*msg*/)
{

}

TestMegaRequestListener::TestMegaRequestListener(MegaApi *megaApi, MegaChatApi *megaChatApi)
    : RequestListener(megaApi, megaChatApi)
{
}

TestMegaRequestListener::~TestMegaRequestListener()
{
    delete mRequest;
    delete mError;
}

void TestMegaRequestListener::onRequestFinish(MegaApi *, MegaRequest *request, MegaError *e)
{
    mFinished = true;
    mRequest = request->copy();
    mError = e->copy();

}

int TestMegaRequestListener::getErrorCode() const
{
    assert(mFinished);
    assert(mError);
    return mError->getErrorCode();
}

MegaRequest *TestMegaRequestListener::getMegaRequest() const
{
    assert(mFinished);
    assert(mRequest);
    return mRequest;
}

TestMegaChatRequestListener::TestMegaChatRequestListener(MegaApi *megaApi, MegaChatApi *megaChatApi)
    : RequestListener(megaApi, megaChatApi)
{
}

TestMegaChatRequestListener::~TestMegaChatRequestListener()
{
    delete mRequest;
    delete mError;
}

void TestMegaChatRequestListener::onRequestFinish(MegaChatApi *, MegaChatRequest *request, MegaChatError *e)
{
    mFinished = true;
    mRequest = request->copy();
    mError = e->copy();
}

int TestMegaChatRequestListener::getErrorCode() const
{
    assert(mFinished);
    assert(mError);
    return mError->getErrorCode();
}

MegaChatRequest *TestMegaChatRequestListener::getMegaChatRequest() const
{
    assert(mFinished);
    assert(mRequest);
    return mRequest;
}

bool RequestListener::waitForResponse(unsigned int timeout)
{
    assert(!mFinished);
    timeout *= 1000000; // convert to micro-seconds
    unsigned int tWaited = 0;    // microseconds
    bool connRetried = false;
    while(!mFinished)
    {
        std::this_thread::sleep_for(std::chrono::microseconds(pollingT));

        if (timeout)
        {
            tWaited += pollingT;
            if (tWaited >= timeout)
            {
                return false;   // timeout is expired
            }
            else if (!connRetried && tWaited > (pollingT * 10))
            {
                for (unsigned int i = 0; i < NUM_ACCOUNTS; i++)
                {
                    if (mMegaApi && mMegaApi->isLoggedIn())
                    {
                        mMegaApi->retryPendingConnections();
                    }

                    if (mMegaChatApi && mMegaChatApi->getInitState() == MegaChatApi::INIT_ONLINE_SESSION)
                    {
                        mMegaChatApi->retryPendingConnections();
                    }
                }
                connRetried = true;
            }
        }
    }

    return true;    // response is received
}

RequestListener::RequestListener(MegaApi *megaApi, MegaChatApi* megaChatApi)
    : mMegaApi(megaApi)
    , mMegaChatApi(megaChatApi)
{

}

#ifndef KARERE_DISABLE_WEBRTC
bool MockupCall::handleAvCommand(Cid_t, unsigned, uint32_t)
{
    return true;
}

bool MockupCall::handleAnswerCommand(Cid_t, std::shared_ptr<sfu::Sdp>, uint64_t, std::vector<sfu::Peer>&, const std::map<Cid_t, std::string>&, const std::map<Cid_t, sfu::TrackDescriptor>&, const std::map<Cid_t, sfu::TrackDescriptor>&, std::set<karere::Id>&, bool)
{
    return true;
}

bool MockupCall::handleKeyCommand(const Keyid_t&, const Cid_t&, const std::string &)
{
    return true;
}

bool MockupCall::handleVThumbsCommand(const std::map<Cid_t, sfu::TrackDescriptor> &)
{
    return true;
}

bool MockupCall::handleVThumbsStartCommand()
{
    return true;
}

bool MockupCall::handleVThumbsStopCommand()
{
    return true;
}

bool MockupCall::handleHiResCommand(const std::map<Cid_t, sfu::TrackDescriptor> &)
{
    return true;
}

bool MockupCall::handleHiResStartCommand()
{
    return true;
}

bool MockupCall::handleHiResStopCommand()
{
    return true;
}

bool MockupCall::handleSpeakReqsCommand(const std::vector<Cid_t> &)
{
    return true;
}

bool MockupCall::handleSpeakReqDelCommand(Cid_t)
{
    return true;
}

bool MockupCall::handleSpeakOnCommand(Cid_t)
{
    return true;
}

bool MockupCall::handleSpeakOffCommand(Cid_t)
{
    return true;
}


bool MockupCall::handlePeerJoin(Cid_t, uint64_t, sfu::SfuProtocol, int, std::string&, std::vector<std::string>&)
{
    return true;
}

bool MockupCall::handlePeerLeft(Cid_t, unsigned)
{
    return true;
}

bool MockupCall::handleBye(unsigned)
{
    return true;
}

bool MockupCall::handleModAdd(uint64_t)
{
    return true;
}

bool MockupCall::handleModDel(uint64_t)
{
    return true;
}

void MockupCall::onSendByeCommand()
{

}

void MockupCall::onSfuDisconnected()
{

}
bool MockupCall::error(unsigned int, const string &)
{
    return true;
}

bool MockupCall::processDeny(const std::string&, const std::string&)
{
    return true;
}

void MockupCall::logError(const char *)
{

}

bool MockupCall::handleHello(const Cid_t /*userid*/, const unsigned int /*nAudioTracks*/, const unsigned int /*nVideoTracks*/,
                             const std::set<karere::Id>& /*mods*/, const bool /*wr*/, const bool /*allowed*/,
                             const std::map<karere::Id, bool>& /*wrUsers*/)
{
    return true;
}
#endif<|MERGE_RESOLUTION|>--- conflicted
+++ resolved
@@ -4494,16 +4494,10 @@
     smDataTests456.overrides = overrides;
     smDataTests456.newStartDate = auxStartDate;
     smDataTests456.newEndDate = auxEndDate;
-<<<<<<< HEAD
     ASSERT_NO_FATAL_FAILURE({ updateOccurrence(a1, MegaChatError::ERROR_OK, smDataTests456); });
-    auto sched = std::make_unique<MegaChatScheduledMeeting*>(megaChatApi[a1]->getScheduledMeeting(chatid, mSchedIdUpdated[a1]));
-    ASSERT_TRUE(sched && (*sched)->parentSchedId() == schedId) << "Child scheduled meeting for primary account has not been received";
-=======
-    updateOccurrence(a1, MegaChatError::ERROR_OK, smDataTests456);
-    auto sched = std::unique_ptr<MegaChatScheduledMeeting>(megaChatApi[a1]->getScheduledMeeting(chatId, mSchedIdUpdated[a1]));
+    auto sched = std::unique_ptr<MegaChatScheduledMeeting>(megaChatApi[a1]->getScheduledMeeting(chatid, mSchedIdUpdated[a1]));
     ASSERT_TRUE(sched);
     ASSERT_EQ(sched->parentSchedId(), schedId) << "Child scheduled meeting for primary account has not been received";
->>>>>>> f68b80e4
 
     const MegaChatHandle childSchedId = sched->schedId();
     smData = SchedMeetingData(); // Designated initializers generate too many warnings (gcc)
@@ -4542,17 +4536,11 @@
     smDataTests456.schedId = childSchedId;
     smDataTests456.overrides = overrides;
     smDataTests456.newCancelled = true;
-<<<<<<< HEAD
     ASSERT_NO_FATAL_FAILURE({ updateOccurrence(a1, MegaChatError::ERROR_OK, smDataTests456); });
-    sched = std::make_unique<MegaChatScheduledMeeting*>(megaChatApi[a1]->getScheduledMeeting(chatid, mSchedIdUpdated[a1]));
-    ASSERT_TRUE(sched && (*sched)->schedId() == childSchedId && (*sched)->cancelled()) << "Scheduled meeting occurrence could not be cancelled";
-=======
-    updateOccurrence(a1, MegaChatError::ERROR_OK, smDataTests456);
-    sched = std::unique_ptr<MegaChatScheduledMeeting>(megaChatApi[a1]->getScheduledMeeting(chatId, mSchedIdUpdated[a1]));
+    sched = std::unique_ptr<MegaChatScheduledMeeting>(megaChatApi[a1]->getScheduledMeeting(chatid, mSchedIdUpdated[a1]));
     ASSERT_TRUE(sched);
     ASSERT_EQ(sched->schedId(), childSchedId) << "Scheduled meeting id does not match with expected one";
     ASSERT_TRUE(sched->cancelled()) << "Scheduled meeting occurrence could not be cancelled";
->>>>>>> f68b80e4
 
     //================================================================================//
     // TEST 8. Cancel entire series
