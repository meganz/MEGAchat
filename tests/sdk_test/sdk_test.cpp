#include "sdk_test.h"

#include <mega.h>
#include <megaapi.h>

#ifdef _WIN32
#include <direct.h>
#endif

using namespace mega;
using namespace megachat;
using namespace std;
using CleanupFunction = MegaChatApiTest::MegaMrProper::CleanupFunction;

const std::string MegaChatApiTest::DEFAULT_PATH = "../../tests/sdk_test/";
const std::string MegaChatApiTest::FILE_IMAGE_NAME = "logo.png";
const std::string MegaChatApiTest::PATH_IMAGE = "PATH_IMAGE";

const std::string MegaChatApiTest::LOCAL_PATH = "./tmp"; // no ending slash
const std::string MegaChatApiTest::REMOTE_PATH = "/";
const std::string MegaChatApiTest::DOWNLOAD_PATH = LOCAL_PATH + "/download/";

class GTestLogger : public ::testing::EmptyTestEventListener
{
public:
    void OnTestStart(const ::testing::TestInfo& info) override
    {
        LOG_info << "GTEST: " << info.test_suite_name() << '.' << info.name() << " RUNNING";
    }

    void OnTestEnd(const ::testing::TestInfo& info) override
    {
        LOG_info << "GTEST: " << info.test_suite_name() << '.' << info.name() << ' '
                 << (info.result()->Passed() ? "PASSED" : "FAILED");
    }

    void OnTestPartResult(const ::testing::TestPartResult& result) override
    {
        if (result.type() == ::testing::TestPartResult::kSuccess) return;

        std::string location = result.file_name() ? result.file_name() : "unknown";
        if (result.line_number() >= 0)
        {
            location += ':' + std::to_string(result.line_number());
        }

        LOG_info << "GTEST: " << location << ": Failure";

        std::istringstream istream(result.message());
        for (std::string s; std::getline(istream, s); )
        {
            LOG_info << "GTEST: " << s;
        }
    }
}; // GTestLogger

int main(int argc, char **argv)
{
    remove("test.log");

    std::vector<char*> myargv1(argv, argv + argc);
    for (auto it = myargv1.begin(); it != myargv1.end(); ++it)
    {
        if (std::string(*it).substr(0, 9) == "--APIURL:")
        {
            std::lock_guard<std::mutex> g(g_APIURL_default_mutex);
            g_APIURL_default = std::string(*it).substr(9);
            if (!g_APIURL_default.empty() && g_APIURL_default.back() != '/')
                g_APIURL_default += '/';
        }
    }
    MegaChatApiTest::init(); // logger set here will also be enough for MegaChatApiUnitaryTest
    testing::InitGoogleTest(&argc, argv);
    testing::UnitTest::GetInstance()->listeners().Append(new GTestLogger());

    int rc = RUN_ALL_TESTS(); // returns 0 (success) or 1 (failed tests)

    MegaChatApiTest::terminate();

    return rc;
}

Account::Account()
{
}

Account::Account(const std::string &email, const std::string &password)
    : mEmail(email)
    , mPassword(password)
{
}

std::string Account::getEmail() const
{
    return mEmail;
}

std::string Account::getPassword() const
{
    return mPassword;
}

MegaChatApiTest::MegaChatApiTest()
{
    for (unsigned i = 0u; i < NUM_ACCOUNTS; i++)
    {
        megaApi[i] = NULL;
        megaChatApi[i] = NULL;
    }
}

MegaChatApiTest::~MegaChatApiTest()
{
}

char *MegaChatApiTest::login(unsigned int accountIndex, const char *session, const char *email, const char *password)
{
    std::string mail;
    std::string pwd;
    if (email == NULL || password == NULL)
    {
        mail = account(accountIndex).getEmail();
        pwd = account(accountIndex).getPassword();
    }
    else
    {
        mail = email;
        pwd = password;
    }

    // Every karere::Client will add another logger -- will instantiate a MyMegaApi member,
    // which will instantiate a new MyMegaLogger member, which (by default) will call
    // MegaApi::addLoggerObject() which will add it to g_externalLogger.
    // That has led to duplicated messages in the log file. Below is an attempt to work around that.
    g_externalLogger.useOnlyFirstLogger();

    // 1. Initialize chat engine
    bool *flagInit = &initStateChanged[accountIndex]; *flagInit = false;
    int initializationState = megaChatApi[accountIndex]->init(session);
    EXPECT_GE(initializationState, 0) << "MegaChatApiImpl::init returned error";
    if (initializationState < 0) return nullptr;
    MegaApi::removeLoggerObject(logger());

    // MegaChatApi::INIT_TERMINATED will not be notified. Do not wait for state-change in that case.
    // Worth asking: why is MegaChatApi::init() returning that undocumented value?!
    if (initializationState != MegaChatApi::INIT_TERMINATED)
    {
        bool responseOk = waitForResponse(flagInit);
        EXPECT_TRUE(responseOk) << "Initialization failed";
        if (!responseOk) return nullptr;
        int initStateValue = initState[accountIndex];
        if (!session)
        {
            EXPECT_EQ(initStateValue, MegaChatApi::INIT_WAITING_NEW_SESSION) << "Wrong chat initialization state (1).";
            if (initStateValue != MegaChatApi::INIT_WAITING_NEW_SESSION) return nullptr;
        }
        else
        {
            EXPECT_EQ(initStateValue, MegaChatApi::INIT_OFFLINE_SESSION) << "Wrong chat initialization state (2).";
            if (initStateValue != MegaChatApi::INIT_OFFLINE_SESSION) return nullptr;
        }
    }

    // 2. login
    flagInit = &initStateChanged[accountIndex]; *flagInit = false;
    RequestTracker loginTracker(megaApi[accountIndex]);
    session && std::strlen(session)
        ? megaApi[accountIndex]->fastLogin(session, &loginTracker)  // session must be not null and non empty
        : megaApi[accountIndex]->login(mail.c_str(), pwd.c_str(), &loginTracker);

    int loginResult = loginTracker.waitForResult();
    EXPECT_EQ(loginResult, API_OK) << "Login failed. Error: " << loginResult << ' ' << loginTracker.getErrorString();
    if (loginResult != API_OK) return nullptr;

    // 3. fetchnodes
    bool *loggedInFlag = &mLoggedInAllChats[accountIndex]; *loggedInFlag = false;
    RequestTracker fetchNodesTracker(megaApi[accountIndex]);
    megaApi[accountIndex]->fetchNodes(&fetchNodesTracker);
    int fetchNodesResult = fetchNodesTracker.waitForResult();
    EXPECT_EQ(fetchNodesResult, API_OK) << "Error fetch nodes. Error: " << fetchNodesResult << ' ' << fetchNodesTracker.getErrorString();
    if (fetchNodesResult != API_OK) return nullptr;
    // after fetchnodes, karere should be ready for offline, at least
    int initStateValue = initState[accountIndex];
    if (initStateValue == MegaChatApi::INIT_WAITING_NEW_SESSION || initStateValue == MegaChatApi::INIT_OFFLINE_SESSION)
    {
        bool responseOk = waitForResponse(flagInit);
        EXPECT_TRUE(responseOk) << "Expired timeout for change init state";
        if (!responseOk) return nullptr;
        initStateValue = initState[accountIndex];
    }
    EXPECT_EQ(initStateValue, MegaChatApi::INIT_ONLINE_SESSION) << "Wrong chat initialization state (3).";
    if (initStateValue != MegaChatApi::INIT_ONLINE_SESSION) return nullptr;

    // if there are chatrooms in this account, wait to be joined to all of them
    std::unique_ptr<MegaChatListItemList> items(megaChatApi[accountIndex]->getChatListItems());
    if (items->size())
    {
        bool responseOk = waitForResponse(loggedInFlag, 120);
        EXPECT_TRUE(responseOk) << "Expired timeout for login to all chats in account '" << mail << "'. (DDOS protection triggered?)";
        if (!responseOk) return nullptr;
    }

    return megaApi[accountIndex]->dumpSession();
}

void MegaChatApiTest::logout(unsigned int accountIndex, bool closeSession)
{
    RequestTracker logoutTracker(megaApi[accountIndex]);
    if (closeSession)
    {
        ChatLogoutTracker chatLogoutTracker;
        megaChatApi[accountIndex]->addChatRequestListener(&chatLogoutTracker);

#ifdef ENABLE_SYNC
        megaApi[accountIndex]->logout(false, &logoutTracker);
#else
        megaApi[accountIndex]->logout(logoutTracker.get());
#endif

        ASSERT_EQ(chatLogoutTracker.waitForResult(), MegaChatError::ERROR_OK);
        megaChatApi[accountIndex]->removeChatRequestListener(&chatLogoutTracker);
    }
    else
    {
        megaApi[accountIndex]->localLogout(&logoutTracker);
    }

    int logoutResult = logoutTracker.waitForResult();
    ASSERT_TRUE(logoutResult == API_OK || logoutResult == API_ESID) <<
                     "Error sdk logout. Error: " << logoutResult << ' ' << logoutTracker.getErrorString();


    if (!closeSession)  // for closed session, karere automatically logs out itself
    {
        ChatRequestTracker crt(megaChatApi[accountIndex]);
        megaChatApi[accountIndex]->localLogout(&crt);
        ASSERT_EQ(crt.waitForResult(), MegaChatError::ERROR_OK) << "Error chat logout. Error: " << crt.getErrorString();
    }

    MegaApi::addLoggerObject(logger());   // need to restore customized logger
}

void MegaChatApiTest::init()
{
    std::cout << "[========] Global test environment initialization" << endl;

    getEnv().setLogFile("test.log");
    MegaApi::addLoggerObject(logger());
    MegaApi::setLogToConsole(false);    // already disabled by default
    MegaChatApi::setLoggerObject(logger());
    MegaChatApi::setLogToConsole(false);
    MegaChatApi::setCatchException(false);

    for (unsigned int i = 0; i < NUM_ACCOUNTS; i++)
    {
        // get credentials from environment variables
        std::string varName = "MEGA_EMAIL";
        varName += std::to_string(i);
        char *buf = getenv(varName.c_str());
        std::string email;
        if (buf)
        {
            email.assign(buf);
        }
        if (!email.length())
        {
            cout << "TEST - Set your username at the environment variable $" << varName << endl;
            exit(-1);
        }

        varName.assign("MEGA_PWD");
        varName += std::to_string(i);
        buf = getenv(varName.c_str());
        std::string pwd;
        if (buf)
        {
            pwd.assign(buf);
        }
        if (!pwd.length())
        {
            cout << "TEST - Set your password at the environment variable $" << varName << endl;
            exit(-1);
        }

        getEnv().addAccount(email, pwd);
    }
}

void MegaChatApiTest::terminate()
{
    std::cout << "[==========] Global test environment termination" << endl; \

    MegaApi::removeLoggerObject(logger());
    MegaChatApi::setLoggerObject(NULL);
}

void MegaChatApiTest::SetUp()
{
    const ::testing::TestInfo* ti = ::testing::UnitTest::GetInstance()->current_test_info();
    string name = string(ti->test_suite_name()) + '.' + ti->name();
    LOG_info << "Test " << name << ": SetUp starting.";

    struct stat st = {}; // init all members to default values (0)
    if (stat(LOCAL_PATH.c_str(), &st) == -1)
    {
#ifdef _WIN32
        _mkdir(LOCAL_PATH.c_str());
#else
        mkdir(LOCAL_PATH.c_str(), 0700);
#endif
    }

    for (unsigned i = 0u; i < NUM_ACCOUNTS; i++)
    {
        char path[1024];
#ifdef _WIN32
        _getcwd(path, sizeof path);
#else
        if (!getcwd(path, sizeof path))
        {
            LOG_err << "Test " << name << ": getcwd() failed.";
        }
#endif
        megaApi[i] = new MegaApi(APPLICATION_KEY.c_str(), path, USER_AGENT_DESCRIPTION.c_str());
        megaApi[i]->setLogLevel(MegaApi::LOG_LEVEL_DEBUG);
        megaApi[i]->setLoggingName(to_string(i).c_str());
        megaApi[i]->addListener(this);

        megaChatApi[i] = new MegaChatApi(megaApi[i]);
        megaChatApi[i]->setLogLevel(MegaChatApi::LOG_LEVEL_DEBUG);
        megaChatApi[i]->addChatListener(this);

#ifndef KARERE_DISABLE_WEBRTC
        megaChatApi[i]->addChatCallListener(this);
        megaChatApi[i]->addSchedMeetingListener(this);
#endif

        // kill all sessions to ensure no interferences from other tests running in parallel
        RequestTracker loginTracker(megaApi[i]);
        megaApi[i]->login(account(i).getEmail().c_str(), account(i).getPassword().c_str(),
                          &loginTracker);

        const int loginResult = loginTracker.waitForResult();
        if (loginResult != API_OK)
        {
            megaChatApi[i]->removeChatCallListener(this);
            delete megaChatApi[i];
            megaChatApi[i] = nullptr;

            RequestTracker logoutTracker(megaApi[i]);
            megaApi[i]->localLogout(&logoutTracker);
            const int logoutResult = logoutTracker.waitForResult();
            megaApi[i]->removeListener(this);
            delete megaApi[i];
            megaApi[i] = NULL;
            ASSERT_TRUE(logoutResult == API_OK || logoutResult == API_ESID)
                    << "Error sdk logout. Error: " << logoutResult << ' ' << logoutTracker.getErrorString();

            ASSERT_EQ(loginResult, API_OK) << "Login failed in SetUp(). Error: " << loginTracker.getErrorString(); // this will always fail
        }

        RequestTracker killSessionTracker(megaApi[i]);
        megaApi[i]->killSession(INVALID_HANDLE, &killSessionTracker);
        ASSERT_EQ(killSessionTracker.waitForResult(), API_OK) << "Kill sessions failed in SetUp(). Error: " << killSessionTracker.getErrorString();
        RequestTracker logoutTracker(megaApi[i]);
#ifdef ENABLE_SYNC
        megaApi[i]->logout(false, &logoutTracker);
#else
        megaApi[i]->logout(&logoutTracker);
#endif
        int logoutResult = logoutTracker.waitForResult();
        ASSERT_TRUE(logoutResult == API_OK || logoutResult == API_ESID) <<
                         "Logout failed in SetUp(). Error: " << logoutResult << ' ' << logoutTracker.getErrorString();

        for (int j = 0; j < ::mega::MegaRequest::TOTAL_OF_REQUEST_TYPES; ++j)
        {
            requestFlags[i][j] = false;
        }

        initStateChanged[i] = false;
        initState[i] = -1;
        mChatConnectionOnline[i] = false;
        mLoggedInAllChats[i] = false;
        mChatsUpdated[i] = false;
        mChatListUpdated[i].clear();
        lastErrorTransfer[i] = -1;

        chatroom[i] = NULL;
        chatUpdated[i] = false;
        chatItemUpdated[i] = false;
        chatItemClosed[i] = false;
        peersUpdated[i] = false;
        titleUpdated[i] = false;
        chatArchived[i] = false;

        mNotTransferRunning[i] = true;
        mPresenceConfigUpdated[i] = false;
        mUsersUpdate[i] = false;

#ifndef KARERE_DISABLE_WEBRTC
        mCallWithIdReceived[i] = false;
        mCallReceivedRinging[i] = false;
        mCallInProgress[i] = false;
        mCallDestroyed[i] = false;
        mCallConnecting[i] = false;
        mSchedMeetingUpdated[i] = false;
        mSchedOccurrUpdated[i] = false;
        mChatIdRingInCall[i] = MEGACHAT_INVALID_HANDLE;
        mTerminationCode[i] = 0;
        mChatIdInProgressCall[i] = MEGACHAT_INVALID_HANDLE;
        mCallIdRingIn[i] = MEGACHAT_INVALID_HANDLE;
        mCallIdJoining[i] = MEGACHAT_INVALID_HANDLE;
        mSchedIdUpdated[i] = MEGACHAT_INVALID_HANDLE;
        mSchedIdRemoved[i] = MEGACHAT_INVALID_HANDLE;
        mCallIdExpectedReceived[i] = MEGACHAT_INVALID_HANDLE;
        mLocalVideoListener[i] = NULL;
        mRemoteVideoListener[i] = NULL;
        mOwnCallPermissionsChanged[i] = false;
#endif
    }

    LOG_info << "Test " << name << ": SetUp finished.";
}

void clearMegaChatApiImplLeftovers();

void MegaChatApiTest::TearDown()
{
    const ::testing::TestInfo* ti = ::testing::UnitTest::GetInstance()->current_test_info();
    string name = string(ti->test_suite_name()) + '.' + ti->name();
    LOG_info << "Test " << name << ": TearDown starting.";

    for (unsigned int i = 0; i < NUM_ACCOUNTS; i++)
    {
        if (megaChatApi[i])
        {
            if (megaChatApi[i]->getInitState() == MegaChatApi::INIT_ONLINE_SESSION ||
                    megaChatApi[i]->getInitState() == MegaChatApi::INIT_OFFLINE_SESSION )
            {
                vector<MegaChatHandle> chatsToSkip;
                for (unsigned a2 = 0; a2 < NUM_ACCOUNTS; ++a2)
                {
                    if (a2 == i)
                    {
                        continue;
                    }

                    MegaChatHandle uh = megaChatApi[i]->getUserHandleByEmail(account(a2).getEmail().c_str());
                    if (uh != MEGACHAT_INVALID_HANDLE)
                    {
                        std::unique_ptr<MegaChatPeerList> peers(MegaChatPeerList::createInstance());
                        peers->addPeer(uh, MegaChatPeerList::PRIV_STANDARD);
                        MegaChatHandle chatToSkip = getGroupChatRoom({i, a2}, peers.get(), MegaChatPeerList::PRIV_UNKNOWN, false);
                        chatsToSkip.push_back(chatToSkip);
                    }
                }

                clearAndLeaveChats(i, chatsToSkip);
            }
        }

        // Required order:
        // 1. logout megaApi;
        // 2. logout megaChatApi;
        // 3. delete megaChatApi;
        // 4. delete megaApi.

        if (megaApi[i])
        {
            if (megaApi[i]->isLoggedIn())
            {
                MegaNode* cloudNode = megaApi[i]->getRootNode();
                purgeCloudTree(i, cloudNode);
                delete cloudNode;
                cloudNode = NULL;
                MegaNode* rubbishNode = megaApi[i]->getRubbishNode();
                purgeCloudTree(i, rubbishNode);
                delete rubbishNode;
                rubbishNode = NULL;

                removePendingContactRequest(i);

                // 1. logout megaApi;
                ChatLogoutTracker chatLogoutTracker;
                megaChatApi[i]->addChatRequestListener(&chatLogoutTracker);

                RequestTracker logoutTracker(megaApi[i]);
#ifdef ENABLE_SYNC
                megaApi[i]->logout(false, &logoutTracker);
#else
                megaApi[i]->logout(&logoutTracker);
#endif
                TEST_LOG_ERROR(logoutTracker.waitForResult(60) == API_OK, "Failed to logout from SDK. Error: " + logoutTracker.getErrorString());
                TEST_LOG_ERROR(chatLogoutTracker.waitForResult() == MegaChatError::ERROR_OK, "Failed to auto-logout from chat. Error: " + chatLogoutTracker.getErrorString());
                megaChatApi[i]->removeChatRequestListener(&chatLogoutTracker);
            }
        }

        if (megaChatApi[i])
        {
            // 2. logout megaChatApi;
            ChatRequestTracker crtLogout(megaChatApi[i]);
            megaChatApi[i]->logout(&crtLogout);
            TEST_LOG_ERROR(crtLogout.waitForResult(60) == MegaChatError::ERROR_OK, "Failed to logout from Chat. Error: " + crtLogout.getErrorString());
            MegaApi::addLoggerObject(logger());   // need to restore customized logger

#ifndef KARERE_DISABLE_WEBRTC
            megaChatApi[i]->removeChatCallListener(this);
            megaChatApi[i]->removeSchedMeetingListener(this);
#endif
            megaChatApi[i]->removeChatListener(this);

            // 3. delete megaChatApi;
            delete megaChatApi[i];
            megaChatApi[i] = NULL;
        }

        if (megaApi[i])
        {
            // 4. delete megaApi.
            delete megaApi[i];
            megaApi[i] = NULL;
        }
    }

    purgeLocalTree(LOCAL_PATH);

    // Clear MegaChatApi leftovers AFTER MegaApi instances have been released
    clearMegaChatApiImplLeftovers();

    LOG_info << "Test " << name << ": TearDown finished.";
}

const char* MegaChatApiTest::printChatRoomInfo(const MegaChatRoom *chat)
{
    if (!chat)
    {
        return MegaApi::strdup("");
    }

    MegaChatHandle chatid = chat->getChatId();
    const char *hstr = MegaApi::userHandleToBase64(chatid);

    std::stringstream buffer;
    buffer << "Chat ID: " << hstr << " (" << chatid << ")" << endl;
    delete [] hstr;
    hstr = NULL;

    buffer << "\tOwn privilege level: " << MegaChatRoom::privToString(chat->getOwnPrivilege()) << endl;
    if (chat->isActive())
    {
        buffer << "\tActive: yes" << endl;
    }
    else
    {
        buffer << "\tActive: no" << endl;
    }
    if (chat->isGroup())
    {
        buffer << "\tGroup chat: yes" << endl;
    }
    else
    {
        buffer << "\tGroup chat: no" << endl;
    }
    if (chat->isArchived())
    {
        buffer << "\tArchived chat: yes" << endl;
    }
    else
    {
        buffer << "\tArchived chat: no" << endl;
    }
    if (chat->isPublic())
    {
        buffer << "\tPublic chat: yes" << endl;
    }
    else
    {
        buffer << "\tPublic chat: no" << endl;
    }
    buffer << "\tPeers:";

    if (chat->getPeerCount())
    {
        buffer << "\t\t(userhandle)\t(privilege)\t(firstname)\t(lastname)\t(fullname)" << endl;
        for (unsigned i = 0; i < chat->getPeerCount(); i++)
        {
            const char *fullName = chat->getPeerFullname(i);
            MegaChatHandle uh = chat->getPeerHandle(i);
            hstr = MegaApi::userHandleToBase64(uh);
            buffer << "\t\t\t" << hstr;
            delete [] hstr;
            hstr = NULL;
            buffer << "\t" << MegaChatRoom::privToString(chat->getPeerPrivilege(i));
            buffer << "\t\t" << chat->getPeerFirstname(i);
            buffer << "\t" << chat->getPeerLastname(i);
            buffer << "\t" << fullName << endl;
            delete [] fullName;
        }
    }
    else
    {
        buffer << " no peers (only you as participant)" << endl;
    }
    if (chat->getTitle())
    {
        buffer << "\tTitle: " << chat->getTitle() << endl;
    }
    buffer << "\tUnread count: " << chat->getUnreadCount() << " message/s" << endl;
    buffer << "-------------------------------------------------" << endl;

    return MegaApi::strdup(buffer.str().c_str());
}

const char* MegaChatApiTest::printMessageInfo(const MegaChatMessage *msg)
{
    if (!msg)
    {
        return MegaApi::strdup("");
    }

    const char *content = msg->getContent() ? msg->getContent() : "<empty>";

    std::stringstream buffer;
    buffer << "id: " << msg->getMsgId() << ", content: " << content;
    buffer << ", tempId: " << msg->getTempId() << ", index:" << msg->getMsgIndex();
    buffer << ", status: " << msg->getStatus() << ", uh: " << msg->getUserHandle();
    buffer << ", type: " << msg->getType() << ", edited: " << msg->isEdited();
    buffer << ", deleted: " << msg->isDeleted() << ", changes: " << msg->getChanges();
    buffer << ", ts: " << msg->getTimestamp() << endl;

    return MegaApi::strdup(buffer.str().c_str());
}

const char* MegaChatApiTest::printChatListItemInfo(const MegaChatListItem *item)
{
    if (!item)
    {
        return MegaApi::strdup("");
    }

    const char *title = item->getTitle() ? item->getTitle() : "<empty>";

    std::stringstream buffer;
    buffer << "id: " << item->getChatId() << ", title: " << title;
    buffer << ", ownPriv: " << item->getOwnPrivilege();
    buffer << ", unread: " << item->getUnreadCount() << ", changes: " << item->getChanges();
    buffer << ", lastMsg: " << item->getLastMessage() << ", lastMsgType: " << item->getLastMessageType();
    buffer << ", lastTs: " << item->getLastTimestamp();

    return MegaApi::strdup(buffer.str().c_str());
}

void MegaChatApiTest::postLog(const std::string &msg)
{
    logger()->postLog(msg.c_str());
}

bool MegaChatApiTest::exitWait(const std::vector<bool *>&responsesReceived, bool waitForAll) const
{
    for (auto r: responsesReceived)
    {
        if (!waitForAll && (*r))  { return true; };   // any response must be received
        if (waitForAll && !(*r))  { return false; };  // all responses must be received
    }
    return waitForAll; // true (all received) false (none received)
};

bool MegaChatApiTest::exitWait(ExitBoolFlags& eF, const bool waitForAll) const
{
    return waitForAll
        ? eF.allEqualTo(true)
        : eF.anyEqualTo(true);
};

bool MegaChatApiTest::waitForMultiResponse(ExitBoolFlags& eF, bool waitForAll, unsigned int timeout) const
{
    timeout *= 1000000; // convert to micro-seconds
    unsigned int tWaited = 0;    // microseconds
    bool connRetried = false;
    while (!exitWait(eF, waitForAll))
    {
        std::this_thread::sleep_for(std::chrono::microseconds(pollingT));

        if (timeout)
        {
            tWaited += pollingT;
            if (tWaited >= timeout)
            {
                return false;   // timeout is expired
            }
            else if (!connRetried && tWaited > (pollingT * 10))
            {
                for (unsigned int i = 0; i < NUM_ACCOUNTS; i++)
                {
                    if (megaApi[i] && megaApi[i]->isLoggedIn())
                    {
                        megaApi[i]->retryPendingConnections();
                    }

                    if (megaChatApi[i] && megaChatApi[i]->getInitState() == MegaChatApi::INIT_ONLINE_SESSION)
                    {
                        megaChatApi[i]->retryPendingConnections();
                    }
                }
                connRetried = true;
            }
        }
    }

    return true;    // responses have been received
}

bool MegaChatApiTest::waitForMultiResponse(std::vector<bool *>responsesReceived, bool waitForAll, unsigned int timeout) const
{
    timeout *= 1000000; // convert to micro-seconds
    unsigned int tWaited = 0;    // microseconds
    bool connRetried = false;
    while (!exitWait(responsesReceived, waitForAll))
    {
        std::this_thread::sleep_for(std::chrono::microseconds(pollingT));

        if (timeout)
        {
            tWaited += pollingT;
            if (tWaited >= timeout)
            {
                return false;   // timeout is expired
            }
            else if (!connRetried && tWaited > (pollingT * 10))
            {
                for (unsigned int i = 0; i < NUM_ACCOUNTS; i++)
                {
                    if (megaApi[i] && megaApi[i]->isLoggedIn())
                    {
                        megaApi[i]->retryPendingConnections();
                    }

                    if (megaChatApi[i] && megaChatApi[i]->getInitState() == MegaChatApi::INIT_ONLINE_SESSION)
                    {
                        megaChatApi[i]->retryPendingConnections();
                    }
                }
                connRetried = true;
            }
        }
    }

    return true;    // responses have been received
}

// this method could be deprecated in favor of waitForMultiResponse, when it's proven it works as expected
bool MegaChatApiTest::waitForResponse(bool *responseReceived, unsigned int timeout) const
{
    timeout *= 1000000; // convert to micro-seconds
    unsigned int tWaited = 0;    // microseconds
    bool connRetried = false;
    while(!(*responseReceived))
    {
        std::this_thread::sleep_for(std::chrono::microseconds(pollingT));

        if (timeout)
        {
            tWaited += pollingT;
            if (tWaited >= timeout)
            {
                return false;   // timeout is expired
            }
            else if (!connRetried && tWaited > (pollingT * 10))
            {
                for (unsigned int i = 0; i < NUM_ACCOUNTS; i++)
                {
                    if (megaApi[i] && megaApi[i]->isLoggedIn())
                    {
                        megaApi[i]->retryPendingConnections();
                    }

                    if (megaChatApi[i] && megaChatApi[i]->getInitState() == MegaChatApi::INIT_ONLINE_SESSION)
                    {
                        megaChatApi[i]->retryPendingConnections();
                    }
                }
                connRetried = true;
            }
        }
    }

    return true;    // response is received
}

void MegaChatApiTest::waitForAction(int maxAttempts, ExitBoolFlags& eF, const std::string& actionMsg, bool waitForAll, bool resetFlags, unsigned int timeout, std::function<void()>action)
{
    ASSERT_TRUE(action) << "waitForAction: no valid action provided";

    if (resetFlags)
    {
        ASSERT_TRUE(eF.updateAll(false)) << "waitForAction: Cannot reset all ExitBoolFlags";
    }

    int retries = 0;
    while (!exitWait(eF, waitForAll))
    {
        action();
        if (!waitForMultiResponse(eF, waitForAll, timeout))
        {
            std::string msg = "Attempt ["; msg.append(std::to_string(retries)).append("] for ").append(actionMsg).append(":\n ");
            for (size_t i = 0; i < eF.size(); i++)
            {
                msg += eF.printAll();
            }
            LOG_debug << msg;
            ASSERT_LE(++retries, maxAttempts) << "Max attempts exceeded for " << actionMsg;
        }
    }
}

void MegaChatApiTest::waitForAction(int maxAttempts, std::vector<bool*> exitFlags, const std::vector<std::string>& flagsStr, const std::string& actionMsg, bool waitForAll, bool resetFlags, unsigned int timeout, std::function<void()>action)
{
    ASSERT_TRUE(exitFlags.size() == flagsStr.size() || flagsStr.empty()) << "waitForAction: invalid flags provided";
    ASSERT_TRUE(action) << "waitForAction: no valid action provided";

    if (resetFlags)
    {
        for (auto f: exitFlags)
        {
            if (f) { *f = false; }
        }
    }

    int retries = 0;
    while (!exitWait(exitFlags, waitForAll))
    {
        action();
        if (!waitForMultiResponse(exitFlags, waitForAll, timeout))
        {
            std::string msg = "Attempt ["; msg.append(std::to_string(retries)).append("] for ").append(actionMsg).append(": ");
            for (size_t i = 0; i < exitFlags.size(); i++)
            {
                (i > flagsStr.size())
                        ? msg.append("Flag_").append(std::to_string(i))
                        : msg.append(flagsStr.at(i));

                msg.append(" = ").append(*exitFlags.at(i) ? "true" : "false").append(" ");
            }
            LOG_debug << msg;
            ASSERT_LE(++retries, maxAttempts) << "Max attempts exceeded for " << actionMsg;
        }
    }
}

/**
 * @brief MegaChatApiTest.BasicTest
 * + This test can be taken as reference for creating new ones.
 */
TEST_F(MegaChatApiTest, BasicTest)
{
    //========================================================================//
    // Auxiliar test functions
    //========================================================================//
    /** add here all auxiliar lambdas that this test can require **/

    //========================================================================//
    // Test preparation: login, get chatroom ...
    //========================================================================//

    CleanupFunction testCleanup = [this]
    {
        closeOpenedChatrooms();
        cleanChatVideoListeners();
        logoutTestAccounts();
    };
    MegaMrProper p (testCleanup);

    // login into all involved accounts for this test, and establish required contact relationships
    // Note: all involved accounts in this test, must be added to mSessions and mAccounts
    const unsigned a1 = 0;
    const unsigned a2 = 1;
    mData.mSessions.emplace(a1, login(a1));
    mData.mSessions.emplace(a2, login(a2));
    const MegaChatHandle a1Uh = megaChatApi[a1]->getMyUserHandle();
    const MegaChatHandle a2Uh = megaChatApi[a2]->getMyUserHandle();
    mData.mAccounts.emplace(a1, a1Uh);
    mData.mAccounts.emplace(a2, a2Uh);
    ASSERT_NO_FATAL_FAILURE(mData.areSessionsValid(););
    ASSERT_NO_FATAL_FAILURE(makeContact(a1, a2););
    ASSERT_NO_FATAL_FAILURE(mData.checkSessionsAndAccounts(););

    // set chat selection criteria
    mData.mChatOptions.mCreate          = true;
    mData.mChatOptions.mPublicChat      = true;
    mData.mChatOptions.mMeetingRoom     = false;
    mData.mChatOptions.mWaitingRoom     = false;
    mData.mChatOptions.mSpeakRequest    = false;
    mData.mChatOptions.mOpenInvite      = false;

    // set chat operator idx and privileges, and create chat participants list
    // chat operator idx corresponds with idx of account from which we retrieve chatroom
    mData.mChatOptions.mChatOpIdx = a1;
    mData.mChatOptions.mOpPriv = megachat::MegaChatPeerList::PRIV_MODERATOR;
    mData.mChatOptions.mChatPeerList.reset(megachat::MegaChatPeerList::createInstance());
    mData.mChatOptions.mChatPeerList->addPeer(a2Uh, MegaChatPeerList::PRIV_STANDARD);
    mData.mChatOptions.mChatPeerIdx.emplace_back(a2);

    // get a group chatroom
    LOG_verbose << "Get a chatroom for test";
    mData.mChatid = getGroupChatRoom();
    ASSERT_NE(mData.mChatid, MEGACHAT_INVALID_HANDLE) << "Can't get a chatroom with selected criteria";

    // open chatroom (just add chatroom listeners for chatroom participants)
    //std::shared_ptr<TestChatRoomListener> crl(new TestChatRoomListener(this, megaChatApi, mData.mChatid));
    auto crl = std::make_shared<TestChatRoomListener>(this, megaChatApi, mData.mChatid);
    mData.mChatroomListeners.emplace(a1, crl);
    ASSERT_TRUE(megaChatApi[a1]->openChatRoom(mData.mChatid, crl.get())) << "Can't open chatRoom a1 account";
    mData.mChatroomListeners.emplace(a2, crl);
    ASSERT_TRUE(megaChatApi[a2]->openChatRoom(mData.mChatid, crl.get())) << "Can't open chatRoom a2 account";

    // load history
    ASSERT_GE(loadHistory(a1, mData.mChatid, crl.get()), 0);
    ASSERT_GE(loadHistory(a2, mData.mChatid, crl.get()), 0);

    // add video listeners
    ASSERT_TRUE(addChatVideoListener(a1, mData.mChatid)) << "Cannot register a video listener for a1 account";
    ASSERT_TRUE(addChatVideoListener(a2, mData.mChatid)) << "Cannot register a video listener for a2 account";

    // set test operator role index (will be the account in charge of performing all operations)
    // This index can be changed at any point of the test. Every auxiliar method will check for
    // mData.mOpIdx to get the index of account with operator role
    mData.mOpIdx = a1;

    //========================================================================//
    // Test1: Change chatroom title from a1
    //========================================================================//
    LOG_verbose << "Change chatroom title from a1";
    setChatTitle(std::string("Title ") + std::to_string(time(NULL)), 120 /*waitSecs*/);
}

#ifndef KARERE_DISABLE_WEBRTC
/**
 * @brief MegaChatApiTest.WaitingRoomsJoiningOrder
 * + Test1: Check Waiting room order from A, when B and C answer call.
 */
TEST_F(MegaChatApiTest, WaitingRoomsJoiningOrder)
{
    //========================================================================//
    // Auxiliar test functions
    //========================================================================//

    //========================================================================//
    // Test preparation: login, get chatroom ...
    //========================================================================//

    CleanupFunction testCleanup = [this] () -> void
    {
        closeOpenedChatrooms();
        cleanChatVideoListeners();
        logoutTestAccounts();
    };
    MegaMrProper p (testCleanup);

    // login into all involved accounts for this test, and establish required contact relationships
    // Note: all involved accounts in this test, must be added to mSessions and mAccounts
    const unsigned a1 = 0;
    const unsigned a2 = 1;
    const unsigned a3 = 2;
    mData.mSessions.emplace(a1, login(a1));
    mData.mSessions.emplace(a2, login(a2));
    mData.mSessions.emplace(a3, login(a3));
    const MegaChatHandle a1Uh = megaChatApi[a1]->getMyUserHandle();
    const MegaChatHandle a2Uh = megaChatApi[a2]->getMyUserHandle();
    const MegaChatHandle a3Uh = megaChatApi[a3]->getMyUserHandle();
    mData.mAccounts.emplace(a1, a1Uh);
    mData.mAccounts.emplace(a2, a2Uh);
    mData.mAccounts.emplace(a3, a3Uh);
    ASSERT_NO_FATAL_FAILURE(mData.areSessionsValid(););
    ASSERT_NO_FATAL_FAILURE(makeContact(a1, a2););
    ASSERT_NO_FATAL_FAILURE(makeContact(a1, a3););
    ASSERT_NO_FATAL_FAILURE(makeContact(a2, a3););
    ASSERT_NO_FATAL_FAILURE(mData.checkSessionsAndAccounts(););

    // set chat selection criteria
    mData.mChatOptions.mCreate          = true;
    mData.mChatOptions.mPublicChat      = true;
    mData.mChatOptions.mMeetingRoom     = true;
    mData.mChatOptions.mWaitingRoom     = true;
    mData.mChatOptions.mSpeakRequest    = false;
    mData.mChatOptions.mOpenInvite      = false;

    // set chat operator idx and privileges, and create chat participants list
    // chat operator idx corresponds with idx of account from which we retrieve chatroom
    mData.mChatOptions.mChatOpIdx = a1;
    mData.mChatOptions.mOpPriv = megachat::MegaChatPeerList::PRIV_MODERATOR;
    mData.mChatOptions.mChatPeerList.reset(megachat::MegaChatPeerList::createInstance());
    mData.mChatOptions.mChatPeerList->addPeer(a2Uh, MegaChatPeerList::PRIV_STANDARD);
    mData.mChatOptions.mChatPeerIdx.emplace_back(a2);
    mData.mChatOptions.mChatPeerList->addPeer(a3Uh, MegaChatPeerList::PRIV_STANDARD);
    mData.mChatOptions.mChatPeerIdx.emplace_back(a3);

    // init scheduled meeting local data
    const time_t now = time(nullptr);
    initLocalSchedMeeting(megachat::MEGACHAT_INVALID_HANDLE /*chatId*/, megachat::MEGACHAT_INVALID_HANDLE /*schedId*/, "Europe/Madrid",
                          "SMChat_" + std::to_string(now), "SMChat_Desc", now + 300 /*startDate*/, now + 600 /*endDate*/,
                          megachat::MEGACHAT_INVALID_TIMESTAMP /*overrides*/, megachat::MEGACHAT_INVALID_TIMESTAMP /*newStartDate*/,
                          megachat::MEGACHAT_INVALID_TIMESTAMP /*newEndDate*/, false /*cancelled*/, false /*newCancelled*/,
                          true /*publicChat*/, false /*speakRequest*/, true /*waitingRoom*/, false /* openInvite*/, true /*isMeeting*/,
                          false /*sendEmails*/, MegaChatScheduledRules::FREQ_DAILY, MegaChatScheduledRules::INTERVAL_INVALID,
                          MEGACHAT_INVALID_TIMESTAMP /*rulesUntil*/, mData.mChatOptions.mChatPeerList.get(),
                          nullptr /*rulesByWeekDay*/, nullptr /*rulesByMonthDay*/, nullptr /*rulesByMonthWeekDay*/);

    // get a group chatroom with waiting room enabled and a scheduled meeting
    LOG_verbose << "Get a chatroom for test";
    std::string err = "Cannot get a chatroom ";
    mData.mChatid = getGroupChatRoom();
    ASSERT_NE(mData.mChatid, MEGACHAT_INVALID_HANDLE) << "Invalid chatid returned by getGroupChatRoom";

    // retrieve chatroom by chatid, and check that waiting room is enabled and has a valid scheduled meeting
    std::unique_ptr<MegaChatRoom> chatroom(megaChatApi[a1]->getChatRoom(mData.mChatid));
    ASSERT_TRUE(chatroom) << err << "with selected criteria";
    ASSERT_TRUE(chatroom->isWaitingRoom()) << err << "with waiting room enabled" << "chatid: " << getChatIdStrB64(mData.mChatid);
    std::unique_ptr<MegaChatScheduledMeetingList> smlist(megaChatApi[a1]->getScheduledMeetingsByChat(mData.mChatid));
    ASSERT_TRUE(smlist && smlist->size() == 1) << err << "with a scheduled meeting" << "chatid: " << getChatIdStrB64(mData.mChatid);
    const MegaChatHandle schedId = smlist->at(0)->schedId();

    // open chatroom (just add chatroom listeners for chatroom participants)
    std::shared_ptr<TestChatRoomListener> crl(new TestChatRoomListener(this, megaChatApi, mData.mChatid));
    mData.mChatroomListeners.emplace(a1, crl);
    ASSERT_TRUE(megaChatApi[a1]->openChatRoom(mData.mChatid, crl.get())) << "Can't open chatRoom a1 account";

    // mData.mOpIdx to get the index of account with operator role
    mData.mOpIdx = a1;

    //============================================================================//
    // Test1: Check Waiting room order from A, when B and C answer call.
    //        A Starts call with waiting room enabled. B and C answers call,
    //        ensure that users in WR are ordered by joining time.
    //============================================================================//
    LOG_verbose << "Test1: Check Waiting room order";
    // a1 starts call with waiting room enabled
    ExitBoolFlags eF;
    MegaChatHandle invalHandle = MEGACHAT_INVALID_HANDLE;
    addHandleFlag(a1, "CallIdInProgress", invalHandle);                    // a1 - callid received at onChatCallUpdate(CALL_STATUS_IN_PROGRESS)
    addBoolExitFlag(a1, eF, "CallReceived"  , false);                      // a1 - onChatCallUpdate(CALL_STATUS_INITIAL)
    addBoolExitFlag(a2, eF, "CallReceived"  , false);                      // a2 - onChatCallUpdate(CALL_STATUS_INITIAL)
    addBoolExitFlag(a3, eF, "CallReceived"  , false);                      // a3 - onChatCallUpdate(CALL_STATUS_INITIAL)
    addBoolExitFlag(a1, eF, "CallInProgress", false);                      // a1 - onChatCallUpdate(CALL_STATUS_IN_PROGRESS)
    startWaitingRoomCall(a1, eF, mData.mChatid, schedId,
                         false /*audio*/, false /*video*/);
    checkCallIdInProgress(a1); // check received callid for caller(a1)
    getBoolVars().cleanAll();  // clean all bool vars (this prevents conflicts in following tests)

    // a2 answers call
    ExitBoolFlags eF1;
    addBoolExitFlag(a2, eF1, "CallWR"        , false);                     // a2 - onChatCallUpdate(CALL_STATUS_WAITING_ROOM)
    addBoolExitFlag(a1, eF1, "CallWrChanged" , false);                     // a1 - onChatCallUpdate(CHANGE_TYPE_WR_USERS_ENTERED)
    answerChatCall(a2, eF1, mData.mChatid, false /*video*/,
                   false /*audio*/);
    getBoolVars().cleanAll(); // clean all bool vars (this prevents conflicts in following tests)

    // a3 answers call
    ExitBoolFlags eF2;
    addBoolExitFlag(a3, eF2, "CallWR"        , false);                      // a3 - onChatCallUpdate(CALL_STATUS_WAITING_ROOM)
    addBoolExitFlag(a1, eF2, "CallWrChanged" , false);                      // a1 - onChatCallUpdate(CHANGE_TYPE_WR_USERS_ENTERED)
    answerChatCall(a3, eF2, mData.mChatid, false /*video*/,
                   false /*audio*/);
    getBoolVars().cleanAll();  // clean all bool vars (this prevents conflicts in following tests)

    // a1 checks waiting room participants order
    std::unique_ptr<MegaChatCall>call(megaChatApi[a1]->getChatCall(mData.mChatid));
    ASSERT_TRUE(call) << "Can't get chat call from a1 for chatid: " << getChatIdStrB64(mData.mChatid);
    const MegaChatWaitingRoom* wr = call->getWaitingRoom();
    ASSERT_TRUE(wr) << "Can't get waiting room from a1 for chatid: " << getChatIdStrB64(mData.mChatid);
    std::unique_ptr<::mega::MegaHandleList>wrUsers(wr->getUsers());
    ASSERT_TRUE(wrUsers) << "Can't get waiting room user list from a1 for chatid: " << getChatIdStrB64(mData.mChatid);
    ASSERT_TRUE(wrUsers->size() == 2) << "Unexpected size for Waiting room user list from a1 for chatid: " << getChatIdStrB64(mData.mChatid);
    ASSERT_EQ(wrUsers->get(0), a2Uh) << "First user in waiting room should be a2. chatid: " << getChatIdStrB64(mData.mChatid);
    ASSERT_EQ(wrUsers->get(1), a3Uh) << "Second user in waiting room should be a3. chatid: " << getChatIdStrB64(mData.mChatid);
}
#endif

/**
 * @brief MegaChatApiTest.ResumeSession
 *
 * This test does the following:
 *
 * - Create a new session
 * - Resume with previous sesion
 * - Resume an existing session without karere cache
 * - Re-create Karere cache without login out from SDK
 * - Close session
 * - Login with chat enabled, transition to disabled and back to enabled
 * - Login with chat disabled, transition to enabled
 * - Go into background, sleep and back to foreground
 * - Disconnect from chat server and reconnect
 *
 */
TEST_F(MegaChatApiTest, ResumeSession)
{
    unsigned accountIndex = 0;

    // ___ Create a new session ___
    char *session = login(accountIndex);
    ASSERT_TRUE(session);

    ASSERT_NO_FATAL_FAILURE({ checkEmail(accountIndex); });

    // Test for management of ESID:
    // (uncomment the following block)
//    {
//        bool *flag = &requestFlagsChat[0][MegaChatRequest::TYPE_LOGOUT]; *flag = false;
//        // ---> NOW close session remotely ---
//        sleep(30);
//        // and wait for forced logout of megachatapi due to ESID
//        ASSERT_TRUE(waitForResponse(flag));
//        session = login(0);
//        ASSERT_TRUE(session);
//    }

    // ___ Resume an existing session ___
    ASSERT_NO_FATAL_FAILURE({ logout(accountIndex, false); }); // keeps session alive
    char *tmpSession = login(accountIndex, session);
    ASSERT_TRUE(tmpSession);
    ASSERT_STREQ(session, tmpSession) << "Bad session key";
    delete [] tmpSession;   tmpSession = NULL;

    ASSERT_NO_FATAL_FAILURE({ checkEmail(accountIndex); });

    // ___ Resume an existing session without karere cache ___
    // logout from SDK keeping cache
    RequestTracker logoutTracker(megaApi[accountIndex]);
    megaApi[accountIndex]->localLogout(&logoutTracker);
    ASSERT_EQ(logoutTracker.waitForResult(), API_OK) << "Error local sdk logout. Error: " << logoutTracker.getErrorString();

    // logout from Karere removing cache
    ChatRequestTracker crtLogout(megaChatApi[accountIndex]);
    megaChatApi[accountIndex]->logout(&crtLogout);
    ASSERT_EQ(crtLogout.waitForResult(), MegaChatError::ERROR_OK) << "Error chat logout. Error: " << crtLogout.getErrorString();
    MegaApi::addLoggerObject(logger());   // need to restore customized logger
    // try to initialize chat engine with cache --> should fail
    bool *flagInit = &initStateChanged[accountIndex]; *flagInit = false;
    ASSERT_EQ(megaChatApi[accountIndex]->init(session), MegaChatApi::INIT_NO_CACHE) <<
                     "Wrong chat initialization state (4).";
    ASSERT_TRUE(waitForResponse(flagInit)) << "Expired timeout for change init state";
    MegaApi::removeLoggerObject(logger());
    megaApi[accountIndex]->invalidateCache();

    // ___ Re-create Karere cache without login out from SDK___
    flagInit = &initStateChanged[accountIndex]; *flagInit = false;
    // login in SDK
    RequestTracker loginTracker(megaApi[accountIndex]);
    session ? megaApi[accountIndex]->fastLogin(session, &loginTracker)
            : megaApi[accountIndex]->login(account(accountIndex).getEmail().c_str(),
                                           account(accountIndex).getPassword().c_str(),
                                           &loginTracker);
    ASSERT_EQ(loginTracker.waitForResult(), API_OK) << "Error sdk fast login. Error: " << loginTracker.getErrorString();

    // fetchnodes in SDK
    RequestTracker fetchNodesTracker(megaApi[accountIndex]);
    megaApi[accountIndex]->fetchNodes(&fetchNodesTracker);
    ASSERT_EQ(fetchNodesTracker.waitForResult(), API_OK) << "Error fetchnodes. Error: " << fetchNodesTracker.getErrorString();
    ASSERT_TRUE(waitForResponse(flagInit)) << "Expired timeout for change init state";
    int initStateValue = initState[accountIndex];
    ASSERT_EQ(initStateValue, MegaChatApi::INIT_ONLINE_SESSION) << "Wrong chat initialization state (5).";

    // check there's a list of chats already available
    MegaChatListItemList *list = megaChatApi[accountIndex]->getChatListItems();
    ASSERT_TRUE(list->size()) << "Chat list item is empty";
    delete list; list = NULL;

    // ___ Close session ___
    ASSERT_NO_FATAL_FAILURE({ logout(accountIndex, true); });
    delete [] session; session = NULL;

    // ___ Login with chat enabled, transition to disabled and back to enabled
    session = login(accountIndex);
    ASSERT_TRUE(session) << "Empty session key";
    // fully disable chat: logout + remove logger + delete MegaChatApi instance
    ChatRequestTracker crtLogout2(megaChatApi[accountIndex]);
    megaChatApi[accountIndex]->logout(&crtLogout2);
    // tolerate -11 (Access denied) which can be returned here
    //
    // debugging this is extremely tricky, because memory corruption can occur when setting breakpoints due to
    // MegaChatApiImpl::sendPendingRequests() -> case MegaChatRequest::TYPE_LOGOUT -> delete mClient;
    // which should happen with a delay (how much?), but often will crash after continuing from the breakpoint
    int logoutResult = crtLogout2.waitForResult();
    TEST_LOG_ERROR(logoutResult == MegaChatError::ERROR_OK, "Error chat logout (2). Error: " +
                   std::to_string(logoutResult) + " (" + crtLogout2.getErrorString() + ')');
    MegaApi::addLoggerObject(logger());   // need to restore customized logger
    delete megaChatApi[accountIndex];
    // create a new MegaChatApi instance
    megaChatApi[accountIndex] = new MegaChatApi(megaApi[accountIndex]);
    megaChatApi[accountIndex]->setLogLevel(MegaChatApi::LOG_LEVEL_DEBUG);
    megaChatApi[accountIndex]->addChatListener(this);
    MegaChatApi::setLoggerObject(logger());
    // back to enabled: init + fetchnodes + connect
    ASSERT_EQ(megaChatApi[accountIndex]->init(session), MegaChatApi::INIT_NO_CACHE) <<
                     "Wrong chat initialization state (6).";

    MegaApi::removeLoggerObject(logger());
    flagInit = &initStateChanged[accountIndex]; *flagInit = false;
    RequestTracker fetchNodesTracker2(megaApi[accountIndex]);
    megaApi[accountIndex]->fetchNodes(&fetchNodesTracker2);
    ASSERT_EQ(fetchNodesTracker2.waitForResult(), API_OK) << "Error fetchnodes. Error: " << fetchNodesTracker2.getErrorString();
    ASSERT_TRUE(waitForResponse(flagInit)) << "Expired timeout for change init state";
    initStateValue = initState[accountIndex];
    ASSERT_EQ(initStateValue, MegaChatApi::INIT_ONLINE_SESSION) <<
                     "Wrong chat initialization state (7).";

    // check there's a list of chats already available
    list = megaChatApi[accountIndex]->getChatListItems();
    ASSERT_TRUE(list->size()) << "Chat list item is empty";
    delete list; list = NULL;
    // close session and remove cache
    ASSERT_NO_FATAL_FAILURE({ logout(accountIndex, true); });
    delete [] session; session = NULL;

    // ___ Login with chat disabled, transition to enabled ___
    // fully disable chat: remove logger + delete MegaChatApi instance
    delete megaChatApi[accountIndex];
    // create a new MegaChatApi instance
    megaChatApi[accountIndex] = new MegaChatApi(megaApi[accountIndex]);
    megaChatApi[accountIndex]->setLogLevel(MegaChatApi::LOG_LEVEL_DEBUG);
    megaChatApi[accountIndex]->addChatListener(this);
    MegaChatApi::setLoggerObject(logger());
    // login in SDK
    RequestTracker loginTracker2(megaApi[accountIndex]);
    megaApi[accountIndex]->login(account(accountIndex).getEmail().c_str(),
                                 account(accountIndex).getPassword().c_str(),
                                 &loginTracker2);
    ASSERT_EQ(loginTracker2.waitForResult(), API_OK) << "Error fast login. Error: " << loginTracker2.getErrorString();
    session = megaApi[accountIndex]->dumpSession();
    // fetchnodes in SDK
    RequestTracker fetchNodesTracker3(megaApi[accountIndex]);
    megaApi[accountIndex]->fetchNodes(&fetchNodesTracker3);
    ASSERT_EQ(fetchNodesTracker3.waitForResult(), API_OK) << "Error fetch nodes. Error: " << fetchNodesTracker3.getErrorString();
    // init in Karere
    ASSERT_EQ(megaChatApi[accountIndex]->init(session), MegaChatApi::INIT_NO_CACHE) << "Bad Megachat state.";
    MegaApi::removeLoggerObject(logger());
    // full-fetchndoes in SDK to regenerate cache in Karere
    flagInit = &initStateChanged[accountIndex]; *flagInit = false;
    RequestTracker fetchNodesTracker4(megaApi[accountIndex]);
    megaApi[accountIndex]->fetchNodes(&fetchNodesTracker4);
    ASSERT_EQ(fetchNodesTracker4.waitForResult(), API_OK) << "Error fetch nodes. Error: " << fetchNodesTracker4.getErrorString();
    ASSERT_TRUE(waitForResponse(flagInit)) << "Expired timeout for change init state";
    initStateValue = initState[accountIndex];
    ASSERT_EQ(initStateValue, MegaChatApi::INIT_ONLINE_SESSION) << "Bad Megachat state.";

    // check there's a list of chats already available
    list = megaChatApi[accountIndex]->getChatListItems();
    ASSERT_TRUE(list->size()) << "Chat list item is empty";
    delete list;
    list = NULL;

    // ___ Test going into background, sleep and back to foreground ___
    for(int i = 0; i < 3; i++)
    {
        ChatRequestTracker crtBkgrTrue(megaChatApi[accountIndex]);
        megaChatApi[accountIndex]->setBackgroundStatus(true, &crtBkgrTrue);
        ASSERT_EQ(crtBkgrTrue.waitForResult(), MegaChatError::ERROR_OK) << "Failed to set background status on. Error: " << crtBkgrTrue.getErrorString();

        logger()->postLog("========== Enter background status ================= ");
        std::this_thread::sleep_for(std::chrono::seconds(15));

        ChatRequestTracker crtBkgrFalse(megaChatApi[accountIndex]);
        megaChatApi[accountIndex]->setBackgroundStatus(false, &crtBkgrFalse);
        ASSERT_EQ(crtBkgrFalse.waitForResult(), MegaChatError::ERROR_OK) << "Failed to set background status off. Error: " << crtBkgrFalse.getErrorString();

        logger()->postLog("========== Enter foreground status ================= ");
        std::this_thread::sleep_for(std::chrono::seconds(5));
    }

    delete [] session; session = NULL;
}

/**
 * @brief MegaChatApiTest.SetOnlineStatus
 *
 * This test does the following:
 *
 * - Login
 * - Set status busy
 *
 */
TEST_F(MegaChatApiTest, SetOnlineStatus)
{
    unsigned accountIndex = 0;

    bool *flagPresence = &mPresenceConfigUpdated[accountIndex]; *flagPresence = false;

    char *sesion = login(accountIndex);
    ASSERT_TRUE(sesion);

    ASSERT_TRUE(waitForResponse(flagPresence)) << "Presence config not received after " << maxTimeout << " seconds";

    // Reset status to online before starting the test
    if (megaChatApi[accountIndex]->getPresenceConfig()->getOnlineStatus() != MegaChatApi::STATUS_ONLINE)
    {
        ChatRequestTracker crtOnline(megaChatApi[accountIndex]);
        megaChatApi[accountIndex]->setOnlineStatus(MegaChatApi::STATUS_ONLINE, &crtOnline);
        ASSERT_EQ(crtOnline.waitForResult(), MegaChatError::ERROR_OK) << "Failed to set online status. Error: " << crtOnline.getErrorString();
    }

    flagPresence = &mPresenceConfigUpdated[accountIndex]; *flagPresence = false;
    bool* flagStatus = &mOnlineStatusUpdated[accountIndex]; *flagStatus = false;
    ChatRequestTracker crtBusy(megaChatApi[accountIndex]);
    megaChatApi[accountIndex]->setOnlineStatus(MegaChatApi::STATUS_BUSY, &crtBusy);
    ASSERT_EQ(crtBusy.waitForResult(), MegaChatError::ERROR_OK) << "Failed to set busy status. Error: " << crtBusy.getErrorString();
    ASSERT_TRUE(waitForResponse(flagPresence)) << "Presence config not received after " << maxTimeout << " seconds";
    ASSERT_TRUE(waitForResponse(flagStatus)) << "Online status not received after " << maxTimeout << " seconds";

    // set online status
    flagStatus = &mOnlineStatusUpdated[accountIndex]; *flagStatus = false;
    flagPresence = &mPresenceConfigUpdated[accountIndex]; *flagPresence = false;
    ChatRequestTracker crtOnline(megaChatApi[accountIndex]);
    megaChatApi[accountIndex]->setOnlineStatus(MegaChatApi::STATUS_ONLINE, &crtOnline);
    ASSERT_EQ(crtOnline.waitForResult(), MegaChatError::ERROR_OK) << "Failed to set online status (2). Error: " << crtOnline.getErrorString();
    ASSERT_TRUE(waitForResponse(flagPresence)) << "Presence config not received after " << maxTimeout << " seconds";
    ASSERT_TRUE(waitForResponse(flagStatus)) << "Online status not received after " << maxTimeout << " seconds";

    // Update autoway timeout to force to send values to the server
    int64_t autowayTimeout = 5;
    if (megaChatApi[accountIndex]->getPresenceConfig()->getAutoawayTimeout() == autowayTimeout)
    {
        autowayTimeout ++;
    }

    // enable auto-away with 5 seconds timeout
    flagPresence = &mPresenceConfigUpdated[accountIndex]; *flagPresence = false;
    ChatRequestTracker crtAutoaway(megaChatApi[accountIndex]);
    megaChatApi[accountIndex]->setPresenceAutoaway(true, autowayTimeout, &crtAutoaway);
    ASSERT_EQ(crtAutoaway.waitForResult(), MegaChatError::ERROR_OK) << "Failed to set presence autoaway. Error: " << crtAutoaway.getErrorString();
    ASSERT_TRUE(waitForResponse(flagPresence)) << "Presence config not received after " << maxTimeout << " seconds";

    // disable persist
    if (megaChatApi[accountIndex]->getPresenceConfig()->isPersist())
    {
        flagPresence = &mPresenceConfigUpdated[accountIndex]; *flagPresence = false;
        ChatRequestTracker crtUAutoaway(megaChatApi[accountIndex]);
        megaChatApi[accountIndex]->setPresencePersist(false, &crtUAutoaway);
        ASSERT_EQ(crtUAutoaway.waitForResult(), MegaChatError::ERROR_OK) << "Failed to unset presence autoaway. Error: " << crtUAutoaway.getErrorString();
        ASSERT_TRUE(waitForResponse(flagPresence)) << "Presence config not received after " << maxTimeout << " seconds";
    }

    // Set signal activity true, signal activity to false is sent automatically by presenced client
    ChatRequestTracker crtActivity(megaChatApi[accountIndex]);
    megaChatApi[accountIndex]->signalPresenceActivity(&crtActivity);
    ASSERT_EQ(crtActivity.waitForResult(), MegaChatError::ERROR_OK) << "Failed to signal presence activity. Error: " << crtActivity.getErrorString();

    // now wait for timeout to expire
    LOG_debug << "Going to sleep for longer than autoaway timeout";
    MegaChatPresenceConfig *config = megaChatApi[accountIndex]->getPresenceConfig();
    std::this_thread::sleep_for(std::chrono::seconds(static_cast<unsigned int>(config->getAutoawayTimeout() + 12)));   // +12 to ensure at least one heartbeat (every 10s), where the `USERACTIVE 0` is sent for transition to Away

    // and check the status is away
    ASSERT_EQ(mOnlineStatus[accountIndex], MegaChatApi::STATUS_AWAY) <<
                     "Online status didn't changed to away automatically after timeout";
    int onlineStatus = megaChatApi[accountIndex]->getOnlineStatus();
    ASSERT_EQ(onlineStatus, MegaChatApi::STATUS_AWAY) <<
                     "Online status didn't changed to away automatically after timeout. Received: " << MegaChatRoom::statusToString(onlineStatus);

    // now signal user's activity to become online again
    flagStatus = &mOnlineStatusUpdated[accountIndex]; *flagStatus = false;
    ChatRequestTracker crtActivity2(megaChatApi[accountIndex]);
    megaChatApi[accountIndex]->signalPresenceActivity(&crtActivity2);
    ASSERT_EQ(crtActivity2.waitForResult(), MegaChatError::ERROR_OK) << "Failed to signal presence activity (2). Error: " << crtActivity2.getErrorString();
    ASSERT_TRUE(waitForResponse(flagStatus)) << "Online status not received after " << maxTimeout << " seconds";

    // and check the status is online
    ASSERT_EQ(mOnlineStatus[accountIndex], MegaChatApi::STATUS_ONLINE) <<
                     "Online status didn't changed to online from autoaway after signaling activity";
    onlineStatus = megaChatApi[accountIndex]->getOnlineStatus();
    ASSERT_EQ(onlineStatus, MegaChatApi::STATUS_ONLINE) <<
                     "Online status didn't changed to online from autoaway after signaling activity. Received: " << MegaChatRoom::statusToString(onlineStatus);


    delete [] sesion;
    sesion = NULL;
}

/**
 * @brief MegaChatApiTest.GetChatRoomsAndMessages
 *
 * This test does the following:
 *
 * - Print chatrooms information
 * - Load history from one chatroom
 * - Close chatroom
 * - Load history from cache
 *
 */
TEST_F(MegaChatApiTest, GetChatRoomsAndMessages)
{
    unsigned accountIndex = 0;

    char *session = login(accountIndex);
    ASSERT_TRUE(session);

    MegaChatRoomList *chats = megaChatApi[accountIndex]->getChatRooms();
    std::stringstream buffer;
    buffer << chats->size() << " chat/s received: " << endl;
    postLog(buffer.str());

    // Open chats and print history
    for (unsigned i = 0; i < chats->size(); i++)
    {
        // Open a chatroom
        const MegaChatRoom *chatroom = chats->get(i);
        if (chatroom->isPublic())
        {
            continue;
        }

        MegaChatHandle chatid = chatroom->getChatId();
        TestChatRoomListener *chatroomListener = new TestChatRoomListener(this, megaChatApi, chatid);
        ASSERT_TRUE(megaChatApi[accountIndex]->openChatRoom(chatid, chatroomListener))
                << "Can't open chatRoom account " << (accountIndex+1);

        // Print chatroom information and peers' names
        const char *info = MegaChatApiTest::printChatRoomInfo(chatroom);
        postLog(info);
        delete [] info; info = NULL;
        if (chatroom->getPeerCount())
        {
            for (unsigned i = 0; i < chatroom->getPeerCount(); i++)
            {
                MegaChatHandle uh = chatroom->getPeerHandle(i);

                ChatRequestTracker fnTracker(megaChatApi[accountIndex]);
                megaChatApi[accountIndex]->getUserFirstname(uh, nullptr, &fnTracker);

                ChatRequestTracker lnTracker(megaChatApi[accountIndex]);
                megaChatApi[accountIndex]->getUserLastname(uh, nullptr, &lnTracker);

                ASSERT_EQ(fnTracker.waitForResult(), MegaChatError::ERROR_OK) << "Failed to retrieve first name. Error: " << fnTracker.getErrorString();
                buffer << "Peer firstname (" << uh << "): '" << fnTracker.getText() << '\'' << endl;
                ASSERT_EQ(lnTracker.waitForResult(), MegaChatError::ERROR_OK) << "Failed to retrieve last name. Error: " << lnTracker.getErrorString();
                buffer << "Peer lastname (" << uh << "): '" << lnTracker.getText() << '\'' << endl;

                char *email = megaChatApi[accountIndex]->getContactEmail(uh);
                if (email)
                {
                    buffer << "Contact email (" << uh << "): " << email << " (len: " << strlen(email) << ")" << endl;
                    delete [] email;
                }
                else
                {
                    ChatRequestTracker emailTracker(megaChatApi[accountIndex]);
                    megaChatApi[accountIndex]->getUserEmail(uh, &emailTracker);
                    ASSERT_EQ(emailTracker.waitForResult(), MegaChatError::ERROR_OK) << "Failed to retrieve email. Error: " << emailTracker.getErrorString();
                    buffer << "Peer email (" << uh << "): '" << emailTracker.getText() << '\'' << endl;
                }
            }
        }

        // Load history
        buffer << "Loading messages for chat " << chatroom->getTitle() << " (id: " << chatroom->getChatId() << ")" << endl;
        loadHistory(accountIndex, chatid, chatroomListener);

        // Close the chatroom
        megaChatApi[accountIndex]->closeChatRoom(chatid, chatroomListener);
        delete chatroomListener;

        // Now, load history locally (it should be cached by now)
        chatroomListener = new TestChatRoomListener(this, megaChatApi, chatid);
        ASSERT_TRUE(megaChatApi[accountIndex]->openChatRoom(chatid, chatroomListener)) << "Can't open chatRoom account " << (accountIndex+1);
        buffer << "Loading messages locally for chat " << chatroom->getTitle() << " (id: " << chatroom->getChatId() << ")" << endl;
        loadHistory(accountIndex, chatid, chatroomListener);

        // Close the chatroom
        megaChatApi[accountIndex]->closeChatRoom(chatid, chatroomListener);
        delete chatroomListener;

        delete chatroom;
        chatroom = NULL;
    }

    logger()->postLog(buffer.str().c_str());

    delete [] session;
    session = NULL;
}

/**
 * @brief MegaChatApiTest.EditAndDeleteMessages
 *
 * Requirements:
 * - Both accounts should be conctacts
 * - The 1on1 chatroom between them should exist
 * (if not accomplished, the test automatically solves the above)
 *
 * This test does the following:
 *
 * - Send a message
 * + Receive the message
 * - Update the messages
 *
 */
TEST_F(MegaChatApiTest, EditAndDeleteMessages)
{
    unsigned a1 = 0;
    unsigned a2 = 1;

    char *primarySession = login(a1);
    ASSERT_TRUE(primarySession);
    char *secondarySession = login(a2);
    ASSERT_TRUE(secondarySession);

    MegaUser *user = megaApi[a1]->getContact(account(a2).getEmail().c_str());
    if (!user || user->getVisibility() != MegaUser::VISIBILITY_VISIBLE)
    {
        ASSERT_NO_FATAL_FAILURE({ makeContact(a1, a2); });
    }
    delete user;
    user = NULL;

    MegaChatHandle chatid = getPeerToPeerChatRoom(a1, a2);
    ASSERT_NE(chatid, MEGACHAT_INVALID_HANDLE);

    // 1. A sends a message to B while B has the chat opened.
    // --> check the confirmed in A, the received message in B, the delivered in A
    TestChatRoomListener *chatroomListener = new TestChatRoomListener(this, megaChatApi, chatid);
    ASSERT_TRUE(megaChatApi[a1]->openChatRoom(chatid, chatroomListener)) << "Can't open chatRoom account " << (a1+1);
    ASSERT_TRUE(megaChatApi[a2]->openChatRoom(chatid, chatroomListener)) << "Can't open chatRoom account " << (a2+1);

    // Load some message to feed history
    loadHistory(a1, chatid, chatroomListener);
    loadHistory(a2, chatid, chatroomListener);

    std::string messageToSend = "HI " + account(a1).getEmail() + " - This is a testing message automatically sent to you";
    MegaChatMessage *msgSent = sendTextMessageOrUpdate(a1, a2, chatid, messageToSend, chatroomListener);
    ASSERT_TRUE(msgSent);

    // edit the message
    std::string messageToUpdate = "This is an edited message to " + account(a1).getEmail();
    MegaChatMessage *msgUpdated = sendTextMessageOrUpdate(a1, a2, chatid, messageToUpdate, chatroomListener, msgSent->getMsgId());
    ASSERT_TRUE(msgUpdated);
    delete msgUpdated; msgUpdated = NULL;
    delete msgSent; msgSent = NULL;

    megaChatApi[a1]->closeChatRoom(chatid, chatroomListener);
    megaChatApi[a2]->closeChatRoom(chatid, chatroomListener);

    delete chatroomListener;

    // 2. A sends a message to B while B doesn't have the chat opened.
    // Then, B opens the chat --> check the received message in B, the delivered in A

    delete [] primarySession;
    primarySession = NULL;
    delete [] secondarySession;
    secondarySession = NULL;
}

/**
 * @brief MegaChatApiTest.GroupChatManagement
 *
 * Requirements:
 * - Both accounts should be conctacts
 * (if not accomplished, the test automatically solves the above)
 *
 * This test does the following:
 * - Create a group chat room or select an existing one
 * - Remove memeber
 * - Invite a new member
 * - Invite same account (error)
 * - Change chatroom title
 * - Change privileges to admin
 * - Changes privileges to read only
 * + Send message (error)
 * - Archive chatroom
 * - Send message (automatically unarchives)
 * - Archive chatroom
 * - Unarchive chatroom
 * - Remove peer from groupchat
 * - Invite another account
 */
TEST_F(MegaChatApiTest, GroupChatManagement)
{
    unsigned a1 = 0;
    unsigned a2 = 1;

    char *sessionPrimary = login(a1);
    ASSERT_TRUE(sessionPrimary);
    char *sessionSecondary = login(a2);
    ASSERT_TRUE(sessionSecondary);

    // Prepare peers, privileges...
    MegaUser *user = megaApi[a1]->getContact(account(a2).getEmail().c_str());
    if (!user || (user->getVisibility() != MegaUser::VISIBILITY_VISIBLE))
    {
        ASSERT_NO_FATAL_FAILURE({ makeContact(a1, a2); });
        delete user;
        user = megaApi[a1]->getContact(account(a2).getEmail().c_str());
    }

    MegaChatHandle uh = user->getHandle();
    delete user;
    user = NULL;

    MegaChatPeerList *peers = MegaChatPeerList::createInstance();
    peers->addPeer(uh, MegaChatPeerList::PRIV_STANDARD);

    MegaChatHandle chatid = getGroupChatRoom({a1, a2}, peers);
    delete peers;
    ASSERT_NE(chatid, MEGACHAT_INVALID_HANDLE);

    // --> Open chatroom
    TestChatRoomListener *chatroomListener = new TestChatRoomListener(this, megaChatApi, chatid);
    ASSERT_TRUE(megaChatApi[a1]->openChatRoom(chatid, chatroomListener)) << "Can't open chatRoom account " << (a1+1);
    ASSERT_TRUE(megaChatApi[a2]->openChatRoom(chatid, chatroomListener)) << "Can't open chatRoom account " << (a2+1);

    // --> Remove from chat
    bool *chatItemLeft0 = &chatItemUpdated[a1]; *chatItemLeft0 = false;
    bool *chatItemLeft1 = &chatItemUpdated[a2]; *chatItemLeft1 = false;
    bool *chatItemClosed1 = &chatItemClosed[a2]; *chatItemClosed1 = false;
    bool *chatLeft0 = &chatroomListener->chatUpdated[a1]; *chatLeft0 = false;
    bool *chatLeft1 = &chatroomListener->chatUpdated[a2]; *chatLeft1 = false;
    bool *mngMsgRecv = &chatroomListener->msgReceived[a1]; *mngMsgRecv = false;
    bool *flagChatsUpdated1 = &mChatsUpdated[a2]; *flagChatsUpdated1 = false;
    mChatListUpdated[a2].clear();
    MegaChatHandle *uhAction = &chatroomListener->uhAction[a1]; *uhAction = MEGACHAT_INVALID_HANDLE;
    int *priv = &chatroomListener->priv[a1]; *priv = MegaChatRoom::PRIV_UNKNOWN;
    ChatRequestTracker crtRemoveFromChat(megaChatApi[a1]);
    megaChatApi[a1]->removeFromChat(chatid, uh, &crtRemoveFromChat);
    ASSERT_EQ(crtRemoveFromChat.waitForResult(), MegaChatError::ERROR_OK) << "Failed to remove peer from chatroom " << crtRemoveFromChat.getErrorString();
    ASSERT_TRUE(waitForResponse(mngMsgRecv)) << "Failed to receive management message after " << maxTimeout << " seconds";
    ASSERT_EQ(*uhAction, uh) << "User handle from message doesn't match";
    ASSERT_EQ(*priv, MegaChatRoom::PRIV_RM) << "Privilege is incorrect";
    ASSERT_TRUE(waitForResponse(flagChatsUpdated1)) << "Failed to receive onChatsUpdate after " << maxTimeout << " seconds";
    ASSERT_TRUE(isChatroomUpdated(a2, chatid)) << "Chatroom " << chatid << " is not included in onChatsUpdate";
    mChatListUpdated[a2].clear();

    MegaChatRoom *chatroom = megaChatApi[a2]->getChatRoom(chatid);
    ASSERT_TRUE(chatroom) << "Cannot get chatroom for id " << chatid;
    ASSERT_EQ(chatroom->getOwnPrivilege(), MegaChatRoom::PRIV_RM) << "Invalid own privilege";
    delete chatroom;

    chatroom = megaChatApi[a1]->getChatRoom(chatid);
    ASSERT_TRUE(chatroom) << "Cannot get chatroom for id" << chatid;
    ASSERT_EQ(chatroom->getPeerCount(), 0u) << "Wrong number of peers in chatroom " << chatid;
    delete chatroom;

    ASSERT_TRUE(waitForResponse(chatItemLeft0)) << "Chat list item update not received for main account after " << maxTimeout << " seconds";
    ASSERT_TRUE(waitForResponse(chatItemLeft1)) << "Chat list item update not received for auxiliar account after " << maxTimeout << " seconds";
    ASSERT_TRUE(waitForResponse(chatItemClosed1)) << "Chat list item close notification for auxiliar account not received after " << maxTimeout << " seconds";
    ASSERT_TRUE(waitForResponse(chatLeft0)) << "Chat list item leave notification for main account not received after " << maxTimeout << " seconds";

    ASSERT_TRUE(waitForResponse(chatLeft1)) << "Chat list item leave notification for auxiliar account not received after " << maxTimeout << " seconds";
    chatroom = megaChatApi[a1]->getChatRoom(chatid);
    ASSERT_TRUE(chatroom) << "Cannot get chatroom for id " << chatid;
    ASSERT_EQ(chatroom->getPeerCount(), 0u) << "Wrong number of peers in chatroom " << chatid;
    delete chatroom;

    // Close the chatroom, even if we've been removed from it
    megaChatApi[a2]->closeChatRoom(chatid, chatroomListener);

    // --> Invite to chat
    bool *chatItemJoined0 = &chatItemUpdated[a1]; *chatItemJoined0 = false;
    bool *chatItemJoined1 = &chatItemUpdated[a2]; *chatItemJoined1 = false;
    bool *chatJoined0 = &chatroomListener->chatUpdated[a1]; *chatJoined0 = false;
    bool *chatJoined1 = &chatroomListener->chatUpdated[a2]; *chatJoined1 = false;
    *flagChatsUpdated1 = &mChatsUpdated[a2]; *flagChatsUpdated1 = false;
    mChatListUpdated[a2].clear();
    mngMsgRecv = &chatroomListener->msgReceived[a1]; *mngMsgRecv = false;
    uhAction = &chatroomListener->uhAction[a1]; *uhAction = MEGACHAT_INVALID_HANDLE;
    priv = &chatroomListener->priv[a1]; *priv = MegaChatRoom::PRIV_UNKNOWN;
    ChatRequestTracker crtInviteToChat(megaChatApi[a1]);
    megaChatApi[a1]->inviteToChat(chatid, uh, MegaChatPeerList::PRIV_STANDARD, &crtInviteToChat);
    ASSERT_EQ(crtInviteToChat.waitForResult(), MegaChatError::ERROR_OK) << "Failed to invite a new peer. Error: " << crtInviteToChat.getErrorString();
    ASSERT_TRUE(waitForResponse(chatItemJoined0)) << "Chat list item update for main account not received after " << maxTimeout << " seconds";
    ASSERT_TRUE(waitForResponse(chatItemJoined1)) << "Chat list item update for auxiliar account not received after " << maxTimeout << " seconds";
    ASSERT_TRUE(waitForResponse(chatJoined0)) << "Chatroom update for main account not received after " << maxTimeout << " seconds";
//    ASSERT_TRUE(waitForResponse(chatJoined1)); --> account 1 haven't opened chat, won't receive callback
    ASSERT_TRUE(waitForResponse(mngMsgRecv)) << "Management message not received after " << maxTimeout << " seconds";
    ASSERT_EQ(*uhAction, uh) << "User handle from message doesn't match";
    ASSERT_EQ(*priv, MegaChatRoom::PRIV_UNKNOWN) << "Privilege is incorrect";    // the message doesn't report the new priv
    ASSERT_TRUE(waitForResponse(flagChatsUpdated1)) << "Failed to receive onChatsUpdate " << maxTimeout << " seconds";
    ASSERT_TRUE(isChatroomUpdated(a2, chatid)) << "Chatroom " << chatid << " is not included in onChatsUpdate";
    mChatListUpdated[a2].clear();

    chatroom = megaChatApi[a2]->getChatRoom(chatid);
    ASSERT_TRUE(chatroom) << "Cannot get chatroom for id " << chatid;
    ASSERT_EQ(chatroom->getOwnPrivilege(), MegaChatRoom::PRIV_STANDARD) << "Invalid own privilege";
    delete chatroom;

    chatroom = megaChatApi[a1]->getChatRoom(chatid);
    ASSERT_TRUE(chatroom) << "Cannot get chatroom for id " << chatid;
    ASSERT_EQ(chatroom->getPeerCount(), 1u) << "Wrong number of peers in chatroom " << chatid;
    delete chatroom;

    // since we were expulsed from chatroom, we need to open it again
    ASSERT_TRUE(megaChatApi[a2]->openChatRoom(chatid, chatroomListener)) << "Can't open chatRoom account " << (a2+1);

    // invite again --> error
    ChatRequestTracker crtInviteToChat2(megaChatApi[a1]);
    megaChatApi[a1]->inviteToChat(chatid, uh, MegaChatPeerList::PRIV_STANDARD, &crtInviteToChat2);
    ASSERT_EQ(crtInviteToChat2.waitForResult(), MegaChatError::ERROR_EXIST) << "Invitation should have failed, but it succeed: " << crtInviteToChat2.getErrorString();

    // --> Set title
    string title = "Title " + std::to_string(time(NULL));
    bool *titleItemChanged0 = &titleUpdated[a1]; *titleItemChanged0 = false;
    bool *titleItemChanged1 = &titleUpdated[a2]; *titleItemChanged1 = false;
    bool *titleChanged0 = &chatroomListener->titleUpdated[a1]; *titleChanged0 = false;
    bool *titleChanged1 = &chatroomListener->titleUpdated[a2]; *titleChanged1 = false;
    mngMsgRecv = &chatroomListener->msgReceived[a1]; *mngMsgRecv = false;
    string *msgContent = &chatroomListener->content[a1]; *msgContent = "";
    ChatRequestTracker crtSetTitle(megaChatApi[a1]);
    megaChatApi[a1]->setChatTitle(chatid, title.c_str(), &crtSetTitle);
    ASSERT_EQ(crtSetTitle.waitForResult(), MegaChatError::ERROR_OK) << "Failed to set chat title. Error: " << crtSetTitle.getErrorString();
    ASSERT_TRUE(waitForResponse(titleItemChanged0)) << "Timeout expired for receiving chat list item update";
    ASSERT_TRUE(waitForResponse(titleItemChanged1)) << "Timeout expired for receiving chat list item update";
    ASSERT_TRUE(waitForResponse(titleChanged0)) << "Timeout expired for receiving chatroom update";
    ASSERT_TRUE(waitForResponse(titleChanged1)) << "Timeout expired for receiving chatroom update";
    ASSERT_TRUE(waitForResponse(mngMsgRecv)) << "Timeout expired for receiving management message";
    ASSERT_EQ(title, *msgContent) << "Title received doesn't match the title set";

    chatroom = megaChatApi[a2]->getChatRoom(chatid);
    ASSERT_TRUE(chatroom) << "Cannot get chatroom for id " << chatid;
    ASSERT_STREQ(chatroom->getTitle(), title.c_str()) << "Titles don't match";
    delete chatroom;    chatroom = NULL;

    // --> Change peer privileges to Moderator
    bool *peerUpdated0 = &peersUpdated[a1]; *peerUpdated0 = false;
    bool *peerUpdated1 = &peersUpdated[a2]; *peerUpdated1 = false;
    mngMsgRecv = &chatroomListener->msgReceived[a1]; *mngMsgRecv = false;
    uhAction = &chatroomListener->uhAction[a1]; *uhAction = MEGACHAT_INVALID_HANDLE;
    priv = &chatroomListener->priv[a1]; *priv = MegaChatRoom::PRIV_UNKNOWN;
    ChatRequestTracker crtMakeMod(megaChatApi[a1]);
    megaChatApi[a1]->updateChatPermissions(chatid, uh, MegaChatRoom::PRIV_MODERATOR, &crtMakeMod);
    ASSERT_EQ(crtMakeMod.waitForResult(), MegaChatError::ERROR_OK) << "Failed to make peer moderator. Error: " << crtMakeMod.getErrorString();
    ASSERT_TRUE(waitForResponse(peerUpdated0)) << "Timeout expired for receiving peer update";
    ASSERT_TRUE(waitForResponse(peerUpdated1)) << "Timeout expired for receiving peer update";
    ASSERT_TRUE(waitForResponse(mngMsgRecv)) << "Timeout expired for receiving management message";
    ASSERT_EQ(*uhAction, uh) << "User handle from message doesn't match";
    ASSERT_EQ(*priv, MegaChatRoom::PRIV_MODERATOR) << "Privilege is incorrect";

    // --> Change peer privileges to Read-only
    peerUpdated0 = &peersUpdated[a1]; *peerUpdated0 = false;
    peerUpdated1 = &peersUpdated[a2]; *peerUpdated1 = false;
    mngMsgRecv = &chatroomListener->msgReceived[a1]; *mngMsgRecv = false;
    uhAction = &chatroomListener->uhAction[a1]; *uhAction = MEGACHAT_INVALID_HANDLE;
    priv = &chatroomListener->priv[a1]; *priv = MegaChatRoom::PRIV_UNKNOWN;
    ChatRequestTracker crtMakeReadonly(megaChatApi[a1]);
    megaChatApi[a1]->updateChatPermissions(chatid, uh, MegaChatRoom::PRIV_RO, &crtMakeReadonly);
    ASSERT_EQ(crtMakeReadonly.waitForResult(), MegaChatError::ERROR_OK) << "Failed to set peer readonly. Error: " << crtMakeMod.getErrorString();
    ASSERT_TRUE(waitForResponse(peerUpdated0)) << "Timeout expired for receiving peer update";
    ASSERT_TRUE(waitForResponse(peerUpdated1)) << "Timeout expired for receiving peer update";
    ASSERT_TRUE(waitForResponse(mngMsgRecv)) << "Timeout expired for receiving management message";
    ASSERT_EQ(*uhAction, uh) << "User handle from message doesn't match";
    ASSERT_EQ(*priv, MegaChatRoom::PRIV_RO) << "Privilege is incorrect";

    // --> Try to send a message without the right privilege
    string msg1 = "HI " + account(a1).getEmail()+ " - This message can't be send because I'm read-only";
    bool *flagRejected = &chatroomListener->msgRejected[a2]; *flagRejected = false;
    chatroomListener->clearMessages(a2);   // will be set at reception
    MegaChatMessage *msgSent = megaChatApi[a2]->sendMessage(chatid, msg1.c_str());
    ASSERT_TRUE(msgSent) << "Succeed to send message, when it should fail";
    delete msgSent; msgSent = NULL;
    ASSERT_TRUE(waitForResponse(flagRejected)) << "Timeout expired for rejection of message";    // for confirmation, sendMessage() is synchronous
    ASSERT_EQ(chatroomListener->mConfirmedMessageHandle[a2], MEGACHAT_INVALID_HANDLE) << "Message confirmed, when it should fail";

    // --> Load some message to feed history
    loadHistory(a1, chatid, chatroomListener);
    loadHistory(a2, chatid, chatroomListener);

    // --> Send typing notification
    bool *flagTyping1 = &chatroomListener->userTyping[a2]; *flagTyping1 = false;
    uhAction = &chatroomListener->uhAction[a2]; *uhAction = MEGACHAT_INVALID_HANDLE;
    megaChatApi[a1]->sendTypingNotification(chatid);
    ASSERT_TRUE(waitForResponse(flagTyping1)) << "Timeout expired for sending typing notification";
    ASSERT_EQ(*uhAction, megaChatApi[a1]->getMyUserHandle()) << "My user handle is wrong at typing";

    // --> Send stop typing notification
    flagTyping1 = &chatroomListener->userTyping[a2]; *flagTyping1 = false;
    uhAction = &chatroomListener->uhAction[a2]; *uhAction = MEGACHAT_INVALID_HANDLE;
    megaChatApi[a1]->sendStopTypingNotification(chatid);
    ASSERT_TRUE(waitForResponse(flagTyping1)) << "Timeout expired for sending stop typing notification";
    ASSERT_EQ(*uhAction, megaChatApi[a1]->getMyUserHandle()) << "My user handle is wrong at stop typing";

    // --> Archive the chatroom
    chatroom = megaChatApi[a1]->getChatRoom(chatid);
    delete chatroom; chatroom = NULL;
    bool *chatArchiveChanged = &chatArchived[a1]; *chatArchiveChanged = false;
    bool *chatroomArchiveChanged = &chatroomListener->archiveUpdated[a1]; *chatroomArchiveChanged = false;
    ChatRequestTracker crtArchive(megaChatApi[a1]);
    megaChatApi[a1]->archiveChat(chatid, true, &crtArchive);
    ASSERT_EQ(crtArchive.waitForResult(), MegaChatError::ERROR_OK) << "Failed to archive chat. Error: " << crtArchive.getErrorString();
    ASSERT_TRUE(waitForResponse(chatArchiveChanged)) << "Timeout expired for receiving chat list item update about archive";
    ASSERT_TRUE(waitForResponse(chatroomArchiveChanged)) << "Timeout expired for receiving chatroom update about archive (This time out is usually produced by missing api notification)";
    chatroom = megaChatApi[a1]->getChatRoom(chatid);
    ASSERT_TRUE(chatroom->isArchived()) << "Chatroom is not archived when it should";
    delete chatroom; chatroom = NULL;

    // TODO: Redmine ticket: #10596
    {
        // give some margin to API-chatd synchronization, so chatd knows the room is archived and needs
        // to be unarchived upon new message
        std::this_thread::sleep_for(std::chrono::seconds(3));
    }

    // --> Send a message and wait for reception by target user
    string msg0 = "HI " + account(a1).getEmail() + " - Testing groupchats";
    bool *msgConfirmed = &chatroomListener->msgConfirmed[a1]; *msgConfirmed = false;
    bool *msgReceived = &chatroomListener->msgReceived[a2]; *msgReceived = false;
    bool *msgDelivered = &chatroomListener->msgDelivered[a1]; *msgDelivered = false;
    chatArchiveChanged = &chatArchived[a1]; *chatArchiveChanged = false;
    chatroomArchiveChanged = &chatroomListener->archiveUpdated[a1]; *chatroomArchiveChanged = false;
    chatroomListener->clearMessages(a1);
    chatroomListener->clearMessages(a2);
    MegaChatMessage *messageSent = megaChatApi[a1]->sendMessage(chatid, msg0.c_str());
    ASSERT_TRUE(waitForResponse(msgConfirmed)) << "Timeout expired for receiving confirmation by server";    // for confirmation, sendMessage() is synchronous
    MegaChatHandle msgId = chatroomListener->mConfirmedMessageHandle[a1];
    ASSERT_TRUE(chatroomListener->hasArrivedMessage(a1, msgId)) << "Message not received";
    ASSERT_NE(msgId, MEGACHAT_INVALID_HANDLE) << "Wrong message id at origin";
    ASSERT_TRUE(waitForResponse(msgReceived)) << "Timeout expired for receiving message by target user";    // for reception
    ASSERT_TRUE(chatroomListener->hasArrivedMessage(a2, msgId)) << "Wrong message id at destination";
    MegaChatMessage *messageReceived = megaChatApi[a2]->getMessage(chatid, msgId);   // message should be already received, so in RAM
    ASSERT_TRUE(messageReceived && !strcmp(msg0.c_str(), messageReceived->getContent())) << "Content of message doesn't match";
    // now wait for automatic unarchive, due to new message
    ASSERT_TRUE(waitForResponse(chatArchiveChanged)) << "Timeout expired for receiving chat list item update after new message";
    ASSERT_TRUE(waitForResponse(chatroomArchiveChanged)) << "Timeout expired for receiving chatroom update after new message";
    chatroom = megaChatApi[a1]->getChatRoom(chatid);
    ASSERT_FALSE(chatroom->isArchived()) << "Chatroom is not unarchived automatically upon new message";
    delete chatroom; chatroom = NULL;


    // --> Archive the chatroom
    chatArchiveChanged = &chatArchived[a1]; *chatArchiveChanged = false;
    chatroomArchiveChanged = &chatroomListener->archiveUpdated[a1]; *chatroomArchiveChanged = false;
    ChatRequestTracker crtArchive2(megaChatApi[a1]);
    megaChatApi[a1]->archiveChat(chatid, true, &crtArchive2);
    ASSERT_EQ(crtArchive2.waitForResult(), MegaChatError::ERROR_OK) << "Failed to archive chat (2). Error: " << crtArchive2.getErrorString();
    ASSERT_TRUE(waitForResponse(chatArchiveChanged)) << "Timeout expired for receiving chat list item update about archive";
    ASSERT_TRUE(waitForResponse(chatroomArchiveChanged)) << "Timeout expired for receiving chatroom update about archive";
    chatroom = megaChatApi[a1]->getChatRoom(chatid);
    ASSERT_TRUE(chatroom->isArchived()) << "Chatroom is not archived when it should";
    delete chatroom; chatroom = NULL;

    // --> Unarchive the chatroom
    delete chatroom; chatroom = NULL;
    chatArchiveChanged = &chatArchived[a1]; *chatArchiveChanged = false;
    chatroomArchiveChanged = &chatroomListener->archiveUpdated[a1]; *chatroomArchiveChanged = false;
    ChatRequestTracker crtArchive3(megaChatApi[a1]);
    megaChatApi[a1]->archiveChat(chatid, false, &crtArchive3);
    ASSERT_EQ(crtArchive3.waitForResult(), MegaChatError::ERROR_OK) << "Failed to archive chat (3). Error: " << crtArchive3.getErrorString();
    ASSERT_TRUE(waitForResponse(chatArchiveChanged)) << "Timeout expired for receiving chat list item update about archive";
    ASSERT_TRUE(waitForResponse(chatroomArchiveChanged)) << "Timeout expired for receiving chatroom update about archive";
    chatroom = megaChatApi[a1]->getChatRoom(chatid);
    ASSERT_FALSE(chatroom->isArchived()) << "Chatroom is archived when it shouldn't";
    delete chatroom; chatroom = NULL;

    delete messageSent;
    messageSent = NULL;

    delete messageReceived;
    messageReceived = NULL;

    // --> Close the chatroom
    megaChatApi[a1]->closeChatRoom(chatid, chatroomListener);
    megaChatApi[a2]->closeChatRoom(chatid, chatroomListener);

    // --> Remove peer from groupchat
    bool *chatClosed = &chatItemClosed[a2]; *chatClosed = false;
    ChatRequestTracker crtRemoveFromChat2(megaChatApi[a1]);
    megaChatApi[a1]->removeFromChat(chatid, uh, &crtRemoveFromChat2);
    ASSERT_EQ(crtRemoveFromChat2.waitForResult(), MegaChatError::ERROR_OK) << "Failed to remove peer from group chat. Error: " << crtRemoveFromChat2.getErrorString();
    ASSERT_TRUE(waitForResponse(chatClosed)) << "Timeout expired";
    chatroom = megaChatApi[a2]->getChatRoom(chatid);
    ASSERT_TRUE(chatroom) << "Cannot get chatroom for id " << chatid;
    ASSERT_FALSE(chatroom->isActive()) << "Chatroom should be inactive, but it's still active";
    delete chatroom;    chatroom = NULL;

    // --> Invite to chat
    ChatRequestTracker crtInviteToChat3(megaChatApi[a1]);
    megaChatApi[a1]->inviteToChat(chatid, uh, MegaChatPeerList::PRIV_STANDARD, &crtInviteToChat3);
    ASSERT_EQ(crtInviteToChat3.waitForResult(), MegaChatError::ERROR_OK) << "Failed to invite a new peer (3). Error: " << crtInviteToChat3.getErrorString();

    delete chatroomListener;
    delete [] sessionPrimary;
    sessionPrimary = NULL;
    delete [] sessionSecondary;
    sessionSecondary = NULL;
}


/**
 * @brief MegaChatApiTest.PublicChatManagement
 *
 * Requirements:
 * - Both accounts should be conctacts
 * (if not accomplished, the test automatically solves the above)
 *
 * This test does the following:
 * [ Anonymous mode test ]
 * - Login in primary account
 * + Init anonymous in secondary account
 * - Create a public chat with no peers nor title
 * - Open chatroom
 * - Create chat link (ERR)
 * - Set title
 * - Create chat link
 * + Load chat link
 * + Open chatroom
 * + Send a message (ERR)
 * - Send a message
 * + Close preview
 * - Remove chat link
 * + Load chat link (ERR)
 * + Logout
 *
 * [ Public chat test ]
 * + Login in secondary account
 * - Create chat link
 * + Load chat link
 * + Open chatroom
 * + Send a message (ERR)
 * + Autojoin chat link
 * + Send a message
 * + Set chat to private mode
 * + Remove peer from groupchat (OK)
 * + Preview chat link (ERR)
 * - Invite other account
 * - Leave chat room
*/
TEST_F(MegaChatApiTest, PublicChatManagement)
{
    unsigned a1 = 0;
    unsigned a2 = 1;

    /// Anonymous mode test
    // Login in primary account
    char *sessionPrimary = login(a1);
    ASSERT_TRUE(sessionPrimary);

    // Init anonymous in secondary account and connect
    initState[a2] = megaChatApi[a2]->initAnonymous();
    ASSERT_EQ(initState[a2], MegaChatApi::INIT_ANONYMOUS) << "Init sesion in anonymous mode failed";
    char *sessionAnonymous = megaApi[a2]->dumpSession();

    // Create a public chat with no peers nor title, this chat will be reused by the rest of the tests
    MegaChatHandle chatid = MEGACHAT_INVALID_HANDLE;
    MegaChatPeerList *peers = MegaChatPeerList::createInstance();
    ChatRequestTracker crtCreate(megaChatApi[a1]);
    megaChatApi[a1]->createPublicChat(peers, nullptr, &crtCreate);
    ASSERT_EQ(crtCreate.waitForResult(), MegaChatError::ERROR_OK) << "Failed to create public groupchat. Error: " << crtCreate.getErrorString();
    chatid = crtCreate.getChatHandle();
    ASSERT_NE(chatid, MEGACHAT_INVALID_HANDLE) << "Wrong chat id";
    delete peers;
    peers = NULL;

    const std::unique_ptr<char[]> chatidB64(MegaApi::userHandleToBase64(chatid));
    LOG_debug << "PublicChatManagement: selected chat: " << chatidB64.get();

    // Open chatroom
    TestChatRoomListener *chatroomListener = new TestChatRoomListener(this, megaChatApi, chatid);
    ASSERT_TRUE(megaChatApi[a1]->openChatRoom(chatid, chatroomListener)) << "Can't open chatRoom account " << (a1+1);
    bool *flagChatdOnline = &mChatConnectionOnline[a1]; *flagChatdOnline = false;
    while (megaChatApi[a1]->getChatConnectionState(chatid) != MegaChatApi::CHAT_CONNECTION_ONLINE)
    {
        postLog("Waiting for connection to chatd...");
        ASSERT_TRUE(waitForResponse(flagChatdOnline)) << "Timeout expired for connecting to chatd";
        *flagChatdOnline = false;
    }

    // Create chat link (ERR No title)
    ChatRequestTracker crtCreateLink(megaChatApi[a1]);
    megaChatApi[a1]->createChatLink(chatid, &crtCreateLink);
    ASSERT_NE(crtCreateLink.waitForResult(), MegaChatError::ERROR_OK) << "Creating chat link succeeded. Should have failed!";

    // Set title
    string title = "TestPublicChatWithTitle_" + dateToString().substr(dateToString().length() - 5, 5);
    bool *titleItemChanged0 = &titleUpdated[a1]; *titleItemChanged0 = false;
    bool *titleChanged0 = &chatroomListener->titleUpdated[a1]; *titleChanged0 = false;
    bool *mngMsgRecv = &chatroomListener->msgReceived[a1]; *mngMsgRecv = false;
    string *msgContent = &chatroomListener->content[a1]; *msgContent = "";
    ChatRequestTracker crtSetTitle(megaChatApi[a1]);
    megaChatApi[a1]->setChatTitle(chatid, title.c_str(), &crtSetTitle);
    ASSERT_EQ(crtSetTitle.waitForResult(), MegaChatError::ERROR_OK) << "Failed to set chat title. Error: " << crtSetTitle.getErrorString();
    ASSERT_TRUE(waitForResponse(titleItemChanged0)) << "Timeout expired for receiving chat list item update";
    ASSERT_TRUE(waitForResponse(titleChanged0)) << "Timeout expired for receiving chatroom update";
    ASSERT_TRUE(waitForResponse(mngMsgRecv)) << "Timeout expired for receiving management message";
    ASSERT_EQ(title, *msgContent) << "Title received doesn't match the title set";

    // Create chat link
    ChatRequestTracker crtCreateLink2(megaChatApi[a1]);
    megaChatApi[a1]->createChatLink(chatid, &crtCreateLink2);
    ASSERT_EQ(crtCreateLink2.waitForResult(), MegaChatError::ERROR_OK) << "Error creating chat link (2). Error: " << crtCreateLink2.getErrorString();
    ASSERT_FALSE(crtCreateLink2.getFlag());
    const string& chatLink = crtCreateLink2.getText();
    ASSERT_FALSE(chatLink.empty());

    // Load chat link
    ChatRequestTracker crtPreviewTracker(megaChatApi[a2]);
    megaChatApi[a2]->openChatPreview(chatLink.c_str(), &crtPreviewTracker);
    ASSERT_EQ(crtPreviewTracker.waitForResult(), MegaChatError::ERROR_OK) << "Failed to open chat preview. Error: " << crtPreviewTracker.getErrorString();

    // Open chatroom
    bool *previewsUpdated = &chatroomListener->previewsUpdated[a1]; *previewsUpdated = false;
    ASSERT_TRUE(megaChatApi[a2]->openChatRoom(chatid, chatroomListener)) << "Can't open chatRoom account " << (a2+1);
    ASSERT_TRUE(waitForResponse(previewsUpdated)) << "Timeout expired for update previewers";

    // Send a message (ERR)
    string msg = "HI " + account(a1).getEmail()+ " - This message will be rejected because now I'm a previewer";
    bool *flagRejected = &chatroomListener->msgRejected[a2]; *flagRejected = false;
    chatroomListener->clearMessages(a2);   // will be set at reception
    MegaChatMessage *msgSent = megaChatApi[a2]->sendMessage(chatid, msg.c_str());
    delete msgSent; msgSent = NULL;
    ASSERT_TRUE(waitForResponse(flagRejected)) << "Timeout expired for rejection of message";    // for confirmation, sendMessage() is synchronous
    ASSERT_EQ(chatroomListener->mConfirmedMessageHandle[a2], MEGACHAT_INVALID_HANDLE) << "Message confirmed, when it should fail";

    // Send a message
    msg = "HI Anonymous user, This message will be sent";
    flagRejected = &chatroomListener->msgRejected[a1]; *flagRejected = false;
    chatroomListener->clearMessages(a1);   // will be set at reception
    msgSent = megaChatApi[a1]->sendMessage(chatid, msg.c_str());
    ASSERT_TRUE(msgSent) << "Succeed to send message";
    delete msgSent; msgSent = NULL;
    ASSERT_EQ(chatroomListener->mConfirmedMessageHandle[a1], MEGACHAT_INVALID_HANDLE) << "Message confirmed, when it should fail";

    // Close preview
    previewsUpdated = &chatroomListener->previewsUpdated[a1]; *previewsUpdated = false;
    megaChatApi[a2]->closeChatPreview(chatid);
    ASSERT_TRUE(waitForResponse(previewsUpdated)) << "Timeout expired for close preview";

    // Remove chat link
    ChatRequestTracker crtRemoveLink(megaChatApi[a1]);
    megaChatApi[a1]->removeChatLink(chatid, &crtRemoveLink);
    ASSERT_EQ(crtRemoveLink.waitForResult(), MegaChatError::ERROR_OK) << "Failed to remove chat link. Error: " << crtRemoveLink.getErrorString();

    // Preview chat link (ERR)
    ChatRequestTracker crtPreviewTracker2(megaChatApi[a2]);
    megaChatApi[a2]->openChatPreview(chatLink.c_str(), &crtPreviewTracker2);
    ASSERT_NE(crtPreviewTracker2.waitForResult(), MegaChatError::ERROR_OK) << "Opening chat preview succeeded. Should have failed!";

    // Logout in anonymous mode
    ASSERT_NO_FATAL_FAILURE({ logout(a2); });
    delete [] sessionAnonymous;
    sessionAnonymous = NULL;

    /// Public chats test
    // Login in secondary account
    char *sessionSecondary = login(a2);
    ASSERT_TRUE(sessionSecondary);

    // Make a1 and a2 contacts
    { // scope for 'user' local variable
    MegaUser *user = megaApi[a1]->getContact(account(a2).getEmail().c_str());
    if (!user || (user->getVisibility() != MegaUser::VISIBILITY_VISIBLE))
    {
        ASSERT_NO_FATAL_FAILURE({ makeContact(a1, a2); });
        delete user;
    }
    }

    // Create chat link
    ChatRequestTracker crtCreateLink3(megaChatApi[a1]);
    megaChatApi[a1]->createChatLink(chatid, &crtCreateLink3);
    ASSERT_EQ(crtCreateLink3.waitForResult(), MegaChatError::ERROR_OK) << "Error creating chat link (3). Error: " << crtCreateLink3.getErrorString();
    ASSERT_FALSE(crtCreateLink3.getFlag());
    const string& chatLink3 = crtCreateLink3.getText();
    ASSERT_FALSE(chatLink3.empty());

    // Load chat link (OK)
    ChatRequestTracker crtPreviewTracker3(megaChatApi[a2]);
    megaChatApi[a2]->openChatPreview(chatLink3.c_str(), &crtPreviewTracker3);
    ASSERT_EQ(crtPreviewTracker3.waitForResult(), MegaChatError::ERROR_OK) << "Failed to open chat preview (3). Error: " << crtPreviewTracker3.getErrorString();

    // Open chatroom
    previewsUpdated = &chatroomListener->previewsUpdated[a1]; *previewsUpdated = false;
    ASSERT_TRUE(megaChatApi[a2]->openChatRoom(chatid, chatroomListener)) << "Can't open chatRoom account " << (a2+1);
    ASSERT_TRUE(waitForResponse(previewsUpdated)) << "Timeout expired for update previewers";

    // Try to send a message (ERR)
    string msgaux = "HI " + account(a1).getEmail()+ " - This message can't be send because I'm in preview mode (read-only)";
    flagRejected = &chatroomListener->msgRejected[a2]; *flagRejected = false;
    chatroomListener->clearMessages(a2);   // will be set at reception
    msgSent = megaChatApi[a2]->sendMessage(chatid, msgaux.c_str());
    ASSERT_TRUE(msgSent) << "Fail to send message, when it should succeed";
    delete msgSent; msgSent = NULL;
    ASSERT_TRUE(waitForResponse(flagRejected)) << "Timeout expired for rejection of message";
    ASSERT_EQ(chatroomListener->mConfirmedMessageHandle[a2], MEGACHAT_INVALID_HANDLE) << "Message confirmed, when it should fail";

    // Autojoin chat link
    bool* flagChatsUpdated1 = &mChatsUpdated[a1]; *flagChatsUpdated1 = false;
    mChatListUpdated[a1].clear();
    previewsUpdated = &chatroomListener->previewsUpdated[a1]; *previewsUpdated = false;
    ChatRequestTracker crtAutojoin(megaChatApi[a2]);
    megaChatApi[a2]->autojoinPublicChat(chatid, &crtAutojoin);
    ASSERT_EQ(crtAutojoin.waitForResult(), MegaChatError::ERROR_OK) << "Failed to autojoin chat-link. Error: " << crtAutojoin.getErrorString();
    ASSERT_TRUE(waitForResponse(previewsUpdated)) << "Timeout expired for update previewers";
    ASSERT_TRUE(waitForResponse(flagChatsUpdated1)) << "Failed to receive onChatsUpdate after " << maxTimeout << " seconds";
    ASSERT_TRUE(isChatroomUpdated(a1, chatid)) << "Chatroom " << chatid << " is not included in onChatsUpdate";
    mChatListUpdated[a1].clear();

    MegaChatListItem *item = megaChatApi[a2]->getChatListItem(chatid);
    ASSERT_EQ(item->getNumPreviewers(), 0u) << "Wrong number of previewers.";
    delete item;
    item = NULL;

    // Send a message
    msgaux = "HI " + account(a1).getEmail()+ " - I have autojoined to this chat";
    flagRejected = &chatroomListener->msgRejected[a2]; *flagRejected = false;
    chatroomListener->clearMessages(a2);   // will be set at reception
    msgSent = megaChatApi[a2]->sendMessage(chatid, msgaux.c_str());
    ASSERT_TRUE(msgSent) << "Succeed to send message, when it should fail";
    delete msgSent; msgSent = NULL;

    // Set chat to private mode
    ASSERT_NO_FATAL_FAILURE({
        waitForAction (1, // just one attempt
                      std::vector<bool *> { &chatroomListener->chatModeUpdated[a1], &chatroomListener->chatModeUpdated[a2]},
                      std::vector<string> { "chatroomListener->chatModeUpdated[a1]", "chatroomListener->chatModeUpdated[a2]"},
                      "Set chat into private mode(EKR enabled)from A",
                      true /* wait for all exit flags */,
                      true /* reset flags */,
                      maxTimeout,
                      [this, a1, chatid]()
                      {
                          // Convert chat to private mode (EKR enabled)
                          ChatRequestTracker crtSetPrivate(megaChatApi[a1]);
                          megaChatApi[a1]->setPublicChatToPrivate(chatid, &crtSetPrivate);
                          ASSERT_EQ(crtSetPrivate.waitForResult(), MegaChatError::ERROR_OK) << "Failed to set chat to private. Error: " << crtSetPrivate.getErrorString();
                      });
    });


    // Remove peer from groupchat
    auto uh =  megaChatApi[a2]->getMyUserHandle();
    bool *chatClosed = &chatItemClosed[a2]; *chatClosed = false;
    ChatRequestTracker crtRemoveFromGroup(megaChatApi[a1]);
    megaChatApi[a1]->removeFromChat(chatid, uh, &crtRemoveFromGroup);
    ASSERT_EQ(crtRemoveFromGroup.waitForResult(), MegaChatError::ERROR_OK) << "Failed to remove peer from group chat. Error: " << crtRemoveFromGroup.getErrorString();
    ASSERT_TRUE(waitForResponse(chatClosed)) << "Timeout expired for remove peer from chat";

    MegaChatRoom * auxchatroom = megaChatApi[a2]->getChatRoom(chatid);
    ASSERT_TRUE(auxchatroom) << "Cannot get chatroom for id " << chatid;
    ASSERT_FALSE(auxchatroom->isActive()) << "Chatroom should be inactive, but it's still active";
    delete auxchatroom;    auxchatroom = NULL;

    // Preview chat link (ERR)
    ChatRequestTracker crtPreviewTracker4(megaChatApi[a2]);
    megaChatApi[a2]->openChatPreview(chatLink3.c_str(), &crtPreviewTracker4);
    ASSERT_NE(crtPreviewTracker4.waitForResult(), MegaChatError::ERROR_OK) << "Opening chat preview succeeded (4). Should have failed!";

    // --> Invite to chat
    ChatRequestTracker crtInvite(megaChatApi[a1]);
    megaChatApi[a1]->inviteToChat(chatid, uh, MegaChatPeerList::PRIV_STANDARD, &crtInvite);
    ASSERT_EQ(crtInvite.waitForResult(), MegaChatError::ERROR_OK) << "Failed to invite a new peer. Error: " << crtInvite.getErrorString();

    // Close chatroom
    megaChatApi[a1]->closeChatRoom(chatid, chatroomListener);
    megaChatApi[a2]->closeChatRoom(chatid, chatroomListener);

    delete chatroomListener;
    delete [] sessionPrimary;
    sessionPrimary = NULL;
    delete [] sessionSecondary;
    sessionSecondary = NULL;
}

/**
 * @brief MegaChatApiTest.Reactions
 *
 * Requirements:
 * - Both accounts should be conctacts
 * (if not accomplished, the test automatically solves the above)
 *
 * This test does the following:
 * - Create a group chat room or select an existing one
 * - Change another account privileges to readonly
 * - Send message
 * - Check reactions in message (error)
 * - Add reaction with NULL reaction (error)
 * - Add reaction with invalid chat (error)
 * - Add reaction with invalid message (error)
 * + Add reaction without enough permissions (error)
 * - Add reaction
 * - Add duplicate reaction (error)
 * - Check reactions in message
 * - Remove reaction with NULL reaction (error)
 * - Remove reaction with invalid chat (error)
 * - Remove reaction with invalid message (error)
 * + Remove reaction without enough permissions (error)
 * - Remove reaction
 * - Remove non-existent reaction (error)
 */
TEST_F(MegaChatApiTest, Reactions)
{
    unsigned a1 = 0;
    unsigned a2 = 1;

    // Login both accounts
    char *sessionPrimary = login(a1);
    ASSERT_TRUE(sessionPrimary);
    char *sessionSecondary = login(a2);
    ASSERT_TRUE(sessionSecondary);

    // Prepare peers, privileges...
    MegaUser *user = megaApi[a1]->getContact(account(a2).getEmail().c_str());
    if (!user || (user->getVisibility() != MegaUser::VISIBILITY_VISIBLE))
    {
        ASSERT_NO_FATAL_FAILURE({ makeContact(a1, a2); });
        delete user;
        user = megaApi[a1]->getContact(account(a2).getEmail().c_str());
    }

    // Get a group chatroom with both users
    MegaChatHandle uh = user->getHandle();
    delete user;
    user = NULL;
    MegaChatPeerList *peers = MegaChatPeerList::createInstance();
    peers->addPeer(uh, MegaChatPeerList::PRIV_STANDARD);
    MegaChatHandle chatid = getGroupChatRoom({a1, a2}, peers);
    delete peers;
    ASSERT_NE(chatid, MEGACHAT_INVALID_HANDLE);

    // Open chatroom
    TestChatRoomListener *chatroomListener = new TestChatRoomListener(this, megaChatApi, chatid);
    ASSERT_TRUE(megaChatApi[a1]->openChatRoom(chatid, chatroomListener)) << "Can't open chatRoom account " << (a1+1);
    ASSERT_TRUE(megaChatApi[a2]->openChatRoom(chatid, chatroomListener)) << "Can't open chatRoom account " << (a2+1);
    std::unique_ptr<MegaChatRoom> chatroom (megaChatApi[a1]->getChatRoom(chatid));
    std::unique_ptr<char[]> chatidB64(megaApi[a1]->handleToBase64(chatid));
    ASSERT_TRUE(chatroom) << "Cannot get chatroom for id " << chatidB64.get();

    if (chatroom->getPeerPrivilegeByHandle(uh) != PRIV_RO)
    {
        // Change peer privileges to Read-only
        bool *peerUpdated0 = &peersUpdated[a1]; *peerUpdated0 = false;
        bool *peerUpdated1 = &peersUpdated[a2]; *peerUpdated1 = false;
        bool *mngMsgRecv = &chatroomListener->msgReceived[a1]; *mngMsgRecv = false;
        MegaChatHandle *uhAction = &chatroomListener->uhAction[a1]; *uhAction = MEGACHAT_INVALID_HANDLE;
        int *priv = &chatroomListener->priv[a1]; *priv = MegaChatRoom::PRIV_UNKNOWN;
        TestMegaChatRequestListener auxrequestListener(nullptr, megaChatApi[a1]);
        megaChatApi[a1]->updateChatPermissions(chatid, uh, MegaChatRoom::PRIV_RO, &auxrequestListener);
        ASSERT_TRUE(auxrequestListener.waitForResponse()) << "Timeout expired for update privilege of peer";
        ASSERT_TRUE(!auxrequestListener.getErrorCode()) << "Failed to update privilege of peer Error: " << auxrequestListener.getErrorCode();
        ASSERT_TRUE(waitForResponse(peerUpdated0)) << "Timeout expired for receiving peer update";
        ASSERT_TRUE(waitForResponse(peerUpdated1)) << "Timeout expired for receiving peer update";
        ASSERT_TRUE(waitForResponse(mngMsgRecv)) << "Timeout expired for receiving management message";
        ASSERT_EQ(*uhAction, uh) << "User handle from message doesn't match";
        ASSERT_EQ(*priv, MegaChatRoom::PRIV_RO) << "Privilege is incorrect";
    }

    // Send a message and wait for reception by target user
    string msg0 = "HI " + account(a1).getEmail() + " - Testing reactions";
    bool *msgConfirmed = &chatroomListener->msgConfirmed[a1]; *msgConfirmed = false;
    bool *msgReceived = &chatroomListener->msgReceived[a2]; *msgReceived = false;
    bool *msgDelivered = &chatroomListener->msgDelivered[a1]; *msgDelivered = false;
    chatroomListener->clearMessages(a1);
    chatroomListener->clearMessages(a2);
    std::unique_ptr<MegaChatMessage> messageSent(megaChatApi[a1]->sendMessage(chatid, msg0.c_str()));
    ASSERT_TRUE(waitForResponse(msgConfirmed)) << "Timeout expired for receiving confirmation by server";    // for confirmation, sendMessage() is synchronous
    MegaChatHandle msgId = chatroomListener->mConfirmedMessageHandle[a1];
    ASSERT_TRUE(chatroomListener->hasArrivedMessage(a1, msgId)) << "Message not received";
    ASSERT_NE(msgId, MEGACHAT_INVALID_HANDLE) << "Wrong message id at origin";
    ASSERT_TRUE(waitForResponse(msgReceived)) << "Timeout expired for receiving message by target user";    // for reception
    ASSERT_TRUE(chatroomListener->hasArrivedMessage(a2, msgId)) << "Wrong message id at destination";
    MegaChatMessage *messageReceived = megaChatApi[a2]->getMessage(chatid, msgId);   // message should be already received, so in RAM
    ASSERT_TRUE(messageReceived && !strcmp(msg0.c_str(), messageReceived->getContent())) << "Content of message doesn't match";

    // Check reactions for the message sent above (It shouldn't exist any reaction)
    std::unique_ptr<MegaStringList> reactionsList;
    reactionsList.reset(megaChatApi[a1]->getMessageReactions(chatid, msgId));
    ASSERT_FALSE(reactionsList->size()) << "getMessageReactions Error: The message shouldn't have reactions";
    int userCount = megaChatApi[a1]->getMessageReactionCount(chatid, msgId, "😰");
    ASSERT_FALSE(userCount) << "getReactionUsers Error: The reaction shouldn't exist";

    // Add invalid reaction (error)
    TestMegaChatRequestListener requestListener(nullptr, megaChatApi[a1]);
    megaChatApi[a1]->addReaction(chatid, msgId, nullptr, &requestListener);
    ASSERT_TRUE(requestListener.waitForResponse()) << "Timeout expired for add reaction";
    ASSERT_EQ(requestListener.getErrorCode(), MegaChatError::ERROR_ARGS) << "addReaction: Unexpected error for NULL reaction param.";

    // Add reaction for invalid chat (error)
    requestListener = TestMegaChatRequestListener (nullptr, megaChatApi[a1]);
    megaChatApi[a1]->addReaction(MEGACHAT_INVALID_HANDLE, msgId, "😰", &requestListener);
    ASSERT_TRUE(requestListener.waitForResponse()) << "Timeout expired for add reaction";
    ASSERT_EQ(requestListener.getErrorCode(), MegaChatError::ERROR_NOENT) << "addReaction: Unexpected error for invalid chat.";

    // Add reaction for invalid message (error)
    requestListener = TestMegaChatRequestListener (nullptr, megaChatApi[a1]);
    megaChatApi[a1]->addReaction(chatid, MEGACHAT_INVALID_HANDLE, "😰", &requestListener);
    ASSERT_TRUE(requestListener.waitForResponse()) << "Timeout expired for add reaction";
    ASSERT_EQ(requestListener.getErrorCode(), MegaChatError::ERROR_NOENT) << "addReaction: Unexpected error for invalid message.";

    // Add reaction without enough permissions (error)
    requestListener = TestMegaChatRequestListener (nullptr, megaChatApi[a2]);
    megaChatApi[a2]->addReaction(chatid, msgId, "😰", &requestListener);
    ASSERT_TRUE(requestListener.waitForResponse()) << "Timeout expired for add reaction";
    ASSERT_EQ(requestListener.getErrorCode(), MegaChatError::ERROR_ACCESS) << "addReaction: Unexpected error adding reaction without enough permissions.";

    // Add reaction (ok)
    requestListener = TestMegaChatRequestListener (nullptr, megaChatApi[a1]);
    megaChatApi[a1]->addReaction(chatid, msgId, "😰", &requestListener);
    ASSERT_TRUE(requestListener.waitForResponse()) << "Timeout expired for add reaction";
    ASSERT_EQ(requestListener.getErrorCode(), MegaChatError::ERROR_OK) << "addReaction: Unexpected error adding reaction.";

    // Add existing reaction (error)
    requestListener = TestMegaChatRequestListener (nullptr, megaChatApi[a1]);
    megaChatApi[a1]->addReaction(chatid, msgId, "😰", &requestListener);
    ASSERT_TRUE(requestListener.waitForResponse()) << "Timeout expired for add reaction";
    ASSERT_EQ(requestListener.getErrorCode(), MegaChatError::ERROR_EXIST) << "addReaction: Unexpected error for adding an existing reaction.";

    // Check reactions
    reactionsList.reset(megaChatApi[a1]->getMessageReactions(chatid, msgId));
    ASSERT_TRUE(reactionsList->size()) << "getMessageReactions Error: The message doesn't have reactions";
    userCount = megaChatApi[a1]->getMessageReactionCount(chatid, msgId, "😰");
    ASSERT_TRUE(userCount) << "getReactionUsers Error: The reaction doesn't exists";

    // Remove reaction (ok)
    requestListener = TestMegaChatRequestListener (nullptr, megaChatApi[a1]);
    megaChatApi[a1]->delReaction(chatid, msgId, "😰", &requestListener);
    ASSERT_TRUE(requestListener.waitForResponse()) << "Timeout expired for del reaction";
    ASSERT_EQ(requestListener.getErrorCode(), MegaChatError::ERROR_OK) << "delReaction: Unexpected error removing reaction.";

    // Remove unexisting reaction (error)
    requestListener = TestMegaChatRequestListener (nullptr, megaChatApi[a1]);
    megaChatApi[a1]->delReaction(chatid, msgId, "😰", &requestListener);
    ASSERT_TRUE(requestListener.waitForResponse()) << "Timeout expired for del reaction";
    ASSERT_EQ(requestListener.getErrorCode(), MegaChatError::ERROR_EXIST) << "delReaction: Unexpected error for removing a non-existent reaction.";

    // Close chatroom
    megaChatApi[a1]->closeChatRoom(chatid, chatroomListener);
    megaChatApi[a2]->closeChatRoom(chatid, chatroomListener);

    delete chatroomListener;
    delete [] sessionPrimary;
    sessionPrimary = NULL;
    delete [] sessionSecondary;
    sessionSecondary = NULL;
}

/**
 * @brief MegaChatApiTest.OfflineMode
 *
 * Requirements:
 * - Both accounts should be conctacts
 * - The 1on1 chatroom between them should exist
 * (if not accomplished, the test automatically solves the above)
 *
 * This test does the following:
 *
 * - Send message without internet connection
 * - Logout
 * - Init offline sesion
 * - Check messages unsend
 * - Connect to internet
 * - Check message has been received by the server
 *
 */
TEST_F(MegaChatApiTest, DISABLED_OfflineMode)
{
    unsigned a1 = 0;
    unsigned a2 = 1;

    char *sessionPrimary = login(a1);
    ASSERT_TRUE(sessionPrimary);
    char *sessionSecondary = login(a2);
    ASSERT_TRUE(sessionSecondary);

    // Prepare peers, privileges...
    MegaUser *user = megaApi[a1]->getContact(account(a2).getEmail().c_str());
    if (!user || (user->getVisibility() != MegaUser::VISIBILITY_VISIBLE))
    {
        ASSERT_NO_FATAL_FAILURE({ makeContact(a1, a2); });
        delete user;
        user = megaApi[a1]->getContact(account(a2).getEmail().c_str());
    }

    MegaChatHandle uh = user->getHandle();
    delete user;
    user = NULL;

    MegaChatPeerList *peers = MegaChatPeerList::createInstance();
    peers->addPeer(uh, MegaChatPeerList::PRIV_STANDARD);

    MegaChatHandle chatid = getGroupChatRoom({a1, a2}, peers);
    ASSERT_NE(chatid, MEGACHAT_INVALID_HANDLE);
    ASSERT_EQ(megaChatApi[a1]->getChatConnectionState(chatid), MegaChatApi::CHAT_CONNECTION_ONLINE) <<
                             "Not connected to chatd for account " << (a1+1) << ": " << account(a1).getEmail();
    ASSERT_EQ(megaChatApi[a2]->getChatConnectionState(chatid), MegaChatApi::CHAT_CONNECTION_ONLINE) <<
                             "Not connected to chatd for account " << (a2+1) << ": " << account(a2).getEmail();

    MegaChatRoom *chatRoom = megaChatApi[a1]->getChatRoom(chatid);
    ASSERT_TRUE(chatRoom && (chatid != MEGACHAT_INVALID_HANDLE)) << "Can't get a chatroom";
    delete peers;
    peers = NULL;

    const char *info = MegaChatApiTest::printChatRoomInfo(chatRoom);
    postLog(info);
    delete [] info; info = NULL;
    delete chatRoom;

    TestChatRoomListener *chatroomListener = new TestChatRoomListener(this, megaChatApi, chatid);
    ASSERT_TRUE(megaChatApi[a1]->openChatRoom(chatid, chatroomListener)) << "Can't open chatRoom account " << (a1+1);

    // Load some message to feed history
    bool *flagHistoryLoaded = &chatroomListener->historyLoaded[a1]; *flagHistoryLoaded = false;
    megaChatApi[a1]->loadMessages(chatid, 16);
    ASSERT_TRUE(waitForResponse(flagHistoryLoaded)) << "Expired timeout for loading history";

    std::stringstream buffer;
    buffer << endl << endl << "Disconnect from the Internet now" << endl << endl;
    postLog(buffer.str());

//        system("pause");

    string msg0 = "This is a test message sent without Internet connection";
    chatroomListener->clearMessages(a1);
    MegaChatMessage *msgSent = megaChatApi[a1]->sendMessage(chatid, msg0.c_str());
    ASSERT_TRUE(msgSent) << "Failed to send message";
    ASSERT_EQ(msgSent->getStatus(), MegaChatMessage::STATUS_SENDING) << "Wrong message status.";

    megaChatApi[a1]->closeChatRoom(chatid, chatroomListener);

    // close session and resume it while offline
    ASSERT_NO_FATAL_FAILURE({ logout(a1, false); });
    bool *flagInit = &initStateChanged[a1]; *flagInit = false;
    megaChatApi[a1]->init(sessionPrimary);
    MegaApi::removeLoggerObject(logger());
    ASSERT_TRUE(waitForResponse(flagInit)) << "Expired timeout for initialization";
    int initStateValue = initState[a1];
    ASSERT_EQ(initStateValue, MegaChatApi::INIT_OFFLINE_SESSION) <<
                     "Wrong chat initialization state (8).";

    // check the unsent message is properly loaded
    flagHistoryLoaded = &chatroomListener->historyLoaded[a1]; *flagHistoryLoaded = false;
    bool *msgUnsentLoaded = &chatroomListener->msgLoaded[a1]; *msgUnsentLoaded = false;
    chatroomListener->clearMessages(a1);
    ASSERT_TRUE(megaChatApi[a1]->openChatRoom(chatid, chatroomListener)) << "Can't open chatRoom account " << (a1+1);
    bool msgUnsentFound = false;
    do
    {
        ASSERT_TRUE(waitForResponse(msgUnsentLoaded)) << "Expired timeout to load unsent message";
        if (chatroomListener->hasArrivedMessage(a1, msgSent->getMsgId()))
        {
            msgUnsentFound = true;
            break;
        }
        *msgUnsentLoaded = false;
    } while (*flagHistoryLoaded);
    ASSERT_TRUE(msgUnsentFound) << "Failed to load unsent message";
    megaChatApi[a1]->closeChatRoom(chatid, chatroomListener);

    buffer.str("");
    buffer << endl << endl << "Connect from the Internet now" << endl << endl;
    postLog(buffer.str());

//        system("pause");

    ChatRequestTracker crtRetryConn(megaChatApi[a1]);
    megaChatApi[a1]->retryPendingConnections(false, &crtRetryConn);
    ASSERT_EQ(crtRetryConn.waitForResult(), MegaChatError::ERROR_OK) << "Failed to retry pending connections. Error: " << crtRetryConn.getErrorString();

    flagHistoryLoaded = &chatroomListener->historyLoaded[a1]; *flagHistoryLoaded = false;
    bool *msgSentLoaded = &chatroomListener->msgLoaded[a1]; *msgSentLoaded = false;
    chatroomListener->clearMessages(a1);
    ASSERT_TRUE(megaChatApi[a1]->openChatRoom(chatid, chatroomListener)) << "Can't open chatRoom account " << (a1+1);
    bool msgSentFound = false;
    do
    {
        ASSERT_TRUE(waitForResponse(msgSentLoaded)) << "Expired timeout to load sent message";
        if (chatroomListener->hasArrivedMessage(a1, msgSent->getMsgId()))
        {
            msgSentFound = true;
            break;
        }
        *msgSentLoaded = false;
    } while (*flagHistoryLoaded);
    megaChatApi[a1]->closeChatRoom(chatid, chatroomListener);

    delete [] sessionPrimary;
    // We need to ensure we finish the test being logged in for the tear down
    ASSERT_NO_FATAL_FAILURE({ logout(a1); });
    sessionPrimary = login(a1);
    ASSERT_TRUE(sessionPrimary);

    ASSERT_TRUE(msgSentFound) << "Failed to load sent message";
    delete msgSent; msgSent = NULL;
    delete chatroomListener;
    chatroomListener = NULL;

    delete [] sessionPrimary;
    delete [] sessionSecondary;
}

/**
 * @brief MegaChatApiTest.ClearHistory
 *
 * Requirements:
 * - Both accounts should be conctacts
 * - The 1on1 chatroom between them should exist
 * (if not accomplished, the test automatically solves the above)
 *
 * This test does the following:
 *
 * - Send five mesages to chatroom
 * Check history has five messages
 * - Clear history
 * Check history has zero messages
 *
 */
TEST_F(MegaChatApiTest, ClearHistory)
{
    unsigned a1 = 0;
    unsigned a2 = 1;

    char *sessionPrimary = login(a1);
    ASSERT_TRUE(sessionPrimary);
    char *sessionSecondary = login(a2);
    ASSERT_TRUE(sessionSecondary);

    MegaUser *user = megaApi[a1]->getContact(account(a2).getEmail().c_str());
    if (!user || (user->getVisibility() != MegaUser::VISIBILITY_VISIBLE))
    {
        ASSERT_NO_FATAL_FAILURE({ makeContact(a1, a2); });
    }
    delete user;
    user = NULL;

    MegaChatHandle chatid = getPeerToPeerChatRoom(a1, a2);
    ASSERT_NE(chatid, MEGACHAT_INVALID_HANDLE);

    // Open chatrooms
    TestChatRoomListener *chatroomListener = new TestChatRoomListener(this, megaChatApi, chatid);
    ASSERT_TRUE(megaChatApi[a1]->openChatRoom(chatid, chatroomListener)) << "Can't open chatRoom account " << (a1+1);
    ASSERT_TRUE(megaChatApi[a2]->openChatRoom(chatid, chatroomListener)) << "Can't open chatRoom account " << (a2+1);

    // Load some message to feed history
    loadHistory(a1, chatid, chatroomListener);
    loadHistory(a2, chatid, chatroomListener);

    // Send 5 messages to have some history
    for (int i = 0; i < 5; i++)
    {
        string msg0 = "HI " + account(a2).getEmail() + " - Testing clearhistory. This messages is the number " + std::to_string(i);

        MegaChatMessage *message = sendTextMessageOrUpdate(a1, a2, chatid, msg0, chatroomListener);
        ASSERT_TRUE(message);

        delete message;
        message = NULL;
    }

    // Close the chatrooms
    megaChatApi[a1]->closeChatRoom(chatid, chatroomListener);
    megaChatApi[a2]->closeChatRoom(chatid, chatroomListener);
    delete chatroomListener;

    // Open chatrooms
    chatroomListener = new TestChatRoomListener(this, megaChatApi, chatid);
    ASSERT_TRUE(megaChatApi[a1]->openChatRoom(chatid, chatroomListener)) << "Can't open chatRoom account " << (a1+1);
    ASSERT_TRUE(megaChatApi[a2]->openChatRoom(chatid, chatroomListener)) << "Can't open chatRoom account " << (a2+1);

    // --> Load some message to feed history
    int count = loadHistory(a1, chatid, chatroomListener);
    // we sent 5 messages, but if the chat already existed, there was a "Clear history" message already
    ASSERT_TRUE(count == 5 || count == 6) << "Wrong count of messages: " << count;
    count = loadHistory(a2, chatid, chatroomListener);
    ASSERT_TRUE(count == 5 || count == 6) << "Wrong count of messages: " << count;

    // Clear history
    ASSERT_NO_FATAL_FAILURE({ clearHistory(a1, a2, chatid, chatroomListener); });
    // TODO: in this case, it's not just to clear the history, but
    // to also check the other user received the corresponding message.

    // Close and re-open chatrooms
    megaChatApi[a1]->closeChatRoom(chatid, chatroomListener);
    megaChatApi[a2]->closeChatRoom(chatid, chatroomListener);
    delete chatroomListener;
    chatroomListener = new TestChatRoomListener(this, megaChatApi, chatid);
    ASSERT_TRUE(megaChatApi[a1]->openChatRoom(chatid, chatroomListener)) << "Can't open chatRoom account " << (a1+1);
    ASSERT_TRUE(megaChatApi[a2]->openChatRoom(chatid, chatroomListener)) << "Can't open chatRoom account " << (a2+1);

    // --> Check history is been truncated
    count = loadHistory(a1, chatid, chatroomListener);
    ASSERT_EQ(count, 1) << "Wrong count of messages";
    count = loadHistory(a2, chatid, chatroomListener);
    ASSERT_EQ(count, 1) << "Wrong count of messages";

    // Close the chatrooms
    megaChatApi[a1]->closeChatRoom(chatid, chatroomListener);
    megaChatApi[a2]->closeChatRoom(chatid, chatroomListener);
    delete chatroomListener;

    delete [] sessionPrimary;
    sessionPrimary = NULL;
    delete [] sessionSecondary;
    sessionSecondary = NULL;
}

/**
 * @brief MegaChatApiTest.SwitchAccounts
 *
 * This test does the following:
 * - Login with accoun1 email and pasword
 * - Logout
 * - With the same megaApi and megaChatApi, login with account2
 */
TEST_F(MegaChatApiTest, SwitchAccounts)
{
    unsigned a1 = 0;
    unsigned a2 = 1;

    char *session = login(a1);
    ASSERT_TRUE(session);

    MegaChatListItemList *items = megaChatApi[a1]->getChatListItems();
    for (unsigned i = 0; i < items->size(); i++)
    {
        const MegaChatListItem *item = items->get(i);
        if (item->isPublic())
        {
            continue;
        }

        const char *info = MegaChatApiTest::printChatListItemInfo(item);
        postLog(info);
        delete [] info; info = NULL;

        std::this_thread::sleep_for(std::chrono::seconds(3));

        MegaChatHandle chatid = item->getChatId();
        MegaChatListItem *itemUpdated = megaChatApi[a1]->getChatListItem(chatid);

        info = MegaChatApiTest::printChatListItemInfo(itemUpdated);
        postLog(info);
        delete [] info; info = NULL;

        delete itemUpdated;
        itemUpdated = NULL;
    }

    delete items;
    items = NULL;

    ASSERT_NO_FATAL_FAILURE({ logout(a1, true); });    // terminate() and destroy Client

    delete [] session;
    session = NULL;

    // Login over same index account but with other user
    session = login(a1, NULL, account(a2).getEmail().c_str(), account(a2).getPassword().c_str());
    ASSERT_TRUE(session);

    delete [] session;
    session = NULL;
}

/**
 * @brief MegaChatApiTest.Attachment
 *
 * Requirements:
 * - Both accounts should be conctacts
 * - The 1on1 chatroom between them should exist
 * (if not accomplished, the test automatically solves the above)
 * - Image <PATH_IMAGE>/<FILE_IMAGE_NAME> should exist
 *
 * This test does the following:
 *
 * - Upload new file
 * - Send file as attachment to chatroom
 * + Download received file
 * + Import received file into the cloud
 * - Revoke access to file
 * + Download received file again --> no access
 *
 * - Upload an image
 * - Download the thumbnail
 * + Download the thumbnail
 *
 */
TEST_F(MegaChatApiTest, Attachment)
{
    unsigned a1 = 0;
    unsigned a2 = 1;

    char *primarySession = login(a1);
    ASSERT_TRUE(primarySession);
    char *secondarySession = login(a2);
    ASSERT_TRUE(secondarySession);

    // 0. Ensure both accounts are contacts and there's a 1on1 chatroom
    MegaUser *user = megaApi[a1]->getContact(account(a2).getEmail().c_str());
    if (!user || (user->getVisibility() != MegaUser::VISIBILITY_VISIBLE))
    {
        ASSERT_NO_FATAL_FAILURE({ makeContact(a1, a2); });
    }
    delete user;
    user = NULL;

    MegaChatHandle chatid = getPeerToPeerChatRoom(a1, a2);
    ASSERT_NE(chatid, MEGACHAT_INVALID_HANDLE);

    TestChatRoomListener *chatroomListener = new TestChatRoomListener(this, megaChatApi, chatid);
    ASSERT_TRUE(megaChatApi[a1]->openChatRoom(chatid, chatroomListener)) << "Cannot open chatroom";
    ASSERT_TRUE(megaChatApi[a2]->openChatRoom(chatid, chatroomListener)) << "Cannot open chatroom";

    // Load some messages to feed history
    loadHistory(a1, chatid, chatroomListener);
    loadHistory(a2, chatid, chatroomListener);

    chatroomListener->clearMessages(a1);   // will be set at confirmation
    chatroomListener->clearMessages(a2);   // will be set at reception

    std::string formatDate = dateToString();

    // A uploads a new file
    createFile(formatDate, LOCAL_PATH, formatDate);
    MegaNode* nodeSent = uploadFile(a1, formatDate, LOCAL_PATH, REMOTE_PATH);
    ASSERT_TRUE(nodeSent);

    // A sends the file as attachment to the chatroom
    MegaChatMessage *msgSent = attachNode(a1, a2, chatid, nodeSent, chatroomListener);
    ASSERT_TRUE(msgSent);
    MegaNode *nodeReceived = msgSent->getMegaNodeList()->get(0)->copy();

    // B downloads the node
    ASSERT_TRUE(downloadNode(a2, nodeReceived)) << "Cannot download node attached to message";

    // B imports the node
    ASSERT_TRUE(importNode(a2, nodeReceived, FILE_IMAGE_NAME)) << "Cannot import node attached to message";

    // A revokes access to node
    bool *flagConfirmed = &chatroomListener->msgConfirmed[a1]; *flagConfirmed = false;
    bool *flagReceived = &chatroomListener->msgReceived[a2]; *flagReceived = false;
    chatroomListener->mConfirmedMessageHandle[a1] = MEGACHAT_INVALID_HANDLE;
    chatroomListener->clearMessages(a1);   // will be set at confirmation
    chatroomListener->clearMessages(a2);   // will be set at reception
    megachat::MegaChatHandle revokeAttachmentNode = nodeSent->getHandle();
    ChatRequestTracker crtRevokeAttachment(megaChatApi[a1]);
    megaChatApi[a1]->revokeAttachment(chatid, revokeAttachmentNode, &crtRevokeAttachment);
    ASSERT_EQ(crtRevokeAttachment.waitForResult(), MegaChatError::ERROR_OK) << "Failed to revoke access to node. Error: " << crtRevokeAttachment.getErrorString();
    ASSERT_TRUE(waitForResponse(flagConfirmed)) << "Timeout expired for receiving confirmation by server";
    MegaChatHandle msgId0 = chatroomListener->mConfirmedMessageHandle[a1];
    ASSERT_NE(msgId0, MEGACHAT_INVALID_HANDLE) << "Wrong message id";

    // Wait for message recived has same id that message sent. It can fail if we receive a message
    ASSERT_TRUE(waitForResponse(flagReceived)) << "Timeout expired for receiving message by target user";

    ASSERT_TRUE(chatroomListener->hasArrivedMessage(a2, msgId0)) << "Message ids don't match";
    MegaChatMessage *msgReceived = megaChatApi[a2]->getMessage(chatid, msgId0);   // message should be already received, so in RAM
    ASSERT_TRUE(msgReceived) << "Message not found";
    ASSERT_EQ(msgReceived->getType(), MegaChatMessage::TYPE_REVOKE_NODE_ATTACHMENT) << "Unexpected type of message";
    ASSERT_EQ(msgReceived->getHandleOfAction(), nodeSent->getHandle()) << "Handle of attached nodes don't match";

    // Remove the downloaded file to try to download it again after revoke
    std::string filePath = DOWNLOAD_PATH + std::string(formatDate);
    std::string secondaryFilePath = DOWNLOAD_PATH + std::string("remove");
    rename(filePath.c_str(), secondaryFilePath.c_str());

    // B attempt to download the file after access revocation
    ASSERT_FALSE(downloadNode(1, nodeReceived)) << "Download succeed, when it should fail";

    delete nodeReceived;
    nodeReceived = NULL;

    delete msgSent;
    msgSent = NULL;

    delete nodeSent;
    nodeSent = NULL;

    // A uploads an image to check previews / thumbnails
    std::string path = DEFAULT_PATH;
    if (getenv(PATH_IMAGE.c_str()) != NULL)
    {
        path = getenv(PATH_IMAGE.c_str());
    }
    nodeSent = uploadFile(a1, FILE_IMAGE_NAME, path, REMOTE_PATH);
    ASSERT_TRUE(nodeSent);
    msgSent = attachNode(a1, a2, chatid, nodeSent, chatroomListener);
    ASSERT_TRUE(msgSent);
    nodeReceived = msgSent->getMegaNodeList()->get(0)->copy();

    // A gets the thumbnail of the uploaded image
    std::string thumbnailPath = LOCAL_PATH + "/thumbnail0.jpg";
    RequestTracker getThumbnailTracker(megaApi[a1]);
    megaApi[a1]->getThumbnail(nodeSent, thumbnailPath.c_str(), &getThumbnailTracker);
    ASSERT_EQ(getThumbnailTracker.waitForResult(), API_OK) << "Failed to get thumbnail. Error: " << getThumbnailTracker.getErrorString();

    // B gets the thumbnail of the attached image
    thumbnailPath = LOCAL_PATH + "/thumbnail1.jpg";
    RequestTracker getThumbnailTracker2(megaApi[a2]);
    megaApi[a2]->getThumbnail(nodeReceived, thumbnailPath.c_str(), &getThumbnailTracker2);
    ASSERT_EQ(getThumbnailTracker2.waitForResult(), API_OK) << "Failed to get thumbnail (2). Error: " << getThumbnailTracker2.getErrorString();

    megaChatApi[a1]->closeChatRoom(chatid, chatroomListener);
    megaChatApi[a2]->closeChatRoom(chatid, chatroomListener);

    delete msgReceived;
    msgReceived = NULL;

    delete nodeReceived;
    nodeReceived = NULL;

    delete msgSent;
    msgSent = NULL;

    delete nodeSent;
    nodeSent = NULL;

    delete [] primarySession;
    primarySession = NULL;
    delete [] secondarySession;
    secondarySession = NULL;
}

/**
 * @brief MegaChatApiTest.LastMessage
 *
 * Requirements:
 *      - Both accounts should be conctacts
 *      - The 1on1 chatroom between them should exist
 * (if not accomplished, the test automatically solves them)
 *
 * This test does the following:
 *
 * - Send a message to chatroom
 * + Receive message
 * Check if the last message received is equal to the message sent
 *
 * - Upload new file
 * - Send file as attachment to chatroom
 * + Receive message with attach node
 * Check if the last message content is equal to the node's name sent
 */
TEST_F(MegaChatApiTest, LastMessage)
{
    unsigned a1 = 0;
    unsigned a2 = 1;

    char *sessionPrimary = login(a1);
    ASSERT_TRUE(sessionPrimary);
    char *sessionSecondary = login(a2);
    ASSERT_TRUE(sessionSecondary);

    MegaUser *user = megaApi[a1]->getContact(account(a2).getEmail().c_str());
    if (!user || (user->getVisibility() != MegaUser::VISIBILITY_VISIBLE))
    {
        ASSERT_NO_FATAL_FAILURE({ makeContact(a1, a2); });
    }
    delete user;
    user = NULL;

    MegaChatHandle chatid = getPeerToPeerChatRoom(a1, a2);
    ASSERT_NE(chatid, MEGACHAT_INVALID_HANDLE);

    TestChatRoomListener *chatroomListener = new TestChatRoomListener(this, megaChatApi, chatid);
    ASSERT_TRUE(megaChatApi[a1]->openChatRoom(chatid, chatroomListener)) << "Can't open chatRoom account " << (a1+1);
    ASSERT_TRUE(megaChatApi[a2]->openChatRoom(chatid, chatroomListener)) << "Can't open chatRoom account " << (a2+1);

    // Load some message to feed history
    loadHistory(a1, chatid, chatroomListener);
    loadHistory(a2, chatid, chatroomListener);

    chatroomListener->clearMessages(a1);
    chatroomListener->clearMessages(a2);
    std::string formatDate = dateToString();

    MegaChatMessage *msgSent = sendTextMessageOrUpdate(a1, a2, chatid, formatDate, chatroomListener);
    ASSERT_TRUE(msgSent);
    MegaChatHandle msgId = msgSent->getMsgId();
    bool hasArrived = chatroomListener->hasArrivedMessage(a1, msgId);
    ASSERT_TRUE(hasArrived) << "Id of sent message has not been received yet";
    MegaChatListItem *itemAccount1 = megaChatApi[a1]->getChatListItem(chatid);
    MegaChatListItem *itemAccount2 = megaChatApi[a2]->getChatListItem(chatid);
    ASSERT_STREQ(formatDate.c_str(), itemAccount1->getLastMessage()) <<
                     "Content of last-message doesn't match.\n Sent vs Received.";
    ASSERT_EQ(itemAccount1->getLastMessageId(), msgId) << "Last message id is different from message sent id";
    ASSERT_EQ(itemAccount2->getLastMessageId(), msgId) << "Last message id is different from message received id";
    MegaChatMessage *messageConfirm = megaChatApi[a1]->getMessage(chatid, msgId);
    ASSERT_STREQ(messageConfirm->getContent(), itemAccount1->getLastMessage()) <<
                     "Content of last-message reported id is different than last-message reported content";

    delete itemAccount1;
    itemAccount1 = NULL;
    delete itemAccount2;
    itemAccount2 = NULL;

    delete msgSent;
    msgSent = NULL;
    delete messageConfirm;
    messageConfirm = NULL;

    ASSERT_NO_FATAL_FAILURE({ clearHistory(a1, a2, chatid, chatroomListener); });
    chatroomListener->clearMessages(a1);
    chatroomListener->clearMessages(a2);

    formatDate = dateToString();
    createFile(formatDate, LOCAL_PATH, formatDate);
    MegaNode* nodeSent = uploadFile(a1, formatDate, LOCAL_PATH, REMOTE_PATH);
    ASSERT_TRUE(nodeSent);
    msgSent = attachNode(a1, a2, chatid, nodeSent, chatroomListener);
    ASSERT_TRUE(msgSent);
    MegaNode *nodeReceived = msgSent->getMegaNodeList()->get(0)->copy();
    msgId = msgSent->getMsgId();
    hasArrived = chatroomListener->hasArrivedMessage(a1, msgId);
    ASSERT_TRUE(hasArrived) << "Id of sent message has not been received yet";
    itemAccount1 = megaChatApi[a1]->getChatListItem(chatid);
    itemAccount2 = megaChatApi[a2]->getChatListItem(chatid);
    ASSERT_STREQ(formatDate.c_str(), itemAccount1->getLastMessage()) <<
                     "Last message content differs from content of message sent.\n Sent vs Received.";
    ASSERT_EQ(itemAccount1->getLastMessageId(), msgId) << "Last message id is different from message sent id";
    ASSERT_EQ(itemAccount2->getLastMessageId(), msgId) << "Last message id is different from message received id";
    delete itemAccount1;
    itemAccount1 = NULL;
    delete itemAccount2;
    itemAccount2 = NULL;

    megaChatApi[a1]->closeChatRoom(chatid, chatroomListener);
    megaChatApi[a2]->closeChatRoom(chatid, chatroomListener);

    delete nodeReceived;
    nodeReceived = NULL;

    delete nodeSent;
    nodeSent = NULL;

    delete msgSent;
    msgSent = NULL;

    delete [] sessionPrimary;
    sessionPrimary = NULL;
    delete [] sessionSecondary;
    sessionSecondary = NULL;
}

/**
 * @brief MegaChatApiTest.SendContact
 *
 * Requirements:
 *      - Both accounts should be conctacts
 *      - The 1on1 chatroom between them should exist
 * (if not accomplished, the test automatically solves them)
 *
 * This test does the following:
 * - Send a message with an attach contact to chatroom
 * + Receive message
 *
 * + Forward the contact message
 * - Receive message
 * Check if message type is TYPE_CONTACT_ATTACHMENT and contact email received is equal to account2 email
 */
TEST_F(MegaChatApiTest, SendContact)
{
    unsigned a1 = 0;
    unsigned a2 = 1;

    char *primarySession = login(a1);
    ASSERT_TRUE(primarySession);
    char *secondarySession = login(a2);
    ASSERT_TRUE(secondarySession);

    MegaUser *user = megaApi[a1]->getContact(account(a2).getEmail().c_str());
    if (!user || (user->getVisibility() != MegaUser::VISIBILITY_VISIBLE))
    {
        ASSERT_NO_FATAL_FAILURE({ makeContact(a1, a2); });
    }
    delete user;
    user = NULL;

    MegaChatHandle chatid = getPeerToPeerChatRoom(a1, a2);
    ASSERT_NE(chatid, MEGACHAT_INVALID_HANDLE);

    // 1. A sends a message to B while B has the chat opened.
    // --> check the confirmed in A, the received message in B, the delivered in A

    TestChatRoomListener *chatroomListener = new TestChatRoomListener(this, megaChatApi, chatid);
    ASSERT_TRUE(megaChatApi[a1]->openChatRoom(chatid, chatroomListener)) << "Can't open chatRoom account 1";
    ASSERT_TRUE(megaChatApi[a2]->openChatRoom(chatid, chatroomListener)) << "Can't open chatRoom account 2";

    loadHistory(a1, chatid, chatroomListener);
    loadHistory(a2, chatid, chatroomListener);

    bool *flagConfirmed = &chatroomListener->msgConfirmed[a1]; *flagConfirmed = false;
    bool *flagReceived = &chatroomListener->msgContactReceived[a2]; *flagReceived = false;
    bool *flagDelivered = &chatroomListener->msgDelivered[a1]; *flagDelivered = false;
    chatroomListener->clearMessages(a1);
    chatroomListener->clearMessages(a2);

    user = megaApi[a1]->getContact(account(a2).getEmail().c_str());
    ASSERT_TRUE(user) << "Failed to get contact with email" << account(a2).getEmail();
    MegaChatHandle uh1 = user->getHandle();
    delete user;
    user = NULL;

    MegaHandleList* contactList = MegaHandleList::createInstance();
    contactList->addMegaHandle(uh1);
    MegaChatMessage *messageSent = megaChatApi[a1]->attachContacts(chatid, contactList);

    ASSERT_TRUE(waitForResponse(flagConfirmed)) << "Timeout expired for receiving confirmation by server";
    MegaChatHandle msgId0 = chatroomListener->mConfirmedMessageHandle[a1];
    ASSERT_NE(msgId0, MEGACHAT_INVALID_HANDLE) << "Wrong message id at origin";

    ASSERT_TRUE(waitForResponse(flagReceived)) << "Timeout expired for receiving message by target user";    // for reception
    ASSERT_TRUE(chatroomListener->hasArrivedMessage(a2, msgId0)) << "Wrong message id at destination";
    MegaChatMessage *msgReceived = megaChatApi[a2]->getMessage(chatid, msgId0);   // message should be already received, so in RAM
    ASSERT_TRUE(msgReceived) << "Failed to get message by id";

    ASSERT_EQ(msgReceived->getType(), MegaChatMessage::TYPE_CONTACT_ATTACHMENT) << "Wrong type of message.";
    ASSERT_EQ(msgReceived->getUsersCount(), 1u) << "Wrong number of users in message.";
    ASSERT_STREQ(msgReceived->getUserEmail(0), account(a2).getEmail().c_str()) << "Wrong email address in message.";

    // Check if reception confirmation is active and, in this case, only 1on1 rooms have acknowledgement of receipt
    if (megaChatApi[a1]->isMessageReceptionConfirmationActive()
            && !megaChatApi[a1]->getChatRoom(chatid)->isGroup())
    {
        ASSERT_TRUE(waitForResponse(flagDelivered)) << "Timeout expired for receiving delivery notification";    // for delivery
    }

    flagConfirmed = &chatroomListener->msgConfirmed[a2]; *flagConfirmed = false;
    flagReceived = &chatroomListener->msgContactReceived[a1]; *flagReceived = false;
    flagDelivered = &chatroomListener->msgDelivered[a2]; *flagDelivered = false;
    chatroomListener->clearMessages(a1);
    chatroomListener->clearMessages(a2);

    MegaChatMessage *messageForwared = megaChatApi[a2]->forwardContact(chatid, msgId0, chatid);
    ASSERT_TRUE(messageForwared) << "Failed to forward a contact message";
    ASSERT_TRUE(waitForResponse(flagConfirmed)) << "Timeout expired for receiving confirmation by server";
    MegaChatHandle msgId1 = chatroomListener->mConfirmedMessageHandle[a2];
    ASSERT_NE(msgId1, MEGACHAT_INVALID_HANDLE) << "Wrong message id at origin";

    ASSERT_TRUE(waitForResponse(flagReceived)) << "Timeout expired for receiving message by target user";    // for reception
    ASSERT_TRUE(chatroomListener->hasArrivedMessage(a1, msgId1)) << "Wrong message id at destination";
    MegaChatMessage *msgReceived1 = megaChatApi[a2]->getMessage(chatid, msgId1);   // message should be already received, so in RAM
    ASSERT_TRUE(msgReceived1) << "Failed to get message by id";

    ASSERT_EQ(msgReceived1->getType(), MegaChatMessage::TYPE_CONTACT_ATTACHMENT) << "Wrong type of message.";
    ASSERT_EQ(msgReceived1->getUsersCount(), 1u) << "Wrong number of users in message.";
    ASSERT_STREQ(msgReceived1->getUserEmail(0), account(a2).getEmail().c_str()) << "Wrong email address in message.";

    // Check if reception confirmation is active and, in this case, only 1on1 rooms have acknowledgement of receipt
    if (megaChatApi[a2]->isMessageReceptionConfirmationActive()
            && !megaChatApi[a2]->getChatRoom(chatid)->isGroup())
    {
        ASSERT_TRUE(waitForResponse(flagDelivered)) << "Timeout expired for receiving delivery notification";    // for delivery
    }

    megaChatApi[a1]->closeChatRoom(chatid, chatroomListener);
    megaChatApi[a2]->closeChatRoom(chatid, chatroomListener);

    delete contactList;
    contactList = NULL;

    delete messageSent;
    messageSent = NULL;

    delete msgReceived;
    msgReceived = NULL;

    delete [] primarySession;
    primarySession = NULL;
    delete [] secondarySession;
    secondarySession = NULL;
}

/**
 * @brief MegaChatApiTest.GroupLastMessage
 *
 * Requirements:
 *      - Both accounts should be conctacts
 * (if not accomplished, the test automatically solves them)
 *
 * This test does the following:
 * - Create a group chat room
 * - Send a message to chatroom
 * + Receive message
 * - Change chatroom title
 * + Check chatroom titles has changed
 *
 * Check if the last message content is equal to the last message sent excluding
 * management messages, which are not to be shown as last message.
 */
TEST_F(MegaChatApiTest, GroupLastMessage)
{
    unsigned a1 = 0;
    unsigned a2 = 1;

    char *session0 = login(a1);
    ASSERT_TRUE(session0);
    char *session1 = login(a2);
    ASSERT_TRUE(session1);

    // Prepare peers, privileges...
    MegaUser *user = megaApi[a1]->getContact(account(a2).getEmail().c_str());
    if (!user || (user->getVisibility() != MegaUser::VISIBILITY_VISIBLE))
    {
        ASSERT_NO_FATAL_FAILURE({ makeContact(a1, a2); });
        delete user;
        user = megaApi[a1]->getContact(account(a2).getEmail().c_str());
    }

    MegaChatHandle uh = user->getHandle();
    delete user;
    user = NULL;

    MegaChatPeerList *peers = MegaChatPeerList::createInstance();
    peers->addPeer(uh, MegaChatPeerList::PRIV_STANDARD);

    MegaChatHandle chatid = getGroupChatRoom({a1, a2}, peers);
    delete peers;
    ASSERT_NE(chatid, MEGACHAT_INVALID_HANDLE);

    // --> Open chatroom
    TestChatRoomListener *chatroomListener = new TestChatRoomListener(this, megaChatApi, chatid);
    ASSERT_TRUE(megaChatApi[a1]->openChatRoom(chatid, chatroomListener)) << "Can't open chatRoom account 1";
    ASSERT_TRUE(megaChatApi[a2]->openChatRoom(chatid, chatroomListener)) << "Can't open chatRoom account 2";

    // Load some message to feed history
    loadHistory(a1, chatid, chatroomListener);
    loadHistory(a2, chatid, chatroomListener);

    chatroomListener->clearMessages(a1);
    chatroomListener->clearMessages(a2);

    std::string textToSend = "Last Message";
    MegaChatMessage *msgSent = sendTextMessageOrUpdate(a1, a2, chatid, textToSend, chatroomListener);
    ASSERT_TRUE(msgSent);
    MegaChatHandle msgId = msgSent->getMsgId();
    bool hasArrived = chatroomListener->hasArrivedMessage(a1, msgId);
    ASSERT_TRUE(hasArrived) << "Id of sent message has not been received yet";
    MegaChatListItem *itemAccount1 = megaChatApi[a1]->getChatListItem(chatid);
    MegaChatListItem *itemAccount2 = megaChatApi[a2]->getChatListItem(chatid);
    ASSERT_EQ(itemAccount1->getLastMessageId(), msgId) << "Last message id is different from message sent id";
    ASSERT_EQ(itemAccount2->getLastMessageId(), msgId) << "Last message id is different from message received id";
    delete itemAccount1;
    itemAccount1 = NULL;
    delete itemAccount2;
    itemAccount2 = NULL;


    // --> Set title
    std::string title = "Title " + std::to_string(time(NULL));
    bool *titleItemChanged0 = &titleUpdated[a1]; *titleItemChanged0 = false;
    bool *titleItemChanged1 = &titleUpdated[a2]; *titleItemChanged1 = false;
    bool *titleChanged0 = &chatroomListener->titleUpdated[a1]; *titleChanged0 = false;
    bool *titleChanged1 = &chatroomListener->titleUpdated[a2]; *titleChanged1 = false;
    bool *mngMsgRecv = &chatroomListener->msgReceived[a1]; *mngMsgRecv = false;
    std::string *msgContent = &chatroomListener->content[a1]; *msgContent = "";
    ChatRequestTracker crtSetTitle(megaChatApi[a1]);
    megaChatApi[a1]->setChatTitle(chatid, title.c_str(),&crtSetTitle);
    ASSERT_EQ(crtSetTitle.waitForResult(), MegaChatError::ERROR_OK) << "Failed to change name. Error: " << crtSetTitle.getErrorString();
    ASSERT_TRUE(waitForResponse(titleItemChanged0)) << "Timeout expired for receiving chat list title update for main account";
    ASSERT_TRUE(waitForResponse(titleItemChanged1)) << "Timeout expired for receiving chat list title update for auxiliar account";
    ASSERT_TRUE(waitForResponse(titleChanged0)) << "Timeout expired for receiving chatroom title update for main account";
    ASSERT_TRUE(waitForResponse(titleChanged1)) << "Timeout expired for receiving chatroom title update for auxiliar account";
    ASSERT_TRUE(waitForResponse(mngMsgRecv)) << "Timeout expired for receiving management";
    ASSERT_EQ(title, *msgContent) <<
                     "Title name has not changed correctly. Name established by a1 VS name received in a2";
    MegaChatHandle managementMsg1 = chatroomListener->msgId[a1].back();
    MegaChatHandle managementMsg2 = chatroomListener->msgId[a2].back();

    itemAccount1 = megaChatApi[a1]->getChatListItem(chatid);
    itemAccount2 = megaChatApi[a2]->getChatListItem(chatid);
    ASSERT_STREQ(title.c_str(), itemAccount1->getLastMessage()) << "Last message content has not the tittle at account 1.";

    ASSERT_STREQ(title.c_str(), itemAccount2->getLastMessage()) << "Last message content has not the tittle at account 2.";

    ASSERT_EQ(itemAccount1->getLastMessageId(), managementMsg1) << "Last message id is different from management message id at account1";
    ASSERT_EQ(itemAccount2->getLastMessageId(), managementMsg2) << "Last message id is different from management message id at account2";
    ASSERT_EQ(itemAccount2->getLastMessageId(), itemAccount1->getLastMessageId()) << "Last message id is different from account1 and account2";

    megaChatApi[a1]->closeChatRoom(chatid, chatroomListener);
    megaChatApi[a2]->closeChatRoom(chatid, chatroomListener);

    delete itemAccount1;
    itemAccount1 = NULL;
    delete itemAccount2;
    itemAccount2 = NULL;

    delete msgSent;
    msgSent = NULL;

    delete [] session0;
    session0 = NULL;
    delete [] session1;
    session1 = NULL;
}

/**
 * @brief MegaChatApiTest.RetentionHistory
 *
 * Requirements:
 *      - Both accounts should be contacts
 * (if not accomplished, the test automatically solves them)
 *
 * This test does the following:
 * - Select or create a group chat room
 * - Set secondary account chat room privilege to READ ONLY
 * + Set retention time for an invalid handle (error)
 * + Set retention time for an invalid chatroom (error)
 * + Set retention time without enough permissions (error)
 * - Set retention time to zero (disabled)
 * - Send a couple of messages
 * - Set retention time to 5 seconds
 * - Sleep 30 seconds
 * - Check history has been cleared
 * + Check history has been cleared
 * - Set retention time to zero (disabled)
 * - Send 5 messages
 * - Close and re-open chatrooms
 * - Check history contains messages
 * + Check history contains messages
 * - Close the chatrooms
 **/
TEST_F(MegaChatApiTest, RetentionHistory)
{
    unsigned a1 = 0;
    unsigned a2 = 1;

    // Login both accounts
    std::unique_ptr<char[]>sessionPrimary(login(a1));
    ASSERT_TRUE(sessionPrimary);
    std::unique_ptr<char[]>sessionSecondary(login(a2));
    ASSERT_TRUE(sessionSecondary);

    // Prepare peers, privileges...
    std::unique_ptr<MegaUser>user(megaApi[a1]->getContact(account(a2).getEmail().c_str()));
    if (!user || (user->getVisibility() != MegaUser::VISIBILITY_VISIBLE))
    {
        ASSERT_NO_FATAL_FAILURE({ makeContact(a1, a2); });
        user.reset(megaApi[a1]->getContact(account(a2).getEmail().c_str()));
    }

    // Get a group chatroom with both users
    MegaChatHandle uh = user->getHandle();
    std::unique_ptr<MegaChatPeerList> peers(MegaChatPeerList::createInstance());
    peers->addPeer(uh, MegaChatPeerList::PRIV_STANDARD);
    MegaChatHandle chatid = getGroupChatRoom({a1, a2}, peers.get());
    ASSERT_NE(chatid, MEGACHAT_INVALID_HANDLE);

    // Open chatroom
    TestChatRoomListener *chatroomListener = new TestChatRoomListener(this, megaChatApi, chatid);
    ASSERT_TRUE(megaChatApi[a1]->openChatRoom(chatid, chatroomListener)) << "Can't open chatRoom account " << (a1+1);
    ASSERT_TRUE(megaChatApi[a2]->openChatRoom(chatid, chatroomListener)) << "Can't open chatRoom account " << (a2+1);
    std::unique_ptr<MegaChatRoom> chatroom (megaChatApi[a1]->getChatRoom(chatid));
    std::unique_ptr<char[]> chatidB64(megaApi[a1]->handleToBase64(chatid));
    ASSERT_TRUE(chatroom) << "Cannot get chatroom for id " << chatidB64.get();

    //=========================================================//
    // Preconditions: Set secondary account priv to READ ONLY.
    //=========================================================//
    LOG_debug << "[Test.RetentionHistory] Preconditions: Set secondary account priv to READ ONLY.";

    // Set secondary account priv to READ ONLY
    if (chatroom->getPeerPrivilegeByHandle(uh) != PRIV_RO)
    {
        // Change peer privileges to Read-only
        bool *peerUpdated0 = &peersUpdated[a1]; *peerUpdated0 = false;
        bool *peerUpdated1 = &peersUpdated[a2]; *peerUpdated1 = false;
        bool *mngMsgRecv = &chatroomListener->msgReceived[a1]; *mngMsgRecv = false;
        MegaChatHandle *uhAction = &chatroomListener->uhAction[a1]; *uhAction = MEGACHAT_INVALID_HANDLE;
        int *priv = &chatroomListener->priv[a1]; *priv = MegaChatRoom::PRIV_UNKNOWN;
        ChatRequestTracker crtSetReadonly(megaChatApi[a1]);
        megaChatApi[a1]->updateChatPermissions(chatid, uh, MegaChatRoom::PRIV_RO, &crtSetReadonly);
        ASSERT_EQ(crtSetReadonly.waitForResult(), MegaChatError::ERROR_OK) << "Failed to update privilege of peer. Error: " << crtSetReadonly.getErrorString();
        ASSERT_TRUE(waitForResponse(peerUpdated0)) << "Timeout expired for receiving peer update";
        ASSERT_TRUE(waitForResponse(peerUpdated1)) << "Timeout expired for receiving peer update";
        ASSERT_TRUE(waitForResponse(mngMsgRecv)) << "Timeout expired for receiving management message";
        ASSERT_EQ(*uhAction, uh) << "User handle from message doesn't match";
        ASSERT_EQ(*priv, MegaChatRoom::PRIV_RO) << "Privilege is incorrect";
    }

    //=========================================================//
    // Test1: Set retention time for an invalid handle.
    //=========================================================//
    LOG_debug << "[Test.RetentionHistory] Test1: Set retention time for an invalid handle.";
    ChatRequestTracker crtSetRetention(megaChatApi[a2]);
    megaChatApi[a2]->setChatRetentionTime(MEGACHAT_INVALID_HANDLE, 1, &crtSetRetention);
    ASSERT_EQ(crtSetRetention.waitForResult(), MegaChatError::ERROR_ARGS) << "Set retention time: Unexpected error for Invalid handle. Error: " << crtSetRetention.getErrorString();

    //=========================================================//
    // Test2: Set retention time for a not found chatroom.
    //=========================================================//
    LOG_debug << "[Test.RetentionHistory] Test2: Set retention time for a not found chatroom";
    ChatRequestTracker crtSetRetention2(megaChatApi[a2]);
    megaChatApi[a2]->setChatRetentionTime(123456, 1, &crtSetRetention2);
    ASSERT_EQ(crtSetRetention2.waitForResult(), MegaChatError::ERROR_NOENT) << "Set retention time: Unexpected error for a not found chatroom. Error: " << crtSetRetention2.getErrorString();

    //=========================================================//
    // Test3: Set retention time without enough permissions.
    //=========================================================//
    LOG_debug << "[Test.RetentionHistory] Test3: Set retention time without enough permissions.";
    ChatRequestTracker crtSetRetention3(megaChatApi[a2]);
    megaChatApi[a2]->setChatRetentionTime(chatid, 1, &crtSetRetention3);
    ASSERT_EQ(crtSetRetention3.waitForResult(), MegaChatError::ERROR_ACCESS) << "Set retention time: Unexpected error for not enough permissions. Error: " << crtSetRetention3.getErrorString();

    //=========================================================//
    // Test4: Disable retention time.
    //=========================================================//
    LOG_debug << "[Test.RetentionHistory] Test4: Disable retention time.";
    if (chatroom->getRetentionTime() != 0)
    {
        // Disable retention time if any
        bool *retentionTimeChanged0 = &chatroomListener->retentionTimeUpdated[a1]; *retentionTimeChanged0 = false;
        bool *retentionTimeChanged1 = &chatroomListener->retentionTimeUpdated[a2]; *retentionTimeChanged1 = false;
        bool *mngMsgRecv = &chatroomListener->msgReceived[a1]; *mngMsgRecv = false;
        ChatRequestTracker crtSetRetention4(megaChatApi[a1]);
        megaChatApi[a1]->setChatRetentionTime(chatid, 0, &crtSetRetention4);
        ASSERT_EQ(crtSetRetention4.waitForResult(), MegaChatError::ERROR_OK) << "Set retention time: Unexpected error. Error: " << crtSetRetention4.getErrorString();
        ASSERT_TRUE(waitForResponse(retentionTimeChanged0)) << "Timeout expired for receiving chatroom update";
        ASSERT_TRUE(waitForResponse(retentionTimeChanged1)) << "Timeout expired for receiving chatroom update";
        ASSERT_TRUE(waitForResponse(mngMsgRecv)) << "Timeout expired for receiving management message";
    }

    //=======================================================================================//
    // Test5: Send some messages, then enable retention history, and wait for msg's removal
    //=======================================================================================//
    LOG_debug << "[Test.RetentionHistory] Test5: Send some messages, then enable retention history, and wait for msg's removal";
    std::string messageToSend = "Msg from " +account(a1).getEmail();
    for (int i = 0; i < 5; i++)
    {
        unique_ptr<MegaChatMessage> msg(sendTextMessageOrUpdate(a1, a2, chatid, messageToSend, chatroomListener));
        ASSERT_TRUE(msg);
    }

    // Set retention time to 5 seconds
    bool *retentionTimeChanged0 = &chatroomListener->retentionTimeUpdated[a1]; *retentionTimeChanged0 = false;
    bool *retentionTimeChanged1 = &chatroomListener->retentionTimeUpdated[a2]; *retentionTimeChanged1 = false;
    bool *mngMsgRecv = &chatroomListener->msgReceived[a1]; *mngMsgRecv = false;
    bool *flagConfirmed0 = &chatroomListener->retentionHistoryTruncated[a1]; *flagConfirmed0 = false;
    MegaChatHandle *msgId0 = &chatroomListener->mRetentionMessageHandle[a1]; *msgId0 = MEGACHAT_INVALID_HANDLE;
    bool *flagConfirmed1 = &chatroomListener->retentionHistoryTruncated[a2]; *flagConfirmed1 = false;
    MegaChatHandle *msgId1 = &chatroomListener->mRetentionMessageHandle[a2]; *msgId1 = MEGACHAT_INVALID_HANDLE;
    ChatRequestTracker crtSetRetention5(megaChatApi[a1]);
    megaChatApi[a1]->setChatRetentionTime(chatid, 5, &crtSetRetention5);
    ASSERT_EQ(crtSetRetention5.waitForResult(), MegaChatError::ERROR_OK) << "Set retention time: Unexpected error (5). Error: " << crtSetRetention5.getErrorString();
    ASSERT_TRUE(waitForResponse(retentionTimeChanged0)) << "Timeout expired for receiving chatroom update";
    ASSERT_TRUE(waitForResponse(retentionTimeChanged1)) << "Timeout expired for receiving chatroom update";
    ASSERT_TRUE(waitForResponse(mngMsgRecv)) << "Timeout expired for receiving management message";

    // Wait a considerable time period to ensure that retentionTime has been processed successfully
    std::this_thread::sleep_for(std::chrono::seconds(chatd::Client::kMinRetentionTimeout + 10));
    ASSERT_TRUE(waitForResponse(flagConfirmed0)) << "Retention history autotruncate hasn't been received for account " << (a1+1) << " after timeout: " << maxTimeout << " seconds";
    ASSERT_NE(*msgId0, MEGACHAT_INVALID_HANDLE) << "Wrong message id";
    ASSERT_TRUE(waitForResponse(flagConfirmed1)) << "Retention history autotruncate hasn't been received for account " << (a2+1) << " after timeout: " << maxTimeout << " seconds";
    ASSERT_NE(*msgId1, MEGACHAT_INVALID_HANDLE) << "Wrong message id";
    ASSERT_FALSE(loadHistory(a1, chatid, chatroomListener)) << "History should be empty after retention history autotruncate";

    //===============================================================================================//
    // Test6: Disable retention time, send some messages. Upon logout/login check msgs still exist
    //===============================================================================================//
    LOG_debug << "[Test.RetentionHistory] Test6: Disable retention time, send some messages. Upon logout/login check msgs still exist";
    // Disable retention time
    retentionTimeChanged0 = &chatroomListener->retentionTimeUpdated[a1]; *retentionTimeChanged0 = false;
    retentionTimeChanged1 = &chatroomListener->retentionTimeUpdated[a2]; *retentionTimeChanged1 = false;
    mngMsgRecv = &chatroomListener->msgReceived[a1]; *mngMsgRecv = false;
    ChatRequestTracker crtSetRetention6(megaChatApi[a1]);
    megaChatApi[a1]->setChatRetentionTime(chatid, 0, &crtSetRetention6);
    ASSERT_EQ(crtSetRetention6.waitForResult(), MegaChatError::ERROR_OK) << "Set retention time: Unexpected error (6). Error: " << crtSetRetention6.getErrorString();
    ASSERT_TRUE(waitForResponse(retentionTimeChanged0)) << "Timeout expired for receiving chatroom update";
    ASSERT_TRUE(waitForResponse(retentionTimeChanged1)) << "Timeout expired for receiving chatroom update";
    ASSERT_TRUE(waitForResponse(mngMsgRecv)) << "Timeout expired for receiving management message";

    // Send 5 messages
    messageToSend = "Msg from " +account(a1).getEmail();
    for (int i = 0; i < 5; i++)
    {
        unique_ptr<MegaChatMessage> msg(sendTextMessageOrUpdate(a1, a2, chatid, messageToSend, chatroomListener));
        ASSERT_TRUE(msg);
    }

    // Close chatrooms
    megaChatApi[a1]->closeChatRoom(chatid, chatroomListener);
    megaChatApi[a2]->closeChatRoom(chatid, chatroomListener);
    delete chatroomListener;

    // Logout and login
    ASSERT_NO_FATAL_FAILURE({ logout(a1, true); });
    ASSERT_NO_FATAL_FAILURE({ logout(a2, true); });
    sessionPrimary.reset(login(a1));
    ASSERT_TRUE(sessionPrimary);
    sessionSecondary.reset(login(a2));
    ASSERT_TRUE(sessionSecondary);

    // Open chatroom
    chatroomListener = new TestChatRoomListener(this, megaChatApi, chatid);
    ASSERT_TRUE(megaChatApi[a1]->openChatRoom(chatid, chatroomListener)) << "Can't open chatRoom account " << (a1+1);
    ASSERT_TRUE(megaChatApi[a2]->openChatRoom(chatid, chatroomListener)) << "Can't open chatRoom account " << (a2+1);

    // Check history has 5 messages + setRetentionTime management message
    int count = loadHistory(a1, chatid, chatroomListener);
    ASSERT_TRUE(count == 6 || count == 7) << "Wrong count of messages: " << count;
    count = loadHistory(a2, chatid, chatroomListener);
    ASSERT_TRUE(count == 6 || count == 7) << "Wrong count of messages: " << count;

    // Close the chatrooms
    megaChatApi[a1]->closeChatRoom(chatid, chatroomListener);
    megaChatApi[a2]->closeChatRoom(chatid, chatroomListener);
    delete chatroomListener;
}

/**
 * @brief MegaChatApiTest.ChangeMyOwnName
 *
 * This test does the following:
 * - Get current name
 * - Change last name - it has been updated in memory and db.
 * - Get current name - value from memory
 * - Logout
 * - Login
 * - Get current name - value from db
 * - Change last name - set initial value for next tests execution
 *
 * Check if last name changed is the same at memory and at db
 */
TEST_F(MegaChatApiTest, ChangeMyOwnName)
{
    unsigned a1 = 0;

    char *sessionPrimary = login(a1);
    ASSERT_TRUE(sessionPrimary);
    std::string appendToLastName = "Test";

    std::string myAccountLastName;
    char *nameFromApi = megaChatApi[a1]->getMyLastname();
    if (nameFromApi)
    {
        myAccountLastName = nameFromApi;
        delete [] nameFromApi;
        nameFromApi = NULL;
    }

    std::string newLastName = myAccountLastName + appendToLastName;
    ASSERT_NO_FATAL_FAILURE({ changeLastName(a1, newLastName); });

    nameFromApi = megaChatApi[a1]->getMyLastname();
    std::string finalLastName;
    if (nameFromApi)
    {
        finalLastName = nameFromApi;
        delete [] nameFromApi;
        nameFromApi = NULL;
    }

    ASSERT_NO_FATAL_FAILURE({ logout(a1, false); });

    char *newSession = login(a1, sessionPrimary);
    ASSERT_TRUE(newSession);

    nameFromApi = megaChatApi[a1]->getMyLastname();
    std::string lastNameAfterLogout;
    if (nameFromApi)
    {
        lastNameAfterLogout = nameFromApi;
        delete [] nameFromApi;
        nameFromApi = NULL;
    }

    //Name comes back to old value.
    ASSERT_NO_FATAL_FAILURE({ changeLastName(a1, myAccountLastName); });

    ASSERT_EQ(newLastName, finalLastName) <<
                     "Failed to change fullname (checked from memory). Name established VS Name in memory";
    ASSERT_EQ(lastNameAfterLogout, finalLastName) <<
                     "Failed to change fullname (checked from DB) Name established VS Name in DB";

    delete [] sessionPrimary;
    sessionPrimary = NULL;

    delete [] newSession;
    newSession = NULL;
}

/**
 * @brief MegaChatApiTest.GetChatFilters
 *
 * This test does the following:
 *
 * - Test getChatListItems filters and masks results with previous interface (deprecated)
 * - Compares the completion of the results by complementary options (e.g. total non-archived
 * chats must be equal to non-archived reads + non-archived unread)
 *
 * Note: masks and filters values can be found at megachatapi.h documentation/comments
 */
TEST_F(MegaChatApiTest, GetChatFilters)
{
    static constexpr unsigned int accountIndex = 0;
    std::unique_ptr<char[]> session(login(accountIndex));

    const auto getLogTrace = [](const std::string& name, const auto& l) -> std::string
    {
        return std::string{name + ": " + std::to_string(l.size()) + " chats received\n"};
    };
    const auto equals = [](const auto& lhs, const auto& rhs) -> bool
    {
        if (!lhs && !rhs)               return true;
        if (!lhs || !rhs)               return false;
        if (lhs->size() != rhs->size()) return false;

        const auto s = lhs->size();
        for (unsigned int i = 0; i < s; ++i)
        {
            if (lhs->get(i)->getChatId() != rhs->get(i)->getChatId()) return false;
        }

        return true;
    };

    std::unique_ptr<MegaChatRoomList> chats(megaChatApi[accountIndex]->getChatRooms());
    postLog(getLogTrace("getChatRooms()", *chats));
    std::unique_ptr<MegaChatListItemList> allChats(megaChatApi[accountIndex]->getChatListItems(0, 0));
    postLog(getLogTrace("getChatListItems(0, 0)", *allChats));
    ASSERT_TRUE(equals(allChats, chats)) << "Filterless chat retrieval doesn't match";

    const auto getErrMsg = [](const std::string& name) -> std::string
    {
        return std::string {"Error " + name + " [deprecated] chats retrieval"};
    };

    std::unique_ptr<MegaChatListItemList> nonArchivedChatsDep(megaChatApi[accountIndex]->getChatListItems());
    postLog(getLogTrace("[deprecated] getChatListItems()", *nonArchivedChatsDep));
    std::unique_ptr<MegaChatListItemList> byTypeAllNADep(megaChatApi[accountIndex]->getChatListItemsByType(MegaChatApi::CHAT_TYPE_ALL));
    postLog(getLogTrace("[deprecated] getChatListItemsByType(CHAT_TYPE_ALL)", *byTypeAllNADep));
    std::unique_ptr<MegaChatListItemList> nonArchivedChats(
        megaChatApi[accountIndex]->getChatListItems(MegaChatApi::CHAT_FILTER_BY_ARCHIVED_OR_NON_ARCHIVED,
                                                    MegaChatApi::CHAT_GET_NON_ARCHIVED));
    static const std::string pref = "getChatListItems(";
    postLog(getLogTrace(pref + std::to_string(MegaChatApi::CHAT_FILTER_BY_ARCHIVED_OR_NON_ARCHIVED)
                        + ", "+ std::to_string(MegaChatApi::CHAT_GET_NON_ARCHIVED)
                        + ")", *nonArchivedChats));
    ASSERT_TRUE(equals(nonArchivedChatsDep, byTypeAllNADep)) << getErrMsg("all non-archived");
    ASSERT_TRUE(equals(nonArchivedChats, byTypeAllNADep)) << getErrMsg("byType(CHAT_TYPE_ALL)");

    std::unique_ptr<MegaChatListItemList> nonArchivedActiveChatsDep(megaChatApi[accountIndex]->getActiveChatListItems());
    postLog(getLogTrace("getActiveChatListItems()", *nonArchivedActiveChatsDep));
    std::unique_ptr<MegaChatListItemList> nonArchivedActiveChats(
        megaChatApi[accountIndex]->getChatListItems(MegaChatApi::CHAT_FILTER_BY_ARCHIVED_OR_NON_ARCHIVED
                                                    + MegaChatApi::CHAT_FILTER_BY_ACTIVE_OR_NON_ACTIVE
                                                    , MegaChatApi::CHAT_GET_NON_ARCHIVED
                                                    + MegaChatApi::CHAT_GET_ACTIVE));

    postLog(getLogTrace(pref + std::to_string(MegaChatApi::CHAT_FILTER_BY_ARCHIVED_OR_NON_ARCHIVED)
                        + "+"+ std::to_string(MegaChatApi::CHAT_FILTER_BY_ACTIVE_OR_NON_ACTIVE)
                        + ", " + std::to_string(MegaChatApi::CHAT_GET_NON_ARCHIVED)
                        + "+" + std::to_string(MegaChatApi::CHAT_GET_ACTIVE)
                        + ")", *nonArchivedActiveChats));
    ASSERT_TRUE(equals(nonArchivedActiveChats, nonArchivedActiveChatsDep)) << getErrMsg("non-archived active");

    std::unique_ptr<MegaChatListItemList> nonArchivedInactiveChatsDep(megaChatApi[accountIndex]-> getInactiveChatListItems());
    postLog(getLogTrace("getInactiveChatListItems()",*nonArchivedInactiveChatsDep));
    std::unique_ptr<MegaChatListItemList> nonArchivedInactiveChats(
        megaChatApi[accountIndex]->getChatListItems(MegaChatApi::CHAT_FILTER_BY_ARCHIVED_OR_NON_ARCHIVED
                                                    + MegaChatApi::CHAT_FILTER_BY_ACTIVE_OR_NON_ACTIVE
                                                    , MegaChatApi::CHAT_GET_NON_ARCHIVED
                                                    + MegaChatApi::CHAT_GET_NON_ACTIVE));

    postLog(getLogTrace(pref + std::to_string(MegaChatApi::CHAT_FILTER_BY_ARCHIVED_OR_NON_ARCHIVED)
                        + "+" + std::to_string(MegaChatApi::CHAT_FILTER_BY_ACTIVE_OR_NON_ACTIVE)
                        + ", " + std::to_string(MegaChatApi::CHAT_GET_NON_ARCHIVED)
                        + "+" + std::to_string(MegaChatApi::CHAT_GET_NON_ACTIVE)
                        + ")", *nonArchivedInactiveChats));
    ASSERT_TRUE(equals(nonArchivedInactiveChats, nonArchivedInactiveChatsDep)) << getErrMsg("non-archived inactive");
    ASSERT_EQ(nonArchivedInactiveChats->size() + nonArchivedActiveChats->size(), nonArchivedChats->size())
                     << "Incomplete set non-archived active/non-active";

    std::unique_ptr<MegaChatListItemList> archivedChatsDep(megaChatApi[accountIndex]->getArchivedChatListItems());
    postLog(getLogTrace("getArchivedChatListItems()", *archivedChatsDep));
    std::unique_ptr<MegaChatListItemList> archivedChats(
        megaChatApi[accountIndex]->getChatListItems(MegaChatApi::CHAT_FILTER_BY_ARCHIVED_OR_NON_ARCHIVED
                                                    , MegaChatApi::CHAT_GET_ARCHIVED));
    postLog(getLogTrace(pref + std::to_string(MegaChatApi::CHAT_FILTER_BY_ARCHIVED_OR_NON_ARCHIVED)
                        + ", " + std::to_string(MegaChatApi::CHAT_GET_ARCHIVED)
                        + ")", *archivedChats));
    ASSERT_TRUE(equals(archivedChatsDep, archivedChats)) << getErrMsg("archived");

    std::unique_ptr<MegaChatListItemList> nonArchivedUnreadChatsDep(megaChatApi[accountIndex]->getUnreadChatListItems());
    postLog(getLogTrace("getUnreadChatListItems()", *nonArchivedUnreadChatsDep));
    std::unique_ptr<MegaChatListItemList> nonArchivedUnreadChats(
        megaChatApi[accountIndex]->getChatListItems(MegaChatApi::CHAT_FILTER_BY_ARCHIVED_OR_NON_ARCHIVED
                                                    + MegaChatApi::CHAT_FILTER_BY_READ_OR_UNREAD
                                                    , MegaChatApi::CHAT_GET_NON_ARCHIVED
                                                    + MegaChatApi::CHAT_GET_UNREAD));
    postLog(getLogTrace(pref + std::to_string(MegaChatApi::CHAT_FILTER_BY_ARCHIVED_OR_NON_ARCHIVED)
                        + "+" + std::to_string(MegaChatApi::CHAT_FILTER_BY_READ_OR_UNREAD)
                        + ", " + std::to_string(MegaChatApi::CHAT_GET_NON_ARCHIVED)
                        + "+" + std::to_string(MegaChatApi::CHAT_GET_UNREAD)
                        + ")", *nonArchivedUnreadChats));
    ASSERT_TRUE(equals(nonArchivedUnreadChatsDep, nonArchivedUnreadChats)) << getErrMsg("non-archived unread");

    std::unique_ptr<MegaChatListItemList> nonArchivedReadChats(
        megaChatApi[accountIndex]->getChatListItems(MegaChatApi::CHAT_FILTER_BY_ARCHIVED_OR_NON_ARCHIVED
                                                    + MegaChatApi::CHAT_FILTER_BY_READ_OR_UNREAD
                                                    , MegaChatApi::CHAT_GET_NON_ARCHIVED
                                                    + MegaChatApi::CHAT_GET_READ));
    postLog(getLogTrace(pref + std::to_string(MegaChatApi::CHAT_FILTER_BY_ARCHIVED_OR_NON_ARCHIVED)
                        + "+" + std::to_string(MegaChatApi::CHAT_FILTER_BY_READ_OR_UNREAD)
                        + ", " + std::to_string(MegaChatApi::CHAT_GET_NON_ARCHIVED)
                        + "+" + std::to_string(MegaChatApi::CHAT_GET_READ)
                        + ")", *nonArchivedReadChats));
    ASSERT_EQ(nonArchivedReadChats->size() + nonArchivedUnreadChats->size(), nonArchivedChats->size())
        << "Error nonArchivedRead chats added to nonArchivedUnread don't equal nonArchived chats";

    std::unique_ptr<MegaChatListItemList> byTypeIndividualNADep(megaChatApi[accountIndex]->getChatListItemsByType(MegaChatApi::CHAT_TYPE_INDIVIDUAL));
    std::unique_ptr<MegaChatListItemList> nonArchivedIndividual(
        megaChatApi[accountIndex]->getChatListItems(MegaChatApi::CHAT_FILTER_BY_ARCHIVED_OR_NON_ARCHIVED
                                                    + MegaChatApi::CHAT_FILTER_BY_INDIVIDUAL_OR_GROUP
                                                    , MegaChatApi::CHAT_GET_NON_ARCHIVED
                                                    + MegaChatApi::CHAT_GET_INDIVIDUAL));
    postLog(getLogTrace(pref + std::to_string(MegaChatApi::CHAT_FILTER_BY_ARCHIVED_OR_NON_ARCHIVED)
                        + "+" + std::to_string(MegaChatApi::CHAT_FILTER_BY_INDIVIDUAL_OR_GROUP)
                        + ", " + std::to_string(MegaChatApi::CHAT_GET_NON_ARCHIVED)
                        + "+" + std::to_string(MegaChatApi::CHAT_GET_INDIVIDUAL)
                        + ")", *nonArchivedIndividual));
    ASSERT_TRUE(equals(byTypeIndividualNADep, nonArchivedIndividual)) << getErrMsg("byType(CHAT_TYPE_INDIVIDUAL)");

    std::unique_ptr<MegaChatListItemList> byTypeGroupNADep(megaChatApi[accountIndex]->getChatListItemsByType(MegaChatApi::CHAT_TYPE_GROUP));
    std::unique_ptr<MegaChatListItemList> nonArchivedGroups(
        megaChatApi[accountIndex]->getChatListItems(MegaChatApi::CHAT_FILTER_BY_ARCHIVED_OR_NON_ARCHIVED
                                                    + MegaChatApi::CHAT_FILTER_BY_INDIVIDUAL_OR_GROUP
                                                    , MegaChatApi::CHAT_GET_NON_ARCHIVED
                                                    + MegaChatApi::CHAT_GET_GROUP));
    postLog(getLogTrace(pref + std::to_string(MegaChatApi::CHAT_FILTER_BY_ARCHIVED_OR_NON_ARCHIVED)
                        + "+" + std::to_string(MegaChatApi::CHAT_FILTER_BY_INDIVIDUAL_OR_GROUP)
                        + ", " + std::to_string(MegaChatApi::CHAT_GET_NON_ARCHIVED)
                        + "+" + std::to_string(MegaChatApi::CHAT_GET_GROUP)
                        + ")",  *nonArchivedGroups));
    ASSERT_TRUE(equals(byTypeGroupNADep, nonArchivedGroups)) << getErrMsg("byType(CHAT_TYPE_GROUP)");

    std::unique_ptr<MegaChatListItemList> byTypePrivateNADep(megaChatApi[accountIndex]->getChatListItemsByType(MegaChatApi::CHAT_TYPE_GROUP_PRIVATE));
    std::unique_ptr<MegaChatListItemList> nonArchivedPrivate(
        megaChatApi[accountIndex]->getChatListItems(MegaChatApi::CHAT_FILTER_BY_ARCHIVED_OR_NON_ARCHIVED
                                                    + MegaChatApi::CHAT_FILTER_BY_PUBLIC_OR_PRIVATE
                                                    , MegaChatApi::CHAT_GET_NON_ARCHIVED
                                                    + MegaChatApi::CHAT_GET_PRIVATE));
    postLog(getLogTrace(pref + std::to_string(MegaChatApi::CHAT_FILTER_BY_ARCHIVED_OR_NON_ARCHIVED)
                        + "+" + std::to_string(MegaChatApi::CHAT_FILTER_BY_PUBLIC_OR_PRIVATE)
                        + ", " + std::to_string(MegaChatApi::CHAT_GET_NON_ARCHIVED)
                        + "+" + std::to_string(MegaChatApi::CHAT_GET_PRIVATE)
                        + ")",  *nonArchivedPrivate));
    ASSERT_TRUE(equals(byTypePrivateNADep, nonArchivedPrivate)) << getErrMsg("byType(CHAT_TYPE_PRIVATE)");

    std::unique_ptr<MegaChatListItemList> byTypePublicNADep(megaChatApi[accountIndex]->getChatListItemsByType(MegaChatApi::CHAT_TYPE_GROUP_PUBLIC));
    std::unique_ptr<MegaChatListItemList> nonArchivedPublic(
        megaChatApi[accountIndex]->getChatListItems(MegaChatApi::CHAT_FILTER_BY_ARCHIVED_OR_NON_ARCHIVED
                                                    + MegaChatApi::CHAT_FILTER_BY_PUBLIC_OR_PRIVATE
                                                    , MegaChatApi::CHAT_GET_NON_ARCHIVED
                                                    + MegaChatApi::CHAT_GET_PUBLIC));
    postLog(getLogTrace(pref + std::to_string(MegaChatApi::CHAT_FILTER_BY_ARCHIVED_OR_NON_ARCHIVED)
                        + "+" + std::to_string(MegaChatApi::CHAT_FILTER_BY_PUBLIC_OR_PRIVATE)
                        + ", " + std::to_string(MegaChatApi::CHAT_GET_NON_ARCHIVED)
                        + "+" + std::to_string(MegaChatApi::CHAT_GET_PUBLIC)
                        + ")",  *nonArchivedPublic));
    ASSERT_TRUE(equals(byTypePublicNADep, nonArchivedPublic)) << getErrMsg("byType(CHAT_TYPE_PUBLIC)");

    std::unique_ptr<MegaChatListItemList> byTypeMeetingNADep(megaChatApi[accountIndex]->getChatListItemsByType(MegaChatApi::CHAT_TYPE_MEETING_ROOM));
    std::unique_ptr<MegaChatListItemList> nonArchivedMeeting(
        megaChatApi[accountIndex]->getChatListItems(MegaChatApi::CHAT_FILTER_BY_ARCHIVED_OR_NON_ARCHIVED
                                                    + MegaChatApi::CHAT_FILTER_BY_MEETING_OR_NON_MEETING
                                                    , MegaChatApi::CHAT_GET_NON_ARCHIVED
                                                    + MegaChatApi::CHAT_GET_MEETING));
    postLog(getLogTrace(pref + std::to_string(MegaChatApi::CHAT_FILTER_BY_ARCHIVED_OR_NON_ARCHIVED)
                        + "+" + std::to_string(MegaChatApi::CHAT_FILTER_BY_MEETING_OR_NON_MEETING)
                        + ", " + std::to_string(MegaChatApi::CHAT_GET_NON_ARCHIVED)
                        + "+" + std::to_string(MegaChatApi::CHAT_GET_MEETING)
                        + ")", *nonArchivedMeeting));
    ASSERT_TRUE(equals(byTypeMeetingNADep, nonArchivedMeeting)) << getErrMsg("byType(CHAT_TYPE_MEETING_ROOM)");

    std::unique_ptr<MegaChatListItemList> byTypeNonMeetingNADep(megaChatApi[accountIndex]->getChatListItemsByType(MegaChatApi::CHAT_TYPE_NON_MEETING));
    std::unique_ptr<MegaChatListItemList> nonArchivedNonMeeting(
        megaChatApi[accountIndex]->getChatListItems(MegaChatApi::CHAT_FILTER_BY_ARCHIVED_OR_NON_ARCHIVED
                                                    + MegaChatApi::CHAT_FILTER_BY_MEETING_OR_NON_MEETING
                                                    , MegaChatApi::CHAT_GET_NON_ARCHIVED
                                                    + MegaChatApi::CHAT_GET_NON_MEETING));
    postLog(getLogTrace(pref + std::to_string(MegaChatApi::CHAT_FILTER_BY_ARCHIVED_OR_NON_ARCHIVED)
                        + "+" + std::to_string(MegaChatApi::CHAT_FILTER_BY_MEETING_OR_NON_MEETING)
                        + ", " + std::to_string(MegaChatApi::CHAT_GET_NON_ARCHIVED)
                        + "+" + std::to_string(MegaChatApi::CHAT_GET_NON_MEETING)
                        + ")", *nonArchivedNonMeeting));
    ASSERT_TRUE(equals(byTypeNonMeetingNADep, nonArchivedNonMeeting)) << getErrMsg("byType(CHAT_TYPE_NON_MEETING)");
}

#ifndef KARERE_DISABLE_WEBRTC
/**
 * @brief MegaChatApiTest.Calls
 *
 * Requirements:
 *      - Both accounts should be conctacts
 * (if not accomplished, the test automatically solves them)
 *
 * This test does the following:
 * - A calls B
 * - B rejects the call
 *
 * - A calls B
 * - A cancels the call before B answers
 *
 * - B logouts
 * - A calls B
 * - B logins
 * - B rejects the call
 *
 * - A calls B
 * - B doesn't answer the call
 *
 */
TEST_F(MegaChatApiTest, Calls)
{
    unsigned a1 = 0;
    unsigned a2 = 1;

    char *primarySession = login(a1);
    ASSERT_TRUE(primarySession);
    char *secondarySession = login(a2);
    ASSERT_TRUE(secondarySession);

    MegaUser *user = megaApi[a1]->getContact(account(a2).getEmail().c_str());
    if (!user || user->getVisibility() != MegaUser::VISIBILITY_VISIBLE)
    {
        ASSERT_NO_FATAL_FAILURE({ makeContact(a1, a2); });
    }
    delete user;

    MegaChatHandle chatid = getPeerToPeerChatRoom(a1, a2);
    ASSERT_NE(chatid, MEGACHAT_INVALID_HANDLE);

    TestChatRoomListener *chatroomListener = new TestChatRoomListener(this, megaChatApi, chatid);

    ASSERT_TRUE(megaChatApi[a1]->openChatRoom(chatid, chatroomListener)) << "Can't open chatRoom account 1";
    ASSERT_TRUE(megaChatApi[a2]->openChatRoom(chatid, chatroomListener)) << "Can't open chatRoom account 2";

    loadHistory(a1, chatid, chatroomListener);
    loadHistory(a2, chatid, chatroomListener);

    mLocalVideoListener[a1] = new TestChatVideoListener();
    mLocalVideoListener[a2] = new TestChatVideoListener();
    megaChatApi[a1]->addChatLocalVideoListener(chatid, mLocalVideoListener[a1]);
    megaChatApi[a2]->addChatLocalVideoListener(chatid, mLocalVideoListener[a2]);
    // Remote video listener aren't necessary because call is never ging to be answered at tests

    // A calls B and B hangs up the call
    bool *callInProgress = &mCallInProgress[a1]; *callInProgress = false;
    bool *callReceivedRinging = &mCallReceivedRinging[a2]; *callReceivedRinging = false;
    mCallIdExpectedReceived[a2] = MEGACHAT_INVALID_HANDLE;
    mChatIdRingInCall[a2] = MEGACHAT_INVALID_HANDLE;
    bool *callDestroyed0 = &mCallDestroyed[a1]; *callDestroyed0 = false;
    bool *callDestroyed1 = &mCallDestroyed[a2]; *callDestroyed1 = false;
    int *termCode0 = &mTerminationCode[a1]; *termCode0 = 0;
    int *termCode1 = &mTerminationCode[a2]; *termCode1 = 0;
    mCallIdRingIn[a2] = MEGACHAT_INVALID_HANDLE;
    mCallIdJoining[a1] = MEGACHAT_INVALID_HANDLE;
    ChatRequestTracker crtCall(megaChatApi[a1]);
    megaChatApi[a1]->startChatCall(chatid, false, false, &crtCall);
    ASSERT_EQ(crtCall.waitForResult(), MegaChatError::ERROR_OK) << "Failed to start chat call: " << crtCall.getErrorString();
    ASSERT_TRUE(waitForResponse(callInProgress)) << "Timeout expired for receiving a call";
    unique_ptr<MegaChatCall> auxCall(megaChatApi[a1]->getChatCall(mChatIdInProgressCall[a1]));
    if (auxCall)
    {
        // set the callid that we expect to for account B in onChatCallUpdate
        mCallIdExpectedReceived[a2] = auxCall->getCallId();
    }

    ASSERT_TRUE(waitForResponse(callReceivedRinging)) << "Timeout expired for receiving a call";
    ASSERT_EQ(mChatIdRingInCall[a2], chatid) << "Incorrect chat id at call receptor";
    ASSERT_EQ(mCallIdJoining[a1], mCallIdRingIn[a2]) << "Differents call id between caller and answer";
    MegaChatCall *call = megaChatApi[a2]->getChatCall(chatid);
    delete call;

    sleep(5);

    ChatRequestTracker crtHangup(megaChatApi[a2]);
    megaChatApi[a2]->hangChatCall(mCallIdRingIn[a2], &crtHangup);
    ASSERT_EQ(crtHangup.waitForResult(), MegaChatError::ERROR_OK) << "Failed to hang up chat call: " << crtHangup.getErrorString();
    ASSERT_TRUE(waitForResponse(callDestroyed0)) << "The call has to be finished account 1";
    ASSERT_TRUE(waitForResponse(callDestroyed1)) << "The call has to be finished account 2";


    // A calls B and A hangs up the call before B answers
    callInProgress = &mCallInProgress[a1]; *callInProgress = false;
    callReceivedRinging = &mCallReceivedRinging[a2]; *callReceivedRinging = false;
    mCallIdExpectedReceived[a2] = MEGACHAT_INVALID_HANDLE;
    mChatIdRingInCall[a2] = MEGACHAT_INVALID_HANDLE;
    callDestroyed0 = &mCallDestroyed[a1]; *callDestroyed0 = false;
    callDestroyed1 = &mCallDestroyed[a2]; *callDestroyed1 = false;
    termCode0 = &mTerminationCode[a1]; *termCode0 = 0;
    termCode1 = &mTerminationCode[a2]; *termCode1 = 0;
    mCallIdRingIn[a2] = MEGACHAT_INVALID_HANDLE;
    mCallIdJoining[a1] = MEGACHAT_INVALID_HANDLE;
    ChatRequestTracker crtCall2(megaChatApi[a1]);
    megaChatApi[a1]->startChatCall(chatid, false, false, &crtCall2);
    ASSERT_EQ(crtCall2.waitForResult(), MegaChatError::ERROR_OK) << "Failed to start chat call (2): " << crtCall2.getErrorString();
    ASSERT_TRUE(waitForResponse(callInProgress)) << "Timeout expired for receiving a call";
    auxCall.reset(megaChatApi[a1]->getChatCall(mChatIdInProgressCall[a1]));
    if (auxCall)
    {
        // set the callid that we expect to for account B in onChatCallUpdate
        mCallIdExpectedReceived[a2] = auxCall->getCallId();
    }

    ASSERT_TRUE(waitForResponse(callReceivedRinging)) << "Timeout expired for receiving a call";
    ASSERT_EQ(mChatIdRingInCall[a2], chatid) << "Incorrect chat id at call receptor";
    ASSERT_EQ(mCallIdJoining[a1], mCallIdRingIn[a2]) << "Differents call id between caller and answer";
    call = megaChatApi[a2]->getChatCall(chatid);
    delete call;

    sleep(5);

    ChatRequestTracker crtHangup2(megaChatApi[a1]);
    megaChatApi[a1]->hangChatCall(mCallIdJoining[a1], &crtHangup2);
    ASSERT_EQ(crtHangup2.waitForResult(), MegaChatError::ERROR_OK) << "Failed to hang up chat call (2): " << crtHangup2.getErrorString();
    ASSERT_TRUE(waitForResponse(callDestroyed0)) << "The call has to be finished account 1";
    ASSERT_TRUE(waitForResponse(callDestroyed1)) << "The call has to be finished account 2";

    // A calls B(B is logged out), B logins, B receives the call and B hangs up the call
    ASSERT_NO_FATAL_FAILURE({ logout(a2); });
    callInProgress = &mCallInProgress[a1]; *callInProgress = false;
    bool* callReceived = &mCallWithIdReceived[a2]; *callReceived = false;
    callReceivedRinging = &mCallReceivedRinging[a2]; *callReceivedRinging = false;
    mChatIdRingInCall[a2] = MEGACHAT_INVALID_HANDLE;
    mCallIdExpectedReceived[a2] = MEGACHAT_INVALID_HANDLE;
    callDestroyed0 = &mCallDestroyed[a1]; *callDestroyed0 = false;
    callDestroyed1 = &mCallDestroyed[a2]; *callDestroyed1 = false;
    termCode0 = &mTerminationCode[a1]; *termCode0 = 0;
    termCode1 = &mTerminationCode[a2]; *termCode1 = 0;
    mCallIdRingIn[a2] = MEGACHAT_INVALID_HANDLE;
    mCallIdJoining[a1] = MEGACHAT_INVALID_HANDLE;

    ChatRequestTracker crtCall3(megaChatApi[a1]);
    megaChatApi[a1]->startChatCall(chatid, false, false, &crtCall3);
    ASSERT_EQ(crtCall3.waitForResult(), MegaChatError::ERROR_OK) << "Failed to start chat call (3): " << crtCall3.getErrorString();
    ASSERT_TRUE(waitForResponse(callInProgress)) << "Timeout expired for receiving a call";
    auxCall.reset(megaChatApi[a1]->getChatCall(mChatIdInProgressCall[a1]));
    if (auxCall)
    {
        // set the callid that we expect to for account B in onChatCallUpdate
        mCallIdExpectedReceived[a2] = auxCall->getCallId();
    }

    char* secondarySession2 = login(a2, secondarySession);
    ASSERT_TRUE(secondarySession2);
    waitForResponse(callReceived);
    if (!(*callReceived))
    {
        std::unique_ptr<MegaChatListItem> itemSecondary(megaChatApi[a2]->getChatListItem(chatid));
        ASSERT_TRUE(itemSecondary) << "Can't retrieve chat list item";

        if (itemSecondary->getLastMessageType() == MegaChatMessage::TYPE_CALL_ENDED)
        {
            // login process for secondary account has taken too much time, so Call has been destroyed with reason kNoAnswer
            std::unique_ptr<MegaChatMessage> m(megaChatApi[a2]->getMessage(chatid, itemSecondary->getLastMessageId()));
            ASSERT_TRUE(m && m->getHandleOfAction() == mCallIdExpectedReceived[a2]) << "Management message of type TYPE_CALL_ENDED not received";
        }
        else
        {
            // the test must fail, as we haven't received the call for secondary account, but neither a call ended management message
            ASSERT_TRUE(callReceived) << "Timeout expired for receiving a call";
        }
    }

    auxCall.reset(megaChatApi[a2]->getChatCall(auxCall->getChatid()));
    ASSERT_TRUE(auxCall) << "Can't retrieve call by callid";

    MegaChatHandle ringingCallId = mCallIdRingIn[a2];
    // This scenario B (loging in and connect to SFU) could take enough time to receive a CALLSTATE with Ringing 0
    if (auxCall->getCallId() == ringingCallId)
    {
        // just perform following actions in case that call is still ringing
        ASSERT_EQ(mChatIdRingInCall[a2], chatid) << "Incorrect chat id at call receptor";
        ASSERT_EQ(mCallIdJoining[a1], ringingCallId) << "Differents call id between caller and answer";
    }

    sleep(5);
    if (auxCall->isRinging())
    {
        /* call hangChatCall just in case it's still ringing, otherwise mcme command won't be sent, and
         * a1 won't receive onChatCallUpdate (MegaChatCall::CALL_STATUS_DESTROYED), so callDestroyed0 won't bet set true
         *
         * Note: when TYPE_HANG_CHAT_CALL request is processed, call could stop ringing, so in that case, test will fail.
         * this is a very corner case, as call must stop ringing in the period between the ringing checkup above and the process
         * of CALL_STATUS_DESTROYED request.
        */
        ChatRequestTracker crtHangup3(megaChatApi[a2]);
        megaChatApi[a2]->hangChatCall(ringingCallId, &crtHangup3);
        ASSERT_EQ(crtHangup3.waitForResult(), MegaChatError::ERROR_OK) << "Failed to hang up chat call (3): " << crtHangup3.getErrorString();

        // in case of any of these asserts fails, logs can be checked to find a CALLSTATE with a ringing state change
        ASSERT_TRUE(waitForResponse(callDestroyed0)) << "call not finished for account 1 (possible corner case where call stops ringing before request is processed)";
        ASSERT_TRUE(waitForResponse(callDestroyed1)) << "call not finished for account 2 (possible corner case where call stops ringing before request is processed)";
    }

    megaChatApi[a1]->closeChatRoom(chatid, chatroomListener);
    megaChatApi[a2]->closeChatRoom(chatid, chatroomListener);

    megaChatApi[a1]->removeChatLocalVideoListener(chatid, mLocalVideoListener[a1]);
    megaChatApi[a2]->removeChatLocalVideoListener(chatid, mLocalVideoListener[a2]);

    delete chatroomListener;
    chatroomListener = NULL;

    delete [] primarySession;
    primarySession = NULL;
    delete [] secondarySession;
    secondarySession = NULL;

    delete mLocalVideoListener[a1];
    mLocalVideoListener[a1] = NULL;

    delete mLocalVideoListener[a2];
    mLocalVideoListener[a2] = NULL;

    delete [] primarySession;
    primarySession = NULL;
    delete [] secondarySession;
    secondarySession = NULL;
    delete [] secondarySession2;
    secondarySession2 = NULL;
}

/**
 * @brief MegaChatApiTest.ManualCalls
 *
 * Requirements:
 *      - Both accounts should be conctacts
 * (if not accomplished, the test automatically solves them)
 *
 * This test does the following:
 * - A calls B
 * - B in other client has to answer the call (manual)
 * - A mutes call
 * - A disables video
 * - A unmutes call
 * - A enables video
 * - A finishes the call
 *
 * - A waits for B call
 * - B calls A from other client (manual)
 * - A mutes call
 * - A disables video
 * - A unmutes call
 * - A enables video
 * - A finishes the call
 *
 */
TEST_F(MegaChatApiTest, DISABLED_ManualCalls)
{
    unsigned a1 = 0;
    unsigned a2 = 1;

    char *primarySession = login(a1);
    ASSERT_TRUE(primarySession);
    char *secondarySession = login(a2);
    ASSERT_TRUE(secondarySession);

    MegaUser *user = megaApi[a1]->getContact(account(a2).getEmail().c_str());
    if (!user || user->getVisibility() != MegaUser::VISIBILITY_VISIBLE)
    {
        ASSERT_NO_FATAL_FAILURE({ makeContact(a1, a2); });
    }
    delete user;

    MegaChatHandle chatid = getPeerToPeerChatRoom(a1, a2);
    ASSERT_NE(chatid, MEGACHAT_INVALID_HANDLE);
    ASSERT_EQ(megaChatApi[a1]->getChatConnectionState(chatid), MegaChatApi::CHAT_CONNECTION_ONLINE) <<
                     "Not connected to chatd for account " << (a1+1) << ": " << account(a1).getEmail();

    TestChatRoomListener *chatroomListener = new TestChatRoomListener(this, megaChatApi, chatid);

    ASSERT_TRUE(megaChatApi[a1]->openChatRoom(chatid, chatroomListener)) << "Can't open chatRoom account 1";
    ASSERT_TRUE(megaChatApi[a2]->openChatRoom(chatid, chatroomListener)) << "Can't open chatRoom account 2";

    loadHistory(a1, chatid, chatroomListener);
    loadHistory(a2, chatid, chatroomListener);
    megaChatApi[a2]->closeChatRoom(chatid, chatroomListener);
    ASSERT_NO_FATAL_FAILURE({ logout(a2); });

    TestChatVideoListener localVideoListener;

    megaChatApi[a1]->addChatLocalVideoListener(chatid, &localVideoListener);

    // Manual Test
    // Emit call
    std::cerr << "Start Call" << std::endl;
    ChatRequestTracker crtCall(megaChatApi[a1]);
    megaChatApi[a1]->startChatCall(chatid, true, true, &crtCall);
    ASSERT_EQ(crtCall.waitForResult(), MegaChatError::ERROR_OK) << "Failed to start chat call: " << crtCall.getErrorString();
    bool *callInProgress = &mCallInProgress[a1]; *callInProgress = false;
    ASSERT_TRUE(waitForResponse(callInProgress)) << "Timeout expired for receiving a call";
    sleep(5);
    std::cerr << "Mute Call" << std::endl;
    megaChatApi[a1]->disableAudio(mChatIdInProgressCall[a1]);
    sleep(5);
    std::cerr << "Disable Video" << std::endl;
    megaChatApi[a1]->disableVideo(mChatIdInProgressCall[a1]);
    sleep(5);
    std::cerr << "Unmute Call" << std::endl;
    megaChatApi[a1]->enableAudio(mChatIdInProgressCall[a1]);
    sleep(5);
    std::cerr << "Enable Video" << std::endl;
    megaChatApi[a1]->enableVideo(mChatIdInProgressCall[a1]);

    MegaChatCall *chatCall = megaChatApi[a1]->getChatCall(mChatIdInProgressCall[a1]);
    ASSERT_TRUE(chatCall) << "Invalid chat call at getChatCallByChatId";

    MegaChatCall *chatCall2 = megaChatApi[a1]->getChatCallByCallId(chatCall->getCallId());
    ASSERT_TRUE(chatCall2) << "Invalid chat call at getChatCall";


    bool *callDestroyed= &mCallDestroyed[a1]; *callDestroyed = false;
    sleep(5);
    std::cerr << "Finish Call" << std::endl;
    sleep(2);
    megaChatApi[a1]->hangChatCall(chatCall->getCallId());
    std::cout << "Call finished." << std::endl;

    ASSERT_TRUE(waitForResponse(callDestroyed)) << "The call has to be finished";
    megaChatApi[a1]->removeChatLocalVideoListener(chatid, &localVideoListener);

    // Receive call
    std::cout << "Ready to receive calls..." << std::endl;
    bool *callReceivedRinging = &mCallReceivedRinging[a1]; *callReceivedRinging = false;
    mChatIdRingInCall[a1] = MEGACHAT_INVALID_HANDLE;
    ASSERT_TRUE(waitForResponse(callReceivedRinging)) << "Timeout expired for receiving a call";
    ASSERT_NE(mChatIdRingInCall[a1], MEGACHAT_INVALID_HANDLE) << "Invalid Chatid from call emisor";
    megaChatApi[a1]->answerChatCall(mChatIdRingInCall[a1], true /*video*/, true /*audio*/);
    megaChatApi[a1]->addChatLocalVideoListener(chatid, &localVideoListener);

    sleep(5);
    std::cerr << "Mute Call" << std::endl;
    megaChatApi[a1]->disableAudio(chatCall->getCallId());
    sleep(5);
    std::cerr << "Disable Video" << std::endl;
    megaChatApi[a1]->disableVideo(chatCall->getCallId());
    sleep(5);
    std::cerr << "Unmute Call" << std::endl;
    megaChatApi[a1]->enableAudio(chatCall->getCallId());
    sleep(5);
    std::cerr << "Enable Video" << std::endl;
    megaChatApi[a1]->enableVideo(chatCall->getCallId());

    sleep(10);
    std::cerr << "Finish Call" << std::endl;
    sleep(2);
    megaChatApi[a1]->hangChatCall(mChatIdInProgressCall[a1]);
    std::cout << "Call finished." << std::endl;
    sleep(5);

    megaChatApi[a1]->removeChatLocalVideoListener(chatid, &localVideoListener);

    megaChatApi[a1]->closeChatRoom(chatid, chatroomListener);

    delete chatroomListener;
    chatroomListener = NULL;

    delete [] primarySession;
    primarySession = NULL;
    delete [] secondarySession;
    secondarySession = NULL;
}

/**
 * @brief MegaChatApiTest.ManualGroupCalls
 *
 * Requirements:
 *      - Both accounts should be conctacts
 * (if not accomplished, the test automatically solves them)
 *
 * This test does the following:
 * - A looks for the group chat
 * - A starts a call in that group chat
 * - A waits for call was established correctly
 * - A hangs up the call
 *
 * + A waits to receive a incoming call
 * - A answers it
 * - A hangs the call
 */
TEST_F(MegaChatApiTest, DISABLED_ManualGroupCalls)
{
    unsigned a1 = 0;
    std::string chatRoomName("name_of_groupchat");

    char *primarySession = login(a1);
    ASSERT_TRUE(primarySession);
    megachat::MegaChatRoomList *chatRoomList = megaChatApi[a1]->getChatRooms();

    MegaChatHandle chatid = MEGACHAT_INVALID_HANDLE;
    for (unsigned int i = 0; i < chatRoomList->size(); i++)
    {
        const MegaChatRoom *chatRoom = chatRoomList->get(i);
        if (chatRoomName == std::string(chatRoom->getTitle()))
        {
            chatid = chatRoom->getChatId();
            break;
        }
    }

    delete chatRoomList;

    ASSERT_NE(chatid, MEGACHAT_INVALID_HANDLE) << "Chat with title: " << chatRoomName << " not found.";
    ASSERT_EQ(megaChatApi[a1]->getChatConnectionState(chatid), MegaChatApi::CHAT_CONNECTION_ONLINE) <<
                     "Not connected to chatd for account " << (a1+1) << ": " << account(a1).getEmail();

    TestChatRoomListener *chatroomListener = new TestChatRoomListener(this, megaChatApi, chatid);

    ASSERT_TRUE(megaChatApi[a1]->openChatRoom(chatid, chatroomListener)) << "Can't open chatRoom account 1";

    loadHistory(a1, chatid, chatroomListener);

    TestChatVideoListener localVideoListener;
    megaChatApi[a1]->addChatLocalVideoListener(chatid, &localVideoListener);

    // ---- MANUAL TEST ----

    // Start call

    std::cerr << "Start Call" << std::endl;
    ChatRequestTracker crtCall(megaChatApi[a1]);
    megaChatApi[a1]->startChatCall(chatid, true, true, &crtCall);
    ASSERT_EQ(crtCall.waitForResult(), MegaChatError::ERROR_OK) << "Failed to start chat call: " << crtCall.getErrorString();
    bool *callInProgress = &mCallInProgress[a1]; *callInProgress = false;
    ASSERT_TRUE(waitForResponse(callInProgress)) << "Timeout expired for receiving a call";

    std::cout << "Waiting for the other peer to answer the call..." << std::endl;
    sleep(60);

    MegaChatCall *chatCall = megaChatApi[a1]->getChatCall(mChatIdInProgressCall[a1]);
    ASSERT_TRUE(chatCall) << "Invalid chat call at getChatCall (by chatid)";

    MegaChatCall *chatCall2 = megaChatApi[a1]->getChatCallByCallId(chatCall->getCallId());
    ASSERT_TRUE(chatCall2) << "Invalid chat call at getChatCall (by callid)";

    delete chatCall;    chatCall = NULL;
    delete chatCall2;   chatCall2 = NULL;

    bool *callDestroyed= &mCallDestroyed[a1]; *callDestroyed = false;
    std::cerr << "Finish Call" << std::endl;
    megaChatApi[a1]->hangChatCall(mChatIdInProgressCall[a1]);
    std::cout << "Call finished." << std::endl;
    ASSERT_TRUE(waitForResponse(callDestroyed)) << "The call must be already finished and it is not";
    megaChatApi[a1]->removeChatLocalVideoListener(chatid, &localVideoListener);

    // Receive call

    std::cout << "Waiting for the other peer to start a call..." << std::endl;
    sleep(20);

    std::cout << "Ready to receive calls..." << std::endl;
    bool *callReceived = &mCallReceivedRinging[a1]; *callReceived = false;
    mChatIdRingInCall[a1] = MEGACHAT_INVALID_HANDLE;
    ASSERT_TRUE(waitForResponse(callReceived)) << "Timeout expired for receiving a call";
    ASSERT_NE(mChatIdRingInCall[a1], MEGACHAT_INVALID_HANDLE) << "Invalid Chatid from call emisor";
    megaChatApi[a1]->answerChatCall(mChatIdRingInCall[a1], true /*video*/, true /*audio*/);
    megaChatApi[a1]->addChatLocalVideoListener(chatid, &localVideoListener);

    sleep(40);  // wait to receive some traffic
    megaChatApi[a1]->hangChatCall(mChatIdInProgressCall[a1]);
    std::cout << "Call finished." << std::endl;
    megaChatApi[a1]->removeChatLocalVideoListener(chatid, &localVideoListener);

    megaChatApi[a1]->closeChatRoom(chatid, chatroomListener);

    delete chatroomListener;
    chatroomListener = NULL;

    delete [] primarySession;
    primarySession = NULL;
}

/**
 * @brief MegaChatApiTest.EstablishedCalls
 *
 * Requirements:
 *      - Both accounts should be conctacts
 * (if not accomplished, the test automatically solves them)
 *
 * This test does the following:
 * + A starts a groupal Meeting in chat1 (without audio nor video)
 * - B answers call (without audio nor video)
 * - A mutes B in call
 * - B puts call in hold on
 * + A puts call in hold on
 * + A releases hold on
 * - B releases hold on
 * - B enables audio monitor
 * - B disables audio monitor
 * + A force reconnect => retryPendingConnections(true)
 * - B hangs up call
 * + A hangs up call
 */
TEST_F(MegaChatApiTest, EstablishedCalls)
{
    unsigned a1 = 0;
    unsigned a2 = 1;

    std::function<void()> action = nullptr;
    bool* exitFlag = nullptr;

    // Prepare users, and chat room
    std::unique_ptr<char[]> primarySession(login(a1));   // user A
    ASSERT_TRUE(primarySession);
    std::unique_ptr<char[]> secondarySession(login(a2)); // user B
    ASSERT_TRUE(secondarySession);

    std::unique_ptr<MegaUser> user(megaApi[a1]->getContact(account(a2).getEmail().c_str()));
    if (!user || user->getVisibility() != MegaUser::VISIBILITY_VISIBLE)
    {
        ASSERT_NO_FATAL_FAILURE({ makeContact(a1, a2); });
    }
    // Get a group chatroom with both users
    MegaChatHandle uh = user->getHandle();
    std::unique_ptr<MegaChatPeerList> peers(MegaChatPeerList::createInstance());
    peers->addPeer(uh, MegaChatPeerList::PRIV_STANDARD);
    MegaChatHandle chatid = getGroupChatRoom({a1, a2}, peers.get(),
                                             megachat::MegaChatPeerList::PRIV_MODERATOR,
                                             true /*create*/,
                                             true /*meetingRoom*/,
                                             false /*waitingRoom*/);

    ASSERT_NE(chatid, MEGACHAT_INVALID_HANDLE) <<
                     "Common chat for both users not found.";
    ASSERT_EQ(megaChatApi[a1]->getChatConnectionState(chatid), MegaChatApi::CHAT_CONNECTION_ONLINE) <<
                     "Not connected to chatd for account " << (a1+1) << ": " <<
                     account(a1).getEmail();

    std::unique_ptr<TestChatRoomListener>chatroomListener(new TestChatRoomListener(this,
                                                                                   megaChatApi,
                                                                                   chatid));
    ASSERT_TRUE(megaChatApi[a1]->openChatRoom(chatid, chatroomListener.get())) <<
                     "Can't open chatRoom user A";
    ASSERT_TRUE(megaChatApi[a2]->openChatRoom(chatid, chatroomListener.get())) <<
                     "Can't open chatRoom user B";

    loadHistory(a1, chatid, chatroomListener.get());
    loadHistory(a2, chatid, chatroomListener.get());

    TestChatVideoListener localVideoListenerA;
    megaChatApi[a1]->addChatLocalVideoListener(chatid, &localVideoListenerA);
    TestChatVideoListener localVideoListenerB;
    megaChatApi[a2]->addChatLocalVideoListener(chatid, &localVideoListenerB);

    // Make some testing with limit for simultaneous input video tracks in both accounts
    LOG_debug << "Checking that default limit for simultaneous input video tracks is valid for both accounts";
    ASSERT_NE(megaChatApi[a1]->getCurrentInputVideoTracksLimit(), MegaChatApi::INVALID_CALL_VIDEO_SENDERS)
        << "Default limit for simultaneous input video tracks that call supports is invalid for primary account";

    ASSERT_NE(megaChatApi[a2]->getCurrentInputVideoTracksLimit(), MegaChatApi::INVALID_CALL_VIDEO_SENDERS)
        << "Default limit for simultaneous input video tracks that call supports is invalid for secondary account";

    LOG_debug << "Trying to set and invalid limit for simultaneous input video tracks for both accounts";
    unsigned int limitInputVideoTracks = static_cast<unsigned int>(megaChatApi[a1]->getMaxSupportedVideoCallParticipants()) + 1;

    ASSERT_FALSE(megaChatApi[a1]->setCurrentInputVideoTracksLimit(limitInputVideoTracks))
        << "setCurrentInputVideoTracksLimit should failed for an invalid numInputVideoTracks value for primary account";

    ASSERT_FALSE(megaChatApi[a2]->setCurrentInputVideoTracksLimit(limitInputVideoTracks))
        << "setCurrentInputVideoTracksLimit should failed for an invalid numInputVideoTracks value for secondary account";

    LOG_debug << "Setting a valid limit for simultaneous input video tracks for both accounts";
    limitInputVideoTracks -= 5;

    ASSERT_TRUE(megaChatApi[a1]->setCurrentInputVideoTracksLimit(limitInputVideoTracks))
        << "setCurrentInputVideoTracksLimit should succeed for a valid numInputVideoTracks value for primary account";

    ASSERT_TRUE(megaChatApi[a2]->setCurrentInputVideoTracksLimit(limitInputVideoTracks))
        << "setCurrentInputVideoTracksLimit should succeed for a valid numInputVideoTracks value for secondary account";

    LOG_debug << "Checking that limit for simultaneous input video tracks has been updated properly";
    ASSERT_EQ(megaChatApi[a1]->getCurrentInputVideoTracksLimit(), limitInputVideoTracks)
        << "Default limit for simultaneous input video tracks that call supports has not been updated for primary account";

    ASSERT_EQ(megaChatApi[a2]->getCurrentInputVideoTracksLimit(), limitInputVideoTracks)
        << "Default limit for simultaneous input video tracks that call supports has not been updated for secondary account";

    // A starts a groupal meeting without audio, nor video
    LOG_debug << "Start Call";
    mCallIdJoining[a1] = MEGACHAT_INVALID_HANDLE;
    mChatIdInProgressCall[a1] = MEGACHAT_INVALID_HANDLE;
    mCallIdRingIn[a2] = MEGACHAT_INVALID_HANDLE;
    mChatIdRingInCall[a2] = MEGACHAT_INVALID_HANDLE;

    ASSERT_NO_FATAL_FAILURE({
    waitForAction (1, // just one attempt as mCallReceivedRinging for B account could fail but call could have been created from A account
                   std::vector<bool *> { &mCallInProgress[a1], &mCallReceivedRinging[a2]},
                   std::vector<string> { "mCallInProgress[a1]", "mCallReceivedRinging[a2]"},
                   "starting chat call from A",
                   true /* wait for all exit flags*/,
                   true /*reset flags*/,
                   maxTimeout,
                   [this, a1, chatid]()
                                {
                                    ChatRequestTracker crtCall(megaChatApi[a1]);
                                    megaChatApi[a1]->startChatCall(chatid, /*enableVideo*/ false, /*enableAudio*/ false, &crtCall);
                                    ASSERT_EQ(crtCall.waitForResult(), MegaChatError::ERROR_OK)
                                    << "Failed to start call. Error: " << crtCall.getErrorString();
                                });
    });

    // B picks up the call
    LOG_debug << "B picking up the call";
    mCallIdExpectedReceived[a2] = MEGACHAT_INVALID_HANDLE;
    unique_ptr<MegaChatCall> auxCall(megaChatApi[a1]->getChatCall(mChatIdInProgressCall[a1]));
    if (auxCall)
    {
        mCallIdExpectedReceived[a2] = auxCall->getCallId();
    }

    ASSERT_NE(mChatIdRingInCall[a2], MEGACHAT_INVALID_HANDLE) <<
                     "Invalid Chatid from call emisor";
    ASSERT_TRUE((mCallIdJoining[a1] == mCallIdRingIn[a2])
                      && (mCallIdRingIn[a2] != MEGACHAT_INVALID_HANDLE))
                     << "A and B are in different call";
    ASSERT_NE(mChatIdRingInCall[a2], MEGACHAT_INVALID_HANDLE) <<
                     "Invalid Chatid for B from A (call emisor)";
    LOG_debug << "B received the call";


    ASSERT_NO_FATAL_FAILURE({
    waitForAction (1, // just one attempt as call could be answered properly at B account but any of the other flags not received
                   std::vector<bool *> { &mChatCallSessionStatusInProgress[a1],
                                         &mChatCallSessionStatusInProgress[a2]
                                       },
                   std::vector<string> { "mChatCallSessionStatusInProgress[a1]",
                                         "mChatCallSessionStatusInProgress[a2]"
                                       },
                   "answering chat call from B",
                   true /* wait for all exit flags*/,
                   true /*reset flags*/,
                   maxTimeout,
                   [this, a2, chatid]()
                                {
                                    ChatRequestTracker crtAnswerCall(megaChatApi[a2]);
                                    megaChatApi[a2]->answerChatCall(chatid, /*enableVideo*/ false, /*enableAudio*/ true, &crtAnswerCall);
                                    ASSERT_EQ(crtAnswerCall.waitForResult(), MegaChatError::ERROR_OK)
                                    << "Failed to answer call. Error: " << crtAnswerCall.getErrorString();
                                });
    });

    auxCall.reset(megaChatApi[a1]->getChatCall(chatid));
    ASSERT_TRUE(auxCall) << "Can't get call from chatroom: " << getChatIdStrB64(chatid);
    std::unique_ptr<MegaHandleList> hl(auxCall->getSessionsClientid());
    ASSERT_TRUE(hl && hl->size()) << "Can't get a client id list from call";
    MegaChatSession* secondarySess = auxCall->getMegaChatSession(hl->get(0));
    ASSERT_TRUE(secondarySess) << "Can't get a session for clientid: " << hl->get(0);
    MegaChatHandle secondaryCid = secondarySess->getClientid();
    ASSERT_NE(secondaryCid, MEGACHAT_INVALID_HANDLE) << "Invalid client id for secondary session";

    // A mutes B in the call
    LOG_debug << "A mutes B in the call";
    bool* remoteAvFlagsChanged = &mChatCallAudioDisabled[a1]; *remoteAvFlagsChanged = false; // a2 will receive onChatSessionUpdate (CHANGE_TYPE_REMOTE_AVFLAGS)
    exitFlag = &mChatCallAudioDisabled[a2]; *exitFlag = false; // a2 will receive onChatCallUpdate (CHANGE_TYPE_LOCAL_AVFLAGS)
    action = [this, a1, chatid, secondaryCid](){ megaChatApi[a1]->mutePeers(chatid, secondaryCid); };
    ASSERT_NO_FATAL_FAILURE({
        waitForCallAction(a1 /*performer*/, MAX_ATTEMPTS, exitFlag, "receiving MUTED notification from SFU for secondary account", maxTimeout, action);
    });
    ASSERT_TRUE(waitForResponse(remoteAvFlagsChanged)) << "Timeout expired for Primary account receiving AvFlags update for Secondary account";

    // B puts the call on hold
    LOG_debug << "B setting the call on hold";
    exitFlag = &mChatCallOnHold[a1]; *exitFlag = false;  // from receiver account
    action = [this, a2, chatid](){ megaChatApi[a2]->setCallOnHold(chatid, /*setOnHold*/ true); };
    ASSERT_NO_FATAL_FAILURE({
    waitForCallAction(a2 /*performer*/, MAX_ATTEMPTS, exitFlag, "receiving call on hold at account A", maxTimeout, action);
                            });

    // A puts the call on hold
    LOG_debug << "A setting the call on hold";
    exitFlag = &mChatCallOnHold[a2]; *exitFlag = false; // from receiver account
    action = [this, a1, chatid](){ megaChatApi[a1]->setCallOnHold(chatid, /*setOnHold*/ true); };
    ASSERT_NO_FATAL_FAILURE({
    waitForCallAction(a2 /*performer*/, MAX_ATTEMPTS, exitFlag, "receiving call on hold at account B", maxTimeout, action);
                            });

    // A releases on hold
    LOG_debug << "A releasing on hold";
    exitFlag = &mChatCallOnHoldResumed[a2]; *exitFlag = false; // from receiver account
    action = [this, a1, chatid](){ megaChatApi[a1]->setCallOnHold(chatid, /*setOnHold*/ false); };
    ASSERT_NO_FATAL_FAILURE({
    waitForCallAction(a2 /*performer*/, MAX_ATTEMPTS, exitFlag, "receiving call resume from on hold at account B", maxTimeout, action);
                            });

    // B releases on hold
    LOG_debug << "B releasing on hold";
    exitFlag = &mChatCallOnHoldResumed[a1]; *exitFlag = false; // from receiver account
    action = [this, a2, chatid](){ megaChatApi[a2]->setCallOnHold(chatid, /*setOnHold*/ false); };
    ASSERT_NO_FATAL_FAILURE({
    waitForCallAction(a2 /*performer*/, MAX_ATTEMPTS, exitFlag, "receiving call resume from on hold at account A", maxTimeout, action);
                            });

    // B enables audio monitor
    LOG_debug << "B enabling audio in the call";
    exitFlag = &mChatCallAudioEnabled[a1]; *exitFlag = false; // from receiver account
    action = [this, a2, chatid](){ megaChatApi[a2]->enableAudio(chatid); };
    ASSERT_NO_FATAL_FAILURE({
    waitForCallAction(a2 /*performer*/, MAX_ATTEMPTS, exitFlag, "receiving audio enabled at account A", maxTimeout, action);
                            });

    // A enables audio monitor
    LOG_debug << "A enabling audio in the call";
    exitFlag = &mChatCallAudioEnabled[a2]; *exitFlag = false; // from receiver account
    action = [this, a1, chatid](){ megaChatApi[a1]->enableAudio(chatid); };
    ASSERT_NO_FATAL_FAILURE({
    waitForCallAction(a1 /*performer*/, MAX_ATTEMPTS, exitFlag, "receiving audio enabled at account B", maxTimeout, action);
                            });

    // B disables audio monitor
    LOG_debug << "B disabling audio in the call";
    exitFlag = &mChatCallAudioDisabled[a1]; *exitFlag = false; // from receiver account
    action = [this, a2, chatid](){ megaChatApi[a2]->disableAudio(chatid); };
    ASSERT_NO_FATAL_FAILURE({
    waitForCallAction(a2 /*performer*/, MAX_ATTEMPTS, exitFlag, "receiving audio disabled at account A", maxTimeout, action);
                            });

    // A disables audio monitor
    LOG_debug << "A disabling audio in the call";
    exitFlag = &mChatCallAudioDisabled[a2]; *exitFlag = false; // from receiver account
    action = [this, a1, chatid](){ megaChatApi[a1]->disableAudio(chatid); };
    ASSERT_NO_FATAL_FAILURE({
    waitForCallAction(a1 /*performer*/, MAX_ATTEMPTS, exitFlag, "receiving audio disabled at account B", maxTimeout, action);
                            });

    // A forces reconnect
    LOG_debug << "A forcing a reconnect";
    bool* sessionWasDestroyedA = &mChatSessionWasDestroyed[a1]; *sessionWasDestroyedA = false;
    bool* sessionWasDestroyedB = &mChatSessionWasDestroyed[a2]; *sessionWasDestroyedB = false;

    bool* chatCallSessionStatusInProgressA = &mChatCallSessionStatusInProgress[a1];
    *chatCallSessionStatusInProgressA = false;
    bool* chatCallSessionStatusInProgressB = &mChatCallSessionStatusInProgress[a2];
    *chatCallSessionStatusInProgressB = false;

    std::function<void()> waitForChatCallReadyA =
      [this, &chatCallSessionStatusInProgressA]()
      {
          ASSERT_TRUE(waitForResponse(chatCallSessionStatusInProgressA)) <<
                           "Timeout expired for A receiving chat call in progress";
      };

    std::function<void()> waitForChatCallReadyB =
      [this, &chatCallSessionStatusInProgressB] ()
      {
          ASSERT_TRUE(waitForResponse(chatCallSessionStatusInProgressB)) <<
                           "Timeout expired for B receiving chat call in progress";
      };

    ChatRequestTracker crtRetryConn(megaChatApi[a1]);
    megaChatApi[a1]->retryPendingConnections(true, &crtRetryConn);
    // wait for session destruction checks
    std::function<void()> waitForChatCallSessionDestroyedB =
        [this, &sessionWasDestroyedB]()
        {
            ASSERT_TRUE(waitForResponse(sessionWasDestroyedB))
                             << "Timeout expired for B receiving session destroyed notification";
        };
    ASSERT_NO_FATAL_FAILURE({ waitForChatCallSessionDestroyedB(); });
    std::function<void()> waitForChatCallSessionDestroyedA =
        [this, &sessionWasDestroyedA]()
        {
            ASSERT_TRUE(waitForResponse(sessionWasDestroyedA))
                             << "Timeout expired for A receiving session destroyed notification";
        };
    ASSERT_NO_FATAL_FAILURE({ waitForChatCallSessionDestroyedA(); });
    // Wait for request finish (i.e. disconnection confirmation)
    ASSERT_EQ(crtRetryConn.waitForResult(), MegaChatError::ERROR_OK) << "Client A failed to reconnect. Error: " << crtRetryConn.getErrorString();
    ASSERT_TRUE(crtRetryConn.getFlag());
    ASSERT_FALSE(crtRetryConn.getParamType());

    // B confirms new mega chat session is ready
    ASSERT_NO_FATAL_FAILURE({ waitForChatCallReadyB(); });
    // A confirms new mega chat session is ready
    ASSERT_NO_FATAL_FAILURE({ waitForChatCallReadyA(); });

    // B hangs up
    bool* callDestroyedB = &mCallDestroyed[a2]; *callDestroyedB = false;
    *sessionWasDestroyedB = false; *sessionWasDestroyedA = false; // reset flags of session destruction

    LOG_debug << "B hangs up the call";
    bool hangupCallExitFlag = false;
    action = [&api = megaChatApi[a2], &ringInHandle = mCallIdRingIn[a2], &hangupCallExitFlag]()
    {
        ChatRequestTracker crtHangup(api);
        api->hangChatCall(ringInHandle, &crtHangup);
        auto res = crtHangup.waitForResult();
        hangupCallExitFlag = true;
        ASSERT_EQ(res, MegaChatError::ERROR_OK)
                << "Failed to hangup call (B). Error: " << crtHangup.getErrorString();
    };
    ASSERT_NO_FATAL_FAILURE({
    waitForCallAction(a2 /*performer*/, MAX_ATTEMPTS, &hangupCallExitFlag, "hanging up chat call at account B", maxTimeout, action);
                            });

    // wait for session destruction checks
    ASSERT_NO_FATAL_FAILURE({ waitForChatCallSessionDestroyedB(); });
    ASSERT_NO_FATAL_FAILURE({ waitForChatCallSessionDestroyedA(); });
    LOG_debug << "Call finished for B";

    // A hangs up
    bool* callDestroyedA = &mCallDestroyed[a1]; *callDestroyedA = false;
    LOG_debug << "A hangs up the call";
    hangupCallExitFlag = false;
    action = [&api = megaChatApi[a1], &joinIdHandle = mCallIdJoining[a1], &hangupCallExitFlag]()
    {
        ChatRequestTracker crtHangup(api);
        api->hangChatCall(joinIdHandle, &crtHangup);
        auto res = crtHangup.waitForResult();
        hangupCallExitFlag = true;
        ASSERT_EQ(res, MegaChatError::ERROR_OK)
                << "Failed to hangup call (A). Error: " << crtHangup.getErrorString();
    };
    ASSERT_NO_FATAL_FAILURE({
    waitForCallAction(a1 /*performer*/, MAX_ATTEMPTS, &hangupCallExitFlag, "hanging up chat call at account A", maxTimeout, action);
                            });
    LOG_debug << "Call finished for A";

    // Check the call was destroyed at both ends
    LOG_debug << "Now that A and B hung up, we can check if the call is destroyed";
    ASSERT_TRUE(waitForResponse(callDestroyedA)) <<
                     "The call for A should be already finished and it is not";
    LOG_debug << "Destroyed for A is OK, checking for B";
    ASSERT_TRUE(waitForResponse(callDestroyedB)) <<
                     "The call for B should be already finished and it is not";
    LOG_debug << "Destroyed for B is OK.";


    // close & cleanup
    megaChatApi[a1]->closeChatRoom(chatid, chatroomListener.get());
    megaChatApi[a2]->closeChatRoom(chatid, chatroomListener.get());
    megaChatApi[a1]->removeChatLocalVideoListener(chatid, &localVideoListenerA);
    megaChatApi[a2]->removeChatLocalVideoListener(chatid, &localVideoListenerB);
}

TEST_F(MegaChatApiTest, RaiseHandToSpeakSfuV3)
{
    //========================================================================//
    // Auxiliar test functions
    //========================================================================//
    auto checkOwnSpeakPermissions = [this](const unsigned int idx, const bool isMod, const bool expSpeakPermission, const MegaChatHandle chatid) -> void
    {
        std::unique_ptr<MegaChatCall> call(megaChatApi[idx]->getChatCall(chatid));
        ASSERT_TRUE(call) << "Call could not be retrieved for account: " << idx << " in chatroom: " << getChatIdStrB64(chatid);

        ASSERT_TRUE(call->isSpeakRequestEnabled()) << "Speak request is disabled for call: "
                                                   << getCallIdStrB64(call->getCallId());

        ASSERT_TRUE(!call->hasLocalAudio()) << "Audio flag is enabled for account: " << idx << " call: "
                                            << getCallIdStrB64(call->getCallId());

        ASSERT_EQ(call->isOwnModerator(), isMod) << "Unexpected call permission for account: " << idx
                                                 << " call: " << getCallIdStrB64(call->getCallId());

        ASSERT_EQ(call->hasSpeakPermission(), expSpeakPermission) << "Unexpected speak permission for account: "
                                                                  << idx << " call: " << getCallIdStrB64(call->getCallId());
    };

    auto inviteToChatroom = [this](const unsigned int& idx1, const unsigned int& idx2, const megachat::MegaChatHandle& uh, const int privilege) -> void
    {
        std::shared_ptr<TestChatRoomListener> crl(mData.getChatroomListener(idx1));
        ASSERT_TRUE(crl) << "Cannot get chatroom listener for account: " << std::to_string(idx1);
        std::unique_ptr<MegaChatRoom> chatRoom(megaChatApi[idx1]->getChatRoom(mData.mChatid));
        ASSERT_TRUE(chatRoom) << "Cannot get chatRoom for account: " << std::to_string(idx1);
        if (chatRoom->getPeerPrivilegeByHandle(uh) == megachat::MegaChatPeerList::PRIV_UNKNOWN
            || chatRoom->getPeerPrivilegeByHandle(uh) == megachat::MegaChatPeerList::PRIV_RM)
        {
            ASSERT_NO_FATAL_FAILURE(inviteToChat(idx1, idx2, uh, mData.mChatid, privilege, crl));
        }
        return;
    };

    auto sendAndProcessSpeakRequest = [this](const unsigned int requesterIdx, const unsigned int moderatorIdx, const bool approve, const MegaChatHandle chatid)
    {
        const MegaChatHandle requesterId = megaChatApi[requesterIdx]->getMyUserHandle();
        ExitBoolFlags eF;
        // moderatorIdx - user handle received at onChatSessionUpdate(CHANGE_TYPE_SESSION_SPEAK_REQUESTED)
        getHandleVars().add(moderatorIdx, "SpeakRequestPeerId", MEGACHAT_INVALID_HANDLE);

        // moderatorIdx - onChatSessionUpdate(CHANGE_TYPE_SESSION_SPEAK_REQUESTED)
        ASSERT_NO_FATAL_FAILURE(addBoolExitFlag(moderatorIdx, eF, "SessSpeakReqRecv", false));

        ASSERT_NO_FATAL_FAILURE({
            waitForAction (1, /* just one attempt */
                          eF,
                          "sending a speak request",
                          true /* wait for all exit flags*/,
                          true /*reset flags*/,
                          maxTimeout,
                          [this, &chatid, &requesterIdx]()
                          {
                              ChatRequestTracker crtSpeakReq;
                              megaChatApi[requesterIdx]->sendSpeakRequest(chatid, &crtSpeakReq);
                              auto res = crtSpeakReq.waitForResult();
                              ASSERT_EQ(res, MegaChatError::ERROR_OK) << "Failed to send speak request: " << crtSpeakReq.getErrorString();
                          });
        });

        MegaChatHandle* h = getHandleVars().get(moderatorIdx, "SpeakRequestPeerId");
        ASSERT_TRUE(h && *h == requesterId) << "userid received in speak request doesn't match with expected one";
        getBoolVars().cleanAll();

        ExitBoolFlags eF2;
        if (approve)
        {
            // requesterIdx - onChatCallUpdate(CHANGE_TYPE_CALL_SPEAK)
            addBoolExitFlag(requesterIdx, eF2, "OwnSpeakStatusChanged", false);

            // moderatorIdx - user handle received at onChatSessionUpdate(CHANGE_TYPE_SPEAK_PERMISSION)
            getHandleVars().add(moderatorIdx, "SpeakStatusPeerId", MEGACHAT_INVALID_HANDLE);
        }
        else
        {
            // moderatorIdx - onChatSessionUpdate(CHANGE_TYPE_SESSION_SPEAK_REQUESTED)
            addBoolExitFlag(moderatorIdx, eF2, "SessSpeakReqRecv", false);

            // moderatorIdx - [reuse] user handle received at onChatSessionUpdate(CHANGE_TYPE_SESSION_SPEAK_REQUESTED)
            getHandleVars().updateIfExists(moderatorIdx, "SpeakRequestPeerId", MEGACHAT_INVALID_HANDLE);
        }

        std::string msgSpeakReq = approve ? "approve speak request" : "reject speak request";
        mSessSpeakPerm[moderatorIdx].clear();
        ASSERT_NO_FATAL_FAILURE({
            waitForAction (1, /* just one attempt */
                          eF2,
                          msgSpeakReq,
                          true /* wait for all exit flags*/,
                          true /*reset flags*/,
                          maxTimeout,
                          [this, &moderatorIdx, &requesterId, &approve, &chatid, &msgSpeakReq]()
                          {
                              ChatRequestTracker crtSpeakReq;
                              approve
                                  ? megaChatApi[moderatorIdx]->addActiveSpeaker(chatid, requesterId, &crtSpeakReq)
                                  : megaChatApi[moderatorIdx]->removeSpeakRequest(chatid, requesterId, &crtSpeakReq);

                              auto res = crtSpeakReq.waitForResult();
                              ASSERT_EQ(res, MegaChatError::ERROR_OK) << "Failed to " << msgSpeakReq << crtSpeakReq.getErrorString();
                          });
        });

        if (approve)
        {
            ASSERT_EQ(*getHandleVars().get(moderatorIdx, "SpeakStatusPeerId"), requesterId)
                << "User handle received upon MegaChatSession::CHANGE_TYPE_SPEAK_PERMISSION doesn't match with expected one";
        }
        else
        {
            ASSERT_EQ(*getHandleVars().get(moderatorIdx, "SpeakRequestPeerId"), requesterId)
                << "User handle received upon MegaChatSession::CHANGE_TYPE_SESSION_SPEAK_REQUESTED doesn't match with expected one";
        }
    };

    auto addSpeaker = [this](const unsigned int moderatorIdx, const unsigned int nonSpeakerIdx, const MegaChatHandle chatid)
    {
        const MegaChatHandle nonSpeakerId = megaChatApi[nonSpeakerIdx]->getMyUserHandle();
        ExitBoolFlags eF2;
        // requesterIdx - onchatSessionUpdate(CHANGE_TYPE_SPEAK_PERMISSION)
        addBoolExitFlag(moderatorIdx, eF2, "SessSpeakPermChanged", false);

        // moderatorIdx - user handle received at onChatSessionUpdate(CHANGE_TYPE_SPEAK_PERMISSION)
        getHandleVars().add(moderatorIdx, "SpeakStatusPeerId", MEGACHAT_INVALID_HANDLE);

        std::string msgSpeakReq = "add speaker";
        mSessSpeakPerm[moderatorIdx].clear();
        ASSERT_NO_FATAL_FAILURE({
            waitForAction (1, /* just one attempt */
                          eF2,
                          "add speaker",
                          true /* wait for all exit flags*/,
                          true /*reset flags*/,
                          maxTimeout,
                          [this, &moderatorIdx, &nonSpeakerId, &chatid, &msgSpeakReq]()
                          {
                              ChatRequestTracker crtSpeakReq;
                              megaChatApi[moderatorIdx]->addActiveSpeaker(chatid, nonSpeakerId, &crtSpeakReq);

                              auto res = crtSpeakReq.waitForResult();
                              ASSERT_EQ(res, MegaChatError::ERROR_OK) << "Failed to " << msgSpeakReq << crtSpeakReq.getErrorString();
                          });
        });
        ASSERT_EQ(*getHandleVars().get(moderatorIdx, "SpeakStatusPeerId"), nonSpeakerId)
                << "User handle received upon MegaChatSession::CHANGE_TYPE_SPEAK_PERMISSION doesn't match with expected one";
    };

    auto updateFlags = [this](const unsigned int requesterIdx, const unsigned int moderatorIdx, const bool audio, const bool enable, const MegaChatHandle chatid)
    {
        ExitBoolFlags eF;

        // requesterIdx - onChatCallUpdate(CHANGE_TYPE_LOCAL_AVFLAGS)
        ASSERT_NO_FATAL_FAILURE(addBoolExitFlag(requesterIdx, eF, "OwnFlagsChanged", false));

        // moderatorIdx - onChatCallUpdate(CHANGE_TYPE_LOCAL_AVFLAGS)
        ASSERT_NO_FATAL_FAILURE(addBoolExitFlag(moderatorIdx, eF, "ChatCallAudioEnabled", false));

        ASSERT_NO_FATAL_FAILURE({
            waitForAction (1,
                          eF,
                          "Update Av flags",
                          true /* wait for all exit flags*/,
                          true /* reset flags */,
                          maxTimeout,
                          [this, &requesterIdx, &audio, &chatid, &enable]()
                          {
                              ChatRequestTracker crtFlags;
                              if (audio)
                              {
                                  enable
                                      ? megaChatApi[requesterIdx]->enableAudio(chatid, &crtFlags)
                                      : megaChatApi[requesterIdx]->disableAudio(chatid, &crtFlags);
                              }
                              else
                              {
                                  enable
                                      ? megaChatApi[requesterIdx]->enableVideo(chatid, &crtFlags)
                                      : megaChatApi[requesterIdx]->disableVideo(chatid, &crtFlags);
                              }
                              ASSERT_EQ(crtFlags.waitForResult(), MegaChatError::ERROR_OK) << "Failed to update Av flags: " << crtFlags.getErrorString();
                          });
        });

        std::unique_ptr<MegaChatCall> call(megaChatApi[requesterIdx]->getChatCall(chatid));
        ASSERT_TRUE(call) << "Call could not be retrieved for account: " << requesterIdx << ". Chatid: " << getChatIdStrB64(chatid);
        ASSERT_TRUE(!audio || enable == call->hasLocalAudio()) << "Unexpected value for local audio that is: "
                                                               << (call->hasLocalAudio() ? "enabled" : "disabled")
                                                               << " for account index : " << requesterIdx
                                                               << ". Callid: " << getCallIdStrB64(call->getCallId());

        ASSERT_TRUE(audio || enable == call->hasLocalVideo()) << "Unexpected value for local video that is: "
                                                              << (call->hasLocalVideo() ? "enabled" : "disabled")
                                                              << " for account index : " << requesterIdx
                                                              << ". Callid: " << getCallIdStrB64(call->getCallId());
    };

    auto removeSpeaker = [this](const unsigned int moderatorIdx, const unsigned int peerIdx, const MegaChatHandle userid, const MegaChatHandle chatid) -> void
    {
        std::unique_ptr<MegaChatCall> call(megaChatApi[moderatorIdx]->getChatCall(chatid));
        ASSERT_TRUE(call) << "Call could not be retrieved for account: " << moderatorIdx << ". Chatid: " << getChatIdStrB64(chatid);
        ASSERT_TRUE(call->isSpeakRequestEnabled()) << "Speak request is disabled for call: " << getCallIdStrB64(call->getCallId());
        ASSERT_TRUE(call->isOwnModerator()) << "Unexpected call permission for account: " << moderatorIdx << ". Callid: " << getCallIdStrB64(call->getCallId());
        ASSERT_NE(userid, MEGACHAT_INVALID_HANDLE) << "Invalid userid provided: " << getCallIdStrB64(call->getCallId());
        ExitBoolFlags eF;

        // peerIdx - onChatCallUpdate(CHANGE_TYPE_LOCAL_AVFLAGS)
        ASSERT_NO_FATAL_FAILURE(addBoolExitFlag(peerIdx, eF, "OwnFlagsChanged", false));

        // peerIdx - onChatCallUpdate(CHANGE_TYPE_CALL_SPEAK)
        ASSERT_NO_FATAL_FAILURE(addBoolExitFlag(peerIdx, eF, "OwnSpeakStatusChanged", false));

        // moderatorIdx - onChatSessionUpdate(CHANGE_TYPE_SPEAK_PERMISSION)
        ASSERT_NO_FATAL_FAILURE(addBoolExitFlag(moderatorIdx, eF, "SessSpeakPermChanged", false));

        // moderatorIdx - onChatSessionUpdate(CHANGE_TYPE_SPEAK_PERMISSION)
        ASSERT_NO_FATAL_FAILURE(addBoolExitFlag(moderatorIdx, eF, "ChatCallAudioDisabled", false));

        ASSERT_NO_FATAL_FAILURE({
            waitForAction (1,
                          eF,
                          "Remove speaker from call",
                          true /* wait for all exit flags*/,
                          true /* reset flags */,
                          maxTimeout,
                          [this, &moderatorIdx, &userid, &chatid]()
                          {
                              ChatRequestTracker crtSpeakerRemove;
                              megaChatApi[moderatorIdx]->removeActiveSpeaker(chatid, userid, &crtSpeakerRemove);
                              auto res = crtSpeakerRemove.waitForResult();
                              ASSERT_EQ(res, MegaChatError::ERROR_OK) << "Failed to remove speaker: " << crtSpeakerRemove.getErrorString();
                          });
        });

        std::unique_ptr<MegaChatCall>moderatorCall(megaChatApi[moderatorIdx]->getChatCall(mData.mChatid));
        ASSERT_TRUE(moderatorCall) << "Cannot get call in chat: " << getChatIdStrB64(mData.mChatid)
                                   << " for account " << std::to_string(moderatorIdx);

        std::unique_ptr<::mega::MegaHandleList> sessionList(moderatorCall->getSessionsClientid());
        ASSERT_TRUE(sessionList) << "Cannot get sessions list for call: "
                                   << getCallIdStrB64(moderatorCall->getCallId());

        bool sessionFound = false;
        for (unsigned int i = 0; i < sessionList->size(); ++i)
        {
            const MegaChatSession* sess = moderatorCall->getMegaChatSession(sessionList->get(i));
            if (!sess || sess->getPeerid() != userid) { continue; }

            sessionFound = true;
            ASSERT_TRUE(!sess->hasSpeakPermission()) << "removeSpeaker: Unexpected session speak permission";

        }
        ASSERT_TRUE(sessionFound) << "Session not found for userid: " << getUserIdStrB64(userid);

        std::unique_ptr<MegaChatCall>peerCall(megaChatApi[peerIdx]->getChatCall(mData.mChatid));
        ASSERT_TRUE(peerCall) << "Cannot get call in chat: " << getChatIdStrB64(mData.mChatid)
                              << " for account " << std::to_string(peerIdx);

        ASSERT_TRUE(!peerCall->hasSpeakPermission()) << "own speak permission not expected for userid: "
                                                     << getUserIdStrB64(userid);
    };

    auto endCallPrimaryAccount = [this](const MegaChatHandle callId, const unsigned int a1, const unsigned int a2){
        bool* callDestroyedA = &mCallDestroyed[a1]; *callDestroyedA = false;
        bool* callDestroyedB = &mCallDestroyed[a2]; *callDestroyedB = false;
        ASSERT_NO_FATAL_FAILURE({
            waitForAction (1,
                          std::vector<bool *> { &mCallDestroyed[a1], &mCallDestroyed[a2] },
                          std::vector<string> { "&mCallDestroyed[a1]", "&mCallDestroyed[a2]" },
                          "A ends call for all participants",
                          true /* wait for all exit flags*/,
                          true /*reset flags*/,
                          maxTimeout,
                          [this, a1, callDestroyedA, callDestroyedB, callId]()
                          {
                              ChatRequestTracker crtEndCall;
                              megaChatApi[a1]->endChatCall(callId, &crtEndCall);
                              ASSERT_EQ(crtEndCall.waitForResult(), MegaChatError::ERROR_OK)
                                  << "Failed to end call. Error: " << crtEndCall.getErrorString();

                              // Check the call was destroyed at both ends
                              LOG_debug << "Now that A and B hung up, we can check if the call is destroyed";
                              ASSERT_TRUE(waitForResponse(callDestroyedA)) <<
                                  "The call for A should be already finished and it is not";
                              LOG_debug << "Destroyed for A is OK, checking for B";
                              ASSERT_TRUE(waitForResponse(callDestroyedB)) <<
                                  "The call for B should be already finished and it is not";
                              LOG_debug << "Destroyed for B is OK.";
                          });
        });
    };

    //========================================================================//
    // Test preparation: login, get chatroom ...
    //========================================================================//

    CleanupFunction testCleanup = [this] () -> void
    {
        closeOpenedChatrooms();
        cleanChatVideoListeners();
        logoutTestAccounts();
    };
    MegaMrProper p (testCleanup);

    // login into all involved accounts for this test, and establish required contact relationships
    // Note: all involved accounts in this test, must be added to mSessions and mAccounts
    const unsigned a1 = 0;
    const unsigned a2 = 1;
    const unsigned a3 = 2;
    mData.mSessions.emplace(a1, login(a1));
    mData.mSessions.emplace(a2, login(a2));
    mData.mSessions.emplace(a3, login(a3));
    const MegaChatHandle a1Uh = megaChatApi[a1]->getMyUserHandle();
    const MegaChatHandle a2Uh = megaChatApi[a2]->getMyUserHandle();
    const MegaChatHandle a3Uh = megaChatApi[a3]->getMyUserHandle();
    mData.mAccounts.emplace(a1, a1Uh);
    mData.mAccounts.emplace(a2, a2Uh);
    mData.mAccounts.emplace(a3, a3Uh);
    ASSERT_NO_FATAL_FAILURE(mData.areSessionsValid(););
    ASSERT_NO_FATAL_FAILURE(makeContact(a1, a2););
    ASSERT_NO_FATAL_FAILURE(makeContact(a1, a3););
    ASSERT_NO_FATAL_FAILURE(makeContact(a2, a3););
    ASSERT_NO_FATAL_FAILURE(mData.checkSessionsAndAccounts(););

    // set chat selection criteria
    mData.mChatOptions.mCreate          = true;
    mData.mChatOptions.mPublicChat      = true;
    mData.mChatOptions.mMeetingRoom     = true;
    mData.mChatOptions.mWaitingRoom     = false;
    mData.mChatOptions.mSpeakRequest    = true;
    mData.mChatOptions.mOpenInvite      = false;

    // set chat operator idx and privileges, and create chat participants list
    // chat operator idx corresponds with idx of account from which we retrieve chatroom
    mData.mChatOptions.mChatOpIdx = a1;
    mData.mChatOptions.mOpPriv = megachat::MegaChatPeerList::PRIV_MODERATOR;
    mData.mChatOptions.mChatPeerList.reset(megachat::MegaChatPeerList::createInstance());
    mData.mChatOptions.mChatPeerList->addPeer(a2Uh, MegaChatPeerList::PRIV_STANDARD);
    mData.mChatOptions.mChatPeerIdx.emplace_back(a2);
    mData.mChatOptions.mChatPeerList->addPeer(a3Uh, MegaChatPeerList::PRIV_STANDARD);
    mData.mChatOptions.mChatPeerIdx.emplace_back(a3);

    // get a meeting chatroom with speak request enabled. There's no SDK interface available to create meetings room
    // with participants, so create empty meeting room and then invite the rest of accounts
    LOG_verbose << "Get a chatroom for test";
    std::string err = "Cannot get a chatroom ";
    std::unique_ptr<megachat::MegaChatPeerList> emptyPeerList(MegaChatPeerList::createInstance());
    mData.mChatid = getGroupChatRoomWithParticipants({a1}, emptyPeerList.get());
    ASSERT_NE(mData.mChatid, MEGACHAT_INVALID_HANDLE) << "Invalid chatid returned by getGroupChatRoom";

    // open chatroom for a1
    std::shared_ptr<TestChatRoomListener> crl(new TestChatRoomListener(this, megaChatApi, mData.mChatid));
    mData.mChatroomListeners.emplace(a1, crl);
    ASSERT_TRUE(megaChatApi[a1]->openChatRoom(mData.mChatid, crl.get())) << "Can't open chatRoom a1 account";

    // invite a2, a3 to chatroom
    ASSERT_NO_FATAL_FAILURE(inviteToChatroom(a1, a2, a2Uh, megachat::MegaChatPeerList::PRIV_STANDARD));
    ASSERT_NO_FATAL_FAILURE(inviteToChatroom(a1, a3, a3Uh, megachat::MegaChatPeerList::PRIV_STANDARD));

    // open chatroom for a2 & a3
    mData.mChatroomListeners.emplace(a2, crl);
    ASSERT_TRUE(megaChatApi[a2]->openChatRoom(mData.mChatid, crl.get())) << "Can't open chatRoom a2 account";
    mData.mChatroomListeners.emplace(a3, crl);
    ASSERT_TRUE(megaChatApi[a3]->openChatRoom(mData.mChatid, crl.get())) << "Can't open chatRoom a3 account";

    // retrieve chatroom by chatid, and check that speak request is enabled
    std::unique_ptr<MegaChatRoom> chatroom(megaChatApi[a1]->getChatRoom(mData.mChatid));
    ASSERT_TRUE(chatroom) << err << "with selected criteria";
    ASSERT_TRUE(chatroom->isSpeakRequest()) << err << "with speak request enabled" << "chatid: " << getChatIdStrB64(mData.mChatid);

    // mData.mOpIdx to get the index of account with operator role
    mData.mOpIdx = a1;

    //============================================================================//
    // Test1: A starts call in a meeting room with speak request option enabled
    //        audio and video are disabled when call is started
    //============================================================================//
    LOG_verbose << "A starts call in a meeting room with speak request option enabled";

    MegaChatHandle invalHandle = MEGACHAT_INVALID_HANDLE;
    auto startCallRinging = [this, &invalHandle]()
    {
        ExitBoolFlags eF;
        addHandleFlag(a1, "CallIdInProgress", invalHandle);                    // a1 - callid received at onChatCallUpdate(CALL_STATUS_IN_PROGRESS)
        addBoolExitFlag(a1, eF, "CallReceived"  , false);                      // a1 - onChatCallUpdate(CALL_STATUS_INITIAL)
        addBoolExitFlag(a2, eF, "CallReceived"  , false);                      // a2 - onChatCallUpdate(CALL_STATUS_INITIAL)
        addBoolExitFlag(a3, eF, "CallReceived"  , false);                      // a3 - onChatCallUpdate(CALL_STATUS_INITIAL)
        addBoolExitFlag(a1, eF, "CallInProgress", false);                      // a1 - onChatCallUpdate(CALL_STATUS_IN_PROGRESS)
        ASSERT_NO_FATAL_FAILURE(startChatCall(a1, eF,
                                              mData.mChatid,
                                              false /*audio*/,
                                              false /*video*/,
                                              false /*notRinging*/,
                                              100 /*timeout(secs)*/));

        // check received callid for caller(a1)
        checkCallIdInProgress(a1);
    };
    startCallRinging();

    // clean all bool and handle vars (this prevents conflicts in following tests)
    getBoolVars().cleanAll();
    getHandleVars().cleanAll();

    // a2 answers call
    ExitBoolFlags eF2;
    addHandleFlag(a1, "SessionInProgress", invalHandle);                    // a1 - userid(a2) received at onChatSessionUpdate(CALL_STATUS_IN_PROGRESS)
    addBoolExitFlag(a2, eF2, "CallInProgress", false);                      // a2 - onChatCallUpdate(CALL_STATUS_IN_PROGRESS)
    answerChatCall(a2, eF2, mData.mChatid,
                   false /*video*/,
                   false /*audio*/);

    ASSERT_EQ(*getHandleVars().get(a1, "SessionInProgress"), a2Uh)
        << "Session didn't reach in progress status for a2";

    // a3 answers call
    ExitBoolFlags eF3;
    getHandleVars().updateIfExists(a1, "SessionInProgress", invalHandle);   // a1 - [reuse var] userid(a3) received at onChatSessionUpdate(CALL_STATUS_IN_PROGRESS)
    addBoolExitFlag(a3, eF3, "CallInProgress", false);                      // a3 - onChatCallUpdate(CALL_STATUS_IN_PROGRESS)
    answerChatCall(a3, eF3, mData.mChatid,
                   false /*video*/,
                   false /*audio*/);

    ASSERT_EQ(*getHandleVars().get(a1, "SessionInProgress"), a3Uh)
        << "Session didn't reach in progress status for a3";

    // check that speak permissions matches with expected ones: a1(true), a2(false) and a3(false)
    ASSERT_NO_FATAL_FAILURE(checkOwnSpeakPermissions(a1, true/*moderator*/ , true /*expected*/, mData.mChatid););
    ASSERT_NO_FATAL_FAILURE(checkOwnSpeakPermissions(a2, false/*moderator*/, false/*expected*/, mData.mChatid););
    ASSERT_NO_FATAL_FAILURE(checkOwnSpeakPermissions(a3, false/*moderator*/, false/*expected*/, mData.mChatid););

    // clean all bool and handle vars (this prevents conflicts in following tests)
    getBoolVars().cleanAll();
    getHandleVars().cleanAll();

    //========================================================================//
    // Test2: B request to speak, A rejects it
    //========================================================================//
    LOG_debug << "Test2: B request to speak, A rejects it";
    ASSERT_NO_FATAL_FAILURE(sendAndProcessSpeakRequest(a2, a1, false /*approve*/, mData.mChatid););
    ASSERT_NO_FATAL_FAILURE(checkOwnSpeakPermissions(a2, false/*moderator*/, false/*expected*/, mData.mChatid););
    // clean all bool and handle vars (this prevents conflicts in following tests)
    getBoolVars().cleanAll();
    getHandleVars().cleanAll();

    //========================================================================//
    // Test3: B request to speak, A Approves it
    //========================================================================//
    LOG_debug << "Test3: B request to speak, A /*expected*/ it";
    ASSERT_NO_FATAL_FAILURE(sendAndProcessSpeakRequest(a2, a1, true /*approve*/, mData.mChatid););
    ASSERT_NO_FATAL_FAILURE(checkOwnSpeakPermissions(a2, false/*moderator*/, true/*expected*/, mData.mChatid););
    // clean all bool and handle vars (this prevents conflicts in following tests)
    getBoolVars().cleanAll();
    getHandleVars().cleanAll();

    //========================================================================//
    // Test4: B enables audio (unmute)
    //========================================================================//
    LOG_debug << "Test4: B enables audio (unmute)";
    updateFlags(a2, a1, true /*audio*/, true /*enable*/, mData.mChatid);
    std::unique_ptr<MegaChatCall> call(megaChatApi[a2]->getChatCall(mData.mChatid));
    ASSERT_TRUE(call) << "Cannot get call for account index " << a2 << " with chatid " << getChatIdStrB64(mData.mChatid);
    ASSERT_TRUE(call->isSpeakAllowed()) << "Speak permission or audio flag is disabled at account index " << a2
                                        << " for callid " << getCallIdStrB64(call->getCallId());
    // clean all bool and handle vars (this prevents conflicts in following tests)
    getBoolVars().cleanAll();
    getHandleVars().cleanAll();

    //========================================================================//
    // Test5: A Removes B as speaker
    //========================================================================//
    LOG_debug << "Test5: Remove B as speaker";
    ASSERT_NO_FATAL_FAILURE({ removeSpeaker(a1, a2, a2Uh, mData.mChatid); });
    // clean all bool and handle vars (this prevents conflicts in following tests)
    getBoolVars().cleanAll();
    getHandleVars().cleanAll();
}

/**
 * @brief MegaChatApiTest.RaiseHandToSpeakCall
 * - Test1: A starts call in a meeting room with speak request option enabled, B answers
 * - Test2: B request to speak, A rejects it
 * - Test3: B requests to speak, A approves it
 * - Test4: B enables audio (unmute)
 * - Test5: Remove B as speaker
 */
TEST_F(MegaChatApiTest, DISABLED_RaiseHandToSpeakCall)
{
    const unsigned int a1 = 0; // primary account
    const unsigned int a2 = 1; // secondary account

    // Test preparation. Prepare users, and chat room
    std::unique_ptr<char[]> primarySession(login(a1));   // user A
    ASSERT_TRUE(primarySession);
    std::unique_ptr<char[]> secondarySession(login(a2)); // user B
    ASSERT_TRUE(secondarySession);
    LOG_debug << "\tSwitching to staging (TEMPORARY)";
    megaApi[a1]->changeApiUrl("https://staging.api.mega.co.nz/");
    megaApi[a1]->setSFUid(336); // set SFU id to staging (temporary)

    if (!areContact(a1, a2))
    {
        ASSERT_NO_FATAL_FAILURE({ makeContact(a1, a2); });
    }

    // select/create a chatroom with speak request enabled
    std::unique_ptr<MegaUser> secondaryUser(megaApi[a1]->getContact(account(a2).getEmail().c_str()));
    ASSERT_TRUE(secondaryUser) << "Cannot get contact for secondary account";
    const MegaChatHandle secondaryUh = secondaryUser->getHandle();
    const std::shared_ptr<MegaChatPeerList> peerList(MegaChatPeerList::createInstance());
    const MegaChatHandle chatid = getGroupChatRoom({a1}, peerList.get(), megachat::MegaChatPeerList::PRIV_MODERATOR, true /*create*/
                                                   , true /*publicChat*/, true /*meetingRoom*/
                                                   , false /*waitingRoom*/, true /*speakRequest*/);

    ASSERT_NE(chatid, MEGACHAT_INVALID_HANDLE) << "Can't get/create a chat room with speak request enabled.";
    const std::unique_ptr<char[]> chatIdB64(MegaApi::userHandleToBase64(chatid));
    std::unique_ptr<MegaChatRoom> chatRoom(megaChatApi[a1]->getChatRoom(chatid));
    ASSERT_TRUE(chatRoom) << "Can't get chatroom with chatid: " << chatIdB64.get();
    ASSERT_TRUE(chatRoom->isMeeting() && chatRoom->isSpeakRequest()) << "Selected chatroom is not meeting room or speak "
                                                                        "request is disabled. chatid: " << chatIdB64.get();

    ASSERT_EQ(megaChatApi[a1]->getChatConnectionState(chatid), MegaChatApi::CHAT_CONNECTION_ONLINE) <<
        "Not connected to chatd for account " << (a1+1) << ": " << account(a1).getEmail();

    // chatroom listener shared by all accounts in the test
    std::shared_ptr<TestChatRoomListener>chatroomListener(new TestChatRoomListener(this, megaChatApi, chatid));
    ASSERT_TRUE(megaChatApi[a1]->openChatRoom(chatid, chatroomListener.get())) << "Can't open chatRoom user A";

    // check peer's privilege
    const auto secondaryPriv = chatRoom->getPeerPrivilegeByHandle(secondaryUser->getHandle());
    if (secondaryPriv == megachat::MegaChatPeerList::PRIV_UNKNOWN || secondaryPriv == megachat::MegaChatPeerList::PRIV_RM)
    {
        ASSERT_NO_FATAL_FAILURE(inviteToChat(a1, a2, secondaryUh, chatid, MegaChatPeerList::PRIV_STANDARD, chatroomListener));
    }
    else if (secondaryPriv != megachat::MegaChatPeerList::PRIV_STANDARD)
    {
        ASSERT_NO_FATAL_FAILURE(updateChatPermission(a1, a2, secondaryUh, chatid, megachat::MegaChatPeerList::PRIV_STANDARD, chatroomListener));
    }

    chatRoom.reset(megaChatApi[a1]->getChatRoom(chatid));
    ASSERT_TRUE(chatRoom) << "Can't get chatroom after update peer permissions, chatid: " << chatIdB64.get();
    ASSERT_TRUE(chatRoom->getPeerPrivilegeByHandle(secondaryUser->getHandle()) == megachat::MegaChatPeerList::PRIV_STANDARD)
        << "Can't update Meeting room aux user permission to standard";

    ASSERT_TRUE(megaChatApi[a2]->openChatRoom(chatid, chatroomListener.get())) << "Can't open chatRoom user B";

    TestChatVideoListener localVideoListenerA;
    megaChatApi[a1]->addChatLocalVideoListener(chatid, &localVideoListenerA);

    TestChatVideoListener localVideoListenerB;
    megaChatApi[a2]->addChatLocalVideoListener(chatid, &localVideoListenerB);

    auto removeSpeaker = [this](const unsigned int moderatorIdx, const unsigned int peerIdx, const MegaChatHandle userid, const MegaChatHandle chatid) -> void
    {
        std::unique_ptr<MegaChatCall> call(megaChatApi[moderatorIdx]->getChatCall(chatid));
        ASSERT_TRUE(call) << "Call could not be retrieved for account: " << moderatorIdx << ". Chatid: " << getChatIdStrB64(chatid);
        ASSERT_TRUE(call->isSpeakRequestEnabled()) << "Speak request is disabled for call: " << getCallIdStrB64(call->getCallId());
        ASSERT_TRUE(call->isOwnModerator()) << "Unexpected call permission for account: " << moderatorIdx << ". Callid: " << getCallIdStrB64(call->getCallId());
        ASSERT_NE(userid, MEGACHAT_INVALID_HANDLE) << "Could not get any peer (non host) for Callid: " << getCallIdStrB64(call->getCallId());
        ASSERT_NO_FATAL_FAILURE({
            waitForAction (1,
                          { &mOwnFlagsChanged[peerIdx], &mOwnSpeakStatusChanged[peerIdx]
                           , &mSessSpeakPermChanged[moderatorIdx], &mChatCallAudioDisabled[moderatorIdx]},
                          { "mOwnFlagsChanged[moderatorIdx]", "mOwnSpeakStatusChanged[requesterIdx]", "mSessSpeakPermChanged[moderatorIdx]"
                           , "mChatCallAudioDisabled[moderatorIdx]"},
                          "Remove speaker from call",
                          true /* wait for all exit flags*/,
                          true /* reset flags */,
                          maxTimeout,
                          [this, &moderatorIdx, &userid, &chatid]()
                          {
<<<<<<< HEAD
                              ChatRequestTracker crtSpeakerRemove;
                              megaChatApi[moderatorIdx]->removeActiveSpeaker(chatid, userid, &crtSpeakerRemove);
=======
                              ChatRequestTracker crtSpeakerRemove(megaChatApi[moderatorIdx]);
                              megaChatApi[moderatorIdx]->removeSpeaker(chatid, peerCid, &crtSpeakerRemove);
>>>>>>> dc4a340f
                              auto res = crtSpeakerRemove.waitForResult();
                              ASSERT_EQ(res, MegaChatError::ERROR_OK) << "Failed to remove speaker: " << crtSpeakerRemove.getErrorString();
                          });
        });

        ASSERT_TRUE(!mSessSpeakPerm[moderatorIdx][userid]) << "onChatSessionUpdate(CHANGE_TYPE_SPEAK_PERMISSION) not received for userid: "
                                                           << userid << ". Callid: " << getCallIdStrB64(call->getCallId());

        ASSERT_EQ(mOwnSpeakStatus[peerIdx], MegaChatCall::SPEAKER_STATUS_DISABLED) << "Peer speak status: " << mOwnSpeakStatus[peerIdx]
                                                                                   << " it should be SPEAKER_STATUS_DISABLED"
                                                                                   << ". Callid: " << getCallIdStrB64(call->getCallId());
    };

    auto checkSpeakPermissions = [this](const unsigned int performerIdx, const bool isMod, const MegaChatHandle chatid) -> void
    {
        std::unique_ptr<MegaChatCall> call(megaChatApi[performerIdx]->getChatCall(chatid));
        ASSERT_TRUE(call) << "Call could not be retrieved for account: " << performerIdx;
        ASSERT_TRUE(call->isSpeakRequestEnabled()) << "Speak request is disabled for call: " << getChatIdStrB64(call->getCallId());

        // check own speak permissions
        ASSERT_TRUE(call->isOwnModerator() || !isMod) << "Unexpected call permission for account: " << performerIdx;
        ASSERT_TRUE(call->hasSpeakPermission() || !isMod) << "Unexpected speak permission for account: " << performerIdx;
        ASSERT_TRUE(!call->hasLocalAudio()) << "Audio is flag is enabled for account: " << performerIdx;

        // check speak permissions for the rest of participants
        std::unique_ptr<MegaHandleList> sessionsList(call->getSessionsClientid());
        for (unsigned int i = 0; i < sessionsList->size(); ++i)
        {
            const auto cid = sessionsList->get(i);
            const MegaChatSession* sess = call->getMegaChatSession(cid);
            ASSERT_TRUE(sess) << "account session could not be retrieved for cid: " << i;
            ASSERT_TRUE(!sess->hasAudio()) << "session is ummuted for cid: " << i;
            ASSERT_TRUE(!sess->isModerator() ? !sess->hasSpeakPermission() : sess->hasSpeakPermission())
                << "Unexpected speak permission for cid: " << i;
        }
    };

    auto requestSpeak = [this](const unsigned int requesterIdx, const unsigned int moderatorIdx, const bool approve, const MegaChatHandle chatid)
    {
        MegaChatHandle userid = MEGACHAT_INVALID_HANDLE;
        mSessSpeakRequests[moderatorIdx].clear();
        ASSERT_NO_FATAL_FAILURE({
            waitForAction (1,
                          { &mSessSpeakReqRecv[moderatorIdx], &mOwnSpeakStatusChanged[requesterIdx]},
                          { "mChatCallSpeakReq[moderatorIdx]", "mSpeakStatusChanged[requesterIdx]"},
                          "Send speak request",
                          true /* wait for all exit flags*/,
                          true /* reset flags */,
                          maxTimeout,
                          [this, &requesterIdx, &chatid]()
                          {
<<<<<<< HEAD
                              ChatRequestTracker crtSpeakReq;
                              megaChatApi[requesterIdx]->sendSpeakRequest(chatid, &crtSpeakReq);
=======
                              ChatRequestTracker crtSpeakReq(megaChatApi[requesterIdx]);
                              megaChatApi[requesterIdx]->requestSpeak(chatid, &crtSpeakReq);
>>>>>>> dc4a340f
                              auto res = crtSpeakReq.waitForResult();
                              ASSERT_EQ(res, MegaChatError::ERROR_OK) << "Failed to request speak: " << crtSpeakReq.getErrorString();
                          });
        });

        ASSERT_EQ(mSessSpeakRequests[moderatorIdx].size(), 1u) << "Unexpected speak request list size for account index: " << moderatorIdx;
        ASSERT_EQ(mSessSpeakRequests[moderatorIdx].begin()->second, true) << "Speak request not received for account index: " << moderatorIdx;
        userid = mSessSpeakRequests[moderatorIdx].begin()->first;

        std::vector<bool*> exitFlags = {&mOwnSpeakStatusChanged[requesterIdx]};
        std::vector<std::string> exitFlagsStr = {"mOwnSpeakStatusChanged[requesterIdx]"};
        if (approve)
        {
            exitFlags.emplace_back(&mSessSpeakPermChanged[moderatorIdx]);
            exitFlagsStr.emplace_back("mSessSpeakPermChanged[moderatorIdx]");
        }

        std::string msgSpeakReq = approve ? "approve speak request" : "reject speak request";
        mSessSpeakRequests[moderatorIdx].clear();
        mSessSpeakPerm[moderatorIdx].clear();
        ASSERT_NO_FATAL_FAILURE({
            waitForAction (1,
                          exitFlags,
                          exitFlagsStr,
                          msgSpeakReq.c_str(),
                          true /* wait for all exit flags*/,
                          true /* reset flags */,
                          maxTimeout,
                          [this, &moderatorIdx, &userid, &approve, &chatid]()
                          {
                              ChatRequestTracker crtSpeakReq(megaChatApi[moderatorIdx]);
                              approve
                                  ? megaChatApi[moderatorIdx]->addActiveSpeaker(chatid, userid, &crtSpeakReq)
                                  : megaChatApi[moderatorIdx]->removeActiveSpeaker(chatid, userid, &crtSpeakReq);

                              auto res = crtSpeakReq.waitForResult();
                              ASSERT_EQ(res, MegaChatError::ERROR_OK) << "Failed to request speak: " << crtSpeakReq.getErrorString();

                          });
        });

        ASSERT_EQ(mOwnSpeakStatus[requesterIdx], approve ? MegaChatCall::SPEAKER_STATUS_ACTIVE : MegaChatCall::SPEAKER_STATUS_DISABLED)
            << "Peer speak status: " << mOwnSpeakStatus[requesterIdx];

        if (approve)
        {
            ASSERT_EQ(mSessSpeakPerm[moderatorIdx].size(), 1u);
            ASSERT_EQ(mSessSpeakPerm[moderatorIdx].begin()->second, approve)  << "onChatSessionUpdate(CHANGE_TYPE_SPEAK_PERMISSION) not received for userid: " << userid;
        }
    };

    auto updateFlags = [this](const unsigned int requesterIdx, const unsigned int moderatorIdx, const bool audio, const bool enable, const MegaChatHandle chatid)
    {
        ASSERT_NO_FATAL_FAILURE({
            waitForAction (1,
                          { &mOwnFlagsChanged[requesterIdx], &mChatCallAudioEnabled[moderatorIdx]},
                          { "mOwnFlagsChanged[requesterIdx]", "mChatCallAudioEnabled[moderatorIdx]"},
                          "Update audio flags",
                          true /* wait for all exit flags*/,
                          true /* reset flags */,
                          maxTimeout,
                          [this, &requesterIdx, &audio, &chatid, &enable]()
                          {
                              ChatRequestTracker crtFlags(megaChatApi[requesterIdx]);
                              if (audio)
                              {
                                  enable
                                      ? megaChatApi[requesterIdx]->enableAudio(chatid, &crtFlags)
                                      : megaChatApi[requesterIdx]->disableAudio(chatid, &crtFlags);
                              }
                              else
                              {
                                  enable
                                      ? megaChatApi[requesterIdx]->enableVideo(chatid, &crtFlags)
                                      : megaChatApi[requesterIdx]->disableVideo(chatid, &crtFlags);
                              }
                              ASSERT_EQ(crtFlags.waitForResult(), MegaChatError::ERROR_OK) << "Failed to update flags: " << crtFlags.getErrorString();
                          });
        });

        std::unique_ptr<MegaChatCall> call(megaChatApi[requesterIdx]->getChatCall(chatid));
        ASSERT_TRUE(call) << "Call could not be retrieved for account: " << requesterIdx << ". Chatid: " << getChatIdStrB64(chatid);
        ASSERT_TRUE(!audio || enable == call->hasLocalAudio()) << "Unexpected value for local audio that is: "
                                                               << (call->hasLocalAudio() ? "enabled" : "disabled")
                                                               << " for account index : " << requesterIdx
                                                               << ". Callid: " << getCallIdStrB64(call->getCallId());

        ASSERT_TRUE(audio || enable == call->hasLocalVideo()) << "Unexpected value for local video that is: "
                                                              << (call->hasLocalVideo() ? "enabled" : "disabled")
                                                              << " for account index : " << requesterIdx
                                                              << ". Callid: " << getCallIdStrB64(call->getCallId());
    };

    // specific test cleanup method that will be executed in MrProper dtor
    std::function<void(MegaChatHandle)> testCleanup = [this, a1, a2, crl = chatroomListener.get(),
                                                       lvlA = &localVideoListenerA, lvlB = &localVideoListenerB]
        (MegaChatHandle chatid) -> void
    {
        ASSERT_NE(chatid, MEGACHAT_INVALID_HANDLE) << "testCleanup: Invalid chatid provided";
        std::unique_ptr<MegaChatCall> call(megaChatApi[a1]->getChatCall(chatid));
        if (call)
        {
            LOG_debug << "A ends call for all participants";
            ASSERT_NE(call->getCallId(), MEGACHAT_INVALID_HANDLE) << "testCleanup: Invalid callid";
            ASSERT_NO_FATAL_FAILURE({
                waitForAction (1,
                              { &mCallDestroyed[a1], &mCallDestroyed[a2] },
                              { "&mCallDestroyed[a1]", "&mCallDestroyed[a2]" },
                              "A ends call for all participants",
                              true /* wait for all exit flags*/,
                              true /*reset flags*/,
                              maxTimeout,
                              [this, a1, callid = call->getCallId()]()
                              {
                                  ChatRequestTracker crtEndCall(megaChatApi[a1]);
                                  megaChatApi[a1]->endChatCall(callid, &crtEndCall);
                                  ASSERT_EQ(crtEndCall.waitForResult(), MegaChatError::ERROR_OK)
                                      << "Failed to end call. Error: " << crtEndCall.getErrorString();
                              });
            });
        }
        // else => call doesn't exists anymore for this chat, the main purpose of this method is cleaning up test environment
        //         so in case there's no call, we can assume that it has ended by any other reason

        LOG_debug << "Unregistering chatRoomListeners and localVideoListeners";
        megaChatApi[a1]->closeChatRoom(chatid, crl);
        megaChatApi[a2]->closeChatRoom(chatid, crl);
        megaChatApi[a1]->removeChatLocalVideoListener(chatid, lvlA);
        megaChatApi[a2]->removeChatLocalVideoListener(chatid, lvlB);
    };

    MrProper p (testCleanup, chatid);
    LOG_debug << "[Test.RaiseHandToSpeakCall] Starting test after initialization";

    //========================================================================//
    // Test1: A starts call in a meeting room with speak request option enabled, B answers
    //========================================================================//
    LOG_debug << "Test1: A starts call in a meeting room with speak request option enabled, B answers";
    ASSERT_NO_FATAL_FAILURE({ startChatCall(chatid,  a1, std::set<unsigned int> {a2}, /*enableVideo*/ false, /*enableAudio*/ false); });
    ASSERT_NO_FATAL_FAILURE({ answerChatCall(chatid, a2, std::set<unsigned int> {a1}, /*enableVideo*/ false, /*enableAudio*/ false); });
    ASSERT_NO_FATAL_FAILURE({ checkSpeakPermissions(a1, true/*moderator*/, chatid);});
    ASSERT_NO_FATAL_FAILURE({ checkSpeakPermissions(a2, false/*moderator*/, chatid);});

    //========================================================================//
    // Test2: B request to speak, A rejects it
    //========================================================================//
    LOG_debug << "Test2: B request to speak, A rejects it";
    ASSERT_NO_FATAL_FAILURE({ requestSpeak(a2, a1, false /*approve*/, chatid); });

    //========================================================================//
    // Test3: B requests to speak, A approves it
    //========================================================================//
    LOG_debug << "Test3: B requests to speak, A approves it";
    ASSERT_NO_FATAL_FAILURE({ requestSpeak(a2, a1, true  /*approve*/, chatid); });

    //========================================================================//
    // Test4: B enables audio (unmute)
    //========================================================================//
    LOG_debug << "Test4: B enables audio (unmute)";
    updateFlags(a2, a1, true /*audio*/, true /*enable*/, chatid);
    std::unique_ptr<MegaChatCall> call(megaChatApi[a2]->getChatCall(chatid));
    ASSERT_TRUE(call) << "Cannot get call for account index " << a2 << " with chatid " << getChatIdStrB64(chatid);
    ASSERT_TRUE(call->isSpeakAllowed()) << "Speak permission or audio flag is disabled at account index " << a2
                                        << " for callid " << getCallIdStrB64(call->getCallId());
    //========================================================================//
    // Test5: Remove B as speaker
    //========================================================================//
    LOG_debug << "Test5: Remove B as speaker";
    ASSERT_NO_FATAL_FAILURE({ removeSpeaker(a1, a2, secondaryUh, chatid); });

    LOG_debug << "\tSwitching back to prod (TEMPORARY)";
    megaApi[a1]->changeApiUrl("https://g.api.mega.co.nz/");
}

/**
 * @brief TEST_EstablishedCallsRingUserIndividually
 *
 * Requirements:
 *      - 3 accounts
 *      - All accounts should be contacts
 * (if not accomplished, the test automatically solves them)
 *
 * This test does the following:
 * + A starts a groupal Meeting in chat1 (without audio nor video)
 * - B answers call (without audio nor video)
 * / C doesn't answer the call and times out
 * <optional - just performing some actions in the call> B, A set audio, and then stop it
 * + A rings C individually
 * / C receives the new ring, doesn't answer, and the call times out again
 * - B hangs up call
 * + A hangs up call
 *
 */
TEST_F(MegaChatApiTest, EstablishedCallsRingUserIndividually)
{
    const unsigned int a1 = 0, a2 = 1, a3 = 2;

    LOG_debug << "# Prepare users, and chat room";
    std::unique_ptr<char[]> primarySession(login(a1));   // user A
    std::unique_ptr<char[]> secondarySession(login(a2)); // user B
    std::unique_ptr<char[]> tertiarySession(login(a3));  // user C
    const auto ensureContact = [this](unsigned int u1, unsigned int u2)
    {
        if (!areContact(u1, u2)) makeContact(u1, u2);
    };
    ensureContact(a1, a2);
    ensureContact(a1, a3);
    ensureContact(a2, a3);

    LOG_debug << "\tGet or create a group chatroom with all users";
    const auto getContactUserHandle = [this](const auto src, const auto target) -> MegaChatHandle
    {
        std::unique_ptr<MegaUser> user(megaApi[src]->getContact(account(target).getEmail().c_str()));
        return user->getHandle();
    };
    const MegaChatHandle uhB = getContactUserHandle(a1, a2);
    const MegaChatHandle uhC = getContactUserHandle(a1, a3);
    std::unique_ptr<MegaChatPeerList> peers(MegaChatPeerList::createInstance());
    peers->addPeer(uhB, MegaChatPeerList::PRIV_STANDARD);
    peers->addPeer(uhC, MegaChatPeerList::PRIV_STANDARD);
    const MegaChatHandle chatId = getGroupChatRoom({a1, a2, a3}, peers.get());
    ASSERT_NE(chatId, MEGACHAT_INVALID_HANDLE) << "Common chat for all users not found.";
    ASSERT_EQ(megaChatApi[a1]->getChatConnectionState(chatId), MegaChatApi::CHAT_CONNECTION_ONLINE)
        << "Not connected to chatd for account " << account(a1).getEmail() << "(" << a1 + 1 << ")";

    auto chatroomListener = std::make_unique<TestChatRoomListener>(this, megaChatApi, chatId);
    const auto openChatRoom = [this, &chatId, l = chatroomListener.get()](const auto idx, const std::string& u)
    { ASSERT_TRUE(megaChatApi[idx]->openChatRoom(chatId, l)) << "Can't open chatRoom user " + u; };
    ASSERT_NO_FATAL_FAILURE(openChatRoom(a1, "A"));
    ASSERT_NO_FATAL_FAILURE(openChatRoom(a2, "B"));
    ASSERT_NO_FATAL_FAILURE(openChatRoom(a3, "C"));
    LOG_debug << "# Chat room for the 3 users created / retrieved";

    const auto lHistory = [this, &chatId, l = chatroomListener.get()](const auto idx) { loadHistory(idx, chatId, l); };
    lHistory(a1);
    lHistory(a2);
    lHistory(a3);
    LOG_debug << "# History loaded for the 3 users";

    LOG_debug << "+ A starts a groupal meeting without audio, nor video";
    mCallIdJoining[a1] = MEGACHAT_INVALID_HANDLE; mChatIdInProgressCall[a1] = MEGACHAT_INVALID_HANDLE;
    mCallIdRingIn[a2] = MEGACHAT_INVALID_HANDLE;  mChatIdRingInCall[a2] = MEGACHAT_INVALID_HANDLE;
    mCallIdRingIn[a3] = MEGACHAT_INVALID_HANDLE;  mChatIdRingInCall[a3] = MEGACHAT_INVALID_HANDLE;
    mCallReceivedRinging[a3] = false;
    constexpr bool waitForAllExitFlags = true;
    constexpr bool resetFlags = true;
    constexpr bool enableVideo = false;
    constexpr bool enableAudio = false;
    constexpr int maxAttempts = 1;

    std::function<void()> action = [this, &a1, &chatId, &enableVideo, &enableAudio]()
    {
        ChatRequestTracker crtCall(megaChatApi[a1]);
        megaChatApi[a1]->startChatCall(chatId, enableVideo, enableAudio, &crtCall);
        ASSERT_EQ(crtCall.waitForResult(), MegaChatError::ERROR_OK)
            << "Failed to start call. Error: " << crtCall.getErrorString();
    };
    ASSERT_NO_FATAL_FAILURE(waitForAction(maxAttempts,
                                          {&mCallInProgress[a1], &mCallReceivedRinging[a2]},
                                          {"mCallInProgress[a1]", "mCallReceivedRinging[a2]"},
                                          "starting chat call from A", waitForAllExitFlags, resetFlags, maxTimeout, action));

    LOG_debug << "- B picking up the call";
    mCallIdExpectedReceived[a2] = MEGACHAT_INVALID_HANDLE;
    unique_ptr<MegaChatCall> auxCall(megaChatApi[a1]->getChatCall(mChatIdInProgressCall[a1]));
    if (auxCall) mCallIdExpectedReceived[a2] = auxCall->getCallId();
    ASSERT_EQ(mCallIdExpectedReceived[a2], mCallIdJoining[a1]) << "B expects same call Id as A's";
    ASSERT_NE(mChatIdRingInCall[a2], MEGACHAT_INVALID_HANDLE) << "Invalid ChatId for B from A (call emisor)";
    ASSERT_TRUE((mCallIdRingIn[a2] != MEGACHAT_INVALID_HANDLE) &&
                (mCallIdRingIn[a2] == mCallIdJoining[a1])) << "A and B are in different call";
    LOG_debug << "- B received the call";

    action = [this, &a2, &chatId, &enableVideo, &enableAudio]()
    {
        ChatRequestTracker crtAnswerCall(megaChatApi[a2]);
        megaChatApi[a2]->answerChatCall(chatId, enableVideo, enableAudio, &crtAnswerCall);
        ASSERT_EQ(crtAnswerCall.waitForResult(), MegaChatError::ERROR_OK)
            << "Failed to answer call. Error: " << crtAnswerCall.getErrorString();
    };
    ASSERT_NO_FATAL_FAILURE(waitForAction(maxAttempts,
                                          {&mChatCallSessionStatusInProgress[a1], &mChatCallSessionStatusInProgress[a2]},
                                          {"mChatCallSessionStatusInProgress[a1]", "mChatCallSessionStatusInProgress[a2]"},
                                          "answering chat call from B", waitForAllExitFlags, resetFlags, maxTimeout, action));

    const auto waitRingingForC = [this, &waitForAllExitFlags, &a1, &a3, &uhC, &auxCall]()
    {
        bool* exitFlag = &mCallReceivedRinging[a3];
        ASSERT_TRUE(waitForMultiResponse({exitFlag}, waitForAllExitFlags)) << "Timeout waiting for C acknowledging the call";
        ASSERT_NE(mChatIdRingInCall[a3], MEGACHAT_INVALID_HANDLE) << "Invalid ChatId for C from A";
        ASSERT_TRUE((mCallIdRingIn[a3] != MEGACHAT_INVALID_HANDLE) &&
                    (mCallIdRingIn[a3] == mCallIdJoining[a1])) << "C and A are in different calls";
        if (auxCall)
        {
            mCallIdExpectedReceived[a3] = auxCall->getCallId();
            ASSERT_NE(auxCall->getCaller(), uhC) << "User C shouldn't be the caller";
        }
        *exitFlag = false;
        mCallStopRinging[a3] = false;
        mCallIdStopRingIn[a3] = MEGACHAT_INVALID_HANDLE;
        mChatIdStopRingInCall[a3] = MEGACHAT_INVALID_HANDLE;
        LOG_debug << "/ C doesn't pick up the call";
    };
    ASSERT_NO_FATAL_FAILURE(waitRingingForC());

    /////////// <optional>
    LOG_debug << "- B enabling audio in the call";
    const auto enableAudioFor = [this, &chatId](unsigned int performer, unsigned int receiver)
    {
        bool* exitFlag = &mChatCallAudioEnabled[receiver]; *exitFlag = false;
        const auto action = [this, &performer, &chatId](){ megaChatApi[performer]->enableAudio(chatId); };
        const std::string msg {"receiving audio enabled by " + std::to_string(performer)
                               + " at account " + std::to_string(receiver)};
        ASSERT_NO_FATAL_FAILURE(waitForCallAction(performer, MAX_ATTEMPTS, exitFlag, msg.c_str(), maxTimeout, action));
    };
    ASSERT_NO_FATAL_FAILURE(enableAudioFor(a2, a1));

    LOG_debug << "+ A enabling audio in the call";
    ASSERT_NO_FATAL_FAILURE(enableAudioFor(a1, a2));

    LOG_debug << "- B disabling audio in the call";
    const auto disableAudioFor = [this, &chatId](unsigned int p, unsigned int r)
    {
        bool* exitFlag = &mChatCallAudioDisabled[r]; *exitFlag = false;
        const auto action = [this, &p, &chatId](){ megaChatApi[p]->disableAudio(chatId); };
        const std::string msg {"receiving audio disabled by " + std::to_string(p)
                               + " at account " + std::to_string(r)};
        ASSERT_NO_FATAL_FAILURE(waitForCallAction(p, MAX_ATTEMPTS, exitFlag, msg.c_str(), maxTimeout, action));
    };
    ASSERT_NO_FATAL_FAILURE(disableAudioFor(a2, a1));

    LOG_debug << "+ A disabling audio in the call";
    ASSERT_NO_FATAL_FAILURE(disableAudioFor(a1, a2));
    /////////// </optional>

    const auto waitStopRingingForC = [this, &waitForAllExitFlags, &a3]()
    {
        LOG_debug << "# Wait for ringing timeout on C";
        bool* exitFlag = &mCallStopRinging[a3];
        ASSERT_TRUE(waitForMultiResponse({exitFlag}, waitForAllExitFlags))
            << "Timeout for C waiting the ringing to stop";

        const std::string pref {"error on C ringing timeout: "};
        ASSERT_NE(mCallIdStopRingIn[a3], MEGACHAT_INVALID_HANDLE) << pref << "missing call id";
        ASSERT_EQ(mCallIdStopRingIn[a3], mCallIdExpectedReceived[a3]) << pref << "unexpected call id";
        ASSERT_NE(mChatIdStopRingInCall[a3], MEGACHAT_INVALID_HANDLE) << pref << "missing chat id";
        *exitFlag = false;
        LOG_debug << "# C's call stop ringing";
    };
    ASSERT_NO_FATAL_FAILURE(waitStopRingingForC());

    LOG_debug << "+ A rings C individually";
    auto& userId = uhC;
    auto& callId = mCallIdExpectedReceived[a3];
    LOG_debug << "\tchatId " << toHandle(chatId) << " userId " << toHandle(userId) << " callId " << toHandle(callId);
    action = [this, &a1, &chatId, &userId, &callId]()
    {
        const int ringTimeout = 3; // ring timeout set specifically for this test
        ChatRequestTracker crtRingIndividualCall(megaChatApi[a1]);
        megaChatApi[a1]->ringIndividualInACall(chatId, userId, ringTimeout, &crtRingIndividualCall);
        ASSERT_EQ(crtRingIndividualCall.waitForResult(), MegaChatError::ERROR_OK)
            << "Failed to ring individual in a call. Error: " << crtRingIndividualCall.getErrorString();
    };
    ASSERT_NO_FATAL_FAILURE(action());

    LOG_debug << "/ C acknowledges individual ringing";
    ASSERT_NO_FATAL_FAILURE(waitRingingForC());
    LOG_debug << "/ C waits for individual ringing timeout";
    ASSERT_NO_FATAL_FAILURE(waitStopRingingForC());

    LOG_debug << "- B hangs up the call";
    bool* sessionWasDestroyedA = &mChatSessionWasDestroyed[a1]; *sessionWasDestroyedA = false;
    bool* sessionWasDestroyedB = &mChatSessionWasDestroyed[a2]; *sessionWasDestroyedB = false;
    bool* callDestroyedA = &mCallDestroyed[a1]; *callDestroyedA = false;
    bool* callDestroyedB = &mCallDestroyed[a2]; *callDestroyedB = false;
    bool* callDestroyedC = &mCallDestroyed[a3]; *callDestroyedC = false;
    const auto hangUpCall = [this](const auto u, const auto callId)
    {
        bool exitFlag = false;
        const auto action = [this, &u, &callId, &exitFlag]()
        {
            ChatRequestTracker crtHangup(megaChatApi[u]);
            megaChatApi[u]->hangChatCall(callId, &crtHangup);
            auto res = crtHangup.waitForResult();
            exitFlag = true;
            ASSERT_EQ(res, MegaChatError::ERROR_OK)
                << "Failed to hangup call (" << u + 1 << "). Error: " << crtHangup.getErrorString();
        };
        const std::string msg {"hanging up chat call at account " + std::to_string(u)};
        ASSERT_NO_FATAL_FAILURE(waitForCallAction(u, MAX_ATTEMPTS, &exitFlag, msg.c_str(), maxTimeout, action));
        LOG_debug << "# Call finished for account " << u + 1;
    };
    ASSERT_NO_FATAL_FAILURE(hangUpCall(a2, mCallIdRingIn[a2]));

    LOG_debug << "+ A hangs up the call";
    ASSERT_NO_FATAL_FAILURE(hangUpCall(a1, mCallIdJoining[a1]));

    LOG_debug << "# Checking session B and session A destruction"; // no session for C since it didn't join
    const auto checkSessionDestroyed = [this, w = &waitForAllExitFlags](const auto& f, const std::string& msg)
    {
        ASSERT_TRUE(waitForMultiResponse({f}, w)) << "Timeout expired for " << msg << " receiving session destroyed notification";
    };
    ASSERT_NO_FATAL_FAILURE(checkSessionDestroyed(sessionWasDestroyedB, "B"));
    ASSERT_NO_FATAL_FAILURE(checkSessionDestroyed(sessionWasDestroyedA, "A"));

    LOG_debug << "# Checking call destruction for A, B, and C";
    const auto checkCallDestroyed = [this, w = &waitForAllExitFlags](const auto& f, const std::string& msg)
    { ASSERT_TRUE(waitForMultiResponse({f}, w)) << msg; };
    static const std::string err = "'s call should already be finished and it is not";
    ASSERT_NO_FATAL_FAILURE(checkCallDestroyed(callDestroyedA, "A" + err));
    ASSERT_NO_FATAL_FAILURE(checkCallDestroyed(callDestroyedB, "B" + err));
    ASSERT_NO_FATAL_FAILURE(checkCallDestroyed(callDestroyedC, "C" + err + "(it never started)"));

    LOG_debug << "# Closing chat room for each user and removing its localVideoListener";
    const auto closeChatRoom =
        [this, &chatId, l = chatroomListener.get()](const auto u){ megaChatApi[u]->closeChatRoom(chatId, l); };
    closeChatRoom(a1);
    closeChatRoom(a2);
    closeChatRoom(a3);
}

/**
 * @brief MegaChatApiTest.WaitingRooms
 * + Test1: A starts a groupal meeting, B it's (automatically) pushed into waiting room and A grants access to call.
 *          Call won't ring for the rest of participants
 * + Test2: A Pushes B into waiting room, (A ignores it, there's no way to reject a Join req)
 * + Test3: A kicks (completely disconnect) B from call
 * + Test4: A starts call Bypassing waiting room, B Joins directly to the call (Addhoc call)
 *          call will ring for the rest of participants as schedId is not provided
 */
TEST_F(MegaChatApiTest, WaitingRooms)
{
    const unsigned a1 = 0;
    const unsigned a2 = 1;
    const unsigned a3 = 2;

    // Test preparation. Prepare users, and chat room
    std::unique_ptr<char[]> primarySession(login(a1));   // user A
    ASSERT_TRUE(primarySession);
    std::unique_ptr<char[]> secondarySession(login(a2)); // user B
    ASSERT_TRUE(secondarySession);

    LOG_debug << "\tSwitching to staging (Shard 2) for group creation (TEMPORARY)";
    megaApi[a1]->changeApiUrl("https://staging.api.mega.co.nz/");

    std::unique_ptr<MegaUser> user(megaApi[a1]->getContact(account(a2).getEmail().c_str()));
    if (!user || user->getVisibility() != MegaUser::VISIBILITY_VISIBLE)
    {
        ASSERT_NO_FATAL_FAILURE({ makeContact(a1, a2); });
    }

    // Get a group chatroom with both users
    const MegaChatHandle uh = user->getHandle();
    MegaChatHandle chatid = MEGACHAT_INVALID_HANDLE;

    // Define a SchedMeetingData instance and initialize relevant fields
    SchedMeetingData smDataTests127;
    std::string timeZone = "Europe/Madrid";
    const time_t now = time(nullptr);
    const MegaChatTimeStamp startDate = now + 300;
    const MegaChatTimeStamp endDate =  startDate + 600;
    std::string title = "SMChat_" + std::to_string(now);
    const std::shared_ptr<MegaChatPeerList> peerList(MegaChatPeerList::createInstance());
    // create MegaChatScheduledRules
    std::shared_ptr<MegaChatScheduledRules> rules(MegaChatScheduledRules::createInstance(MegaChatScheduledRules::FREQ_DAILY,
                                                                                         MegaChatScheduledRules::INTERVAL_INVALID,
                                                                                         MEGACHAT_INVALID_TIMESTAMP,
                                                                                         nullptr, nullptr, nullptr));
    peerList->addPeer(user->getHandle(), MegaChatPeerList::PRIV_STANDARD);
    smDataTests127.peerList = peerList;
    smDataTests127.isMeeting = true;
    smDataTests127.publicChat = true;
    smDataTests127.title = title;
    smDataTests127.speakRequest = false;
    smDataTests127.waitingRoom = true;
    smDataTests127.openInvite = false;
    smDataTests127.timeZone = timeZone;
    smDataTests127.startDate = startDate;
    smDataTests127.endDate = endDate;
    smDataTests127.description = ""; // description is not a mandatory field
    smDataTests127.flags = nullptr;  // flags is not a mandatory field
    smDataTests127.rules = rules;

    // Test preconditions: Get a meeting room with a scheduled meeting associated
    // Waiting rooms currently just works if there's a scheduled meeting created for the chatroom
    LOG_debug << "Test preconditions: Get a meeting room with a scheduled meeting associated";
    chatid = getGroupChatRoom({a1, a2}, peerList.get(), megachat::MegaChatPeerList::PRIV_MODERATOR, true /*create*/,
                              true /*publicChat*/, true /*meetingRoom*/, true /*waitingRoom*/, false /*speakRequest*/, &smDataTests127);

    ASSERT_NE(chatid, MEGACHAT_INVALID_HANDLE) << "Can't get/create a Meeting room with waiting room enabled";
    const std::unique_ptr<char[]> chatIdB64(MegaApi::userHandleToBase64(chatid));
    std::unique_ptr<MegaChatRoom> chatRoom(megaChatApi[a1]->getChatRoom(chatid));
    ASSERT_TRUE(chatRoom && chatRoom->isMeeting() && chatRoom->isWaitingRoom()) << "Can't retrieve Meeting room with waiting room enabled. chatid: "
                                                                                << chatIdB64.get();
    // get scheduled meeting for chatroom created
    std::unique_ptr <MegaChatScheduledMeetingList> schedlist(megaChatApi[a1]->getScheduledMeetingsByChat(chatid));
    ASSERT_TRUE(schedlist && schedlist->size() == 1) << "Chat doesn't have scheduled meetings";
    const MegaChatScheduledMeeting* sm = schedlist->at(0);
    ASSERT_TRUE(sm && sm->parentSchedId() == MEGACHAT_INVALID_HANDLE && sm->schedId() != MEGACHAT_INVALID_HANDLE) << "Invalid schedid";
    const MegaChatHandle schedId = sm->schedId();

    ASSERT_EQ(megaChatApi[a1]->getChatConnectionState(chatid), MegaChatApi::CHAT_CONNECTION_ONLINE) <<
        "Not connected to chatd for account " << (a1+1) << ": " << account(a1).getEmail();

    std::shared_ptr<TestChatRoomListener>chatroomListener(new TestChatRoomListener(this, megaChatApi, chatid));
    ASSERT_TRUE(megaChatApi[a1]->openChatRoom(chatid, chatroomListener.get())) << "Can't open chatRoom user A";

    if (chatRoom->getPeerPrivilegeByHandle(user->getHandle()) == megachat::MegaChatPeerList::PRIV_UNKNOWN
        || chatRoom->getPeerPrivilegeByHandle(user->getHandle()) == megachat::MegaChatPeerList::PRIV_RM)
    {
        ASSERT_NO_FATAL_FAILURE(inviteToChat(a1, a2, uh, chatid, MegaChatPeerList::PRIV_STANDARD, chatroomListener));
    }
    else if (chatRoom->getPeerPrivilegeByHandle(user->getHandle()) != megachat::MegaChatPeerList::PRIV_STANDARD)
    {
        ASSERT_NO_FATAL_FAILURE(updateChatPermission(a1, a2, uh, chatid, megachat::MegaChatPeerList::PRIV_STANDARD, chatroomListener));
    }

    if (!chatRoom->isSpeakRequest())
    {
        ChatRequestTracker crtChatOpt;
        megaChatApi[a1]->setSpeakRequest(chatid, true, &crtChatOpt);
        ASSERT_EQ(crtChatOpt.waitForResult(), MegaChatError::ERROR_OK) << "Failed to enable speak request. Error: " << crtChatOpt.getErrorString();
    }

    if (!chatRoom->isOpenInvite())
    {
        ChatRequestTracker crtChatOpt1(megaChatApi[a1]);
        megaChatApi[a1]->setOpenInvite(chatid, true, &crtChatOpt1);
        ASSERT_EQ(crtChatOpt1.waitForResult(), MegaChatError::ERROR_OK) << "Failed to enable open invite. Error: " << crtChatOpt1.getErrorString();
    }

    // Create chat link
    ChatRequestTracker crtCreateLink(megaChatApi[a1]);
    megaChatApi[a1]->createChatLink(chatid, &crtCreateLink);
    ASSERT_EQ(crtCreateLink.waitForResult(), MegaChatError::ERROR_OK) << "Creating chat link failed. Should have succeeded!";

    // Init anonymous in terciary account and connect
    initState[a3] = megaChatApi[a3]->initAnonymous();
    ASSERT_EQ(initState[a3], MegaChatApi::INIT_ANONYMOUS) << "Init sesion in anonymous mode for terciary account failed";
    std::unique_ptr<char[]>tertiarySession(megaApi[a3]->dumpSession());

    // Open chat link and check that wr flag and scheduled meetings are received upon onRequestFinish(TYPE_LOAD_PREVIEW)
    ChatRequestTracker crtOpenLink(megaChatApi[a3]);
    bool *previewsUpdated = &chatroomListener->previewsUpdated[a1]; *previewsUpdated = false;
    megaChatApi[a3]->openChatPreview(crtCreateLink.getText().c_str(), &crtOpenLink);
    ASSERT_EQ(crtOpenLink.waitForResult(), MegaChatError::ERROR_OK) << "Opening chat link failed. Should have succeeded!";
    ASSERT_TRUE(waitForResponse(previewsUpdated)) << "Timeout expired for close preview";

    // check chatroom options upon onRequestFinish (TYPE_LOAD_PREVIEW)
    const int chatOptions = crtOpenLink.getPrivilege();
    ASSERT_TRUE(crtOpenLink.hasScheduledMeetings()) << "Chatroom doesn't have scheduled meeting enabled";
    ASSERT_TRUE(MegaChatApi::hasChatOptionEnabled(MegaChatApi::CHAT_OPTION_WAITING_ROOM, chatOptions))  << "Waiting room is disabled";
    ASSERT_TRUE(MegaChatApi::hasChatOptionEnabled(MegaChatApi::CHAT_OPTION_SPEAK_REQUEST, chatOptions)) << "Speak request is disabled";
    ASSERT_TRUE(MegaChatApi::hasChatOptionEnabled(MegaChatApi::CHAT_OPTION_OPEN_INVITE, chatOptions))   << "Open invite is disabled";

    // get scheduled meeting list from chatroom
    std::unique_ptr<MegaChatScheduledMeetingList> smlist(megaChatApi[a3]->getScheduledMeetingsByChat(chatid));
    ASSERT_TRUE(smlist && smlist->size()) << "Chatroom doesn't have scheduled meetings";

    // Close preview
    *previewsUpdated = false;
    megaChatApi[a3]->closeChatPreview(chatid);
    ASSERT_TRUE(waitForResponse(previewsUpdated)) << "Timeout expired for close preview";

    // logout from terciary account
    ASSERT_NO_FATAL_FAILURE({ logout(a3); });

    // disable speak request again
    if (!chatRoom->isSpeakRequest())
    {
        ChatRequestTracker crtChatOpt;
        megaChatApi[a1]->setSpeakRequest(chatid, false, &crtChatOpt);
        ASSERT_EQ(crtChatOpt.waitForResult(), MegaChatError::ERROR_OK) << "Failed to disable speak request. Error: " << crtChatOpt.getErrorString();
    }

    chatRoom.reset(megaChatApi[a1]->getChatRoom(chatid));
    ASSERT_TRUE(chatRoom->getPeerPrivilegeByHandle(user->getHandle()) == megachat::MegaChatPeerList::PRIV_STANDARD)
        << "Can't update Meeting room aux user permission to standard:";

    ASSERT_TRUE(megaChatApi[a2]->openChatRoom(chatid, chatroomListener.get())) <<
        "Can't open chatRoom user B";

    loadHistory(a1, chatid, chatroomListener.get());
    loadHistory(a2, chatid, chatroomListener.get());

    TestChatVideoListener localVideoListenerA;
    megaChatApi[a1]->addChatLocalVideoListener(chatid, &localVideoListenerA);
    TestChatVideoListener localVideoListenerB;
    megaChatApi[a2]->addChatLocalVideoListener(chatid, &localVideoListenerB);
    unique_ptr<MegaChatCall> auxCall;

    auto grantsJoinPermission = [this, a1, a2, chatid, uh]()
    {
        // A grants permission to B for joining call
        mUsersAllowJoin[a1].clear();
        bool* allowJoin = &mUsersAllowJoin[a1][uh]; *allowJoin = false; // important to initialize, otherwise key won't exists on map
        ASSERT_NO_FATAL_FAILURE({
            waitForAction (1,
                          std::vector<bool *> {allowJoin,
                              &mCallWrAllow[a2]
                          },
                          std::vector<string> {
                              "allowJoin",
                              "&mCallWrAllow[a2]"
                          },
                          "grants B Join permission to call from A",
                          true /* wait for all exit flags*/,
                          true /*reset flags*/,
                          maxTimeout,
                          [this, a1, chatid, uh](){
                              ChatRequestTracker crtAllowJoin(megaChatApi[a1]);
                              std::unique_ptr <::mega::MegaHandleList> hl(::mega::MegaHandleList::createInstance());
                              hl->addMegaHandle(uh);
                              megaChatApi[a1]->allowUsersJoinCall(chatid, hl.get(), false /*all*/, &crtAllowJoin);
                              ASSERT_EQ(crtAllowJoin.waitForResult(), MegaChatError::ERROR_OK)
                                  << "Failed to allow join users from WR. Error: " << crtAllowJoin.getErrorString();
                          });
        });
    };

    auto pushIntoWr = [this, a1, a2, chatid, uh]()
    {
        ASSERT_NO_FATAL_FAILURE({
            waitForAction (1,
                          std::vector<bool *> {&mCallWrChanged[a1], &mCallWR[a2]},
                          std::vector<string> {"&mCallWrChanged[a1]", "&mCallWR[a2]"},
                          "grants B Join permission to call from A",
                          true /* wait for all exit flags*/,
                          true /* reset flags*/,
                          maxTimeout,
                          [this, a1, chatid, uh](){
                              ChatRequestTracker crtPushWr(megaChatApi[a1]);
                              std::unique_ptr <::mega::MegaHandleList> hl(::mega::MegaHandleList::createInstance());
                              hl->addMegaHandle(uh);
                              megaChatApi[a1]->pushUsersIntoWaitingRoom(chatid, hl.get(), false /*all*/, &crtPushWr);
                              ASSERT_EQ(crtPushWr.waitForResult(), MegaChatError::ERROR_OK)
                                  << "Failed to push users into WR. Error: " << crtPushWr.getErrorString();
                          });
        });
    };

    auto kickFromCall = [this, a1, a2, chatid, uh]()
    {
        ASSERT_NO_FATAL_FAILURE({
            waitForAction (1,
                          std::vector<bool *> {&mCallLeft[a2]},
                          std::vector<string> {"&mCallDestroyed[a2]"},
                          "grants B Join permission to call from A",
                          true /* wait for all exit flags*/,
                          true /* reset flags*/,
                          maxTimeout,
                          [this, a1, chatid, uh](){
                              ChatRequestTracker crtKickWr(megaChatApi[a1]);
                              std::unique_ptr <::mega::MegaHandleList> hl(::mega::MegaHandleList::createInstance());
                              hl->addMegaHandle(uh);
                              megaChatApi[a1]->kickUsersFromCall(chatid, hl.get(), &crtKickWr);
                              ASSERT_EQ(crtKickWr.waitForResult(), MegaChatError::ERROR_OK)
                                  << "Failed to kick users from call. Error: " << crtKickWr.getErrorString();
                          });
        });
        ASSERT_TRUE(mTerminationCode[a2] == MegaChatCall::TERM_CODE_KICKED) << "Unexpected termcode" << MegaChatCall::termcodeToString(mTerminationCode[a2]);
    };

    auto startWaitingRoomCallPrimaryAccount = [this, &a1, &a2, &chatid](const MegaChatHandle schedIdWr, const bool notRinging){

        mCallIdJoining[a1] = MEGACHAT_INVALID_HANDLE;
        mChatIdInProgressCall[a1] = MEGACHAT_INVALID_HANDLE;
        mCallIdRingIn[a2] = MEGACHAT_INVALID_HANDLE;
        mChatIdRingInCall[a2] = MEGACHAT_INVALID_HANDLE;
        ASSERT_TRUE(schedIdWr == MEGACHAT_INVALID_HANDLE || !notRinging) << "Schedid and notRinging cannot be set in conjunction";

        bool* receivedSecondary = nullptr;
        receivedSecondary = schedIdWr != MEGACHAT_INVALID_HANDLE || notRinging
                                ? &mCallReceived[a2]
                                : &mCallReceivedRinging[a2];

        ASSERT_NO_FATAL_FAILURE({
            waitForAction (1, // just one attempt as mCallReceivedRinging for B account could fail but call could have been created from A account
                          std::vector<bool *> {&mCallInProgress[a1], receivedSecondary},
                          std::vector<string> {"mCallInProgress[a1]", "mCallReceivedRinging[a2]"},
                          "starting chat call from A",
                          true /* wait for all exit flags*/,
                          true /*reset flags*/,
                          maxTimeout,
                          [this, &a1, &chatid, &schedIdWr, &notRinging]()
                          {
                              ChatRequestTracker crtStartCall(megaChatApi[a1]);
                              schedIdWr != MEGACHAT_INVALID_HANDLE
                                  ? megaChatApi[a1]->startMeetingInWaitingRoomChat(chatid, schedIdWr, /*enableVideo*/ false, /*enableAudio*/ false, &crtStartCall) // legacy
                                  : megaChatApi[a1]->startCallInChat(chatid, /*enableVideo*/ false, /*enableAudio*/ false, notRinging, &crtStartCall);

                              ASSERT_EQ(crtStartCall.waitForResult(), MegaChatError::ERROR_OK)
                                  << "Failed to start call. Error: " << crtStartCall.getErrorString();
                          });
        });
    };

    const auto answerCallSecondaryAccount = [this, &a1, &a2, &chatid](const bool redirectToWaitingRoom){

        bool* waitingPrimary = nullptr;
        bool* waitingSecondary = nullptr;

        if (redirectToWaitingRoom) // peers that answers call will be redirected into waiting room
        {
            waitingPrimary = &mCallWrChanged[a1];
            waitingSecondary = &mCallWR[a2];
        }
        else // waiting room will be bypassed by participants that answers the call
        {
            waitingPrimary = &mChatCallSessionStatusInProgress[a1];
            waitingSecondary = &mChatCallSessionStatusInProgress[a2];
        }

        ASSERT_NO_FATAL_FAILURE({
            waitForAction (1, // just one attempt as call could be answered properly at B account but any of the other flags not received
                          std::vector<bool *> { waitingPrimary, waitingSecondary },
                          std::vector<string> { "waitingPrimary", "waitingSecondary" },
                          "answering chat call from B",
                          true /* wait for all exit flags*/,
                          true /*reset flags*/,
                          maxTimeout,
                          [this, a2, chatid]()
                          {
                              ChatRequestTracker crtAnswerCall(megaChatApi[a2]);
                              megaChatApi[a2]->answerChatCall(chatid, /*enableVideo*/ false, /*enableAudio*/ false, &crtAnswerCall);
                              ASSERT_EQ(crtAnswerCall.waitForResult(), MegaChatError::ERROR_OK)
                                  << "Failed to answer call. Error: " << crtAnswerCall.getErrorString();
                          });
        });
    };

    auto endCallPrimaryAccount = [this, &a1, &a2](const MegaChatHandle callId){
        bool* callDestroyedA = &mCallDestroyed[a1]; *callDestroyedA = false;
        bool* callDestroyedB = &mCallDestroyed[a2]; *callDestroyedB = false;
        ASSERT_NO_FATAL_FAILURE({
            waitForAction (1,
                          std::vector<bool *> { &mCallDestroyed[a1], &mCallDestroyed[a2] },
                          std::vector<string> { "&mCallDestroyed[a1]", "&mCallDestroyed[a2]" },
                          "A ends call for all participants",
                          true /* wait for all exit flags*/,
                          true /*reset flags*/,
                          maxTimeout,
                          [this, a1, callDestroyedA, callDestroyedB, callId]()
                          {
                              ChatRequestTracker crtEndCall(megaChatApi[a1]);
                              megaChatApi[a1]->endChatCall(callId, &crtEndCall);
                              ASSERT_EQ(crtEndCall.waitForResult(), MegaChatError::ERROR_OK)
                                  << "Failed to end call. Error: " << crtEndCall.getErrorString();

                              // Check the call was destroyed at both ends
                              LOG_debug << "Now that A and B hung up, we can check if the call is destroyed";
                              ASSERT_TRUE(waitForResponse(callDestroyedA)) <<
                                  "The call for A should be already finished and it is not";
                              LOG_debug << "Destroyed for A is OK, checking for B";
                              ASSERT_TRUE(waitForResponse(callDestroyedB)) <<
                                  "The call for B should be already finished and it is not";
                              LOG_debug << "Destroyed for B is OK.";
                          });
        });
    };

    auto picksUpCallSecondaryAccount = [this, &a1, &a2](const bool isRingingExpected) -> unique_ptr<MegaChatCall>
    {
        mCallIdExpectedReceived[a2] = MEGACHAT_INVALID_HANDLE;
        unique_ptr<MegaChatCall> auxCall(megaChatApi[a1]->getChatCall(mChatIdInProgressCall[a1]));
        if (!auxCall)
        {
            return nullptr;
        }

        mCallIdExpectedReceived[a2] = auxCall->getCallId();
        if (isRingingExpected)
        {
            EXPECT_TRUE((mCallIdJoining[a1] == mCallIdRingIn[a2]) && (mCallIdRingIn[a2] != MEGACHAT_INVALID_HANDLE)) << "A and B are in different call";
            EXPECT_NE(mChatIdRingInCall[a2], MEGACHAT_INVALID_HANDLE) << "Invalid Chatid for B from A (call emisor)";
        }
        LOG_debug << "B received the call";
        return auxCall;
    };

    std::function<void(MegaChatHandle)> testCleanup = [this, a1, a2, crl = chatroomListener.get(),
                                                       lvlA = &localVideoListenerA, lvlB = &localVideoListenerB]
        (MegaChatHandle chatid) -> void
    {
        ASSERT_NE(chatid, MEGACHAT_INVALID_HANDLE) << "testCleanup: Invalid chatid provided";
        std::unique_ptr<MegaChatCall> call(megaChatApi[a1]->getChatCall(chatid));
        if (call)
        {
            LOG_debug << "JDEBUG: T_WaitingRooms: A ends call for all participants";
            ASSERT_NE(call->getCallId(), MEGACHAT_INVALID_HANDLE) << "testCleanup: Invalid callid";
            ASSERT_NO_FATAL_FAILURE({
                waitForAction (1,
                              std::vector<bool *> { &mCallDestroyed[a1], &mCallDestroyed[a2] },
                              std::vector<string> { "&mCallDestroyed[a1]", "&mCallDestroyed[a2]" },
                              "A ends call for all participants",
                              true /* wait for all exit flags*/,
                              true /*reset flags*/,
                              maxTimeout,
                              [this, a1, callid = call->getCallId()]()
                              {
                                  ChatRequestTracker crtEndCall(megaChatApi[a1]);
                                  megaChatApi[a1]->endChatCall(callid, &crtEndCall);
                                  ASSERT_EQ(crtEndCall.waitForResult(), MegaChatError::ERROR_OK)
                                      << "Failed to end call. Error: " << crtEndCall.getErrorString();
                              });
            });
        }
        // else => call doesn't exists anymore for this chat, the main purpose of this method is cleaning up test environment
        //         so in case there's no call, we can assume that it has ended by any other reason


        LOG_debug << "Unregistering chatRoomListeners and localVideoListeners";
        megaChatApi[a1]->closeChatRoom(chatid, crl);
        megaChatApi[a2]->closeChatRoom(chatid, crl);
        megaChatApi[a1]->removeChatLocalVideoListener(chatid, lvlA);
        megaChatApi[a2]->removeChatLocalVideoListener(chatid, lvlB);
    };

    auto kickAndEndCall = [kickFromCall, endCallPrimaryAccount](const MegaChatHandle callId)
    {
        kickFromCall();
        endCallPrimaryAccount(callId);
    };

    auto pickupAndAnswerSecondary = [&auxCall, picksUpCallSecondaryAccount, answerCallSecondaryAccount](const bool isRingingExpected, const bool redirectToWaitingRoom)
    {
        auxCall = picksUpCallSecondaryAccount(isRingingExpected);
        LOG_debug << "B received the call";

        // B answers the call
        LOG_debug << "JDEBUG B Answers the call";
        ASSERT_NO_FATAL_FAILURE({answerCallSecondaryAccount(redirectToWaitingRoom);});
    };

    // when this object goes out of scope testCleanup will be executed ending any call in this chat and freeing any resource associated to it
    MrProper p (testCleanup, chatid);

    // [Test1]: A starts a groupal meeting, B it's (automatically) pushed into waiting room and A grants access to call.
    //          Call won't ring for the rest of participants as schedId is provided
    // ----------------------------------------------------------------------------------------------------------------
    LOG_debug << "Test1: A starts a groupal meeting, B it's (automatically) pushed into waiting room and A grants access to call";
    ASSERT_NO_FATAL_FAILURE({startWaitingRoomCallPrimaryAccount(schedId, false /*notRinging*/);});
    auxCall.reset(megaChatApi[a1]->getChatCall(chatid));

    // B picks up the call
    LOG_debug << "B Pickups the call (should not ring)";
    auxCall = picksUpCallSecondaryAccount(false /*isRingingExpected*/);

    // B answers call and it's pushed into waiting room
    LOG_debug << "B Answers the call";
    ASSERT_NO_FATAL_FAILURE({answerCallSecondaryAccount(true /*waitingRoom*/);});

    std::unique_ptr<MegaChatCall> call(megaChatApi[a1]->getChatCall(chatid));
    std::unique_ptr<MegaChatWaitingRoom> wr(call && call->getWaitingRoom()
                                                ? call->getWaitingRoom()->copy()
                                                : nullptr);

    ASSERT_TRUE(wr && wr->getUserStatus(uh) == MegaChatWaitingRoom::MWR_NOT_ALLOWED)
        << (!wr ? "Waiting room can't be retrieved for user A" : "B it's not in the waiting room");

    // ** note: can't simulate use case where a2 sends JOIN without any moderator has allowed to enter the call (WR_DENY would be received for a2 from SFU),
    // because JOIN command is automatically managed by karere, and is only sent when user has permission to JOIN
    grantsJoinPermission();

    // [Test2]: A Pushes B into waiting room, (A ignores it, there's no way to reject a Join req)
    // ------------------------------------------------------------------------------------------------------
    LOG_debug << "Test2: A Pushes B into waiting room, (A ignores it, there's no way to reject a Join req)";
    pushIntoWr();

    // ** note: can't simulate use case where a1 sends WR_PUSH for a2, and a2 is still in waiting room, but has already received WR_ALLOW.
    // In that case SFU would send WR_USERS_DENY to all moderators, however this is a race condition, as upon WR_ALLOW, karere automatically
    // sends JOIN command

    // [Test3]: A kicks (completely disconnect) B from call
    // ------------------------------------------------------------------------------------------------------
    LOG_debug << "Test3: A kicks (completely disconnect) B from call and then ends call for all participants";
    kickAndEndCall(auxCall->getCallId());

    // [Test4]: A starts call relying on waiting room flag from chatroom.
    //          Call will ring for the rest of participants as notRinging is false
    //          B will bypass waiting room when he answers the call
    // --------------------------------------------------------------------------------------------------------------
    LOG_debug << "Test4: A starts call Bypassing waiting room, B Joins directly to the call (Addhoc call)";
    mCallIdExpectedReceived[a1] = mCallIdExpectedReceived[a2] = MEGACHAT_INVALID_HANDLE;
    ASSERT_NO_FATAL_FAILURE({startWaitingRoomCallPrimaryAccount(MEGACHAT_INVALID_HANDLE /*schedId*/, false /*notRinging*/);});

    // B answers the call bypassing waiting room
    LOG_debug << "B Pickups the call and wait for ringing";
    pickupAndAnswerSecondary(true /*isRingingExpected*/, false /*redirectToWaitingRoom*/);


//    LOG_debug << "JDEBUG B Answers the call bypassing waiting room";
//    ASSERT_NO_FATAL_FAILURE({answerCallSecondaryAccount(false /*waitingRoom*/);});
    endCallPrimaryAccount(mCallIdJoining[a1]);

    // [Test5]: B JOINS automatically to call from Waiting Room, when he receives MOD_ADD command from SFU
    // ----------------------------------------------------------------------------------------------------------------
    LOG_debug << "Test5: B JOINS automatically to call from Waiting Room, when he receives MOD_ADD command from SFU";
    // A starts call
    bool* a2CallProgress = &mCallInProgress[a2]; *a2CallProgress = false;
    bool* a2CallPermChanged = &mOwnCallPermissionsChanged[a2]; *a2CallPermChanged = false;
    ASSERT_NO_FATAL_FAILURE({startWaitingRoomCallPrimaryAccount(schedId, false/*notRinging*/);});

    // B picks up the call
    LOG_debug << "B Pickups the call (should not ring)";
    auxCall = picksUpCallSecondaryAccount(false /*isRingingExpected*/);

    // B answers call and it's pushed into waiting room
    LOG_debug << "B Answers the call";
    ASSERT_NO_FATAL_FAILURE({answerCallSecondaryAccount(true /*waitingRoom*/);});

    // A grants chat room host permissions to B
    int* priv = &chatroomListener->priv[a1]; *priv = MegaChatRoom::PRIV_UNKNOWN;
    bool* peerUpdated0 = &peersUpdated[a1]; *peerUpdated0 = false;
    bool* peerUpdated1 = &peersUpdated[a2]; *peerUpdated1 = false;
    ChatRequestTracker crtUpdateToHost(megaChatApi[a1]);
    megaChatApi[a1]->updateChatPermissions(chatid, uh, MegaChatRoom::PRIV_MODERATOR, &crtUpdateToHost);
    ASSERT_EQ(crtUpdateToHost.waitForResult(), MegaChatError::ERROR_OK) << "Failed to update privilege of peer. Error: " << crtUpdateToHost.getErrorString();
    ASSERT_TRUE(waitForResponse(peerUpdated0)) << "Timeout expired for receiving peer update";
    ASSERT_TRUE(waitForResponse(peerUpdated1)) << "Timeout expired for receiving peer update";
    ASSERT_EQ(*priv, MegaChatRoom::PRIV_MODERATOR) << "Privilege is incorrect";

    // B waits to receive MOD_ADD and autojoins call automatically
    ASSERT_TRUE(waitForResponse(a2CallPermChanged)) << "Timeout expired for receiving MOD_ADD command from SFU";
    ASSERT_TRUE(waitForResponse(a2CallProgress)) << "Timeout expired for JOINING call from a2, after being promoted to host";
    endCallPrimaryAccount(mCallIdJoining[a1]);

    // [Test6]: A starts call relying on waiting room flag from chatroom.
    //          Call won't ring for the rest of participants as notRinging is true,
    //          B will be redirected to waiting room when he answers the call
    //
    // Test preconditions: Callee user must be non-host, otherwise it won't be redirected to waiting room by SFU
    // ---------------------------------------------------------------------------------------------------------
    LOG_debug << "Test6: A starts call with waiting room, B is redirected to waiting room";
    chatRoom.reset(megaChatApi[a1]->getChatRoom(chatid));
    ASSERT_TRUE(chatRoom) << "Cannot get chatroom for id " << getChatIdStrB64(chatid);
    if (chatRoom->getPeerPrivilegeByHandle(uh) != megachat::MegaChatPeerList::PRIV_STANDARD)
    {
        ASSERT_NO_FATAL_FAILURE(updateChatPermission(a1, a2, uh, chatid, megachat::MegaChatPeerList::PRIV_STANDARD, chatroomListener));
    }
    mChatIdInProgressCall[a1] = MEGACHAT_INVALID_HANDLE;
    ASSERT_NO_FATAL_FAILURE({startWaitingRoomCallPrimaryAccount(MEGACHAT_INVALID_HANDLE /*schedId*/, true /*notRinging*/);});

    LOG_debug << "B Pickups the call";
    pickupAndAnswerSecondary(false /*isRingingExpected*/, true /*redirectToWaitingRoom*/);
    auxCall.reset(megaChatApi[a1]->getChatCall(mChatIdInProgressCall[a1]));
    ASSERT_TRUE(auxCall) << "Cannot get call for chatid: " << getChatIdStrB64(mChatIdInProgressCall[a1]);
    endCallPrimaryAccount(auxCall->getCallId());

    LOG_debug << "\tSwitching back from staging (Shard 2) for group creation (TEMPORARY)";
    megaApi[a1]->changeApiUrl("https://g.api.mega.co.nz/");
}

/**
 * @brief MegaChatApiTest.EditMessageFromDifferentSender
 *
 * Requirements:
 *      - Both accounts should be conctacts
 *      - The 1on1 chatroom between them should exist
 * (if not accomplished, the test automatically solves them)
 *
 * This test does the following:
 *
 * - Send a message to chatroom
 * + Receive message
 * + Try to edit a message by a different user than composer
 *
 */
TEST_F(MegaChatApiTest, EditMessageFromDifferentSender)
{
    const unsigned a1 = 0;
    const unsigned a2 = 1;

    LOG_debug << "# Prepare users and chat room";
    std::unique_ptr<char[]> sessionPrimary {login(a1)};
    ASSERT_TRUE(sessionPrimary.get()) << "User A login failed";
    std::unique_ptr<char[]> sessionSecondary {login(a2)};
    ASSERT_TRUE(sessionSecondary.get()) << "User B login failed";

    if (!areContact(a1, a2)) makeContact(a1, a2);

    LOG_debug << "\tGet or create a peer to peer chatroom with both users";
    MegaChatHandle chatId = getPeerToPeerChatRoom(a1, a2);
    ASSERT_NE(chatId, MEGACHAT_INVALID_HANDLE) << "Failed to get peer to peer chat room";

    auto chatroomListener = std::make_unique<TestChatRoomListener>(this, megaChatApi, chatId);
    const auto openChatRoom = [this, &chatId, l = chatroomListener.get()](const auto idx, const std::string& u)
    { ASSERT_TRUE(megaChatApi[idx]->openChatRoom(chatId, l)) << "Can't open chatRoom user " + u; };
    ASSERT_NO_FATAL_FAILURE(openChatRoom(a1, "A"));
    ASSERT_NO_FATAL_FAILURE(openChatRoom(a2, "B"));


    MrProper p {[this, &a1, &a2, crl = chatroomListener.get()](MegaChatHandle pChatId)
                {
                    LOG_debug << "# Clearing history and closing chat room for each user";
                    ASSERT_NO_FATAL_FAILURE(clearHistory(a1, a2, pChatId, crl););
                    megaChatApi[a1]->closeChatRoom(pChatId, crl);
                    megaChatApi[a2]->closeChatRoom(pChatId, crl);
                }, chatId};

    LOG_debug << "\tLoad some messages to feed history";
    const auto lHistory = [this, &chatId, l = chatroomListener.get()](const auto idx) { loadHistory(idx, chatId, l); };
    lHistory(a1);
    lHistory(a2);

    LOG_debug << "# User A sends message to chatroom";
    const std::string formatDate = dateToString();
    std::unique_ptr<MegaChatMessage> msgSent {sendTextMessageOrUpdate(a1, a2, chatId, formatDate, chatroomListener.get())};
    ASSERT_TRUE(msgSent.get()) << "Initial message sent failed";
    const MegaChatHandle msgId = msgSent->getMsgId();
    const bool hasArrived = chatroomListener->hasArrivedMessage(a1, msgId);
    ASSERT_TRUE(hasArrived) << "Id of sent message has not been received yet";

    LOG_debug << "# Trying to edit a message by a different user than composer";
    const std::string str {"diff"};
    std::unique_ptr<MegaChatMessage>msg2 {megaChatApi[a2]->editMessage(chatId, msgId, str.c_str())};
    ASSERT_FALSE(msg2.get()) << "Message update should have failed";

    LOG_debug << "# Comparing message content";
    std::unique_ptr<MegaChatListItem> itemAccount1 {megaChatApi[a1]->getChatListItem(chatId)};
    std::unique_ptr<MegaChatListItem> itemAccount2 {megaChatApi[a2]->getChatListItem(chatId)};
    ASSERT_STREQ(formatDate.c_str(), itemAccount1->getLastMessage()) <<
                     "Content of last-message doesn't match.\n Sent vs Received.";
    ASSERT_EQ(itemAccount1->getLastMessageId(), msgId) << "Last message id is different from message sent id";
    ASSERT_EQ(itemAccount2->getLastMessageId(), msgId) << "Last message id is different from message received id";
    std::unique_ptr<MegaChatMessage> messageConfirm {megaChatApi[a1]->getMessage(chatId, msgId)};
    ASSERT_STREQ(messageConfirm->getContent(), itemAccount1->getLastMessage()) <<
                     "Content of last-message reported id is different than last-message reported content";

}

/**
 * @brief MegaChatApiTest.WaitingRoomsTimeout
 * + Test1: A starts a groupal meeting, B it's (automatically) pushed into waiting room and A grants access to call.
 *          Call won't ring for the rest of participants
 * + Test2: A Pushes B into waiting room, (A ignores it, there's no way to reject a Join req)
 * + Test3: B waits into waiting room until SFU timeout expires and BYE command is received with termcode: TERM_CODE_WR_TIMEOUT
 */
TEST_F(MegaChatApiTest, DISABLED_WaitingRoomsTimeout)
{
    const unsigned a1 = 0;
    const unsigned a2 = 1;

    // Test preparation. Prepare users, and chat room
    std::unique_ptr<char[]> primarySession(login(a1));   // user A
    ASSERT_TRUE(primarySession);
    std::unique_ptr<char[]> secondarySession(login(a2)); // user B
    ASSERT_TRUE(secondarySession);

    if (!areContact(a1, a2))
    {
        ASSERT_NO_FATAL_FAILURE({ makeContact(a1, a2); });
    }

    std::unique_ptr<MegaUser> user(megaApi[a1]->getContact(account(a2).getEmail().c_str()));
    ASSERT_TRUE(user) << "Cannot get contact for secondary account";
    const MegaChatHandle uh = user->getHandle();
    // Define a SchedMeetingData instance and initialize relevant fields
    SchedMeetingData smDataTest;
    std::string timeZone = "Europe/Madrid";
    const time_t now = time(nullptr);
    const MegaChatTimeStamp startDate = now + 300;
    const MegaChatTimeStamp endDate =  startDate + 600;
    std::string title = "SMChat_" + std::to_string(now);
    const std::shared_ptr<MegaChatPeerList> peerList(MegaChatPeerList::createInstance());
    // create MegaChatScheduledRules
    std::shared_ptr<MegaChatScheduledRules> rules(MegaChatScheduledRules::createInstance(MegaChatScheduledRules::FREQ_DAILY,
                                                                                         MegaChatScheduledRules::INTERVAL_INVALID,
                                                                                         MEGACHAT_INVALID_TIMESTAMP,
                                                                                         nullptr, nullptr, nullptr));
    peerList->addPeer(user->getHandle(), MegaChatPeerList::PRIV_STANDARD);
    smDataTest.peerList = peerList;
    smDataTest.isMeeting = true;
    smDataTest.publicChat = true;
    smDataTest.title = title;
    smDataTest.speakRequest = false;
    smDataTest.waitingRoom = true;
    smDataTest.openInvite = false;
    smDataTest.timeZone = timeZone;
    smDataTest.startDate = startDate;
    smDataTest.endDate = endDate;
    smDataTest.description = ""; // description is not a mandatory field
    smDataTest.flags = nullptr;  // flags is not a mandatory field
    smDataTest.rules = rules;

    // Test preconditions: Get a meeting room with a scheduled meeting associated
    // Waiting rooms currently just works if there's a scheduled meeting created for the chatroom
    LOG_debug << "Test preconditions: Get a meeting room with a scheduled meeting associated";
    const MegaChatHandle chatid = getGroupChatRoom({a1, a2}, peerList.get(), megachat::MegaChatPeerList::PRIV_MODERATOR, true /*create*/,
                              true /*publicChat*/, true /*meetingRoom*/, true /*waitingRoom*/, false /*speakRequest*/, &smDataTest);

    ASSERT_NE(chatid, MEGACHAT_INVALID_HANDLE) << "Can't get/create a Meeting room with waiting room enabled";
    const std::unique_ptr<char[]> chatIdB64(MegaApi::userHandleToBase64(chatid));
    std::unique_ptr<MegaChatRoom> chatRoom(megaChatApi[a1]->getChatRoom(chatid));
    ASSERT_TRUE(chatRoom && chatRoom->isMeeting() && chatRoom->isWaitingRoom()) << "Can't retrieve Meeting room with waiting room enabled. chatid: "
                                                                                << chatIdB64.get();
    // get scheduled meeting for chatroom created
    std::unique_ptr <MegaChatScheduledMeetingList> schedlist(megaChatApi[a1]->getScheduledMeetingsByChat(chatid));
    ASSERT_TRUE(schedlist && schedlist->size() == 1) << "Chat doesn't have scheduled meetings";
    const MegaChatScheduledMeeting* sm = schedlist->at(0);
    ASSERT_TRUE(sm && sm->parentSchedId() == MEGACHAT_INVALID_HANDLE && sm->schedId() != MEGACHAT_INVALID_HANDLE) << "Invalid scheduled meeting";
    const MegaChatHandle schedId = sm->schedId();

    ASSERT_EQ(megaChatApi[a1]->getChatConnectionState(chatid), MegaChatApi::CHAT_CONNECTION_ONLINE) <<
        "Not connected to chatd for account " << (a1+1) << ": " << account(a1).getEmail();

    std::shared_ptr<TestChatRoomListener>chatroomListener(new TestChatRoomListener(this, megaChatApi, chatid));
    ASSERT_TRUE(megaChatApi[a1]->openChatRoom(chatid, chatroomListener.get())) << "Can't open chatRoom user A";

    if (chatRoom->getPeerPrivilegeByHandle(user->getHandle()) == megachat::MegaChatPeerList::PRIV_UNKNOWN
        || chatRoom->getPeerPrivilegeByHandle(user->getHandle()) == megachat::MegaChatPeerList::PRIV_RM)
    {
        ASSERT_NO_FATAL_FAILURE(inviteToChat(a1, a2, uh, chatid, MegaChatPeerList::PRIV_STANDARD, chatroomListener));
    }
    else if (chatRoom->getPeerPrivilegeByHandle(user->getHandle()) != megachat::MegaChatPeerList::PRIV_STANDARD)
    {
        ASSERT_NO_FATAL_FAILURE(updateChatPermission(a1, a2, uh, chatid, megachat::MegaChatPeerList::PRIV_STANDARD, chatroomListener));
    }

    // Create chat link
    ChatRequestTracker crtCreateLink(megaChatApi[a1]);
    megaChatApi[a1]->createChatLink(chatid, &crtCreateLink);
    ASSERT_EQ(crtCreateLink.waitForResult(), MegaChatError::ERROR_OK) << "Creating chat link failed. Should have succeeded!";
    ASSERT_TRUE(chatRoom->getPeerPrivilegeByHandle(user->getHandle()) == megachat::MegaChatPeerList::PRIV_STANDARD)
        << "Can't update Meeting room aux user permission to standard:";

    ASSERT_TRUE(megaChatApi[a2]->openChatRoom(chatid, chatroomListener.get())) <<
        "Can't open chatRoom user B";

    loadHistory(a1, chatid, chatroomListener.get());
    loadHistory(a2, chatid, chatroomListener.get());

    TestChatVideoListener localVideoListenerA;
    megaChatApi[a1]->addChatLocalVideoListener(chatid, &localVideoListenerA);
    TestChatVideoListener localVideoListenerB;
    megaChatApi[a2]->addChatLocalVideoListener(chatid, &localVideoListenerB);

    auto grantsJoinPermission = [this, &a1, &a2, &chatid, &uh]()
    {
        // A grants permission to B for joining call
        mUsersAllowJoin[a1].clear();
        bool* allowJoin = &mUsersAllowJoin[a1][uh]; *allowJoin = false; // important to initialize, otherwise key won't exists on map
        ASSERT_NO_FATAL_FAILURE({
            waitForAction (1,
                          { allowJoin, &mCallWrAllow[a2] },
                          { "allowJoin", "&mCallWrAllow[a2]" },
                          "grants B Join permission to call from A",
                          true /* wait for all exit flags*/,
                          true /*reset flags*/,
                          maxTimeout,
                          [this, &a1, &chatid, &uh](){
                              ChatRequestTracker crtAllowJoin(megaChatApi[a1]);
                              std::unique_ptr <::mega::MegaHandleList> hl(::mega::MegaHandleList::createInstance());
                              hl->addMegaHandle(uh);
                              megaChatApi[a1]->allowUsersJoinCall(chatid, hl.get(), false /*all*/, &crtAllowJoin);
                              ASSERT_EQ(crtAllowJoin.waitForResult(), MegaChatError::ERROR_OK)
                                  << "Failed to allow join users from WR. Error: " << crtAllowJoin.getErrorString();
                          });
        });
    };

    auto pushIntoWr = [this, &a1, &a2, &chatid, &uh]()
    {
        ASSERT_NO_FATAL_FAILURE({
            waitForAction (1,
                          { &mCallWrChanged[a1], &mCallWR[a2] },
                          { "&mCallWrChanged[a1]", "&mCallWR[a2]" },
                          "grants B Join permission to call from A",
                          true /* wait for all exit flags*/,
                          true /* reset flags*/,
                          maxTimeout,
                          [this, &a1, &chatid, &uh](){
                              ChatRequestTracker crtPushWr(megaChatApi[a1]);
                              std::unique_ptr <::mega::MegaHandleList> hl(::mega::MegaHandleList::createInstance());
                              hl->addMegaHandle(uh);
                              megaChatApi[a1]->pushUsersIntoWaitingRoom(chatid, hl.get(), false /*all*/, &crtPushWr);
                              ASSERT_EQ(crtPushWr.waitForResult(), MegaChatError::ERROR_OK)
                                  << "Failed to push users into WR. Error: " << crtPushWr.getErrorString();
                          });
        });
    };

    auto startWaitingRoomCallPrimaryAccount = [this, &a1, &a2, &chatid](const MegaChatHandle schedIdWr = MEGACHAT_INVALID_HANDLE){

        mCallIdJoining[a1] = MEGACHAT_INVALID_HANDLE;
        mChatIdInProgressCall[a1] = MEGACHAT_INVALID_HANDLE;
        mCallIdRingIn[a2] = MEGACHAT_INVALID_HANDLE;
        mChatIdRingInCall[a2] = MEGACHAT_INVALID_HANDLE;

        bool* receivedSecondary = schedIdWr != MEGACHAT_INVALID_HANDLE
                                      ? &mCallReceived[a2]
                                      : &mCallReceivedRinging[a2];

        ASSERT_NO_FATAL_FAILURE({
            waitForAction (1, // just one attempt as mCallReceivedRinging for B account could fail but call could have been created from A account
                          { &mCallInProgress[a1], receivedSecondary },
                          { "mCallInProgress[a1]", "mCallReceivedRinging[a2]" },
                          "starting chat call from A",
                          true /* wait for all exit flags*/,
                          true /*reset flags*/,
                          maxTimeout,
                          [this, &a1, &chatid, &schedIdWr]()
                          {
                              ChatRequestTracker crtStartCall(megaChatApi[a1]);
                              megaChatApi[a1]->startMeetingInWaitingRoomChat(chatid, schedIdWr, /*enableVideo*/ false, /*enableAudio*/ false, &crtStartCall);
                              ASSERT_EQ(crtStartCall.waitForResult(), MegaChatError::ERROR_OK)
                                  << "Failed to start call. Error: " << crtStartCall.getErrorString();
                          });
        });
    };

    const auto answerCallSecondaryAccount = [this, &a1, &a2, &chatid](const bool waitingRoom){

        bool* waitingPrimary = nullptr;
        bool* waitingSecondary = nullptr;

        if (waitingRoom) // peers that answers call will be redirectedinto waitinf room
        {
            waitingPrimary = &mCallWrChanged[a1];
            waitingSecondary = &mCallWR[a2];
        }
        else // waiting room will be bypassed by participants that answers the call
        {
            waitingPrimary = &mChatCallSessionStatusInProgress[a1];
            waitingSecondary = &mChatCallSessionStatusInProgress[a2];
        }

        ASSERT_NO_FATAL_FAILURE({
            waitForAction (1, // just one attempt as call could be answered properly at B account but any of the other flags not received
                          { waitingPrimary, waitingSecondary },
                          { "waitingPrimary", "waitingSecondary" },
                          "answering chat call from B",
                          true /* wait for all exit flags*/,
                          true /*reset flags*/,
                          maxTimeout,
                          [this, &a2, &chatid]()
                          {
                              ChatRequestTracker crtAnswerCall(megaChatApi[a2]);
                              megaChatApi[a2]->answerChatCall(chatid, /*enableVideo*/ false, /*enableAudio*/ false, &crtAnswerCall);
                              ASSERT_EQ(crtAnswerCall.waitForResult(), MegaChatError::ERROR_OK)
                                  << "Failed to answer call. Error: " << crtAnswerCall.getErrorString();
                          });
        });
    };

    auto picksUpCallSecondaryAccount = [this, &a1, &a2](const bool isRingingExpected) -> unique_ptr<MegaChatCall>
    {
        mCallIdExpectedReceived[a2] = MEGACHAT_INVALID_HANDLE;
        unique_ptr<MegaChatCall> auxCall(megaChatApi[a1]->getChatCall(mChatIdInProgressCall[a1]));
        if (!auxCall)
        {
            return nullptr;
        }

        mCallIdExpectedReceived[a2] = auxCall->getCallId();
        if (isRingingExpected)
        {
            EXPECT_NE(mChatIdRingInCall[a2], MEGACHAT_INVALID_HANDLE) << "Invalid Chatid for B from A (call emisor)";
            EXPECT_TRUE((mCallIdJoining[a1] == mCallIdRingIn[a2]) && (mCallIdRingIn[a2] != MEGACHAT_INVALID_HANDLE)) << "A and B are in different call";
        }
        LOG_debug << "B received the call";
        return auxCall;
    };

    std::function<void(MegaChatHandle)> testCleanup = [this, &a1, &a2, crl = chatroomListener.get(),
                                                       lvlA = &localVideoListenerA, lvlB = &localVideoListenerB]
        (MegaChatHandle chatid) -> void
    {
        ASSERT_NE(chatid, MEGACHAT_INVALID_HANDLE) << "testCleanup: Invalid chatid provided";
        std::unique_ptr<MegaChatCall> call(megaChatApi[a1]->getChatCall(chatid));
        if (call)
        {
            LOG_debug << "JDEBUG: T_WaitingRooms: A ends call for all participants";
            ASSERT_NE(call->getCallId(), MEGACHAT_INVALID_HANDLE) << "testCleanup: Invalid callid";
            ASSERT_NO_FATAL_FAILURE({
                waitForAction (1,
                              { &mCallDestroyed[a1], &mCallDestroyed[a2] },
                              { "&mCallDestroyed[a1]", "&mCallDestroyed[a2]" },
                              "A ends call for all participants",
                              true /* wait for all exit flags*/,
                              true /*reset flags*/,
                              maxTimeout,
                              [this, &a1, callid = call->getCallId()]()
                              {
                                  ChatRequestTracker crtEndCall(megaChatApi[a1]);
                                  megaChatApi[a1]->endChatCall(callid, &crtEndCall);
                                  ASSERT_EQ(crtEndCall.waitForResult(), MegaChatError::ERROR_OK)
                                      << "Failed to end call. Error: " << crtEndCall.getErrorString();
                              });
            });
        }
        // else => call doesn't exists anymore for this chat, the main purpose of this method is cleaning up test environment
        //         so in case there's no call, we can assume that it has ended by any other reason


        LOG_debug << "Unregistering chatRoomListeners and localVideoListeners";
        megaChatApi[a1]->closeChatRoom(chatid, crl);
        megaChatApi[a2]->closeChatRoom(chatid, crl);
        megaChatApi[a1]->removeChatLocalVideoListener(chatid, lvlA);
        megaChatApi[a2]->removeChatLocalVideoListener(chatid, lvlB);
    };

    // when this object goes out of scope testCleanup will be executed ending any call in this chat and freeing any resource associated to it
    MrProper p (testCleanup, chatid);

    // [Test1]: A starts a groupal meeting, B it's (automatically) pushed into waiting room and A grants access to call.
    //          Call won't ring for the rest of participants as schedId is provided
    // ----------------------------------------------------------------------------------------------------------------
    LOG_debug << "Test1: A starts a groupal meeting, B it's (automatically) pushed into waiting room and A grants access to call";
    ASSERT_NO_FATAL_FAILURE({startWaitingRoomCallPrimaryAccount(schedId);});
    unique_ptr<MegaChatCall> auxCall(megaChatApi[a1]->getChatCall(chatid));

    // B picks up the call
    LOG_debug << "B Pickups the call (should not ring)";
    auxCall = picksUpCallSecondaryAccount(false /*isRingingExpected*/);

    // B answers call and it's pushed into waiting room
    LOG_debug << "B Answers the call";
    ASSERT_NO_FATAL_FAILURE({answerCallSecondaryAccount(true /*waitingRoom*/);});

    std::unique_ptr<MegaChatCall> call(megaChatApi[a1]->getChatCall(chatid));
    std::unique_ptr<MegaChatWaitingRoom> wr(call && call->getWaitingRoom()
                                                ? call->getWaitingRoom()->copy()
                                                : nullptr);

    ASSERT_TRUE(wr && wr->getUserStatus(uh) == MegaChatWaitingRoom::MWR_NOT_ALLOWED)
        << (!wr ? "Waiting room can't be retrieved for user A" : "B it's not in the waiting room");

    grantsJoinPermission();

    // [Test2]: A Pushes B into waiting room
    // ------------------------------------------------------------------------------------------------------
    LOG_debug << "Test2: A Pushes B into waiting room, (A ignores it, there's no way to reject a Join req)";
    pushIntoWr();

    // [Test3]: B waits into waiting room until SFU timeout expires and BYE command is received with termcode: TERM_CODE_WR_TIMEOUT
    // ----------------------------------------------------------------------------------------------------------------------------
    LOG_debug << "Test3: B waits into waiting room until SFU timeout expires and BYE command is received with termcode: TERM_CODE_WR_TIMEOUT";
    unsigned int timeout = 660; // SFU timeout for waiting room is 10 minutes, so we need to add an extra period to deal with any posible delay
    bool* callLeftSecondary = &mCallLeft[a2]; *callLeftSecondary = false;
    int* termcodeLeftSecondary = &mTerminationCode[a2]; *termcodeLeftSecondary = MegaChatCall::TERM_CODE_INVALID;
    ASSERT_TRUE(waitForResponse(callLeftSecondary, timeout)) << "Call not ended after expire SFU waiting room timeout";
    ASSERT_EQ(*termcodeLeftSecondary, MegaChatCall::TERM_CODE_WR_TIMEOUT) << "Unexpected termcode received upon SFU waiting room timeout: " << *termcodeLeftSecondary;
}

/**
 * @brief MegaChatApiTest.ScheduledMeetings
 *
 * Requirements:
 *      - Both accounts should be conctacts
 * (if not accomplished, the test automatically solves them)
 *
 * This test does the following:
 * + TEST 1.  A Creates a Meeting room and a recurrent scheduled meeting in one step
 * + TEST 2.  A Updates a recurrent scheduled meeting with invalid TimeZone (Error)
 * + TEST 3.  A Updates previous recurrent scheduled meeting with valid data
 * + TEST 4.  A Updates scheduled meeting title along with chatroom title
 * + TEST 5.  A Updates a scheduled meeting occurrence with invalid schedId (Error)
 * + TEST 6.  A Updates a scheduled meeting occurrence (new child sched meeting created)
 * + TEST 7.  A Fetch scheduled meetings occurrences chatroom
 * + TEST 8.  A Cancels previous scheduled meeting occurrence
 * + TEST 9.  A Sets negative offset at byMonthWeekDay
 * + TEST 10. A Cancels entire series
 * + TEST 11. A Deletes scheduled meeting with invalid schedId (Error)
 * + TEST 12. A Deletes scheduled meeting
 */
TEST_F(MegaChatApiTest, ScheduledMeetings)
{
    unsigned a1 = 0;
    unsigned a2 = 1;

    LOG_debug << "\tSwitching to staging (Shard 2) for group creation (TEMPORARY)";
    megaApi[a1]->changeApiUrl("https://staging.api.mega.co.nz/");

    // aux data structure to handle lambdas' arguments
    SchedMeetingData smDataTests1, smDataTests2;

    // remove scheduled meeting
    const auto deleteSchedMeeting = [this, &a1, &a2](const unsigned int index, const int expectedError, const SchedMeetingData& smData) -> void
    {
        bool exitFlag = false;
        mSchedMeetingUpdated[a1] = mSchedMeetingUpdated[a2] = false;         // reset sched meetings updated flags
        mSchedIdRemoved[a1] = mSchedIdRemoved[a2] = MEGACHAT_INVALID_HANDLE; // reset sched meetings id's (do after assign vars above)

        // wait for onRequestFinish
        ASSERT_NO_FATAL_FAILURE({
        waitForAction (1,
                       std::vector<bool *> { &exitFlag },
                       std::vector<string> { "TYPE_DELETE_SCHEDULED_MEETING[a1]"},
                       "Removing scheduled meeting from A",
                       true /* wait for all exit flags*/,
                       true /*reset flags*/,
                       maxTimeout,
                       [&api = megaChatApi[index], &d = smData, &expectedError, &exitFlag]()
                       {
                            ChatRequestTracker crtRemoveMeeting(api);
                            api->removeScheduledMeeting(d.chatId, d.schedId, &crtRemoveMeeting);
                            auto res = crtRemoveMeeting.waitForResult();
                            exitFlag = true;
                            ASSERT_EQ(res, expectedError)
                                        << "Unexpected error while removing scheduled meeting. Error: " << crtRemoveMeeting.getErrorString();
                       });
        });
        if (expectedError != MegaChatError::ERROR_OK) { return; }

        // wait for onChatSchedMeetingUpdate (just in case expectedError is ERROR_OK)
        waitForMultiResponse(std::vector<bool *> {&mSchedMeetingUpdated[a1], &mSchedMeetingUpdated[a2]}, true, maxTimeout);
        ASSERT_NE(mSchedIdRemoved[a1], MEGACHAT_INVALID_HANDLE) << "Scheduled meeting for primary account could not be removed. scheduled meeting id: "
                                                                << getSchedIdStrB64(smData.schedId);

        ASSERT_NE(mSchedIdRemoved[a2], MEGACHAT_INVALID_HANDLE) << "Scheduled meeting for secondary account could not be removed. scheduled meeting id: "
                                                                << getSchedIdStrB64(smData.schedId);
    };

    // update scheduled meeting
    const auto updateSchedMeeting = [this, &a1, &a2](const unsigned int index, const int expectedError, const SchedMeetingData& smData, const bool updateChatTitle) -> void
    {
        bool exitFlag = false;
        mSchedMeetingUpdated[a1] = mSchedMeetingUpdated[a2] = false;         // reset sched meetings updated flags
        mSchedIdUpdated[a1] = mSchedIdUpdated[a2] = MEGACHAT_INVALID_HANDLE; // reset sched meetings id's (do after assign vars above)

        // wait for onRequestFinish
        ASSERT_NO_FATAL_FAILURE({
        waitForAction (1,
                       std::vector<bool *> { &exitFlag },
                       std::vector<string> { "TYPE_UPDATE_SCHEDULED_MEETING[a1]"},
                       "Updating meeting room and scheduled meeting from A",
                       true /* wait for all exit flags*/,
                       true /*reset flags*/,
                       maxTimeout,
                       [&api = megaChatApi[index], &d = smData, &expectedError, &exitFlag, &updateChatTitle]()
                       {
                            ChatRequestTracker crtUpdateMeeting(api);
                            api->updateScheduledMeeting(d.chatId, d.schedId, d.timeZone.c_str(), d.startDate, d.endDate, d.title.c_str(),
                                                        d.description.c_str(), d.cancelled, d.flags.get(), d.rules.get(),
                                                        updateChatTitle, &crtUpdateMeeting);

                            auto res = crtUpdateMeeting.waitForResult();
                            exitFlag = true;
                            ASSERT_EQ(res, expectedError)
                                        << "Unexpected error when updating scheduled meeting. Error: " << crtUpdateMeeting.getErrorString();
                       });
        });

        if (expectedError != MegaChatError::ERROR_OK) { return; }

        // wait for onChatSchedMeetingUpdate (just in case expectedError is ERROR_OK)
        waitForMultiResponse(std::vector<bool *> {&mSchedMeetingUpdated[a1], &mSchedMeetingUpdated[a2]}, true, maxTimeout);
        ASSERT_NE(mSchedIdUpdated[a1], MEGACHAT_INVALID_HANDLE) << "Scheduled meeting for primary account could not be updated. scheduled meeting id: "
                                                                << getSchedIdStrB64(smData.schedId);

        ASSERT_NE(mSchedIdUpdated[a2], MEGACHAT_INVALID_HANDLE) << "Scheduled meeting for secondary account could not be updated. scheduled meeting id: "
                                                                << getSchedIdStrB64(smData.schedId);
    };

    // fetch scheduled meeting occurrences
    std::unique_ptr<::megachat::MegaChatScheduledMeetingOccurrList> occurrences;
    const auto fetchOccurrences = [this, &occurrences](const unsigned int index, const int expectedError,
                                                       const SchedMeetingData& smData) -> void
    {
        occurrences.reset();
        // check if occurrence is inside requested range
        bool exitFlag = false;

        // wait for onRequestFinish
        ASSERT_NO_FATAL_FAILURE({
            waitForAction (1,
                          std::vector<bool *> { &exitFlag },
                          std::vector<string> { "TYPE_FETCH_SCHEDULED_MEETING_OCCURRENCES[a1]" },
                          "Fetching scheduled meeting occurrences",
                          true /* wait for all exit flags */,
                          true /* reset flags */,
                          maxTimeout,
                          [&api = megaChatApi[index], &d = smData, &expectedError, &exitFlag, &occurrences]()
                          {
                              const MegaChatTimeStamp sinceTs = d.startDate;
                              const auto isValidOccurr = [&sinceTs](const MegaChatTimeStamp& ts)
                              {
                                  return sinceTs <= ts; // check until limit in this method when apps can filter ocurrences by that field
                              };

                              ChatRequestTracker crtFetchOccurrences(api);
                              api->fetchScheduledMeetingOccurrencesByChat(d.chatId, d.startDate, &crtFetchOccurrences);
                              const int errCode = crtFetchOccurrences.waitForResult();
                              exitFlag = true; // set exitFlag as true as waitForAction is waiting for it
                              ASSERT_EQ(errCode, expectedError) << "Unexpected error while fetching scheduled meetings. Error: " << crtFetchOccurrences.getErrorString();

                              if (!errCode)
                              {
                                  ASSERT_TRUE(crtFetchOccurrences.hasScheduledMeetingOccurrList()) << "fetchScheduledMeetingOccurrencesByChat finished Ok "
												   << "but no scheduled meeting occurrences list received";
                                  occurrences = crtFetchOccurrences.getScheduledMeetingsOccurrences();
                                  if (occurrences)
                                  {
                                      for (size_t i =  0; i < occurrences->size(); ++i)
                                      {
                                          const auto occurr = occurrences->at(i);
                                          ASSERT_TRUE(isValidOccurr(occurr->startDateTime())) << "StartDateTime out of specified range for occurrence";
                                          ASSERT_TRUE(isValidOccurr(occurr->endDateTime()))   << "EndDateTime out of specified range for occurrence";
                                      }
                                  }
                              }
                          });
        });
    };

    auto printOccurrences = [](const::megachat::MegaChatScheduledMeetingOccurrList* l, const int expectedOccurr) -> void
    {
        if (!l) { return; }
        std::string text = "Error fetching occurrences. \nExpected occurrences: (";
        text.append(std::to_string(expectedOccurr)).append(")");
        text.append("\nReceived occurrences: (").append(std::to_string(l->size())).append(")\n{\n");
        std::string schedIdB64;
        MegaChatHandle schedId = MEGACHAT_INVALID_HANDLE;
        for (size_t i = 0; i < l->size(); ++i)
        {
            if (schedId != l->at(i)->schedId())
            {
                schedId = l->at(i)->schedId();
                const std::unique_ptr<char[]> auxId(MegaApi::userHandleToBase64(schedId));
                schedIdB64 = auxId.get();
            }
            text.append("\tscheId: ").append(schedIdB64).append(" | startTs: ")
                .append(std::to_string(l->at(i)->startDateTime())).append("\n");
        }
        text.append("}");
        LOG_err << text;
    };

    // update scheduled meeting occurrence
    const auto updateOccurrence = [this, &a1, &a2, &fetchOccurrences, &printOccurrences, &occurrences](const unsigned int index, const unsigned int maxAttempts,
                                                                      const int expectedError, const int repeatError, const SchedMeetingData& smData) -> void
    {
        bool exitFlag = false;
        mSchedMeetingUpdated[a1] = mSchedMeetingUpdated[a2] = false;         // reset sched meetings updated flags
        mSchedIdUpdated[a1] = mSchedIdUpdated[a2] = MEGACHAT_INVALID_HANDLE; // reset sched meetings id's (do after assign vars above)
        int res = MegaChatError::ERROR_UNKNOWN;

        // wait for onRequestFinish
        ASSERT_NO_FATAL_FAILURE({
        waitForAction (1,
                       std::vector<bool *> { &exitFlag },
                       std::vector<string> { "TYPE_UPDATE_SCHEDULED_MEETING_OCCURRENCE[a1]"},
                       "Updating scheduled meeting occurrence",
                       true /* wait for all exit flags */,
                       true /* reset flags */,
                       maxTimeout,
                       [&api = megaChatApi[index], &d = smData, &repeatError, &maxAttempts, &exitFlag, &res]()
                       {
                            unsigned int attempts = 0;
                            do
                            {
                                ChatRequestTracker crtUpdateOccurrence(api);
                                api->updateScheduledMeetingOccurrence(d.chatId, d.schedId, d.overrides, d.newStartDate, d.newEndDate, d.newCancelled, &crtUpdateOccurrence);
                                res = crtUpdateOccurrence.waitForResult();
                                if (res == repeatError && ++attempts < maxAttempts) { continue; }
                                exitFlag = true;
                                break;
                            }
                            while (1);
                       });
        });

        if (res == MegaChatError::ERROR_OK)
        {
            // wait for onChatSchedMeetingUpdate (just in case expectedError is ERROR_OK)
            waitForMultiResponse(std::vector<bool *> {&mSchedMeetingUpdated[a1], &mSchedMeetingUpdated[a2]}, true, maxTimeout);
            ASSERT_NE(mSchedIdUpdated[a1], MEGACHAT_INVALID_HANDLE) << "Scheduled meeting occurrence for primary account could not be updated scheduled meeting id: "
                                                                    << getSchedIdStrB64(smData.schedId) << " overrides: " << std::to_string(smData.overrides);

            ASSERT_NE(mSchedIdUpdated[a2], MEGACHAT_INVALID_HANDLE) << "Scheduled meeting occurrence for secondary account could not be updated scheduled meeting id: "
                                                                    << getSchedIdStrB64(smData.schedId) << " overrides: " << std::to_string(smData.overrides);
        }
        else
        {
            if (res == MegaChatError::ERROR_NOENT)
            {
                LOG_err << "Can't update scheduled meeting occurrence, fetching occurrences";
                ASSERT_NO_FATAL_FAILURE({ fetchOccurrences(a1, MegaChatError::ERROR_OK, smData); });
                if (occurrences) { printOccurrences(occurrences.get(), MegaChatScheduledMeeting::NUM_OCURRENCES_REQ); }
            }
            ASSERT_EQ(res, expectedError) << "Unexpected error while updating scheduled meeting occurrence. Error: " << res;
        }

    };

    // get scheduled meeting
    const auto getSchedMeeting = [this](const unsigned int index, const SchedMeetingData& smData) -> std::unique_ptr<MegaChatScheduledMeeting>
    {
        const auto smList = std::unique_ptr<megachat::MegaChatScheduledMeetingList>(megaChatApi[index]->getScheduledMeetingsByChat(smData.chatId));
        const bool validSchedId = smData.schedId != MEGACHAT_INVALID_HANDLE;
        for (size_t i = 0, sz = smList->size(); i < sz; ++i)
        {
            if (!validSchedId && smList->at(i)->parentSchedId() == MEGACHAT_INVALID_HANDLE)
            {
                // if no schedId provided return the parent sched meeting for this chat
                return std::unique_ptr<MegaChatScheduledMeeting>(smList->at(i)->copy());
            }

            if (validSchedId && smList->at(i)->schedId() == smData.schedId)
            {
                // if schedId provided return the sched meeting that matches with provided schedId, if any
                return std::unique_ptr<MegaChatScheduledMeeting>(smList->at(i)->copy());
            }
        }
        return nullptr;
    };

    // create chatroom and scheduled meeting
    MegaChatHandle chatid = MEGACHAT_INVALID_HANDLE;

    auto getLastMsgIfManagement = [this] (const unsigned uIndex, const MegaChatHandle chatid, const int expectedType) -> MegaChatMessage*
    {
        auto crListener = std::make_unique<TestChatRoomListener>(this, megaChatApi, chatid);
        if (!megaChatApi[uIndex]->openChatRoom(chatid, crListener.get()))
        {
            LOG_debug << "getLastMsgIfManagement: Cannot open chatroom" << getChatIdStrB64(chatid);
            return nullptr;
        }
        loadHistory(uIndex, chatid, crListener.get());
        megaChatApi[uIndex]->closeChatRoom(chatid, crListener.get());

        std::unique_ptr<MegaChatListItem> lItem(megaChatApi[uIndex]->getChatListItem(chatid));
        if (!lItem)
        {
            LOG_debug << "getLastMsgIfManagement: Cannot get chatlist item for chat" << getChatIdStrB64(chatid);
            return nullptr;
        }

        if (lItem->getLastMessageType() != expectedType)
        {
            LOG_debug << "getLastMsgIfManagement: last message in chat: " << getChatIdStrB64(chatid) << "is not of type: " << expectedType;
            return nullptr;
        }

        MegaChatMessage* msg = megaChatApi[uIndex]->getMessage(chatid, lItem->getLastMessageId());
        if (!msg || msg->getType() != expectedType)
        {
            return nullptr;
        }

        return msg;
    };

    const auto schedChangeToString = [] (const unsigned int flag) -> std::string
    {
        if (flag == MegaChatScheduledMeeting::SC_NEW_SCHED)     { return "New"; }
        if (flag == MegaChatScheduledMeeting::SC_PARENT)        { return "p"; }
        if (flag == MegaChatScheduledMeeting::SC_TZONE)         { return "tz"; }
        if (flag == MegaChatScheduledMeeting::SC_START)         { return "s"; }
        if (flag == MegaChatScheduledMeeting::SC_END)           { return "e"; }
        if (flag == MegaChatScheduledMeeting::SC_TITLE)         { return "t"; }
        if (flag == MegaChatScheduledMeeting::SC_DESC)          { return "d"; }
        if (flag == MegaChatScheduledMeeting::SC_ATTR)          { return "at"; }
        if (flag == MegaChatScheduledMeeting::SC_OVERR)         { return "o"; }
        if (flag == MegaChatScheduledMeeting::SC_CANC)          { return "c"; }
        if (flag == MegaChatScheduledMeeting::SC_FLAGS)         { return "f"; }
        if (flag == MegaChatScheduledMeeting::SC_RULES)         { return "r"; }
        if (flag == MegaChatScheduledMeeting::SC_FLAGS_SIZE)    { return "Invalid"; }
        return "Unknown";
    };

    auto checkSchedMeetMsgChanges = [&schedChangeToString] (const MegaChatMessage* msg, const std::vector<unsigned int>& flags) -> bool
    {
        if (!msg) { return false;}

        bool match = true;
        for (const auto flag: flags)
        {
            if (!msg->hasSchedMeetingChanged(flag))
            {
                match = false;
                break;
            }
        };

        if (!match)
        {
            std::string changesStr = "checkSchedMeetMsgChanges: Expected changes => [  ";
            for (auto f: flags)
            {
                changesStr.append(schedChangeToString(f).append("  "));
            }

            changesStr.append("] Received changes: {  ");
            for (unsigned int i = MegaChatScheduledMeeting::SC_NEW_SCHED; i < MegaChatScheduledMeeting::SC_FLAGS_SIZE; ++i)
            {
                changesStr.append(schedChangeToString(i)).append(": ").append(std::to_string(msg->hasSchedMeetingChanged(i)).append("  "));
            }
            changesStr.append("}");
            LOG_err << changesStr;
        }

        return match;
    };

    auto checkSchedParentId = [] (const MegaChatMessage* msg, const MegaChatHandle parentSchedId) -> bool
    {
        if (!msg) { return false;}
        const MegaStringList* l = msg->getScheduledMeetingChange(MegaChatScheduledMeeting::SC_PARENT);
        const bool msgHasParentId = l && l->size() == 1;

        return parentSchedId != MEGACHAT_INVALID_HANDLE
            ? msgHasParentId && MegaApi::base64ToUserHandle(l->get(0)) == parentSchedId
            : !msgHasParentId;
    };

    const auto checkSchedMeetMsg = [&getLastMsgIfManagement, &checkSchedMeetMsgChanges, &checkSchedParentId]
        (unsigned int index, const MegaChatHandle chatid, const MegaChatHandle parentSchedId
         , const std::vector<unsigned int> changes, const std::string msg) -> void
    {
        // fetch last message that must be of type: TYPE_SCHED_MEETING and check that msg changes, matches with expected ones
        std::unique_ptr<MegaChatMessage> lastManagementMsg(getLastMsgIfManagement(index, chatid, megachat::MegaChatMessage::TYPE_SCHED_MEETING));
        ASSERT_TRUE(lastManagementMsg) << msg << " .Can't retrieve last message or it's type is not expected one";

        ASSERT_TRUE(checkSchedMeetMsgChanges(lastManagementMsg.get(), changes))
            << msg << " .Unexpected changeset received for sched meeting management msg";

        ASSERT_TRUE(checkSchedParentId(lastManagementMsg.get(), parentSchedId /*expected parent SchedId*/))
            << msg << " .Unexpected parentSchedId in sched meeting management msg";
    };

    //================================================================================//
    // TEST preparation
    //================================================================================//
    const std::unique_ptr <char[]> primarySession(login(a1));
    ASSERT_TRUE(primarySession);
    const std::unique_ptr <char[]> secondarySession(login(a2));
    ASSERT_TRUE(secondarySession);
    std::unique_ptr<MegaUser> user(megaApi[a1]->getContact(account(a2).getEmail().c_str()));
    if (!user || user->getVisibility() != MegaUser::VISIBILITY_VISIBLE)
    {
        ASSERT_NO_FATAL_FAILURE({ makeContact(a1, a2); });
        user.reset(megaApi[a1]->getContact(account(a2).getEmail().c_str()));
        ASSERT_TRUE(user) << "Secondary account is not a contact of primary account yet";
    }

    //================================================================================//
    // TEST 1. A Creates a Meeting room and a recurrent scheduled meeting in one step
    //================================================================================//
    LOG_debug << "TEST 1. A Creates a Meeting room and a recurrent scheduled meeting in one step";
    const std::shared_ptr<MegaChatPeerList> peerList(MegaChatPeerList::createInstance());
    const time_t now = time(nullptr);
    peerList->addPeer(user->getHandle(), MegaChatPeerList::PRIV_STANDARD);
    std::string title = "SMChat_" + std::to_string(now);
    std::string description = "SMChat_Description";
    std::string timeZone = "Europe/Madrid";
    const MegaChatTimeStamp startDate = now + 300;
    const MegaChatTimeStamp endDate =  startDate + 600;

    // create MegaChatScheduledFlags
    std::shared_ptr<MegaChatScheduledFlags> flags(MegaChatScheduledFlags::createInstance());
    flags->setSendEmails(true);

    // create MegaChatScheduledRules
    std::shared_ptr<MegaChatScheduledRules> rules(MegaChatScheduledRules::createInstance(MegaChatScheduledRules::FREQ_DAILY,
                                                                                         MegaChatScheduledRules::INTERVAL_INVALID,
                                                                                         MEGACHAT_INVALID_TIMESTAMP,
                                                                                         nullptr, nullptr, nullptr));
    smDataTests1.peerList = peerList;
    smDataTests1.isMeeting = true;
    smDataTests1.publicChat = true;
    smDataTests1.title = title;
    smDataTests1.speakRequest = false;
    smDataTests1.waitingRoom = false;
    smDataTests1.openInvite = false;
    smDataTests1.timeZone = timeZone;
    smDataTests1.startDate = startDate;
    smDataTests1.endDate = endDate;
    smDataTests1.description = ""; // description is not a mandatory field
    smDataTests1.flags = nullptr;  // flags is not a mandatory field
    smDataTests1.rules = rules;
    ASSERT_NO_FATAL_FAILURE({ createChatroomAndSchedMeeting (chatid, a1, a2, smDataTests1); });

    // check that SC_NEW_SCHED management msg content is expected
    ASSERT_NO_FATAL_FAILURE({ checkSchedMeetMsg(a2
                                                , chatid
                                                , MEGACHAT_INVALID_HANDLE
                                                , std::vector<unsigned int> { MegaChatScheduledMeeting::SC_NEW_SCHED }
                                                , "TEST_1"); });

    const MegaChatHandle schedId = mSchedIdUpdated[a1];
    SchedMeetingData smData; // Designated initializers generate too many warnings (gcc)
    smData.chatId = chatid;
    smData.schedId = MEGACHAT_INVALID_HANDLE;

    const auto schedMeet = getSchedMeeting(a1, smData);
    ASSERT_TRUE(schedMeet) << "Can't retrieve scheduled meeting for new chat " << getChatIdStrB64(chatid);
    ASSERT_TRUE(!schedMeet->flags() && !schedMeet->description()) << "Scheduled meeting flags must be unset and description must be an empty string" ;
    ASSERT_TRUE(flags->sendEmails()) << "Scheduled meeting created doesn't have send emails flag enabled but it was set on creation";

    //================================================================================//
    // TEST 2. A Updates a recurrent scheduled meeting with invalid TimeZone (Error)
    //================================================================================//
    LOG_debug << "TEST2. A Updates a recurrent scheduled meeting with invalid TimeZone (Error)";
    timeZone = "Europe/Borlin"; // invalid timezone
    title.append("(updated)");
    description.append("(updated)");
    smDataTests1.chatId = chatid;
    smDataTests1.schedId = schedId;
    smDataTests1.timeZone = timeZone;
    smDataTests1.title = title;
    smDataTests1.cancelled = false;
    ASSERT_NO_FATAL_FAILURE({ updateSchedMeeting(a1, MegaChatError::ERROR_ARGS, smDataTests1, false /*updateChatTitle*/); });

    //================================================================================//
    // TEST 3. A Updates previous recurrent scheduled meeting with valid data
    //================================================================================//
    LOG_debug << "TEST 3. A Updates previous recurrent scheduled meeting with valid data";
    timeZone = "Europe/Dublin";
    smDataTests1.timeZone = timeZone;
    ASSERT_NO_FATAL_FAILURE({ updateSchedMeeting(a1, MegaChatError::ERROR_OK, smDataTests1, false /*updateChatTitle*/); });

    // check that management msg content is expected
    ASSERT_NO_FATAL_FAILURE({ checkSchedMeetMsg(a2
                                                , chatid
                                                , MEGACHAT_INVALID_HANDLE
                                                , std::vector<unsigned int> { MegaChatScheduledMeeting::SC_TZONE }
                                                , "TEST_3"); });

    //================================================================================//
    // TEST 4. A Updates scheduled meeting title along with chatroom title
    // no management message for chatroom title change will be received (API specs)
    //================================================================================//
    LOG_debug << "TEST 4. A Updates scheduled meeting title along with chatroom title";

    // open chatroom
    auto crl = std::make_unique<TestChatRoomListener>(this, megaChatApi, chatid);
    ASSERT_TRUE(megaChatApi[a1]->openChatRoom(chatid, crl.get())) << "Can't open chatRoom user A";
    bool *titleItemChanged0 = &titleUpdated[a1]; *titleItemChanged0 = false;
    bool *titleChanged0 = &crl->titleUpdated[a1]; *titleChanged0 = false;

    // update sched meeting and chatroom title
    smDataTests1.title += "_upd";
    ASSERT_NO_FATAL_FAILURE({ updateSchedMeeting(a1, MegaChatError::ERROR_OK, smDataTests1, true /*updateChatTitle*/); });

    // wait for onChatListItemUpdate(CHANGE_TYPE_TITLE) and onChatRoomUpdate (CHANGE_TYPE_TITLE)
    ASSERT_TRUE(waitForResponse(titleItemChanged0)) << "Timeout expired for receiving chat list item update";
    ASSERT_TRUE(waitForResponse(titleChanged0))     << "Timeout expired for receiving chatroom update";
    megaChatApi[a1]->closeChatRoom(chatid, crl.get());

    // check that management msg content is expected
    ASSERT_NO_FATAL_FAILURE({ checkSchedMeetMsg(a2
                                                , chatid
                                                , MEGACHAT_INVALID_HANDLE
                                                , std::vector<unsigned int> { MegaChatScheduledMeeting::SC_TITLE }
                                                , "TEST_4"); });

    //================================================================================//
    // TEST 5. A Updates a scheduled meeting occurrence with invalid schedId (Error)
    //================================================================================//
    LOG_debug << "TEST 5. A Updates a scheduled meeting occurrence with invalid schedId (Error)";
    smDataTests2.chatId = chatid;
    smDataTests2.overrides = startDate;
    smDataTests2.newStartDate = startDate;
    smDataTests2.newEndDate = endDate;
    smDataTests2.newCancelled = false;
    ASSERT_NO_FATAL_FAILURE({ updateOccurrence(a1, 1/*maxAttempts*/, MegaChatError::ERROR_NOENT, MegaChatError::ERROR_TOOMANY, smDataTests2); });

    //================================================================================//
    // TEST 6. A Updates a scheduled meeting occurrence (new child sched meeting created)
    //================================================================================//
    LOG_debug << "TEST 6. A Updates a scheduled meeting occurrence (new child sched meeting created)";
    MegaChatTimeStamp overrides =  startDate;
    const MegaChatTimeStamp auxStartDate =  startDate + 120;
    const MegaChatTimeStamp auxEndDate = endDate + 120;
    // update occurrence and ensure that we have received a new child scheduled meeting whose parent is the original sched meeting and contains the updated occurrence
    smDataTests2.schedId = schedId;
    smDataTests2.overrides = overrides;
    smDataTests2.newStartDate = auxStartDate;
    smDataTests2.newEndDate = auxEndDate;
    ASSERT_NO_FATAL_FAILURE({ updateOccurrence(a1, 3/*maxAttempts*/, MegaChatError::ERROR_OK, MegaChatError::ERROR_TOOMANY, smDataTests2); });
    auto sched = std::unique_ptr<MegaChatScheduledMeeting>(megaChatApi[a1]->getScheduledMeeting(chatid, mSchedIdUpdated[a1]));
    ASSERT_TRUE(sched);
    ASSERT_EQ(sched->parentSchedId(), schedId) << "Child scheduled meeting for primary account has not been received scheduled meeting id: " <<  getSchedIdStrB64(schedId);

    // check that SC_NEW_SCHED management msg content is expected
    ASSERT_NO_FATAL_FAILURE({ checkSchedMeetMsg(a2
                                                , chatid
                                                , schedId
                                                , std::vector<unsigned int> { MegaChatScheduledMeeting::SC_START
                                                                          , MegaChatScheduledMeeting::SC_END }
                                                , "TEST_6"); });

    const MegaChatHandle childSchedId = sched->schedId();
    smData = SchedMeetingData(); // Designated initializers generate too many warnings (gcc)
    smData.chatId = chatid;
    smData.schedId = childSchedId;
    ASSERT_TRUE(getSchedMeeting(a1, smData)) << "Can't retrieve child scheduled meeting for chat: " << getChatIdStrB64(chatid);


    //================================================================================//
    // TEST 7. A Fetch scheduled meetings occurrences chatroom
    //================================================================================//
    LOG_debug << "TEST 7. A Fetch scheduled meetings occurrences chatroom";
    smData = SchedMeetingData(); // Designated initializers generate too many warnings (gcc)
    smData.chatId = chatid;
    smData.startDate = MEGACHAT_INVALID_TIMESTAMP;
    ASSERT_NO_FATAL_FAILURE({ fetchOccurrences(a1, MegaChatError::ERROR_OK, smData); });
    ASSERT_TRUE(occurrences) << "Null scheduled meeting occurrences list received for chat: " << getChatIdStrB64(chatid)
                             << ". We should have received a valid occurrences list";

    if (occurrences->size() != MegaChatScheduledMeeting::NUM_OCURRENCES_REQ)
    {
        printOccurrences(occurrences.get(), MegaChatScheduledMeeting::NUM_OCURRENCES_REQ);
        ASSERT_TRUE(false) << "Error fetching occurrences for primary account for chat: " << getChatIdStrB64(chatid);
    }

    const MegaChatScheduledMeetingOccurr* lastestOcurr = occurrences->at(occurrences->size() -1);
    if (lastestOcurr && lastestOcurr->startDateTime() != MEGACHAT_INVALID_TIMESTAMP)
    {
        smData = SchedMeetingData(); // Designated initializers generate too many warnings (gcc)
        smData.chatId = chatid;
        smData.startDate = lastestOcurr->startDateTime();
        ASSERT_NO_FATAL_FAILURE({ fetchOccurrences(a1, MegaChatError::ERROR_OK, smData); });
        if (!occurrences || occurrences->size() != MegaChatScheduledMeeting::NUM_OCURRENCES_REQ)
        {
            if (occurrences) { printOccurrences(occurrences.get(), MegaChatScheduledMeeting::NUM_OCURRENCES_REQ); }
            ASSERT_TRUE(false) << "Error fetching more occurrences for primary account for chat: " << getChatIdStrB64(chatid);
        }
    }

    //================================================================================//
    // TEST 8. A Cancels previous scheduled meeting occurrence
    //================================================================================//
    LOG_debug << "TEST 8. A Cancels previous scheduled meeting occurrence";
    overrides = auxStartDate;
    smDataTests2.schedId = childSchedId;
    smDataTests2.overrides = overrides;
    smDataTests2.newCancelled = true;
    ASSERT_NO_FATAL_FAILURE({ updateOccurrence(a1, 3/*maxAttempts*/, MegaChatError::ERROR_OK, MegaChatError::ERROR_TOOMANY, smDataTests2); });
    sched = std::unique_ptr<MegaChatScheduledMeeting>(megaChatApi[a1]->getScheduledMeeting(chatid, mSchedIdUpdated[a1]));
    ASSERT_TRUE(sched);
    ASSERT_EQ(sched->schedId(), childSchedId) << "Scheduled meeting id: " << getSchedIdStrB64(schedId)
                                              << " does not match with expected one: " << getSchedIdStrB64(childSchedId);

    ASSERT_TRUE(sched->cancelled()) << "Scheduled meeting occurrence could not be cancelled, scheduled meeting id: "
                                    <<  getSchedIdStrB64(schedId) << " overrides: " << std::to_string(overrides);

    // check that SC_NEW_SCHED management msg content is expected
    ASSERT_NO_FATAL_FAILURE({ checkSchedMeetMsg(a2
                                                , chatid
                                                , schedId
                                                , std::vector<unsigned int> { MegaChatScheduledMeeting::SC_CANC }
                                                , "TEST_8"); });

    //================================================================================//
    // TEST 9. A Sets negative offset at byMonthWeekDay
    //================================================================================//
    LOG_debug << "TEST 9. A Sets negative offset at byMonthWeekDay";
    const int interval = 1;
    const int offset = -1;
    const int day = 1;
    std::unique_ptr<::mega::MegaIntegerMap> byMonthWeekDay(::mega::MegaIntegerMap::createInstance());
    byMonthWeekDay->set(offset, day);
    smDataTests1.rules.reset(MegaChatScheduledRules::createInstance(MegaChatScheduledRules::FREQ_MONTHLY,
                                                                      interval,
                                                                      MEGACHAT_INVALID_TIMESTAMP,
                                                                      nullptr, nullptr, byMonthWeekDay.get()));

    ASSERT_NO_FATAL_FAILURE({ updateSchedMeeting(a1, MegaChatError::ERROR_OK, smDataTests1, false /*updateChatTitle*/); });
    auto aschedMeet = getSchedMeeting(a1, smDataTests1);
    ASSERT_TRUE(aschedMeet) << "Can't retrieve scheduled meeting for chat " << getChatIdStrB64(chatid);
    const auto recvRules = aschedMeet->rules();
    ASSERT_TRUE(recvRules) << "Can't retrieve scheduled meeting rules for chat " << getChatIdStrB64(chatid);
    const ::mega::MegaIntegerMap* recvByMonthWeekDay = recvRules->byMonthWeekDay();
    ASSERT_TRUE(recvByMonthWeekDay) << "Can't retrieve ByMonthWeekDay for chat " << getChatIdStrB64(chatid);
    ASSERT_EQ(recvByMonthWeekDay->size(), smDataTests1.rules->byMonthWeekDay()->size())
        << "Unexpected size for ByMonthWeekDay for chat " << getChatIdStrB64(chatid);

    // check negative offset values at ByMonthWeekDay (-1, 1) Last Monday of each month
    std::unique_ptr<MegaIntegerList> days(recvByMonthWeekDay->get(offset));
    ASSERT_TRUE(days) << "No key : " << offset << " exists at auxByMonthWeekDay for chat " << getChatIdStrB64(chatid);
    ASSERT_EQ(days->size(), smDataTests1.rules->byMonthWeekDay()->size()) << "Unexpected byMonthWeekDay size "
                                                                            << days->size() << " for chat " << getChatIdStrB64(chatid);
    ASSERT_EQ(days->get(0), day) << "Unexpected value: " << days->get(0)
                                 << ", expected one(" << day
                                 << ") for key: " << offset << "in chat " << getChatIdStrB64(chatid);

    //================================================================================//
    // TEST 10. A Cancels entire series
    //================================================================================//
    LOG_debug << "TEST 10. A Cancels entire series";
    smDataTests1.cancelled = true;
    updateSchedMeeting(a1, MegaChatError::ERROR_OK, smDataTests1, false /*updateChatTitle*/);
    smData = SchedMeetingData(); // Designated initializers generate too many warnings (gcc)
    smData.chatId = chatid;
    smData.startDate = MEGACHAT_INVALID_TIMESTAMP;
    ASSERT_NO_FATAL_FAILURE({ fetchOccurrences(a1, MegaChatError::ERROR_OK, smData); });
    ASSERT_TRUE(occurrences) << "Null scheduled meeting occurrences list received for chat: " << getChatIdStrB64(chatid)
                             << ". We should have received an empty list";
    if (occurrences->size())
    {
        printOccurrences(occurrences.get(), 0);
        ASSERT_TRUE(false) << "Non empty scheduled meeting occurrences list received for chat: " << getChatIdStrB64(chatid);
    }

    // check that SC_NEW_SCHED management msg content is expected
    ASSERT_NO_FATAL_FAILURE({ checkSchedMeetMsg(a2
                                                , chatid
                                                , MEGACHAT_INVALID_HANDLE
                                                , std::vector<unsigned int> { MegaChatScheduledMeeting::SC_CANC }
                                                , "TEST_10"); });

    //================================================================================//
    // TEST 11. A Deletes scheduled meeting with invalid schedId (Error)
    //================================================================================//
    LOG_debug << "TEST 11. A Deletes scheduled meeting with invalid schedId (Error)";
    smData = SchedMeetingData(); // Designated initializers generate too many warnings (gcc)
    smData.chatId = chatid;
    smData.schedId = MEGACHAT_INVALID_HANDLE;
    ASSERT_NO_FATAL_FAILURE({ deleteSchedMeeting(a1, MegaChatError::ERROR_ARGS, smData); });

    //================================================================================//
    // TEST 12. A Deletes scheduled meeting
    //================================================================================//
    LOG_debug << "TEST 12. A Deletes scheduled meeting";
    smData = SchedMeetingData(); // Designated initializers generate too many warnings (gcc)
    smData.chatId = chatid;
    smData.schedId = schedId;
    ASSERT_NO_FATAL_FAILURE({ deleteSchedMeeting(a1, MegaChatError::ERROR_OK, smData); });

    LOG_debug << "\tSwitching back from staging (Shard 2) for group creation (TEMPORARY)";
    megaApi[a1]->changeApiUrl("https://g.api.mega.co.nz/");

}
#endif

/**
 * @brief MegaChatApiTest.RichLinkUserAttribute
 *
 * This test does the following:
 *
 * - Get state for rich link user attribute
 * - Enable/disable rich link generation
 * - Check if value has been established correctly
 * - Change value for rich link counter
 * - Check if value has been established correctly
 *
 */
TEST_F(MegaChatApiTest, RichLinkUserAttribute)
{
    unsigned a1 = 0;

   char *primarySession = login(a1);
   ASSERT_TRUE(primarySession);

   // Get rich link state
   TestMegaRequestListener requestListener(megaApi[a1], nullptr);
   megaApi[a1]->shouldShowRichLinkWarning(&requestListener);
   ASSERT_TRUE(requestListener.waitForResponse()) << "Expired timeout for rich Link";
   int error = requestListener.getErrorCode();
   ASSERT_TRUE(!error || error == ::mega::API_ENOENT) << "Should show richLink warning. Error: " << error;
   ASSERT_EQ(requestListener.getMegaRequest()->getNumDetails(), 1) << "Active at shouldShowRichLink";

   // Enable/disable rich link generation
   bool enableRichLink = !(requestListener.getMegaRequest()->getFlag());
   requestListener = TestMegaRequestListener(megaApi[a1], nullptr);
   megaApi[a1]->enableRichPreviews(enableRichLink, &requestListener);
   ASSERT_TRUE(requestListener.waitForResponse()) << "User attribute retrieval not finished after timeout";
   ASSERT_TRUE(!requestListener.getErrorCode()) << "Failed to enable rich preview. Error: " << requestListener.getErrorCode();

   // Get rich link state
   requestListener = TestMegaRequestListener(megaApi[a1], nullptr);
   megaApi[a1]->shouldShowRichLinkWarning(&requestListener);
   ASSERT_TRUE(requestListener.waitForResponse()) << "Expired timeout for rich Link";
   error = requestListener.getErrorCode();
   ASSERT_TRUE(!error || error == ::mega::API_ENOENT) << "Should show richLink warning. Error: " << error;
   ASSERT_FALSE(requestListener.getMegaRequest()->getFlag()) << "Rich link enable/disable has not worked, (Rich link warning hasn't to be shown)";

   // Change value for rich link counter
   int counter = 1;
   requestListener = TestMegaRequestListener(megaApi[a1], nullptr);
   megaApi[a1]->setRichLinkWarningCounterValue(counter, &requestListener);
   ASSERT_TRUE(requestListener.waitForResponse()) << "User attribute retrieval not finished after timeout";
   ASSERT_FALSE(requestListener.getErrorCode()) << "Failed to set rich preview count. Error: " << requestListener.getErrorCode();

   requestListener = TestMegaRequestListener(megaApi[a1], nullptr);
   megaApi[a1]->shouldShowRichLinkWarning(&requestListener);
   ASSERT_TRUE(requestListener.waitForResponse()) << "Expired timeout for rich Link";
   error = requestListener.getErrorCode();
   ASSERT_TRUE(!error || error == ::mega::API_ENOENT) << "Should show richLink warning. Error: " << error;
   ASSERT_EQ(requestListener.getMegaRequest()->getNumDetails(), 1) << "Active at shouldShowRichLink";
   ASSERT_EQ(counter, requestListener.getMegaRequest()->getNumber()) << "Rich link count has not taken the correct value.";
   ASSERT_TRUE(requestListener.getMegaRequest()->getFlag()) << "Rich link enable/disable has not worked, (Rich link warning has to be shown)";

   delete [] primarySession;
   primarySession = NULL;
}

/**
 * @brief MegaChatApiTest.SendRichLink
 *
 * This test does the following:
 *
 * - Enable rich links
 * - Send a message with a url
 * - Wait for rich link update
 * - Check if message has been updated with a rich link
 *
 */
TEST_F(MegaChatApiTest, SendRichLink)
{
    unsigned a1 = 0;
    unsigned a2 = 1;

    constexpr unsigned int timeoutUsec = maxTimeout * 1000000;
    char *primarySession = login(a1);
    ASSERT_TRUE(primarySession);
    char *secondarySession = login(a2);
    ASSERT_TRUE(secondarySession);

    // Enable rich link
    bool enableRichLink = true;
    bool* richPreviewEnabled = &mUsersChanged[a1][MegaUser::CHANGE_TYPE_RICH_PREVIEWS]; *richPreviewEnabled = false;
    TestMegaRequestListener requestListener(megaApi[a1], nullptr);
    megaApi[a1]->enableRichPreviews(enableRichLink, &requestListener);
    ASSERT_TRUE(requestListener.waitForResponse()) << "User attribute retrieval not finished after timeout";
    int error = requestListener.getErrorCode();
    ASSERT_FALSE(error) << "Failed to enable rich preview. Error: " << error;
    ASSERT_TRUE(waitForResponse(richPreviewEnabled)) << "Richlink previews attr change not received, account" << (a1+1) << ", after timeout: " << maxTimeout << " seconds";

    MegaUser *user = megaApi[a1]->getContact(account(a2).getEmail().c_str());
    if (!user || (user->getVisibility() != MegaUser::VISIBILITY_VISIBLE))
    {
        ASSERT_NO_FATAL_FAILURE({ makeContact(a1, a2); });
    }
    delete user;
    user = NULL;

    MegaChatHandle chatid = getPeerToPeerChatRoom(a1, a2);
    ASSERT_NE(chatid, MEGACHAT_INVALID_HANDLE);

    TestChatRoomListener *chatroomListener = new TestChatRoomListener(this, megaChatApi, chatid);
    ASSERT_TRUE(megaChatApi[a1]->openChatRoom(chatid, chatroomListener)) << "Can't open chatRoom account " << (a1+1);
    ASSERT_TRUE(megaChatApi[a2]->openChatRoom(chatid, chatroomListener)) << "Can't open chatRoom account " << (a2+1);

    // Load some message to feed history
    loadHistory(a1, chatid, chatroomListener);
    loadHistory(a2, chatid, chatroomListener);

    // Define lambda for future messages check
    auto checkMessages = [&](MegaChatMessage* msgSent, const std::string& msgToSend, bool isRichLink, bool senderOnly = false)
    {

        std::array<const unsigned int, 2> an = { a1, a2 };
        // Wait for update (richLink needs a "double" edition)
        if (!chatroomListener->msgEdited[a1])
        {
            for (auto& ai : an)
            {
                ASSERT_TRUE(waitForResponse(&chatroomListener->msgEdited[ai])) << "Message HAS NOT been fully updated after richlink edition, account" << (ai+1) << ", after timeout: " << maxTimeout << " seconds";
            }
        }
        // Check if messages have been updated correctly
        for (auto& ai : an)
        {
            MegaChatMessage* msgUpdated = senderOnly ? msgSent : megaChatApi[ai]->getMessage(chatid, msgSent->getMsgId());
            if (!senderOnly)
            {
                unsigned int tWaited = 0;
                while (((isRichLink && msgUpdated->getType() != MegaChatMessage::TYPE_CONTAINS_META) ||
                            (!isRichLink && msgUpdated->getType() == MegaChatMessage::TYPE_CONTAINS_META)) &&
                        (tWaited < timeoutUsec))
                {
                    std::this_thread::sleep_for(std::chrono::microseconds(pollingT));
                    tWaited += pollingT;
                    MegaChatMessage* newMsgUpdated = megaChatApi[ai]->getMessage(chatid, msgSent->getMsgId());
                    if (msgUpdated != newMsgUpdated)
                    {
                        delete msgUpdated;
                        msgUpdated = newMsgUpdated;
                    }
                }
            }
            ASSERT_TRUE((isRichLink && msgUpdated->getType() == MegaChatMessage::TYPE_CONTAINS_META) ||
                        (!isRichLink && msgUpdated->getType() != MegaChatMessage::TYPE_CONTAINS_META)) << "Invalid Message Type: " << msgUpdated->getType() << ", it should " << (isRichLink ? "" : "NOT ") << "be " << MegaChatMessage::TYPE_CONTAINS_META << " (account " << (ai+1) << ")";
            ASSERT_TRUE((isRichLink && msgUpdated->getContainsMeta() &&
                         msgUpdated->getContainsMeta()->getRichPreview()) ||
                        (!isRichLink && !msgUpdated->getContainsMeta())) << "Rich link information HAS" << (isRichLink ? " NOT" : "") << " been established (account " << (ai+1) << ")";
            ASSERT_TRUE(!isRichLink || msgUpdated->getContainsMeta()->getType() == MegaChatContainsMeta::CONTAINS_META_RICH_PREVIEW) << "Invalid ContainsMeta Type: " << (isRichLink ? to_string(msgUpdated->getContainsMeta()->getType()) : "NONE") << ", due to containsPreview = " << (isRichLink ? "true" : "false") << ", it should " << (isRichLink ? "" : "NOT ") << "be " << MegaChatContainsMeta::CONTAINS_META_RICH_PREVIEW << " (account " << (ai+1) << ")";

            const char* updatedText = isRichLink ? msgUpdated->getContainsMeta()->getRichPreview()->getText() :
                                                   msgUpdated->getContent();
            ASSERT_EQ(updatedText, msgToSend) << "Two strings have to have the same value (account " << (ai+1) << "): UpdatedText -> " << updatedText << " Message sent: " << msgToSend;

            if (senderOnly)
            {
                return;
            }

            delete msgUpdated;
        }
    };

    //=================================//
    // TEST 1. Send rich link message
    //=================================//

    LOG_debug << "TEST 1. Send rich link message";
    std::string messageToSend = "Hello friend, http://mega.nz";
    // Need to do this for the first message as it's send and edited
    chatroomListener->msgEdited[a1] = false;
    chatroomListener->msgEdited[a2] = false;
    MegaChatMessage* msgSent = sendTextMessageOrUpdate(a1, a2, chatid, messageToSend, chatroomListener);
    ASSERT_TRUE(msgSent);
    ASSERT_NO_FATAL_FAILURE({ checkMessages(msgSent, messageToSend, true); });

    //===============================================================================================//
    // TEST 2. Remove richlink (used to remove preview) from previous message with removeRichLink()
    //===============================================================================================//

    LOG_debug << "TEST 2. Remove richlink";
    // No call to sendTextMessageOrUpdate, so we must manually waitForUpdate for msgEdited to be set to 'true'
    chatroomListener->msgEdited[a1] = false;
    chatroomListener->msgEdited[a2] = false;
    MegaChatMessage* msgUpdated1 = megaChatApi[a1]->removeRichLink(chatid, msgSent->getMsgId());
    ASSERT_NO_FATAL_FAILURE({ checkMessages(msgUpdated1, messageToSend, false, true); });

    //===================================================================//
    // TEST 3. Edit previous non-richlinked message by removing the URL.
    //===================================================================//

    LOG_debug << "TEST 3. Edit previous non-richlinked message by removing the URL";
    std::string messageToUpdate2 = "Hello friend";
    MegaChatMessage* msgUpdated2 = sendTextMessageOrUpdate(a1, a2, chatid, messageToUpdate2, chatroomListener, msgUpdated1->getMsgId());
    ASSERT_TRUE(msgUpdated2);
    ASSERT_NO_FATAL_FAILURE({ checkMessages(msgUpdated2, messageToUpdate2, false); });


    //======================================================//
    // TEST 4. Edit previous message by adding a new URL.
    //======================================================//

    LOG_debug << "TEST 4. Edit previous message by adding a new URL";
    std::string messageToUpdate3 = "Hello friend, sorry, the URL is https://mega.nz";
    MegaChatMessage* msgUpdated3 = sendTextMessageOrUpdate(a1, a2, chatid, messageToUpdate3, chatroomListener, msgUpdated2->getMsgId());
    ASSERT_TRUE(msgUpdated3);
    ASSERT_NO_FATAL_FAILURE({ checkMessages(msgUpdated3, messageToUpdate3, true); });

    //===============================================================//
    // TEST 5. Edit previous message by modifying the previous URL.
    //===============================================================//

    LOG_debug << "TEST 5. Edit previous message by modifying the previous URL";
    std::string messageToUpdate4 = "Argghhh!!! Sorry again!! I meant https://mega.io that's the good one!!!";
    MegaChatMessage* msgUpdated4 = sendTextMessageOrUpdate(a1, a2, chatid, messageToUpdate4, chatroomListener, msgUpdated3->getMsgId());
    ASSERT_TRUE(msgUpdated4);
    ASSERT_NO_FATAL_FAILURE({ checkMessages(msgUpdated4, messageToUpdate4, true); });

    //===============================================================//
    // TEST 6. Edit previous richlinked message by deleting the URL.
    //===============================================================//

    LOG_debug << "TEST 6. Edit previous richlinked message by deleting the URL";
    std::string messageToUpdate5 = "No more richlinks please!!!!";
    MegaChatMessage* msgUpdated5 = sendTextMessageOrUpdate(a1, a2, chatid, messageToUpdate5, chatroomListener, msgUpdated4->getMsgId());
    ASSERT_TRUE(msgUpdated5);
    ASSERT_NO_FATAL_FAILURE({ checkMessages(msgUpdated5, messageToUpdate5, false); });


    // Close chat rooms and free up memory
    megaChatApi[a1]->closeChatRoom(chatid, chatroomListener);
    megaChatApi[a2]->closeChatRoom(chatid, chatroomListener);

    delete msgSent;
    delete msgUpdated1;
    delete msgUpdated2;
    delete msgUpdated3;
    delete msgUpdated4;
    delete msgUpdated5;

    delete chatroomListener;

    delete [] primarySession;
    delete [] secondarySession;
}

/**
 * @brief MegaChatApiTest.SendGiphy
 *
 * This test does the following:
 *
 * - Send a message with a giphy
 * - Check if the receiver can get get the message correctly
 * - Check if the json can be parsed correctly
 */
TEST_F(MegaChatApiTest, SendGiphy)
{
    unsigned a1 = 0;
    unsigned a2 = 1;

    TestChatRoomListener* chatroomListener = nullptr;
    MegaUser* user = nullptr;
    MegaChatHandle chatid = 0;
    char* primarySession = nullptr;
    char* secondarySession = nullptr;

    ASSERT_NO_FATAL_FAILURE({
    initChat(a1, a2, user, chatid, primarySession, secondarySession, chatroomListener);
    });

    bool* flagConfirmed = &chatroomListener->msgConfirmed[a1]; *flagConfirmed = false;
    bool* flagReceived = &chatroomListener->msgContactReceived[a2]; *flagReceived = false;
    bool* flagDelivered = &chatroomListener->msgDelivered[a1]; *flagDelivered = false;
    chatroomListener->clearMessages(a1);
    chatroomListener->clearMessages(a2);

    //giphy data
    const char* srcMp4 = "giphy://media/Wm9XlKG2xIMiVcH4CP/200.mp4?cid=a2a900dl&rid=200.mp4&dom=bWVkaWEyLmdpcGh5LmNvbQ%3D%3D";
    const char* srcWebp = "giphy://media/Wm9XlKG2xIMiVcH4CP/200.webp?cid=a2a900dl&rid=200.webp&dom=bWVkaWEyLmdpcGh5LmNvbQ%3D%3D";
    long long sizeMp4 = 59970;
    long long sizeWebp = 159970;
    int giphyWidth = 200;
    int giphyHeight = 200;
    const char* giphyTitle = "MegaChatApiTest.SendGiphy";

    MegaChatMessage* msgSent = megaChatApi[a1]->sendGiphy(chatid, srcMp4, srcWebp, sizeMp4, sizeWebp, giphyWidth, giphyHeight, giphyTitle);

    // Wait for update
    ASSERT_TRUE(waitForResponse(flagConfirmed)) << "Timeout expired for receiving confirmation by server. Timeout: " << maxTimeout << " seconds";

    // Check if message has been received correctly
    MegaChatHandle msgId0 = chatroomListener->mConfirmedMessageHandle[a1];
    MegaChatMessage* msgReceived = megaChatApi[a2]->getMessage(chatid, msgId0);
    ASSERT_EQ(msgReceived->getType(), MegaChatMessage::TYPE_CONTAINS_META) << "Invalid Message Type (account " << (a1+1) << ")";
    auto meta = msgReceived->getContainsMeta();
    ASSERT_TRUE(meta && meta->getGiphy()) << "Giphy information has not been established (account " << (a1+1) << ")";
    auto giphy = meta->getGiphy();
    ASSERT_STREQ(giphy->getMp4Src(), srcMp4) << "giphy mp4 src of message received doesn't match that of the message sent";
    ASSERT_STREQ(giphy->getWebpSrc(), srcWebp) << "giphy webp src of message received doesn't match that of the message sent";
    ASSERT_EQ(giphy->getMp4Size(), sizeMp4) << "giphy mp4 size of message received doesn't match that of the message sent";
    ASSERT_EQ(giphy->getWebpSize(), sizeWebp) << "giphy webp size of message received doesn't match that of the message sent";
    ASSERT_EQ(giphy->getWidth(), giphyWidth) << "giphy width of message received doesn't match that of the message sent";
    ASSERT_EQ(giphy->getHeight(), giphyHeight) << "giphy height size of message received doesn't match that of the message sent";
    ASSERT_STREQ(giphy->getTitle(), giphyTitle) << "giphy title of message received doesn't match that of the message sent";

    megaChatApi[a1]->closeChatRoom(chatid, chatroomListener);
    megaChatApi[a2]->closeChatRoom(chatid, chatroomListener);

    delete user;
    delete msgReceived;
    delete msgSent;
    delete[] primarySession;
    delete[] secondarySession;
}

void MegaChatApiTest::initChat(unsigned int a1, unsigned int a2, MegaUser*& user, megachat::MegaChatHandle& chatid, char*& primarySession, char*& secondarySession, TestChatRoomListener*& chatroomListener)
{
    primarySession = login(a1);
    ASSERT_TRUE(primarySession);
    secondarySession = login(a2);
    ASSERT_TRUE(secondarySession);

    user = megaApi[a1]->getContact(account(a2).getEmail().c_str());
    if (!user || (user->getVisibility() != MegaUser::VISIBILITY_VISIBLE))
    {
        ASSERT_NO_FATAL_FAILURE({ makeContact(a1, a2); });
    }

    chatid = getPeerToPeerChatRoom(a1, a2);
    ASSERT_NE(chatid, MEGACHAT_INVALID_HANDLE);

    // 1. A sends a message to B while B has the chat opened.
    // --> check the confirmed in A, the received message in B, the delivered in A

    chatroomListener = new TestChatRoomListener(this, megaChatApi, chatid);
    ASSERT_TRUE(megaChatApi[a1]->openChatRoom(chatid, chatroomListener)) << "Can't open chatRoom account 1";
    ASSERT_TRUE(megaChatApi[a2]->openChatRoom(chatid, chatroomListener)) << "Can't open chatRoom account 2";

    loadHistory(a1, chatid, chatroomListener);
    loadHistory(a2, chatid, chatroomListener);
}

int MegaChatApiTest::loadHistory(const unsigned int accountIndex, const MegaChatHandle chatid, TestChatRoomListener* chatroomListener)
{
    // first of all, ensure the chatd connection is ready
    bool *flagChatdOnline = &mChatConnectionOnline[accountIndex]; *flagChatdOnline = false;
    while (megaChatApi[accountIndex]->getChatConnectionState(chatid) != MegaChatApi::CHAT_CONNECTION_ONLINE)
    {
        postLog("Attempt to load history when still offline. Waiting for connection...");
        bool responseOk = waitForResponse(flagChatdOnline);
        EXPECT_TRUE(responseOk) << "Timeout expired for connecting to chatd";
        *flagChatdOnline = false;
        if (!responseOk) return MegaChatError::ERROR_TOOMANY;
    }

    chatroomListener->msgCount[accountIndex] = 0;
    while (1)
    {
        bool *flagHistoryLoaded = &chatroomListener->historyLoaded[accountIndex];
        *flagHistoryLoaded = false;
        int source = megaChatApi[accountIndex]->loadMessages(chatid, 16);
        if (source == MegaChatApi::SOURCE_NONE || source == MegaChatApi::SOURCE_ERROR)
        {
            break;  // no more history or cannot retrieve it
        }

        const char *hstr = MegaApi::userHandleToBase64(chatid);
        bool responseOk = waitForResponse(flagHistoryLoaded);
        EXPECT_TRUE(responseOk) << "Timeout expired for loading history from chat: " << hstr;
        delete [] hstr;
        if (!responseOk) return MegaChatError::ERROR_ACCESS;
    }

    return chatroomListener->msgCount[accountIndex];
}

void MegaChatApiTest::makeContact(const unsigned int a1, const unsigned int a2)
{
    if (areContact(a1, a2)) { return; }
    const std::string contactRequestMessage = "Contact Request Message";
    bool* flagContactRequestUpdatedSecondary = &mContactRequestUpdated[a2];
    *flagContactRequestUpdatedSecondary = false;
    RequestTracker rtInvite(megaApi[a1]);
    // a1 sends contact request to a2
    megaApi[a1]->inviteContact(account(a2).getEmail().c_str(),
                               contactRequestMessage.c_str(),
                               MegaContactRequest::INVITE_ACTION_ADD,
                               &rtInvite);

    ASSERT_EQ(rtInvite.waitForResult(), API_OK) << "Error invite contact. Error: " << rtInvite.getErrorString();
    ASSERT_TRUE(waitForResponse(flagContactRequestUpdatedSecondary)) << "Expired timeout for receive contact request at a2";
    ASSERT_NO_FATAL_FAILURE({ getContactRequest(a2, false); });
    ASSERT_TRUE(mContactRequest[a2]) << "Contact request not received for a2";

    // a2 replies contact request
    bool* flagContactRequestUpdatedPrimary = &mContactRequestUpdated[a1];
    *flagContactRequestUpdatedPrimary = false;

    bool* usersUpdateA1 = &mUsersUpdate[a1]; *usersUpdateA1 = false;
    bool* usersUpdateA2 = &mUsersUpdate[a2]; *usersUpdateA2 = false;

    RequestTracker rtReplyCR(megaApi[a2]);
    megaApi[a2]->replyContactRequest(mContactRequest[a2].get(), MegaContactRequest::REPLY_ACTION_ACCEPT, &rtReplyCR);
    ASSERT_EQ(rtReplyCR.waitForResult(), API_OK) << "Error reply contact request. Error: " << rtReplyCR.getErrorString();
    ASSERT_TRUE(waitForResponse(flagContactRequestUpdatedPrimary)) << "Expired timeout for receive contact request reply at a1";
    ASSERT_TRUE(waitForResponse(usersUpdateA1)) << "Expired timeout for a2 as contact at a1";
    ASSERT_TRUE(waitForResponse(usersUpdateA2)) << "Expired timeout for a1 as contact at a2";
}

bool MegaChatApiTest::areContact(unsigned int a1, unsigned int a2)
{
    const std::string a2Email {account(a2).getEmail()};
    LOG_verbose << "areContact: " << account(a1).getEmail() << " (a1) and " << a2Email << " (a2)";
    std::unique_ptr<MegaUser> user2(megaApi[a1]->getContact(a2Email.c_str()));
    return user2 && user2->getVisibility() == MegaUser::VISIBILITY_VISIBLE;
}

bool MegaChatApiTest::isChatroomUpdated(unsigned int index, MegaChatHandle chatid)
{
    for (auto &auxchatid: mChatListUpdated[index])
    {
       if (auxchatid == chatid)
       {
           return true;
       }
    }
    return false;
}

bool MegaChatApiTest::addChatVideoListener(const unsigned int idx, const megachat::MegaChatHandle chatid)
{
#ifndef KARERE_DISABLE_WEBRTC
    auto res = mData.mMapLocalVideoListeners.emplace(idx, TestChatVideoListener());
    if (res.second)
    {
       TestChatVideoListener& vl = res.first->second;
       megaChatApi[idx]->addChatLocalVideoListener(chatid, &vl);
       return true;
    }
#else
    LOG_debug << "KARERE_DISABLE_WEBRTC is defined so you cannot use TestChatVideoListener";
#endif
    return false;
}

void MegaChatApiTest::cleanChatVideoListeners()
{
#ifndef KARERE_DISABLE_WEBRTC
    std::for_each(mData.mMapLocalVideoListeners.begin(), mData.mMapLocalVideoListeners.end(), [this](auto& it)
    {
        removeChatVideoListener(it.first, mData.mChatid, it.second);
    });
#else
    LOG_verbose << "cleanChatVideoListeners: KARERE_DISABLE_WEBRTC is defined so there's no TestChatVideoListeners registered";
#endif
}

void MegaChatApiTest::logoutTestAccounts()
{
    std::for_each(mData.mSessions.begin(), mData.mSessions.end(), [this](const auto& it)
    {
        ASSERT_NO_FATAL_FAILURE( logout(it.first, true /*destroy session*/); );
    });
}

void MegaChatApiTest::closeOpenedChatrooms()
{
    std::for_each(mData.mChatroomListeners.begin(), mData.mChatroomListeners.end(), [this](const auto& it)
    {
        megaChatApi[it.first]->closeChatRoom(mData.mChatid, it.second.get());
    });
}

bool MegaChatApiTest::removeChatVideoListener(const unsigned int idx, const megachat::MegaChatHandle chatid, TestChatVideoListener& vl)
{
#ifndef KARERE_DISABLE_WEBRTC
    megaChatApi[idx]->removeChatLocalVideoListener(chatid, &vl);
    return true;
#else
    LOG_debug << "removeChatVideoListener: KARERE_DISABLE_WEBRTC is defined so you cannot use TestChatVideoListener";
    return false;
#endif
}

MegaChatHandle MegaChatApiTest::getGroupChatRoomWithParticipants(const std::vector<unsigned int>& accounts, MegaChatPeerList* peers)
{
    ChatroomCreationOptions& opt = mData.mChatOptions;
    return getGroupChatRoom(accounts, peers,
                            opt.mOpPriv, opt.mCreate, opt.mPublicChat,
                            opt.mMeetingRoom, opt.mWaitingRoom, opt.mSpeakRequest, opt.mSchedMeetingData.get());
}

MegaChatHandle MegaChatApiTest::getGroupChatRoom()
{
    ChatroomCreationOptions& opt = mData.mChatOptions;
    return getGroupChatRoom(mData.getIdxVector(), opt.mChatPeerList.get(),
                            opt.mOpPriv, opt.mCreate, opt.mPublicChat,
                            opt.mMeetingRoom, opt.mWaitingRoom, opt.mSpeakRequest, opt.mSchedMeetingData.get());
}

void MegaChatApiTest::initLocalSchedMeeting(const MegaChatHandle chatId, const MegaChatHandle schedId, const std::string& timeZone,
                                            const std::string& title, const std::string& description, const MegaChatTimeStamp startDate,
                                            const MegaChatTimeStamp endDate, const MegaChatTimeStamp overrides, const MegaChatTimeStamp newStartDate,
                                            const MegaChatTimeStamp newEndDate, const bool cancelled, const bool newCancelled, const bool publicChat,
                                            const bool speakRequest, const bool waitingRoom, const bool openInvite, const bool isMeeting,
                                            const bool sendEmails, const int rulesFreq, const int rulesInterval, const MegaChatTimeStamp rulesUntil,
                                            const ::megachat::MegaChatPeerList* peerlist,
                                            const ::mega::MegaIntegerList* rulesByWeekDay,
                                            const ::mega::MegaIntegerList* rulesByMonthDay,
                                            const ::mega::MegaIntegerMap* rulesByMonthWeekDay)
{
    mData.mChatOptions.mSchedMeetingData.reset(new SchedMeetingData());
    SchedMeetingData* sm = mData.mChatOptions.mSchedMeetingData.get();
    sm->chatId          = chatId;
    sm->schedId         = schedId;
    sm->timeZone        = timeZone;
    sm->title           = title;
    sm->description     = description;
    sm->startDate       = startDate;
    sm->endDate         = endDate;
    sm->overrides       = overrides;
    sm->newStartDate    = newStartDate;
    sm->newEndDate      = newEndDate;
    sm->cancelled       = cancelled;
    sm->newCancelled    = newCancelled;
    sm->publicChat      = publicChat;
    sm->speakRequest    = speakRequest;
    sm->waitingRoom     = waitingRoom;
    sm->openInvite      = openInvite;
    sm->isMeeting       = isMeeting;
    sm->peerList.reset(peerlist ? peerlist->copy() : nullptr);

    // add sched meeting flags
    sm->flags.reset(megachat::MegaChatScheduledFlags::createInstance());
    sm->flags->setSendEmails(sendEmails);

    // add sched meeting rules
    sm->rules.reset(megachat::MegaChatScheduledRules::createInstance(rulesFreq, rulesInterval, rulesUntil,
                                                                     rulesByWeekDay,rulesByMonthDay,
                                                                     rulesByMonthWeekDay));
}

void MegaChatApiTest::addHandleFlag(const unsigned int i, const std::string& n, const MegaChatHandle val)
{
    ASSERT_TRUE(getHandleVars().add(i, n, val)) << n << " couldn't be added to mAuxHandles for account " << std::to_string(i);
}


void MegaChatApiTest::addBoolExitFlag(const unsigned int i, ExitBoolFlags &eF, const std::string& n, const bool val)
{
    bool* f = getBoolVars().add(i, n, val);
    ASSERT_TRUE(f) << n << " couldn't be added to mAuxBool for account " << std::to_string(i);
    // add idx to differentiate this var from the other accounts
    ASSERT_TRUE(eF.add(n + std::to_string(i), f)) << n << " couldn't be added to eF for account " << std::to_string(i);
}

#ifndef KARERE_DISABLE_WEBRTC
void MegaChatApiTest::startWaitingRoomCall(const unsigned int callerIdx, ExitBoolFlags& eF, const MegaChatHandle chatid, const MegaChatHandle schedIdWr,
                                           const bool enableVideo, const bool enableAudio)
{
    ASSERT_NO_FATAL_FAILURE({
        waitForAction (1,  /* just one attempt */
                      eF,
                      "starting call in a chatroom with waiting room option enabled",
                      true /* wait for all exit flags */,
                      true /* reset flags */,
                      maxTimeout,
                      [this, &chatid, &schedIdWr, &enableVideo, &enableAudio, &callerIdx]()
                      {
                          ChatRequestTracker crtStartCall(megaChatApi[callerIdx]);
                          megaChatApi[callerIdx]->startMeetingInWaitingRoomChat(chatid, schedIdWr, enableVideo, enableAudio, &crtStartCall);
                          ASSERT_EQ(crtStartCall.waitForResult(), MegaChatError::ERROR_OK)
                              << "Failed to start call. Error: " << crtStartCall.getErrorString();
                      });
    });
}

void MegaChatApiTest::answerChatCall(unsigned int calleeIdx, ExitBoolFlags& eF, const MegaChatHandle chatid,
                                           const bool enableVideo, const bool enableAudio)
{
    ASSERT_NO_FATAL_FAILURE({
        waitForAction (1, /* just one attempt */
                      eF,
                      "answering chat call",
                      true /* wait for all exit flags*/,
                      true /*reset flags*/,
                      maxTimeout,
                      [this, &calleeIdx, &chatid, &enableVideo, &enableAudio]()
                      {
                          ChatRequestTracker crtAnswerCall(megaChatApi[calleeIdx]);
                          megaChatApi[calleeIdx]->answerChatCall(chatid, enableVideo, enableAudio, &crtAnswerCall);
                          ASSERT_EQ(crtAnswerCall.waitForResult(), MegaChatError::ERROR_OK)
                              << "Failed to answer call. Error: " << crtAnswerCall.getErrorString();
                      });
    });
}
#endif

void MegaChatApiTest::setChatTitle(const std::string& title, const unsigned int waitSecs)
{
    auto& crlisteners = mData.mChatroomListeners;
    std::for_each(crlisteners.begin(), crlisteners.end(), [this](const auto& it)
    {
        auto idx = it.first;
        // add flag to wait for onChatListItemUpdate(CHANGE_TYPE_TITLE)
        ASSERT_TRUE(getBoolVars().add(idx, "titleItemChanged", false /*val*/)) << "titleItemChanged couldn't be added for account "
                                                                          << std::to_string(idx);

        // add flag to wait for onChatRoomUpdate(CHANGE_TYPE_TITLE)
        ASSERT_TRUE(getBoolVars().add(idx, "titleChanged", false /*val*/)) << "titleChanged couldn't be added for account "
                                                                      << std::to_string(idx);
    });

    auto opIdx = getOpIdx();
    ChatRequestTracker crtSetTitle(megaChatApi[opIdx]);
    megaChatApi[opIdx]->setChatTitle(mData.mChatid, title.c_str(), &crtSetTitle);
    ASSERT_EQ(crtSetTitle.waitForResult(static_cast<int>(waitSecs)), MegaChatError::ERROR_OK)
                                                                    << "Failed to set chat title from account "
                                                                    << mData.mOpIdx <<". Error: "
                                                                    << crtSetTitle.getErrorString();

    std::for_each(crlisteners.begin(), crlisteners.end(), [this](const auto& it)
    {
        auto idx = it.first;
        auto f1 = getBoolVars().get(idx, "titleItemChanged");
        ASSERT_TRUE(f1) << "titleItemChanged wait flag not found for account: " << idx;
        ASSERT_TRUE(waitForResponse(f1)) << "Timeout expired for receiving chat list item update";
        getBoolVars().remove(idx, "titleItemChanged");

        auto f2 = getBoolVars().get(idx, "titleChanged");
        ASSERT_TRUE(f2) << "titleChanged wait flag not found for account: " << idx;
        ASSERT_TRUE(waitForResponse(f2)) << "Timeout expired for receiving chatroom update";
        getBoolVars().remove(idx, "titleChanged");
    });
};

MegaChatHandle MegaChatApiTest::getGroupChatRoom(const std::vector<unsigned int>& a, MegaChatPeerList* peers,
                                                 const int a1Priv, const bool create, const bool publicChat,
                                                 const bool meetingRoom, const bool waitingRoom, const bool speakRequest, SchedMeetingData* schedMeetingData)
{
    static const std::string errBadParam = "getGroupChatRoom: Attempting to get a group chat for ";
    if (a.size() > NUM_ACCOUNTS)
    {
        LOG_err << errBadParam << "too many accounts. Current tests accept maximum of " << NUM_ACCOUNTS;
        return MEGACHAT_INVALID_HANDLE;
    }
    if (a.empty())
    {
        LOG_err << errBadParam << " no clients/users provided. At least group chat creator is required";
        return MEGACHAT_INVALID_HANDLE;
    }
    if (!peers)
    {
        LOG_err << errBadParam << "an empty list of peers";
        return MEGACHAT_INVALID_HANDLE;
    }
    if (a.size() != static_cast<std::size_t>(peers->size() + 1)) // a1 (AKA perfomer) not included in peers list
    {
        LOG_err << errBadParam << "different test accounts (" << a.size() << ") and peers total (" << peers->size() << ")";
        return MEGACHAT_INVALID_HANDLE;
    }
    for (std::vector<unsigned int>::size_type i = 1; i < a.size(); ++i)
    {
        const auto& currentA = a[i];
        for (std::vector<unsigned int>::size_type j = i + 1; j < a.size(); ++j)
        {
            const auto& followerA = a[j];
            if (!areContact(currentA, followerA))
            {
                LOG_err << errBadParam << " accounts " << account(currentA).getEmail() << " (" << currentA + 1 << ") and "
                        << account(followerA).getEmail() << " (" << followerA + 1 << ") are not contact";
                return MEGACHAT_INVALID_HANDLE;
            }
        }
    }

    auto hasValidSchedMeeting = [this](const MegaHandle chatid) -> bool
    {
        std::unique_ptr<MegaChatScheduledMeetingList> list(megaChatApi[0]->getScheduledMeetingsByChat(chatid));
        if (!list || list->size() != 1) { return false; } // just consider valid chatroom, those without childred scheduled meeting
        for (unsigned long i = 0; i < list->size(); i++)
        {
            const auto sm = list->at(i);
            if (sm && !sm->cancelled())
            {
                return true;
            }
        }
        return false;
    };

    auto waitForChatCreation = [this, &a, &hasValidSchedMeeting](ChatRequestTracker& crtCreateChat, const bool schedMeeting) -> MegaChatHandle
    {
        // wait for creator client's request to be finished
        if (crtCreateChat.waitForResult() != MegaChatError::ERROR_OK)
        {
            LOG_err << "getGroupChatRoom: Failed to create chatroom. Error: " << crtCreateChat.getErrorString();
            return MEGACHAT_INVALID_HANDLE;
        }

        MegaChatHandle createdChatid = crtCreateChat.getChatHandle();
        if (createdChatid == MEGACHAT_INVALID_HANDLE)
        {
            LOG_err << "getGroupChatRoom: Wrong chat id received as create chat request response";
            return MEGACHAT_INVALID_HANDLE;
        }
        unique_ptr<char[]> base64(::MegaApi::handleToBase64(createdChatid));
        LOG_debug << "getGroupChatRoom: New chat created, chatid: " << base64.get();

        // wait for chat joining confirmation
        for (std::vector<unsigned int>::size_type i = 0; i < a.size(); ++i)
        {
            bool done = a.size() == 1; // if there is only creator client
            do
            {
                bool* chatItemReceived = &chatItemUpdated[a[i]];
                if (!waitForResponse(chatItemReceived))
                {
                    LOG_err << "getGroupChatRoom: Expired timeout for receiving the new chat list item";
                    return MEGACHAT_INVALID_HANDLE;
                }
                *chatItemReceived = false; // possible race

                if (!done) // check we received the right chat notification in case it is not the chat creator
                {
                    std::unique_ptr<MegaChatListItem> chatItemCreated(megaChatApi[a[i]]->getChatListItem(createdChatid));
                    done = chatItemCreated && chatItemCreated->getChatId() == createdChatid;
                }
            } while (!done);
        }

        if (schedMeeting && !hasValidSchedMeeting(createdChatid))
        {
            LOG_err << "getGroupChatRoom: Created chatroom doesn't have a scheduled meeting associated as expected";
            return MEGACHAT_INVALID_HANDLE;
        }

        return createdChatid;
    };

    auto createChat =
        [this, &a, &peers, &waitingRoom, &meetingRoom, &publicChat, &speakRequest, &waitForChatCreation, schedMeetingData]() -> MegaChatHandle
    {
        std::for_each(std::begin(a), std::end(a), [this](const auto& ai)
        {
            chatItemUpdated[ai] = false;
            mChatConnectionOnline[ai] = false;
        });

        const auto& chatUserCreator = a[0];
        ChatRequestTracker crtCreateChat(megaChatApi[chatUserCreator]);
        const std::string title = "chat_" + std::to_string(m_time(nullptr));
        if (schedMeetingData)
        {
            LOG_debug << "getGroupChatRoom: Creating a chatroom with scheduled meeting associated";
            SchedMeetingData& d = *schedMeetingData;
            megaChatApi[chatUserCreator]->createChatroomAndSchedMeeting(d.peerList.get(), d.isMeeting, d.publicChat,
                                               d.title.c_str(), d.speakRequest, d.waitingRoom,
                                               d.openInvite, d.timeZone.c_str(), d.startDate, d.endDate,
                                               d.description.c_str(), d.flags.get(), d.rules.get(), nullptr /*attributes*/,
                                               &crtCreateChat);
        }
        else if (meetingRoom)
        {
            LOG_debug << "getGroupChatRoom: Creating a meetingroom";
            if (peers->size())
            {
                LOG_err << "there's no interface to create a Meeting room with more participants";
            }
            megaChatApi[chatUserCreator]->createMeeting(title.c_str(), speakRequest /*speakRequest*/, waitingRoom,
                                                        false /*openInvite*/, &crtCreateChat);
        }
        else if (publicChat)
        {
            LOG_debug << "getGroupChatRoom: Creating a public chat";
            megaChatApi[chatUserCreator]->createPublicChat(peers, title.c_str(), &crtCreateChat);
        }
        else
        {
            LOG_debug << "getGroupChatRoom: Creating a group chatroom";
            megaChatApi[chatUserCreator]->createChat(true, peers, &crtCreateChat);
        }

        return waitForChatCreation(crtCreateChat, schedMeetingData);
    };

    auto findChat =
        [this, &a, &peers, &a1Priv, &waitingRoom, &speakRequest, &meetingRoom, &publicChat, &schedMeeting = schedMeetingData, hasValidSchedMeeting]() -> MegaChatHandle
    {
        const auto isChatCandidate =
            [&peers, &a1Priv, &publicChat, &waitingRoom, &meetingRoom, &speakRequest, &schedMeeting, hasValidSchedMeeting](const MegaChatRoom* chat) -> bool
        {
            return !(!chat->isGroup() || !chat->isActive()
                    || (chat->isPublic() != publicChat)
                    || (chat->isWaitingRoom() != waitingRoom)
                    || (chat->isMeeting() != meetingRoom)
                    || (chat->isSpeakRequest() != speakRequest)
                    || (schedMeeting && !hasValidSchedMeeting(chat->getChatId()))
                    || (static_cast<int>(chat->getPeerCount()) != peers->size())
                    || (a1Priv != megachat::MegaChatPeerList::PRIV_UNKNOWN && a1Priv != chat->getOwnPrivilege()));
        };
        const auto inPeersParam = [&peers](const MegaChatHandle& ph) -> bool
        {
            bool found = false;
            for (int idx = 0; !found && idx < peers->size(); ++idx) found = peers->getPeerHandle(idx) == ph;
            return found;
        };
        const auto& chatUserCreator = a[0];
        std::unique_ptr<MegaChatRoomList> chats(megaChatApi[chatUserCreator]->getChatRooms());
        for (unsigned i = 0; i < chats->size(); ++i)
        {
            const MegaChatRoom* chat = chats->get(i);
            if (!isChatCandidate(chat)) continue;

            // all peers must be in this chat, otherwise this is not the chat we are looking for
            bool skip = false;
            for (unsigned int u = 0; u < chat->getPeerCount(); ++u)
            {
                skip = !inPeersParam(chat->getPeerHandle(u));
            }
            if (skip) continue;

            const auto foundChatid = chat->getChatId();
            unique_ptr<char[]> base64(::MegaApi::handleToBase64(foundChatid));
            LOG_debug << "getGroupChatRoom: existing chat found, chatid: " << base64.get();
            return foundChatid;
        }
        return MEGACHAT_INVALID_HANDLE;
    };

    MegaChatHandle targetChatid = findChat();
    if (targetChatid == MEGACHAT_INVALID_HANDLE && create)
    {
        targetChatid = createChat();
    }
    // wait for all clients to be connected to chatd for the chatroom
    if (targetChatid != MEGACHAT_INVALID_HANDLE)
    {
        const bool allConnected = std::all_of(std::begin(a), std::end(a), [this, &targetChatid](const auto& ai)
        {
            if (!megaChatApi[ai]) return false; // depends on FIXME@410 and reconsideration of chatToSkip feature
            while (megaChatApi[ai]->getChatConnectionState(targetChatid) != MegaChatApi::CHAT_CONNECTION_ONLINE)
            {
                LOG_debug << "getGroupChatRoom: waiting for connection to chatd for new chat with chatId "
                          << ::mega::toHandle(targetChatid) << " before proceeding with test for account "
                          << ai + 1 << ": " << account(ai).getEmail();
                bool* flagChatdOnline = &mChatConnectionOnline[ai];
                if (!waitForResponse(flagChatdOnline))
                {
                    LOG_err << "getGroupChatRoom: timeout expired for connecting to chatd after creation for account " << ai+1;
                    return false;
                }
                *flagChatdOnline = false;
            }
            return true;
        });

        if (!allConnected) return MEGACHAT_INVALID_HANDLE;
    }

    return targetChatid;
}

// create chatroom and scheduled meeting
void MegaChatApiTest::createChatroomAndSchedMeeting(MegaChatHandle& chatid, const unsigned int a1,
                                                    const unsigned int a2, const SchedMeetingData& smData)
{
    // reset sched meetings id and chatid to invalid handle
    mSchedIdUpdated[a1] = mSchedIdUpdated[a2] = MEGACHAT_INVALID_HANDLE;

    // create Meeting room and scheduled meeting
    ASSERT_NO_FATAL_FAILURE({
        waitForAction (1,
                      std::vector<bool *> { &mSchedMeetingUpdated[a1], &mSchedMeetingUpdated[a2], &chatItemUpdated[a2]},
                      std::vector<string> { "mChatSchedMeeting[a1]", "mChatSchedMeeting[a2]", "chatItemUpdated[a2]"},
                      "Creating meeting room and scheduled meeting from A",
                      true /* wait for all exit flags*/,
                      true /*reset flags*/,
                      maxTimeout,
                      [&api = megaChatApi[a1], &d = smData, &chatid]()
                      {
                          ChatRequestTracker crtCreateAndSchedule(api);
                          api->createChatroomAndSchedMeeting(d.peerList.get(), d.isMeeting, d.publicChat,
                                                             d.title.c_str(), d.speakRequest, d.waitingRoom,
                                                             d.openInvite, d.timeZone.c_str(), d.startDate, d.endDate,
                                                             d.description.c_str(), d.flags.get(), d.rules.get(), nullptr /*attributes*/,
                                                             &crtCreateAndSchedule);
                          ASSERT_EQ(crtCreateAndSchedule.waitForResult(), MegaChatError::ERROR_OK)
                              << "Failed to create chatroom and scheduled meeting. Error: " << crtCreateAndSchedule.getErrorString();
                          chatid = crtCreateAndSchedule.getChatHandle();
                          ASSERT_NE(chatid, MEGACHAT_INVALID_HANDLE) << "Invalid chatroom handle";
                      });
    });

    ASSERT_NE(mSchedIdUpdated[a1], MEGACHAT_INVALID_HANDLE) << "Scheduled meeting for primary account could not be created. chatId: " << getChatIdStrB64(chatid);
    ASSERT_NE(mSchedIdUpdated[a2], MEGACHAT_INVALID_HANDLE) << "Scheduled meeting for secondary account could not be created. chatId: " << getChatIdStrB64(chatid);
};

MegaChatHandle MegaChatApiTest::getPeerToPeerChatRoom(const unsigned int a1, const unsigned int a2)
{
    MegaChatHandle chatid0 = MEGACHAT_INVALID_HANDLE;
    std::unique_ptr<MegaUser> a1User(megaApi[a1]->getContact(account(a2).getEmail().c_str()));
    std::unique_ptr<MegaUser> a2User(megaApi[a2]->getContact(account(a1).getEmail().c_str()));
    EXPECT_TRUE(a1User && a2User) << "getPeerToPeerChatRoom: failed to get a1 and a2 users";
    if (!a1User || !a2User) { return MEGACHAT_INVALID_HANDLE; }

    std::unique_ptr<MegaChatRoom> a1Room(megaChatApi[a1]->getChatRoomByUser(a1User->getHandle()));
    if (!a1Room) // chat 1on1 doesn't exist yet --> create it
    {
        bool* chatCreated = &chatItemUpdated[a1]; *chatCreated = false;
        bool* chatReceived = &chatItemUpdated[a2]; *chatReceived = false;
        bool* flagChatdOnline1 = &mChatConnectionOnline[a1]; *flagChatdOnline1 = false;
        bool* flagChatdOnline2 = &mChatConnectionOnline[a2]; *flagChatdOnline2 = false;
        std::unique_ptr<MegaChatPeerList> peers(MegaChatPeerList::createInstance());
        peers->addPeer(a1User->getHandle(), MegaChatPeerList::PRIV_STANDARD);

        ChatRequestTracker crt(megaChatApi[a1]);
        megaChatApi[a1]->createChat(false /*group*/, peers.get(), &crt);
        auto result = crt.waitForResult();
        if (result != MegaChatError::ERROR_OK)
        {
            EXPECT_EQ(result, MegaChatError::ERROR_OK) << "getPeerToPeerChatRoom: failed to create new chatroom. Error: "
                                                       << crt.getErrorString();
            return MEGACHAT_INVALID_HANDLE;
        }

        bool responseOk = waitForResponse(chatCreated);
        if (!responseOk)
        {
            EXPECT_TRUE(responseOk) << "getPeerToPeerChatRoom: expired timeout for create new chatroom";
            return MEGACHAT_INVALID_HANDLE;
        }

        responseOk = waitForResponse(chatReceived);
        if (!responseOk)
        {
            EXPECT_TRUE(responseOk) << "getPeerToPeerChatRoom: expired timeout for create new chatroom";
            return MEGACHAT_INVALID_HANDLE;
        }

        a1Room.reset(megaChatApi[a1]->getChatRoomByUser(a1User->getHandle()));
        if (!a1Room)
        {
            EXPECT_TRUE(a1Room) << "getPeerToPeerChatRoom failed to get newly created chatroom with user "
                                << megaApi[a1]->userHandleToBase64(a1User->getHandle());
            return MEGACHAT_INVALID_HANDLE;
        }

        chatid0 = a1Room->getChatId();
        if (chatid0 == MEGACHAT_INVALID_HANDLE)
        {
            EXPECT_NE(chatid0, MEGACHAT_INVALID_HANDLE) << "getPeerToPeerChatRoom: invalid chatid";
            return MEGACHAT_INVALID_HANDLE;
        }

        // Wait until both accounts are connected to chatd
        while (megaChatApi[a1]->getChatConnectionState(chatid0) != MegaChatApi::CHAT_CONNECTION_ONLINE)
        {
            postLog("getPeerToPeerChatRoom: waiting for connection to chatd...");
            responseOk = waitForResponse(flagChatdOnline1);
            if (!responseOk)
            {
                EXPECT_TRUE(responseOk) << "getPeerToPeerChatRoom: timeout expired for connecting to chatd, "
                                           "account " << (a1+1);
                return MEGACHAT_INVALID_HANDLE;
            }
            *flagChatdOnline1 = false;
        }
        while (megaChatApi[a2]->getChatConnectionState(chatid0) != MegaChatApi::CHAT_CONNECTION_ONLINE)
        {
            postLog("getPeerToPeerChatRoom: waiting for connection to chatd...");
            responseOk = waitForResponse(flagChatdOnline2);
            if (!responseOk)
            {
                EXPECT_TRUE(waitForResponse(flagChatdOnline2)) << "getPeerToPeerChatRoom: timeout expired for "
                                                                  "connecting to chatd, account " << (a2+1);
                return MEGACHAT_INVALID_HANDLE;
            }
            *flagChatdOnline2 = false;
        }
    }
    else
    {
        // --> Ensure we are connected to chatd for the chatroom
        chatid0 = a1Room->getChatId();
        if (chatid0 == MEGACHAT_INVALID_HANDLE)
        {
            EXPECT_NE(chatid0, MEGACHAT_INVALID_HANDLE) << "getPeerToPeerChatRoom: invalid chatid";
            return MEGACHAT_INVALID_HANDLE;
        }

        if (megaChatApi[a1]->getChatConnectionState(chatid0) != MegaChatApi::CHAT_CONNECTION_ONLINE)
        {
            EXPECT_EQ(megaChatApi[a1]->getChatConnectionState(chatid0), MegaChatApi::CHAT_CONNECTION_ONLINE)
                << "getPeerToPeerChatRoom: not connected to chatd for account " << (a1+1) << ": " << account(a1).getEmail();
            return MEGACHAT_INVALID_HANDLE;
        }

        if (megaChatApi[a2]->getChatConnectionState(chatid0) != MegaChatApi::CHAT_CONNECTION_ONLINE)
        {
            EXPECT_EQ(megaChatApi[a2]->getChatConnectionState(chatid0), MegaChatApi::CHAT_CONNECTION_ONLINE) <<
                "getPeerToPeerChatRoom: not connected to chatd for account " << (a2+1) << ": " << account(a2).getEmail();
            return MEGACHAT_INVALID_HANDLE;
        }
    }

    std::unique_ptr<MegaChatRoom> a2Room(megaChatApi[a2]->getChatRoomByUser(a2User->getHandle()));
    if (!a2Room)
    {
        EXPECT_TRUE(a2Room) << "getPeerToPeerChatRoom failed to get newly created chatroom with user for a2 "
                            << megaApi[a1]->userHandleToBase64(a1User->getHandle());

        return MEGACHAT_INVALID_HANDLE;
    }

    MegaChatHandle chatid1 = a2Room->getChatId();
    if (chatid0 != chatid1)
    {
        EXPECT_EQ(chatid0, chatid1) << "getPeerToPeerChatRoom: chat identificator is different for account0 and account1.";
        return MEGACHAT_INVALID_HANDLE;
    }
    return chatid0;
}

MegaChatMessage * MegaChatApiTest::sendTextMessageOrUpdate(unsigned int senderAccountIndex, unsigned int receiverAccountIndex,
                                                MegaChatHandle chatid, const string &textToSend,
                                                TestChatRoomListener *chatroomListener, MegaChatHandle messageId)
{
    bool *flagConfirmed = NULL;
    bool *flagReceived = NULL;
    bool *flagDelivered = &chatroomListener->msgDelivered[senderAccountIndex]; *flagDelivered = false;
    chatroomListener->clearMessages(senderAccountIndex);
    chatroomListener->clearMessages(receiverAccountIndex);

    MegaChatMessage *messageSendEdit = NULL;
    MegaChatHandle *msgidSendEdit = NULL;
    if (messageId == MEGACHAT_INVALID_HANDLE)
    {
        flagConfirmed = &chatroomListener->msgConfirmed[senderAccountIndex]; *flagConfirmed = false;
        flagReceived = &chatroomListener->msgReceived[receiverAccountIndex]; *flagReceived = false;

        messageSendEdit = megaChatApi[senderAccountIndex]->sendMessage(chatid, textToSend.c_str());
        msgidSendEdit = &chatroomListener->mConfirmedMessageHandle[senderAccountIndex];
    }
    else  // Update Message
    {
        flagConfirmed = &chatroomListener->msgEdited[senderAccountIndex]; *flagConfirmed = false;
        flagReceived = &chatroomListener->msgEdited[receiverAccountIndex]; *flagReceived = false;
        messageSendEdit = megaChatApi[senderAccountIndex]->editMessage(chatid, messageId, textToSend.c_str());
        msgidSendEdit = &chatroomListener->mEditedMessageHandle[senderAccountIndex];
    }

    EXPECT_TRUE(messageSendEdit) << "Failed to edit message";
    if (!messageSendEdit) return nullptr;
    delete messageSendEdit;
    bool responseOk = waitForResponse(flagConfirmed);
    EXPECT_TRUE(responseOk) << "Timeout expired for receiving confirmation by server";    // for confirmation, sendMessage() is synchronous
    if (!responseOk) return nullptr;
    MegaChatHandle msgPrimaryId = *msgidSendEdit;
    EXPECT_NE(msgPrimaryId, MEGACHAT_INVALID_HANDLE) << "Wrong message id for sent message";
    if (msgPrimaryId == MEGACHAT_INVALID_HANDLE) return nullptr;
    MegaChatMessage *messageSent = megaChatApi[senderAccountIndex]->getMessage(chatid, msgPrimaryId);   // message should be already confirmed, so in RAM
    EXPECT_TRUE(messageSent) << "Failed to find the confirmed message by msgid";
    if (!messageSent) return nullptr;
    EXPECT_EQ(messageSent->getMsgId(), msgPrimaryId) << "Failed to retrieve the message id";
    if (messageSent->getMsgId() != msgPrimaryId) return nullptr;

    responseOk = waitForResponse(flagReceived);
    EXPECT_TRUE(responseOk) << "Timeout expired for receiving message by target user";    // for reception
    if (!responseOk) return nullptr;
    responseOk = chatroomListener->hasArrivedMessage(receiverAccountIndex, msgPrimaryId);
    EXPECT_TRUE(responseOk) << "Message id of sent message and received message don't match";
    if (!responseOk) return nullptr;
    MegaChatHandle msgSecondaryId = msgPrimaryId;
    MegaChatMessage *messageReceived = megaChatApi[receiverAccountIndex]->getMessage(chatid, msgSecondaryId);   // message should be already received, so in RAM
    EXPECT_TRUE(messageReceived) << "Failed to retrieve the message at the receiver account";
    if (!messageReceived) return nullptr;
    EXPECT_STREQ(textToSend.c_str(), messageReceived->getContent()) << "Content of message received doesn't match the content of sent message";
    if (strcmp(textToSend.c_str(), messageReceived->getContent())) return nullptr;

    // Check if reception confirmation is active and, in this case, only 1on1 rooms have acknowledgement of receipt
    if (megaChatApi[senderAccountIndex]->isMessageReceptionConfirmationActive()
            && !megaChatApi[senderAccountIndex]->getChatRoom(chatid)->isGroup())
    {
        responseOk = waitForResponse(flagDelivered);
        EXPECT_TRUE(responseOk) << "Timeout expired for receiving delivery notification";    // for delivery
        if (!responseOk) return nullptr;
    }

    // Update Message
    if (messageId != MEGACHAT_INVALID_HANDLE)
    {
        EXPECT_TRUE(messageReceived->isEdited()) << "Edited messages is not reported as edition";
        if (!messageReceived->isEdited()) return nullptr;
    }

    delete messageReceived;
    messageReceived = NULL;

    return messageSent;
}

void MegaChatApiTest::checkEmail(unsigned int indexAccount)
{
    char *myEmail = megaChatApi[indexAccount]->getMyEmail();
    ASSERT_TRUE(myEmail) << "Incorrect email";
    ASSERT_EQ(string(myEmail), account(indexAccount).getEmail());

    std::stringstream buffer;
    buffer << "My email is: " << myEmail << endl;
    postLog(buffer.str());

    delete [] myEmail;
    myEmail = NULL;
}

string MegaChatApiTest::dateToString()
{
    time_t rawTime;
    struct tm * timeInfo;
    char formatDate[80];
    time(&rawTime);
    timeInfo = localtime(&rawTime);
    strftime(formatDate, 80, "%Y%m%d_%H%M%S", timeInfo);

    return formatDate;
}

MegaChatMessage *MegaChatApiTest::attachNode(unsigned int a1, unsigned int a2, MegaChatHandle chatid,
                                        MegaNode* nodeToSend, TestChatRoomListener* chatroomListener)
{
    MegaNodeList *megaNodeList = MegaNodeList::createInstance();
    megaNodeList->addNode(nodeToSend);

    bool *flagConfirmed = &chatroomListener->msgConfirmed[a1]; *flagConfirmed = false;
    bool *flagReceived = &chatroomListener->msgReceived[a2]; *flagReceived = false;

    ChatRequestTracker crtAttach(megaChatApi[a1]);
    megaChatApi[a1]->attachNodes(chatid, megaNodeList, &crtAttach);
    auto result = crtAttach.waitForResult();
    EXPECT_EQ(result, MegaChatError::ERROR_OK) << "Failed to attach node. Error: " << crtAttach.getErrorString();
    if (result != MegaChatError::ERROR_OK) return nullptr;
    delete megaNodeList;

    bool responseOk = waitForResponse(flagConfirmed);
    EXPECT_TRUE(responseOk) << "Timeout expired for receiving confirmation by server";
    if (!responseOk) return nullptr;
    MegaChatHandle msgId0 = chatroomListener->mConfirmedMessageHandle[a1];
    EXPECT_NE(msgId0, MEGACHAT_INVALID_HANDLE) << "Wrong message id for message sent";
    if (msgId0 == MEGACHAT_INVALID_HANDLE) return nullptr;
    MegaChatMessage *msgSent = megaChatApi[a1]->getMessage(chatid, msgId0);   // message should be already confirmed, so in RAM

    responseOk = waitForResponse(flagReceived);
    EXPECT_TRUE(waitForResponse(flagReceived)) << "Timeout expired for receiving message by target user";    // for reception
    if (!responseOk) return nullptr;
    EXPECT_TRUE(chatroomListener->hasArrivedMessage(a2, msgId0)) << "Wrong message id at destination";
    if (!chatroomListener->hasArrivedMessage(a2, msgId0)) return nullptr;
    MegaChatMessage *msgReceived = megaChatApi[a2]->getMessage(chatid, msgId0);   // message should be already received, so in RAM
    EXPECT_TRUE(msgReceived) << "Failed to get messagbe by id";
    if (!msgReceived) return nullptr;
    EXPECT_EQ(msgReceived->getType(), MegaChatMessage::TYPE_NODE_ATTACHMENT) << "Wrong type of message. Type: " << msgReceived->getType();
    if (msgReceived->getType() != MegaChatMessage::TYPE_NODE_ATTACHMENT) return nullptr;
    megaNodeList = msgReceived->getMegaNodeList();
    EXPECT_TRUE(megaNodeList) << "Failed to get list of nodes attached";
    if (!megaNodeList) return nullptr;
    EXPECT_EQ(megaNodeList->size(), 1) << "Wrong size of list of nodes attached";
    if (megaNodeList->size() != 1) return nullptr;
    EXPECT_TRUE(nodeToSend && megaNodeList->get(0)->getHandle() == nodeToSend->getHandle()) << "Handle of node from received message doesn't match the nodehandle attached";
    if (!nodeToSend || megaNodeList->get(0)->getHandle() != nodeToSend->getHandle()) return nullptr;

    delete msgReceived;
    msgReceived = NULL;

    return msgSent;
}

void MegaChatApiTest::clearHistory(unsigned int a1, unsigned int a2, MegaChatHandle chatid, TestChatRoomListener *chatroomListener)
{
    bool *flagTruncatedPrimary = &chatroomListener->historyTruncated[a1]; *flagTruncatedPrimary = false;
    bool *flagTruncatedSecondary = &chatroomListener->historyTruncated[a2]; *flagTruncatedSecondary = false;
    bool *chatItemUpdated0 = &chatItemUpdated[a1]; *chatItemUpdated0 = false;
    bool *chatItemUpdated1 = &chatItemUpdated[a2]; *chatItemUpdated1 = false;
    ChatRequestTracker crtClearHist(megaChatApi[a1]);
    megaChatApi[a1]->clearChatHistory(chatid, &crtClearHist);
    ASSERT_EQ(crtClearHist.waitForResult(), MegaChatError::ERROR_OK) << "Failed to truncate history. Error: " << crtClearHist.getErrorString();
    ASSERT_TRUE(waitForResponse(flagTruncatedPrimary)) << "Expired timeout for truncating history for primary account";
    ASSERT_TRUE(waitForResponse(flagTruncatedSecondary)) << "Expired timeout for truncating history for secondary account";
    ASSERT_TRUE(waitForResponse(chatItemUpdated0)) << "Expired timeout for receiving chat list item update for primary account";
    ASSERT_TRUE(waitForResponse(chatItemUpdated1)) << "Expired timeout for receiving chat list item update for secondary account";

    MegaChatListItem *itemPrimary = megaChatApi[a1]->getChatListItem(chatid);
    ASSERT_EQ(itemPrimary->getUnreadCount(), 0) << "Wrong unread count for chat list item after clear history.";
    ASSERT_STREQ(itemPrimary->getLastMessage(), "") << "Wrong content of last message for chat list item after clear history.";
    ASSERT_EQ(itemPrimary->getLastMessageType(), MegaChatMessage::TYPE_TRUNCATE) << "Wrong type of last message after clear history.";
    ASSERT_NE(itemPrimary->getLastTimestamp(), 0) << "Wrong last timestamp after clear history";
    delete itemPrimary; itemPrimary = NULL;
    MegaChatListItem *itemSecondary = megaChatApi[a2]->getChatListItem(chatid);
    ASSERT_EQ(itemSecondary->getUnreadCount(), 0) << "Wrong unread count for chat list item after clear history.";
    ASSERT_STREQ(itemSecondary->getLastMessage(), "") << "Wrong content of last message for chat list item after clear history.";
    ASSERT_EQ(itemSecondary->getLastMessageType(), MegaChatMessage::TYPE_TRUNCATE) << "Wrong type of last message after clear history.";
    ASSERT_NE(itemSecondary->getLastTimestamp(), 0) << "Wrong last timestamp after clear history";
    delete itemSecondary; itemSecondary = NULL;
}

void MegaChatApiTest::leaveChat(unsigned int accountIndex, MegaChatHandle chatid)
{
    bool *chatClosed = &chatItemClosed[accountIndex]; *chatClosed = false;
    ChatRequestTracker crtLeaveChat(megaChatApi[accountIndex]);
    megaChatApi[accountIndex]->leaveChat(chatid, &crtLeaveChat);
    TEST_LOG_ERROR(crtLeaveChat.waitForResult() == MegaChatError::ERROR_OK, "Failed to leave chatroom. Error: " + crtLeaveChat.getErrorString());
    TEST_LOG_ERROR(waitForResponse(chatClosed), "Chatroom closed error");
    MegaChatRoom *chatroom = megaChatApi[accountIndex]->getChatRoom(chatid);
    if (chatroom->isGroup())
    {
        TEST_LOG_ERROR(!chatroom->isActive(), "Chatroom active error");
    }
    delete chatroom;    chatroom = NULL;
}

unsigned int MegaChatApiTest::getMegaChatApiIndex(MegaChatApi *api)
{
    int apiIndex = -1;
    for (int i = 0; i < static_cast<int>(NUM_ACCOUNTS); i++)
    {
        if (api == megaChatApi[i])
        {
            apiIndex = i;
            break;
        }
    }

    if (apiIndex == -1)
    {
        ADD_FAILURE() << "Instance of MegaChatApi not recognized";
    }

    return apiIndex;
}

unsigned int MegaChatApiTest::getMegaApiIndex(MegaApi *api)
{
    int apiIndex = -1;
    for (int i = 0; i < static_cast<int>(NUM_ACCOUNTS); i++)
    {
        if (api == megaApi[i])
        {
            apiIndex = i;
            break;
        }
    }

    if (apiIndex == -1)
    {
        ADD_FAILURE() << "Instance of MegaApi not recognized";
    }

    return apiIndex;
}

void MegaChatApiTest::createFile(const string &fileName, const string &sourcePath, const string &contain)
{
    std::string filePath = sourcePath + "/" + fileName;
    FILE* fileDescriptor = fopen(filePath.c_str(), "w");
    fprintf(fileDescriptor, "%s", contain.c_str());
    fclose(fileDescriptor);
}

MegaNode *MegaChatApiTest::uploadFile(int accountIndex, const std::string& fileName, const std::string& sourcePath, const std::string& targetPath)
{
    addTransfer(accountIndex);
    std::string filePath = sourcePath + "/" + fileName;
    mNodeUploadHandle[accountIndex] = INVALID_HANDLE;
    megaApi[accountIndex]->startUpload(filePath.c_str()
                                       , megaApi[accountIndex]->getNodeByPath(targetPath.c_str())
                                       , nullptr    /*fileName*/
                                       , 0          /*mtime*/
                                       , nullptr    /*appdata*/
                                       , false      /*isSourceTemporary*/
                                       , false      /*startFirst*/
                                       , nullptr    /*cancelToken*/
                                       , this);     /*listener*/
    bool responseOk = waitForResponse(&isNotTransferRunning(accountIndex));
    EXPECT_TRUE(responseOk) << "Expired timeout for upload file";
    if (!responseOk) return nullptr;
    EXPECT_FALSE(lastErrorTransfer[accountIndex]) <<
                     "Error upload file. Error: " << (lastErrorTransfer[accountIndex]) << ". Source: " << filePath << "  target: " << targetPath;
    if (lastErrorTransfer[accountIndex]) return nullptr;

    EXPECT_NE(mNodeUploadHandle[accountIndex], INVALID_HANDLE) << "Upload node handle is invalid";
    if (mNodeUploadHandle[accountIndex] == INVALID_HANDLE) return nullptr;

    MegaNode *node = megaApi[accountIndex]->getNodeByHandle(mNodeUploadHandle[accountIndex]);
    EXPECT_TRUE(node) << "It is not possible recover upload node";

    return node;
}

void MegaChatApiTest::addTransfer(int accountIndex)
{
    mNotTransferRunning[accountIndex] = false;
}

bool &MegaChatApiTest::isNotTransferRunning(int accountIndex)
{
    return mNotTransferRunning[accountIndex];
}

bool MegaChatApiTest::downloadNode(int accountIndex, MegaNode *nodeToDownload)
{
    struct stat st = {}; // init all members to default values (0)
    if (stat(DOWNLOAD_PATH.c_str(), &st) == -1)
    {
#ifdef _WIN32
        _mkdir(DOWNLOAD_PATH.c_str());
#else
        mkdir(DOWNLOAD_PATH.c_str(), 0700);
#endif
    }

    addTransfer(accountIndex);
    megaApi[accountIndex]->startDownload(nodeToDownload,
                                         DOWNLOAD_PATH.c_str(),
                                         nullptr,   /*customName*/
                                         nullptr,   /*appData*/
                                         false,     /*startFirst*/
                                         nullptr,   /*cancelToken*/
                                         MegaTransfer::COLLISION_CHECK_FINGERPRINT,
                                         MegaTransfer::COLLISION_RESOLUTION_OVERWRITE,
                                         false,    /*undelete*/
                                         this);
    EXPECT_TRUE(waitForResponse(&isNotTransferRunning(accountIndex))) << "Expired timeout for download file";
    return lastErrorTransfer[accountIndex] == API_OK;
}

bool MegaChatApiTest::importNode(int accountIndex, MegaNode *node, const string &targetName)
{
    mNodeCopiedHandle[accountIndex] = INVALID_HANDLE;
    megaApi[accountIndex]->authorizeNode(node);
    unique_ptr<MegaNode> parentNode(megaApi[accountIndex]->getRootNode());
    RequestTracker copyNodeTracker(megaApi[accountIndex]);
    megaApi[accountIndex]->copyNode(node, parentNode.get(), targetName.c_str(), &copyNodeTracker);

    return copyNodeTracker.waitForResult() == API_OK;
}

void MegaChatApiTest::getContactRequest(unsigned int accountIndex, bool outgoing, int expectedSize)
{
    MegaContactRequestList *crl;

    if (outgoing)
    {
        crl = megaApi[accountIndex]->getOutgoingContactRequests();
        ASSERT_EQ(expectedSize, crl->size());

        if (expectedSize)
        {
            mContactRequest[accountIndex].reset(crl->get(0)->copy());
        }
    }
    else
    {
        crl = megaApi[accountIndex]->getIncomingContactRequests();
        ASSERT_EQ(expectedSize, crl->size());

        if (expectedSize)
        {
            mContactRequest[accountIndex].reset(crl->get(0)->copy());
        }
    }

    delete crl;
}

int MegaChatApiTest::purgeLocalTree(const std::string &path)
{
#ifdef _WIN32
    // should be reimplemented, maybe using std::filesystem
    std::cout << "Manually purge local tree: " << path << std::endl;
    return 0;

#else
    DIR *directory = opendir(path.c_str());
    size_t path_len = path.length();
    int r = -1;

    if (directory)
    {
        struct dirent *p;
        r = 0;
        while (!r && (p=readdir(directory)))
        {
            int r2 = -1;
            char *buf;
            size_t len;
            /* Skip the names "." and ".." as we don't want to recurse on them. */
            if (!strcmp(p->d_name, ".") || !strcmp(p->d_name, ".."))
            {
                continue;
            }

            len = path_len + strlen(p->d_name) + 2;
            buf = (char *)malloc(len);

            if (buf)
            {
                struct stat statbuf;
                snprintf(buf, len, "%s/%s", path.c_str(), p->d_name);
                if (!stat(buf, &statbuf))
                {
                    if (S_ISDIR(statbuf.st_mode))
                    {
                        r2 = purgeLocalTree(buf);
                    }
                    else
                    {
                        r2 = unlink(buf);
                    }
                }

                free(buf);
            }

            r = r2;
        }

        closedir(directory);
    }

    if (!r)
    {
        r = rmdir(path.c_str());
    }

    return r;
#endif
}

void MegaChatApiTest::purgeCloudTree(unsigned int accountIndex, MegaNode *node)
{
    MegaNodeList *children;
    children = megaApi[accountIndex]->getChildren(node);

    for (int i = 0; i < children->size(); i++)
    {
        MegaNode *childrenNode = children->get(i);
        if (childrenNode->isFolder())
        {
            purgeCloudTree(accountIndex, childrenNode);
        }

        RequestTracker removeTracker(megaApi[accountIndex]);
        megaApi[accountIndex]->remove(childrenNode, &removeTracker);
        int removeResult = removeTracker.waitForResult();
        TEST_LOG_ERROR((removeResult == API_OK), "Failed to remove node. Error: "
                       + std::to_string(removeResult) + ' ' + removeTracker.getErrorString());
    }

    delete children;
}

void MegaChatApiTest::clearAndLeaveChats(unsigned accountIndex, const vector<MegaChatHandle>& skipChats)
{
    std::unique_ptr<MegaChatRoomList> chatRooms(megaChatApi[accountIndex]->getChatRooms());

    for (unsigned int i = 0; i < chatRooms->size(); ++i)
    {
        const MegaChatRoom *chatroom = chatRooms->get(i);

        if (chatroom->isActive() && chatroom->getOwnPrivilege() == MegaChatRoom::PRIV_MODERATOR)
        {
            ChatRequestTracker crtClearHist(megaChatApi[accountIndex]);
            megaChatApi[accountIndex]->clearChatHistory(chatroom->getChatId(), &crtClearHist);
            TEST_LOG_ERROR(crtClearHist.waitForResult() == MegaChatError::ERROR_OK, "Failed to truncate history. Error: " + crtClearHist.getErrorString());
        }

        if (chatroom->isGroup() && chatroom->isActive() &&
            std::find(skipChats.begin(), skipChats.end(), chatroom->getChatId()) == skipChats.end())
        {
            leaveChat(accountIndex, chatroom->getChatId());
        }
    }
}

void MegaChatApiTest::removePendingContactRequest(unsigned int accountIndex)
{
    MegaContactRequestList *contactRequests = megaApi[accountIndex]->getOutgoingContactRequests();

    for (int i = 0; i < contactRequests->size(); i++)
    {
        MegaContactRequest *contactRequest = contactRequests->get(i);
        RequestTracker inviteContactTracker(megaApi[accountIndex]);
        megaApi[accountIndex]->inviteContact(contactRequest->getTargetEmail(),
                                             "Removing you",
                                             MegaContactRequest::INVITE_ACTION_DELETE,
                                             &inviteContactTracker);
        int inviteContactResult = inviteContactTracker.waitForResult();
        TEST_LOG_ERROR((inviteContactResult == API_OK), "Failed to remove peer. Error: "
                       + std::to_string(inviteContactResult) + ' ' + inviteContactTracker.getErrorString());
    }

    delete contactRequests;
    contactRequests = NULL;
}

void MegaChatApiTest::changeLastName(unsigned int accountIndex, std::string lastName)
{
    RequestTracker setUserAttributeTracker(megaApi[accountIndex]);
    megaApi[accountIndex]->setUserAttribute(MegaApi::USER_ATTR_LASTNAME, lastName.c_str(),
                                            &setUserAttributeTracker);
    ASSERT_EQ(setUserAttributeTracker.waitForResult(), API_OK)
            << "Failed SDK request to change lastname. Error: " << setUserAttributeTracker.getErrorString();

    RequestTracker getUserAttributeTracker(megaApi[accountIndex]);
    megaApi[accountIndex]->getUserAttribute(MegaApi::USER_ATTR_LASTNAME,
                                            &getUserAttributeTracker);
    ASSERT_EQ(getUserAttributeTracker.waitForResult(), API_OK)
            << "Failed SDK to get lastname. Error: " << getUserAttributeTracker.getErrorString();
    ASSERT_EQ(getUserAttributeTracker.getText(), lastName) << "Failed SDK last name update.";


    // This sleep is necessary to allow execute the two listeners (MegaChatApi and MegaChatApiTest) for
    // MegaRequest::TYPE_GET_ATTR_USER before exit from this function.
    // In other case, we could ask for the name to MegaChatApi before this will be established
    // because MegachatApiTest listener is called before than MegaChatApi listener
    std::this_thread::sleep_for(std::chrono::seconds(1));
}

void MegaChatApiTest::inviteToChat (const unsigned int& a1, const unsigned int& a2, const megachat::MegaChatHandle& uh,
                                   const megachat::MegaChatHandle& chatid, const int privilege, std::shared_ptr<TestChatRoomListener>chatroomListener)
{
    bool* chatItemJoined0 = &chatItemUpdated[a1]; *chatItemJoined0 = false;
    bool* chatItemJoined1 = &chatItemUpdated[a2]; *chatItemJoined1 = false;
    bool* chatJoined0 = &chatroomListener->chatUpdated[a1]; *chatJoined0 = false;
    bool* chatJoined1 = &chatroomListener->chatUpdated[a2]; *chatJoined1 = false;
    bool* flagChatsUpdated1 = &mChatsUpdated[a2]; *flagChatsUpdated1 = false;
    mChatListUpdated[a2].clear();
    bool* mngMsgRecv = &chatroomListener->msgReceived[a1]; *mngMsgRecv = false;
    MegaChatHandle* uhAction = &chatroomListener->uhAction[a1]; *uhAction = MEGACHAT_INVALID_HANDLE;
    int* priv = &chatroomListener->priv[a1]; *priv = MegaChatRoom::PRIV_UNKNOWN;
    ChatRequestTracker crtInvite(megaChatApi[a1]);
    megaChatApi[a1]->inviteToChat(chatid, uh, privilege, &crtInvite);
    ASSERT_EQ(crtInvite.waitForResult(), MegaChatError::ERROR_OK)
        << "Failed to invite user to chat. Error: " << crtInvite.getErrorString();
    ASSERT_TRUE(waitForResponse(chatItemJoined0)) << "Chat list item update for main account not received after " << maxTimeout << " seconds";
    ASSERT_TRUE(waitForResponse(chatItemJoined1)) << "Chat list item update for auxiliar account not received after " << maxTimeout << " seconds";
    ASSERT_TRUE(waitForResponse(chatJoined0)) << "Chatroom update for main account not received after " << maxTimeout << " seconds";
    ASSERT_TRUE(waitForResponse(mngMsgRecv)) << "Management message not received after " << maxTimeout << " seconds";
    ASSERT_EQ(*uhAction, uh) << "User handle from message doesn't match";
    ASSERT_EQ(*priv, MegaChatRoom::PRIV_UNKNOWN) << "Privilege is incorrect";    // the message doesn't report the new priv
    ASSERT_TRUE(waitForResponse(flagChatsUpdated1)) << "Failed to receive onChatsUpdate " << maxTimeout << " seconds";
    ASSERT_TRUE(isChatroomUpdated(a2, chatid)) << "Chatroom " << chatid << " is not included in onChatsUpdate";
    mChatListUpdated[a2].clear();
}

#ifndef KARERE_DISABLE_WEBRTC
void MegaChatApiTest::checkCallIdInProgress(const unsigned idx)
{
    std::unique_ptr<MegaChatCall> call(megaChatApi[idx]->getChatCall(mData.mChatid));
    ASSERT_TRUE(call) << "Can't get call for account: " << std::to_string(idx) <<". Callid: " << getChatIdStrB64(mData.mChatid);

    MegaChatHandle* callId = getHandleVars().get(idx, "CallIdInProgress");
    ASSERT_TRUE(callId) << "Can't get CallInProgress var for account: " << std::to_string(idx);
    ASSERT_NE(*callId, MEGACHAT_INVALID_HANDLE) << "Invalid callid received at onChatCallUpdate for account: " << std::to_string(idx);
    ASSERT_NE(call->getCallId(), MEGACHAT_INVALID_HANDLE) << "Invalid callid in MegaChatCall for account: " << std::to_string(idx);
    ASSERT_TRUE(*callId == call->getCallId()) << "Callids doesn't match "
                                              << getChatIdStrB64(mData.mChatid)
                                              << " " << getChatIdStrB64(*callId);
};

void MegaChatApiTest::startChatCall(const unsigned int callerIdx, ExitBoolFlags& eF, const MegaChatHandle chatid,
                                    const bool enableVideo, const bool enableAudio, const bool notRinging, const unsigned int timeout)
{
    ASSERT_NO_FATAL_FAILURE({
        waitForAction (1,  /* just one attempt */
                      eF,
                      "starting call in a chatroom with speak request option enabled",
                      true /* wait for all exit flags */,
                      true /* reset flags */,
                      timeout,
                      [this, &chatid, &enableVideo, &enableAudio, &callerIdx, &notRinging]()
                      {
                          ChatRequestTracker crtStartCall;
                          megaChatApi[callerIdx]->startCallInChat(chatid, enableVideo, enableAudio, notRinging, &crtStartCall);
                          ASSERT_EQ(crtStartCall.waitForResult(), MegaChatError::ERROR_OK)
                              << "Failed to start call. Error: " << crtStartCall.getErrorString();
                      });
    });
}

void MegaChatApiTest::startChatCall(const MegaChatHandle chatid, const unsigned int performerIdx, const std::set<unsigned int> participants, const bool enableVideo, const bool enableAudio)
{
    std::string msg = "Account with index " + std::to_string(performerIdx) + " starts call";
    std::vector<bool *> exitFlags   { &mCallInProgress[performerIdx] };
    std::vector<string> exiFlagsStr { "mCallInProgress[" + std::to_string(performerIdx) + "]" };
    for (auto idx : participants)
    {
        exitFlags.emplace_back(&mCallReceivedRinging[idx]);
        exiFlagsStr.emplace_back("mCallReceivedRinging[" + std::to_string(idx) + "]");
    }

    // Start chat call
    ASSERT_NO_FATAL_FAILURE({
        waitForAction (1,
                      exitFlags,
                      exiFlagsStr,
                      msg.c_str(),
                      true /* wait for all exit flags*/,
                      true /* reset flags */,
                      maxTimeout,
                      [this, &chatid, &performerIdx, &enableVideo, &enableAudio]()
                      {
                          ChatRequestTracker crtCall(megaChatApi[performerIdx]);
                          megaChatApi[performerIdx]->startChatCall(chatid, enableVideo, enableAudio, &crtCall);
                          ASSERT_EQ(crtCall.waitForResult(), MegaChatError::ERROR_OK)
                              << "Failed to start call from account: " << performerIdx
                              << ". Error: " << crtCall.getErrorString();
                      });
    });
}

void MegaChatApiTest::answerChatCall(const MegaChatHandle chatid, const unsigned int performerIdx, const std::set<unsigned int> participants, const bool enableVideo, const bool enableAudio)
{
    std::string msg = "Account with index " + std::to_string(performerIdx) + " answers call";
    std::vector<bool *> exiFlags;
    std::vector<string> exiFlagsStr;
    for (auto idx : participants)
    {
        exiFlags.emplace_back(&mChatCallSessionStatusInProgress[idx]);
        exiFlagsStr.emplace_back("mChatCallSessionStatusInProgress[" + std::to_string(idx) + "]");
    }

    ASSERT_NO_FATAL_FAILURE({
        waitForAction (1,
                      exiFlags,
                      exiFlagsStr,
                      msg.c_str(),
                      true /* wait for all exit flags*/,
                      true /* reset flags */,
                      maxTimeout,
                      [this, &performerIdx, &chatid, &enableVideo, &enableAudio]()
                      {
                          ChatRequestTracker crtAnswerCall(megaChatApi[performerIdx]);
                          megaChatApi[performerIdx]->answerChatCall(chatid, enableVideo, enableAudio, &crtAnswerCall);
                          ASSERT_EQ(crtAnswerCall.waitForResult(), MegaChatError::ERROR_OK)
                              << "Failed to answer call from account: " << performerIdx
                              << ". Error: " << crtAnswerCall.getErrorString();
                      });
    });
}

bool* MegaChatApiTest::getChatCallStateFlag (unsigned int index, int state)
{
    switch (state)
    {
    case megachat::MegaChatCall::CALL_STATUS_INITIAL:     return &mCallWithIdReceived[index];
    case megachat::MegaChatCall::CALL_STATUS_CONNECTING:  return &mCallConnecting[index];
    case megachat::MegaChatCall::CALL_STATUS_IN_PROGRESS: return &mCallInProgress[index];
    default:                                              break;
    }

    ADD_FAILURE() << "Invalid account state " << state;
    return nullptr;
}

void MegaChatApiTest::resetTestChatCallState (unsigned int index, int state)
{
    bool* statusReceived = getChatCallStateFlag(index, state);
    if (statusReceived)    { *statusReceived = false; }
}

void MegaChatApiTest::waitForChatCallState(unsigned int index, int state)
{
    bool* statusReceived = getChatCallStateFlag(index, state);
    if (statusReceived)
    {
        ASSERT_TRUE(waitForResponse(statusReceived)) <<
            "Timeout expired for receiving call state: " << state <<
            " for account index [" << index << "]";
    }
}

void MegaChatApiTest::waitForCallAction (unsigned int pIdx, int maxAttempts, bool* exitFlag,  const char* errMsg, unsigned int timeout, std::function<void()>action)
{
    int retries = 0;
    std::string errStr = errMsg ? errMsg : "executing provided action";
    bool* callConnecting = getChatCallStateFlag(pIdx, megachat::MegaChatCall::CALL_STATUS_CONNECTING);
    while (!*exitFlag)
    {
        ASSERT_TRUE(action) << "waitForCallAction: no valid action provided";

        // reset call state flags to false before executing the required action
        resetTestChatCallState(pIdx, megachat::MegaChatCall::CALL_STATUS_CONNECTING);
        resetTestChatCallState(pIdx, megachat::MegaChatCall::CALL_STATUS_IN_PROGRESS);

        // execute custom user action and wait until exitFlag is set true, OR performer account gets disconnected from SFU for the target call
        action();
        ASSERT_TRUE(waitForMultiResponse(std::vector<bool *> { exitFlag, callConnecting }, false /*waitForAll*/, timeout)) << "Timeout expired for " << errStr;

        // if performer account gets disconnected from SFU for the target call, wait until reconnect and retry <action>
        if (*callConnecting)
        {
            ASSERT_LT(++retries, maxAttempts) << "Max attempts exceeded for " << errStr;
            ASSERT_NO_FATAL_FAILURE({ waitForChatCallState(pIdx, megachat::MegaChatCall::CALL_STATUS_IN_PROGRESS); });
        }
    }
}
#endif

void MegaChatApiTest::updateChatPermission (const unsigned int& a1, const unsigned int& a2, const MegaChatHandle& uh, const MegaChatHandle& chatid,
                                           const int privilege, std::shared_ptr<TestChatRoomListener>chatroomListener)
{
    // --> Change peer privileges to Moderator
    bool* peerUpdated0 = &peersUpdated[a1]; *peerUpdated0 = false;
    bool* peerUpdated1 = &peersUpdated[a2]; *peerUpdated1 = false;
    bool* mngMsgRecv = &chatroomListener->msgReceived[a1]; *mngMsgRecv = false;
    MegaChatHandle* uhAction = &chatroomListener->uhAction[a1]; *uhAction = MEGACHAT_INVALID_HANDLE;
    int* priv = &chatroomListener->priv[a1]; *priv = MegaChatRoom::PRIV_UNKNOWN;
    ChatRequestTracker crtPerm(megaChatApi[a1]);
    megaChatApi[a1]->updateChatPermissions(chatid, uh, privilege, &crtPerm);
    ASSERT_EQ(crtPerm.waitForResult(), MegaChatError::ERROR_OK)
        << "Failed to update user permissions. Error: " << crtPerm.getErrorString();
    ASSERT_TRUE(waitForResponse(peerUpdated0)) << "Timeout expired for receiving peer update";
    ASSERT_TRUE(waitForResponse(peerUpdated1)) << "Timeout expired for receiving peer update";
    ASSERT_TRUE(waitForResponse(mngMsgRecv)) << "Timeout expired for receiving management message";
    ASSERT_EQ(*uhAction, uh) << "User handle from message doesn't match";
    ASSERT_EQ(*priv, privilege) << "Privilege is incorrect";
}

void MegaChatApiTest::onRequestFinish(MegaApi *api, MegaRequest *request, MegaError *e)
{
    unsigned int apiIndex = getMegaApiIndex(api);
    ASSERT_NE(apiIndex, UINT_MAX) << "MegaChatApiTest::onRequestFinish(MegaApi *api, ...)";

    if (e->getErrorCode() == API_OK)
    {
        switch(request->getType())
        {
            case MegaRequest::TYPE_GET_ATTR_USER:
                break;

            case MegaRequest::TYPE_COPY:
                mNodeCopiedHandle[apiIndex] = request->getNodeHandle();
                break;
        }
    }

    requestFlags[apiIndex][request->getType()] = true;
}

void MegaChatApiTest::onChatsUpdate(MegaApi* api, MegaTextChatList *chats)
{
    if (!chats)
    {
        return;
    }

    unsigned int apiIndex = getMegaApiIndex(api);
    ASSERT_NE(apiIndex, UINT_MAX) << "MegaChatApiTest::onChatsUpdate()";
    mChatsUpdated[apiIndex] = true;
    for (int i = 0; i < chats->size(); i++)
    {
         mChatListUpdated[apiIndex].emplace_back(chats->get(i)->getHandle());
    }
}

void MegaChatApiTest::onContactRequestsUpdate(MegaApi* api, MegaContactRequestList* /*requests*/)
{
    unsigned int apiIndex = getMegaApiIndex(api);
    ASSERT_NE(apiIndex, UINT_MAX) << "MegaChatApiTest::onContactRequestsUpdate()";

    mContactRequestUpdated[apiIndex] = true;
}

void MegaChatApiTest::onUsersUpdate(::mega::MegaApi* api, ::mega::MegaUserList* userList)
{
    if (!userList) return;

    unsigned int accountIndex = getMegaApiIndex(api);
    mUsersUpdate[accountIndex] = true;
    ASSERT_NE(accountIndex, UINT_MAX) << "MegaChatApiTest::onUsersUpdate()";
    for (int i = 0; i < userList->size(); i++)
    {
        ::mega::MegaUser* user = userList->get(i);
        if (user->getHandle() != megaApi[accountIndex]->getMyUserHandleBinary())
        {
            // add here code to manage other users changes
            continue;
        }

        // own user changes
        if (user->hasChanged(MegaUser::CHANGE_TYPE_RICH_PREVIEWS))
        {
            mUsersChanged[accountIndex][MegaUser::CHANGE_TYPE_RICH_PREVIEWS] = true;
        }
    }
}

void MegaChatApiTest::onChatInitStateUpdate(MegaChatApi *api, int newState)
{
    unsigned int apiIndex = getMegaChatApiIndex(api);
    ASSERT_NE(apiIndex, UINT_MAX) << "MegaChatApiTest::onChatInitStateUpdate()";

    initState[apiIndex] = newState;
    initStateChanged[apiIndex] = true;
}

void MegaChatApiTest::onChatListItemUpdate(MegaChatApi *api, MegaChatListItem *item)
{
    unsigned int apiIndex = getMegaChatApiIndex(api);
    ASSERT_NE(apiIndex, UINT_MAX) << "MegaChatApiTest::onChatListItemUpdate()";

    if (item)
    {
        std::stringstream buffer;
        buffer << "[api: " << apiIndex << "] Chat list item added or updated - ";

        const char *info = MegaChatApiTest::printChatListItemInfo(item);
        buffer << info;
        postLog(buffer.str());
        delete [] info; info = NULL;

        if (item->hasChanged(MegaChatListItem::CHANGE_TYPE_CLOSED))
        {
            chatItemClosed[apiIndex] = true;
        }
        if (item->hasChanged(MegaChatListItem::CHANGE_TYPE_PARTICIPANTS) ||
                item->hasChanged(MegaChatListItem::CHANGE_TYPE_OWN_PRIV))
        {
            peersUpdated[apiIndex] = true;
        }
        if (item->hasChanged(MegaChatListItem::CHANGE_TYPE_TITLE))
        {
            getBoolVars().updateIfExists(apiIndex, "titleItemChanged", true);
            titleUpdated[apiIndex] = true;
        }
        if (item->hasChanged(MegaChatListItem::CHANGE_TYPE_ARCHIVE))
        {
            chatArchived[apiIndex] = true;
        }

        chatItemUpdated[apiIndex] = true;
    }
}

void MegaChatApiTest::onChatOnlineStatusUpdate(MegaChatApi* api, MegaChatHandle userhandle, int status, bool)
{
    unsigned int apiIndex = getMegaChatApiIndex(api);
    ASSERT_NE(apiIndex, UINT_MAX) << "MegaChatApiTest::onChatOnlineStatusUpdate()";
    if (userhandle == megaChatApi[apiIndex]->getMyUserHandle())
    {
        mOnlineStatusUpdated[apiIndex] = true;
        mOnlineStatus[apiIndex] = status;
    }
}

void MegaChatApiTest::onChatPresenceConfigUpdate(MegaChatApi *api, MegaChatPresenceConfig */*config*/)
{
    unsigned int apiIndex = getMegaChatApiIndex(api);
    ASSERT_NE(apiIndex, UINT_MAX) << "MegaChatApiTest::onChatPresenceConfigUpdate()";
    mPresenceConfigUpdated[apiIndex] = true;
}

void MegaChatApiTest::onChatConnectionStateUpdate(MegaChatApi *api, MegaChatHandle chatid, int state)
{
    unsigned int apiIndex = getMegaChatApiIndex(api);
    ASSERT_NE(apiIndex, UINT_MAX) << "MegaChatApiTest::onChatConnectionStateUpdate()";
    mChatConnectionOnline[apiIndex] = (state == MegaChatApi::CHAT_CONNECTION_ONLINE);
    mLoggedInAllChats[apiIndex] = (state == MegaChatApi::CHAT_CONNECTION_ONLINE) && (chatid == MEGACHAT_INVALID_HANDLE);
}

void MegaChatApiTest::onTransferStart(MegaApi */*api*/, MegaTransfer */*transfer*/)
{

}

void MegaChatApiTest::onTransferFinish(MegaApi *api, MegaTransfer *transfer, MegaError *error)
{
    unsigned int apiIndex = getMegaApiIndex(api);
    ASSERT_NE(apiIndex, UINT_MAX) << "MegaChatApiTest::onTransferFinish()";

    mNodeUploadHandle[apiIndex] = transfer->getNodeHandle();
    lastErrorTransfer[apiIndex] = error->getErrorCode();
    mNotTransferRunning[apiIndex] = true;
}

void MegaChatApiTest::onTransferUpdate(MegaApi */*api*/, MegaTransfer */*transfer*/)
{
}

void MegaChatApiTest::onTransferTemporaryError(MegaApi */*api*/, MegaTransfer */*transfer*/, MegaError */*error*/)
{
}

bool MegaChatApiTest::onTransferData(MegaApi */*api*/, MegaTransfer */*transfer*/, char */*buffer*/, size_t /*size*/)
{
    return false;
}

#ifndef KARERE_DISABLE_WEBRTC

void MegaChatApiTest::onChatCallUpdate(MegaChatApi *api, MegaChatCall *call)
{
    unsigned int apiIndex = getMegaChatApiIndex(api);
    ASSERT_NE(apiIndex, UINT_MAX) << "MegaChatApiTest::onChatCallUpdate()";

    if (call->hasChanged(MegaChatCall::CHANGE_TYPE_RINGING_STATUS))
    {
        if (api->getNumCalls() > 1)
        {
            // Hangup in coming call
            api->hangChatCall(call->getCallId());
        }

        if (mCallIdExpectedReceived[apiIndex] == MEGACHAT_INVALID_HANDLE
                || mCallIdExpectedReceived[apiIndex] == call->getCallId())
        {
            if (call->isRinging())
            {
                /* we are waiting to receive a ringing call for a specific callid, this could be util
                 * for those scenarios where we receive multiple onChatCallUpdate like a login */
                mCallReceivedRinging[apiIndex] = true;
                mChatIdRingInCall[apiIndex] = call->getChatid();
                mCallIdRingIn[apiIndex] = call->getCallId();
            }
            else
            {
                mCallStopRinging[apiIndex] = true;
                mCallIdStopRingIn[apiIndex] = call->getCallId();
                mChatIdStopRingInCall[apiIndex] = call->getChatid();
            }
        }
    }

    if (call->hasChanged(MegaChatCall::CHANGE_TYPE_WR_USERS_ENTERED)
        || call->hasChanged(MegaChatCall::CHANGE_TYPE_WR_COMPOSITION))
    {
        getBoolVars().updateIfExists(apiIndex, "CallWrChanged", true);
         mCallWrChanged[apiIndex] = true;
    }

    if (call->hasChanged(MegaChatCall::CHANGE_TYPE_WR_ALLOW))
    {
         mCallWrAllow[apiIndex] = true;
    }

    if (call->hasChanged(MegaChatCall::CHANGE_TYPE_WR_DENY))
    {
         mCallWrDeny[apiIndex] = true;
    }

    if (call->hasChanged(MegaChatCall::CHANGE_TYPE_WR_USERS_ALLOW))
    {
        const ::mega::MegaHandleList* usersAllowWr = call->getHandleList();
        ASSERT_TRUE(usersAllowWr) << "Invalid allowed user Join list";
        for (unsigned int i = 0; i < usersAllowWr->size(); i++)
        {
            mUsersAllowJoin[apiIndex][usersAllowWr->get(i)] = true;
        }
    }

    if (call->hasChanged(MegaChatCall::CHANGE_TYPE_WR_USERS_DENY))
    {
        const ::mega::MegaHandleList* usersAllowWr = call->getHandleList();
        ASSERT_TRUE(usersAllowWr) << "Invalid allowed user Join list";
        for (unsigned int i = 0; i < usersAllowWr->size(); i++)
        {
            mUsersRejectJoin[apiIndex][usersAllowWr->get(i)] = true;
        }
    }

    if (call->hasChanged(MegaChatCall::CHANGE_TYPE_STATUS))
    {
        unsigned int apiIndex = getMegaChatApiIndex(api); // why is this needed again?
        ASSERT_NE(apiIndex, UINT_MAX) << "MegaChatApiTest::onChatCallUpdate() (2)";
        switch (call->getStatus())
        {
        case MegaChatCall::CALL_STATUS_INITIAL:
            if (mCallIdExpectedReceived[apiIndex] != MEGACHAT_INVALID_HANDLE
                    && mCallIdExpectedReceived[apiIndex] == call->getCallId())
            {
                /* we are waiting to receive a call status change (CALL_STATUS_INITIAL) generated in
                 * Call ctor, for a specific callid, this could be util for those scenarios where
                 * we receive multiple onChatCallUpdate like a login */
                mCallWithIdReceived[apiIndex] = true;
            }
            getBoolVars().updateIfExists(apiIndex, "CallReceived", true);
            mCallReceived[apiIndex] = true;
            break;

        case MegaChatCall::CALL_STATUS_IN_PROGRESS:
            getHandleVars().updateIfExists(apiIndex, "CallIdInProgress", call->getCallId());
            getBoolVars().updateIfExists(apiIndex, "CallInProgress", true);
            mCallInProgress[apiIndex] = true;
            mChatIdInProgressCall[apiIndex] = call->getChatid();
            break;

        case MegaChatCall::CALL_STATUS_JOINING:
            mCallIdJoining[apiIndex] = call->getCallId();
            break;

        case MegaChatCall::CALL_STATUS_TERMINATING_USER_PARTICIPATION:
        {
            mTerminationCode[apiIndex] = call->getTermCode();
            mCallLeft[apiIndex] = true;
            break;
        }

        case MegaChatCall::CALL_STATUS_DESTROYED:
            mCallDestroyed[apiIndex] = true;
            break;

        case MegaChatCall::CALL_STATUS_CONNECTING:
            mCallConnecting[apiIndex] = true;
            break;

        case MegaChatCall::CALL_STATUS_WAITING_ROOM:
        {
            getBoolVars().updateIfExists(apiIndex, "CallWR", true);
            mCallWR[apiIndex] = true;
            break;
        }

        default:
            break;
        }
    }

    if (call->hasChanged(MegaChatCall::CHANGE_TYPE_LOCAL_AVFLAGS))
    {
        getBoolVars().updateIfExists(apiIndex, "OwnFlagsChanged", true);
        mChatCallAudioEnabled[apiIndex] = call->hasLocalAudio();
        mChatCallAudioDisabled[apiIndex] = !call->hasLocalAudio();
        mOwnFlagsChanged[apiIndex] = true;
    }

    if (call->hasChanged(MegaChatCall::CHANGE_TYPE_CALL_SPEAK))
    {
        getBoolVars().updateIfExists(apiIndex, "OwnSpeakStatusChanged", true);
        mOwnSpeakStatusChanged[apiIndex] = true;
        mOwnSpeakStatus[apiIndex] = call->getSpeakerState();
    }

    if (call->hasChanged(MegaChatCall::CHANGE_TYPE_OWN_PERMISSIONS))
    {
        mOwnCallPermissionsChanged[apiIndex] = true;
    }

    LOG_debug << "On chat call change state ";
}

void MegaChatApiTest::onChatSessionUpdate(MegaChatApi* api, MegaChatHandle,
                                          MegaChatHandle, MegaChatSession *session)
{
    unsigned int apiIndex = getMegaChatApiIndex(api);
    ASSERT_NE(apiIndex, UINT_MAX) << "MegaChatApiTest::onChatSessionUpdate()";
    LOG_debug << "On chat session update START with apiIndex|" << apiIndex << "|";

    if(session->getChanges())
    {
        switch (session->getChanges())
        {
        case MegaChatSession::CHANGE_TYPE_STATUS:

            if (session->getStatus() == MegaChatSession::SESSION_STATUS_IN_PROGRESS)
            {
                getHandleVars().updateIfExists(apiIndex, "SessionInProgress", session->getPeerid());
            }

            mChatCallSessionStatusInProgress[apiIndex] =
                session->getStatus() == MegaChatSession::SESSION_STATUS_IN_PROGRESS;
            mChatSessionWasDestroyed[apiIndex] = mChatSessionWasDestroyed[apiIndex]
                || !mChatCallSessionStatusInProgress[apiIndex];
            break;
        case MegaChatSession::CHANGE_TYPE_SESSION_SPEAK_REQUESTED:
            getHandleVars().updateIfExists(apiIndex, "SpeakRequestPeerId", session->getPeerid());
            getBoolVars().updateIfExists(apiIndex, "SessSpeakReqRecv", true);
            mSessSpeakRequests[apiIndex][session->getPeerid()] = session->hasPendingSpeakRequest();
            mSessSpeakReqRecv[apiIndex] = true;
            break;
        case MegaChatSession::CHANGE_TYPE_SESSION_ON_HOLD:
            mChatCallOnHold[apiIndex] = session->isOnHold();
            mChatCallOnHoldResumed[apiIndex] = !session->isOnHold();
            break;
        case MegaChatSession::CHANGE_TYPE_REMOTE_AVFLAGS:
            getBoolVars().updateIfExists(apiIndex, "ChatCallAudioEnabled", session->hasAudio());
            getBoolVars().updateIfExists(apiIndex, "ChatCallAudioDisabled", !session->hasAudio());
            mChatCallAudioEnabled[apiIndex] = session->hasAudio();
            mChatCallAudioDisabled[apiIndex] = !session->hasAudio();
            break;
        case MegaChatSession::CHANGE_TYPE_SPEAK_PERMISSION:
            getHandleVars().updateIfExists(apiIndex, "SpeakStatusPeerId", session->getPeerid());
            getBoolVars().updateIfExists(apiIndex, "SessSpeakPermChanged", true);
            mSessSpeakPerm[apiIndex][session->getClientid()] = session->hasSpeakPermission();
            mSessSpeakPermChanged[apiIndex] = true;
            break;
        default:
            LOG_debug << "Chat session update |" << session->getChanges() << "| not processed";
            break;
        }
    }

    LOG_debug << "On chat session update END with apiIndex|" << apiIndex << "|";
}

void MegaChatApiTest::onChatSchedMeetingUpdate(megachat::MegaChatApi* api, megachat::MegaChatScheduledMeeting* sm)
{
    unsigned int apiIndex = getMegaChatApiIndex(api);
    ASSERT_NE(apiIndex, UINT_MAX) << "MegaChatApiTest::onChatSchedMeetingUpdate()";
    if (sm)
    {
       mSchedMeetingUpdated[apiIndex] = true;
       mSchedIdUpdated[apiIndex] = sm->schedId();

       if (sm->isDeleted())
       {
           mSchedIdRemoved[apiIndex] = sm->schedId();
       }
    }
}

void MegaChatApiTest::onSchedMeetingOccurrencesUpdate(megachat::MegaChatApi* api, MegaChatHandle /*chatid*/, bool /*append*/)
{
    unsigned int apiIndex = getMegaChatApiIndex(api);
    ASSERT_NE(apiIndex, UINT_MAX) << "MegaChatApiTest::onSchedMeetingOccurrencesUpdate()";
    mSchedOccurrUpdated[apiIndex] = true;
}

TestChatVideoListener::TestChatVideoListener()
{
}

TestChatVideoListener::~TestChatVideoListener()
{
}

void TestChatVideoListener::onChatVideoData(MegaChatApi*, MegaChatHandle, int, int, char*, size_t)
{
}

#endif

TestChatRoomListener::TestChatRoomListener(MegaChatApiTest *t, MegaChatApi **apis, MegaChatHandle chatid)
{
    this->t = t;
    this->megaChatApi = apis;
    this->chatid = chatid;
    this->message = NULL;

    for (unsigned i = 0u; i < NUM_ACCOUNTS; i++)
    {
        this->historyLoaded[i] = false;
        this->historyTruncated[i] = false;
        this->msgLoaded[i] = false;
        this->msgCount[i] = 0;
        this->msgConfirmed[i] = false;
        this->msgDelivered[i] = false;
        this->msgReceived[i] = false;
        this->msgEdited[i] = false;
        this->msgRejected[i] = false;
        this->msgId[i].clear();
        this->chatUpdated[i] = false;
        this->userTyping[i] = false;
        this->titleUpdated[i] = false;
        this->archiveUpdated[i] = false;
        this->msgAttachmentReceived[i] = false;
        this->msgContactReceived[i] = false;
        this->msgRevokeAttachmentReceived[i] = false;
        this->reactionReceived[i] = false;
        this->retentionTimeUpdated[i] = false;
        this->mConfirmedMessageHandle[i] = MEGACHAT_INVALID_HANDLE;
        this->mEditedMessageHandle[i] = MEGACHAT_INVALID_HANDLE;
    }
}

void TestChatRoomListener::clearMessages(unsigned int apiIndex)
{
    msgId[apiIndex].clear();
    mConfirmedMessageHandle[apiIndex] = MEGACHAT_INVALID_HANDLE;
    mEditedMessageHandle[apiIndex] = MEGACHAT_INVALID_HANDLE;
}

bool TestChatRoomListener::hasValidMessages(unsigned int apiIndex)
{
    return !msgId[apiIndex].empty();
}

bool TestChatRoomListener::hasArrivedMessage(unsigned int apiIndex, MegaChatHandle messageHandle)
{
    for (unsigned i = 0u; i < msgId[apiIndex].size(); ++i)
    {
        if (msgId[apiIndex][i] == messageHandle)
        {
            return true;
        }
    }

    return false;
}

void TestChatRoomListener::onChatRoomUpdate(MegaChatApi *api, MegaChatRoom *chat)
{
    unsigned int apiIndex = getMegaChatApiIndex(api);
    ASSERT_NE(apiIndex, UINT_MAX) << "TestChatRoomListener::onChatRoomUpdate()";

    if (!chat)
    {
        std::stringstream buffer;
        buffer << "[api: " << apiIndex << "] Initialization completed!" << endl;
        t->postLog(buffer.str());
        return;
    }
    if (chat)
    {
        if (chat->hasChanged(MegaChatRoom::CHANGE_TYPE_USER_TYPING))
        {
            uhAction[apiIndex] = chat->getUserTyping();
            userTyping[apiIndex] = true;
        }
        else if (chat->hasChanged(MegaChatRoom::CHANGE_TYPE_USER_STOP_TYPING))
        {
            uhAction[apiIndex] = chat->getUserTyping();
            userTyping[apiIndex] = true;
        }
        else if (chat->hasChanged(MegaChatRoom::CHANGE_TYPE_TITLE))
        {
            t->getBoolVars().updateIfExists(apiIndex, "titleChanged", true);
            titleUpdated[apiIndex] = true;
        }
        else if (chat->hasChanged(MegaChatRoom::CHANGE_TYPE_ARCHIVE))
        {
            archiveUpdated[apiIndex] = true;
        }
        else if (chat->hasChanged(MegaChatListItem::CHANGE_TYPE_UPDATE_PREVIEWERS))
        {
            previewsUpdated[apiIndex] = true;
        }
        else if (chat->hasChanged(MegaChatRoom::CHANGE_TYPE_RETENTION_TIME))
        {
            retentionTimeUpdated[apiIndex] = true;
        }
        else if (chat->hasChanged(MegaChatRoom::CHANGE_TYPE_CHAT_MODE))
        {
            chatModeUpdated[apiIndex] = true;
        }
    }

    std::stringstream buffer;
    buffer << "[api: " << apiIndex << "] Chat updated - ";
    const char *info = MegaChatApiTest::printChatRoomInfo(chat);
    buffer << info;
    t->postLog(buffer.str());
    delete [] info; info = NULL;

    chatUpdated[apiIndex] = chat->getChatId();
}

void TestChatRoomListener::onMessageLoaded(MegaChatApi *api, MegaChatMessage *msg)
{
    unsigned int apiIndex = getMegaChatApiIndex(api);
    ASSERT_NE(apiIndex, UINT_MAX) << "TestChatRoomListener::onMessageLoaded()";

    if (msg)
    {
        std::stringstream buffer;
        buffer << endl << "[api: " << apiIndex << "] Message loaded - ";
        const char *info = MegaChatApiTest::printMessageInfo(msg);
        buffer << info;
        t->postLog(buffer.str());
        delete [] info; info = NULL;

        msgCount[apiIndex]++;
        msgId[apiIndex].push_back(msg->getMsgId());

        if (msg->getStatus() == MegaChatMessage::STATUS_SENDING_MANUAL)
        {
            if (msg->getCode() == MegaChatMessage::REASON_NO_WRITE_ACCESS)
            {
                msgRejected[apiIndex] = true;
            }
        }

        if (msg->getType() == MegaChatMessage::TYPE_NODE_ATTACHMENT)
        {
            msgAttachmentReceived[apiIndex] = true;
        }
        else if (msg->getType() == MegaChatMessage::TYPE_CONTACT_ATTACHMENT)
        {
            msgContactReceived[apiIndex] = true;
        }
        // else if MegaChatMessage::TYPE_SCHED_MEETING => no changes required

        msgLoaded[apiIndex] = true;
    }
    else
    {
        historyLoaded[apiIndex] = true;
        std::stringstream buffer;
        buffer << "[api: " << apiIndex << "] Loading of messages completed" << endl;
        t->postLog(buffer.str());
    }
}

void TestChatRoomListener::onMessageReceived(MegaChatApi *api, MegaChatMessage *msg)
{
    unsigned int apiIndex = getMegaChatApiIndex(api);
    ASSERT_NE(apiIndex, UINT_MAX) << "TestChatRoomListener::onMessageReceived()";

    std::stringstream buffer;
    buffer << "[api: " << apiIndex << "] Message received - ";
    const char *info = MegaChatApiTest::printMessageInfo(msg);
    buffer << info;
    t->postLog(buffer.str());
    delete [] info; info = NULL;

    if (msg->getType() == MegaChatMessage::TYPE_ALTER_PARTICIPANTS ||
            msg->getType() == MegaChatMessage::TYPE_PRIV_CHANGE)
    {
        uhAction[apiIndex] = msg->getHandleOfAction();
        priv[apiIndex] = msg->getPrivilege();
    }
    if (msg->getType() == MegaChatMessage::TYPE_CHAT_TITLE)
    {
        content[apiIndex] = msg->getContent() ? msg->getContent() : "<empty>";
        titleUpdated[apiIndex] = true;
    }

    msgId[apiIndex].push_back(msg->getMsgId());

    if (msg->getType() == MegaChatMessage::TYPE_NODE_ATTACHMENT)
    {
        msgAttachmentReceived[apiIndex] = true;
    }
    else if (msg->getType() == MegaChatMessage::TYPE_CONTACT_ATTACHMENT)
    {
        msgContactReceived[apiIndex] = true;

    }
    else if(msg->getType() == MegaChatMessage::TYPE_REVOKE_NODE_ATTACHMENT)
    {
        msgRevokeAttachmentReceived[apiIndex] = true;
    }

    msgReceived[apiIndex] = true;
}

void TestChatRoomListener::onReactionUpdate(MegaChatApi *api, MegaChatHandle, const char*, int)
{
    unsigned int apiIndex = getMegaChatApiIndex(api);
    ASSERT_NE(apiIndex, UINT_MAX) << "TestChatRoomListener::onReactionUpdate()";
    reactionReceived[apiIndex] = true;
}

void TestChatRoomListener::onHistoryTruncatedByRetentionTime(MegaChatApi *api, MegaChatMessage *msg)
{
    unsigned int apiIndex = getMegaChatApiIndex(api);
    ASSERT_NE(apiIndex, UINT_MAX) << "TestChatRoomListener::onHistoryTruncatedByRetentionTime()";
    mRetentionMessageHandle[apiIndex] = msg->getMsgId();
    retentionHistoryTruncated[apiIndex] = true;
}

void TestChatRoomListener::onMessageUpdate(MegaChatApi *api, MegaChatMessage *msg)
{
    unsigned int apiIndex = getMegaChatApiIndex(api);
    ASSERT_NE(apiIndex, UINT_MAX) << "TestChatRoomListener::onMessageUpdate()";

    std::stringstream buffer;
    buffer << "[api: " << apiIndex << "] Message updated - ";
    const char *info = MegaChatApiTest::printMessageInfo(msg);
    buffer << info;
    t->postLog(buffer.str());
    delete [] info; info = NULL;

    msgId[apiIndex].push_back(msg->getMsgId());

    if (msg->hasChanged(MegaChatMessage::CHANGE_TYPE_STATUS))
    {
        if (msg->getStatus() == MegaChatMessage::STATUS_SERVER_RECEIVED)
        {
            mConfirmedMessageHandle[apiIndex] = msg->getMsgId();
            msgConfirmed[apiIndex] = true;
        }
        else if (msg->getStatus() == MegaChatMessage::STATUS_DELIVERED)
        {
            msgDelivered[apiIndex] = true;
        }
    }

    if (msg->hasChanged(MegaChatMessage::CHANGE_TYPE_CONTENT) && msg->isEdited())
    {
        mEditedMessageHandle[apiIndex] = msg->getMsgId();
        msgEdited[apiIndex] = true;
    }

    if (msg->getType() == MegaChatMessage::TYPE_TRUNCATE)
    {
        historyTruncated[apiIndex] = true;
    }
}

unsigned int TestChatRoomListener::getMegaChatApiIndex(MegaChatApi *api)
{
    int apiIndex = -1;
    for (unsigned int i = 0; i < NUM_ACCOUNTS; i++)
    {
        if (api == this->megaChatApi[i])
        {
            apiIndex = i;
            break;
        }
    }

    assert(apiIndex != -1); // Instance of MegaChatApi not recognized
    return apiIndex;
}

MegaLoggerTest::MegaLoggerTest(const char *filename)
{
    testlog.open(filename, ios::out | ios::app);
}

MegaLoggerTest::~MegaLoggerTest()
{
    testlog.close();
}

void MegaLoggerTest::log(const char *time, int loglevel, const char *source, const char *message)
{
    testlog << "[" << time << "] " << SimpleLogger::toStr((LogLevel)loglevel) << ": ";
    testlog << message << " (" << source << ")" << endl;
}

void MegaLoggerTest::postLog(const char *message)
{
    testlog << message << endl;
}

void MegaLoggerTest::log(int loglevel, const char *message)
{
    string levelStr;

    switch (loglevel)
    {
        case MegaChatApi::LOG_LEVEL_ERROR: levelStr = "err"; break;
        case MegaChatApi::LOG_LEVEL_WARNING: levelStr = "warn"; break;
        case MegaChatApi::LOG_LEVEL_INFO: levelStr = "info"; break;
        case MegaChatApi::LOG_LEVEL_VERBOSE: levelStr = "verb"; break;
        case MegaChatApi::LOG_LEVEL_DEBUG: levelStr = "debug"; break;
        case MegaChatApi::LOG_LEVEL_MAX: levelStr = "debug-verbose"; break;
        default: levelStr = ""; break;
    }

    // message comes with a line-break at the end
    testlog  << message;
}

TEST_F(MegaChatApiUnitaryTest, ParseUrl)
{
    LOG_info << "___TEST ParseUrl___";

    std::map<std::string, int> checkUrls;
    checkUrls["googl."] = 0;
    checkUrls["googl.com\"fsdafasdf"] = 1;
    checkUrls["googl.com<fsdafasdf"] = 1;
    checkUrls["http://googl.com"] = 1;
    checkUrls["http://www.googl.com"] = 1;
    checkUrls["www.googl.com"] = 1;
    checkUrls["esto   es un prueba   www.mega.nz dsfasdfa"] = 1;
    checkUrls["esto   es un prueba \twww.mega.nz\tdsfasdfa"] = 1;
    checkUrls["esto   es un prueba \nwww.mega.nz\ndsfasdfa"] = 1;
    checkUrls["esto es un prueba www.mega. nz"] = 1;
    checkUrls["ftp://www.googl.com"] = 0;
    checkUrls["www.googl .com"] = 1;
    checkUrls[" www.sfdsadfasfdsfsdf "] = 0;
    checkUrls["example.com/products?id=1&page=2"] = 1;
    checkUrls["www.example.com/products?iddfdsfdsfsfsdfa=1&page=2"] = 1;
    checkUrls["https://mega.co.nz/#!p2QnF89I!Kf-m03Lwmyut-eF7RnJjSv1PRYYtYHg7oodFrW1waEQ"] = 0;
    checkUrls["https://mega.co.nz/file/p2Qn984I#Kf-m03Lwmyut-eF7RnJjSv1PRYYtYHg7oodFrW1waEQ"] = 0;
    checkUrls["https://mega.co.nz/folder/p2Qn984I#Kf-m03Lwmyut-eF7RnJjSv1PRYYtYHg7oodFrW1waEQ"] = 0;
    checkUrls["https://mega.co.nz/file/p2Qn984I#"] = 0;
    checkUrls["https://mega.co.nz/folder/p2Qn984I#"] = 0;
    checkUrls["https://mega.co.nz/foder/p2Qn984I#"] = 1;
    checkUrls["https://mega.nz/#F!l6h3985J!j8QVi46YEyzaISaqGVRsOA"] = 0;
    checkUrls["https://mega.nz/?fbclid=IwAR260bchewVmPrlijdF8-TbbvCnnKqkWcr3vrCx6VKChvI8NgLNK1oOSaAk#F!xP4E98AB!FH_5HjrWyFsUMjjEHCFIHw"] = 0;
    checkUrls["mega.nz/?fbclid=IwAR260bchewVmPrlijdF8-TbbvCnnKqkWcr3vrCx6VKChvI8NgLNK1oOSaAk#F!xP498AAB!FH_5HjrWyFsUjjnEHCFIHw"] = 0;
    checkUrls["www.mega.nz/?fbclid=IwAR260bchewVmPrlijdF8-TbbvCnnKqkWcr3vrCx6VKChvI8NgLNK1oOSaAk#F!xP4EAYYB!FH_5HjrWyFsUMKnEHCFIHw"] = 0;
    checkUrls["https://mega.nz/?fbclid=IwAR260bchewVmPrlijdF8-TbbvCnnKqkWcrNK1oOSaAk#!xP4EYYAB!FH_5HjrWyFsUMKjjHCFIHw"] = 0;
    checkUrls["https://mega.nz/?fbclid=IwAR260bchewVmPrlijdF8-TbbvCnnKqkWcrNK1oOSaAkC!xP4EAYYB!FH_5HjrWyFsUMKnjjCFIHw"] = 0;
    checkUrls["https://mega.nz/C!xP4E45AB!FH_5HjrWyTTUMKnEHCFIHw"] = 0;
    checkUrls["https://mega.nz/?fbclid=IwAR260bchewVmPrlijdF8-TbbvCnnKqkWcr3vrCx6VKChvI8NgLNK1oOSaAk/chat/xP4EA55B!FH_5HjrWyFsU45nEHCFIHw"] = 0;
    checkUrls["mega.nz/?fbclid=IwAR260bchewVmPrlijdF8-TbbvCnnKqkWcr3vrCx6VKChvI8NgLNK1oOSaAk"] = 1;
    checkUrls["ELPAIS.com"] = 1;
    checkUrls["ELPAIS.COM"] = 1;
    checkUrls["https://www.ELPAIS.CoM"] = 1;
    checkUrls["sdfsadfsad://dsfasdfasd.dsd"] = 0;
    checkUrls["sshf://www.ELPAIS.CoM"] = 0;
    checkUrls["Lorem ipsum dolor sit amet, consectetur adipiscing elit, sed do eiusmod tempor incididunt ut labore et dolore magna aliqua. http://www.microsiervos.com/archivo/curiosidades/montana-mas-alta-sistema-solar-en-vesta.html Ut enim ad minim veniam,"] = 1;
    checkUrls["googel.com:"] = 1;
    checkUrls["5/16/18 10:43 AM] platano asdf: Os Mandi Otto link estusbeidj😒😙😓😙😙😙😙😙 www.facebook.com"] = 1;
    checkUrls["http://15.08.02.jpg\",\"s\":3936106,\"hash\":\"GA2oPPAFx4gKx231I3odD1rTHVwOQQyAClb\",\"fa\":\"827:0*00661Rw6wWo/823:1*0Nb4JK5Gd-0\",\"ts\":1529413682}]"] = 1;
    checkUrls["www.ta_ta.com"] = 1;
    checkUrls["http://foo.com/blah_blah"] = 1;
    checkUrls["http://foo.com/blah_blah/"] = 1;
    checkUrls["http://foo.com/blah_blah_(wikipedia)"] = 1;
    checkUrls["http://foo.com/blah_blah_(wikipedia)_(again)"] = 1;
    checkUrls["http://www.example.com/wpstyle/?p=364"] = 1;
    checkUrls["https://www.example.com/foo/?bar=baz&inga=42&quux"] = 1;
    checkUrls["http://odf.ws/123"] = 1;
    checkUrls["http://userid:password@example.com:8080)"] = 0;
    checkUrls["http://userid:password@example.com:8080/"] = 0;
    checkUrls["http://userid@example.com"] = 0;
    checkUrls["http://userid@example.com/"] = 0;
    checkUrls["http://userid@example.com:8080"] = 0;
    checkUrls["http://userid@example.com:8080/"] = 0;
    checkUrls["http://userid:password@example.com"] = 0;
    checkUrls["http://userid:password@example.com/"] = 0;
    checkUrls["http://foo.com/blah_(wikipedia)#cite-1"] = 1;
    checkUrls["http://foo.com/unicode_(✪)_in_parens"] = 1;
    checkUrls["http://code.google.com/events/#&product=browser"] = 1;
    checkUrls["www.code.google.com/events/#&product=browser"] = 1;
    checkUrls["http://1337.net"] = 1;
    checkUrls["http://a.b-c.de"] = 1;
    checkUrls["https://foo_bar.example.com/"] = 1;
    checkUrls["http://"] = 0;
    checkUrls["http://."] = 0;
    checkUrls["http://.."] = 0;
    checkUrls["http://../"] = 0;
    checkUrls["http://?"] = 0;
    checkUrls["http://??"] = 0;
    checkUrls["http://\?\?/"] = 0; // escape '?' to avoid confusion with trigraph (clang)
    checkUrls["http://#"] = 0;
    checkUrls["http://foo.bar?q=Spaces should be encoded"] = 0;
    checkUrls["///a"] = 0;
    checkUrls["http:// shouldfail.com"] = 1;
    checkUrls["http://foo.bar/foo(bar)baz quux"] = 1;
    checkUrls["http://10.1.1.0"] = 1;
    checkUrls["http://3628126748"] = 0;
    checkUrls["http://123.123.123"] = 0;
    checkUrls["http://123.123..123"] = 0;
    checkUrls["http://.www.foo.bar./"] = 0;
    checkUrls["Test ..www.google.es..."] = 1;
    checkUrls["Test ..test..."] = 0;
    checkUrls[":// should fail"] = 0;
    checkUrls["prueba,,,"] = 0;
    checkUrls["prueba!!"] = 0;
    checkUrls["prueba.com!!"] = 1;
    checkUrls["pepitoPerez@gmail.com"] = 0;
    checkUrls["hi..dsdd"] = 0;
    checkUrls["hidsfdf..ddsfsdsdd"] = 0;
    checkUrls["hidsfdf..com"] = 0;
    checkUrls["hidsfdf.d.ddsfsdsdd"] = 0;
    checkUrls["122.123.122.123/jjkkk"] = 1;

    std::string url;
    for (const auto& testCase : checkUrls)
    {
        EXPECT_EQ(chatd::Message::hasUrl(testCase.first, url), testCase.second) << "Failed to parse " << testCase.first;
        // url could have some content even in failed cases, so ignore it
    }
}

#ifndef KARERE_DISABLE_WEBRTC
TEST_F(MegaChatApiUnitaryTest, SfuDataReception)
{
    LOG_info << "___TEST SfuDataReception___";

    MockupCall call;
    std::map<std::string, std::unique_ptr<sfu::Command>> commands;
    sfu::SfuConnection::setCallbackToCommands(call, commands);
    std::map<std::string, bool> checkCommands;
    checkCommands["{\"warn\":\"warn msg\"}"]                                                    = true;
    checkCommands["{\"deny\":\"audio\",\"msg\":\"deny msg\"}"]                                  = true;
    checkCommands["{\"err\":129,\"msg\":\"Error\"}"]                                            = true;
    checkCommands["{\"a\":\"HIRES_STOP\"}"]                                                     = true;
    checkCommands["{\"a\":\"PEERLEFT\",\"cid\":2,\"rsn\":65}"]                                  = true;
    checkCommands["{\"a\":\"PEERJOIN\",\"cid\":2,\"userId\":\"amECEsVQJQ8\",\"av\":0,\"v\":2}"] = true;
    checkCommands["{\"a\":\"HIRES_START\"}"]                                                    = true;
    checkCommands["{\"a\":\"HELLO\",\"cid\":1,\"na\":20,\"mods\":[\"amECEsVQJQ8\"]}"]           = true;
    checkCommands["{\"a\":\"AV\",\"cid\":3,\"av\":1}"]                                          = true;
    checkCommands["{\"a\":\"VTHUMBS\",\"tracks\":[[2,0]]}"]                                     = true;
    checkCommands["{\"a\":\"HIRES\",\"tracks\":[[2,0,1]]}"]                                     = true;
    checkCommands["{\"a\":\"VTHUMB_START\"}"]                                                   = true;
    checkCommands["{\"a\":\"VTHUMB_STOP\"}"]                                                    = true;
    checkCommands["{\"a\":\"KEY\",\"id\":0,\"from\":2,"
                  "\"key\":\"RE8HjOLZl8ITM7FMIbAcigPWxq7i6DGqLQm-aNLAkEk\"}"]                   = true;

    for (const auto& testCase : checkCommands)
    {
        rapidjson::Document document;
        sfu::SfuConnection::SfuData outdata;
        EXPECT_TRUE(sfu::SfuConnection::parseSfuData(testCase.first.c_str(), document, outdata))
                << "[FAILED processing SFU command]: " << testCase.first << ". " << outdata.msg;

        if (outdata.notificationType == sfu::SfuConnection::SfuData::SFU_COMMAND)
        {
            bool commandProcSuccess = (commands.find(outdata.notification) != commands.end()
                    && commands[outdata.notification]->processCommand(document));
            EXPECT_EQ(commandProcSuccess, testCase.second)
                    << "[FAILED processing SFU command (notification)]: " << testCase.first << ". " << outdata.msg;
        }
        // else => SFU_WARN | SFU_ERROR | SFU_DENY
    }
}
#endif

#ifdef USE_CRYPTOPP
TEST_F(MegaChatApiUnitaryTest, EncryptMediaKeyWithEphemKey)
{
    LOG_info << "___TEST EncryptMediaKeyWithEphemKey___";

    std::string encryptedMediaKeyBin, decryptedMediaKeyBin;
    const std::string expEncryptedMediaKeyB64     = "IqVDFXcCDQKfazBoZxhNSjKMvk9eZYQISMYl_7S71K4";
    const std::vector<::mega::byte> mediaKeyBin   = { 60,181,43,125,112,4,248,203,228,50,177,231,232,185,172,194 };
    const std::vector<::mega::byte> ephemKeyBin   = { 129,216,111,114,44,70,116,227,184,43,159,102,5,134,9,84,125,16,221,217,31,4,37,11,89,137,120,133,205,7,141,247 };
    const std::string ephemeralkeyStr(ephemKeyBin.begin(), ephemKeyBin.end());
    const std::string mediaKeyStr(mediaKeyBin.begin(), mediaKeyBin.end());

    // Encrypt media key with ephemeral key
    ::mega::SymmCipher mSymCipher;
    bool encryptResult = mSymCipher.cbc_encrypt_with_key(mediaKeyStr, encryptedMediaKeyBin, reinterpret_cast<const unsigned char *>(ephemeralkeyStr.data()), ephemeralkeyStr.size(), nullptr);
    EXPECT_TRUE(encryptResult) << "Failed Media key cbc_encrypt";

    // Check encrypted key with expected one
    const std::string encryptedMediaKeyB64 = ::mega::Base64::btoa(encryptedMediaKeyBin);
    EXPECT_EQ(encryptedMediaKeyB64.compare(expEncryptedMediaKeyB64), 0) << "Expected encrypted key:" << expEncryptedMediaKeyB64 << " doesn't match with obtained: " << encryptedMediaKeyB64;

    // Decrypt media key with ephemeral key
    bool decryptResult = mSymCipher.cbc_decrypt_with_key(encryptedMediaKeyBin, decryptedMediaKeyBin, reinterpret_cast<const unsigned char*>(ephemeralkeyStr.data()), ephemeralkeyStr.size(), nullptr);
    EXPECT_TRUE(decryptResult) << "Failed Media key cbc_decrypt";

    // Check decrypted key with expected one
    EXPECT_EQ(decryptedMediaKeyBin.compare(mediaKeyStr), 0) << "Expected decrypted key: " << mediaKeyStr << " doesn't match with obtained: " << decryptedMediaKeyBin;
}
#endif

TestMegaRequestListener::TestMegaRequestListener(MegaApi *megaApi, MegaChatApi *megaChatApi)
    : RequestListener(megaApi, megaChatApi)
{
}

TestMegaRequestListener::~TestMegaRequestListener()
{
    delete mRequest;
    delete mError;
}

void TestMegaRequestListener::onRequestFinish(MegaApi *, MegaRequest *request, MegaError *e)
{
    mFinished = true;
    mRequest = request->copy();
    mError = e->copy();

}

int TestMegaRequestListener::getErrorCode() const
{
    assert(mFinished);
    assert(mError);
    return mError->getErrorCode();
}

MegaRequest *TestMegaRequestListener::getMegaRequest() const
{
    assert(mFinished);
    assert(mRequest);
    return mRequest;
}

TestMegaChatRequestListener::TestMegaChatRequestListener(MegaApi *megaApi, MegaChatApi *megaChatApi)
    : RequestListener(megaApi, megaChatApi)
{
}

TestMegaChatRequestListener::~TestMegaChatRequestListener()
{
    delete mRequest;
    delete mError;
}

void TestMegaChatRequestListener::onRequestFinish(MegaChatApi *, MegaChatRequest *request, MegaChatError *e)
{
    mFinished = true;
    mRequest = request->copy();
    mError = e->copy();
}

int TestMegaChatRequestListener::getErrorCode() const
{
    assert(mFinished);
    assert(mError);
    return mError->getErrorCode();
}

MegaChatRequest *TestMegaChatRequestListener::getMegaChatRequest() const
{
    assert(mFinished);
    assert(mRequest);
    return mRequest;
}

bool RequestListener::waitForResponse(unsigned int timeout)
{
    assert(!mFinished);
    timeout *= 1000000; // convert to micro-seconds
    unsigned int tWaited = 0;    // microseconds
    bool connRetried = false;
    while(!mFinished)
    {
        std::this_thread::sleep_for(std::chrono::microseconds(pollingT));

        if (timeout)
        {
            tWaited += pollingT;
            if (tWaited >= timeout)
            {
                return false;   // timeout is expired
            }
            else if (!connRetried && tWaited > (pollingT * 10))
            {
                for (unsigned int i = 0; i < NUM_ACCOUNTS; i++)
                {
                    if (mMegaApi && mMegaApi->isLoggedIn())
                    {
                        mMegaApi->retryPendingConnections();
                    }

                    if (mMegaChatApi && mMegaChatApi->getInitState() == MegaChatApi::INIT_ONLINE_SESSION)
                    {
                        mMegaChatApi->retryPendingConnections();
                    }
                }
                connRetried = true;
            }
        }
    }

    return true;    // response is received
}

RequestListener::RequestListener(MegaApi *megaApi, MegaChatApi* megaChatApi)
    : mMegaApi(megaApi)
    , mMegaChatApi(megaChatApi)
{

}

#ifndef KARERE_DISABLE_WEBRTC
bool MockupCall::handleAvCommand(Cid_t, unsigned, uint32_t)
{
    return true;
}

bool MockupCall::handleAnswerCommand(Cid_t, std::shared_ptr<sfu::Sdp>, uint64_t, std::vector<sfu::Peer>&, const std::map<Cid_t, std::string>&, const std::map<Cid_t, sfu::TrackDescriptor>&, const std::set<karere::Id>&,
                                     const std::set<karere::Id>& speakReqs,
                                     const std::map<Cid_t, uint32_t>&)
{
    return true;
}

bool MockupCall::handleKeyCommand(const Keyid_t&, const Cid_t&, const std::string &)
{
    return true;
}

bool MockupCall::handleVThumbsCommand(const std::map<Cid_t, sfu::TrackDescriptor> &)
{
    return true;
}

bool MockupCall::handleVThumbsStartCommand()
{
    return true;
}

bool MockupCall::handleVThumbsStopCommand()
{
    return true;
}

bool MockupCall::handleHiResCommand(const std::map<Cid_t, sfu::TrackDescriptor> &)
{
    return true;
}

bool MockupCall::handleHiResStartCommand()
{
    return true;
}

bool MockupCall::handleHiResStopCommand()
{
    return true;
}

bool MockupCall::handleSpeakerAddDelCommand(const uint64_t, const bool)
{
    return true;
}

bool MockupCall::handleSpeakReqAddDelCommand(const uint64_t, const bool)
{
    return true;
}

bool MockupCall::handlePeerJoin(Cid_t, uint64_t, sfu::SfuProtocol, int, std::string&, std::vector<std::string>&)
{
    return true;
}

bool MockupCall::handlePeerLeft(Cid_t, unsigned)
{
    return true;
}

bool MockupCall::handleBye(const unsigned, const bool, const std::string&)
{
    return true;
}

bool MockupCall::handleModAdd(uint64_t)
{
    return true;
}

bool MockupCall::handleModDel(uint64_t)
{
    return true;
}

void MockupCall::onSendByeCommand()
{

}

void MockupCall::onSfuDisconnected()
{

}
bool MockupCall::error(unsigned int, const string &)
{
    return true;
}

bool MockupCall::processDeny(const std::string&, const std::string&)
{
    return true;
}

void MockupCall::logError(const char *)
{

}

bool MockupCall::handleHello(const Cid_t /*cid*/, const unsigned int /*nAudioTracks*/,
                             const std::set<karere::Id>& /*mods*/, const bool /*wr*/, const bool /*allowed*/,
                             const bool /*speakRequest*/, const sfu::WrUserList& /*wrUsers*/)
{
    return true;
}

bool MockupCall::handleWrDump(const sfu::WrUserList& /*users*/)
{
    return true;
}

bool MockupCall::handleWrEnter(const sfu::WrUserList& /*users*/)
{
    return true;
}

bool MockupCall::handleWrLeave(const karere::Id& /*user*/)
{
    return true;
}

bool MockupCall::handleWrAllow(const Cid_t& /*cid*/)
{
    return true;
}

bool MockupCall::handleWrDeny()
{
    return true;
}

bool MockupCall::handleWrUsersAllow(const std::set<karere::Id>& /*users*/)
{
    return true;
}

bool MockupCall::handleWrUsersDeny(const std::set<karere::Id>& /*users*/)
{
    return true;
}

bool MockupCall::handleMutedCommand(const unsigned /*av*/)
{
    return true;
}
#endif<|MERGE_RESOLUTION|>--- conflicted
+++ resolved
@@ -4574,7 +4574,7 @@
                           maxTimeout,
                           [this, &chatid, &requesterIdx]()
                           {
-                              ChatRequestTracker crtSpeakReq;
+                              ChatRequestTracker crtSpeakReq(megaChatApi[requesterIdx]);
                               megaChatApi[requesterIdx]->sendSpeakRequest(chatid, &crtSpeakReq);
                               auto res = crtSpeakReq.waitForResult();
                               ASSERT_EQ(res, MegaChatError::ERROR_OK) << "Failed to send speak request: " << crtSpeakReq.getErrorString();
@@ -4614,7 +4614,7 @@
                           maxTimeout,
                           [this, &moderatorIdx, &requesterId, &approve, &chatid, &msgSpeakReq]()
                           {
-                              ChatRequestTracker crtSpeakReq;
+                              ChatRequestTracker crtSpeakReq(megaChatApi[moderatorIdx]);
                               approve
                                   ? megaChatApi[moderatorIdx]->addActiveSpeaker(chatid, requesterId, &crtSpeakReq)
                                   : megaChatApi[moderatorIdx]->removeSpeakRequest(chatid, requesterId, &crtSpeakReq);
@@ -4634,38 +4634,6 @@
             ASSERT_EQ(*getHandleVars().get(moderatorIdx, "SpeakRequestPeerId"), requesterId)
                 << "User handle received upon MegaChatSession::CHANGE_TYPE_SESSION_SPEAK_REQUESTED doesn't match with expected one";
         }
-    };
-
-    auto addSpeaker = [this](const unsigned int moderatorIdx, const unsigned int nonSpeakerIdx, const MegaChatHandle chatid)
-    {
-        const MegaChatHandle nonSpeakerId = megaChatApi[nonSpeakerIdx]->getMyUserHandle();
-        ExitBoolFlags eF2;
-        // requesterIdx - onchatSessionUpdate(CHANGE_TYPE_SPEAK_PERMISSION)
-        addBoolExitFlag(moderatorIdx, eF2, "SessSpeakPermChanged", false);
-
-        // moderatorIdx - user handle received at onChatSessionUpdate(CHANGE_TYPE_SPEAK_PERMISSION)
-        getHandleVars().add(moderatorIdx, "SpeakStatusPeerId", MEGACHAT_INVALID_HANDLE);
-
-        std::string msgSpeakReq = "add speaker";
-        mSessSpeakPerm[moderatorIdx].clear();
-        ASSERT_NO_FATAL_FAILURE({
-            waitForAction (1, /* just one attempt */
-                          eF2,
-                          "add speaker",
-                          true /* wait for all exit flags*/,
-                          true /*reset flags*/,
-                          maxTimeout,
-                          [this, &moderatorIdx, &nonSpeakerId, &chatid, &msgSpeakReq]()
-                          {
-                              ChatRequestTracker crtSpeakReq;
-                              megaChatApi[moderatorIdx]->addActiveSpeaker(chatid, nonSpeakerId, &crtSpeakReq);
-
-                              auto res = crtSpeakReq.waitForResult();
-                              ASSERT_EQ(res, MegaChatError::ERROR_OK) << "Failed to " << msgSpeakReq << crtSpeakReq.getErrorString();
-                          });
-        });
-        ASSERT_EQ(*getHandleVars().get(moderatorIdx, "SpeakStatusPeerId"), nonSpeakerId)
-                << "User handle received upon MegaChatSession::CHANGE_TYPE_SPEAK_PERMISSION doesn't match with expected one";
     };
 
     auto updateFlags = [this](const unsigned int requesterIdx, const unsigned int moderatorIdx, const bool audio, const bool enable, const MegaChatHandle chatid)
@@ -4687,7 +4655,7 @@
                           maxTimeout,
                           [this, &requesterIdx, &audio, &chatid, &enable]()
                           {
-                              ChatRequestTracker crtFlags;
+                              ChatRequestTracker crtFlags(megaChatApi[requesterIdx]);
                               if (audio)
                               {
                                   enable
@@ -4747,7 +4715,7 @@
                           maxTimeout,
                           [this, &moderatorIdx, &userid, &chatid]()
                           {
-                              ChatRequestTracker crtSpeakerRemove;
+                              ChatRequestTracker crtSpeakerRemove(megaChatApi[moderatorIdx]);
                               megaChatApi[moderatorIdx]->removeActiveSpeaker(chatid, userid, &crtSpeakerRemove);
                               auto res = crtSpeakerRemove.waitForResult();
                               ASSERT_EQ(res, MegaChatError::ERROR_OK) << "Failed to remove speaker: " << crtSpeakerRemove.getErrorString();
@@ -4780,36 +4748,6 @@
 
         ASSERT_TRUE(!peerCall->hasSpeakPermission()) << "own speak permission not expected for userid: "
                                                      << getUserIdStrB64(userid);
-    };
-
-    auto endCallPrimaryAccount = [this](const MegaChatHandle callId, const unsigned int a1, const unsigned int a2){
-        bool* callDestroyedA = &mCallDestroyed[a1]; *callDestroyedA = false;
-        bool* callDestroyedB = &mCallDestroyed[a2]; *callDestroyedB = false;
-        ASSERT_NO_FATAL_FAILURE({
-            waitForAction (1,
-                          std::vector<bool *> { &mCallDestroyed[a1], &mCallDestroyed[a2] },
-                          std::vector<string> { "&mCallDestroyed[a1]", "&mCallDestroyed[a2]" },
-                          "A ends call for all participants",
-                          true /* wait for all exit flags*/,
-                          true /*reset flags*/,
-                          maxTimeout,
-                          [this, a1, callDestroyedA, callDestroyedB, callId]()
-                          {
-                              ChatRequestTracker crtEndCall;
-                              megaChatApi[a1]->endChatCall(callId, &crtEndCall);
-                              ASSERT_EQ(crtEndCall.waitForResult(), MegaChatError::ERROR_OK)
-                                  << "Failed to end call. Error: " << crtEndCall.getErrorString();
-
-                              // Check the call was destroyed at both ends
-                              LOG_debug << "Now that A and B hung up, we can check if the call is destroyed";
-                              ASSERT_TRUE(waitForResponse(callDestroyedA)) <<
-                                  "The call for A should be already finished and it is not";
-                              LOG_debug << "Destroyed for A is OK, checking for B";
-                              ASSERT_TRUE(waitForResponse(callDestroyedB)) <<
-                                  "The call for B should be already finished and it is not";
-                              LOG_debug << "Destroyed for B is OK.";
-                          });
-        });
     };
 
     //========================================================================//
@@ -5091,13 +5029,8 @@
                           maxTimeout,
                           [this, &moderatorIdx, &userid, &chatid]()
                           {
-<<<<<<< HEAD
-                              ChatRequestTracker crtSpeakerRemove;
+                              ChatRequestTracker crtSpeakerRemove(megaChatApi[moderatorIdx]);
                               megaChatApi[moderatorIdx]->removeActiveSpeaker(chatid, userid, &crtSpeakerRemove);
-=======
-                              ChatRequestTracker crtSpeakerRemove(megaChatApi[moderatorIdx]);
-                              megaChatApi[moderatorIdx]->removeSpeaker(chatid, peerCid, &crtSpeakerRemove);
->>>>>>> dc4a340f
                               auto res = crtSpeakerRemove.waitForResult();
                               ASSERT_EQ(res, MegaChatError::ERROR_OK) << "Failed to remove speaker: " << crtSpeakerRemove.getErrorString();
                           });
@@ -5149,13 +5082,8 @@
                           maxTimeout,
                           [this, &requesterIdx, &chatid]()
                           {
-<<<<<<< HEAD
-                              ChatRequestTracker crtSpeakReq;
+                              ChatRequestTracker crtSpeakReq(megaChatApi[requesterIdx]);
                               megaChatApi[requesterIdx]->sendSpeakRequest(chatid, &crtSpeakReq);
-=======
-                              ChatRequestTracker crtSpeakReq(megaChatApi[requesterIdx]);
-                              megaChatApi[requesterIdx]->requestSpeak(chatid, &crtSpeakReq);
->>>>>>> dc4a340f
                               auto res = crtSpeakReq.waitForResult();
                               ASSERT_EQ(res, MegaChatError::ERROR_OK) << "Failed to request speak: " << crtSpeakReq.getErrorString();
                           });
@@ -5674,7 +5602,7 @@
 
     if (!chatRoom->isSpeakRequest())
     {
-        ChatRequestTracker crtChatOpt;
+        ChatRequestTracker crtChatOpt(megaChatApi[a1]);
         megaChatApi[a1]->setSpeakRequest(chatid, true, &crtChatOpt);
         ASSERT_EQ(crtChatOpt.waitForResult(), MegaChatError::ERROR_OK) << "Failed to enable speak request. Error: " << crtChatOpt.getErrorString();
     }
@@ -5725,7 +5653,7 @@
     // disable speak request again
     if (!chatRoom->isSpeakRequest())
     {
-        ChatRequestTracker crtChatOpt;
+        ChatRequestTracker crtChatOpt(megaChatApi[a1]);
         megaChatApi[a1]->setSpeakRequest(chatid, false, &crtChatOpt);
         ASSERT_EQ(crtChatOpt.waitForResult(), MegaChatError::ERROR_OK) << "Failed to disable speak request. Error: " << crtChatOpt.getErrorString();
     }
@@ -8768,7 +8696,7 @@
                       timeout,
                       [this, &chatid, &enableVideo, &enableAudio, &callerIdx, &notRinging]()
                       {
-                          ChatRequestTracker crtStartCall;
+                          ChatRequestTracker crtStartCall(megaChatApi[callerIdx]);
                           megaChatApi[callerIdx]->startCallInChat(chatid, enableVideo, enableAudio, notRinging, &crtStartCall);
                           ASSERT_EQ(crtStartCall.waitForResult(), MegaChatError::ERROR_OK)
                               << "Failed to start call. Error: " << crtStartCall.getErrorString();
