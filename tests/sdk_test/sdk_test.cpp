#include "sdk_test.h"

#include <megaapi.h>
#include "../../src/megachatapi.h"
#include "../../src/karereCommon.h" // for logging with karere facility

#include <signal.h>
#include <stdio.h>
#include <time.h>
#include <sys/stat.h>
#include <unistd.h>

using namespace mega;
using namespace megachat;

const std::string MegaChatApiTest::DEFAULT_PATH = "../tests/sdk_test/";
const std::string MegaChatApiTest::FILE_IMAGE_NAME = "logo.png";
const std::string MegaChatApiTest::PATH_IMAGE = "PATH_IMAGE";

const std::string MegaChatApiTest::LOCAL_PATH = "./tmp"; // no ending slash
const std::string MegaChatApiTest::REMOTE_PATH = "/";
const std::string MegaChatApiTest::DOWNLOAD_PATH = LOCAL_PATH + "/download/";

int main(int argc, char **argv)
{
    remove("test.log");

//    ::mega::MegaClient::APIURL = "https://staging.api.mega.co.nz/";
    MegaChatApiTest t;
    t.init();

    EXECUTE_TEST(t.TEST_SetOnlineStatus(0), "TEST Online status");
    EXECUTE_TEST(t.TEST_GetChatRoomsAndMessages(0), "TEST Load chatrooms & messages");
    EXECUTE_TEST(t.TEST_SwitchAccounts(0, 1), "TEST Switch accounts");
    EXECUTE_TEST(t.TEST_ClearHistory(0, 1), "TEST Clear history");
    EXECUTE_TEST(t.TEST_EditAndDeleteMessages(0, 1), "TEST Edit & delete messages");
    EXECUTE_TEST(t.TEST_GroupChatManagement(0, 1), "TEST Groupchat management");
    EXECUTE_TEST(t.TEST_ResumeSession(0), "TEST Resume session");
    EXECUTE_TEST(t.TEST_Attachment(0, 1), "TEST Attachments");
    EXECUTE_TEST(t.TEST_SendContact(0, 1), "TEST Send contact");
    EXECUTE_TEST(t.TEST_LastMessage(0, 1), "TEST Last message");
    EXECUTE_TEST(t.TEST_GroupLastMessage(0, 1), "TEST Last message (group)");
    EXECUTE_TEST(t.TEST_ChangeMyOwnName(0), "TEST Change my name");

    // The test below is a manual test. It requires to stop the intenet conection
//    EXECUTE_TEST(t.TEST_OfflineMode(0), "TEST Offline mode");

    t.terminate();

    return t.mFailedTests;
}

ChatTestException::ChatTestException(const string &file, int line, const std::string &msg)
    : mFile(file)
    , mLine(line)
    , mMsg(msg)
{
    mExceptionText = mFile + ":" + std::to_string(mLine) + ": Failure";
}

const char *ChatTestException::what() const throw()
{
    return mExceptionText.c_str();
}

const char *ChatTestException::msg() const throw()
{
    return !mMsg.empty() ? mMsg.c_str() : NULL;
}

Account::Account()
{
}

Account::Account(const std::string &email, const std::string &password)
    : mEmail(email)
    , mPassword(password)
{
}

std::string Account::getEmail() const
{
    return mEmail;
}

std::string Account::getPassword() const
{
    return mPassword;
}

MegaChatApiTest::MegaChatApiTest()
{
}

MegaChatApiTest::~MegaChatApiTest()
{
}

char *MegaChatApiTest::login(unsigned int accountIndex, const char *session, const char *email, const char *password)
{
    std::string mail;
    std::string pwd;
    if (email == NULL || password == NULL)
    {
        mail = mAccounts[accountIndex].getEmail();
        pwd = mAccounts[accountIndex].getPassword();
    }
    else
    {
        mail = email;
        pwd = password;
    }

    // 1. Initialize chat engine
    bool *flagInit = &initStateChanged[accountIndex]; *flagInit = false;
    megaChatApi[accountIndex]->init(session);
    MegaApi::removeLoggerObject(logger);
    ASSERT_CHAT_TEST(waitForResponse(flagInit), "Initialization failed");
    int initStateValue = initState[accountIndex];
    if (!session)
    {
        ASSERT_CHAT_TEST(initStateValue == MegaChatApi::INIT_WAITING_NEW_SESSION,
                         "Wrong chat initialization state. Expected: " + std::to_string(MegaChatApi::INIT_WAITING_NEW_SESSION) + "   Received: " + std::to_string(initStateValue));
    }
    else
    {
        ASSERT_CHAT_TEST(initStateValue == MegaChatApi::INIT_OFFLINE_SESSION,
                         "Wrong chat initialization state. Expected: " + std::to_string(MegaChatApi::INIT_OFFLINE_SESSION) + "   Received: " + std::to_string(initStateValue));
    }

    // 2. login
    bool *flagLogin = &requestFlags[accountIndex][MegaRequest::TYPE_LOGIN]; *flagLogin = false;
    session ? megaApi[accountIndex]->fastLogin(session) : megaApi[accountIndex]->login(mail.c_str(), pwd.c_str());
    ASSERT_CHAT_TEST(waitForResponse(flagLogin), "Login failed after" + std::to_string(maxTimeout) + " seconds");
    ASSERT_CHAT_TEST(!lastError[accountIndex], "Login failed. Error: " + std::to_string(lastError[accountIndex]));

    // 3. fetchnodes
    flagInit = &initStateChanged[accountIndex]; *flagInit = false;
    bool *flagRequestFectchNodes = &requestFlags[accountIndex][MegaRequest::TYPE_FETCH_NODES]; *flagRequestFectchNodes = false;
    megaApi[accountIndex]->fetchNodes();
    ASSERT_CHAT_TEST(waitForResponse(flagRequestFectchNodes), "Expired timeout for fetch nodes");
    ASSERT_CHAT_TEST(!lastError[accountIndex], "Error fetch nodes. Error: " + std::to_string(lastError[accountIndex]));
    // after fetchnodes, karere should be ready for offline, at least
    ASSERT_CHAT_TEST(waitForResponse(flagInit), "Expired timeout for change init state");
    initStateValue = initState[accountIndex];
    ASSERT_CHAT_TEST(initStateValue == MegaChatApi::INIT_ONLINE_SESSION,
                     "Wrong chat initialization state. Expected: " + std::to_string(MegaChatApi::INIT_ONLINE_SESSION) + "   Received: " + std::to_string(initStateValue));

    // 4. Connect to chat servers
    bool *flagRequestConnect = &requestFlagsChat[accountIndex][MegaChatRequest::TYPE_CONNECT]; *flagRequestConnect = false;
    mChatConnectionOnline[accountIndex] = false;
    megaChatApi[accountIndex]->connect();
    ASSERT_CHAT_TEST(waitForResponse(flagRequestConnect), "Expired timeout for connect request");
    ASSERT_CHAT_TEST(!lastErrorChat[accountIndex], "Error connect to chat. Error: " + std::to_string(lastErrorChat[accountIndex]));

    return megaApi[accountIndex]->dumpSession();
}

void MegaChatApiTest::logout(unsigned int accountIndex, bool closeSession)
{
    bool *flagRequestLogout = &requestFlags[accountIndex][MegaRequest::TYPE_LOGOUT]; *flagRequestLogout = false;
    closeSession ? megaApi[accountIndex]->logout() : megaApi[accountIndex]->localLogout();
    ASSERT_CHAT_TEST(waitForResponse(flagRequestLogout), "Expired timeout for logout from sdk");
    ASSERT_CHAT_TEST(!lastError[accountIndex], "Error sdk logout. Error: " + std::to_string(lastError[accountIndex]));

    flagRequestLogout = &requestFlagsChat[accountIndex][MegaChatRequest::TYPE_LOGOUT]; *flagRequestLogout = false;
    if (!closeSession)  // for closed session, karere automatically logs out itself
    {
        megaChatApi[accountIndex]->localLogout();
        ASSERT_CHAT_TEST(waitForResponse(flagRequestLogout), "Expired timeout for chat logout");
        ASSERT_CHAT_TEST(!lastErrorChat[accountIndex], "Error chat logout. Error: " + lastErrorMsgChat[accountIndex] + " (" + std::to_string(lastErrorChat[accountIndex]) + ")");
    }
    MegaApi::addLoggerObject(logger);   // need to restore customized logger

}

void MegaChatApiTest::init()
{
    std::cout << "[========] Global test environment initialization" << endl;

    mOKTests = mFailedTests = 0;

    logger = new MegaLoggerTest("test.log");
    MegaApi::addLoggerObject(logger);
    MegaApi::setLogToConsole(false);    // already disabled by default
    MegaChatApi::setLoggerObject(logger);
    MegaChatApi::setLogToConsole(false);
    MegaChatApi::setCatchException(false);

    for (int i = 0; i < NUM_ACCOUNTS; i++)
    {
        // get credentials from environment variables
        std::string varName = "MEGA_EMAIL";
        varName += std::to_string(i);
        char *buf = getenv(varName.c_str());
        std::string email;
        if (buf)
        {
            email.assign(buf);
        }
        if (!email.length())
        {
            cout << "TEST - Set your username at the environment variable $" << varName << endl;
            exit(-1);
        }

        varName.assign("MEGA_PWD");
        varName += std::to_string(i);
        buf = getenv(varName.c_str());
        std::string pwd;
        if (buf)
        {
            pwd.assign(buf);
        }
        if (!pwd.length())
        {
            cout << "TEST - Set your password at the environment variable $" << varName << endl;
            exit(-1);
        }

        Account accountPrimary(email, pwd);
        mAccounts[i] = accountPrimary;
    }
}

void MegaChatApiTest::terminate()
{
    std::cout << "[==========] Global test environment termination" << endl; \

    std::cout << "[ PASSED ] " << mOKTests << " test/s." << endl;
    if (mFailedTests)
    {
        std::cout << "[ FAILED ] " << mFailedTests << " test/s, see above." << endl;
    }

    MegaApi::removeLoggerObject(logger);
    MegaChatApi::setLoggerObject(NULL);
    delete logger;  logger = NULL;
}

void MegaChatApiTest::SetUp()
{
    struct stat st = {0};
    if (stat(LOCAL_PATH.c_str(), &st) == -1)
    {
        mkdir(LOCAL_PATH.c_str(), 0700);
    }

    for (int i = 0; i < NUM_ACCOUNTS; i++)
    {
        char path[1024];
        getcwd(path, sizeof path);
        megaApi[i] = new MegaApi(APPLICATION_KEY.c_str(), path, USER_AGENT_DESCRIPTION.c_str());
        megaApi[i]->setLogLevel(MegaApi::LOG_LEVEL_DEBUG);
        megaApi[i]->addListener(this);
        megaApi[i]->addRequestListener(this);

        megaChatApi[i] = new MegaChatApi(megaApi[i]);
        megaChatApi[i]->setLogLevel(MegaChatApi::LOG_LEVEL_DEBUG);
        megaChatApi[i]->addChatRequestListener(this);
        megaChatApi[i]->addChatListener(this);
        megaChatApi[i]->addChatCallListener(this);

#ifndef KARERE_DISABLE_WEBRTC
        megaChatApi[i]->addChatCallListener(this);
#endif

        for (int j = 0; j < mega::MegaRequest::TOTAL_OF_REQUEST_TYPES; ++j)
        {
            requestFlags[i][j] = false;
        }

        for (int j = 0; j < megachat::MegaChatRequest::TOTAL_OF_REQUEST_TYPES; ++j)
        {
            requestFlagsChat[i][j] = false;
        }

        initStateChanged[i] = false;
        initState[i] = -1;
        mChatConnectionOnline[i] = false;
        lastError[i] = -1;
        lastErrorChat[i] = -1;
        lastErrorMsgChat[i].clear();
        lastErrorTransfer[i] = -1;

        chatid[i] = MEGACHAT_INVALID_HANDLE;  // chatroom id from request
        chatroom[i] = NULL;
        chatListItem[i] = NULL;
        chatUpdated[i] = false;
        chatItemUpdated[i] = false;
        chatItemClosed[i] = false;
        peersUpdated[i] = false;
        titleUpdated[i] = false;

        mFirstname = "";
        mLastname = "";
        mEmail = "";
        nameReceived[i] = false;

        mNotTransferRunning[i] = true;
        mPresenceConfigUpdated[i] = false;

<<<<<<< HEAD
        mCallReceived[i] = false;
        mCallAnswered[i] = false;
        mCallEmisorId[i] = MEGACHAT_INVALID_HANDLE;
=======
#ifndef KARERE_DISABLE_WEBRTC
        mCallReceived[i] = false;
        mCallAnswered[i] = false;
        mCallEmisorId[i] = MEGACHAT_INVALID_HANDLE;
#endif
>>>>>>> 9aec281f

        mChatFirstname = "";
        mChatLastname = "";
        mChatEmail = "";
    }
}

void MegaChatApiTest::TearDown()
{
    for (int i = 0; i < NUM_ACCOUNTS; i++)
    {
        if (megaChatApi[i]->getInitState() == MegaChatApi::INIT_ONLINE_SESSION ||
                megaChatApi[i]->getInitState() == MegaChatApi::INIT_OFFLINE_SESSION )
        {
            int a2 = (i == 0) ? 1 : 0;  // FIXME: find solution for more than 2 accounts
            MegaChatHandle chatToSkip = MEGACHAT_INVALID_HANDLE;
            MegaChatHandle uh = megaChatApi[i]->getUserHandleByEmail(mAccounts[a2].getEmail().c_str());
            if (uh != MEGACHAT_INVALID_HANDLE)
            {
                MegaChatPeerList *peers = MegaChatPeerList::createInstance();
                peers->addPeer(uh, MegaChatPeerList::PRIV_STANDARD);
                chatToSkip = getGroupChatRoom(i, a2, peers, false);
                delete peers;
                peers = NULL;
            }

            clearAndLeaveChats(i, chatToSkip);

            bool *flagRequestLogout = &requestFlagsChat[i][MegaChatRequest::TYPE_LOGOUT]; *flagRequestLogout = false;
            megaChatApi[i]->logout();
            TEST_LOG_ERROR(waitForResponse(flagRequestLogout), "Time out MegaChatApi logout");
            TEST_LOG_ERROR(!lastErrorChat[i], "Failed to logout from Chat. Error: " + lastErrorMsgChat[i] + " (" + std::to_string(lastErrorChat[i]) + ")");
            MegaApi::addLoggerObject(logger);   // need to restore customized logger
        }

#ifndef KARERE_DISABLE_WEBRTC
        megaChatApi[i]->removeChatCallListener(this);
#endif
        megaChatApi[i]->removeChatRequestListener(this);
        megaChatApi[i]->removeChatListener(this);

        delete megaChatApi[i];
        megaChatApi[i] = NULL;

        if (megaApi[i]->isLoggedIn())
        {
            MegaNode* cloudNode = megaApi[i]->getRootNode();
            purgeCloudTree(i, cloudNode);
            delete cloudNode;
            cloudNode = NULL;
            MegaNode* rubbishNode = megaApi[i]->getRubbishNode();
            purgeCloudTree(i, rubbishNode);
            delete rubbishNode;
            rubbishNode = NULL;

            removePendingContactRequest(i);

            bool *flagRequestLogout = &requestFlags[i][MegaRequest::TYPE_LOGOUT]; *flagRequestLogout = false;
            megaApi[i]->logout();
            TEST_LOG_ERROR(waitForResponse(flagRequestLogout), "Time out MegaApi logout");
            TEST_LOG_ERROR(!lastError[i], "Failed to logout from SDK. Error: " + std::to_string(lastError[i]));
        }

        megaApi[i]->removeRequestListener(this);

        delete megaApi[i];
        megaApi[i] = NULL;
    }

    purgeLocalTree(LOCAL_PATH);
}

void MegaChatApiTest::logoutAccounts(bool closeSession)
{
    for (int i = 0; i < NUM_ACCOUNTS; i++)
    {
        if (megaApi[i]->isLoggedIn())
        {
            logout(i, closeSession);
        }
    }
}

const char* MegaChatApiTest::printChatRoomInfo(const MegaChatRoom *chat)
{
    if (!chat)
    {
        return MegaApi::strdup("");
    }

    char hstr[sizeof(handle) * 4 / 3 + 4];
    MegaChatHandle chatid = chat->getChatId();
    Base64::btoa((const byte *)&chatid, sizeof(handle), hstr);

    std::stringstream buffer;
    buffer << "Chat ID: " << hstr << " (" << chatid << ")" << endl;
    buffer << "\tOwn privilege level: " << MegaChatRoom::privToString(chat->getOwnPrivilege()) << endl;
    if (chat->isActive())
    {
        buffer << "\tActive: yes" << endl;
    }
    else
    {
        buffer << "\tActive: no" << endl;
    }
    if (chat->isGroup())
    {
        buffer << "\tGroup chat: yes" << endl;
    }
    else
    {
        buffer << "\tGroup chat: no" << endl;
    }
    buffer << "\tPeers:";

    if (chat->getPeerCount())
    {
        buffer << "\t\t(userhandle)\t(privilege)\t(firstname)\t(lastname)\t(fullname)" << endl;
        for (unsigned i = 0; i < chat->getPeerCount(); i++)
        {
            MegaChatHandle uh = chat->getPeerHandle(i);
            Base64::btoa((const byte *)&uh, sizeof(handle), hstr);
            buffer << "\t\t\t" << hstr;
            buffer << "\t" << MegaChatRoom::privToString(chat->getPeerPrivilege(i));
            buffer << "\t\t" << chat->getPeerFirstname(i);
            buffer << "\t" << chat->getPeerLastname(i);
            buffer << "\t" << chat->getPeerFullname(i) << endl;
        }
    }
    else
    {
        buffer << " no peers (only you as participant)" << endl;
    }
    if (chat->getTitle())
    {
        buffer << "\tTitle: " << chat->getTitle() << endl;
    }
    buffer << "\tUnread count: " << chat->getUnreadCount() << " message/s" << endl;
    buffer << "-------------------------------------------------" << endl;

    return MegaApi::strdup(buffer.str().c_str());
}

const char* MegaChatApiTest::printMessageInfo(const MegaChatMessage *msg)
{
    if (!msg)
    {
        return MegaApi::strdup("");
    }

    const char *content = msg->getContent() ? msg->getContent() : "<empty>";

    std::stringstream buffer;
    buffer << "id: " << msg->getMsgId() << ", content: " << content;
    buffer << ", tempId: " << msg->getTempId() << ", index:" << msg->getMsgIndex();
    buffer << ", status: " << msg->getStatus() << ", uh: " << msg->getUserHandle();
    buffer << ", type: " << msg->getType() << ", edited: " << msg->isEdited();
    buffer << ", deleted: " << msg->isDeleted() << ", changes: " << msg->getChanges();
    buffer << ", ts: " << msg->getTimestamp() << endl;

    return MegaApi::strdup(buffer.str().c_str());
}

const char* MegaChatApiTest::printChatListItemInfo(const MegaChatListItem *item)
{
    if (!item)
    {
        return MegaApi::strdup("");
    }

    const char *title = item->getTitle() ? item->getTitle() : "<empty>";

    std::stringstream buffer;
    buffer << "id: " << item->getChatId() << ", title: " << title;
    buffer << ", ownPriv: " << item->getOwnPrivilege();
    buffer << ", unread: " << item->getUnreadCount() << ", changes: " << item->getChanges();
    buffer << ", lastMsg: " << item->getLastMessage() << ", lastMsgType: " << item->getLastMessageType();
    buffer << ", lastTs: " << item->getLastTimestamp() << endl;

    return MegaApi::strdup(buffer.str().c_str());
}

void MegaChatApiTest::postLog(const std::string &msg)
{
    logger->postLog(msg.c_str());
}

bool MegaChatApiTest::waitForResponse(bool *responseReceived, unsigned int timeout) const
{
    timeout *= 1000000; // convert to micro-seconds
    unsigned int tWaited = 0;    // microseconds
    bool connRetried = false;
    while(!(*responseReceived))
    {
        usleep(pollingT);

        if (timeout)
        {
            tWaited += pollingT;
            if (tWaited >= timeout)
            {
                return false;   // timeout is expired
            }
            else if (!connRetried && tWaited > (pollingT * 10))
            {
                for (int i = 0; i < NUM_ACCOUNTS; i++)
                {
                    if (megaChatApi[i] && megaChatApi[i]->getInitState() == MegaChatApi::INIT_ONLINE_SESSION)
                    {
                        megaChatApi[i]->retryPendingConnections();
                    }

                    if (megaApi[i] && megaApi[i]->isLoggedIn())
                    {
                        megaApi[i]->retryPendingConnections();
                    }
                }
                connRetried = true;
            }
        }
    }

    return true;    // response is received
}


/**
 * @brief TEST_ResumeSession
 *
 * This test does the following:
 *
 * - Create a new session
 * - Resume with previous sesion
 * - Resume an existing session without karere cache
 * - Re-create Karere cache without login out from SDK
 * - Close session
 * - Login with chat enabled, transition to disabled and back to enabled
 * - Login with chat disabled, transition to enabled
 * - Disconnect from chat server and reconnect
 *
 */
bool MegaChatApiTest::TEST_ResumeSession(unsigned int accountIndex)
{
    // ___ Create a new session ___
    char *session = login(accountIndex);

    checkEmail(accountIndex);

    // Test for management of ESID:
    // (uncomment the following block)
//    {
//        bool *flag = &requestFlagsChat[0][MegaChatRequest::TYPE_LOGOUT]; *flag = false;
//        // ---> NOW close session remotely ---
//        sleep(30);
//        // and wait for forced logout of megachatapi due to ESID
//        ASSERT_CHAT_TEST(waitForResponse(flag), "");
//        session = login(0);
//    }

    // ___ Resume an existing session ___
    logout(accountIndex, false); // keeps session alive
    char *tmpSession = login(accountIndex, session);
    ASSERT_CHAT_TEST(!strcmp(session, tmpSession), "Bad session key");
    delete [] tmpSession;   tmpSession = NULL;

    checkEmail(accountIndex);

    // ___ Resume an existing session without karere cache ___
    // logout from SDK keeping cache
    bool *flagSdkLogout = &requestFlags[accountIndex][MegaRequest::TYPE_LOGOUT]; *flagSdkLogout = false;
    megaApi[accountIndex]->localLogout();
    ASSERT_CHAT_TEST(waitForResponse(flagSdkLogout), "Expired timeout for local sdk logout");
    ASSERT_CHAT_TEST(!lastError[accountIndex], "Error local sdk logout. Error: " + std::to_string(lastError[accountIndex]));
    // logout from Karere removing cache
    bool *flagChatLogout = &requestFlagsChat[accountIndex][MegaChatRequest::TYPE_LOGOUT]; *flagChatLogout = false;
    megaChatApi[accountIndex]->logout();
    ASSERT_CHAT_TEST(waitForResponse(flagChatLogout), "Expired timeout for chat logout");
    ASSERT_CHAT_TEST(!lastErrorChat[accountIndex], "Error chat logout. Error: " + lastErrorMsgChat[accountIndex] + " (" + std::to_string(lastErrorChat[accountIndex]) + ")");
    MegaApi::addLoggerObject(logger);   // need to restore customized logger
    // try to initialize chat engine with cache --> should fail
    ASSERT_CHAT_TEST(megaChatApi[accountIndex]->init(session) == MegaChatApi::INIT_NO_CACHE,
                     "Wrong chat initialization state. Expected " + std::to_string(MegaChatApi::INIT_NO_CACHE) + "   Received: " + std::to_string(megaChatApi[accountIndex]->init(session)));
    MegaApi::removeLoggerObject(logger);
    megaApi[accountIndex]->invalidateCache();

    // ___ Re-create Karere cache without login out from SDK___
    bool *flagInit = &initStateChanged[accountIndex]; *flagInit = false;
    // login in SDK
    bool *flagLogin = &requestFlags[accountIndex][MegaRequest::TYPE_LOGIN]; *flagLogin = false;
    session ? megaApi[accountIndex]->fastLogin(session) : megaApi[accountIndex]->login(mAccounts[accountIndex].getEmail().c_str(), mAccounts[accountIndex].getPassword().c_str());
    ASSERT_CHAT_TEST(waitForResponse(flagLogin), "Expired timeout for sdk fast login");
    ASSERT_CHAT_TEST(!lastError[accountIndex], "Error sdk fast login. Error: " + std::to_string(lastError[accountIndex]));
    // fetchnodes in SDK
    bool *flagFetchNodes = &requestFlags[accountIndex][MegaRequest::TYPE_FETCH_NODES]; *flagFetchNodes = false;
    megaApi[accountIndex]->fetchNodes();
    ASSERT_CHAT_TEST(waitForResponse(flagFetchNodes), "Expired timeout for fetch nodes");
    ASSERT_CHAT_TEST(!lastError[accountIndex], "Error fetch nodes. Error: " + std::to_string(lastError[accountIndex]));
    ASSERT_CHAT_TEST(waitForResponse(flagInit), "Expired timeout for change init state");
    int initStateValue = initState[accountIndex];
    ASSERT_CHAT_TEST(initStateValue == MegaChatApi::INIT_ONLINE_SESSION,
                     "Wrong chat initialization state. Expected: " + std::to_string(MegaChatApi::INIT_ONLINE_SESSION) + "   Received: " + std::to_string(initStateValue));

    // check there's a list of chats already available
    MegaChatListItemList *list = megaChatApi[accountIndex]->getChatListItems();
    ASSERT_CHAT_TEST(list->size(), "Chat list item is empty");
    delete list; list = NULL;

    // ___ Close session ___
    logout(accountIndex, true);
    delete [] session; session = NULL;

    // ___ Login with chat enabled, transition to disabled and back to enabled
    session = login(accountIndex);
    ASSERT_CHAT_TEST(session, "Empty session key");
    // fully disable chat: logout + remove logger + delete MegaChatApi instance
    flagChatLogout = &requestFlagsChat[accountIndex][MegaChatRequest::TYPE_LOGOUT]; *flagChatLogout = false;
    megaChatApi[accountIndex]->logout();
    ASSERT_CHAT_TEST(waitForResponse(flagChatLogout), "Expired timeout for megachat logout");
    ASSERT_CHAT_TEST(!lastErrorChat[accountIndex], "Error megachat logout. Error: " + lastErrorMsgChat[accountIndex] + " (" + std::to_string(lastErrorChat[accountIndex]) + ")");
    MegaApi::addLoggerObject(logger);   // need to restore customized logger
    delete megaChatApi[accountIndex];
    // create a new MegaChatApi instance
    megaChatApi[accountIndex] = new MegaChatApi(megaApi[accountIndex]);
    megaChatApi[accountIndex]->setLogLevel(MegaChatApi::LOG_LEVEL_DEBUG);
    megaChatApi[accountIndex]->addChatRequestListener(this);
    megaChatApi[accountIndex]->addChatListener(this);
    MegaChatApi::setLoggerObject(logger);
    // back to enabled: init + fetchnodes + connect
    ASSERT_CHAT_TEST(megaChatApi[accountIndex]->init(session) == MegaChatApi::INIT_NO_CACHE,
                     "Wrong chat initialization state. Expected: " + std::to_string(MegaChatApi::INIT_NO_CACHE) + "   Received: " + std::to_string(megaChatApi[accountIndex]->init(session)));

    MegaApi::removeLoggerObject(logger);
    flagInit = &initStateChanged[accountIndex]; *flagInit = false;
    flagFetchNodes = &requestFlags[accountIndex][MegaRequest::TYPE_FETCH_NODES]; *flagFetchNodes = false;
    megaApi[accountIndex]->fetchNodes();
    ASSERT_CHAT_TEST(waitForResponse(flagFetchNodes), "Expired timeout for fetch nodes");
    ASSERT_CHAT_TEST(!lastError[accountIndex], "Error fetch nodes. Error: " + std::to_string(lastError[accountIndex]));
    ASSERT_CHAT_TEST(waitForResponse(flagInit), "Expired timeout for change init state");
    initStateValue = initState[accountIndex];
    ASSERT_CHAT_TEST(initStateValue == MegaChatApi::INIT_ONLINE_SESSION,
                     "Wrong chat initialization state. Expected: " + std::to_string(MegaChatApi::INIT_ONLINE_SESSION) + "   Received: " + std::to_string(initStateValue));

    bool *flagConnect = &requestFlagsChat[accountIndex][MegaChatRequest::TYPE_CONNECT]; *flagConnect = false;
    megaChatApi[accountIndex]->connect();
    ASSERT_CHAT_TEST(waitForResponse(flagConnect), "Expired timeout for connect");
    ASSERT_CHAT_TEST(!lastErrorChat[accountIndex], "Error connect. Error: " + lastErrorMsgChat[accountIndex] + " (" + std::to_string(lastErrorChat[accountIndex]) + ")");
    // check there's a list of chats already available
    list = megaChatApi[accountIndex]->getChatListItems();
    ASSERT_CHAT_TEST(list->size(), "Chat list item is empty");
    delete list; list = NULL;
    // close session and remove cache
    logout(accountIndex, true);
    delete [] session; session = NULL;

    // ___ Login with chat disabled, transition to enabled ___
    // fully disable chat: remove logger + delete MegaChatApi instance
    delete megaChatApi[accountIndex];
    // create a new MegaChatApi instance
    megaChatApi[accountIndex] = new MegaChatApi(megaApi[accountIndex]);
    megaChatApi[accountIndex]->setLogLevel(MegaChatApi::LOG_LEVEL_DEBUG);
    megaChatApi[accountIndex]->addChatRequestListener(this);
    megaChatApi[accountIndex]->addChatListener(this);
    MegaChatApi::setLoggerObject(logger);
    // login in SDK
    flagLogin = &requestFlags[accountIndex][MegaRequest::TYPE_LOGIN]; *flagLogin = false;
    megaApi[accountIndex]->login(mAccounts[accountIndex].getEmail().c_str(), mAccounts[accountIndex].getPassword().c_str());
    ASSERT_CHAT_TEST(waitForResponse(flagLogin), "Expired timeout for fast login");
    ASSERT_CHAT_TEST(!lastError[accountIndex], "Error fast login. Error: " + std::to_string(lastError[accountIndex]));
    session = megaApi[accountIndex]->dumpSession();
    // fetchnodes in SDK
    flagFetchNodes = &requestFlags[accountIndex][MegaRequest::TYPE_FETCH_NODES]; *flagFetchNodes = false;
    megaApi[accountIndex]->fetchNodes();
    ASSERT_CHAT_TEST(waitForResponse(flagFetchNodes), "Expired timeout for fetch nodes");
    ASSERT_CHAT_TEST(!lastError[accountIndex], "Error fetch nodes. Error: " + std::to_string(lastError[accountIndex]));
    // init in Karere
    ASSERT_CHAT_TEST(megaChatApi[accountIndex]->init(session) == MegaChatApi::INIT_NO_CACHE,
                     "Bad Megachat state expected: " + std::to_string(MegaChatApi::INIT_NO_CACHE) + "   Received: " + std::to_string(megaChatApi[accountIndex]->init(session)));
    MegaApi::removeLoggerObject(logger);
    // full-fetchndoes in SDK to regenerate cache in Karere
    flagInit = &initStateChanged[accountIndex]; *flagInit = false;
    flagFetchNodes = &requestFlags[accountIndex][MegaRequest::TYPE_FETCH_NODES]; *flagFetchNodes = false;
    megaApi[accountIndex]->fetchNodes();
    ASSERT_CHAT_TEST(waitForResponse(flagFetchNodes), "Expired timeout for fetch nodes");
    ASSERT_CHAT_TEST(!lastError[accountIndex], "Error fetch nodes. Error: " + std::to_string(lastError[accountIndex]));
    ASSERT_CHAT_TEST(waitForResponse(flagInit), "Expired timeout for change init state");
    initStateValue = initState[accountIndex];
    ASSERT_CHAT_TEST(initStateValue == MegaChatApi::INIT_ONLINE_SESSION,
                     "Bad Megachat state expected: " + std::to_string(MegaChatApi::INIT_ONLINE_SESSION) + "   Received: " + std::to_string(initStateValue));

    // connect in Karere
    flagConnect = &requestFlagsChat[accountIndex][MegaChatRequest::TYPE_CONNECT]; *flagConnect = false;
    megaChatApi[accountIndex]->connect();
    ASSERT_CHAT_TEST(waitForResponse(flagConnect), "Expired timeout for connect");
    ASSERT_CHAT_TEST(!lastErrorChat[accountIndex], "Error connect. Error: " + lastErrorMsgChat[accountIndex] + " (" + std::to_string(lastErrorChat[accountIndex]) + ")");
    // check there's a list of chats already available
    list = megaChatApi[accountIndex]->getChatListItems();
    ASSERT_CHAT_TEST(list->size(), "Chat list item is empty");
    delete list;
    list = NULL;

    // ___ Disconnect from chat server and reconnect ___
    for (int i = 0; i < 5; i++)
    {
        int conState = megaChatApi[accountIndex]->getConnectionState();
        ASSERT_CHAT_TEST(conState == MegaChatApi::CONNECTED, "Wrong connection state: " + std::to_string(conState));

        bool *flagDisconnect = &requestFlagsChat[accountIndex][MegaChatRequest::TYPE_DISCONNECT]; *flagDisconnect = false;
        megaChatApi[accountIndex]->disconnect();
        ASSERT_CHAT_TEST(waitForResponse(flagDisconnect), "Expired timeout for disconnect");
        ASSERT_CHAT_TEST(!lastErrorChat[accountIndex], "Error disconect. Error: " + lastErrorMsgChat[accountIndex] + " (" + std::to_string(lastErrorChat[accountIndex]) + ")");
        conState = megaChatApi[accountIndex]->getConnectionState();
        ASSERT_CHAT_TEST(conState == MegaChatApi::DISCONNECTED, "Wrong connection state: " + std::to_string(conState));

        // reconnect
        flagConnect = &requestFlagsChat[accountIndex][MegaChatRequest::TYPE_CONNECT]; *flagConnect = false;
        megaChatApi[accountIndex]->connect();
        ASSERT_CHAT_TEST(waitForResponse(flagConnect), "Expired timeout for connect");
        ASSERT_CHAT_TEST(!lastErrorChat[accountIndex], "Error connect. Error: " + lastErrorMsgChat[accountIndex] + " (" + std::to_string(lastErrorChat[accountIndex]) + ")");
        conState = megaChatApi[accountIndex]->getConnectionState();
        ASSERT_CHAT_TEST(conState == MegaChatApi::CONNECTED, "Wrong connection state: " + std::to_string(conState));

        // check there's a list of chats already available
        list = megaChatApi[accountIndex]->getChatListItems();
        ASSERT_CHAT_TEST(list->size(), "Chat list item is empty");
        delete list;
        list = NULL;
    }

    delete [] session; session = NULL;
}

/**
 * @brief TEST_SetOnlineStatus
 *
 * This test does the following:
 *
 * - Login
 * - Set status busy
 *
 */
void MegaChatApiTest::TEST_SetOnlineStatus(unsigned int accountIndex)
{
    bool *flagPresence = &mPresenceConfigUpdated[accountIndex]; *flagPresence = false;

    char *sesion = login(accountIndex);

    ASSERT_CHAT_TEST(waitForResponse(flagPresence), "Presence config not received after " + std::to_string(maxTimeout) + " seconds");

    // Reset status to online before starting the test
    bool *flagStatus = &mOnlineStatusUpdated[accountIndex]; *flagStatus = false;
    bool *flag = &requestFlagsChat[accountIndex][MegaChatRequest::TYPE_SET_ONLINE_STATUS]; *flag = false;
    megaChatApi[accountIndex]->setOnlineStatus(MegaChatApi::STATUS_ONLINE);
    ASSERT_CHAT_TEST(waitForResponse(flag), "Failed to set online status after " + std::to_string(maxTimeout) + " seconds");
    ASSERT_CHAT_TEST(!lastErrorChat[accountIndex], "Failed to set online status. Error: " + lastErrorMsgChat[accountIndex] + " (" + std::to_string(lastErrorChat[accountIndex]) + ")");

    flagPresence = &mPresenceConfigUpdated[accountIndex]; *flagPresence = false;
    flagStatus = &mOnlineStatusUpdated[accountIndex]; *flagStatus = false;
    flag = &requestFlagsChat[accountIndex][MegaChatRequest::TYPE_SET_ONLINE_STATUS]; *flag = false;
    megaChatApi[accountIndex]->setOnlineStatus(MegaChatApi::STATUS_BUSY);
    ASSERT_CHAT_TEST(waitForResponse(flag), "Failed to set online status after " + std::to_string(maxTimeout) + " seconds");
    ASSERT_CHAT_TEST(!lastErrorChat[accountIndex], "Failed to set online status. Error: " + lastErrorMsgChat[accountIndex] + " (" + std::to_string(lastErrorChat[accountIndex]) + ")");
    ASSERT_CHAT_TEST(waitForResponse(flagPresence), "Presence config not received after " + std::to_string(maxTimeout) + " seconds");
    ASSERT_CHAT_TEST(waitForResponse(flagStatus), "Online status not received after " + std::to_string(maxTimeout) + " seconds");

    // set online status
    flagStatus = &mOnlineStatusUpdated[accountIndex]; *flagStatus = false;
    flagPresence = &mPresenceConfigUpdated[accountIndex]; *flagPresence = false;
    flag = &requestFlagsChat[accountIndex][MegaChatRequest::TYPE_SET_ONLINE_STATUS]; *flag = false;
    megaChatApi[accountIndex]->setOnlineStatus(MegaChatApi::STATUS_ONLINE);
    ASSERT_CHAT_TEST(waitForResponse(flag), "Failed to set online status after " + std::to_string(maxTimeout) + " seconds");
    ASSERT_CHAT_TEST(!lastErrorChat[accountIndex], "Failed to set online status. Error: " + lastErrorMsgChat[accountIndex] + " (" + std::to_string(lastErrorChat[accountIndex]) + ")");
    ASSERT_CHAT_TEST(waitForResponse(flagPresence), "Presence config not received after " + std::to_string(maxTimeout) + " seconds");
    ASSERT_CHAT_TEST(waitForResponse(flagStatus), "Online status not received after " + std::to_string(maxTimeout) + " seconds");

    // enable auto-away with 5 seconds timeout
    flagPresence = &mPresenceConfigUpdated[accountIndex]; *flagPresence = false;
    megaChatApi[accountIndex]->setPresenceAutoaway(true, 5);
    ASSERT_CHAT_TEST(waitForResponse(flagPresence), "Presence config not received after " + std::to_string(maxTimeout) + " seconds");

    // disable persist
    if (megaChatApi[accountIndex]->getPresenceConfig()->isPersist())
    {
        flagPresence = &mPresenceConfigUpdated[accountIndex]; *flagPresence = false;
        megaChatApi[accountIndex]->setPresencePersist(false);
        ASSERT_CHAT_TEST(waitForResponse(flagPresence), "Presence config not received after " + std::to_string(maxTimeout) + " seconds");
    }

    // now wait for timeout to expire
    flagStatus = &mOnlineStatusUpdated[accountIndex]; *flagStatus = false;
//    flagPresence = &mPresenceConfigUpdated[accountIndex]; *flagPresence = false;

    LOG_debug << "Going to sleep for longer than autoaway timeout";
    MegaChatPresenceConfig *config = megaChatApi[accountIndex]->getPresenceConfig();

    sleep(config->getAutoawayTimeout()+3);
//    ASSERT_CHAT_TEST(waitForResponse(flagPresence), "Presence config not received after " + std::to_string(maxTimeout) + " seconds");
    ASSERT_CHAT_TEST(waitForResponse(flagStatus), "Online status not received after " + std::to_string(maxTimeout) + " seconds");

    // and check the status is away
    ASSERT_CHAT_TEST(mOnlineStatus[accountIndex] == MegaChatApi::STATUS_AWAY,
                     "Online status didn't changed to away automatically after timeout");
    int onlineStatus = megaChatApi[accountIndex]->getOnlineStatus();
    ASSERT_CHAT_TEST(onlineStatus == MegaChatApi::STATUS_AWAY,
                     "Online status didn't changed to away automatically after timeout. Received: " + std::string(MegaChatRoom::statusToString(onlineStatus)));

    // now signal user's activity to become online again
    flagStatus = &mOnlineStatusUpdated[accountIndex]; *flagStatus = false;
    megaChatApi[accountIndex]->signalPresenceActivity();
    ASSERT_CHAT_TEST(waitForResponse(flagStatus), "Online status not received after " + std::to_string(maxTimeout) + " seconds");

    // and check the status is online
    ASSERT_CHAT_TEST(mOnlineStatus[accountIndex] == MegaChatApi::STATUS_ONLINE,
                     "Online status didn't changed to online from autoaway after signaling activity");
    onlineStatus = megaChatApi[accountIndex]->getOnlineStatus();
    ASSERT_CHAT_TEST(onlineStatus == MegaChatApi::STATUS_ONLINE,
                     "Online status didn't changed to online from autoaway after signaling activity. Received: " + std::string(MegaChatRoom::statusToString(onlineStatus)));


    delete sesion;
    sesion = NULL;
}

/**
 * @brief TEST_GetChatRoomsAndMessages
 *
 * This test does the following:
 *
 * - Print chatrooms information
 * - Load history from one chatroom
 * - Close chatroom
 * - Load history from cache
 *
 */
void MegaChatApiTest::TEST_GetChatRoomsAndMessages(unsigned int accountIndex)
{
    char *sesion = login(accountIndex);

    MegaChatRoomList *chats = megaChatApi[accountIndex]->getChatRooms();
    std::stringstream buffer;
    buffer << chats->size() << " chat/s received: " << endl;
    postLog(buffer.str());

    // Open chats and print history
    for (int i = 0; i < chats->size(); i++)
    {
        // Open a chatroom
        const MegaChatRoom *chatroom = chats->get(i);
        MegaChatHandle chatid = chatroom->getChatId();
        TestChatRoomListener *chatroomListener = new TestChatRoomListener(this, megaChatApi, chatid);
        ASSERT_CHAT_TEST(megaChatApi[accountIndex]->openChatRoom(chatid, chatroomListener), "Can't open chatRoom account " + std::to_string(accountIndex+1));

        // Print chatroom information and peers' names
        const char *info = MegaChatApiTest::printChatRoomInfo(chatroom);
        postLog(info);
        delete [] info; info = NULL;
        if (chatroom->getPeerCount())
        {
            for (unsigned i = 0; i < chatroom->getPeerCount(); i++)
            {
                MegaChatHandle uh = chatroom->getPeerHandle(i);

                bool *flagNameReceived = &requestFlagsChat[accountIndex][MegaChatRequest::TYPE_GET_FIRSTNAME]; *flagNameReceived = false; mChatFirstname = "";
                megaChatApi[accountIndex]->getUserFirstname(uh);
                ASSERT_CHAT_TEST(waitForResponse(flagNameReceived), "Failed to retrieve firstname after " + std::to_string(maxTimeout) + " seconds");
                ASSERT_CHAT_TEST(!lastErrorChat[accountIndex], "Failed to retrieve firstname. Error: " + lastErrorMsgChat[accountIndex] + " (" + std::to_string(lastErrorChat[accountIndex]) + ")");
                buffer << "Peer firstname (" << uh << "): " << mChatFirstname << " (len: " << mChatFirstname.length() << ")" << endl;

                flagNameReceived = &requestFlagsChat[accountIndex][MegaChatRequest::TYPE_GET_LASTNAME]; *flagNameReceived = false; mChatLastname = "";
                megaChatApi[0]->getUserLastname(uh);
                ASSERT_CHAT_TEST(waitForResponse(flagNameReceived), "Failed to retrieve lastname after " + std::to_string(maxTimeout) + " seconds");
                ASSERT_CHAT_TEST(!lastErrorChat[accountIndex], "Failed to retrieve lastname. Error: " + lastErrorMsgChat[accountIndex] + " (" + std::to_string(lastErrorChat[accountIndex]) + ")");
                buffer << "Peer lastname (" << uh << "): " << mChatLastname << " (len: " << mChatLastname.length() << ")" << endl;

                char *email = megaChatApi[accountIndex]->getContactEmail(uh);
                if (email)
                {
                    buffer << "Contact email (" << uh << "): " << email << " (len: " << strlen(email) << ")" << endl;
                    delete [] email;
                }
                else
                {
                    flagNameReceived = &requestFlagsChat[accountIndex][MegaChatRequest::TYPE_GET_EMAIL]; *flagNameReceived = false; mChatEmail = "";
                    megaChatApi[accountIndex]->getUserEmail(uh);
                    ASSERT_CHAT_TEST(waitForResponse(flagNameReceived), "Failed to retrieve email after " + std::to_string(maxTimeout) + " seconds");
                    ASSERT_CHAT_TEST(!lastErrorChat[accountIndex], "Failed to retrieve email. Error: " + lastErrorMsgChat[accountIndex] + " (" + std::to_string(lastErrorChat[accountIndex]) + ")");
                    buffer << "Peer email (" << uh << "): " << mChatEmail << " (len: " << mChatEmail.length() << ")" << endl;
                }
            }
        }

        // TODO: remove the block below (currently cannot load history from inactive chats.
        // Redmine ticket: #5721
        if (!chatroom->isActive())
        {
            continue;
        }

        // Load history
        buffer << "Loading messages for chat " << chatroom->getTitle() << " (id: " << chatroom->getChatId() << ")" << endl;
        loadHistory(accountIndex, chatid, chatroomListener);

        // Close the chatroom
        megaChatApi[accountIndex]->closeChatRoom(chatid, chatroomListener);
        delete chatroomListener;

        // Now, load history locally (it should be cached by now)
        chatroomListener = new TestChatRoomListener(this, megaChatApi, chatid);
        ASSERT_CHAT_TEST(megaChatApi[accountIndex]->openChatRoom(chatid, chatroomListener), "Can't open chatRoom account " + std::to_string(accountIndex+1));
        buffer << "Loading messages locally for chat " << chatroom->getTitle() << " (id: " << chatroom->getChatId() << ")" << endl;
        loadHistory(accountIndex, chatid, chatroomListener);

        // Close the chatroom
        megaChatApi[accountIndex]->closeChatRoom(chatid, chatroomListener);
        delete chatroomListener;

        delete chatroom;
        chatroom = NULL;
    }

    logger->postLog(buffer.str().c_str());

    delete sesion;
    sesion = NULL;
}

/**
 * @brief TEST_EditAndDeleteMessages
 *
 * Requirements:
 * - Both accounts should be conctacts
 * - The 1on1 chatroom between them should exist
 * (if not accomplished, the test automatically solves the above)
 *
 * This test does the following:
 *
 * - Send a message
 * + Receive the message
 * - Update the messages
 *
 */
void MegaChatApiTest::TEST_EditAndDeleteMessages(unsigned int a1, unsigned int a2)
{
    char *primarySession = login(a1);
    char *secondarySession = login(a2);

    MegaChatHandle uh = megaChatApi[a1]->getUserHandleByEmail(mAccounts[a2].getEmail().c_str());
    if (uh == MEGACHAT_INVALID_HANDLE)
    {
        makeContact(a1, a2);
    }

    MegaChatHandle chatid = getPeerToPeerChatRoom(a1, a2);

    // 1. A sends a message to B while B has the chat opened.
    // --> check the confirmed in A, the received message in B, the delivered in A
    TestChatRoomListener *chatroomListener = new TestChatRoomListener(this, megaChatApi, chatid);
    ASSERT_CHAT_TEST(megaChatApi[a1]->openChatRoom(chatid, chatroomListener), "Can't open chatRoom account " + std::to_string(a1+1));
    ASSERT_CHAT_TEST(megaChatApi[a2]->openChatRoom(chatid, chatroomListener), "Can't open chatRoom account " + std::to_string(a2+1));

    // Load some message to feed history
    loadHistory(a1, chatid, chatroomListener);
    loadHistory(a2, chatid, chatroomListener);

    std::string messageToSend = "HOLA " + mAccounts[a1].getEmail() + " - This is a testing message automatically sent to you";
    MegaChatMessage *msgSent = sendTextMessageOrUpdate(a1, a2, chatid, messageToSend, chatroomListener);

    // edit the message
    std::string messageToUpdate = "This is an edited message to " + mAccounts[a1].getEmail();
    MegaChatMessage *msgUpdated = sendTextMessageOrUpdate(a1, a2, chatid, messageToUpdate, chatroomListener, msgSent->getMsgId());
    delete msgUpdated; msgUpdated = NULL;
    delete msgSent; msgSent = NULL;

    megaChatApi[a1]->closeChatRoom(chatid, chatroomListener);
    megaChatApi[a2]->closeChatRoom(chatid, chatroomListener);

    delete chatroomListener;

    // 2. A sends a message to B while B doesn't have the chat opened.
    // Then, B opens the chat --> check the received message in B, the delivered in A

    delete [] primarySession;
    primarySession = NULL;
    delete [] secondarySession;
    secondarySession = NULL;
}

/**
 * @brief TEST_GroupChatManagement
 *
 * Requirements:
 * - Both accounts should be conctacts
 * (if not accomplished, the test automatically solves the above)
 *
 * This test does the following:
 * - Create a group chat room
 * - Remove memeber
 * - Invite a new member
 * - Invite same account (error)
 * - Change chatroom title
 * - Change privileges to admin
 * - Changes privileges to read only
 * + Send message (error)
 * - Send message
 *
 */
void MegaChatApiTest::TEST_GroupChatManagement(unsigned int a1, unsigned int a2)
{
    char *sessionPrimary = login(a1);
    char *sessionSecondary = login(a2);

    // Prepare peers, privileges...
    MegaChatHandle uh = megaChatApi[a1]->getUserHandleByEmail(mAccounts[a2].getEmail().c_str());
    if (uh == MEGACHAT_INVALID_HANDLE)
    {
        makeContact(a1, a2);
        MegaUser *user = megaApi[a1]->getContact(mAccounts[a2].getEmail().c_str());
        uh = user->getHandle();
        delete user;
    }

    MegaChatPeerList *peers = MegaChatPeerList::createInstance();
    peers->addPeer(uh, MegaChatPeerList::PRIV_STANDARD);

    MegaChatHandle chatid = getGroupChatRoom(a1, a2, peers);
    delete peers;
    peers = NULL;

    // --> Open chatroom
    TestChatRoomListener *chatroomListener = new TestChatRoomListener(this, megaChatApi, chatid);
    ASSERT_CHAT_TEST(megaChatApi[a1]->openChatRoom(chatid, chatroomListener), "Can't open chatRoom account " + std::to_string(a1+1));
    ASSERT_CHAT_TEST(megaChatApi[a2]->openChatRoom(chatid, chatroomListener), "Can't open chatRoom account " + std::to_string(a2+1));

    // --> Remove from chat
    bool *flagRemoveFromChat = &requestFlagsChat[a1][MegaChatRequest::TYPE_REMOVE_FROM_CHATROOM]; *flagRemoveFromChat = false;
    bool *chatItemLeft0 = &chatItemUpdated[a1]; *chatItemLeft0 = false;
    bool *chatItemLeft1 = &chatItemUpdated[a2]; *chatItemLeft1 = false;
    bool *chatItemClosed1 = &chatItemClosed[a2]; *chatItemClosed1 = false;
    bool *chatLeft0 = &chatroomListener->chatUpdated[a1]; *chatLeft0 = false;
    bool *chatLeft1 = &chatroomListener->chatUpdated[a2]; *chatLeft1 = false;
    bool *mngMsgRecv = &chatroomListener->msgReceived[a1]; *mngMsgRecv = false;
    MegaChatHandle *uhAction = &chatroomListener->uhAction[a1]; *uhAction = MEGACHAT_INVALID_HANDLE;
    int *priv = &chatroomListener->priv[a1]; *priv = MegaChatRoom::PRIV_UNKNOWN;
    megaChatApi[a1]->removeFromChat(chatid, uh);
    ASSERT_CHAT_TEST(waitForResponse(flagRemoveFromChat), "Failed to remove peer from chatroom " + std::to_string(maxTimeout) + " seconds");
    ASSERT_CHAT_TEST(!lastErrorChat[a1], "Failed to remove peer from chatroom" + std::to_string(lastErrorChat[a1]));
    ASSERT_CHAT_TEST(waitForResponse(mngMsgRecv), "Failed to receive management message " + std::to_string(maxTimeout) + " seconds");
    ASSERT_CHAT_TEST(*uhAction == uh, "User handle from message doesn't match");
    ASSERT_CHAT_TEST(*priv == MegaChatRoom::PRIV_RM, "Privilege is incorrect");

    MegaChatRoom *chatroom = megaChatApi[a1]->getChatRoom(chatid);
    ASSERT_CHAT_TEST(chatroom, "Cannot get chatroom for id" + std::to_string(chatid));
    ASSERT_CHAT_TEST(chatroom->getPeerCount() == 0, "Wrong number of peers in chatroom" + std::to_string(chatid));
    delete chatroom;

    ASSERT_CHAT_TEST(waitForResponse(chatItemLeft0), "Chat list item update not received for main account after " + std::to_string(maxTimeout) + " seconds");
    ASSERT_CHAT_TEST(waitForResponse(chatItemLeft1), "Chat list item update not received for auxiliar account after " + std::to_string(maxTimeout) + " seconds");
    ASSERT_CHAT_TEST(waitForResponse(chatItemClosed1), "Chat list item close notification for auxiliar account not received after " + std::to_string(maxTimeout) + " seconds");
    ASSERT_CHAT_TEST(waitForResponse(chatLeft0), "Chat list item leave notification for main account not received after " + std::to_string(maxTimeout) + " seconds");

    ASSERT_CHAT_TEST(waitForResponse(chatLeft1), "Chat list item leave notification for auxiliar account not received after " + std::to_string(maxTimeout) + " seconds");
    chatroom = megaChatApi[a1]->getChatRoom(chatid);
    ASSERT_CHAT_TEST(chatroom, "Cannot get chatroom for id" + std::to_string(chatid));
    ASSERT_CHAT_TEST(chatroom->getPeerCount() == 0, "Wrong number of peers in chatroom" + std::to_string(chatid));
    delete chatroom;

    // Close the chatroom, even if we've been removed from it
    megaChatApi[a2]->closeChatRoom(chatid, chatroomListener);

    // --> Invite to chat
    bool *flagInviteToChatRoom = &requestFlagsChat[a1][MegaChatRequest::TYPE_INVITE_TO_CHATROOM]; *flagInviteToChatRoom = false;
    bool *chatItemJoined0 = &chatItemUpdated[a1]; *chatItemJoined0 = false;
    bool *chatItemJoined1 = &chatItemUpdated[a2]; *chatItemJoined1 = false;
    bool *chatJoined0 = &chatroomListener->chatUpdated[a1]; *chatJoined0 = false;
    bool *chatJoined1 = &chatroomListener->chatUpdated[a2]; *chatJoined1 = false;
    bool *flagChatdOnline = &mChatConnectionOnline[a2]; *flagChatdOnline = false;   // need to reconnect after rejoin
    mngMsgRecv = &chatroomListener->msgReceived[a1]; *mngMsgRecv = false;
    uhAction = &chatroomListener->uhAction[a1]; *uhAction = MEGACHAT_INVALID_HANDLE;
    priv = &chatroomListener->priv[a1]; *priv = MegaChatRoom::PRIV_UNKNOWN;
    megaChatApi[a1]->inviteToChat(chatid, uh, MegaChatPeerList::PRIV_STANDARD);
    ASSERT_CHAT_TEST(waitForResponse(flagInviteToChatRoom), "Failed to invite a new peer after " + std::to_string(maxTimeout) + " seconds");
    ASSERT_CHAT_TEST(!lastErrorChat[a1], "Failed to invite a new peer. Error: " + lastErrorMsgChat[a1] + " (" + std::to_string(lastErrorChat[a1]) + ")");
    ASSERT_CHAT_TEST(waitForResponse(chatItemJoined0), "Chat list item update for main account not received after " + std::to_string(maxTimeout) + " seconds");
    ASSERT_CHAT_TEST(waitForResponse(chatItemJoined1), "Chat list item update for auxiliar account not received after " + std::to_string(maxTimeout) + " seconds");
    ASSERT_CHAT_TEST(waitForResponse(chatJoined0), "Chatroom update for main account not received after " + std::to_string(maxTimeout) + " seconds");
//    ASSERT_CHAT_TEST(waitForResponse(chatJoined1), ""); --> account 1 haven't opened chat, won't receive callback
    ASSERT_CHAT_TEST(waitForResponse(mngMsgRecv), "Management message not received after " + std::to_string(maxTimeout) + " seconds");
    ASSERT_CHAT_TEST(*uhAction == uh, "User handle from message doesn't match");
    ASSERT_CHAT_TEST(*priv == MegaChatRoom::PRIV_UNKNOWN, "Privilege is incorrect");    // the message doesn't report the new priv

    chatroom = megaChatApi[a1]->getChatRoom(chatid);
    ASSERT_CHAT_TEST(chatroom, "Cannot get chatroom for id" + std::to_string(chatid));
    ASSERT_CHAT_TEST(chatroom->getPeerCount() == 1, "Wrong number of peers in chatroom" + std::to_string(chatid));
    delete chatroom;

    // since we were expulsed from chatroom, we need to open it again
    ASSERT_CHAT_TEST(megaChatApi[a2]->openChatRoom(chatid, chatroomListener), "Can't open chatRoom account " + std::to_string(a2+1));

    // invite again --> error
    flagInviteToChatRoom = &requestFlagsChat[a1][MegaChatRequest::TYPE_INVITE_TO_CHATROOM]; *flagInviteToChatRoom = false;
    megaChatApi[a1]->inviteToChat(chatid, uh, MegaChatPeerList::PRIV_STANDARD);
    ASSERT_CHAT_TEST(waitForResponse(flagInviteToChatRoom), "Failed to invite a new peer after " + std::to_string(maxTimeout) + " seconds");
    ASSERT_CHAT_TEST(lastErrorChat[a1] == MegaChatError::ERROR_EXIST, "Invitation should have failed, but it succeed");

    // wait for chatd connection establishment in auxiliar account
    while (megaChatApi[a2]->getChatConnectionState(chatid) != MegaChatApi::CHAT_CONNECTION_ONLINE)
    {
        postLog("Waiting for connection to chatd before proceeding with test...");
        ASSERT_CHAT_TEST(waitForResponse(flagChatdOnline), "Timeout expired for connecting to chatd");
        *flagChatdOnline = false;
    }

    // --> Set title
    string title = "My groupchat with title";
    bool *flagChatRoomName = &requestFlagsChat[a1][MegaChatRequest::TYPE_EDIT_CHATROOM_NAME]; *flagChatRoomName = false;
    bool *titleItemChanged0 = &titleUpdated[a1]; *titleItemChanged0 = false;
    bool *titleItemChanged1 = &titleUpdated[a2]; *titleItemChanged1 = false;
    bool *titleChanged0 = &chatroomListener->titleUpdated[a1]; *titleChanged0 = false;
    bool *titleChanged1 = &chatroomListener->titleUpdated[a2]; *titleChanged1 = false;
    mngMsgRecv = &chatroomListener->msgReceived[a1]; *mngMsgRecv = false;
    string *msgContent = &chatroomListener->content[a1]; *msgContent = "";
    megaChatApi[a1]->setChatTitle(chatid, title.c_str());
    ASSERT_CHAT_TEST(waitForResponse(flagChatRoomName), "Timeout expired for set chat title");
    ASSERT_CHAT_TEST(!lastErrorChat[a1], "Failed to set chat title. Error: " + lastErrorMsgChat[a1] + " (" + std::to_string(lastErrorChat[a1]) + ")");
    ASSERT_CHAT_TEST(waitForResponse(titleItemChanged0), "Timeout expired for receiving chat list item update");
    ASSERT_CHAT_TEST(waitForResponse(titleItemChanged1), "Timeout expired for receiving chat list item update");
    ASSERT_CHAT_TEST(waitForResponse(titleChanged0), "Timeout expired for receiving chatroom update");
    ASSERT_CHAT_TEST(waitForResponse(titleChanged1), "Timeout expired for receiving chatroom update");
    ASSERT_CHAT_TEST(waitForResponse(mngMsgRecv), "Timeout expired for receiving management message");
    ASSERT_CHAT_TEST(!strcmp(title.c_str(), msgContent->c_str()), "Title received doesn't match the title set");

    chatroom = megaChatApi[a2]->getChatRoom(chatid);
    ASSERT_CHAT_TEST(chatroom, "Cannot get chatroom for id" + std::to_string(chatid));
    ASSERT_CHAT_TEST(!strcmp(chatroom->getTitle(), title.c_str()), "Titles don't match");
    delete chatroom;

    // --> Change peer privileges to Moderator
    bool *flagUpdatePeerPermision = &requestFlagsChat[a1][MegaChatRequest::TYPE_UPDATE_PEER_PERMISSIONS]; *flagUpdatePeerPermision = false;
    bool *peerUpdated0 = &peersUpdated[a1]; *peerUpdated0 = false;
    bool *peerUpdated1 = &peersUpdated[a2]; *peerUpdated1 = false;
    mngMsgRecv = &chatroomListener->msgReceived[a1]; *mngMsgRecv = false;
    uhAction = &chatroomListener->uhAction[a1]; *uhAction = MEGACHAT_INVALID_HANDLE;
    priv = &chatroomListener->priv[a1]; *priv = MegaChatRoom::PRIV_UNKNOWN;
    megaChatApi[a1]->updateChatPermissions(chatid, uh, MegaChatRoom::PRIV_MODERATOR);
    ASSERT_CHAT_TEST(waitForResponse(flagUpdatePeerPermision), "Timeout expired for update privilege of peer");
    ASSERT_CHAT_TEST(!lastErrorChat[a1], "Failed to update privilege of peer Error: " + lastErrorMsgChat[a1] + " (" + std::to_string(lastErrorChat[a1]) + ")");;
    ASSERT_CHAT_TEST(waitForResponse(peerUpdated0), "Timeout expired for receiving peer update");
    ASSERT_CHAT_TEST(waitForResponse(peerUpdated1), "Timeout expired for receiving peer update");
    ASSERT_CHAT_TEST(waitForResponse(mngMsgRecv), "Timeout expired for receiving management message");
    ASSERT_CHAT_TEST(*uhAction == uh, "User handle from message doesn't match");
    ASSERT_CHAT_TEST(*priv == MegaChatRoom::PRIV_MODERATOR, "Privilege is incorrect");

    // --> Change peer privileges to Read-only
    flagUpdatePeerPermision = &requestFlagsChat[a1][MegaChatRequest::TYPE_UPDATE_PEER_PERMISSIONS]; *flagUpdatePeerPermision = false;
    peerUpdated0 = &peersUpdated[a1]; *peerUpdated0 = false;
    peerUpdated1 = &peersUpdated[a2]; *peerUpdated1 = false;
    mngMsgRecv = &chatroomListener->msgReceived[a1]; *mngMsgRecv = false;
    uhAction = &chatroomListener->uhAction[a1]; *uhAction = MEGACHAT_INVALID_HANDLE;
    priv = &chatroomListener->priv[a1]; *priv = MegaChatRoom::PRIV_UNKNOWN;
    megaChatApi[a1]->updateChatPermissions(chatid, uh, MegaChatRoom::PRIV_RO);
    ASSERT_CHAT_TEST(waitForResponse(flagUpdatePeerPermision), "Timeout expired for update privilege of peer");
    ASSERT_CHAT_TEST(!lastErrorChat[a1], "Failed to update privilege of peer Error: " + lastErrorMsgChat[a1] + " (" + std::to_string(lastErrorChat[a1]) + ")");;
    ASSERT_CHAT_TEST(waitForResponse(peerUpdated0), "Timeout expired for receiving peer update");
    ASSERT_CHAT_TEST(waitForResponse(peerUpdated1), "Timeout expired for receiving peer update");
    ASSERT_CHAT_TEST(waitForResponse(mngMsgRecv), "Timeout expired for receiving management message");
    ASSERT_CHAT_TEST(*uhAction == uh, "User handle from message doesn't match");
    ASSERT_CHAT_TEST(*priv == MegaChatRoom::PRIV_RO, "Privilege is incorrect");

    // --> Try to send a message without the right privilege
    string msg1 = "HOLA " + mAccounts[a1].getEmail()+ " - This message can't be send because I'm read-only";
    bool *flagRejected = &chatroomListener->msgRejected[a2]; *flagRejected = false;
    chatroomListener->clearMessages(a2);   // will be set at reception
    MegaChatMessage *msgSent = megaChatApi[a2]->sendMessage(chatid, msg1.c_str());
    ASSERT_CHAT_TEST(msgSent, "Succeed to send message, when it should fail");
    delete msgSent; msgSent = NULL;
    ASSERT_CHAT_TEST(waitForResponse(flagRejected), "Timeout expired for rejection of message");    // for confirmation, sendMessage() is synchronous
    ASSERT_CHAT_TEST(chatroomListener->mConfirmedMessageHandle[a2] == MEGACHAT_INVALID_HANDLE, "Message confirmed, when it should fail");

    // --> Load some message to feed history
    loadHistory(a1, chatid, chatroomListener);
    loadHistory(a2, chatid, chatroomListener);

    // --> Send typing notification
    bool *flagTyping1 = &chatroomListener->userTyping[a2]; *flagTyping1 = false;
    uhAction = &chatroomListener->uhAction[a2]; *uhAction = MEGACHAT_INVALID_HANDLE;
    megaChatApi[a1]->sendTypingNotification(chatid);
    ASSERT_CHAT_TEST(waitForResponse(flagTyping1), "Timeout expired for sending typing notification");
    ASSERT_CHAT_TEST(*uhAction == megaChatApi[a1]->getMyUserHandle(), "My user handle is wrong");

    // --> Send a message and wait for reception by target user
    string msg0 = "HOLA " + mAccounts[a1].getEmail() + " - Testing groupchats";
    bool *msgConfirmed = &chatroomListener->msgConfirmed[a1]; *msgConfirmed = false;
    bool *msgReceived = &chatroomListener->msgReceived[a2]; *msgReceived = false;
    bool *msgDelivered = &chatroomListener->msgDelivered[a1]; *msgDelivered = false;
    chatroomListener->clearMessages(a1);
    chatroomListener->clearMessages(a2);
    MegaChatMessage *messageSent = megaChatApi[a1]->sendMessage(chatid, msg0.c_str());
    ASSERT_CHAT_TEST(waitForResponse(msgConfirmed), "Timeout expired for receiving confirmation by server");    // for confirmation, sendMessage() is synchronous
    MegaChatHandle msgId = chatroomListener->mConfirmedMessageHandle[a1];
    ASSERT_CHAT_TEST(chatroomListener->hasArrivedMessage(a1, msgId), "Message not received");
    ASSERT_CHAT_TEST(msgId != MEGACHAT_INVALID_HANDLE, "Wrong message id at origin");
    ASSERT_CHAT_TEST(waitForResponse(msgReceived), "Timeout expired for receiving message by target user");    // for reception
    ASSERT_CHAT_TEST(chatroomListener->hasArrivedMessage(a2, msgId), "Wrong message id at destination");
    MegaChatMessage *messageReceived = megaChatApi[a2]->getMessage(chatid, msgId);   // message should be already received, so in RAM
    ASSERT_CHAT_TEST(messageReceived && !strcmp(msg0.c_str(), messageReceived->getContent()), "Content of message doesn't match");

    delete messageSent;
    messageSent = NULL;

    delete messageReceived;
    messageReceived = NULL;
    // --> Close the chatroom
    megaChatApi[a1]->closeChatRoom(chatid, chatroomListener);
    megaChatApi[a2]->closeChatRoom(chatid, chatroomListener);
    delete chatroomListener;

    // --> Remove peer from groupchat
    bool *flagRemoveFromChatRoom = &requestFlagsChat[a1][MegaChatRequest::TYPE_REMOVE_FROM_CHATROOM]; *flagRemoveFromChatRoom = false;
    bool *chatClosed = &chatItemClosed[a2]; *chatClosed = false;
    megaChatApi[a1]->removeFromChat(chatid, uh);
    ASSERT_CHAT_TEST(waitForResponse(flagRemoveFromChatRoom), "Timeout expired for ");
    ASSERT_CHAT_TEST(!lastErrorChat[a1], "Error remove peer from group chat. Error: " + lastErrorMsgChat[a1] + " (" + std::to_string(lastErrorChat[a1]) + ")");
    ASSERT_CHAT_TEST(waitForResponse(chatClosed), "Timeout expired for ");
    chatroom = megaChatApi[a2]->getChatRoom(chatid);
    ASSERT_CHAT_TEST(chatroom, "Cannot get chatroom for id" + std::to_string(chatid));
    ASSERT_CHAT_TEST(!chatroom->isActive(), "Chatroom should be inactive, but it's still active");
    delete chatroom;    chatroom = NULL;

    delete [] sessionPrimary;
    sessionPrimary = NULL;
    delete [] sessionSecondary;
    sessionSecondary = NULL;
}

/**
 * @brief TEST_OfflineMode
 *
 * Requirements:
 * - Both accounts should be conctacts
 * - The 1on1 chatroom between them should exist
 * (if not accomplished, the test automatically solves the above)
 *
 * This test does the following:
 *
 * - Send message without internet connection
 * - Logout
 * - Init offline sesion
 * - Check messages unsend
 * - Connect to internet
 * - Check message has been received by the server
 *
 */
void MegaChatApiTest::TEST_OfflineMode(unsigned int accountIndex)
{
    char *session = login(accountIndex);

    MegaChatRoomList *chats = megaChatApi[accountIndex]->getChatRooms();
    std::stringstream buffer;
    buffer << chats->size() << " chat/s received: " << endl;

    // Redmine ticket: #5721 (history from inactive chats is not retrievable)
    const MegaChatRoom *chatroom = NULL;
    for (int i = 0; i < chats->size(); i++)
    {
        if (chats->get(i)->isActive())
        {
            chatroom = chats->get(i);
            break;
        }
    }

    if (chatroom)
    {
        // Open a chatroom
        MegaChatHandle chatid = chatroom->getChatId();

        const char *info = MegaChatApiTest::printChatRoomInfo(chatroom);
        postLog(info);
        delete [] info; info = NULL;

        TestChatRoomListener *chatroomListener = new TestChatRoomListener(this, megaChatApi, chatid);
        ASSERT_CHAT_TEST(megaChatApi[accountIndex]->openChatRoom(chatid, chatroomListener), "Can't open chatRoom account " + std::to_string(accountIndex+1));

        // Load some message to feed history
        bool *flagHistoryLoaded = &chatroomListener->historyLoaded[accountIndex]; *flagHistoryLoaded = false;
        megaChatApi[accountIndex]->loadMessages(chatid, 16);
        ASSERT_CHAT_TEST(waitForResponse(flagHistoryLoaded), "Expired timeout for loading history");
        ASSERT_CHAT_TEST(!lastErrorChat[accountIndex], "Failed to load history. Error: " + lastErrorMsgChat[accountIndex] + " (" + std::to_string(lastErrorChat[accountIndex]) + ")");

        std::stringstream buffer;
        buffer << endl << endl << "Disconnect from the Internet now" << endl << endl;
        postLog(buffer.str());

//        system("pause");

        string msg0 = "This is a test message sent without Internet connection";
        chatroomListener->clearMessages(accountIndex);
        MegaChatMessage *msgSent = megaChatApi[accountIndex]->sendMessage(chatid, msg0.c_str());
        ASSERT_CHAT_TEST(msgSent, "Failed to send message");
        ASSERT_CHAT_TEST(msgSent->getStatus() == MegaChatMessage::STATUS_SENDING, "Wrong message status: " + std::to_string(msgSent->getStatus()));

        megaChatApi[accountIndex]->closeChatRoom(chatid, chatroomListener);

        // close session and resume it while offline
        logout(accountIndex, false);
        bool *flagInit = &initStateChanged[accountIndex]; *flagInit = false;
        megaChatApi[accountIndex]->init(session);
        MegaApi::removeLoggerObject(logger);
        ASSERT_CHAT_TEST(waitForResponse(flagInit), "Expired timeout for initialization");
        int initStateValue = initState[accountIndex];
        ASSERT_CHAT_TEST(initStateValue == MegaChatApi::INIT_OFFLINE_SESSION,
                         "Wrong chat initialization state. Expected: " + std::to_string(MegaChatApi::INIT_OFFLINE_SESSION) + "   Received: " + std::to_string(initStateValue));

        // check the unsent message is properly loaded
        flagHistoryLoaded = &chatroomListener->historyLoaded[accountIndex]; *flagHistoryLoaded = false;
        bool *msgUnsentLoaded = &chatroomListener->msgLoaded[accountIndex]; *msgUnsentLoaded = false;
        chatroomListener->clearMessages(accountIndex);
        ASSERT_CHAT_TEST(megaChatApi[accountIndex]->openChatRoom(chatid, chatroomListener), "Can't open chatRoom account " + std::to_string(accountIndex+1));
        bool msgUnsentFound = false;
        do
        {
            ASSERT_CHAT_TEST(waitForResponse(msgUnsentLoaded), "Expired timeout to load unsent message");
            if (chatroomListener->hasArrivedMessage(accountIndex, msgSent->getMsgId()))
            {
                msgUnsentFound = true;
                break;
            }
            *msgUnsentLoaded = false;
        } while (*flagHistoryLoaded);
        ASSERT_CHAT_TEST(msgUnsentFound, "Failed to load unsent message");
        megaChatApi[accountIndex]->closeChatRoom(chatid, chatroomListener);

        buffer.str("");
        buffer << endl << endl << "Connect from the Internet now" << endl << endl;
        postLog(buffer.str());

//        system("pause");

        bool *flagRetry = &requestFlagsChat[accountIndex][MegaChatRequest::TYPE_RETRY_PENDING_CONNECTIONS]; *flagRetry = false;
        megaChatApi[accountIndex]->retryPendingConnections();
        ASSERT_CHAT_TEST(waitForResponse(flagRetry), "Timeout expired for retry pending connections");
        ASSERT_CHAT_TEST(!lastErrorChat[accountIndex], "Failed to retry pending connections");

        flagHistoryLoaded = &chatroomListener->historyLoaded[accountIndex]; *flagHistoryLoaded = false;
        bool *msgSentLoaded = &chatroomListener->msgLoaded[accountIndex]; *msgSentLoaded = false;
        chatroomListener->clearMessages(accountIndex);
        ASSERT_CHAT_TEST(megaChatApi[accountIndex]->openChatRoom(chatid, chatroomListener), "Can't open chatRoom account " + std::to_string(accountIndex+1));
        bool msgSentFound = false;
        do
        {
            ASSERT_CHAT_TEST(waitForResponse(msgSentLoaded), "Expired timeout to load sent message");
            if (chatroomListener->hasArrivedMessage(accountIndex, msgSent->getMsgId()))
            {
                msgSentFound = true;
                break;
            }
            *msgSentLoaded = false;
        } while (*flagHistoryLoaded);
        megaChatApi[accountIndex]->closeChatRoom(chatid, chatroomListener);

        ASSERT_CHAT_TEST(msgSentFound, "Failed to load sent message");
        delete msgSent; msgSent = NULL;
        delete chatroomListener;
        chatroomListener = NULL;
    }

    delete chats;
    chats = NULL;

    delete [] session;
}

/**
 * @brief TEST_ClearHistory
 *
 * Requirements:
 * - Both accounts should be conctacts
 * - The 1on1 chatroom between them should exist
 * (if not accomplished, the test automatically solves the above)
 *
 * This test does the following:
 *
 * - Send five mesages to chatroom
 * Check history has five messages
 * - Clear history
 * Check history has zero messages
 *
 */
void MegaChatApiTest::TEST_ClearHistory(unsigned int a1, unsigned int a2)
{
    char *sessionPrimary = login(a1);
    char *sessionSecondary = login(a2);

    // Prepare peers, privileges...
    MegaChatHandle uh = megaChatApi[a1]->getUserHandleByEmail(mAccounts[a2].getEmail().c_str());
    if (uh == MEGACHAT_INVALID_HANDLE)
    {
        makeContact(a1, a2);
        MegaUser *user = megaApi[a1]->getContact(mAccounts[a2].getEmail().c_str());
        uh = user->getHandle();
        delete user;
    }

    MegaChatPeerList *peers = MegaChatPeerList::createInstance();
    peers->addPeer(uh, MegaChatPeerList::PRIV_STANDARD);

    MegaChatHandle chatid = getGroupChatRoom(a1, a2, peers);
    delete peers;
    peers = NULL;

    // Open chatrooms
    TestChatRoomListener *chatroomListener = new TestChatRoomListener(this, megaChatApi, chatid);
    ASSERT_CHAT_TEST(megaChatApi[a1]->openChatRoom(chatid, chatroomListener), "Can't open chatRoom account " + std::to_string(a1+1));
    ASSERT_CHAT_TEST(megaChatApi[a2]->openChatRoom(chatid, chatroomListener), "Can't open chatRoom account " + std::to_string(a2+1));

    // Load some message to feed history
    loadHistory(a1, chatid, chatroomListener);
    loadHistory(a2, chatid, chatroomListener);

    // Send 5 messages to have some history
    for (int i = 0; i < 5; i++)
    {
        string msg0 = "HOLA " + mAccounts[a2].getEmail() + " - Testing clearhistory. This messages is the number " + std::to_string(i);

        MegaChatMessage *message = sendTextMessageOrUpdate(a1, a2, chatid, msg0, chatroomListener);

        delete message;
        message = NULL;
    }

    // Close the chatrooms
    megaChatApi[a1]->closeChatRoom(chatid, chatroomListener);
    megaChatApi[a2]->closeChatRoom(chatid, chatroomListener);
    delete chatroomListener;

    // Open chatrooms
    chatroomListener = new TestChatRoomListener(this, megaChatApi, chatid);
    ASSERT_CHAT_TEST(megaChatApi[a1]->openChatRoom(chatid, chatroomListener), "Can't open chatRoom account " + std::to_string(a1+1));
    ASSERT_CHAT_TEST(megaChatApi[a2]->openChatRoom(chatid, chatroomListener), "Can't open chatRoom account " + std::to_string(a2+1));

    // --> Load some message to feed history
    int count = loadHistory(a1, chatid, chatroomListener);
    // we sent 5 messages, but if the chat already existed, there was a "Clear history" message already
    ASSERT_CHAT_TEST(count == 5 || count == 6, "Wrong count of messages: " + std::to_string(count));
    count = loadHistory(a2, chatid, chatroomListener);
    ASSERT_CHAT_TEST(count == 5 || count == 6, "Wrong count of messages: " + std::to_string(count));

    // Clear history
    clearHistory(a1, a2, chatid, chatroomListener);
    // TODO: in this case, it's not just to clear the history, but
    // to also check the other user received the corresponding message.

    // Close and re-open chatrooms
    megaChatApi[a1]->closeChatRoom(chatid, chatroomListener);
    megaChatApi[a2]->closeChatRoom(chatid, chatroomListener);
    delete chatroomListener;
    chatroomListener = new TestChatRoomListener(this, megaChatApi, chatid);
    ASSERT_CHAT_TEST(megaChatApi[a1]->openChatRoom(chatid, chatroomListener), "Can't open chatRoom account " + std::to_string(a1+1));
    ASSERT_CHAT_TEST(megaChatApi[a2]->openChatRoom(chatid, chatroomListener), "Can't open chatRoom account " + std::to_string(a2+1));

    // --> Check history is been truncated
    count = loadHistory(a1, chatid, chatroomListener);
    ASSERT_CHAT_TEST(count == 1, "Wrong count of messages: " + std::to_string(count));
    count = loadHistory(a2, chatid, chatroomListener);
    ASSERT_CHAT_TEST(count == 1, "Wrong count of messages: " + std::to_string(count));

    // Close the chatrooms
    megaChatApi[a1]->closeChatRoom(chatid, chatroomListener);
    megaChatApi[a2]->closeChatRoom(chatid, chatroomListener);
    delete chatroomListener;

    delete [] sessionPrimary;
    sessionPrimary = NULL;
    delete [] sessionSecondary;
    sessionSecondary = NULL;
}

/**
 * @brief TEST_SwitchAccounts
 *
 * This test does the following:
 * - Login with accoun1 email and pasword
 * - Logout
 * - With the same megaApi and megaChatApi, login with account2
 */
void MegaChatApiTest::TEST_SwitchAccounts(unsigned int a1, unsigned int a2)
{
    char *session = login(a1);

    MegaChatListItemList *items = megaChatApi[a1]->getChatListItems();
    for (int i = 0; i < items->size(); i++)
    {
        const MegaChatListItem *item = items->get(i);
        if (!item->isActive())
        {
            continue;
        }
        const char *info = MegaChatApiTest::printChatListItemInfo(item);
        postLog(info);
        delete [] info; info = NULL;

        sleep(3);

        MegaChatHandle chatid = item->getChatId();
        MegaChatListItem *itemUpdated = megaChatApi[a1]->getChatListItem(chatid);

        info = MegaChatApiTest::printChatListItemInfo(itemUpdated);
        postLog(info);
        delete [] info; info = NULL;

        delete itemUpdated;
        itemUpdated = NULL;

        continue;
    }

    delete items;
    items = NULL;

    logout(a1, true);    // terminate() and destroy Client

    delete [] session;
    session = NULL;

    // LOgin over same index account but with other user
    session = login(a1, NULL, mAccounts[a2].getEmail().c_str(), mAccounts[a2].getPassword().c_str());

    delete [] session;
    session = NULL;
}

/**
 * @brief TEST_Attachment
 *
 * Requirements:
 * - Both accounts should be conctacts
 * - The 1on1 chatroom between them should exist
 * (if not accomplished, the test automatically solves the above)
 * - Image <PATH_IMAGE>/<FILE_IMAGE_NAME> should exist
 *
 * This test does the following:
 *
 * - Upload new file
 * - Send file as attachment to chatroom
 * + Download received file
 * + Import received file into the cloud
 * - Revoke access to file
 * + Download received file again --> no access
 *
 * - Upload an image
 * - Download the thumbnail
 * + Download the thumbnail
 *
 */
void MegaChatApiTest::TEST_Attachment(unsigned int a1, unsigned int a2)
{
    char *primarySession = login(a1);
    char *secondarySession = login(a2);

    // 0. Ensure both accounts are contacts and there's a 1on1 chatroom
    MegaChatHandle uh = megaChatApi[a1]->getUserHandleByEmail(mAccounts[a2].getEmail().c_str());
    if (uh == MEGACHAT_INVALID_HANDLE)
    {
        makeContact(a1, a2);
    }

    MegaChatHandle chatid = getPeerToPeerChatRoom(a1, a2);

    TestChatRoomListener *chatroomListener = new TestChatRoomListener(this, megaChatApi, chatid);
    ASSERT_CHAT_TEST(megaChatApi[a1]->openChatRoom(chatid, chatroomListener), "Cannot open chatroom");
    ASSERT_CHAT_TEST(megaChatApi[a2]->openChatRoom(chatid, chatroomListener), "Cannot open chatroom");

    // Load some messages to feed history
    loadHistory(a1, chatid, chatroomListener);
    loadHistory(a2, chatid, chatroomListener);

    chatroomListener->clearMessages(a1);   // will be set at confirmation
    chatroomListener->clearMessages(a2);   // will be set at reception

    std::string formatDate = dateToString();

    // A uploads a new file
    createFile(formatDate, LOCAL_PATH, formatDate);
    MegaNode* nodeSent = uploadFile(a1, formatDate, LOCAL_PATH, REMOTE_PATH);

    // A sends the file as attachment to the chatroom
    MegaChatMessage *msgSent = attachNode(a1, a2, chatid, nodeSent, chatroomListener);
    MegaNode *nodeReceived = msgSent->getMegaNodeList()->get(0)->copy();

    // B downloads the node
    ASSERT_CHAT_TEST(downloadNode(a2, nodeReceived), "Cannot download node attached to message");

    // B imports the node
    ASSERT_CHAT_TEST(importNode(a2, nodeReceived, FILE_IMAGE_NAME), "Cannot import node attached to message");

    // A revokes access to node
    bool *flagRequest = &requestFlagsChat[a1][MegaChatRequest::TYPE_REVOKE_NODE_MESSAGE]; *flagRequest = false;
    bool *flagConfirmed = &chatroomListener->msgConfirmed[a1]; *flagConfirmed = false;
    bool *flagReceived = &chatroomListener->msgReceived[a2]; *flagReceived = false;
    chatroomListener->clearMessages(a1);   // will be set at confirmation
    chatroomListener->clearMessages(a2);   // will be set at reception
    megachat::MegaChatHandle revokeAttachmentNode = nodeSent->getHandle();
    megaChatApi[a1]->revokeAttachment(chatid, revokeAttachmentNode, this);
    ASSERT_CHAT_TEST(waitForResponse(flagRequest), "Failed to revoke access to node after " + std::to_string(maxTimeout) + " seconds");
    ASSERT_CHAT_TEST(!lastErrorChat[a1], "Failed to revoke access: " + std::to_string(lastErrorChat[a1]));
    ASSERT_CHAT_TEST(waitForResponse(flagConfirmed), "Timeout expired for receiving confirmation by server");
    MegaChatHandle msgId0 = chatroomListener->mConfirmedMessageHandle[a1];
    ASSERT_CHAT_TEST(msgId0 != MEGACHAT_INVALID_HANDLE, "Wrong message id");

    // Wait for message recived has same id that message sent. It can fail if we receive a message
    ASSERT_CHAT_TEST(waitForResponse(flagReceived), "Timeout expired for receiving message by target user");

    ASSERT_CHAT_TEST(chatroomListener->hasArrivedMessage(a2, msgId0), "Message ids don't match");
    MegaChatMessage *msgReceived = megaChatApi[a2]->getMessage(chatid, msgId0);   // message should be already received, so in RAM
    ASSERT_CHAT_TEST(msgReceived, "Message not found");
    ASSERT_CHAT_TEST(msgReceived->getType() == MegaChatMessage::TYPE_REVOKE_NODE_ATTACHMENT, "Unexpected type of message");
    ASSERT_CHAT_TEST(msgReceived->getHandleOfAction() == nodeSent->getHandle(), "Handle of attached nodes don't match");

    // Remove the downloaded file to try to download it again after revoke
    std::string filePath = DOWNLOAD_PATH + std::string(formatDate);
    std::string secondaryFilePath = DOWNLOAD_PATH + std::string("remove");
    rename(filePath.c_str(), secondaryFilePath.c_str());

    // B attempt to download the file after access revocation
    ASSERT_CHAT_TEST(!downloadNode(1, nodeReceived), "Download succeed, when it should fail");

    delete nodeReceived;
    nodeReceived = NULL;

    delete msgSent;
    msgSent = NULL;

    delete nodeSent;
    nodeSent = NULL;

    // A uploads an image to check previews / thumbnails
    std::string path = DEFAULT_PATH;
    if (getenv(PATH_IMAGE.c_str()) != NULL)
    {
        path = getenv(PATH_IMAGE.c_str());
    }
    nodeSent = uploadFile(a1, FILE_IMAGE_NAME, path, REMOTE_PATH);
    msgSent = attachNode(a1, a2, chatid, nodeSent, chatroomListener);
    nodeReceived = msgSent->getMegaNodeList()->get(0)->copy();

    // A gets the thumbnail of the uploaded image
    bool *flagRequestThumbnail0 = &requestFlags[a1][MegaRequest::TYPE_GET_ATTR_FILE]; *flagRequestThumbnail0 = false;
    std::string thumbnailPath = LOCAL_PATH + "/thumbnail0.jpg";
    megaApi[a1]->getThumbnail(nodeSent, thumbnailPath.c_str(), this);
    ASSERT_CHAT_TEST(waitForResponse(flagRequestThumbnail0), "Failed to get own thumbnail after " + std::to_string(maxTimeout) + " seconds");
    ASSERT_CHAT_TEST(!lastError[a1], "Failed to get thumbnail. Error: " + std::to_string(lastError[a1]));

    // B gets the thumbnail of the attached image
    bool *flagRequestThumbnail1 = &requestFlags[a2][MegaRequest::TYPE_GET_ATTR_FILE]; *flagRequestThumbnail1 = false;
    thumbnailPath = LOCAL_PATH + "/thumbnail1.jpg";
    megaApi[a2]->getThumbnail(nodeReceived, thumbnailPath.c_str(), this);
    ASSERT_CHAT_TEST(waitForResponse(flagRequestThumbnail1), "Failed to get thumbnail after " + std::to_string(maxTimeout) + " seconds");
    ASSERT_CHAT_TEST(!lastError[a2], "Failed to get thumbnail. Error: " + std::to_string(lastError[a2]));

    megaChatApi[a1]->closeChatRoom(chatid, chatroomListener);
    megaChatApi[a2]->closeChatRoom(chatid, chatroomListener);

    delete msgReceived;
    msgReceived = NULL;

    delete nodeReceived;
    nodeReceived = NULL;

    delete msgSent;
    msgSent = NULL;

    delete nodeSent;
    nodeSent = NULL;

    delete [] primarySession;
    primarySession = NULL;
    delete [] secondarySession;
    secondarySession = NULL;
}

/**
 * @brief TEST_LastMessage
 *
 * Requirements:
 *      - Both accounts should be conctacts
 *      - The 1on1 chatroom between them should exist
 * (if not accomplished, the test automatically solves them)
 *
 * This test does the following:
 *
 * - Send a message to chatroom
 * + Receive message
 * Check if the last message received is equal to the message sent
 *
 * - Upload new file
 * - Send file as attachment to chatroom
 * + Receive message with attach node
 * Check if the last message content is equal to the node's name sent
 */
void MegaChatApiTest::TEST_LastMessage(unsigned int a1, unsigned int a2)
{
    char *sessionPrimary = login(a1);
    char *sessionSecondary = login(a2);

    MegaChatHandle uh = megaChatApi[a1]->getUserHandleByEmail(mAccounts[a2].getEmail().c_str());
    if (uh == MEGACHAT_INVALID_HANDLE)
    {
        makeContact(a1, a2);
    }

    MegaChatHandle chatid = getPeerToPeerChatRoom(a1, a2);

    TestChatRoomListener *chatroomListener = new TestChatRoomListener(this, megaChatApi, chatid);
    ASSERT_CHAT_TEST(megaChatApi[a1]->openChatRoom(chatid, chatroomListener), "Can't open chatRoom account " + std::to_string(a1+1));
    ASSERT_CHAT_TEST(megaChatApi[a2]->openChatRoom(chatid, chatroomListener), "Can't open chatRoom account " + std::to_string(a2+1));

    // Load some message to feed history
    loadHistory(a1, chatid, chatroomListener);
    loadHistory(a2, chatid, chatroomListener);

    chatroomListener->clearMessages(a1);
    chatroomListener->clearMessages(a2);
    std::string formatDate = dateToString();

    MegaChatMessage *msgSent = sendTextMessageOrUpdate(a1, a2, chatid, formatDate, chatroomListener);
    MegaChatHandle msgId = msgSent->getMsgId();
    bool hasArrived = chatroomListener->hasArrivedMessage(a1, msgId);
    ASSERT_CHAT_TEST(hasArrived, "Id of sent message has not been received yet");
    MegaChatListItem *itemAccount1 = megaChatApi[a1]->getChatListItem(chatid);
    MegaChatListItem *itemAccount2 = megaChatApi[a2]->getChatListItem(chatid);
    ASSERT_CHAT_TEST(strcmp(formatDate.c_str(), itemAccount1->getLastMessage()) == 0,
                     "Content of last-message doesn't match.\n Sent: " + formatDate + " Received: " + itemAccount1->getLastMessage());
    ASSERT_CHAT_TEST(itemAccount1->getLastMessageId() == msgId, "Last message id is different from message sent id");
    ASSERT_CHAT_TEST(itemAccount2->getLastMessageId() == msgId, "Last message id is different from message received id");
    MegaChatMessage *messageConfirm = megaChatApi[a1]->getMessage(chatid, msgId);
    ASSERT_CHAT_TEST(strcmp(messageConfirm->getContent(), itemAccount1->getLastMessage()) == 0,
                     "Content of last-message reported id is different than last-message reported content");

    delete itemAccount1;
    itemAccount1 = NULL;
    delete itemAccount2;
    itemAccount2 = NULL;

    delete msgSent;
    msgSent = NULL;
    delete messageConfirm;
    messageConfirm = NULL;

    clearHistory(a1, a2, chatid, chatroomListener);
    chatroomListener->clearMessages(a1);
    chatroomListener->clearMessages(a2);

    formatDate = dateToString();
    createFile(formatDate, LOCAL_PATH, formatDate);
    MegaNode* nodeSent = uploadFile(a1, formatDate, LOCAL_PATH, REMOTE_PATH);
    msgSent = attachNode(a1, a2, chatid, nodeSent, chatroomListener);
    MegaNode *nodeReceived = msgSent->getMegaNodeList()->get(0)->copy();
    msgId = msgSent->getMsgId();
    hasArrived = chatroomListener->hasArrivedMessage(a1, msgId);
    ASSERT_CHAT_TEST(hasArrived, "Id of sent message has not been received yet");
    itemAccount1 = megaChatApi[a1]->getChatListItem(chatid);
    itemAccount2 = megaChatApi[a2]->getChatListItem(chatid);
    ASSERT_CHAT_TEST(strcmp(formatDate.c_str(), itemAccount1->getLastMessage()) == 0,
                     "Last message content differs from content of message sent.\n Sent: " + formatDate + " Received: " + itemAccount1->getLastMessage());
    ASSERT_CHAT_TEST(itemAccount1->getLastMessageId() == msgId, "Last message id is different from message sent id");
    ASSERT_CHAT_TEST(itemAccount2->getLastMessageId() == msgId, "Last message id is different from message received id");
    delete itemAccount1;
    itemAccount1 = NULL;
    delete itemAccount2;
    itemAccount2 = NULL;

    megaChatApi[a1]->closeChatRoom(chatid, chatroomListener);
    megaChatApi[a2]->closeChatRoom(chatid, chatroomListener);

    delete nodeReceived;
    nodeReceived = NULL;

    delete nodeSent;
    nodeSent = NULL;

    delete msgSent;
    msgSent = NULL;

    delete [] sessionPrimary;
    sessionPrimary = NULL;
    delete [] sessionSecondary;
    sessionSecondary = NULL;
}

/**
 * @brief TEST_SendContact
 *
 * Requirements:
 *      - Both accounts should be conctacts
 *      - The 1on1 chatroom between them should exist
 * (if not accomplished, the test automatically solves them)
 *
 * This test does the following:
 * - Send a message with an attach contact to chatroom
 * + Receive message
 * Check if message type is TYPE_CONTACT_ATTACHMENT and contact email received is equal to account2 email
 */
void MegaChatApiTest::TEST_SendContact(unsigned int a1, unsigned int a2)
{
    char *primarySession = login(a1);
    char *secondarySession = login(a2);

    MegaChatHandle uh = megaChatApi[a1]->getUserHandleByEmail(mAccounts[a2].getEmail().c_str());
    if (uh == MEGACHAT_INVALID_HANDLE)
    {
        makeContact(a1, a2);
    }

    MegaChatHandle chatid = getPeerToPeerChatRoom(a1, a2);

    // 1. A sends a message to B while B has the chat opened.
    // --> check the confirmed in A, the received message in B, the delivered in A

    TestChatRoomListener *chatroomListener = new TestChatRoomListener(this, megaChatApi, chatid);
    ASSERT_CHAT_TEST(megaChatApi[a1]->openChatRoom(chatid, chatroomListener), "Can't open chatRoom account 1");
    ASSERT_CHAT_TEST(megaChatApi[a2]->openChatRoom(chatid, chatroomListener), "Can't open chatRoom account 2");

    loadHistory(a1, chatid, chatroomListener);
    loadHistory(a2, chatid, chatroomListener);

    bool *flagConfirmed = &chatroomListener->msgConfirmed[a1]; *flagConfirmed = false;
    bool *flagReceived = &chatroomListener->msgContactReceived[a2]; *flagReceived = false;
    bool *flagDelivered = &chatroomListener->msgDelivered[a1]; *flagDelivered = false;
    chatroomListener->clearMessages(a1);
    chatroomListener->clearMessages(a2);

    MegaUser* user = megaApi[a1]->getContact(mAccounts[a2].getEmail().c_str());
    ASSERT_CHAT_TEST(user, "Failed to get contact with email" + mAccounts[a2].getEmail());
    MegaChatHandle uh1 = user->getHandle();
    delete user;
    user = NULL;

    MegaHandleList* contactList = MegaHandleList::createInstance();
    contactList->addMegaHandle(uh1);
    MegaChatMessage *messageSent = megaChatApi[a1]->attachContacts(chatid, contactList);

    ASSERT_CHAT_TEST(waitForResponse(flagConfirmed), "Timeout expired for receiving confirmation by server");
    MegaChatHandle msgId0 = chatroomListener->mConfirmedMessageHandle[a1];
    ASSERT_CHAT_TEST(msgId0 != MEGACHAT_INVALID_HANDLE, "Wrong message id at origin");

    ASSERT_CHAT_TEST(waitForResponse(flagReceived), "Timeout expired for receiving message by target user");    // for reception
    ASSERT_CHAT_TEST(chatroomListener->hasArrivedMessage(a2, msgId0), "Wrong message id at destination");
    MegaChatMessage *msgReceived = megaChatApi[a2]->getMessage(chatid, msgId0);   // message should be already received, so in RAM
    ASSERT_CHAT_TEST(msgReceived, "Failed to get message by id");

    ASSERT_CHAT_TEST(msgReceived->getType() == MegaChatMessage::TYPE_CONTACT_ATTACHMENT, "Wrong type of message. Type: " + std::to_string(msgReceived->getType()));
    ASSERT_CHAT_TEST(msgReceived->getUsersCount() == 1, "Wrong number of users in message. Count: " + std::to_string(msgReceived->getUsersCount()));
    ASSERT_CHAT_TEST(strcmp(msgReceived->getUserEmail(0), mAccounts[a2].getEmail().c_str()) == 0, "Wrong email address in message. Address: " + std::string(msgReceived->getUserEmail(0)));

    // Check if reception confirmation is active and, in this case, only 1on1 rooms have acknowledgement of receipt
    if (megaChatApi[a1]->isMessageReceptionConfirmationActive()
            && !megaChatApi[a1]->getChatRoom(chatid)->isGroup())
    {
        ASSERT_CHAT_TEST(waitForResponse(flagDelivered), "Timeout expired for receiving delivery notification");    // for delivery
    }

    megaChatApi[a1]->closeChatRoom(chatid, chatroomListener);
    megaChatApi[a2]->closeChatRoom(chatid, chatroomListener);


    delete contactList;
    contactList = NULL;

    delete messageSent;
    messageSent = NULL;

    delete msgReceived;
    msgReceived = NULL;

    delete [] primarySession;
    primarySession = NULL;
    delete [] secondarySession;
    secondarySession = NULL;
}

/**
 * @brief TEST_GroupLastMessage
 *
 * Requirements:
 *      - Both accounts should be conctacts
 * (if not accomplished, the test automatically solves them)
 *
 * This test does the following:
 * -Create a group chat room
 * - Send a message to chatroom
 * + Receive message
 * - Change chatroom title
 * + Check chatroom titles has changed
 *
 * Check if the last message content is equal to the last message sent excluding
 * management messages, which are not to be shown as last message.
 */
void MegaChatApiTest::TEST_GroupLastMessage(unsigned int a1, unsigned int a2)
{
    char *session0 = login(a1);
    char *session1 = login(a2);

    // Prepare peers, privileges...
    MegaChatHandle uh = megaChatApi[a1]->getUserHandleByEmail(mAccounts[a2].getEmail().c_str());
    if (uh == MEGACHAT_INVALID_HANDLE)
    {
        makeContact(a1, a2);
        MegaUser *user = megaApi[a1]->getContact(mAccounts[a2].getEmail().c_str());
        uh = user->getHandle();
        delete user;
    }

    MegaChatPeerList *peers = MegaChatPeerList::createInstance();
    peers->addPeer(uh, MegaChatPeerList::PRIV_STANDARD);

    MegaChatHandle chatid = getGroupChatRoom(a1, a2, peers);
    delete peers;
    peers = NULL;

    // --> Open chatroom
    TestChatRoomListener *chatroomListener = new TestChatRoomListener(this, megaChatApi, chatid);
    ASSERT_CHAT_TEST(megaChatApi[a1]->openChatRoom(chatid, chatroomListener), "Can't open chatRoom account 1");
    ASSERT_CHAT_TEST(megaChatApi[a2]->openChatRoom(chatid, chatroomListener), "Can't open chatRoom account 2");

    // Load some message to feed history
    loadHistory(a1, chatid, chatroomListener);
    loadHistory(a2, chatid, chatroomListener);

    chatroomListener->clearMessages(a1);
    chatroomListener->clearMessages(a2);

    std::string textToSend = "Last Message";
    MegaChatMessage *msgSent = sendTextMessageOrUpdate(a1, a2, chatid, textToSend, chatroomListener);
    MegaChatHandle msgId = msgSent->getMsgId();
    bool hasArrived = chatroomListener->hasArrivedMessage(a1, msgId);
    ASSERT_CHAT_TEST(hasArrived, "Id of sent message has not been received yet");
    MegaChatListItem *itemAccount1 = megaChatApi[a1]->getChatListItem(chatid);
    MegaChatListItem *itemAccount2 = megaChatApi[a2]->getChatListItem(chatid);
    ASSERT_CHAT_TEST(itemAccount1->getLastMessageId() == msgId, "Last message id is different from message sent id");
    ASSERT_CHAT_TEST(itemAccount2->getLastMessageId() == msgId, "Last message id is different from message received id");
    delete itemAccount1;
    itemAccount1 = NULL;
    delete itemAccount2;
    itemAccount2 = NULL;


    // --> Set title
    std::string title = "My groupchat with title 2";
    bool *flagChatRoomName = &requestFlagsChat[a1][MegaChatRequest::TYPE_EDIT_CHATROOM_NAME]; *flagChatRoomName = false;
    bool *titleItemChanged0 = &titleUpdated[a1]; *titleItemChanged0 = false;
    bool *titleItemChanged1 = &titleUpdated[a2]; *titleItemChanged1 = false;
    bool *titleChanged0 = &chatroomListener->titleUpdated[a1]; *titleChanged0 = false;
    bool *titleChanged1 = &chatroomListener->titleUpdated[a2]; *titleChanged1 = false;
    bool *mngMsgRecv = &chatroomListener->msgReceived[a1]; *mngMsgRecv = false;
    std::string *msgContent = &chatroomListener->content[a1]; *msgContent = "";
    megaChatApi[a1]->setChatTitle(chatid, title.c_str());
    ASSERT_CHAT_TEST(waitForResponse(flagChatRoomName), "Timeout expired for changing name");
    ASSERT_CHAT_TEST(!lastErrorChat[a1], "Failed to change name. Error: " + lastErrorMsgChat[a1] + " (" + std::to_string(lastErrorChat[a1]) + ")");
    ASSERT_CHAT_TEST(waitForResponse(titleItemChanged0), "Timeout expired for receiving chat list title update for main account");
    ASSERT_CHAT_TEST(waitForResponse(titleItemChanged1), "Timeout expired for receiving chat list title update for auxiliar account");
    ASSERT_CHAT_TEST(waitForResponse(titleChanged0), "Timeout expired for receiving chatroom title update for main account");
    ASSERT_CHAT_TEST(waitForResponse(titleChanged1), "Timeout expired for receiving chatroom title update for auxiliar account");
    ASSERT_CHAT_TEST(waitForResponse(mngMsgRecv), "Timeout expired for receiving management");
    ASSERT_CHAT_TEST(!strcmp(title.c_str(), msgContent->c_str()),
                     "Title name has not changed correctly. Name establishes by a1: " + title + "Name received in a2: " + *msgContent);

    itemAccount1 = megaChatApi[a1]->getChatListItem(chatid);
    itemAccount2 = megaChatApi[a2]->getChatListItem(chatid);
    ASSERT_CHAT_TEST(strcmp(textToSend.c_str(), itemAccount1->getLastMessage()) == 0,
                     "Last message content has different value from message sent.\n Sent: " + textToSend + " Received: " + itemAccount1->getLastMessage());

    ASSERT_CHAT_TEST(itemAccount1->getLastMessageId() == msgId, "Last message id is different from message sent id");
    ASSERT_CHAT_TEST(itemAccount2->getLastMessageId() == msgId, "Last message id is different from message received id");

    megaChatApi[a1]->closeChatRoom(chatid, chatroomListener);
    megaChatApi[a2]->closeChatRoom(chatid, chatroomListener);

    delete itemAccount1;
    itemAccount1 = NULL;
    delete itemAccount2;
    itemAccount2 = NULL;

    delete msgSent;
    msgSent = NULL;

    delete [] session0;
    session0 = NULL;
    delete [] session1;
    session1 = NULL;
}

void MegaChatApiTest::TEST_ChangeMyOwnName(unsigned int a1)
{
    char *sessionPrimary = login(a1);
    std::string appendToLastName = "Test";

    std::string myAccountLastName;
    char *nameFromApi = megaChatApi[a1]->getMyLastname();
    if (nameFromApi)
    {
        myAccountLastName = nameFromApi;
        delete [] nameFromApi;
        nameFromApi = NULL;
    }

    std::string newLastName = myAccountLastName + appendToLastName;
    changeLastName(a1, newLastName);

    nameFromApi = megaChatApi[a1]->getMyLastname();
    std::string finishLastName;
    if (nameFromApi)
    {
        finishLastName = nameFromApi;
        delete [] nameFromApi;
        nameFromApi = NULL;
    }

    logout(a1, false);

    char *newSession = login(a1, sessionPrimary);

    nameFromApi = megaChatApi[a1]->getMyLastname();
    std::string finishLastNameAfterLogout;
    if (nameFromApi)
    {
        finishLastNameAfterLogout = nameFromApi;
        delete [] nameFromApi;
        nameFromApi = NULL;
    }

    //Name comes back to old value.
    changeLastName(a1, myAccountLastName);

    ASSERT_CHAT_TEST(newLastName == finishLastName, "Failed to change fullname (checked from memory)");
    ASSERT_CHAT_TEST(finishLastNameAfterLogout == finishLastName, "Failed to change fullname (checked from DB)");

    delete [] sessionPrimary;
    sessionPrimary = NULL;

    delete [] newSession;
    newSession = NULL;
}

<<<<<<< HEAD
=======
#ifndef KARERE_DISABLE_WEBRTC

>>>>>>> 9aec281f
void MegaChatApiTest::TEST_Calls(unsigned int a1, unsigned int a2)
{
    char *primarySession = login(a1);
    char *secondarySession = login(a2);

    MegaChatHandle uh = megaChatApi[a1]->getUserHandleByEmail(mAccounts[a2].getEmail().c_str());
    if (uh == MEGACHAT_INVALID_HANDLE)
    {
        makeContact(a1, a2);
    }

    MegaChatHandle chatid = getPeerToPeerChatRoom(a1, a2);

<<<<<<< HEAD
    // 1. A sends a message to B while B has the chat opened.
    // --> check the confirmed in A, the received message in B, the delivered in A

    bool *flagStatus = &mOnlineStatusUpdated[a1]; *flagStatus = false;
    bool *flagPresence = &mPresenceConfigUpdated[a1]; *flagPresence = false;
    bool *flag = &requestFlagsChat[a1][MegaChatRequest::TYPE_SET_ONLINE_STATUS]; *flag = false;
    megaChatApi[a1]->setOnlineStatus(MegaChatApi::STATUS_ONLINE);
    ASSERT_CHAT_TEST(waitForResponse(flag), "Failed to set online status after " + std::to_string(maxTimeout) + " seconds");
    ASSERT_CHAT_TEST(!lastErrorChat[a1], "Failed to set online status. Error: " + lastErrorMsgChat[a1] + " (" + std::to_string(lastErrorChat[a1]) + ")");
    ASSERT_CHAT_TEST(waitForResponse(flagPresence), "Presence config not received after " + std::to_string(maxTimeout) + " seconds");
    ASSERT_CHAT_TEST(waitForResponse(flagStatus), "Online status not received after " + std::to_string(maxTimeout) + " seconds");
    TestChatRoomListener *chatroomListener = new TestChatRoomListener(this, megaChatApi, chatid);
    ASSERT_CHAT_TEST(megaChatApi[a1]->openChatRoom(chatid, chatroomListener), "Can't open chatRoom account 1");


    loadHistory(a1, chatid, chatroomListener);
=======
    TestChatRoomListener *chatroomListener = new TestChatRoomListener(this, megaChatApi, chatid);

    ASSERT_CHAT_TEST(megaChatApi[a1]->openChatRoom(chatid, chatroomListener), "Can't open chatRoom account 1");
    loadHistory(a1, chatid, chatroomListener);

    ASSERT_CHAT_TEST(megaChatApi[a2]->openChatRoom(chatid, chatroomListener), "Can't open chatRoom account 1");
    loadHistory(a2, chatid, chatroomListener);

    bool *audioVideoDeviceListLoaded = &requestFlagsChat[a1][MegaChatRequest::TYPE_LOAD_AUDIO_VIDEO_DEVICES]; *audioVideoDeviceListLoaded = false;
    megaChatApi[a1]->loadAudioVideoDeviceList();
    ASSERT_CHAT_TEST(waitForResponse(audioVideoDeviceListLoaded), "Timeout expired for load audio video devices");
>>>>>>> 9aec281f

    mega::MegaStringList *audioInDevices = megaChatApi[a1]->getChatAudioInDevices();
    mega::MegaStringList *videoInDevices = megaChatApi[a1]->getChatVideoInDevices();

<<<<<<< HEAD
    if (audioInDevices != NULL && audioInDevices->size() > 0)
    {
        megaChatApi[a1]->setChatAudioInDevice(audioInDevices->get(0));
    }

    if (videoInDevices != NULL && videoInDevices->size() > 0)
    {
        megaChatApi[a1]->setChatVideoInDevice(videoInDevices->get(0));
    }

=======
>>>>>>> 9aec281f
    TestChatVideoListener localVideoListener("Local");
    TestChatVideoListener remoteVideoListener("Remote");

    megaChatApi[a1]->addChatLocalVideoListener(&localVideoListener);
    megaChatApi[a1]->addChatRemoteVideoListener(&remoteVideoListener);

<<<<<<< HEAD
=======
    // Manual Test
>>>>>>> 9aec281f
    // Emit call
    std::cerr << "Start Call" << std::endl;
    megaChatApi[a1]->startChatCall(chatid, true);
    bool *callAnswered = &mCallAnswered[a1]; *callAnswered = false;
    ASSERT_CHAT_TEST(waitForResponse(callAnswered), "Timeout expired for receiving a call");
    sleep(5);
    std::cerr << "Mute Call" << std::endl;
    megaChatApi[a1]->muteCall(chatid, false);
    sleep(5);
    std::cerr << "Disable Video" << std::endl;
    megaChatApi[a1]->disableVideoCall(chatid, false);
    sleep(5);
    std::cerr << "Unmute Call" << std::endl;
    megaChatApi[a1]->muteCall(chatid, true);
    sleep(5);
    std::cerr << "Enable Video" << std::endl;
    megaChatApi[a1]->disableVideoCall(chatid, true);

    sleep(10);
    std::cerr << "Finish Call" << std::endl;
    sleep(2);
    megaChatApi[a1]->hangChatCall(mCallEmisorId[a1]);
    std::cout << "Call finished." << std::endl;

    // Receive call
    std::cout << "Ready to receive calls..." << std::endl;
    bool *callReceived = &mCallReceived[a1]; *callReceived = false;
    mCallEmisorId[a1] = MEGACHAT_INVALID_HANDLE;
    ASSERT_CHAT_TEST(waitForResponse(callReceived), "Timeout expired for receiving a call");
    ASSERT_CHAT_TEST(mCallEmisorId[a1] != MEGACHAT_INVALID_HANDLE, "Invalid Chatid from call emisor");
<<<<<<< HEAD
    megaChatApi[a1]->answerChatCall(mCallEmisorId[a1], true, false);
=======
    megaChatApi[a1]->answerChatCall(mCallEmisorId[a1], true);
>>>>>>> 9aec281f

    sleep(5);
    std::cerr << "Mute Call" << std::endl;
    megaChatApi[a1]->muteCall(chatid, false);
    sleep(5);
    std::cerr << "Disable Video" << std::endl;
    megaChatApi[a1]->disableVideoCall(chatid, false);
    sleep(5);
    std::cerr << "Unmute Call" << std::endl;
    megaChatApi[a1]->muteCall(chatid, true);
    sleep(5);
    std::cerr << "Enable Video" << std::endl;
    megaChatApi[a1]->disableVideoCall(chatid, true);

    sleep(10);
    std::cerr << "Finish Call" << std::endl;
    sleep(2);
    megaChatApi[a1]->hangChatCall(mCallEmisorId[a1]);
    std::cout << "Call finished." << std::endl;
    sleep(5);

<<<<<<< HEAD
    megaChatApi[a1]->closeChatRoom(chatid, chatroomListener);
=======
    // Automatic test -> it is not working now, the answer call gets blocked
//    bool *callSentRequest = &mCallRequestSent[a1]; *callSentRequest = false;
//    bool *callReceivedAutomatic = &mCallReceived[a2]; *callReceivedAutomatic = false;
//    mCallRequestSentId[a1] = MEGACHAT_INVALID_HANDLE;
//    mIncomingCallId[a2] = MEGACHAT_INVALID_HANDLE;
//    megaChatApi[a1]->startChatCall(chatid, true);
//    ASSERT_CHAT_TEST(waitForResponse(callSentRequest), "Timeout expired for emit the call");
//    ASSERT_CHAT_TEST(waitForResponse(callReceivedAutomatic), "Timeout expired for reciving the call");
//    ASSERT_CHAT_TEST(mCallRequestSentId[a1] != MEGACHAT_INVALID_HANDLE, "Invalid call id from call emisor");
//    ASSERT_CHAT_TEST(mIncomingCallId[a2] != MEGACHAT_INVALID_HANDLE, "Timeout expired fore reciving the call");
//    ASSERT_CHAT_TEST(mIncomingCallId[a2] = mCallRequestSentId[a1], "Not same call id");

//    bool *callAnswred = &mCallAnswered[a1]; *callAnswred = false;
//    megaChatApi[a2]->answerChatCall(chatid, true);
//    ASSERT_CHAT_TEST(waitForResponse(mCallAnswered), "Timeout expired for wait the answer");

//    sleep(10);
//    megaChatApi[a1]->hangChatCall(chatid);

    megaChatApi[a1]->closeChatRoom(chatid, chatroomListener);
    megaChatApi[a2]->closeChatRoom(chatid, chatroomListener);

    delete audioInDevices;
    audioInDevices = NULL;
    delete videoInDevices;
    videoInDevices = NULL;

    delete chatroomListener;
    chatroomListener = NULL;
>>>>>>> 9aec281f

    delete [] primarySession;
    primarySession = NULL;
    delete [] secondarySession;
    secondarySession = NULL;
}

<<<<<<< HEAD
=======
#endif

>>>>>>> 9aec281f
int MegaChatApiTest::loadHistory(unsigned int accountIndex, MegaChatHandle chatid, TestChatRoomListener *chatroomListener)
{
    // first of all, ensure the chatd connection is ready
    bool *flagChatdOnline = &mChatConnectionOnline[accountIndex]; *flagChatdOnline = false;
    while (megaChatApi[accountIndex]->getChatConnectionState(chatid) != MegaChatApi::CHAT_CONNECTION_ONLINE)
    {
        postLog("Attempt to load history when still offline. Waiting for connection...");
        ASSERT_CHAT_TEST(waitForResponse(flagChatdOnline), "Timeout expired for connecting to chatd");
        *flagChatdOnline = false;
    }

    chatroomListener->msgCount[accountIndex] = 0;
    while (1)
    {
        bool *flagHistoryLoaded = &chatroomListener->historyLoaded[accountIndex];
        *flagHistoryLoaded = false;
        int source = megaChatApi[accountIndex]->loadMessages(chatid, 16);
        if (source == MegaChatApi::SOURCE_NONE || source == MegaChatApi::SOURCE_ERROR)
        {
            break;  // no more history or cannot retrieve it
        }
        ASSERT_CHAT_TEST(waitForResponse(flagHistoryLoaded), "Timeout expired for loading history");
    }

    return chatroomListener->msgCount[accountIndex];
}

void MegaChatApiTest::makeContact(unsigned int a1, unsigned int a2)
{
    bool *flagRequestInviteContact = &requestFlags[a1][MegaRequest::TYPE_INVITE_CONTACT];
    *flagRequestInviteContact = false;
    bool *flagContactRequestUpdatedSecondary = &mContactRequestUpdated[a2];
    *flagContactRequestUpdatedSecondary = false;
    std::string contactRequestMessage = "Contact Request Message";
    megaApi[a1]->inviteContact(mAccounts[a2].getEmail().c_str(),
                                                contactRequestMessage.c_str(), MegaContactRequest::INVITE_ACTION_ADD);

    ASSERT_CHAT_TEST(waitForResponse(flagRequestInviteContact), "Expired timeout for invite contact request");
    ASSERT_CHAT_TEST(!lastError[a1], "Error invite contact. Error: " + std::to_string(lastError[a1]));
    ASSERT_CHAT_TEST(waitForResponse(flagContactRequestUpdatedSecondary), "Expired timeout for receive contact request");

    getContactRequest(a2, false);

    bool *flagReplyContactRequest = &requestFlags[a2][MegaRequest::TYPE_REPLY_CONTACT_REQUEST];
    *flagReplyContactRequest = false;
    bool *flagContactRequestUpdatedPrimary = &mContactRequestUpdated[a1];
    *flagContactRequestUpdatedPrimary = false;
    megaApi[a2]->replyContactRequest(mContactRequest[a2], MegaContactRequest::REPLY_ACTION_ACCEPT);
    ASSERT_CHAT_TEST(waitForResponse(flagReplyContactRequest), "Expired timeout for reply contact request");
    ASSERT_CHAT_TEST(!lastError[a2], "Error reply contact request. Error: " + std::to_string(lastError[a2]));
    ASSERT_CHAT_TEST(waitForResponse(flagContactRequestUpdatedPrimary), "Expired timeout for receive contact request reply");

    delete mContactRequest[a2];
    mContactRequest[a2] = NULL;
}

MegaChatHandle MegaChatApiTest::getGroupChatRoom(unsigned int a1, unsigned int a2,
                                                 MegaChatPeerList *peers, bool create)
{
    MegaChatRoomList *chats = megaChatApi[a1]->getChatRooms();

    bool chatroomExist = false;
    MegaChatHandle chatid = MEGACHAT_INVALID_HANDLE;
    for (int i = 0; i < chats->size() && !chatroomExist; ++i)
    {
        const MegaChatRoom *chat = chats->get(i);
        if (!chat->isGroup() || !chat->isActive())
        {
            continue;
        }

        for (int userIndex = 0; userIndex < chat->getPeerCount(); userIndex++)
        {
            if (chat->getPeerHandle(userIndex) == peers->getPeerHandle(0))
            {
                bool a2LoggedIn = (megaChatApi[a2] &&
                                   (megaChatApi[a2]->getInitState() == MegaChatApi::INIT_ONLINE_SESSION ||
                                    megaChatApi[a2]->getInitState() == MegaChatApi::INIT_OFFLINE_SESSION));

                MegaChatRoom *chatToCheck = a2LoggedIn ? megaChatApi[a2]->getChatRoom(chat->getChatId()) : NULL;
                if (!a2LoggedIn || (chatToCheck))
                {
                    delete chatToCheck;
                    chatroomExist = true;
                    chatid = chat->getChatId();
                    break;
                }
            }
        }
    }

    delete chats;
    chats = NULL;

    if (!chatroomExist && create)
    {
        bool *flagCreateChatRoom = &requestFlagsChat[a1][MegaChatRequest::TYPE_CREATE_CHATROOM]; *flagCreateChatRoom = false;
        bool *chatItemPrimaryReceived = &chatItemUpdated[a1]; *chatItemPrimaryReceived = false;
        bool *chatItemSecondaryReceived = &chatItemUpdated[a2]; *chatItemSecondaryReceived = false;
        this->chatid[a1] = MEGACHAT_INVALID_HANDLE;

        megaChatApi[a1]->createChat(true, peers, this);
        ASSERT_CHAT_TEST(waitForResponse(flagCreateChatRoom), "Expired timeout for creating groupchat");
        ASSERT_CHAT_TEST(!lastErrorChat[a1], "Failed to create groupchat. Error: " + lastErrorMsgChat[a1] + " (" + std::to_string(lastErrorChat[a1]) + ")");
        chatid = this->chatid[a1];
        ASSERT_CHAT_TEST(chatid != MEGACHAT_INVALID_HANDLE, "Wrong chat id");
        ASSERT_CHAT_TEST(waitForResponse(chatItemPrimaryReceived), "Expired timeout for receiving the new chat list item");

        // since we may have multiple notifications for other chats, check we received the right one
        MegaChatListItem *chatItemSecondaryCreated = NULL;
        do
        {
            ASSERT_CHAT_TEST(waitForResponse(chatItemSecondaryReceived), "Expired timeout for receiving the new chat list item");
            *chatItemSecondaryReceived = false;

            chatItemSecondaryCreated = megaChatApi[a2]->getChatListItem(chatid);
            if (!chatItemSecondaryCreated)
            {
                continue;
            }
            else
            {
                if (chatItemSecondaryCreated->getChatId() != chatid)
                {
                    delete chatItemSecondaryCreated; chatItemSecondaryCreated = NULL;
                }
            }
        } while (!chatItemSecondaryCreated);

        delete chatItemSecondaryCreated;    chatItemSecondaryCreated = NULL;
    }

    return chatid;
}

MegaChatHandle MegaChatApiTest::getPeerToPeerChatRoom(unsigned int a1, unsigned int a2)
{
    MegaUser *peerPrimary = megaApi[a1]->getContact(mAccounts[a2].getEmail().c_str());
    MegaUser *peerSecondary = megaApi[a2]->getContact(mAccounts[a1].getEmail().c_str());
    ASSERT_CHAT_TEST(peerPrimary && peerSecondary, "Fail to get Peers");

    MegaChatRoom *chatroom0 = megaChatApi[a1]->getChatRoomByUser(peerPrimary->getHandle());
    if (!chatroom0) // chat 1on1 doesn't exist yet --> create it
    {
        MegaChatPeerList *peers = MegaChatPeerList::createInstance();
        peers->addPeer(peerPrimary->getHandle(), MegaChatPeerList::PRIV_STANDARD);

        bool *flag = &requestFlagsChat[a1][MegaChatRequest::TYPE_CREATE_CHATROOM]; *flag = false;
        bool *chatCreated = &chatItemUpdated[a1]; *chatCreated = false;
        bool *chatReceived = &chatItemUpdated[a2]; *chatReceived = false;
        megaChatApi[a1]->createChat(false, peers, this);
        ASSERT_CHAT_TEST(waitForResponse(flag), "Expired timeout for create new chatroom request");
        ASSERT_CHAT_TEST(!lastErrorChat[a1], "Error create new chatroom request. Error: " + lastErrorMsgChat[a1] + " (" + std::to_string(lastErrorChat[a1]) + ")");
        ASSERT_CHAT_TEST(waitForResponse(chatCreated), "Expired timeout for  create new chatroom");
        ASSERT_CHAT_TEST(waitForResponse(chatReceived), "Expired timeout for create new chatroom");

        chatroom0 = megaChatApi[a1]->getChatRoomByUser(peerPrimary->getHandle());
    }

    MegaChatHandle chatid0 = chatroom0->getChatId();
    ASSERT_CHAT_TEST(chatid0 != MEGACHAT_INVALID_HANDLE, "Invalid chatid");
    delete chatroom0;
    chatroom0 = NULL;

    MegaChatRoom *chatroom1 = megaChatApi[a2]->getChatRoomByUser(peerSecondary->getHandle());
    MegaChatHandle chatid1 = chatroom1->getChatId();
    delete chatroom1;
    chatroom1 = NULL;
    ASSERT_CHAT_TEST(chatid0 == chatid1,
                     "Chat identificator is different for account0 and account1. chatid0: " + std::to_string(chatid0) +
                     " chatid1: " + std::to_string(chatid1));

    delete peerPrimary;
    peerPrimary = NULL;
    delete peerSecondary;
    peerSecondary = NULL;

    return chatid0;
}

MegaChatMessage * MegaChatApiTest::sendTextMessageOrUpdate(unsigned int senderAccountIndex, unsigned int receiverAccountIndex,
                                                MegaChatHandle chatid, const string &textToSend,
                                                TestChatRoomListener *chatroomListener, MegaChatHandle messageId)
{
    bool *flagConfirmed = NULL;
    bool *flagReceived = NULL;
    bool *flagDelivered = &chatroomListener->msgDelivered[senderAccountIndex]; *flagDelivered = false;
    chatroomListener->clearMessages(senderAccountIndex);
    chatroomListener->clearMessages(receiverAccountIndex);

    MegaChatMessage *messageSendEdit = NULL;
    MegaChatHandle *msgidSendEdit = NULL;
    if (messageId == MEGACHAT_INVALID_HANDLE)
    {
        flagConfirmed = &chatroomListener->msgConfirmed[senderAccountIndex]; *flagConfirmed = false;
        flagReceived = &chatroomListener->msgReceived[receiverAccountIndex]; *flagReceived = false;

        messageSendEdit = megaChatApi[senderAccountIndex]->sendMessage(chatid, textToSend.c_str());
        msgidSendEdit = &chatroomListener->mConfirmedMessageHandle[senderAccountIndex];
    }
    else  // Update Message
    {
        flagConfirmed = &chatroomListener->msgEdited[senderAccountIndex]; *flagConfirmed = false;
        flagReceived = &chatroomListener->msgEdited[receiverAccountIndex]; *flagReceived = false;

        messageSendEdit = megaChatApi[senderAccountIndex]->editMessage(chatid, messageId, textToSend.c_str());
        msgidSendEdit = &chatroomListener->mEditedMessageHandle[senderAccountIndex];
    }

    ASSERT_CHAT_TEST(messageSendEdit, "Failed to edit message");
    delete messageSendEdit;
    messageSendEdit = NULL;
    ASSERT_CHAT_TEST(waitForResponse(flagConfirmed), "Timeout expired for receiving confirmation by server");    // for confirmation, sendMessage() is synchronous
    MegaChatHandle msgPrimaryId = *msgidSendEdit;
    ASSERT_CHAT_TEST(msgPrimaryId != MEGACHAT_INVALID_HANDLE, "Wrong message id for sent message");
    MegaChatMessage *messageSent = megaChatApi[senderAccountIndex]->getMessage(chatid, msgPrimaryId);   // message should be already confirmed, so in RAM
    ASSERT_CHAT_TEST(messageSent, "Failed to find the confirmed message by msgid");
    ASSERT_CHAT_TEST(messageSent->getMsgId() == msgPrimaryId, "Failed to retrieve the message id");

    ASSERT_CHAT_TEST(waitForResponse(flagReceived), "Timeout expired for receiving message by target user");    // for reception
    ASSERT_CHAT_TEST(chatroomListener->hasArrivedMessage(receiverAccountIndex, msgPrimaryId), "Message id of sent message and received message don't match");
    MegaChatHandle msgSecondaryId = msgPrimaryId;
    MegaChatMessage *messageReceived = megaChatApi[receiverAccountIndex]->getMessage(chatid, msgSecondaryId);   // message should be already received, so in RAM
    ASSERT_CHAT_TEST(messageReceived, "Failed to retrieve the message at the receiver account");
    ASSERT_CHAT_TEST(!strcmp(textToSend.c_str(), messageReceived->getContent()), "Content of message received doesn't match the content of sent message");

    // Check if reception confirmation is active and, in this case, only 1on1 rooms have acknowledgement of receipt
    if (megaChatApi[senderAccountIndex]->isMessageReceptionConfirmationActive()
            && !megaChatApi[senderAccountIndex]->getChatRoom(chatid)->isGroup())
    {
        ASSERT_CHAT_TEST(waitForResponse(flagDelivered), "Timeout expired for receiving delivery notification");    // for delivery
    }

    // Update Message
    if (messageId != MEGACHAT_INVALID_HANDLE)
    {
        ASSERT_CHAT_TEST(messageReceived->isEdited(), "Edited messages is not reported as edition");
    }

    delete messageReceived;
    messageReceived = NULL;

    return messageSent;
}

void MegaChatApiTest::checkEmail(unsigned int indexAccount)
{
    char *myEmail = megaChatApi[indexAccount]->getMyEmail();
    ASSERT_CHAT_TEST(myEmail, "Incorrect email");
    ASSERT_CHAT_TEST(string(myEmail) == mAccounts[indexAccount].getEmail(), "");

    std::stringstream buffer;
    buffer << "My email is: " << myEmail << endl;
    postLog(buffer.str());

    delete [] myEmail;
    myEmail = NULL;
}

string MegaChatApiTest::dateToString()
{
    time_t rawTime;
    struct tm * timeInfo;
    char formatDate[80];
    time(&rawTime);
    timeInfo = localtime(&rawTime);
    strftime(formatDate, 80, "%Y%m%d_%H%M%S", timeInfo);

    return formatDate;
}

MegaChatMessage *MegaChatApiTest::attachNode(unsigned int a1, unsigned int a2, MegaChatHandle chatid,
                                        MegaNode* nodeToSend, TestChatRoomListener* chatroomListener)
{
    MegaNodeList *megaNodeList = MegaNodeList::createInstance();
    megaNodeList->addNode(nodeToSend);

    bool *flagRequest = &requestFlagsChat[a1][MegaChatRequest::TYPE_ATTACH_NODE_MESSAGE]; *flagRequest = false;
    bool *flagConfirmed = &chatroomListener->msgConfirmed[a1]; *flagConfirmed = false;
    bool *flagReceived = &chatroomListener->msgReceived[a2]; *flagReceived = false;

    megaChatApi[a1]->attachNodes(chatid, megaNodeList, this);
    ASSERT_CHAT_TEST(waitForResponse(flagRequest), "Expired timeout for attaching node");
    ASSERT_CHAT_TEST(!lastErrorChat[a1], "Failed to attach node. Error: " + lastErrorMsgChat[a1] + " (" + std::to_string(lastErrorChat[a1]) + ")");
    delete megaNodeList;
    megaNodeList = NULL;

    ASSERT_CHAT_TEST(waitForResponse(flagConfirmed), "Timeout expired for receiving confirmation by server");
    MegaChatHandle msgId0 = chatroomListener->mConfirmedMessageHandle[a1];
    ASSERT_CHAT_TEST(msgId0 != MEGACHAT_INVALID_HANDLE, "Wrong message id for message sent");
    MegaChatMessage *msgSent = megaChatApi[a1]->getMessage(chatid, msgId0);   // message should be already confirmed, so in RAM

    ASSERT_CHAT_TEST(waitForResponse(flagReceived), "Timeout expired for receiving message by target user");    // for reception
    ASSERT_CHAT_TEST(chatroomListener->hasArrivedMessage(a2, msgId0), "Wrong message id at destination");
    MegaChatMessage *msgReceived = megaChatApi[a2]->getMessage(chatid, msgId0);   // message should be already received, so in RAM
    ASSERT_CHAT_TEST(msgReceived, "Failed to get messagbe by id");
    ASSERT_CHAT_TEST(msgReceived->getType() == MegaChatMessage::TYPE_NODE_ATTACHMENT, "Wrong type of message. Type: " + std::to_string(msgReceived->getType()));
    megaNodeList = msgReceived->getMegaNodeList();
    ASSERT_CHAT_TEST(megaNodeList, "Failed to get list of nodes attached");
    ASSERT_CHAT_TEST(megaNodeList->size() == 1, "Wrong size of list of nodes attached");
    ASSERT_CHAT_TEST(megaNodeList->get(0)->getHandle() == nodeToSend->getHandle(), "Handle of node from received message doesn't match the nodehandle attached");

    delete msgReceived;
    msgReceived = NULL;

    return msgSent;
}

void MegaChatApiTest::clearHistory(unsigned int a1, unsigned int a2, MegaChatHandle chatid, TestChatRoomListener *chatroomListener)
{
    bool *flagTruncateHistory = &requestFlagsChat[a1][MegaChatRequest::TYPE_TRUNCATE_HISTORY]; *flagTruncateHistory = false;
    bool *flagTruncatedPrimary = &chatroomListener->historyTruncated[a1]; *flagTruncatedPrimary = false;
    bool *flagTruncatedSecondary = &chatroomListener->historyTruncated[a2]; *flagTruncatedSecondary = false;
    bool *chatItemUpdated0 = &chatItemUpdated[a1]; *chatItemUpdated0 = false;
    bool *chatItemUpdated1 = &chatItemUpdated[a2]; *chatItemUpdated1 = false;
    megaChatApi[a1]->clearChatHistory(chatid);
    ASSERT_CHAT_TEST(waitForResponse(flagTruncateHistory), "Expired timeout for truncating history");
    ASSERT_CHAT_TEST(!lastErrorChat[a1], "Failed to truncate history. Error: " + lastErrorMsgChat[a1] + " (" + std::to_string(lastErrorChat[a1]) + ")");
    ASSERT_CHAT_TEST(waitForResponse(flagTruncatedPrimary), "Expired timeout for truncating history for primary account");
    ASSERT_CHAT_TEST(waitForResponse(flagTruncatedSecondary), "Expired timeout for truncating history for secondary account");
    ASSERT_CHAT_TEST(waitForResponse(chatItemUpdated0), "Expired timeout for receiving chat list item update for primary account");
    ASSERT_CHAT_TEST(waitForResponse(chatItemUpdated1), "Expired timeout for receiving chat list item update for secondary account");

    MegaChatListItem *itemPrimary = megaChatApi[a1]->getChatListItem(chatid);
    ASSERT_CHAT_TEST(itemPrimary->getUnreadCount() == 0, "Wrong unread count for chat list item after clear history. Count: " + std::to_string(itemPrimary->getUnreadCount()));
    ASSERT_CHAT_TEST(!strcmp(itemPrimary->getLastMessage(), ""), "Wrong content of last message for chat list item after clear history. Content: " + std::string(itemPrimary->getLastMessage()));
    ASSERT_CHAT_TEST(itemPrimary->getLastMessageType() == MegaChatMessage::TYPE_INVALID, "Wrong type of last message after clear history. Type: " + std::to_string(itemPrimary->getLastMessageType()));
    ASSERT_CHAT_TEST(itemPrimary->getLastTimestamp() != 0, "Wrong last timestamp after clear history");
    delete itemPrimary; itemPrimary = NULL;
    MegaChatListItem *itemSecondary = megaChatApi[a2]->getChatListItem(chatid);
    ASSERT_CHAT_TEST(itemSecondary->getUnreadCount() == 1, "Wrong unread count for chat list item after clear history. Count: " + std::to_string(itemSecondary->getUnreadCount()));
    ASSERT_CHAT_TEST(!strcmp(itemSecondary->getLastMessage(), ""), "Wrong content of last message for chat list item after clear history. Content: " + std::string(itemSecondary->getLastMessage()));
    ASSERT_CHAT_TEST(itemSecondary->getLastMessageType() == MegaChatMessage::TYPE_INVALID, "Wrong type of last message after clear history. Type: " + std::to_string(itemSecondary->getLastMessageType()));
    ASSERT_CHAT_TEST(itemSecondary->getLastTimestamp() != 0, "Wrong last timestamp after clear history");
    delete itemSecondary; itemSecondary = NULL;
}

void MegaChatApiTest::leaveChat(unsigned int accountIndex, MegaChatHandle chatid)
{
    bool *flagRemoveFromchatRoom = &requestFlagsChat[accountIndex][MegaChatRequest::TYPE_REMOVE_FROM_CHATROOM]; *flagRemoveFromchatRoom = false;
    bool *chatClosed = &chatItemClosed[accountIndex]; *chatClosed = false;
    megaChatApi[accountIndex]->leaveChat(chatid);
    TEST_LOG_ERROR(waitForResponse(flagRemoveFromchatRoom), "Expired timeout for MegaChatApi remove from chatroom");
    TEST_LOG_ERROR(!lastErrorChat[accountIndex], "Failed to leave chatroom. Error: " + lastErrorMsgChat[accountIndex] + " (" + std::to_string(lastErrorChat[accountIndex]) + ")");
    TEST_LOG_ERROR(waitForResponse(chatClosed), "Chatroom closed error");
    MegaChatRoom *chatroom = megaChatApi[accountIndex]->getChatRoom(chatid);
    TEST_LOG_ERROR(!chatroom->isActive(), "Chatroom active error");
    delete chatroom;    chatroom = NULL;
}

unsigned int MegaChatApiTest::getMegaChatApiIndex(MegaChatApi *api)
{
    int apiIndex = -1;
    for (int i = 0; i < NUM_ACCOUNTS; i++)
    {
        if (api == megaChatApi[i])
        {
            apiIndex = i;
            break;
        }
    }

    if (apiIndex == -1)
    {
        ASSERT_CHAT_TEST(false, "Instance of MegaChatApi not recognized");
    }

    return apiIndex;
}

unsigned int MegaChatApiTest::getMegaApiIndex(MegaApi *api)
{
    int apiIndex = -1;
    for (int i = 0; i < NUM_ACCOUNTS; i++)
    {
        if (api == megaApi[i])
        {
            apiIndex = i;
            break;
        }
    }

    if (apiIndex == -1)
    {
        ASSERT_CHAT_TEST(false, "Instance of MegaChatApi not recognized");
    }

    return apiIndex;
}

void MegaChatApiTest::createFile(const string &fileName, const string &sourcePath, const string &contain)
{
    std::string filePath = sourcePath + "/" + fileName;
    FILE* fileDescriptor = fopen(filePath.c_str(), "w");
    fprintf(fileDescriptor, "%s", contain.c_str());
    fclose(fileDescriptor);
}

MegaNode *MegaChatApiTest::uploadFile(int accountIndex, const std::string& fileName, const std::string& sourcePath, const std::string& targetPath)
{
    addTransfer(accountIndex);
    std::string filePath = sourcePath + "/" + fileName;
    mNodeUploadHandle[accountIndex] = INVALID_HANDLE;
    megaApi[accountIndex]->startUpload(filePath.c_str(), megaApi[accountIndex]->getNodeByPath(targetPath.c_str()), this);
    ASSERT_CHAT_TEST(waitForResponse(&isNotTransferRunning(accountIndex)), "Expired timeout for upload file");
    ASSERT_CHAT_TEST(!lastErrorTransfer[accountIndex],
                     "Error upload file. Error: " + std::to_string(lastErrorTransfer[accountIndex]) + ". Source: " + filePath + "  target: " + targetPath);

    ASSERT_CHAT_TEST(mNodeUploadHandle[accountIndex] != INVALID_HANDLE, "Upload node handle is invalid");

    MegaNode *node = megaApi[accountIndex]->getNodeByHandle(mNodeUploadHandle[accountIndex]);
    ASSERT_CHAT_TEST(node != NULL, "It is not possible recover upload node");

    return node;
}

void MegaChatApiTest::addTransfer(int accountIndex)
{
    mNotTransferRunning[accountIndex] = false;
}

bool &MegaChatApiTest::isNotTransferRunning(int accountIndex)
{
    return mNotTransferRunning[accountIndex];
}

bool MegaChatApiTest::downloadNode(int accountIndex, MegaNode *nodeToDownload)
{
    struct stat st = {0};
    if (stat(DOWNLOAD_PATH.c_str(), &st) == -1)
    {
        mkdir(DOWNLOAD_PATH.c_str(), 0700);
    }

    addTransfer(accountIndex);
    megaApi[accountIndex]->startDownload(nodeToDownload, DOWNLOAD_PATH.c_str(), this);
    ASSERT_CHAT_TEST(waitForResponse(&isNotTransferRunning(accountIndex)), "Expired timeout for download file");
    return lastErrorTransfer[accountIndex] == API_OK;
}

bool MegaChatApiTest::importNode(int accountIndex, MegaNode *node, const string &targetName)
{
    bool *flagCopied = &requestFlags[accountIndex][MegaRequest::TYPE_COPY];
    *flagCopied = false;
    mNodeCopiedHandle[accountIndex] = INVALID_HANDLE;
    megaApi[accountIndex]->authorizeNode(node);
    MegaNode *parentNode = megaApi[accountIndex]->getRootNode();
    megaApi[accountIndex]->copyNode(node, parentNode, targetName.c_str(), this);
    ASSERT_CHAT_TEST(waitForResponse(flagCopied), "Expired timeout for copy node");
    delete parentNode;
    parentNode = NULL;

    return lastError[accountIndex] == API_OK;
}

void MegaChatApiTest::getContactRequest(unsigned int accountIndex, bool outgoing, int expectedSize)
{
    MegaContactRequestList *crl;

    if (outgoing)
    {
        crl = megaApi[accountIndex]->getOutgoingContactRequests();
        ASSERT_CHAT_TEST(expectedSize == crl->size(),
                         "Expected: " + std::to_string(expectedSize) + " and received: " + std::to_string(crl->size()));

        if (expectedSize)
        {
            mContactRequest[accountIndex] = crl->get(0)->copy();
        }
    }
    else
    {
        crl = megaApi[accountIndex]->getIncomingContactRequests();
        ASSERT_CHAT_TEST(expectedSize == crl->size(),
                         "Expected: " + std::to_string(expectedSize) + " and received: " + std::to_string(crl->size()));

        if (expectedSize)
        {
            mContactRequest[accountIndex] = crl->get(0)->copy();
        }
    }

    delete crl;
}

int MegaChatApiTest::purgeLocalTree(const std::string &path)
{
    DIR *directory = opendir(path.c_str());
    size_t path_len = path.length();
    int r = -1;

    if (directory)
    {
        struct dirent *p;
        r = 0;
        while (!r && (p=readdir(directory)))
        {
            int r2 = -1;
            char *buf;
            size_t len;
            /* Skip the names "." and ".." as we don't want to recurse on them. */
            if (!strcmp(p->d_name, ".") || !strcmp(p->d_name, ".."))
            {
                continue;
            }

            len = path_len + strlen(p->d_name) + 2;
            buf = (char *)malloc(len);

            if (buf)
            {
                struct stat statbuf;
                snprintf(buf, len, "%s/%s", path.c_str(), p->d_name);
                if (!stat(buf, &statbuf))
                {
                    if (S_ISDIR(statbuf.st_mode))
                    {
                        r2 = purgeLocalTree(buf);
                    }
                    else
                    {
                        r2 = unlink(buf);
                    }
                }

                free(buf);
            }

            r = r2;
        }

        closedir(directory);
    }

    if (!r)
    {
        r = rmdir(path.c_str());
    }

    return r;
}

void MegaChatApiTest::purgeCloudTree(unsigned int accountIndex, MegaNode *node)
{
    MegaNodeList *children;
    children = megaApi[accountIndex]->getChildren(node);

    for (int i = 0; i < children->size(); i++)
    {
        MegaNode *childrenNode = children->get(i);
        if (childrenNode->isFolder())
        {
            purgeCloudTree(accountIndex, childrenNode);
        }

        bool *flagRemove = &requestFlags[accountIndex][MegaRequest::TYPE_REMOVE];
        *flagRemove = false;

        megaApi[accountIndex]->remove(childrenNode);
        TEST_LOG_ERROR(waitForResponse(flagRemove), "Expired timeout for remove node");
        TEST_LOG_ERROR(!lastError[accountIndex], "Failed to remove node. Error: " + std::to_string(lastError[accountIndex]));
    }

    delete children;
}

void MegaChatApiTest::clearAndLeaveChats(unsigned int accountIndex, MegaChatHandle skipChatId)
{
    MegaChatRoomList *chatRooms = megaChatApi[accountIndex]->getChatRooms();

    for (int i = 0; i < chatRooms->size(); ++i)
    {
        const MegaChatRoom *chatroom = chatRooms->get(i);

        if (chatroom->isActive() && chatroom->getOwnPrivilege() == MegaChatRoom::PRIV_MODERATOR)
        {
            bool *flagTruncateHistory = &requestFlagsChat[accountIndex][MegaChatRequest::TYPE_TRUNCATE_HISTORY]; *flagTruncateHistory = false;
            megaChatApi[accountIndex]->clearChatHistory(chatroom->getChatId());
            TEST_LOG_ERROR(waitForResponse(flagTruncateHistory), "Expired timeout for truncate history");
            TEST_LOG_ERROR(!lastErrorChat[accountIndex], "Failed to truncate history. Error: " + lastErrorMsgChat[accountIndex] + " (" + std::to_string(lastErrorChat[accountIndex]) + ")");
        }

        if (chatroom->isGroup() && chatroom->isActive() && chatroom->getChatId() != skipChatId)
        {
            leaveChat(accountIndex, chatroom->getChatId());
        }
    }

    delete chatRooms;
    chatRooms = NULL;
}

void MegaChatApiTest::removePendingContactRequest(unsigned int accountIndex)
{
    MegaContactRequestList *contactRequests = megaApi[accountIndex]->getOutgoingContactRequests();

    for (int i = 0; i < contactRequests->size(); i++)
    {
        MegaContactRequest *contactRequest = contactRequests->get(i);
        bool *flagRemoveContactRequest = &requestFlags[accountIndex][MegaRequest::TYPE_INVITE_CONTACT]; *flagRemoveContactRequest = false;
        megaApi[accountIndex]->inviteContact(contactRequest->getTargetEmail(), "Removing you", MegaContactRequest::INVITE_ACTION_DELETE);
        TEST_LOG_ERROR(waitForResponse(flagRemoveContactRequest), "Expired timeout for remove pending contact request");
        TEST_LOG_ERROR(!lastError[accountIndex], "Failed to remove peer. Error: " + std::to_string(lastError[accountIndex]));
    }

    delete contactRequests;
    contactRequests = NULL;
}

void MegaChatApiTest::changeLastName(unsigned int accountIndex, std::string lastName)
{
    bool *flagMyName = &requestFlags[accountIndex][MegaRequest::TYPE_SET_ATTR_USER]; *flagMyName = false;
    megaApi[accountIndex]->setUserAttribute(MegaApi::USER_ATTR_LASTNAME, lastName.c_str());
    ASSERT_CHAT_TEST(waitForResponse(flagMyName), "User attribute retrieval not finished after ");
    ASSERT_CHAT_TEST(!lastError[accountIndex], "Failed SDK request to change lastname. Error: " + std::to_string(lastError[accountIndex]));
}

void MegaChatApiTest::onRequestFinish(MegaApi *api, MegaRequest *request, MegaError *e)
{
    unsigned int apiIndex = getMegaApiIndex(api);

    lastError[apiIndex] = e->getErrorCode();
    if (!lastError[apiIndex])
    {
        switch(request->getType())
        {
            case MegaRequest::TYPE_GET_ATTR_USER:
                if (request->getParamType() ==  MegaApi::USER_ATTR_FIRSTNAME)
                {
                    mFirstname = request->getText() ? request->getText() : "";
                }
                else if (request->getParamType() == MegaApi::USER_ATTR_LASTNAME)
                {
                    mLastname = request->getText() ? request->getText() : "";
                }
                nameReceived[apiIndex] = true;
                break;

            case MegaRequest::TYPE_COPY:
                mNodeCopiedHandle[apiIndex] = request->getNodeHandle();
                break;
        }
    }

    requestFlags[apiIndex][request->getType()] = true;
}

void MegaChatApiTest::onContactRequestsUpdate(MegaApi* api, MegaContactRequestList* requests)
{
    unsigned int apiIndex = getMegaApiIndex(api);

    mContactRequestUpdated[apiIndex] = true;
}

void MegaChatApiTest::onRequestFinish(MegaChatApi *api, MegaChatRequest *request, MegaChatError *e)
{
    unsigned int apiIndex = getMegaChatApiIndex(api);

    lastErrorChat[apiIndex] = e->getErrorCode();
    lastErrorMsgChat[apiIndex] = e->getErrorString();
    if (!lastErrorChat[apiIndex])
    {
        switch(request->getType())
        {
            case MegaChatRequest::TYPE_CREATE_CHATROOM:
                chatid[apiIndex] = request->getChatHandle();
                break;

            case MegaChatRequest::TYPE_GET_FIRSTNAME:
                mChatFirstname = request->getText() ? request->getText() : "";
                break;

            case MegaChatRequest::TYPE_GET_LASTNAME:
                mChatLastname = request->getText() ? request->getText() : "";
                break;

            case MegaChatRequest::TYPE_GET_EMAIL:
                mChatEmail = request->getText() ? request->getText() : "";
                break;
        }
    }

    requestFlagsChat[apiIndex][request->getType()] = true;
}

void MegaChatApiTest::onChatInitStateUpdate(MegaChatApi *api, int newState)
{
    unsigned int apiIndex = getMegaChatApiIndex(api);

    initState[apiIndex] = newState;
    initStateChanged[apiIndex] = true;
}

void MegaChatApiTest::onChatListItemUpdate(MegaChatApi *api, MegaChatListItem *item)
{
    unsigned int apiIndex = getMegaChatApiIndex(api);

    if (item)
    {
        std::stringstream buffer;
        buffer << "[api: " << apiIndex << "] Chat list item added or updated - ";
        chatListItem[apiIndex] = item->copy();

        const char *info = MegaChatApiTest::printChatListItemInfo(item);
        buffer << info;
        postLog(buffer.str());
        delete [] info; info = NULL;

        if (item->hasChanged(MegaChatListItem::CHANGE_TYPE_CLOSED))
        {
            chatItemClosed[apiIndex] = true;
        }
        if (item->hasChanged(MegaChatListItem::CHANGE_TYPE_PARTICIPANTS) ||
                item->hasChanged(MegaChatListItem::CHANGE_TYPE_OWN_PRIV))
        {
            peersUpdated[apiIndex] = true;
        }
        if (item->hasChanged(MegaChatListItem::CHANGE_TYPE_TITLE))
        {
            titleUpdated[apiIndex] = true;
        }

        chatItemUpdated[apiIndex] = true;
    }
}

void MegaChatApiTest::onChatOnlineStatusUpdate(MegaChatApi* api, MegaChatHandle userhandle, int status, bool inProgress)
{
    unsigned int apiIndex = getMegaChatApiIndex(api);
    if (userhandle == megaChatApi[apiIndex]->getMyUserHandle())
    {
        mOnlineStatusUpdated[apiIndex] = true;
        mOnlineStatus[apiIndex] = status;
    }
}

void MegaChatApiTest::onChatPresenceConfigUpdate(MegaChatApi *api, MegaChatPresenceConfig *config)
{
    unsigned int apiIndex = getMegaChatApiIndex(api);
    mPresenceConfigUpdated[apiIndex] = true;
}

void MegaChatApiTest::onChatConnectionStateUpdate(MegaChatApi *api, MegaChatHandle chatid, int state)
{
    unsigned int apiIndex = getMegaChatApiIndex(api);
    mChatConnectionOnline[apiIndex] = (state == MegaChatApi::CHAT_CONNECTION_ONLINE);
}

void MegaChatApiTest::onTransferStart(MegaApi *api, MegaTransfer *transfer)
{

}

void MegaChatApiTest::onTransferFinish(MegaApi *api, MegaTransfer *transfer, MegaError *error)
{
    unsigned int apiIndex = getMegaApiIndex(api);

    mNotTransferRunning[apiIndex] = true;
    mNodeUploadHandle[apiIndex] = transfer->getNodeHandle();
    lastErrorTransfer[apiIndex] = error->getErrorCode();
}

void MegaChatApiTest::onTransferUpdate(MegaApi *api, MegaTransfer *transfer)
{
}

void MegaChatApiTest::onTransferTemporaryError(MegaApi *api, MegaTransfer *transfer, MegaError *error)
{
}

bool MegaChatApiTest::onTransferData(MegaApi *api, MegaTransfer *transfer, char *buffer, size_t size)
{
}

<<<<<<< HEAD
=======
#ifndef KARERE_DISABLE_WEBRTC

>>>>>>> 9aec281f
void MegaChatApiTest::onChatCallStart(MegaChatApi *api, MegaChatCall *call)
{
    LOG_debug << "On chat call start ";
}

void MegaChatApiTest::onChatCallIncoming(MegaChatApi *api, MegaChatCall *call)
{
    LOG_debug << "On chat call incoming ";

    unsigned int apiIndex = getMegaChatApiIndex(api);

    mCallReceived[apiIndex] = true;
<<<<<<< HEAD
=======
    mIncomingCallId[apiIndex] = call->getId();
>>>>>>> 9aec281f
    mCallEmisorId[apiIndex] = call->getChatid();
}

void MegaChatApiTest::onChatCallStateChange(MegaChatApi *api, MegaChatCall *call)
{
    unsigned int apiIndex = getMegaChatApiIndex(api);
    switch (call->getStatus())
    {
    case MegaChatCall::CALL_STATUS_IN_PROGRESS:
        mCallAnswered[apiIndex] = true;
        break;
<<<<<<< HEAD
=======

    case MegaChatCall::CALL_STATUS_REQUEST_SENT:
        mCallRequestSent[apiIndex] = true;
        mCallRequestSentId[apiIndex] = call->getId();
        break;

>>>>>>> 9aec281f
    default:
        break;
    }
    LOG_debug << "On chat call change state ";
}

void MegaChatApiTest::onChatCallTemporaryError(MegaChatApi *api, MegaChatCall *call, MegaChatError *error)
{
    LOG_debug << "On chat call temporay error ";
}

void MegaChatApiTest::onChatCallFinish(MegaChatApi *api, MegaChatCall *call, MegaChatError *error)
{
    LOG_debug << "On chat call finish ";
}

<<<<<<< HEAD
=======
TestChatVideoListener::TestChatVideoListener(const string &type)
    : mType(type)
{
}

TestChatVideoListener::~TestChatVideoListener()
{
}

void TestChatVideoListener::onChatVideoData(MegaChatApi *api, MegaChatCall *chatCall, int width, int height, char *buffer)
{
}

#endif

>>>>>>> 9aec281f
TestChatRoomListener::TestChatRoomListener(MegaChatApiTest *t, MegaChatApi **apis, MegaChatHandle chatid)
{
    this->t = t;
    this->megaChatApi = apis;
    this->chatid = chatid;
    this->message = NULL;

    for (int i = 0; i < NUM_ACCOUNTS; i++)
    {
        this->historyLoaded[i] = false;
        this->historyTruncated[i] = false;
        this->msgLoaded[i] = false;
        this->msgCount[i] = 0;
        this->msgConfirmed[i] = false;
        this->msgDelivered[i] = false;
        this->msgReceived[i] = false;
        this->msgEdited[i] = false;
        this->msgRejected[i] = false;
        this->msgId[i].clear();
        this->chatUpdated[i] = false;
        this->userTyping[i] = false;
        this->titleUpdated[i] = false;
        this->msgAttachmentReceived[i] = false;
        this->msgContactReceived[i] = false;
        this->msgRevokeAttachmentReceived[i] = false;
        this->mConfirmedMessageHandle[i] = MEGACHAT_INVALID_HANDLE;
        this->mEditedMessageHandle[i] = MEGACHAT_INVALID_HANDLE;
    }
}

void TestChatRoomListener::clearMessages(unsigned int apiIndex)
{
    msgId[apiIndex].clear();
    mConfirmedMessageHandle[apiIndex] = MEGACHAT_INVALID_HANDLE;
    mEditedMessageHandle[apiIndex] = MEGACHAT_INVALID_HANDLE;
}

bool TestChatRoomListener::hasValidMessages(unsigned int apiIndex)
{
    return !msgId[apiIndex].empty();
}

bool TestChatRoomListener::hasArrivedMessage(unsigned int apiIndex, MegaChatHandle messageHandle)
{
    for (int i = 0; i < msgId[apiIndex].size(); ++i)
    {
        if (msgId[apiIndex][i] == messageHandle)
        {
            return true;
        }
    }

    return false;
}

void TestChatRoomListener::onChatRoomUpdate(MegaChatApi *api, MegaChatRoom *chat)
{
    unsigned int apiIndex = getMegaChatApiIndex(api);

    if (!chat)
    {
        std::stringstream buffer;
        buffer << "[api: " << apiIndex << "] Initialization completed!" << endl;
        t->postLog(buffer.str());
        return;
    }
    if (chat)
    {
        if (chat->hasChanged(MegaChatRoom::CHANGE_TYPE_USER_TYPING))
        {
            uhAction[apiIndex] = chat->getUserTyping();
            userTyping[apiIndex] = true;
        }
        else if (chat->hasChanged(MegaChatRoom::CHANGE_TYPE_TITLE))
        {
            titleUpdated[apiIndex] = true;
        }
    }

    std::stringstream buffer;
    buffer << "[api: " << apiIndex << "] Chat updated - ";
    const char *info = MegaChatApiTest::printChatRoomInfo(chat);
    buffer << info;
    t->postLog(buffer.str());
    delete [] info; info = NULL;

    chatUpdated[apiIndex] = chat->getChatId();
}

void TestChatRoomListener::onMessageLoaded(MegaChatApi *api, MegaChatMessage *msg)
{
    unsigned int apiIndex = getMegaChatApiIndex(api);

    if (msg)
    {
        std::stringstream buffer;
        buffer << endl << "[api: " << apiIndex << "] Message loaded - ";
        const char *info = MegaChatApiTest::printMessageInfo(msg);
        buffer << info;
        t->postLog(buffer.str());
        delete [] info; info = NULL;

        msgCount[apiIndex]++;
        msgId[apiIndex].push_back(msg->getMsgId());

        if (msg->getStatus() == MegaChatMessage::STATUS_SENDING_MANUAL)
        {
            if (msg->getCode() == MegaChatMessage::REASON_NO_WRITE_ACCESS)
            {
                msgRejected[apiIndex] = true;
            }
        }

        if (msg->getType() == MegaChatMessage::TYPE_NODE_ATTACHMENT)
        {
            msgAttachmentReceived[apiIndex] = true;
        }
        else if (msg->getType() == MegaChatMessage::TYPE_CONTACT_ATTACHMENT)
        {
            msgContactReceived[apiIndex] = true;
        }

        msgLoaded[apiIndex] = true;
    }
    else
    {
        historyLoaded[apiIndex] = true;
        std::stringstream buffer;
        buffer << "[api: " << apiIndex << "] Loading of messages completed" << endl;
        t->postLog(buffer.str());
    }
}

void TestChatRoomListener::onMessageReceived(MegaChatApi *api, MegaChatMessage *msg)
{
    unsigned int apiIndex = getMegaChatApiIndex(api);

    std::stringstream buffer;
    buffer << "[api: " << apiIndex << "] Message received - ";
    const char *info = MegaChatApiTest::printMessageInfo(msg);
    buffer << info;
    t->postLog(buffer.str());
    delete [] info; info = NULL;

    if (msg->getType() == MegaChatMessage::TYPE_ALTER_PARTICIPANTS ||
            msg->getType() == MegaChatMessage::TYPE_PRIV_CHANGE)
    {
        uhAction[apiIndex] = msg->getHandleOfAction();
        priv[apiIndex] = msg->getPrivilege();
    }
    if (msg->getType() == MegaChatMessage::TYPE_CHAT_TITLE)
    {
        content[apiIndex] = msg->getContent() ? msg->getContent() : "<empty>";
        titleUpdated[apiIndex] = true;
    }

    msgId[apiIndex].push_back(msg->getMsgId());

    if (msg->getType() == MegaChatMessage::TYPE_NODE_ATTACHMENT)
    {
        msgAttachmentReceived[apiIndex] = true;
    }
    else if (msg->getType() == MegaChatMessage::TYPE_CONTACT_ATTACHMENT)
    {
        msgContactReceived[apiIndex] = true;

    }
    else if(msg->getType() == MegaChatMessage::TYPE_REVOKE_NODE_ATTACHMENT)
    {
        msgRevokeAttachmentReceived[apiIndex] = true;
    }

    msgReceived[apiIndex] = true;
}

void TestChatRoomListener::onMessageUpdate(MegaChatApi *api, MegaChatMessage *msg)
{
    unsigned int apiIndex = getMegaChatApiIndex(api);

    std::stringstream buffer;
    buffer << "[api: " << apiIndex << "] Message updated - ";
    const char *info = MegaChatApiTest::printMessageInfo(msg);
    buffer << info;
    t->postLog(buffer.str());
    delete [] info; info = NULL;

    msgId[apiIndex].push_back(msg->getMsgId());

    if (msg->getStatus() == MegaChatMessage::STATUS_SERVER_RECEIVED)
    {
        mConfirmedMessageHandle[apiIndex] = msg->getMsgId();
        msgConfirmed[apiIndex] = true;
    }
    else if (msg->getStatus() == MegaChatMessage::STATUS_DELIVERED)
    {
        msgDelivered[apiIndex] = true;
    }

    if (msg->isEdited())
    {
        mEditedMessageHandle[apiIndex] = msg->getMsgId();
        msgEdited[apiIndex] = true;
    }

    if (msg->getType() == MegaChatMessage::TYPE_TRUNCATE)
    {
        historyTruncated[apiIndex] = true;
    }
}

unsigned int TestChatRoomListener::getMegaChatApiIndex(MegaChatApi *api)
{
    int apiIndex = -1;
    for (int i = 0; i < NUM_ACCOUNTS; i++)
    {
        if (api == this->megaChatApi[i])
        {
            apiIndex = i;
            break;
        }
    }

    if (apiIndex == -1)
    {
        ASSERT_CHAT_TEST(false, "Instance of MegaChatApi not recognized");
    }
    return apiIndex;
}

MegaLoggerTest::MegaLoggerTest(const char *filename)
{
    testlog.open(filename, ios::out | ios::app);
}

MegaLoggerTest::~MegaLoggerTest()
{
    testlog.close();
}

void MegaLoggerTest::log(const char *time, int loglevel, const char *source, const char *message)
{
    testlog << "[" << time << "] " << SimpleLogger::toStr((LogLevel)loglevel) << ": ";
    testlog << message << " (" << source << ")" << endl;
}

void MegaLoggerTest::postLog(const char *message)
{
    testlog << message << endl;
}

void MegaLoggerTest::log(int loglevel, const char *message)
{
    string levelStr;

    switch (loglevel)
    {
        case MegaChatApi::LOG_LEVEL_ERROR: levelStr = "err"; break;
        case MegaChatApi::LOG_LEVEL_WARNING: levelStr = "warn"; break;
        case MegaChatApi::LOG_LEVEL_INFO: levelStr = "info"; break;
        case MegaChatApi::LOG_LEVEL_VERBOSE: levelStr = "verb"; break;
        case MegaChatApi::LOG_LEVEL_DEBUG: levelStr = "debug"; break;
        case MegaChatApi::LOG_LEVEL_MAX: levelStr = "debug-verbose"; break;
        default: levelStr = ""; break;
    }

    // message comes with a line-break at the end
    testlog  << message;
}

TestChatVideoListener::TestChatVideoListener(const string &type)
    : mType(type)
{
}

TestChatVideoListener::~TestChatVideoListener()
{
}

void TestChatVideoListener::onChatVideoData(MegaChatApi *api, MegaChatCall *chatCall, int width, int height, char *buffer)
{
}<|MERGE_RESOLUTION|>--- conflicted
+++ resolved
@@ -259,7 +259,6 @@
         megaChatApi[i]->setLogLevel(MegaChatApi::LOG_LEVEL_DEBUG);
         megaChatApi[i]->addChatRequestListener(this);
         megaChatApi[i]->addChatListener(this);
-        megaChatApi[i]->addChatCallListener(this);
 
 #ifndef KARERE_DISABLE_WEBRTC
         megaChatApi[i]->addChatCallListener(this);
@@ -300,17 +299,11 @@
         mNotTransferRunning[i] = true;
         mPresenceConfigUpdated[i] = false;
 
-<<<<<<< HEAD
-        mCallReceived[i] = false;
-        mCallAnswered[i] = false;
-        mCallEmisorId[i] = MEGACHAT_INVALID_HANDLE;
-=======
 #ifndef KARERE_DISABLE_WEBRTC
         mCallReceived[i] = false;
         mCallAnswered[i] = false;
         mCallEmisorId[i] = MEGACHAT_INVALID_HANDLE;
 #endif
->>>>>>> 9aec281f
 
         mChatFirstname = "";
         mChatLastname = "";
@@ -2053,11 +2046,8 @@
     newSession = NULL;
 }
 
-<<<<<<< HEAD
-=======
 #ifndef KARERE_DISABLE_WEBRTC
 
->>>>>>> 9aec281f
 void MegaChatApiTest::TEST_Calls(unsigned int a1, unsigned int a2)
 {
     char *primarySession = login(a1);
@@ -2071,24 +2061,6 @@
 
     MegaChatHandle chatid = getPeerToPeerChatRoom(a1, a2);
 
-<<<<<<< HEAD
-    // 1. A sends a message to B while B has the chat opened.
-    // --> check the confirmed in A, the received message in B, the delivered in A
-
-    bool *flagStatus = &mOnlineStatusUpdated[a1]; *flagStatus = false;
-    bool *flagPresence = &mPresenceConfigUpdated[a1]; *flagPresence = false;
-    bool *flag = &requestFlagsChat[a1][MegaChatRequest::TYPE_SET_ONLINE_STATUS]; *flag = false;
-    megaChatApi[a1]->setOnlineStatus(MegaChatApi::STATUS_ONLINE);
-    ASSERT_CHAT_TEST(waitForResponse(flag), "Failed to set online status after " + std::to_string(maxTimeout) + " seconds");
-    ASSERT_CHAT_TEST(!lastErrorChat[a1], "Failed to set online status. Error: " + lastErrorMsgChat[a1] + " (" + std::to_string(lastErrorChat[a1]) + ")");
-    ASSERT_CHAT_TEST(waitForResponse(flagPresence), "Presence config not received after " + std::to_string(maxTimeout) + " seconds");
-    ASSERT_CHAT_TEST(waitForResponse(flagStatus), "Online status not received after " + std::to_string(maxTimeout) + " seconds");
-    TestChatRoomListener *chatroomListener = new TestChatRoomListener(this, megaChatApi, chatid);
-    ASSERT_CHAT_TEST(megaChatApi[a1]->openChatRoom(chatid, chatroomListener), "Can't open chatRoom account 1");
-
-
-    loadHistory(a1, chatid, chatroomListener);
-=======
     TestChatRoomListener *chatroomListener = new TestChatRoomListener(this, megaChatApi, chatid);
 
     ASSERT_CHAT_TEST(megaChatApi[a1]->openChatRoom(chatid, chatroomListener), "Can't open chatRoom account 1");
@@ -2100,34 +2072,17 @@
     bool *audioVideoDeviceListLoaded = &requestFlagsChat[a1][MegaChatRequest::TYPE_LOAD_AUDIO_VIDEO_DEVICES]; *audioVideoDeviceListLoaded = false;
     megaChatApi[a1]->loadAudioVideoDeviceList();
     ASSERT_CHAT_TEST(waitForResponse(audioVideoDeviceListLoaded), "Timeout expired for load audio video devices");
->>>>>>> 9aec281f
 
     mega::MegaStringList *audioInDevices = megaChatApi[a1]->getChatAudioInDevices();
     mega::MegaStringList *videoInDevices = megaChatApi[a1]->getChatVideoInDevices();
 
-<<<<<<< HEAD
-    if (audioInDevices != NULL && audioInDevices->size() > 0)
-    {
-        megaChatApi[a1]->setChatAudioInDevice(audioInDevices->get(0));
-    }
-
-    if (videoInDevices != NULL && videoInDevices->size() > 0)
-    {
-        megaChatApi[a1]->setChatVideoInDevice(videoInDevices->get(0));
-    }
-
-=======
->>>>>>> 9aec281f
     TestChatVideoListener localVideoListener("Local");
     TestChatVideoListener remoteVideoListener("Remote");
 
     megaChatApi[a1]->addChatLocalVideoListener(&localVideoListener);
     megaChatApi[a1]->addChatRemoteVideoListener(&remoteVideoListener);
 
-<<<<<<< HEAD
-=======
     // Manual Test
->>>>>>> 9aec281f
     // Emit call
     std::cerr << "Start Call" << std::endl;
     megaChatApi[a1]->startChatCall(chatid, true);
@@ -2158,11 +2113,7 @@
     mCallEmisorId[a1] = MEGACHAT_INVALID_HANDLE;
     ASSERT_CHAT_TEST(waitForResponse(callReceived), "Timeout expired for receiving a call");
     ASSERT_CHAT_TEST(mCallEmisorId[a1] != MEGACHAT_INVALID_HANDLE, "Invalid Chatid from call emisor");
-<<<<<<< HEAD
-    megaChatApi[a1]->answerChatCall(mCallEmisorId[a1], true, false);
-=======
     megaChatApi[a1]->answerChatCall(mCallEmisorId[a1], true);
->>>>>>> 9aec281f
 
     sleep(5);
     std::cerr << "Mute Call" << std::endl;
@@ -2184,9 +2135,6 @@
     std::cout << "Call finished." << std::endl;
     sleep(5);
 
-<<<<<<< HEAD
-    megaChatApi[a1]->closeChatRoom(chatid, chatroomListener);
-=======
     // Automatic test -> it is not working now, the answer call gets blocked
 //    bool *callSentRequest = &mCallRequestSent[a1]; *callSentRequest = false;
 //    bool *callReceivedAutomatic = &mCallReceived[a2]; *callReceivedAutomatic = false;
@@ -2216,7 +2164,6 @@
 
     delete chatroomListener;
     chatroomListener = NULL;
->>>>>>> 9aec281f
 
     delete [] primarySession;
     primarySession = NULL;
@@ -2224,11 +2171,8 @@
     secondarySession = NULL;
 }
 
-<<<<<<< HEAD
-=======
 #endif
 
->>>>>>> 9aec281f
 int MegaChatApiTest::loadHistory(unsigned int accountIndex, MegaChatHandle chatid, TestChatRoomListener *chatroomListener)
 {
     // first of all, ensure the chatd connection is ready
@@ -3003,11 +2947,8 @@
 {
 }
 
-<<<<<<< HEAD
-=======
 #ifndef KARERE_DISABLE_WEBRTC
 
->>>>>>> 9aec281f
 void MegaChatApiTest::onChatCallStart(MegaChatApi *api, MegaChatCall *call)
 {
     LOG_debug << "On chat call start ";
@@ -3020,10 +2961,7 @@
     unsigned int apiIndex = getMegaChatApiIndex(api);
 
     mCallReceived[apiIndex] = true;
-<<<<<<< HEAD
-=======
     mIncomingCallId[apiIndex] = call->getId();
->>>>>>> 9aec281f
     mCallEmisorId[apiIndex] = call->getChatid();
 }
 
@@ -3035,15 +2973,12 @@
     case MegaChatCall::CALL_STATUS_IN_PROGRESS:
         mCallAnswered[apiIndex] = true;
         break;
-<<<<<<< HEAD
-=======
 
     case MegaChatCall::CALL_STATUS_REQUEST_SENT:
         mCallRequestSent[apiIndex] = true;
         mCallRequestSentId[apiIndex] = call->getId();
         break;
 
->>>>>>> 9aec281f
     default:
         break;
     }
@@ -3060,8 +2995,6 @@
     LOG_debug << "On chat call finish ";
 }
 
-<<<<<<< HEAD
-=======
 TestChatVideoListener::TestChatVideoListener(const string &type)
     : mType(type)
 {
@@ -3077,7 +3010,6 @@
 
 #endif
 
->>>>>>> 9aec281f
 TestChatRoomListener::TestChatRoomListener(MegaChatApiTest *t, MegaChatApi **apis, MegaChatHandle chatid)
 {
     this->t = t;
@@ -3345,17 +3277,4 @@
 
     // message comes with a line-break at the end
     testlog  << message;
-}
-
-TestChatVideoListener::TestChatVideoListener(const string &type)
-    : mType(type)
-{
-}
-
-TestChatVideoListener::~TestChatVideoListener()
-{
-}
-
-void TestChatVideoListener::onChatVideoData(MegaChatApi *api, MegaChatCall *chatCall, int width, int height, char *buffer)
-{
 }