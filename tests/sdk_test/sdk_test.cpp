#include "sdk_test.h"

#include <mega.h>
#include <megaapi.h>

#ifdef _WIN32
#include <direct.h>
#endif

using namespace mega;
using namespace megachat;
using namespace std;

const std::string MegaChatApiTest::DEFAULT_PATH = "../../tests/sdk_test/";
const std::string MegaChatApiTest::FILE_IMAGE_NAME = "logo.png";
const std::string MegaChatApiTest::PATH_IMAGE = "PATH_IMAGE";

const std::string MegaChatApiTest::LOCAL_PATH = "./tmp"; // no ending slash
const std::string MegaChatApiTest::REMOTE_PATH = "/";
const std::string MegaChatApiTest::DOWNLOAD_PATH = LOCAL_PATH + "/download/";

class GTestLogger : public ::testing::EmptyTestEventListener
{
public:
    void OnTestStart(const ::testing::TestInfo& info) override
    {
        LOG_info << "GTEST: " << info.test_suite_name() << '.' << info.name() << " RUNNING";
    }

    void OnTestEnd(const ::testing::TestInfo& info) override
    {
        LOG_info << "GTEST: " << info.test_suite_name() << '.' << info.name() << ' '
                 << (info.result()->Passed() ? "PASSED" : "FAILED");
    }

    void OnTestPartResult(const ::testing::TestPartResult& result) override
    {
        if (result.type() == ::testing::TestPartResult::kSuccess) return;

        std::string location = result.file_name() ? result.file_name() : "unknown";
        if (result.line_number() >= 0)
        {
            location += ':' + std::to_string(result.line_number());
        }

        LOG_info << "GTEST: " << location << ": Failure";

        std::istringstream istream(result.message());
        for (std::string s; std::getline(istream, s); )
        {
            LOG_info << "GTEST: " << s;
        }
    }
}; // GTestLogger

int main(int argc, char **argv)
{
    remove("test.log");

    std::vector<char*> myargv1(argv, argv + argc);
    for (auto it = myargv1.begin(); it != myargv1.end(); ++it)
    {
        if (std::string(*it).substr(0, 9) == "--APIURL:")
        {
            std::lock_guard<std::mutex> g(g_APIURL_default_mutex);
            g_APIURL_default = std::string(*it).substr(9);
            if (!g_APIURL_default.empty() && g_APIURL_default.back() != '/')
                g_APIURL_default += '/';
        }
    }
    MegaChatApiTest::init(); // logger set here will also be enough for MegaChatApiUnitaryTest
    testing::InitGoogleTest(&argc, argv);
    testing::UnitTest::GetInstance()->listeners().Append(new GTestLogger());

    int rc = RUN_ALL_TESTS(); // returns 0 (success) or 1 (failed tests)

    MegaChatApiTest::terminate();

    return rc;
}

Account::Account()
{
}

Account::Account(const std::string &email, const std::string &password)
    : mEmail(email)
    , mPassword(password)
{
}

std::string Account::getEmail() const
{
    return mEmail;
}

std::string Account::getPassword() const
{
    return mPassword;
}

MegaChatApiTest::MegaChatApiTest()
{
    for (unsigned i = 0u; i < NUM_ACCOUNTS; i++)
    {
        megaApi[i] = NULL;
        megaChatApi[i] = NULL;
    }
}

MegaChatApiTest::~MegaChatApiTest()
{
}

char *MegaChatApiTest::login(unsigned int accountIndex, const char *session, const char *email, const char *password)
{
    std::string mail;
    std::string pwd;
    if (email == NULL || password == NULL)
    {
        mail = account(accountIndex).getEmail();
        pwd = account(accountIndex).getPassword();
    }
    else
    {
        mail = email;
        pwd = password;
    }

    // Every karere::Client will add another logger -- will instantiate a MyMegaApi member,
    // which will instantiate a new MyMegaLogger member, which (by default) will call
    // MegaApi::addLoggerObject() which will add it to g_externalLogger.
    // That has led to duplicated messages in the log file. Below is an attempt to work around that.
    g_externalLogger.useOnlyFirstLogger();

    // 1. Initialize chat engine
    bool *flagInit = &initStateChanged[accountIndex]; *flagInit = false;
    int initializationState = megaChatApi[accountIndex]->init(session);
    EXPECT_GE(initializationState, 0) << "MegaChatApiImpl::init returned error";
    if (initializationState < 0) return nullptr;
    MegaApi::removeLoggerObject(logger());

    // MegaChatApi::INIT_TERMINATED will not be notified. Do not wait for state-change in that case.
    // Worth asking: why is MegaChatApi::init() returning that undocumented value?!
    if (initializationState != MegaChatApi::INIT_TERMINATED)
    {
        bool responseOk = waitForResponse(flagInit);
        EXPECT_TRUE(responseOk) << "Initialization failed";
        if (!responseOk) return nullptr;
        int initStateValue = initState[accountIndex];
        if (!session)
        {
            EXPECT_EQ(initStateValue, MegaChatApi::INIT_WAITING_NEW_SESSION) << "Wrong chat initialization state (1).";
            if (initStateValue != MegaChatApi::INIT_WAITING_NEW_SESSION) return nullptr;
        }
        else
        {
            EXPECT_EQ(initStateValue, MegaChatApi::INIT_OFFLINE_SESSION) << "Wrong chat initialization state (2).";
            if (initStateValue != MegaChatApi::INIT_OFFLINE_SESSION) return nullptr;
        }
    }

    // 2. login
    flagInit = &initStateChanged[accountIndex]; *flagInit = false;
    RequestTracker loginTracker;
    session && std::strlen(session)
        ? megaApi[accountIndex]->fastLogin(session, &loginTracker)  // session must be not null and non empty
        : megaApi[accountIndex]->login(mail.c_str(), pwd.c_str(), &loginTracker);

    int loginResult = loginTracker.waitForResult();
    EXPECT_EQ(loginResult, API_OK) << "Login failed. Error: " << loginResult << ' ' << loginTracker.getErrorString();
    if (loginResult != API_OK) return nullptr;

    // 3. fetchnodes
    bool *loggedInFlag = &mLoggedInAllChats[accountIndex]; *loggedInFlag = false;
    RequestTracker fetchNodesTracker;
    megaApi[accountIndex]->fetchNodes(&fetchNodesTracker);
    int fetchNodesResult = fetchNodesTracker.waitForResult();
    EXPECT_EQ(fetchNodesResult, API_OK) << "Error fetch nodes. Error: " << fetchNodesResult << ' ' << fetchNodesTracker.getErrorString();
    if (fetchNodesResult != API_OK) return nullptr;
    // after fetchnodes, karere should be ready for offline, at least
    int initStateValue = initState[accountIndex];
    if (initStateValue == MegaChatApi::INIT_WAITING_NEW_SESSION || initStateValue == MegaChatApi::INIT_OFFLINE_SESSION)
    {
        bool responseOk = waitForResponse(flagInit);
        EXPECT_TRUE(responseOk) << "Expired timeout for change init state";
        if (!responseOk) return nullptr;
        initStateValue = initState[accountIndex];
    }
    EXPECT_EQ(initStateValue, MegaChatApi::INIT_ONLINE_SESSION) << "Wrong chat initialization state (3).";
    if (initStateValue != MegaChatApi::INIT_ONLINE_SESSION) return nullptr;

    // if there are chatrooms in this account, wait to be joined to all of them
    std::unique_ptr<MegaChatListItemList> items(megaChatApi[accountIndex]->getChatListItems());
    if (items->size())
    {
        bool responseOk = waitForResponse(loggedInFlag, 120);
        EXPECT_TRUE(responseOk) << "Expired timeout for login to all chats in account '" << mail << "'. (DDOS protection triggered?)";
        if (!responseOk) return nullptr;
    }

    return megaApi[accountIndex]->dumpSession();
}

void MegaChatApiTest::logout(unsigned int accountIndex, bool closeSession)
{
    RequestTracker logoutTracker;
    if (closeSession)
    {
        ChatLogoutTracker chatLogoutTracker;
        megaChatApi[accountIndex]->addChatRequestListener(&chatLogoutTracker);

#ifdef ENABLE_SYNC
        megaApi[accountIndex]->logout(false, &logoutTracker);
#else
        megaApi[accountIndex]->logout(logoutTracker.get());
#endif

        ASSERT_EQ(chatLogoutTracker.waitForResult(), MegaChatError::ERROR_OK);
        megaChatApi[accountIndex]->removeChatRequestListener(&chatLogoutTracker);
    }
    else
    {
        megaApi[accountIndex]->localLogout(&logoutTracker);
    }

    int logoutResult = logoutTracker.waitForResult();
    ASSERT_TRUE(logoutResult == API_OK || logoutResult == API_ESID) <<
                     "Error sdk logout. Error: " << logoutResult << ' ' << logoutTracker.getErrorString();


    if (!closeSession)  // for closed session, karere automatically logs out itself
    {
        ChatRequestTracker crt;
        megaChatApi[accountIndex]->localLogout(&crt);
        ASSERT_EQ(crt.waitForResult(), MegaChatError::ERROR_OK) << "Error chat logout. Error: " << crt.getErrorString();
    }

    MegaApi::addLoggerObject(logger());   // need to restore customized logger
}

void MegaChatApiTest::init()
{
    std::cout << "[========] Global test environment initialization" << endl;

    getEnv().setLogFile("test.log");
    MegaApi::addLoggerObject(logger());
    MegaApi::setLogToConsole(false);    // already disabled by default
    MegaChatApi::setLoggerObject(logger());
    MegaChatApi::setLogToConsole(false);
    MegaChatApi::setCatchException(false);

    for (unsigned int i = 0; i < NUM_ACCOUNTS; i++)
    {
        // get credentials from environment variables
        std::string varName = "MEGA_EMAIL";
        varName += std::to_string(i);
        char *buf = getenv(varName.c_str());
        std::string email;
        if (buf)
        {
            email.assign(buf);
        }
        if (!email.length())
        {
            cout << "TEST - Set your username at the environment variable $" << varName << endl;
            exit(-1);
        }

        varName.assign("MEGA_PWD");
        varName += std::to_string(i);
        buf = getenv(varName.c_str());
        std::string pwd;
        if (buf)
        {
            pwd.assign(buf);
        }
        if (!pwd.length())
        {
            cout << "TEST - Set your password at the environment variable $" << varName << endl;
            exit(-1);
        }

        getEnv().addAccount(email, pwd);
    }
}

void MegaChatApiTest::terminate()
{
    std::cout << "[==========] Global test environment termination" << endl; \

    MegaApi::removeLoggerObject(logger());
    MegaChatApi::setLoggerObject(NULL);
}

void MegaChatApiTest::SetUp()
{
    const ::testing::TestInfo* ti = ::testing::UnitTest::GetInstance()->current_test_info();
    string name = string(ti->test_suite_name()) + '.' + ti->name();
    LOG_info << "Test " << name << ": SetUp starting.";

    struct stat st = {}; // init all members to default values (0)
    if (stat(LOCAL_PATH.c_str(), &st) == -1)
    {
#ifdef _WIN32
        _mkdir(LOCAL_PATH.c_str());
#else
        mkdir(LOCAL_PATH.c_str(), 0700);
#endif
    }

    for (unsigned i = 0u; i < NUM_ACCOUNTS; i++)
    {
        char path[1024];
#ifdef _WIN32
        _getcwd(path, sizeof path);
#else
        if (!getcwd(path, sizeof path))
        {
            LOG_err << "Test " << name << ": getcwd() failed.";
        }
#endif
        megaApi[i] = new MegaApi(APPLICATION_KEY.c_str(), path, USER_AGENT_DESCRIPTION.c_str());
        megaApi[i]->setLogLevel(MegaApi::LOG_LEVEL_DEBUG);
        megaApi[i]->setLoggingName(to_string(i).c_str());
        megaApi[i]->addListener(this);

        megaChatApi[i] = new MegaChatApi(megaApi[i]);
        megaChatApi[i]->setLogLevel(MegaChatApi::LOG_LEVEL_DEBUG);
        megaChatApi[i]->addChatListener(this);

#ifndef KARERE_DISABLE_WEBRTC
        megaChatApi[i]->addChatCallListener(this);
        megaChatApi[i]->addSchedMeetingListener(this);
#endif

        // kill all sessions to ensure no interferences from other tests running in parallel
        RequestTracker loginTracker;
        megaApi[i]->login(account(i).getEmail().c_str(), account(i).getPassword().c_str(),
                          &loginTracker);
        ASSERT_EQ(loginTracker.waitForResult(), API_OK) << "Login failed in SetUp(). Error: " << loginTracker.getErrorString();

        RequestTracker killSessionTracker;
        megaApi[i]->killSession(INVALID_HANDLE, &killSessionTracker);
        ASSERT_EQ(killSessionTracker.waitForResult(), API_OK) << "Kill sessions failed in SetUp(). Error: " << killSessionTracker.getErrorString();
        RequestTracker logoutTracker;
#ifdef ENABLE_SYNC
        megaApi[i]->logout(false, &logoutTracker);
#else
        megaApi[i]->logout(&logoutTracker);
#endif
        int logoutResult = logoutTracker.waitForResult();
        ASSERT_TRUE(logoutResult == API_OK || logoutResult == API_ESID) <<
                         "Logout failed in SetUp(). Error: " << logoutResult << ' ' << logoutTracker.getErrorString();

        for (int j = 0; j < ::mega::MegaRequest::TOTAL_OF_REQUEST_TYPES; ++j)
        {
            requestFlags[i][j] = false;
        }

        initStateChanged[i] = false;
        initState[i] = -1;
        mChatConnectionOnline[i] = false;
        mLoggedInAllChats[i] = false;
        mChatsUpdated[i] = false;
        mChatListUpdated[i].clear();
        lastErrorTransfer[i] = -1;

        chatroom[i] = NULL;
        chatUpdated[i] = false;
        chatItemUpdated[i] = false;
        chatItemClosed[i] = false;
        peersUpdated[i] = false;
        titleUpdated[i] = false;
        chatArchived[i] = false;

        mNotTransferRunning[i] = true;
        mPresenceConfigUpdated[i] = false;

#ifndef KARERE_DISABLE_WEBRTC
        mCallWithIdReceived[i] = false;
        mCallReceivedRinging[i] = false;
        mCallInProgress[i] = false;
        mCallDestroyed[i] = false;
        mCallConnecting[i] = false;
        mSchedMeetingUpdated[i] = false;
        mSchedOccurrUpdated[i] = false;
        mChatIdRingInCall[i] = MEGACHAT_INVALID_HANDLE;
        mTerminationCode[i] = 0;
        mChatIdInProgressCall[i] = MEGACHAT_INVALID_HANDLE;
        mCallIdRingIn[i] = MEGACHAT_INVALID_HANDLE;
        mCallIdJoining[i] = MEGACHAT_INVALID_HANDLE;
        mSchedIdUpdated[i] = MEGACHAT_INVALID_HANDLE;
        mSchedIdRemoved[i] = MEGACHAT_INVALID_HANDLE;
        mCallIdExpectedReceived[i] = MEGACHAT_INVALID_HANDLE;
        mLocalVideoListener[i] = NULL;
        mRemoteVideoListener[i] = NULL;
#endif
    }

    LOG_info << "Test " << name << ": SetUp finished.";
}

void clearMegaChatApiImplLeftovers();

void MegaChatApiTest::TearDown()
{
    const ::testing::TestInfo* ti = ::testing::UnitTest::GetInstance()->current_test_info();
    string name = string(ti->test_suite_name()) + '.' + ti->name();
    LOG_info << "Test " << name << ": TearDown starting.";

    for (unsigned int i = 0; i < NUM_ACCOUNTS; i++)
    {
        if (megaChatApi[i])
        {
            if (megaChatApi[i]->getInitState() == MegaChatApi::INIT_ONLINE_SESSION ||
                    megaChatApi[i]->getInitState() == MegaChatApi::INIT_OFFLINE_SESSION )
            {
                unsigned int a2 = (i == 0) ? 1 : 0;  // FIXME: find solution for more than 2 accounts
                MegaChatHandle chatToSkip = MEGACHAT_INVALID_HANDLE;
                MegaChatHandle uh = megaChatApi[i]->getUserHandleByEmail(account(a2).getEmail().c_str());
                if (uh != MEGACHAT_INVALID_HANDLE)
                {
                    MegaChatPeerList *peers = MegaChatPeerList::createInstance();
                    peers->addPeer(uh, MegaChatPeerList::PRIV_STANDARD);
                    chatToSkip = getGroupChatRoom({i, a2}, peers, MegaChatPeerList::PRIV_UNKNOWN, false);
                    delete peers;
                }

                clearAndLeaveChats(i, chatToSkip);
            }
        }

        // Required order:
        // 1. logout megaApi;
        // 2. logout megaChatApi;
        // 3. delete megaChatApi;
        // 4. delete megaApi.

        if (megaApi[i])
        {
            if (megaApi[i]->isLoggedIn())
            {
                MegaNode* cloudNode = megaApi[i]->getRootNode();
                purgeCloudTree(i, cloudNode);
                delete cloudNode;
                cloudNode = NULL;
                MegaNode* rubbishNode = megaApi[i]->getRubbishNode();
                purgeCloudTree(i, rubbishNode);
                delete rubbishNode;
                rubbishNode = NULL;

                removePendingContactRequest(i);

                // 1. logout megaApi;
                ChatLogoutTracker chatLogoutTracker;
                megaChatApi[i]->addChatRequestListener(&chatLogoutTracker);

                RequestTracker logoutTracker;
#ifdef ENABLE_SYNC
                megaApi[i]->logout(false, &logoutTracker);
#else
                megaApi[i]->logout(&logoutTracker);
#endif
                TEST_LOG_ERROR(logoutTracker.waitForResult(60) == API_OK, "Failed to logout from SDK. Error: " + logoutTracker.getErrorString());
                TEST_LOG_ERROR(chatLogoutTracker.waitForResult() == MegaChatError::ERROR_OK, "Failed to auto-logout from chat. Error: " + chatLogoutTracker.getErrorString());
                megaChatApi[i]->removeChatRequestListener(&chatLogoutTracker);
            }
        }

        if (megaChatApi[i])
        {
            // 2. logout megaChatApi;
            ChatRequestTracker crtLogout;
            megaChatApi[i]->logout(&crtLogout);
            TEST_LOG_ERROR(crtLogout.waitForResult(60) == MegaChatError::ERROR_OK, "Failed to logout from Chat. Error: " + crtLogout.getErrorString());
            MegaApi::addLoggerObject(logger());   // need to restore customized logger

#ifndef KARERE_DISABLE_WEBRTC
            megaChatApi[i]->removeChatCallListener(this);
            megaChatApi[i]->removeSchedMeetingListener(this);
#endif
            megaChatApi[i]->removeChatListener(this);

            // 3. delete megaChatApi;
            delete megaChatApi[i];
            megaChatApi[i] = NULL;
        }

        // 4. delete megaApi.
        delete megaApi[i];
        megaApi[i] = NULL;
    }

    purgeLocalTree(LOCAL_PATH);

    // Clear MegaChatApi leftovers AFTER MegaApi instances have been released
    clearMegaChatApiImplLeftovers();

    LOG_info << "Test " << name << ": TearDown finished.";
}

const char* MegaChatApiTest::printChatRoomInfo(const MegaChatRoom *chat)
{
    if (!chat)
    {
        return MegaApi::strdup("");
    }

    MegaChatHandle chatid = chat->getChatId();
    const char *hstr = MegaApi::userHandleToBase64(chatid);

    std::stringstream buffer;
    buffer << "Chat ID: " << hstr << " (" << chatid << ")" << endl;
    delete [] hstr;
    hstr = NULL;

    buffer << "\tOwn privilege level: " << MegaChatRoom::privToString(chat->getOwnPrivilege()) << endl;
    if (chat->isActive())
    {
        buffer << "\tActive: yes" << endl;
    }
    else
    {
        buffer << "\tActive: no" << endl;
    }
    if (chat->isGroup())
    {
        buffer << "\tGroup chat: yes" << endl;
    }
    else
    {
        buffer << "\tGroup chat: no" << endl;
    }
    if (chat->isArchived())
    {
        buffer << "\tArchived chat: yes" << endl;
    }
    else
    {
        buffer << "\tArchived chat: no" << endl;
    }
    if (chat->isPublic())
    {
        buffer << "\tPublic chat: yes" << endl;
    }
    else
    {
        buffer << "\tPublic chat: no" << endl;
    }
    buffer << "\tPeers:";

    if (chat->getPeerCount())
    {
        buffer << "\t\t(userhandle)\t(privilege)\t(firstname)\t(lastname)\t(fullname)" << endl;
        for (unsigned i = 0; i < chat->getPeerCount(); i++)
        {
            const char *fullName = chat->getPeerFullname(i);
            MegaChatHandle uh = chat->getPeerHandle(i);
            hstr = MegaApi::userHandleToBase64(uh);
            buffer << "\t\t\t" << hstr;
            delete [] hstr;
            hstr = NULL;
            buffer << "\t" << MegaChatRoom::privToString(chat->getPeerPrivilege(i));
            buffer << "\t\t" << chat->getPeerFirstname(i);
            buffer << "\t" << chat->getPeerLastname(i);
            buffer << "\t" << fullName << endl;
            delete [] fullName;
        }
    }
    else
    {
        buffer << " no peers (only you as participant)" << endl;
    }
    if (chat->getTitle())
    {
        buffer << "\tTitle: " << chat->getTitle() << endl;
    }
    buffer << "\tUnread count: " << chat->getUnreadCount() << " message/s" << endl;
    buffer << "-------------------------------------------------" << endl;

    return MegaApi::strdup(buffer.str().c_str());
}

const char* MegaChatApiTest::printMessageInfo(const MegaChatMessage *msg)
{
    if (!msg)
    {
        return MegaApi::strdup("");
    }

    const char *content = msg->getContent() ? msg->getContent() : "<empty>";

    std::stringstream buffer;
    buffer << "id: " << msg->getMsgId() << ", content: " << content;
    buffer << ", tempId: " << msg->getTempId() << ", index:" << msg->getMsgIndex();
    buffer << ", status: " << msg->getStatus() << ", uh: " << msg->getUserHandle();
    buffer << ", type: " << msg->getType() << ", edited: " << msg->isEdited();
    buffer << ", deleted: " << msg->isDeleted() << ", changes: " << msg->getChanges();
    buffer << ", ts: " << msg->getTimestamp() << endl;

    return MegaApi::strdup(buffer.str().c_str());
}

const char* MegaChatApiTest::printChatListItemInfo(const MegaChatListItem *item)
{
    if (!item)
    {
        return MegaApi::strdup("");
    }

    const char *title = item->getTitle() ? item->getTitle() : "<empty>";

    std::stringstream buffer;
    buffer << "id: " << item->getChatId() << ", title: " << title;
    buffer << ", ownPriv: " << item->getOwnPrivilege();
    buffer << ", unread: " << item->getUnreadCount() << ", changes: " << item->getChanges();
    buffer << ", lastMsg: " << item->getLastMessage() << ", lastMsgType: " << item->getLastMessageType();
    buffer << ", lastTs: " << item->getLastTimestamp();

    return MegaApi::strdup(buffer.str().c_str());
}

void MegaChatApiTest::postLog(const std::string &msg)
{
    logger()->postLog(msg.c_str());
}

bool MegaChatApiTest::exitWait(const std::vector<bool *>&responsesReceived, bool waitForAll) const
{
    for (auto r: responsesReceived)
    {
        if (!waitForAll && (*r))  { return true; };   // any response must be received
        if (waitForAll && !(*r))  { return false; };  // all responses must be received
    }
    return waitForAll; // true (all received) false (none received)
};

bool MegaChatApiTest::waitForMultiResponse(std::vector<bool *>responsesReceived, bool waitForAll, unsigned int timeout) const
{
    timeout *= 1000000; // convert to micro-seconds
    unsigned int tWaited = 0;    // microseconds
    bool connRetried = false;
    while (!exitWait(responsesReceived, waitForAll))
    {
        std::this_thread::sleep_for(std::chrono::microseconds(pollingT));

        if (timeout)
        {
            tWaited += pollingT;
            if (tWaited >= timeout)
            {
                return false;   // timeout is expired
            }
            else if (!connRetried && tWaited > (pollingT * 10))
            {
                for (unsigned int i = 0; i < NUM_ACCOUNTS; i++)
                {
                    if (megaApi[i] && megaApi[i]->isLoggedIn())
                    {
                        megaApi[i]->retryPendingConnections();
                    }

                    if (megaChatApi[i] && megaChatApi[i]->getInitState() == MegaChatApi::INIT_ONLINE_SESSION)
                    {
                        megaChatApi[i]->retryPendingConnections();
                    }
                }
                connRetried = true;
            }
        }
    }

    return true;    // responses have been received
}

// this method could be deprecated in favor of waitForMultiResponse, when it's proven it works as expected
bool MegaChatApiTest::waitForResponse(bool *responseReceived, unsigned int timeout) const
{
    timeout *= 1000000; // convert to micro-seconds
    unsigned int tWaited = 0;    // microseconds
    bool connRetried = false;
    while(!(*responseReceived))
    {
        std::this_thread::sleep_for(std::chrono::microseconds(pollingT));

        if (timeout)
        {
            tWaited += pollingT;
            if (tWaited >= timeout)
            {
                return false;   // timeout is expired
            }
            else if (!connRetried && tWaited > (pollingT * 10))
            {
                for (unsigned int i = 0; i < NUM_ACCOUNTS; i++)
                {
                    if (megaApi[i] && megaApi[i]->isLoggedIn())
                    {
                        megaApi[i]->retryPendingConnections();
                    }

                    if (megaChatApi[i] && megaChatApi[i]->getInitState() == MegaChatApi::INIT_ONLINE_SESSION)
                    {
                        megaChatApi[i]->retryPendingConnections();
                    }
                }
                connRetried = true;
            }
        }
    }

    return true;    // response is received
}

void MegaChatApiTest::waitForAction(int maxAttempts, std::vector<bool*> exitFlags, const std::vector<std::string>& flagsStr, const std::string& actionMsg, bool waitForAll, bool resetFlags, unsigned int timeout, std::function<void()>action)
{
    ASSERT_TRUE(exitFlags.size() == flagsStr.size() || flagsStr.empty()) << "waitForAction: invalid flags provided";
    ASSERT_TRUE(action) << "waitForAction: no valid action provided";

    if (resetFlags)
    {
        for (auto f: exitFlags)
        {
            if (f) { *f = false; }
        }
    }

    int retries = 0;
    while (!exitWait(exitFlags, waitForAll))
    {
        action();
        if (!waitForMultiResponse(exitFlags, waitForAll, timeout))
        {
            std::string msg = "Attempt ["; msg.append(std::to_string(retries)).append("] for ").append(actionMsg).append(": ");
            for (size_t i = 0; i < exitFlags.size(); i++)
            {
                (i > flagsStr.size())
                        ? msg.append("Flag_").append(std::to_string(i))
                        : msg.append(flagsStr.at(i));

                msg.append(" = ").append(*exitFlags.at(i) ? "true" : "false").append(" ");
            }
            LOG_debug << msg;
            ASSERT_LE(++retries, maxAttempts) << "Max attempts exceeded for " << actionMsg;
        }
    }
}

/**
 * @brief MegaChatApiTest.ResumeSession
 *
 * This test does the following:
 *
 * - Create a new session
 * - Resume with previous sesion
 * - Resume an existing session without karere cache
 * - Re-create Karere cache without login out from SDK
 * - Close session
 * - Login with chat enabled, transition to disabled and back to enabled
 * - Login with chat disabled, transition to enabled
 * - Go into background, sleep and back to foreground
 * - Disconnect from chat server and reconnect
 *
 */
TEST_F(MegaChatApiTest, ResumeSession)
{
    unsigned accountIndex = 0;

    // ___ Create a new session ___
    char *session = login(accountIndex);
    ASSERT_TRUE(session);

    ASSERT_NO_FATAL_FAILURE({ checkEmail(accountIndex); });

    // Test for management of ESID:
    // (uncomment the following block)
//    {
//        bool *flag = &requestFlagsChat[0][MegaChatRequest::TYPE_LOGOUT]; *flag = false;
//        // ---> NOW close session remotely ---
//        sleep(30);
//        // and wait for forced logout of megachatapi due to ESID
//        ASSERT_TRUE(waitForResponse(flag));
//        session = login(0);
//        ASSERT_TRUE(session);
//    }

    // ___ Resume an existing session ___
    ASSERT_NO_FATAL_FAILURE({ logout(accountIndex, false); }); // keeps session alive
    char *tmpSession = login(accountIndex, session);
    ASSERT_TRUE(tmpSession);
    ASSERT_STREQ(session, tmpSession) << "Bad session key";
    delete [] tmpSession;   tmpSession = NULL;

    ASSERT_NO_FATAL_FAILURE({ checkEmail(accountIndex); });

    // ___ Resume an existing session without karere cache ___
    // logout from SDK keeping cache
    RequestTracker logoutTracker;
    megaApi[accountIndex]->localLogout(&logoutTracker);
    ASSERT_EQ(logoutTracker.waitForResult(), API_OK) << "Error local sdk logout. Error: " << logoutTracker.getErrorString();

    // logout from Karere removing cache
    ChatRequestTracker crtLogout;
    megaChatApi[accountIndex]->logout(&crtLogout);
    ASSERT_EQ(crtLogout.waitForResult(), MegaChatError::ERROR_OK) << "Error chat logout. Error: " << crtLogout.getErrorString();
    MegaApi::addLoggerObject(logger());   // need to restore customized logger
    // try to initialize chat engine with cache --> should fail
    bool *flagInit = &initStateChanged[accountIndex]; *flagInit = false;
    ASSERT_EQ(megaChatApi[accountIndex]->init(session), MegaChatApi::INIT_NO_CACHE) <<
                     "Wrong chat initialization state (4).";
    ASSERT_TRUE(waitForResponse(flagInit)) << "Expired timeout for change init state";
    MegaApi::removeLoggerObject(logger());
    megaApi[accountIndex]->invalidateCache();

    // ___ Re-create Karere cache without login out from SDK___
    flagInit = &initStateChanged[accountIndex]; *flagInit = false;
    // login in SDK
    RequestTracker loginTracker;
    session ? megaApi[accountIndex]->fastLogin(session, &loginTracker)
            : megaApi[accountIndex]->login(account(accountIndex).getEmail().c_str(),
                                           account(accountIndex).getPassword().c_str(),
                                           &loginTracker);
    ASSERT_EQ(loginTracker.waitForResult(), API_OK) << "Error sdk fast login. Error: " << loginTracker.getErrorString();

    // fetchnodes in SDK
    RequestTracker fetchNodesTracker;
    megaApi[accountIndex]->fetchNodes(&fetchNodesTracker);
    ASSERT_EQ(fetchNodesTracker.waitForResult(), API_OK) << "Error fetchnodes. Error: " << fetchNodesTracker.getErrorString();
    ASSERT_TRUE(waitForResponse(flagInit)) << "Expired timeout for change init state";
    int initStateValue = initState[accountIndex];
    ASSERT_EQ(initStateValue, MegaChatApi::INIT_ONLINE_SESSION) << "Wrong chat initialization state (5).";

    // check there's a list of chats already available
    MegaChatListItemList *list = megaChatApi[accountIndex]->getChatListItems();
    ASSERT_TRUE(list->size()) << "Chat list item is empty";
    delete list; list = NULL;

    // ___ Close session ___
    ASSERT_NO_FATAL_FAILURE({ logout(accountIndex, true); });
    delete [] session; session = NULL;

    // ___ Login with chat enabled, transition to disabled and back to enabled
    session = login(accountIndex);
    ASSERT_TRUE(session) << "Empty session key";
    // fully disable chat: logout + remove logger + delete MegaChatApi instance
    ChatRequestTracker crtLogout2;
    megaChatApi[accountIndex]->logout(&crtLogout2);
    // tolerate -11 (Access denied) which can be returned here
    //
    // debugging this is extremely tricky, because memory corruption can occur when setting breakpoints due to
    // MegaChatApiImpl::sendPendingRequests() -> case MegaChatRequest::TYPE_LOGOUT -> delete mClient;
    // which should happen with a delay (how much?), but often will crash after continuing from the breakpoint
    int logoutResult = crtLogout2.waitForResult();
    TEST_LOG_ERROR(logoutResult == MegaChatError::ERROR_OK, "Error chat logout (2). Error: " +
                   std::to_string(logoutResult) + " (" + crtLogout2.getErrorString() + ')');
    MegaApi::addLoggerObject(logger());   // need to restore customized logger
    delete megaChatApi[accountIndex];
    // create a new MegaChatApi instance
    megaChatApi[accountIndex] = new MegaChatApi(megaApi[accountIndex]);
    megaChatApi[accountIndex]->setLogLevel(MegaChatApi::LOG_LEVEL_DEBUG);
    megaChatApi[accountIndex]->addChatListener(this);
    MegaChatApi::setLoggerObject(logger());
    // back to enabled: init + fetchnodes + connect
    ASSERT_EQ(megaChatApi[accountIndex]->init(session), MegaChatApi::INIT_NO_CACHE) <<
                     "Wrong chat initialization state (6).";

    MegaApi::removeLoggerObject(logger());
    flagInit = &initStateChanged[accountIndex]; *flagInit = false;
    RequestTracker fetchNodesTracker2;
    megaApi[accountIndex]->fetchNodes(&fetchNodesTracker2);
    ASSERT_EQ(fetchNodesTracker2.waitForResult(), API_OK) << "Error fetchnodes. Error: " << fetchNodesTracker2.getErrorString();
    ASSERT_TRUE(waitForResponse(flagInit)) << "Expired timeout for change init state";
    initStateValue = initState[accountIndex];
    ASSERT_EQ(initStateValue, MegaChatApi::INIT_ONLINE_SESSION) <<
                     "Wrong chat initialization state (7).";

    // check there's a list of chats already available
    list = megaChatApi[accountIndex]->getChatListItems();
    ASSERT_TRUE(list->size()) << "Chat list item is empty";
    delete list; list = NULL;
    // close session and remove cache
    ASSERT_NO_FATAL_FAILURE({ logout(accountIndex, true); });
    delete [] session; session = NULL;

    // ___ Login with chat disabled, transition to enabled ___
    // fully disable chat: remove logger + delete MegaChatApi instance
    delete megaChatApi[accountIndex];
    // create a new MegaChatApi instance
    megaChatApi[accountIndex] = new MegaChatApi(megaApi[accountIndex]);
    megaChatApi[accountIndex]->setLogLevel(MegaChatApi::LOG_LEVEL_DEBUG);
    megaChatApi[accountIndex]->addChatListener(this);
    MegaChatApi::setLoggerObject(logger());
    // login in SDK
    RequestTracker loginTracker2;
    megaApi[accountIndex]->login(account(accountIndex).getEmail().c_str(),
                                 account(accountIndex).getPassword().c_str(),
                                 &loginTracker2);
    ASSERT_EQ(loginTracker2.waitForResult(), API_OK) << "Error fast login. Error: " << loginTracker2.getErrorString();
    session = megaApi[accountIndex]->dumpSession();
    // fetchnodes in SDK
    RequestTracker fetchNodesTracker3;
    megaApi[accountIndex]->fetchNodes(&fetchNodesTracker3);
    ASSERT_EQ(fetchNodesTracker3.waitForResult(), API_OK) << "Error fetch nodes. Error: " << fetchNodesTracker3.getErrorString();
    // init in Karere
    ASSERT_EQ(megaChatApi[accountIndex]->init(session), MegaChatApi::INIT_NO_CACHE) << "Bad Megachat state.";
    MegaApi::removeLoggerObject(logger());
    // full-fetchndoes in SDK to regenerate cache in Karere
    flagInit = &initStateChanged[accountIndex]; *flagInit = false;
    RequestTracker fetchNodesTracker4;
    megaApi[accountIndex]->fetchNodes(&fetchNodesTracker4);
    ASSERT_EQ(fetchNodesTracker4.waitForResult(), API_OK) << "Error fetch nodes. Error: " << fetchNodesTracker4.getErrorString();
    ASSERT_TRUE(waitForResponse(flagInit)) << "Expired timeout for change init state";
    initStateValue = initState[accountIndex];
    ASSERT_EQ(initStateValue, MegaChatApi::INIT_ONLINE_SESSION) << "Bad Megachat state.";

    // check there's a list of chats already available
    list = megaChatApi[accountIndex]->getChatListItems();
    ASSERT_TRUE(list->size()) << "Chat list item is empty";
    delete list;
    list = NULL;

    // ___ Test going into background, sleep and back to foreground ___
    for(int i = 0; i < 3; i++)
    {
        ChatRequestTracker crtBkgrTrue;
        megaChatApi[accountIndex]->setBackgroundStatus(true, &crtBkgrTrue);
        ASSERT_EQ(crtBkgrTrue.waitForResult(), MegaChatError::ERROR_OK) << "Failed to set background status on. Error: " << crtBkgrTrue.getErrorString();

        logger()->postLog("========== Enter background status ================= ");
        std::this_thread::sleep_for(std::chrono::seconds(15));

        ChatRequestTracker crtBkgrFalse;
        megaChatApi[accountIndex]->setBackgroundStatus(false, &crtBkgrFalse);
        ASSERT_EQ(crtBkgrFalse.waitForResult(), MegaChatError::ERROR_OK) << "Failed to set background status off. Error: " << crtBkgrFalse.getErrorString();

        logger()->postLog("========== Enter foreground status ================= ");
        std::this_thread::sleep_for(std::chrono::seconds(5));
    }

    delete [] session; session = NULL;
}

/**
 * @brief MegaChatApiTest.SetOnlineStatus
 *
 * This test does the following:
 *
 * - Login
 * - Set status busy
 *
 */
TEST_F(MegaChatApiTest, SetOnlineStatus)
{
    unsigned accountIndex = 0;

    bool *flagPresence = &mPresenceConfigUpdated[accountIndex]; *flagPresence = false;

    char *sesion = login(accountIndex);
    ASSERT_TRUE(sesion);

    ASSERT_TRUE(waitForResponse(flagPresence)) << "Presence config not received after " << maxTimeout << " seconds";

    // Reset status to online before starting the test
    if (megaChatApi[accountIndex]->getPresenceConfig()->getOnlineStatus() != MegaChatApi::STATUS_ONLINE)
    {
        ChatRequestTracker crtOnline;
        megaChatApi[accountIndex]->setOnlineStatus(MegaChatApi::STATUS_ONLINE, &crtOnline);
        ASSERT_EQ(crtOnline.waitForResult(), MegaChatError::ERROR_OK) << "Failed to set online status. Error: " << crtOnline.getErrorString();
    }

    flagPresence = &mPresenceConfigUpdated[accountIndex]; *flagPresence = false;
    bool* flagStatus = &mOnlineStatusUpdated[accountIndex]; *flagStatus = false;
    ChatRequestTracker crtBusy;
    megaChatApi[accountIndex]->setOnlineStatus(MegaChatApi::STATUS_BUSY, &crtBusy);
    ASSERT_EQ(crtBusy.waitForResult(), MegaChatError::ERROR_OK) << "Failed to set busy status. Error: " << crtBusy.getErrorString();
    ASSERT_TRUE(waitForResponse(flagPresence)) << "Presence config not received after " << maxTimeout << " seconds";
    ASSERT_TRUE(waitForResponse(flagStatus)) << "Online status not received after " << maxTimeout << " seconds";

    // set online status
    flagStatus = &mOnlineStatusUpdated[accountIndex]; *flagStatus = false;
    flagPresence = &mPresenceConfigUpdated[accountIndex]; *flagPresence = false;
    ChatRequestTracker crtOnline;
    megaChatApi[accountIndex]->setOnlineStatus(MegaChatApi::STATUS_ONLINE, &crtOnline);
    ASSERT_EQ(crtOnline.waitForResult(), MegaChatError::ERROR_OK) << "Failed to set online status (2). Error: " << crtOnline.getErrorString();
    ASSERT_TRUE(waitForResponse(flagPresence)) << "Presence config not received after " << maxTimeout << " seconds";
    ASSERT_TRUE(waitForResponse(flagStatus)) << "Online status not received after " << maxTimeout << " seconds";

    // Update autoway timeout to force to send values to the server
    int64_t autowayTimeout = 5;
    if (megaChatApi[accountIndex]->getPresenceConfig()->getAutoawayTimeout() == autowayTimeout)
    {
        autowayTimeout ++;
    }

    // enable auto-away with 5 seconds timeout
    flagPresence = &mPresenceConfigUpdated[accountIndex]; *flagPresence = false;
    ChatRequestTracker crtAutoaway;
    megaChatApi[accountIndex]->setPresenceAutoaway(true, autowayTimeout, &crtAutoaway);
    ASSERT_EQ(crtAutoaway.waitForResult(), MegaChatError::ERROR_OK) << "Failed to set presence autoaway. Error: " << crtAutoaway.getErrorString();
    ASSERT_TRUE(waitForResponse(flagPresence)) << "Presence config not received after " << maxTimeout << " seconds";

    // disable persist
    if (megaChatApi[accountIndex]->getPresenceConfig()->isPersist())
    {
        flagPresence = &mPresenceConfigUpdated[accountIndex]; *flagPresence = false;
        ChatRequestTracker crtUAutoaway;
        megaChatApi[accountIndex]->setPresencePersist(false, &crtUAutoaway);
        ASSERT_EQ(crtUAutoaway.waitForResult(), MegaChatError::ERROR_OK) << "Failed to unset presence autoaway. Error: " << crtUAutoaway.getErrorString();
        ASSERT_TRUE(waitForResponse(flagPresence)) << "Presence config not received after " << maxTimeout << " seconds";
    }

    // Set signal activity true, signal activity to false is sent automatically by presenced client
    ChatRequestTracker crtActivity;
    megaChatApi[accountIndex]->signalPresenceActivity(&crtActivity);
    ASSERT_EQ(crtActivity.waitForResult(), MegaChatError::ERROR_OK) << "Failed to signal presence activity. Error: " << crtActivity.getErrorString();

    // now wait for timeout to expire
    LOG_debug << "Going to sleep for longer than autoaway timeout";
    MegaChatPresenceConfig *config = megaChatApi[accountIndex]->getPresenceConfig();
    std::this_thread::sleep_for(std::chrono::seconds(static_cast<unsigned int>(config->getAutoawayTimeout() + 12)));   // +12 to ensure at least one heartbeat (every 10s), where the `USERACTIVE 0` is sent for transition to Away

    // and check the status is away
    ASSERT_EQ(mOnlineStatus[accountIndex], MegaChatApi::STATUS_AWAY) <<
                     "Online status didn't changed to away automatically after timeout";
    int onlineStatus = megaChatApi[accountIndex]->getOnlineStatus();
    ASSERT_EQ(onlineStatus, MegaChatApi::STATUS_AWAY) <<
                     "Online status didn't changed to away automatically after timeout. Received: " << MegaChatRoom::statusToString(onlineStatus);

    // now signal user's activity to become online again
    flagStatus = &mOnlineStatusUpdated[accountIndex]; *flagStatus = false;
    ChatRequestTracker crtActivity2;
    megaChatApi[accountIndex]->signalPresenceActivity(&crtActivity2);
    ASSERT_EQ(crtActivity2.waitForResult(), MegaChatError::ERROR_OK) << "Failed to signal presence activity (2). Error: " << crtActivity2.getErrorString();
    ASSERT_TRUE(waitForResponse(flagStatus)) << "Online status not received after " << maxTimeout << " seconds";

    // and check the status is online
    ASSERT_EQ(mOnlineStatus[accountIndex], MegaChatApi::STATUS_ONLINE) <<
                     "Online status didn't changed to online from autoaway after signaling activity";
    onlineStatus = megaChatApi[accountIndex]->getOnlineStatus();
    ASSERT_EQ(onlineStatus, MegaChatApi::STATUS_ONLINE) <<
                     "Online status didn't changed to online from autoaway after signaling activity. Received: " << MegaChatRoom::statusToString(onlineStatus);


    delete [] sesion;
    sesion = NULL;
}

/**
 * @brief MegaChatApiTest.GetChatRoomsAndMessages
 *
 * This test does the following:
 *
 * - Print chatrooms information
 * - Load history from one chatroom
 * - Close chatroom
 * - Load history from cache
 *
 */
TEST_F(MegaChatApiTest, GetChatRoomsAndMessages)
{
    unsigned accountIndex = 0;

    char *session = login(accountIndex);
    ASSERT_TRUE(session);

    MegaChatRoomList *chats = megaChatApi[accountIndex]->getChatRooms();
    std::stringstream buffer;
    buffer << chats->size() << " chat/s received: " << endl;
    postLog(buffer.str());

    // Open chats and print history
    for (unsigned i = 0; i < chats->size(); i++)
    {
        // Open a chatroom
        const MegaChatRoom *chatroom = chats->get(i);
        if (chatroom->isPublic())
        {
            continue;
        }

        MegaChatHandle chatid = chatroom->getChatId();
        TestChatRoomListener *chatroomListener = new TestChatRoomListener(this, megaChatApi, chatid);
        ASSERT_TRUE(megaChatApi[accountIndex]->openChatRoom(chatid, chatroomListener))
                << "Can't open chatRoom account " << (accountIndex+1);

        // Print chatroom information and peers' names
        const char *info = MegaChatApiTest::printChatRoomInfo(chatroom);
        postLog(info);
        delete [] info; info = NULL;
        if (chatroom->getPeerCount())
        {
            for (unsigned i = 0; i < chatroom->getPeerCount(); i++)
            {
                MegaChatHandle uh = chatroom->getPeerHandle(i);

                ChatRequestTracker fnTracker;
                megaChatApi[accountIndex]->getUserFirstname(uh, nullptr, &fnTracker);

                ChatRequestTracker lnTracker;
                megaChatApi[accountIndex]->getUserLastname(uh, nullptr, &lnTracker);

                ASSERT_EQ(fnTracker.waitForResult(), MegaChatError::ERROR_OK) << "Failed to retrieve first name. Error: " << fnTracker.getErrorString();
                buffer << "Peer firstname (" << uh << "): '" << fnTracker.getText() << '\'' << endl;
                ASSERT_EQ(lnTracker.waitForResult(), MegaChatError::ERROR_OK) << "Failed to retrieve last name. Error: " << lnTracker.getErrorString();
                buffer << "Peer lastname (" << uh << "): '" << lnTracker.getText() << '\'' << endl;

                char *email = megaChatApi[accountIndex]->getContactEmail(uh);
                if (email)
                {
                    buffer << "Contact email (" << uh << "): " << email << " (len: " << strlen(email) << ")" << endl;
                    delete [] email;
                }
                else
                {
                    ChatRequestTracker emailTracker;
                    megaChatApi[accountIndex]->getUserEmail(uh, &emailTracker);
                    ASSERT_EQ(emailTracker.waitForResult(), MegaChatError::ERROR_OK) << "Failed to retrieve email. Error: " << emailTracker.getErrorString();
                    buffer << "Peer email (" << uh << "): '" << emailTracker.getText() << '\'' << endl;
                }
            }
        }

        // Load history
        buffer << "Loading messages for chat " << chatroom->getTitle() << " (id: " << chatroom->getChatId() << ")" << endl;
        loadHistory(accountIndex, chatid, chatroomListener);

        // Close the chatroom
        megaChatApi[accountIndex]->closeChatRoom(chatid, chatroomListener);
        delete chatroomListener;

        // Now, load history locally (it should be cached by now)
        chatroomListener = new TestChatRoomListener(this, megaChatApi, chatid);
        ASSERT_TRUE(megaChatApi[accountIndex]->openChatRoom(chatid, chatroomListener)) << "Can't open chatRoom account " << (accountIndex+1);
        buffer << "Loading messages locally for chat " << chatroom->getTitle() << " (id: " << chatroom->getChatId() << ")" << endl;
        loadHistory(accountIndex, chatid, chatroomListener);

        // Close the chatroom
        megaChatApi[accountIndex]->closeChatRoom(chatid, chatroomListener);
        delete chatroomListener;

        delete chatroom;
        chatroom = NULL;
    }

    logger()->postLog(buffer.str().c_str());

    delete [] session;
    session = NULL;
}

/**
 * @brief MegaChatApiTest.EditAndDeleteMessages
 *
 * Requirements:
 * - Both accounts should be conctacts
 * - The 1on1 chatroom between them should exist
 * (if not accomplished, the test automatically solves the above)
 *
 * This test does the following:
 *
 * - Send a message
 * + Receive the message
 * - Update the messages
 *
 */
TEST_F(MegaChatApiTest, EditAndDeleteMessages)
{
    unsigned a1 = 0;
    unsigned a2 = 1;

    char *primarySession = login(a1);
    ASSERT_TRUE(primarySession);
    char *secondarySession = login(a2);
    ASSERT_TRUE(secondarySession);

    MegaUser *user = megaApi[a1]->getContact(account(a2).getEmail().c_str());
    if (!user || user->getVisibility() != MegaUser::VISIBILITY_VISIBLE)
    {
        ASSERT_NO_FATAL_FAILURE({ makeContact(a1, a2); });
    }
    delete user;
    user = NULL;

    MegaChatHandle chatid = getPeerToPeerChatRoom(a1, a2);
    ASSERT_NE(chatid, MEGACHAT_INVALID_HANDLE);

    // 1. A sends a message to B while B has the chat opened.
    // --> check the confirmed in A, the received message in B, the delivered in A
    TestChatRoomListener *chatroomListener = new TestChatRoomListener(this, megaChatApi, chatid);
    ASSERT_TRUE(megaChatApi[a1]->openChatRoom(chatid, chatroomListener)) << "Can't open chatRoom account " << (a1+1);
    ASSERT_TRUE(megaChatApi[a2]->openChatRoom(chatid, chatroomListener)) << "Can't open chatRoom account " << (a2+1);

    // Load some message to feed history
    loadHistory(a1, chatid, chatroomListener);
    loadHistory(a2, chatid, chatroomListener);

    std::string messageToSend = "HI " + account(a1).getEmail() + " - This is a testing message automatically sent to you";
    MegaChatMessage *msgSent = sendTextMessageOrUpdate(a1, a2, chatid, messageToSend, chatroomListener);
    ASSERT_TRUE(msgSent);

    // edit the message
    std::string messageToUpdate = "This is an edited message to " + account(a1).getEmail();
    MegaChatMessage *msgUpdated = sendTextMessageOrUpdate(a1, a2, chatid, messageToUpdate, chatroomListener, msgSent->getMsgId());
    ASSERT_TRUE(msgUpdated);
    delete msgUpdated; msgUpdated = NULL;
    delete msgSent; msgSent = NULL;

    megaChatApi[a1]->closeChatRoom(chatid, chatroomListener);
    megaChatApi[a2]->closeChatRoom(chatid, chatroomListener);

    delete chatroomListener;

    // 2. A sends a message to B while B doesn't have the chat opened.
    // Then, B opens the chat --> check the received message in B, the delivered in A

    delete [] primarySession;
    primarySession = NULL;
    delete [] secondarySession;
    secondarySession = NULL;
}

/**
 * @brief MegaChatApiTest.GroupChatManagement
 *
 * Requirements:
 * - Both accounts should be conctacts
 * (if not accomplished, the test automatically solves the above)
 *
 * This test does the following:
 * - Create a group chat room or select an existing one
 * - Remove memeber
 * - Invite a new member
 * - Invite same account (error)
 * - Change chatroom title
 * - Change privileges to admin
 * - Changes privileges to read only
 * + Send message (error)
 * - Archive chatroom
 * - Send message (automatically unarchives)
 * - Archive chatroom
 * - Unarchive chatroom
 * - Remove peer from groupchat
 * - Invite another account
 */
TEST_F(MegaChatApiTest, GroupChatManagement)
{
    unsigned a1 = 0;
    unsigned a2 = 1;

    char *sessionPrimary = login(a1);
    ASSERT_TRUE(sessionPrimary);
    char *sessionSecondary = login(a2);
    ASSERT_TRUE(sessionSecondary);

    // Prepare peers, privileges...
    MegaUser *user = megaApi[a1]->getContact(account(a2).getEmail().c_str());
    if (!user || (user->getVisibility() != MegaUser::VISIBILITY_VISIBLE))
    {
        ASSERT_NO_FATAL_FAILURE({ makeContact(a1, a2); });
        delete user;
        user = megaApi[a1]->getContact(account(a2).getEmail().c_str());
    }

    MegaChatHandle uh = user->getHandle();
    delete user;
    user = NULL;

    MegaChatPeerList *peers = MegaChatPeerList::createInstance();
    peers->addPeer(uh, MegaChatPeerList::PRIV_STANDARD);

    MegaChatHandle chatid = getGroupChatRoom({a1, a2}, peers);
    delete peers;
    ASSERT_NE(chatid, MEGACHAT_INVALID_HANDLE);

    // --> Open chatroom
    TestChatRoomListener *chatroomListener = new TestChatRoomListener(this, megaChatApi, chatid);
    ASSERT_TRUE(megaChatApi[a1]->openChatRoom(chatid, chatroomListener)) << "Can't open chatRoom account " << (a1+1);
    ASSERT_TRUE(megaChatApi[a2]->openChatRoom(chatid, chatroomListener)) << "Can't open chatRoom account " << (a2+1);

    // --> Remove from chat
    bool *chatItemLeft0 = &chatItemUpdated[a1]; *chatItemLeft0 = false;
    bool *chatItemLeft1 = &chatItemUpdated[a2]; *chatItemLeft1 = false;
    bool *chatItemClosed1 = &chatItemClosed[a2]; *chatItemClosed1 = false;
    bool *chatLeft0 = &chatroomListener->chatUpdated[a1]; *chatLeft0 = false;
    bool *chatLeft1 = &chatroomListener->chatUpdated[a2]; *chatLeft1 = false;
    bool *mngMsgRecv = &chatroomListener->msgReceived[a1]; *mngMsgRecv = false;
    bool *flagChatsUpdated1 = &mChatsUpdated[a2]; *flagChatsUpdated1 = false;
    mChatListUpdated[a2].clear();
    MegaChatHandle *uhAction = &chatroomListener->uhAction[a1]; *uhAction = MEGACHAT_INVALID_HANDLE;
    int *priv = &chatroomListener->priv[a1]; *priv = MegaChatRoom::PRIV_UNKNOWN;
    ChatRequestTracker crtRemoveFromChat;
    megaChatApi[a1]->removeFromChat(chatid, uh, &crtRemoveFromChat);
    ASSERT_EQ(crtRemoveFromChat.waitForResult(), MegaChatError::ERROR_OK) << "Failed to remove peer from chatroom " << crtRemoveFromChat.getErrorString();
    ASSERT_TRUE(waitForResponse(mngMsgRecv)) << "Failed to receive management message after " << maxTimeout << " seconds";
    ASSERT_EQ(*uhAction, uh) << "User handle from message doesn't match";
    ASSERT_EQ(*priv, MegaChatRoom::PRIV_RM) << "Privilege is incorrect";
    ASSERT_TRUE(waitForResponse(flagChatsUpdated1)) << "Failed to receive onChatsUpdate after " << maxTimeout << " seconds";
    ASSERT_TRUE(isChatroomUpdated(a2, chatid)) << "Chatroom " << chatid << " is not included in onChatsUpdate";
    mChatListUpdated[a2].clear();

    MegaChatRoom *chatroom = megaChatApi[a2]->getChatRoom(chatid);
    ASSERT_TRUE(chatroom) << "Cannot get chatroom for id " << chatid;
    ASSERT_EQ(chatroom->getOwnPrivilege(), MegaChatRoom::PRIV_RM) << "Invalid own privilege";
    delete chatroom;

    chatroom = megaChatApi[a1]->getChatRoom(chatid);
    ASSERT_TRUE(chatroom) << "Cannot get chatroom for id" << chatid;
    ASSERT_EQ(chatroom->getPeerCount(), 0u) << "Wrong number of peers in chatroom " << chatid;
    delete chatroom;

    ASSERT_TRUE(waitForResponse(chatItemLeft0)) << "Chat list item update not received for main account after " << maxTimeout << " seconds";
    ASSERT_TRUE(waitForResponse(chatItemLeft1)) << "Chat list item update not received for auxiliar account after " << maxTimeout << " seconds";
    ASSERT_TRUE(waitForResponse(chatItemClosed1)) << "Chat list item close notification for auxiliar account not received after " << maxTimeout << " seconds";
    ASSERT_TRUE(waitForResponse(chatLeft0)) << "Chat list item leave notification for main account not received after " << maxTimeout << " seconds";

    ASSERT_TRUE(waitForResponse(chatLeft1)) << "Chat list item leave notification for auxiliar account not received after " << maxTimeout << " seconds";
    chatroom = megaChatApi[a1]->getChatRoom(chatid);
    ASSERT_TRUE(chatroom) << "Cannot get chatroom for id " << chatid;
    ASSERT_EQ(chatroom->getPeerCount(), 0u) << "Wrong number of peers in chatroom " << chatid;
    delete chatroom;

    // Close the chatroom, even if we've been removed from it
    megaChatApi[a2]->closeChatRoom(chatid, chatroomListener);

    // --> Invite to chat
    bool *chatItemJoined0 = &chatItemUpdated[a1]; *chatItemJoined0 = false;
    bool *chatItemJoined1 = &chatItemUpdated[a2]; *chatItemJoined1 = false;
    bool *chatJoined0 = &chatroomListener->chatUpdated[a1]; *chatJoined0 = false;
    bool *chatJoined1 = &chatroomListener->chatUpdated[a2]; *chatJoined1 = false;
    *flagChatsUpdated1 = &mChatsUpdated[a2]; *flagChatsUpdated1 = false;
    mChatListUpdated[a2].clear();
    mngMsgRecv = &chatroomListener->msgReceived[a1]; *mngMsgRecv = false;
    uhAction = &chatroomListener->uhAction[a1]; *uhAction = MEGACHAT_INVALID_HANDLE;
    priv = &chatroomListener->priv[a1]; *priv = MegaChatRoom::PRIV_UNKNOWN;
    ChatRequestTracker crtInviteToChat;
    megaChatApi[a1]->inviteToChat(chatid, uh, MegaChatPeerList::PRIV_STANDARD, &crtInviteToChat);
    ASSERT_EQ(crtInviteToChat.waitForResult(), MegaChatError::ERROR_OK) << "Failed to invite a new peer. Error: " << crtInviteToChat.getErrorString();
    ASSERT_TRUE(waitForResponse(chatItemJoined0)) << "Chat list item update for main account not received after " << maxTimeout << " seconds";
    ASSERT_TRUE(waitForResponse(chatItemJoined1)) << "Chat list item update for auxiliar account not received after " << maxTimeout << " seconds";
    ASSERT_TRUE(waitForResponse(chatJoined0)) << "Chatroom update for main account not received after " << maxTimeout << " seconds";
//    ASSERT_TRUE(waitForResponse(chatJoined1)); --> account 1 haven't opened chat, won't receive callback
    ASSERT_TRUE(waitForResponse(mngMsgRecv)) << "Management message not received after " << maxTimeout << " seconds";
    ASSERT_EQ(*uhAction, uh) << "User handle from message doesn't match";
    ASSERT_EQ(*priv, MegaChatRoom::PRIV_UNKNOWN) << "Privilege is incorrect";    // the message doesn't report the new priv
    ASSERT_TRUE(waitForResponse(flagChatsUpdated1)) << "Failed to receive onChatsUpdate " << maxTimeout << " seconds";
    ASSERT_TRUE(isChatroomUpdated(a2, chatid)) << "Chatroom " << chatid << " is not included in onChatsUpdate";
    mChatListUpdated[a2].clear();

    chatroom = megaChatApi[a2]->getChatRoom(chatid);
    ASSERT_TRUE(chatroom) << "Cannot get chatroom for id " << chatid;
    ASSERT_EQ(chatroom->getOwnPrivilege(), MegaChatRoom::PRIV_STANDARD) << "Invalid own privilege";
    delete chatroom;

    chatroom = megaChatApi[a1]->getChatRoom(chatid);
    ASSERT_TRUE(chatroom) << "Cannot get chatroom for id " << chatid;
    ASSERT_EQ(chatroom->getPeerCount(), 1u) << "Wrong number of peers in chatroom " << chatid;
    delete chatroom;

    // since we were expulsed from chatroom, we need to open it again
    ASSERT_TRUE(megaChatApi[a2]->openChatRoom(chatid, chatroomListener)) << "Can't open chatRoom account " << (a2+1);

    // invite again --> error
    ChatRequestTracker crtInviteToChat2;
    megaChatApi[a1]->inviteToChat(chatid, uh, MegaChatPeerList::PRIV_STANDARD, &crtInviteToChat2);
    ASSERT_EQ(crtInviteToChat2.waitForResult(), MegaChatError::ERROR_EXIST) << "Invitation should have failed, but it succeed: " << crtInviteToChat2.getErrorString();

    // --> Set title
    string title = "Title " + std::to_string(time(NULL));
    bool *titleItemChanged0 = &titleUpdated[a1]; *titleItemChanged0 = false;
    bool *titleItemChanged1 = &titleUpdated[a2]; *titleItemChanged1 = false;
    bool *titleChanged0 = &chatroomListener->titleUpdated[a1]; *titleChanged0 = false;
    bool *titleChanged1 = &chatroomListener->titleUpdated[a2]; *titleChanged1 = false;
    mngMsgRecv = &chatroomListener->msgReceived[a1]; *mngMsgRecv = false;
    string *msgContent = &chatroomListener->content[a1]; *msgContent = "";
    ChatRequestTracker crtSetTitle;
    megaChatApi[a1]->setChatTitle(chatid, title.c_str(), &crtSetTitle);
    ASSERT_EQ(crtSetTitle.waitForResult(), MegaChatError::ERROR_OK) << "Failed to set chat title. Error: " << crtSetTitle.getErrorString();
    ASSERT_TRUE(waitForResponse(titleItemChanged0)) << "Timeout expired for receiving chat list item update";
    ASSERT_TRUE(waitForResponse(titleItemChanged1)) << "Timeout expired for receiving chat list item update";
    ASSERT_TRUE(waitForResponse(titleChanged0)) << "Timeout expired for receiving chatroom update";
    ASSERT_TRUE(waitForResponse(titleChanged1)) << "Timeout expired for receiving chatroom update";
    ASSERT_TRUE(waitForResponse(mngMsgRecv)) << "Timeout expired for receiving management message";
    ASSERT_EQ(title, *msgContent) << "Title received doesn't match the title set";

    chatroom = megaChatApi[a2]->getChatRoom(chatid);
    ASSERT_TRUE(chatroom) << "Cannot get chatroom for id " << chatid;
    ASSERT_STREQ(chatroom->getTitle(), title.c_str()) << "Titles don't match";
    delete chatroom;    chatroom = NULL;

    // --> Change peer privileges to Moderator
    bool *peerUpdated0 = &peersUpdated[a1]; *peerUpdated0 = false;
    bool *peerUpdated1 = &peersUpdated[a2]; *peerUpdated1 = false;
    mngMsgRecv = &chatroomListener->msgReceived[a1]; *mngMsgRecv = false;
    uhAction = &chatroomListener->uhAction[a1]; *uhAction = MEGACHAT_INVALID_HANDLE;
    priv = &chatroomListener->priv[a1]; *priv = MegaChatRoom::PRIV_UNKNOWN;
    ChatRequestTracker crtMakeMod;
    megaChatApi[a1]->updateChatPermissions(chatid, uh, MegaChatRoom::PRIV_MODERATOR, &crtMakeMod);
    ASSERT_EQ(crtMakeMod.waitForResult(), MegaChatError::ERROR_OK) << "Failed to make peer moderator. Error: " << crtMakeMod.getErrorString();
    ASSERT_TRUE(waitForResponse(peerUpdated0)) << "Timeout expired for receiving peer update";
    ASSERT_TRUE(waitForResponse(peerUpdated1)) << "Timeout expired for receiving peer update";
    ASSERT_TRUE(waitForResponse(mngMsgRecv)) << "Timeout expired for receiving management message";
    ASSERT_EQ(*uhAction, uh) << "User handle from message doesn't match";
    ASSERT_EQ(*priv, MegaChatRoom::PRIV_MODERATOR) << "Privilege is incorrect";

    // --> Change peer privileges to Read-only
    peerUpdated0 = &peersUpdated[a1]; *peerUpdated0 = false;
    peerUpdated1 = &peersUpdated[a2]; *peerUpdated1 = false;
    mngMsgRecv = &chatroomListener->msgReceived[a1]; *mngMsgRecv = false;
    uhAction = &chatroomListener->uhAction[a1]; *uhAction = MEGACHAT_INVALID_HANDLE;
    priv = &chatroomListener->priv[a1]; *priv = MegaChatRoom::PRIV_UNKNOWN;
    ChatRequestTracker crtMakeReadonly;
    megaChatApi[a1]->updateChatPermissions(chatid, uh, MegaChatRoom::PRIV_RO, &crtMakeReadonly);
    ASSERT_EQ(crtMakeReadonly.waitForResult(), MegaChatError::ERROR_OK) << "Failed to set peer readonly. Error: " << crtMakeMod.getErrorString();
    ASSERT_TRUE(waitForResponse(peerUpdated0)) << "Timeout expired for receiving peer update";
    ASSERT_TRUE(waitForResponse(peerUpdated1)) << "Timeout expired for receiving peer update";
    ASSERT_TRUE(waitForResponse(mngMsgRecv)) << "Timeout expired for receiving management message";
    ASSERT_EQ(*uhAction, uh) << "User handle from message doesn't match";
    ASSERT_EQ(*priv, MegaChatRoom::PRIV_RO) << "Privilege is incorrect";

    // --> Try to send a message without the right privilege
    string msg1 = "HI " + account(a1).getEmail()+ " - This message can't be send because I'm read-only";
    bool *flagRejected = &chatroomListener->msgRejected[a2]; *flagRejected = false;
    chatroomListener->clearMessages(a2);   // will be set at reception
    MegaChatMessage *msgSent = megaChatApi[a2]->sendMessage(chatid, msg1.c_str());
    ASSERT_TRUE(msgSent) << "Succeed to send message, when it should fail";
    delete msgSent; msgSent = NULL;
    ASSERT_TRUE(waitForResponse(flagRejected)) << "Timeout expired for rejection of message";    // for confirmation, sendMessage() is synchronous
    ASSERT_EQ(chatroomListener->mConfirmedMessageHandle[a2], MEGACHAT_INVALID_HANDLE) << "Message confirmed, when it should fail";

    // --> Load some message to feed history
    loadHistory(a1, chatid, chatroomListener);
    loadHistory(a2, chatid, chatroomListener);

    // --> Send typing notification
    bool *flagTyping1 = &chatroomListener->userTyping[a2]; *flagTyping1 = false;
    uhAction = &chatroomListener->uhAction[a2]; *uhAction = MEGACHAT_INVALID_HANDLE;
    megaChatApi[a1]->sendTypingNotification(chatid);
    ASSERT_TRUE(waitForResponse(flagTyping1)) << "Timeout expired for sending typing notification";
    ASSERT_EQ(*uhAction, megaChatApi[a1]->getMyUserHandle()) << "My user handle is wrong at typing";

    // --> Send stop typing notification
    flagTyping1 = &chatroomListener->userTyping[a2]; *flagTyping1 = false;
    uhAction = &chatroomListener->uhAction[a2]; *uhAction = MEGACHAT_INVALID_HANDLE;
    megaChatApi[a1]->sendStopTypingNotification(chatid);
    ASSERT_TRUE(waitForResponse(flagTyping1)) << "Timeout expired for sending stop typing notification";
    ASSERT_EQ(*uhAction, megaChatApi[a1]->getMyUserHandle()) << "My user handle is wrong at stop typing";

    // --> Archive the chatroom
    chatroom = megaChatApi[a1]->getChatRoom(chatid);
    delete chatroom; chatroom = NULL;
    bool *chatArchiveChanged = &chatArchived[a1]; *chatArchiveChanged = false;
    bool *chatroomArchiveChanged = &chatroomListener->archiveUpdated[a1]; *chatroomArchiveChanged = false;
    ChatRequestTracker crtArchive;
    megaChatApi[a1]->archiveChat(chatid, true, &crtArchive);
    ASSERT_EQ(crtArchive.waitForResult(), MegaChatError::ERROR_OK) << "Failed to archive chat. Error: " << crtArchive.getErrorString();
    ASSERT_TRUE(waitForResponse(chatArchiveChanged)) << "Timeout expired for receiving chat list item update about archive";
    ASSERT_TRUE(waitForResponse(chatroomArchiveChanged)) << "Timeout expired for receiving chatroom update about archive (This time out is usually produced by missing api notification)";
    chatroom = megaChatApi[a1]->getChatRoom(chatid);
    ASSERT_TRUE(chatroom->isArchived()) << "Chatroom is not archived when it should";
    delete chatroom; chatroom = NULL;

    // TODO: Redmine ticket: #10596
    {
        // give some margin to API-chatd synchronization, so chatd knows the room is archived and needs
        // to be unarchived upon new message
        std::this_thread::sleep_for(std::chrono::seconds(3));
    }

    // --> Send a message and wait for reception by target user
    string msg0 = "HI " + account(a1).getEmail() + " - Testing groupchats";
    bool *msgConfirmed = &chatroomListener->msgConfirmed[a1]; *msgConfirmed = false;
    bool *msgReceived = &chatroomListener->msgReceived[a2]; *msgReceived = false;
    bool *msgDelivered = &chatroomListener->msgDelivered[a1]; *msgDelivered = false;
    chatArchiveChanged = &chatArchived[a1]; *chatArchiveChanged = false;
    chatroomArchiveChanged = &chatroomListener->archiveUpdated[a1]; *chatroomArchiveChanged = false;
    chatroomListener->clearMessages(a1);
    chatroomListener->clearMessages(a2);
    MegaChatMessage *messageSent = megaChatApi[a1]->sendMessage(chatid, msg0.c_str());
    ASSERT_TRUE(waitForResponse(msgConfirmed)) << "Timeout expired for receiving confirmation by server";    // for confirmation, sendMessage() is synchronous
    MegaChatHandle msgId = chatroomListener->mConfirmedMessageHandle[a1];
    ASSERT_TRUE(chatroomListener->hasArrivedMessage(a1, msgId)) << "Message not received";
    ASSERT_NE(msgId, MEGACHAT_INVALID_HANDLE) << "Wrong message id at origin";
    ASSERT_TRUE(waitForResponse(msgReceived)) << "Timeout expired for receiving message by target user";    // for reception
    ASSERT_TRUE(chatroomListener->hasArrivedMessage(a2, msgId)) << "Wrong message id at destination";
    MegaChatMessage *messageReceived = megaChatApi[a2]->getMessage(chatid, msgId);   // message should be already received, so in RAM
    ASSERT_TRUE(messageReceived && !strcmp(msg0.c_str(), messageReceived->getContent())) << "Content of message doesn't match";
    // now wait for automatic unarchive, due to new message
    ASSERT_TRUE(waitForResponse(chatArchiveChanged)) << "Timeout expired for receiving chat list item update after new message";
    ASSERT_TRUE(waitForResponse(chatroomArchiveChanged)) << "Timeout expired for receiving chatroom update after new message";
    chatroom = megaChatApi[a1]->getChatRoom(chatid);
    ASSERT_FALSE(chatroom->isArchived()) << "Chatroom is not unarchived automatically upon new message";
    delete chatroom; chatroom = NULL;


    // --> Archive the chatroom
    chatArchiveChanged = &chatArchived[a1]; *chatArchiveChanged = false;
    chatroomArchiveChanged = &chatroomListener->archiveUpdated[a1]; *chatroomArchiveChanged = false;
    ChatRequestTracker crtArchive2;
    megaChatApi[a1]->archiveChat(chatid, true, &crtArchive2);
    ASSERT_EQ(crtArchive2.waitForResult(), MegaChatError::ERROR_OK) << "Failed to archive chat (2). Error: " << crtArchive2.getErrorString();
    ASSERT_TRUE(waitForResponse(chatArchiveChanged)) << "Timeout expired for receiving chat list item update about archive";
    ASSERT_TRUE(waitForResponse(chatroomArchiveChanged)) << "Timeout expired for receiving chatroom update about archive";
    chatroom = megaChatApi[a1]->getChatRoom(chatid);
    ASSERT_TRUE(chatroom->isArchived()) << "Chatroom is not archived when it should";
    delete chatroom; chatroom = NULL;

    // --> Unarchive the chatroom
    delete chatroom; chatroom = NULL;
    chatArchiveChanged = &chatArchived[a1]; *chatArchiveChanged = false;
    chatroomArchiveChanged = &chatroomListener->archiveUpdated[a1]; *chatroomArchiveChanged = false;
    ChatRequestTracker crtArchive3;
    megaChatApi[a1]->archiveChat(chatid, false, &crtArchive3);
    ASSERT_EQ(crtArchive3.waitForResult(), MegaChatError::ERROR_OK) << "Failed to archive chat (3). Error: " << crtArchive3.getErrorString();
    ASSERT_TRUE(waitForResponse(chatArchiveChanged)) << "Timeout expired for receiving chat list item update about archive";
    ASSERT_TRUE(waitForResponse(chatroomArchiveChanged)) << "Timeout expired for receiving chatroom update about archive";
    chatroom = megaChatApi[a1]->getChatRoom(chatid);
    ASSERT_FALSE(chatroom->isArchived()) << "Chatroom is archived when it shouldn't";
    delete chatroom; chatroom = NULL;

    delete messageSent;
    messageSent = NULL;

    delete messageReceived;
    messageReceived = NULL;

    // --> Close the chatroom
    megaChatApi[a1]->closeChatRoom(chatid, chatroomListener);
    megaChatApi[a2]->closeChatRoom(chatid, chatroomListener);

    // --> Remove peer from groupchat
    bool *chatClosed = &chatItemClosed[a2]; *chatClosed = false;
    ChatRequestTracker crtRemoveFromChat2;
    megaChatApi[a1]->removeFromChat(chatid, uh, &crtRemoveFromChat2);
    ASSERT_EQ(crtRemoveFromChat2.waitForResult(), MegaChatError::ERROR_OK) << "Failed to remove peer from group chat. Error: " << crtRemoveFromChat2.getErrorString();
    ASSERT_TRUE(waitForResponse(chatClosed)) << "Timeout expired";
    chatroom = megaChatApi[a2]->getChatRoom(chatid);
    ASSERT_TRUE(chatroom) << "Cannot get chatroom for id " << chatid;
    ASSERT_FALSE(chatroom->isActive()) << "Chatroom should be inactive, but it's still active";
    delete chatroom;    chatroom = NULL;

    // --> Invite to chat
    ChatRequestTracker crtInviteToChat3;
    megaChatApi[a1]->inviteToChat(chatid, uh, MegaChatPeerList::PRIV_STANDARD, &crtInviteToChat3);
    ASSERT_EQ(crtInviteToChat3.waitForResult(), MegaChatError::ERROR_OK) << "Failed to invite a new peer (3). Error: " << crtInviteToChat3.getErrorString();

    delete chatroomListener;
    delete [] sessionPrimary;
    sessionPrimary = NULL;
    delete [] sessionSecondary;
    sessionSecondary = NULL;
}


/**
 * @brief MegaChatApiTest.PublicChatManagement
 *
 * Requirements:
 * - Both accounts should be conctacts
 * (if not accomplished, the test automatically solves the above)
 *
 * This test does the following:
 * [ Anonymous mode test ]
 * - Login in primary account
 * + Init anonymous in secondary account
 * - Create a public chat with no peers nor title
 * - Open chatroom
 * - Create chat link (ERR)
 * - Set title
 * - Create chat link
 * + Load chat link
 * + Open chatroom
 * + Send a message (ERR)
 * - Send a message
 * + Close preview
 * - Remove chat link
 * + Load chat link (ERR)
 * + Logout
 *
 * [ Public chat test ]
 * + Login in secondary account
 * - Create chat link
 * + Load chat link
 * + Open chatroom
 * + Send a message (ERR)
 * + Autojoin chat link
 * + Send a message
 * + Set chat to private mode
 * + Remove peer from groupchat (OK)
 * + Preview chat link (ERR)
 * - Invite other account
 * - Leave chat room
*/
TEST_F(MegaChatApiTest, PublicChatManagement)
{
    unsigned a1 = 0;
    unsigned a2 = 1;

    /// Anonymous mode test
    // Login in primary account
    char *sessionPrimary = login(a1);
    ASSERT_TRUE(sessionPrimary);

    // Init anonymous in secondary account and connect
    initState[a2] = megaChatApi[a2]->initAnonymous();
    ASSERT_EQ(initState[a2], MegaChatApi::INIT_ANONYMOUS) << "Init sesion in anonymous mode failed";
    char *sessionAnonymous = megaApi[a2]->dumpSession();

    // Create a public chat with no peers nor title, this chat will be reused by the rest of the tests
    MegaChatHandle chatid = MEGACHAT_INVALID_HANDLE;
    MegaChatPeerList *peers = MegaChatPeerList::createInstance();
    ChatRequestTracker crtCreate;
    megaChatApi[a1]->createPublicChat(peers, nullptr, &crtCreate);
    ASSERT_EQ(crtCreate.waitForResult(), MegaChatError::ERROR_OK) << "Failed to create public groupchat. Error: " << crtCreate.getErrorString();
    chatid = crtCreate.getChatHandle();
    ASSERT_NE(chatid, MEGACHAT_INVALID_HANDLE) << "Wrong chat id";
    delete peers;
    peers = NULL;

    const std::unique_ptr<char[]> chatidB64(MegaApi::userHandleToBase64(chatid));
    LOG_debug << "PublicChatManagement: selected chat: " << chatidB64.get();

    // Open chatroom
    TestChatRoomListener *chatroomListener = new TestChatRoomListener(this, megaChatApi, chatid);
    ASSERT_TRUE(megaChatApi[a1]->openChatRoom(chatid, chatroomListener)) << "Can't open chatRoom account " << (a1+1);
    bool *flagChatdOnline = &mChatConnectionOnline[a1]; *flagChatdOnline = false;
    while (megaChatApi[a1]->getChatConnectionState(chatid) != MegaChatApi::CHAT_CONNECTION_ONLINE)
    {
        postLog("Waiting for connection to chatd...");
        ASSERT_TRUE(waitForResponse(flagChatdOnline)) << "Timeout expired for connecting to chatd";
        *flagChatdOnline = false;
    }

    // Create chat link (ERR No title)
    ChatRequestTracker crtCreateLink;
    megaChatApi[a1]->createChatLink(chatid, &crtCreateLink);
    ASSERT_NE(crtCreateLink.waitForResult(), MegaChatError::ERROR_OK) << "Creating chat link succeeded. Should have failed!";

    // Set title
    string title = "TestPublicChatWithTitle_" + dateToString().substr(dateToString().length() - 5, 5);
    bool *titleItemChanged0 = &titleUpdated[a1]; *titleItemChanged0 = false;
    bool *titleChanged0 = &chatroomListener->titleUpdated[a1]; *titleChanged0 = false;
    bool *mngMsgRecv = &chatroomListener->msgReceived[a1]; *mngMsgRecv = false;
    string *msgContent = &chatroomListener->content[a1]; *msgContent = "";
    ChatRequestTracker crtSetTitle;
    megaChatApi[a1]->setChatTitle(chatid, title.c_str(), &crtSetTitle);
    ASSERT_EQ(crtSetTitle.waitForResult(), MegaChatError::ERROR_OK) << "Failed to set chat title. Error: " << crtSetTitle.getErrorString();
    ASSERT_TRUE(waitForResponse(titleItemChanged0)) << "Timeout expired for receiving chat list item update";
    ASSERT_TRUE(waitForResponse(titleChanged0)) << "Timeout expired for receiving chatroom update";
    ASSERT_TRUE(waitForResponse(mngMsgRecv)) << "Timeout expired for receiving management message";
    ASSERT_EQ(title, *msgContent) << "Title received doesn't match the title set";

    // Create chat link
    ChatRequestTracker crtCreateLink2;
    megaChatApi[a1]->createChatLink(chatid, &crtCreateLink2);
    ASSERT_EQ(crtCreateLink2.waitForResult(), MegaChatError::ERROR_OK) << "Error creating chat link (2). Error: " << crtCreateLink2.getErrorString();
    ASSERT_FALSE(crtCreateLink2.getFlag());
    const string& chatLink = crtCreateLink2.getText();
    ASSERT_FALSE(chatLink.empty());

    // Load chat link
    ChatRequestTracker crtPreviewTracker;
    megaChatApi[a2]->openChatPreview(chatLink.c_str(), &crtPreviewTracker);
    ASSERT_EQ(crtPreviewTracker.waitForResult(), MegaChatError::ERROR_OK) << "Failed to open chat preview. Error: " << crtPreviewTracker.getErrorString();

    // Open chatroom
    bool *previewsUpdated = &chatroomListener->previewsUpdated[a1]; *previewsUpdated = false;
    ASSERT_TRUE(megaChatApi[a2]->openChatRoom(chatid, chatroomListener)) << "Can't open chatRoom account " << (a2+1);
    ASSERT_TRUE(waitForResponse(previewsUpdated)) << "Timeout expired for update previewers";

    // Send a message (ERR)
    string msg = "HI " + account(a1).getEmail()+ " - This message will be rejected because now I'm a previewer";
    bool *flagRejected = &chatroomListener->msgRejected[a2]; *flagRejected = false;
    chatroomListener->clearMessages(a2);   // will be set at reception
    MegaChatMessage *msgSent = megaChatApi[a2]->sendMessage(chatid, msg.c_str());
    delete msgSent; msgSent = NULL;
    ASSERT_TRUE(waitForResponse(flagRejected)) << "Timeout expired for rejection of message";    // for confirmation, sendMessage() is synchronous
    ASSERT_EQ(chatroomListener->mConfirmedMessageHandle[a2], MEGACHAT_INVALID_HANDLE) << "Message confirmed, when it should fail";

    // Send a message
    msg = "HI Anonymous user, This message will be sent";
    flagRejected = &chatroomListener->msgRejected[a1]; *flagRejected = false;
    chatroomListener->clearMessages(a1);   // will be set at reception
    msgSent = megaChatApi[a1]->sendMessage(chatid, msg.c_str());
    ASSERT_TRUE(msgSent) << "Succeed to send message";
    delete msgSent; msgSent = NULL;
    ASSERT_EQ(chatroomListener->mConfirmedMessageHandle[a1], MEGACHAT_INVALID_HANDLE) << "Message confirmed, when it should fail";

    // Close preview
    previewsUpdated = &chatroomListener->previewsUpdated[a1]; *previewsUpdated = false;
    megaChatApi[a2]->closeChatPreview(chatid);
    ASSERT_TRUE(waitForResponse(previewsUpdated)) << "Timeout expired for close preview";

    // Remove chat link
    ChatRequestTracker crtRemoveLink;
    megaChatApi[a1]->removeChatLink(chatid, &crtRemoveLink);
    ASSERT_EQ(crtRemoveLink.waitForResult(), MegaChatError::ERROR_OK) << "Failed to remove chat link. Error: " << crtRemoveLink.getErrorString();

    // Preview chat link (ERR)
    ChatRequestTracker crtPreviewTracker2;
    megaChatApi[a2]->openChatPreview(chatLink.c_str(), &crtPreviewTracker2);
    ASSERT_NE(crtPreviewTracker2.waitForResult(), MegaChatError::ERROR_OK) << "Opening chat preview succeeded. Should have failed!";

    // Logout in anonymous mode
    ASSERT_NO_FATAL_FAILURE({ logout(a2); });
    delete [] sessionAnonymous;
    sessionAnonymous = NULL;

    /// Public chats test
    // Login in secondary account
    char *sessionSecondary = login(a2);
    ASSERT_TRUE(sessionSecondary);

    // Make a1 and a2 contacts
    { // scope for 'user' local variable
    MegaUser *user = megaApi[a1]->getContact(account(a2).getEmail().c_str());
    if (!user || (user->getVisibility() != MegaUser::VISIBILITY_VISIBLE))
    {
        ASSERT_NO_FATAL_FAILURE({ makeContact(a1, a2); });
        delete user;
    }
    }

    // Create chat link
    ChatRequestTracker crtCreateLink3;
    megaChatApi[a1]->createChatLink(chatid, &crtCreateLink3);
    ASSERT_EQ(crtCreateLink3.waitForResult(), MegaChatError::ERROR_OK) << "Error creating chat link (3). Error: " << crtCreateLink3.getErrorString();
    ASSERT_FALSE(crtCreateLink3.getFlag());
    const string& chatLink3 = crtCreateLink3.getText();
    ASSERT_FALSE(chatLink3.empty());

    // Load chat link (OK)
    ChatRequestTracker crtPreviewTracker3;
    megaChatApi[a2]->openChatPreview(chatLink3.c_str(), &crtPreviewTracker3);
    ASSERT_EQ(crtPreviewTracker3.waitForResult(), MegaChatError::ERROR_OK) << "Failed to open chat preview (3). Error: " << crtPreviewTracker3.getErrorString();

    // Open chatroom
    previewsUpdated = &chatroomListener->previewsUpdated[a1]; *previewsUpdated = false;
    ASSERT_TRUE(megaChatApi[a2]->openChatRoom(chatid, chatroomListener)) << "Can't open chatRoom account " << (a2+1);
    ASSERT_TRUE(waitForResponse(previewsUpdated)) << "Timeout expired for update previewers";

    // Try to send a message (ERR)
    string msgaux = "HI " + account(a1).getEmail()+ " - This message can't be send because I'm in preview mode (read-only)";
    flagRejected = &chatroomListener->msgRejected[a2]; *flagRejected = false;
    chatroomListener->clearMessages(a2);   // will be set at reception
    msgSent = megaChatApi[a2]->sendMessage(chatid, msgaux.c_str());
    ASSERT_TRUE(msgSent) << "Fail to send message, when it should succeed";
    delete msgSent; msgSent = NULL;
    ASSERT_TRUE(waitForResponse(flagRejected)) << "Timeout expired for rejection of message";
    ASSERT_EQ(chatroomListener->mConfirmedMessageHandle[a2], MEGACHAT_INVALID_HANDLE) << "Message confirmed, when it should fail";

    // Autojoin chat link
    bool* flagChatsUpdated1 = &mChatsUpdated[a1]; *flagChatsUpdated1 = false;
    mChatListUpdated[a1].clear();
    previewsUpdated = &chatroomListener->previewsUpdated[a1]; *previewsUpdated = false;
    ChatRequestTracker crtAutojoin;
    megaChatApi[a2]->autojoinPublicChat(chatid, &crtAutojoin);
    ASSERT_EQ(crtAutojoin.waitForResult(), MegaChatError::ERROR_OK) << "Failed to autojoin chat-link. Error: " << crtAutojoin.getErrorString();
    ASSERT_TRUE(waitForResponse(previewsUpdated)) << "Timeout expired for update previewers";
    ASSERT_TRUE(waitForResponse(flagChatsUpdated1)) << "Failed to receive onChatsUpdate after " << maxTimeout << " seconds";
    ASSERT_TRUE(isChatroomUpdated(a1, chatid)) << "Chatroom " << chatid << " is not included in onChatsUpdate";
    mChatListUpdated[a1].clear();

    MegaChatListItem *item = megaChatApi[a2]->getChatListItem(chatid);
    ASSERT_EQ(item->getNumPreviewers(), 0u) << "Wrong number of previewers.";
    delete item;
    item = NULL;

    // Send a message
    msgaux = "HI " + account(a1).getEmail()+ " - I have autojoined to this chat";
    flagRejected = &chatroomListener->msgRejected[a2]; *flagRejected = false;
    chatroomListener->clearMessages(a2);   // will be set at reception
    msgSent = megaChatApi[a2]->sendMessage(chatid, msgaux.c_str());
    ASSERT_TRUE(msgSent) << "Succeed to send message, when it should fail";
    delete msgSent; msgSent = NULL;

    // Set chat to private mode
    ASSERT_NO_FATAL_FAILURE({
        waitForAction (1, // just one attempt
                      std::vector<bool *> { &chatroomListener->chatModeUpdated[a1], &chatroomListener->chatModeUpdated[a2]},
                      std::vector<string> { "chatroomListener->chatModeUpdated[a1]", "chatroomListener->chatModeUpdated[a2]"},
                      "Set chat into private mode(EKR enabled)from A",
                      true /* wait for all exit flags */,
                      true /* reset flags */,
                      maxTimeout,
                      [this, a1, chatid]()
                      {
                          // Convert chat to private mode (EKR enabled)
                          ChatRequestTracker crtSetPrivate;
                          megaChatApi[a1]->setPublicChatToPrivate(chatid, &crtSetPrivate);
                          ASSERT_EQ(crtSetPrivate.waitForResult(), MegaChatError::ERROR_OK) << "Failed to set chat to private. Error: " << crtSetPrivate.getErrorString();
                      });
    });


    // Remove peer from groupchat
    auto uh =  megaChatApi[a2]->getMyUserHandle();
    bool *chatClosed = &chatItemClosed[a2]; *chatClosed = false;
    ChatRequestTracker crtRemoveFromGroup;
    megaChatApi[a1]->removeFromChat(chatid, uh, &crtRemoveFromGroup);
    ASSERT_EQ(crtRemoveFromGroup.waitForResult(), MegaChatError::ERROR_OK) << "Failed to remove peer from group chat. Error: " << crtRemoveFromGroup.getErrorString();
    ASSERT_TRUE(waitForResponse(chatClosed)) << "Timeout expired for remove peer from chat";

    MegaChatRoom * auxchatroom = megaChatApi[a2]->getChatRoom(chatid);
    ASSERT_TRUE(auxchatroom) << "Cannot get chatroom for id " << chatid;
    ASSERT_FALSE(auxchatroom->isActive()) << "Chatroom should be inactive, but it's still active";
    delete auxchatroom;    auxchatroom = NULL;

    // Preview chat link (ERR)
    ChatRequestTracker crtPreviewTracker4;
    megaChatApi[a2]->openChatPreview(chatLink3.c_str(), &crtPreviewTracker4);
    ASSERT_NE(crtPreviewTracker4.waitForResult(), MegaChatError::ERROR_OK) << "Opening chat preview succeeded (4). Should have failed!";

    // --> Invite to chat
    ChatRequestTracker crtInvite;
    megaChatApi[a1]->inviteToChat(chatid, uh, MegaChatPeerList::PRIV_STANDARD, &crtInvite);
    ASSERT_EQ(crtInvite.waitForResult(), MegaChatError::ERROR_OK) << "Failed to invite a new peer. Error: " << crtInvite.getErrorString();

    // Close chatroom
    megaChatApi[a1]->closeChatRoom(chatid, chatroomListener);
    megaChatApi[a2]->closeChatRoom(chatid, chatroomListener);

    delete chatroomListener;
    delete [] sessionPrimary;
    sessionPrimary = NULL;
    delete [] sessionSecondary;
    sessionSecondary = NULL;
}

/**
 * @brief MegaChatApiTest.Reactions
 *
 * Requirements:
 * - Both accounts should be conctacts
 * (if not accomplished, the test automatically solves the above)
 *
 * This test does the following:
 * - Create a group chat room or select an existing one
 * - Change another account privileges to readonly
 * - Send message
 * - Check reactions in message (error)
 * - Add reaction with NULL reaction (error)
 * - Add reaction with invalid chat (error)
 * - Add reaction with invalid message (error)
 * + Add reaction without enough permissions (error)
 * - Add reaction
 * - Add duplicate reaction (error)
 * - Check reactions in message
 * - Remove reaction with NULL reaction (error)
 * - Remove reaction with invalid chat (error)
 * - Remove reaction with invalid message (error)
 * + Remove reaction without enough permissions (error)
 * - Remove reaction
 * - Remove non-existent reaction (error)
 */
TEST_F(MegaChatApiTest, Reactions)
{
    unsigned a1 = 0;
    unsigned a2 = 1;

    // Login both accounts
    char *sessionPrimary = login(a1);
    ASSERT_TRUE(sessionPrimary);
    char *sessionSecondary = login(a2);
    ASSERT_TRUE(sessionSecondary);

    // Prepare peers, privileges...
    MegaUser *user = megaApi[a1]->getContact(account(a2).getEmail().c_str());
    if (!user || (user->getVisibility() != MegaUser::VISIBILITY_VISIBLE))
    {
        ASSERT_NO_FATAL_FAILURE({ makeContact(a1, a2); });
        delete user;
        user = megaApi[a1]->getContact(account(a2).getEmail().c_str());
    }

    // Get a group chatroom with both users
    MegaChatHandle uh = user->getHandle();
    delete user;
    user = NULL;
    MegaChatPeerList *peers = MegaChatPeerList::createInstance();
    peers->addPeer(uh, MegaChatPeerList::PRIV_STANDARD);
    MegaChatHandle chatid = getGroupChatRoom({a1, a2}, peers);
    delete peers;
    ASSERT_NE(chatid, MEGACHAT_INVALID_HANDLE);

    // Open chatroom
    TestChatRoomListener *chatroomListener = new TestChatRoomListener(this, megaChatApi, chatid);
    ASSERT_TRUE(megaChatApi[a1]->openChatRoom(chatid, chatroomListener)) << "Can't open chatRoom account " << (a1+1);
    ASSERT_TRUE(megaChatApi[a2]->openChatRoom(chatid, chatroomListener)) << "Can't open chatRoom account " << (a2+1);
    std::unique_ptr<MegaChatRoom> chatroom (megaChatApi[a1]->getChatRoom(chatid));
    std::unique_ptr<char[]> chatidB64(megaApi[a1]->handleToBase64(chatid));
    ASSERT_TRUE(chatroom) << "Cannot get chatroom for id " << chatidB64.get();

    if (chatroom->getPeerPrivilegeByHandle(uh) != PRIV_RO)
    {
        // Change peer privileges to Read-only
        bool *peerUpdated0 = &peersUpdated[a1]; *peerUpdated0 = false;
        bool *peerUpdated1 = &peersUpdated[a2]; *peerUpdated1 = false;
        bool *mngMsgRecv = &chatroomListener->msgReceived[a1]; *mngMsgRecv = false;
        MegaChatHandle *uhAction = &chatroomListener->uhAction[a1]; *uhAction = MEGACHAT_INVALID_HANDLE;
        int *priv = &chatroomListener->priv[a1]; *priv = MegaChatRoom::PRIV_UNKNOWN;
        TestMegaChatRequestListener auxrequestListener(nullptr, megaChatApi[a1]);
        megaChatApi[a1]->updateChatPermissions(chatid, uh, MegaChatRoom::PRIV_RO, &auxrequestListener);
        ASSERT_TRUE(auxrequestListener.waitForResponse()) << "Timeout expired for update privilege of peer";
        ASSERT_TRUE(!auxrequestListener.getErrorCode()) << "Failed to update privilege of peer Error: " << auxrequestListener.getErrorCode();
        ASSERT_TRUE(waitForResponse(peerUpdated0)) << "Timeout expired for receiving peer update";
        ASSERT_TRUE(waitForResponse(peerUpdated1)) << "Timeout expired for receiving peer update";
        ASSERT_TRUE(waitForResponse(mngMsgRecv)) << "Timeout expired for receiving management message";
        ASSERT_EQ(*uhAction, uh) << "User handle from message doesn't match";
        ASSERT_EQ(*priv, MegaChatRoom::PRIV_RO) << "Privilege is incorrect";
    }

    // Send a message and wait for reception by target user
    string msg0 = "HI " + account(a1).getEmail() + " - Testing reactions";
    bool *msgConfirmed = &chatroomListener->msgConfirmed[a1]; *msgConfirmed = false;
    bool *msgReceived = &chatroomListener->msgReceived[a2]; *msgReceived = false;
    bool *msgDelivered = &chatroomListener->msgDelivered[a1]; *msgDelivered = false;
    chatroomListener->clearMessages(a1);
    chatroomListener->clearMessages(a2);
    std::unique_ptr<MegaChatMessage> messageSent(megaChatApi[a1]->sendMessage(chatid, msg0.c_str()));
    ASSERT_TRUE(waitForResponse(msgConfirmed)) << "Timeout expired for receiving confirmation by server";    // for confirmation, sendMessage() is synchronous
    MegaChatHandle msgId = chatroomListener->mConfirmedMessageHandle[a1];
    ASSERT_TRUE(chatroomListener->hasArrivedMessage(a1, msgId)) << "Message not received";
    ASSERT_NE(msgId, MEGACHAT_INVALID_HANDLE) << "Wrong message id at origin";
    ASSERT_TRUE(waitForResponse(msgReceived)) << "Timeout expired for receiving message by target user";    // for reception
    ASSERT_TRUE(chatroomListener->hasArrivedMessage(a2, msgId)) << "Wrong message id at destination";
    MegaChatMessage *messageReceived = megaChatApi[a2]->getMessage(chatid, msgId);   // message should be already received, so in RAM
    ASSERT_TRUE(messageReceived && !strcmp(msg0.c_str(), messageReceived->getContent())) << "Content of message doesn't match";

    // Check reactions for the message sent above (It shouldn't exist any reaction)
    std::unique_ptr<MegaStringList> reactionsList;
    reactionsList.reset(megaChatApi[a1]->getMessageReactions(chatid, msgId));
    ASSERT_FALSE(reactionsList->size()) << "getMessageReactions Error: The message shouldn't have reactions";
    int userCount = megaChatApi[a1]->getMessageReactionCount(chatid, msgId, "😰");
    ASSERT_FALSE(userCount) << "getReactionUsers Error: The reaction shouldn't exist";

    // Add invalid reaction (error)
    TestMegaChatRequestListener requestListener(nullptr, megaChatApi[a1]);
    megaChatApi[a1]->addReaction(chatid, msgId, nullptr, &requestListener);
    ASSERT_TRUE(requestListener.waitForResponse()) << "Timeout expired for add reaction";
    ASSERT_EQ(requestListener.getErrorCode(), MegaChatError::ERROR_ARGS) << "addReaction: Unexpected error for NULL reaction param.";

    // Add reaction for invalid chat (error)
    requestListener = TestMegaChatRequestListener (nullptr, megaChatApi[a1]);
    megaChatApi[a1]->addReaction(MEGACHAT_INVALID_HANDLE, msgId, "😰", &requestListener);
    ASSERT_TRUE(requestListener.waitForResponse()) << "Timeout expired for add reaction";
    ASSERT_EQ(requestListener.getErrorCode(), MegaChatError::ERROR_NOENT) << "addReaction: Unexpected error for invalid chat.";

    // Add reaction for invalid message (error)
    requestListener = TestMegaChatRequestListener (nullptr, megaChatApi[a1]);
    megaChatApi[a1]->addReaction(chatid, MEGACHAT_INVALID_HANDLE, "😰", &requestListener);
    ASSERT_TRUE(requestListener.waitForResponse()) << "Timeout expired for add reaction";
    ASSERT_EQ(requestListener.getErrorCode(), MegaChatError::ERROR_NOENT) << "addReaction: Unexpected error for invalid message.";

    // Add reaction without enough permissions (error)
    requestListener = TestMegaChatRequestListener (nullptr, megaChatApi[a2]);
    megaChatApi[a2]->addReaction(chatid, msgId, "😰", &requestListener);
    ASSERT_TRUE(requestListener.waitForResponse()) << "Timeout expired for add reaction";
    ASSERT_EQ(requestListener.getErrorCode(), MegaChatError::ERROR_ACCESS) << "addReaction: Unexpected error adding reaction without enough permissions.";

    // Add reaction (ok)
    requestListener = TestMegaChatRequestListener (nullptr, megaChatApi[a1]);
    megaChatApi[a1]->addReaction(chatid, msgId, "😰", &requestListener);
    ASSERT_TRUE(requestListener.waitForResponse()) << "Timeout expired for add reaction";
    ASSERT_EQ(requestListener.getErrorCode(), MegaChatError::ERROR_OK) << "addReaction: Unexpected error adding reaction.";

    // Add existing reaction (error)
    requestListener = TestMegaChatRequestListener (nullptr, megaChatApi[a1]);
    megaChatApi[a1]->addReaction(chatid, msgId, "😰", &requestListener);
    ASSERT_TRUE(requestListener.waitForResponse()) << "Timeout expired for add reaction";
    ASSERT_EQ(requestListener.getErrorCode(), MegaChatError::ERROR_EXIST) << "addReaction: Unexpected error for adding an existing reaction.";

    // Check reactions
    reactionsList.reset(megaChatApi[a1]->getMessageReactions(chatid, msgId));
    ASSERT_TRUE(reactionsList->size()) << "getMessageReactions Error: The message doesn't have reactions";
    userCount = megaChatApi[a1]->getMessageReactionCount(chatid, msgId, "😰");
    ASSERT_TRUE(userCount) << "getReactionUsers Error: The reaction doesn't exists";

    // Remove reaction (ok)
    requestListener = TestMegaChatRequestListener (nullptr, megaChatApi[a1]);
    megaChatApi[a1]->delReaction(chatid, msgId, "😰", &requestListener);
    ASSERT_TRUE(requestListener.waitForResponse()) << "Timeout expired for del reaction";
    ASSERT_EQ(requestListener.getErrorCode(), MegaChatError::ERROR_OK) << "delReaction: Unexpected error removing reaction.";

    // Remove unexisting reaction (error)
    requestListener = TestMegaChatRequestListener (nullptr, megaChatApi[a1]);
    megaChatApi[a1]->delReaction(chatid, msgId, "😰", &requestListener);
    ASSERT_TRUE(requestListener.waitForResponse()) << "Timeout expired for del reaction";
    ASSERT_EQ(requestListener.getErrorCode(), MegaChatError::ERROR_EXIST) << "delReaction: Unexpected error for removing a non-existent reaction.";

    // Close chatroom
    megaChatApi[a1]->closeChatRoom(chatid, chatroomListener);
    megaChatApi[a2]->closeChatRoom(chatid, chatroomListener);

    delete chatroomListener;
    delete [] sessionPrimary;
    sessionPrimary = NULL;
    delete [] sessionSecondary;
    sessionSecondary = NULL;
}

/**
 * @brief MegaChatApiTest.OfflineMode
 *
 * Requirements:
 * - Both accounts should be conctacts
 * - The 1on1 chatroom between them should exist
 * (if not accomplished, the test automatically solves the above)
 *
 * This test does the following:
 *
 * - Send message without internet connection
 * - Logout
 * - Init offline sesion
 * - Check messages unsend
 * - Connect to internet
 * - Check message has been received by the server
 *
 */
TEST_F(MegaChatApiTest, DISABLED_OfflineMode)
{
    unsigned a1 = 0;
    unsigned a2 = 1;

    char *sessionPrimary = login(a1);
    ASSERT_TRUE(sessionPrimary);
    char *sessionSecondary = login(a2);
    ASSERT_TRUE(sessionSecondary);

    // Prepare peers, privileges...
    MegaUser *user = megaApi[a1]->getContact(account(a2).getEmail().c_str());
    if (!user || (user->getVisibility() != MegaUser::VISIBILITY_VISIBLE))
    {
        ASSERT_NO_FATAL_FAILURE({ makeContact(a1, a2); });
        delete user;
        user = megaApi[a1]->getContact(account(a2).getEmail().c_str());
    }

    MegaChatHandle uh = user->getHandle();
    delete user;
    user = NULL;

    MegaChatPeerList *peers = MegaChatPeerList::createInstance();
    peers->addPeer(uh, MegaChatPeerList::PRIV_STANDARD);

    MegaChatHandle chatid = getGroupChatRoom({a1, a2}, peers);
    ASSERT_NE(chatid, MEGACHAT_INVALID_HANDLE);
    ASSERT_EQ(megaChatApi[a1]->getChatConnectionState(chatid), MegaChatApi::CHAT_CONNECTION_ONLINE) <<
                             "Not connected to chatd for account " << (a1+1) << ": " << account(a1).getEmail();
    ASSERT_EQ(megaChatApi[a2]->getChatConnectionState(chatid), MegaChatApi::CHAT_CONNECTION_ONLINE) <<
                             "Not connected to chatd for account " << (a2+1) << ": " << account(a2).getEmail();

    MegaChatRoom *chatRoom = megaChatApi[a1]->getChatRoom(chatid);
    ASSERT_TRUE(chatRoom && (chatid != MEGACHAT_INVALID_HANDLE)) << "Can't get a chatroom";
    delete peers;
    peers = NULL;

    const char *info = MegaChatApiTest::printChatRoomInfo(chatRoom);
    postLog(info);
    delete [] info; info = NULL;
    delete chatRoom;

    TestChatRoomListener *chatroomListener = new TestChatRoomListener(this, megaChatApi, chatid);
    ASSERT_TRUE(megaChatApi[a1]->openChatRoom(chatid, chatroomListener)) << "Can't open chatRoom account " << (a1+1);

    // Load some message to feed history
    bool *flagHistoryLoaded = &chatroomListener->historyLoaded[a1]; *flagHistoryLoaded = false;
    megaChatApi[a1]->loadMessages(chatid, 16);
    ASSERT_TRUE(waitForResponse(flagHistoryLoaded)) << "Expired timeout for loading history";

    std::stringstream buffer;
    buffer << endl << endl << "Disconnect from the Internet now" << endl << endl;
    postLog(buffer.str());

//        system("pause");

    string msg0 = "This is a test message sent without Internet connection";
    chatroomListener->clearMessages(a1);
    MegaChatMessage *msgSent = megaChatApi[a1]->sendMessage(chatid, msg0.c_str());
    ASSERT_TRUE(msgSent) << "Failed to send message";
    ASSERT_EQ(msgSent->getStatus(), MegaChatMessage::STATUS_SENDING) << "Wrong message status.";

    megaChatApi[a1]->closeChatRoom(chatid, chatroomListener);

    // close session and resume it while offline
    ASSERT_NO_FATAL_FAILURE({ logout(a1, false); });
    bool *flagInit = &initStateChanged[a1]; *flagInit = false;
    megaChatApi[a1]->init(sessionPrimary);
    MegaApi::removeLoggerObject(logger());
    ASSERT_TRUE(waitForResponse(flagInit)) << "Expired timeout for initialization";
    int initStateValue = initState[a1];
    ASSERT_EQ(initStateValue, MegaChatApi::INIT_OFFLINE_SESSION) <<
                     "Wrong chat initialization state (8).";

    // check the unsent message is properly loaded
    flagHistoryLoaded = &chatroomListener->historyLoaded[a1]; *flagHistoryLoaded = false;
    bool *msgUnsentLoaded = &chatroomListener->msgLoaded[a1]; *msgUnsentLoaded = false;
    chatroomListener->clearMessages(a1);
    ASSERT_TRUE(megaChatApi[a1]->openChatRoom(chatid, chatroomListener)) << "Can't open chatRoom account " << (a1+1);
    bool msgUnsentFound = false;
    do
    {
        ASSERT_TRUE(waitForResponse(msgUnsentLoaded)) << "Expired timeout to load unsent message";
        if (chatroomListener->hasArrivedMessage(a1, msgSent->getMsgId()))
        {
            msgUnsentFound = true;
            break;
        }
        *msgUnsentLoaded = false;
    } while (*flagHistoryLoaded);
    ASSERT_TRUE(msgUnsentFound) << "Failed to load unsent message";
    megaChatApi[a1]->closeChatRoom(chatid, chatroomListener);

    buffer.str("");
    buffer << endl << endl << "Connect from the Internet now" << endl << endl;
    postLog(buffer.str());

//        system("pause");

    ChatRequestTracker crtRetryConn;
    megaChatApi[a1]->retryPendingConnections(false, &crtRetryConn);
    ASSERT_EQ(crtRetryConn.waitForResult(), MegaChatError::ERROR_OK) << "Failed to retry pending connections. Error: " << crtRetryConn.getErrorString();

    flagHistoryLoaded = &chatroomListener->historyLoaded[a1]; *flagHistoryLoaded = false;
    bool *msgSentLoaded = &chatroomListener->msgLoaded[a1]; *msgSentLoaded = false;
    chatroomListener->clearMessages(a1);
    ASSERT_TRUE(megaChatApi[a1]->openChatRoom(chatid, chatroomListener)) << "Can't open chatRoom account " << (a1+1);
    bool msgSentFound = false;
    do
    {
        ASSERT_TRUE(waitForResponse(msgSentLoaded)) << "Expired timeout to load sent message";
        if (chatroomListener->hasArrivedMessage(a1, msgSent->getMsgId()))
        {
            msgSentFound = true;
            break;
        }
        *msgSentLoaded = false;
    } while (*flagHistoryLoaded);
    megaChatApi[a1]->closeChatRoom(chatid, chatroomListener);

    delete [] sessionPrimary;
    // We need to ensure we finish the test being logged in for the tear down
    ASSERT_NO_FATAL_FAILURE({ logout(a1); });
    sessionPrimary = login(a1);
    ASSERT_TRUE(sessionPrimary);

    ASSERT_TRUE(msgSentFound) << "Failed to load sent message";
    delete msgSent; msgSent = NULL;
    delete chatroomListener;
    chatroomListener = NULL;

    delete [] sessionPrimary;
    delete [] sessionSecondary;
}

/**
 * @brief MegaChatApiTest.ClearHistory
 *
 * Requirements:
 * - Both accounts should be conctacts
 * - The 1on1 chatroom between them should exist
 * (if not accomplished, the test automatically solves the above)
 *
 * This test does the following:
 *
 * - Send five mesages to chatroom
 * Check history has five messages
 * - Clear history
 * Check history has zero messages
 *
 */
TEST_F(MegaChatApiTest, ClearHistory)
{
    unsigned a1 = 0;
    unsigned a2 = 1;

    char *sessionPrimary = login(a1);
    ASSERT_TRUE(sessionPrimary);
    char *sessionSecondary = login(a2);
    ASSERT_TRUE(sessionSecondary);

    MegaUser *user = megaApi[a1]->getContact(account(a2).getEmail().c_str());
    if (!user || (user->getVisibility() != MegaUser::VISIBILITY_VISIBLE))
    {
        ASSERT_NO_FATAL_FAILURE({ makeContact(a1, a2); });
    }
    delete user;
    user = NULL;

    MegaChatHandle chatid = getPeerToPeerChatRoom(a1, a2);
    ASSERT_NE(chatid, MEGACHAT_INVALID_HANDLE);

    // Open chatrooms
    TestChatRoomListener *chatroomListener = new TestChatRoomListener(this, megaChatApi, chatid);
    ASSERT_TRUE(megaChatApi[a1]->openChatRoom(chatid, chatroomListener)) << "Can't open chatRoom account " << (a1+1);
    ASSERT_TRUE(megaChatApi[a2]->openChatRoom(chatid, chatroomListener)) << "Can't open chatRoom account " << (a2+1);

    // Load some message to feed history
    loadHistory(a1, chatid, chatroomListener);
    loadHistory(a2, chatid, chatroomListener);

    // Send 5 messages to have some history
    for (int i = 0; i < 5; i++)
    {
        string msg0 = "HI " + account(a2).getEmail() + " - Testing clearhistory. This messages is the number " + std::to_string(i);

        MegaChatMessage *message = sendTextMessageOrUpdate(a1, a2, chatid, msg0, chatroomListener);
        ASSERT_TRUE(message);

        delete message;
        message = NULL;
    }

    // Close the chatrooms
    megaChatApi[a1]->closeChatRoom(chatid, chatroomListener);
    megaChatApi[a2]->closeChatRoom(chatid, chatroomListener);
    delete chatroomListener;

    // Open chatrooms
    chatroomListener = new TestChatRoomListener(this, megaChatApi, chatid);
    ASSERT_TRUE(megaChatApi[a1]->openChatRoom(chatid, chatroomListener)) << "Can't open chatRoom account " << (a1+1);
    ASSERT_TRUE(megaChatApi[a2]->openChatRoom(chatid, chatroomListener)) << "Can't open chatRoom account " << (a2+1);

    // --> Load some message to feed history
    int count = loadHistory(a1, chatid, chatroomListener);
    // we sent 5 messages, but if the chat already existed, there was a "Clear history" message already
    ASSERT_TRUE(count == 5 || count == 6) << "Wrong count of messages: " << count;
    count = loadHistory(a2, chatid, chatroomListener);
    ASSERT_TRUE(count == 5 || count == 6) << "Wrong count of messages: " << count;

    // Clear history
    ASSERT_NO_FATAL_FAILURE({ clearHistory(a1, a2, chatid, chatroomListener); });
    // TODO: in this case, it's not just to clear the history, but
    // to also check the other user received the corresponding message.

    // Close and re-open chatrooms
    megaChatApi[a1]->closeChatRoom(chatid, chatroomListener);
    megaChatApi[a2]->closeChatRoom(chatid, chatroomListener);
    delete chatroomListener;
    chatroomListener = new TestChatRoomListener(this, megaChatApi, chatid);
    ASSERT_TRUE(megaChatApi[a1]->openChatRoom(chatid, chatroomListener)) << "Can't open chatRoom account " << (a1+1);
    ASSERT_TRUE(megaChatApi[a2]->openChatRoom(chatid, chatroomListener)) << "Can't open chatRoom account " << (a2+1);

    // --> Check history is been truncated
    count = loadHistory(a1, chatid, chatroomListener);
    ASSERT_EQ(count, 1) << "Wrong count of messages";
    count = loadHistory(a2, chatid, chatroomListener);
    ASSERT_EQ(count, 1) << "Wrong count of messages";

    // Close the chatrooms
    megaChatApi[a1]->closeChatRoom(chatid, chatroomListener);
    megaChatApi[a2]->closeChatRoom(chatid, chatroomListener);
    delete chatroomListener;

    delete [] sessionPrimary;
    sessionPrimary = NULL;
    delete [] sessionSecondary;
    sessionSecondary = NULL;
}

/**
 * @brief MegaChatApiTest.SwitchAccounts
 *
 * This test does the following:
 * - Login with accoun1 email and pasword
 * - Logout
 * - With the same megaApi and megaChatApi, login with account2
 */
TEST_F(MegaChatApiTest, SwitchAccounts)
{
    unsigned a1 = 0;
    unsigned a2 = 1;

    char *session = login(a1);
    ASSERT_TRUE(session);

    MegaChatListItemList *items = megaChatApi[a1]->getChatListItems();
    for (unsigned i = 0; i < items->size(); i++)
    {
        const MegaChatListItem *item = items->get(i);
        if (item->isPublic())
        {
            continue;
        }

        const char *info = MegaChatApiTest::printChatListItemInfo(item);
        postLog(info);
        delete [] info; info = NULL;

        std::this_thread::sleep_for(std::chrono::seconds(3));

        MegaChatHandle chatid = item->getChatId();
        MegaChatListItem *itemUpdated = megaChatApi[a1]->getChatListItem(chatid);

        info = MegaChatApiTest::printChatListItemInfo(itemUpdated);
        postLog(info);
        delete [] info; info = NULL;

        delete itemUpdated;
        itemUpdated = NULL;
    }

    delete items;
    items = NULL;

    ASSERT_NO_FATAL_FAILURE({ logout(a1, true); });    // terminate() and destroy Client

    delete [] session;
    session = NULL;

    // Login over same index account but with other user
    session = login(a1, NULL, account(a2).getEmail().c_str(), account(a2).getPassword().c_str());
    ASSERT_TRUE(session);

    delete [] session;
    session = NULL;
}

/**
 * @brief MegaChatApiTest.Attachment
 *
 * Requirements:
 * - Both accounts should be conctacts
 * - The 1on1 chatroom between them should exist
 * (if not accomplished, the test automatically solves the above)
 * - Image <PATH_IMAGE>/<FILE_IMAGE_NAME> should exist
 *
 * This test does the following:
 *
 * - Upload new file
 * - Send file as attachment to chatroom
 * + Download received file
 * + Import received file into the cloud
 * - Revoke access to file
 * + Download received file again --> no access
 *
 * - Upload an image
 * - Download the thumbnail
 * + Download the thumbnail
 *
 */
TEST_F(MegaChatApiTest, Attachment)
{
    unsigned a1 = 0;
    unsigned a2 = 1;

    char *primarySession = login(a1);
    ASSERT_TRUE(primarySession);
    char *secondarySession = login(a2);
    ASSERT_TRUE(secondarySession);

    // 0. Ensure both accounts are contacts and there's a 1on1 chatroom
    MegaUser *user = megaApi[a1]->getContact(account(a2).getEmail().c_str());
    if (!user || (user->getVisibility() != MegaUser::VISIBILITY_VISIBLE))
    {
        ASSERT_NO_FATAL_FAILURE({ makeContact(a1, a2); });
    }
    delete user;
    user = NULL;

    MegaChatHandle chatid = getPeerToPeerChatRoom(a1, a2);
    ASSERT_NE(chatid, MEGACHAT_INVALID_HANDLE);

    TestChatRoomListener *chatroomListener = new TestChatRoomListener(this, megaChatApi, chatid);
    ASSERT_TRUE(megaChatApi[a1]->openChatRoom(chatid, chatroomListener)) << "Cannot open chatroom";
    ASSERT_TRUE(megaChatApi[a2]->openChatRoom(chatid, chatroomListener)) << "Cannot open chatroom";

    // Load some messages to feed history
    loadHistory(a1, chatid, chatroomListener);
    loadHistory(a2, chatid, chatroomListener);

    chatroomListener->clearMessages(a1);   // will be set at confirmation
    chatroomListener->clearMessages(a2);   // will be set at reception

    std::string formatDate = dateToString();

    // A uploads a new file
    createFile(formatDate, LOCAL_PATH, formatDate);
    MegaNode* nodeSent = uploadFile(a1, formatDate, LOCAL_PATH, REMOTE_PATH);
    ASSERT_TRUE(nodeSent);

    // A sends the file as attachment to the chatroom
    MegaChatMessage *msgSent = attachNode(a1, a2, chatid, nodeSent, chatroomListener);
    ASSERT_TRUE(msgSent);
    MegaNode *nodeReceived = msgSent->getMegaNodeList()->get(0)->copy();

    // B downloads the node
    ASSERT_TRUE(downloadNode(a2, nodeReceived)) << "Cannot download node attached to message";

    // B imports the node
    ASSERT_TRUE(importNode(a2, nodeReceived, FILE_IMAGE_NAME)) << "Cannot import node attached to message";

    // A revokes access to node
    bool *flagConfirmed = &chatroomListener->msgConfirmed[a1]; *flagConfirmed = false;
    bool *flagReceived = &chatroomListener->msgReceived[a2]; *flagReceived = false;
    chatroomListener->mConfirmedMessageHandle[a1] = MEGACHAT_INVALID_HANDLE;
    chatroomListener->clearMessages(a1);   // will be set at confirmation
    chatroomListener->clearMessages(a2);   // will be set at reception
    megachat::MegaChatHandle revokeAttachmentNode = nodeSent->getHandle();
    ChatRequestTracker crtRevokeAttachment;
    megaChatApi[a1]->revokeAttachment(chatid, revokeAttachmentNode, &crtRevokeAttachment);
    ASSERT_EQ(crtRevokeAttachment.waitForResult(), MegaChatError::ERROR_OK) << "Failed to revoke access to node. Error: " << crtRevokeAttachment.getErrorString();
    ASSERT_TRUE(waitForResponse(flagConfirmed)) << "Timeout expired for receiving confirmation by server";
    MegaChatHandle msgId0 = chatroomListener->mConfirmedMessageHandle[a1];
    ASSERT_NE(msgId0, MEGACHAT_INVALID_HANDLE) << "Wrong message id";

    // Wait for message recived has same id that message sent. It can fail if we receive a message
    ASSERT_TRUE(waitForResponse(flagReceived)) << "Timeout expired for receiving message by target user";

    ASSERT_TRUE(chatroomListener->hasArrivedMessage(a2, msgId0)) << "Message ids don't match";
    MegaChatMessage *msgReceived = megaChatApi[a2]->getMessage(chatid, msgId0);   // message should be already received, so in RAM
    ASSERT_TRUE(msgReceived) << "Message not found";
    ASSERT_EQ(msgReceived->getType(), MegaChatMessage::TYPE_REVOKE_NODE_ATTACHMENT) << "Unexpected type of message";
    ASSERT_EQ(msgReceived->getHandleOfAction(), nodeSent->getHandle()) << "Handle of attached nodes don't match";

    // Remove the downloaded file to try to download it again after revoke
    std::string filePath = DOWNLOAD_PATH + std::string(formatDate);
    std::string secondaryFilePath = DOWNLOAD_PATH + std::string("remove");
    rename(filePath.c_str(), secondaryFilePath.c_str());

    // B attempt to download the file after access revocation
    ASSERT_FALSE(downloadNode(1, nodeReceived)) << "Download succeed, when it should fail";

    delete nodeReceived;
    nodeReceived = NULL;

    delete msgSent;
    msgSent = NULL;

    delete nodeSent;
    nodeSent = NULL;

    // A uploads an image to check previews / thumbnails
    std::string path = DEFAULT_PATH;
    if (getenv(PATH_IMAGE.c_str()) != NULL)
    {
        path = getenv(PATH_IMAGE.c_str());
    }
    nodeSent = uploadFile(a1, FILE_IMAGE_NAME, path, REMOTE_PATH);
    ASSERT_TRUE(nodeSent);
    msgSent = attachNode(a1, a2, chatid, nodeSent, chatroomListener);
    ASSERT_TRUE(msgSent);
    nodeReceived = msgSent->getMegaNodeList()->get(0)->copy();

    // A gets the thumbnail of the uploaded image
    std::string thumbnailPath = LOCAL_PATH + "/thumbnail0.jpg";
    RequestTracker getThumbnailTracker;
    megaApi[a1]->getThumbnail(nodeSent, thumbnailPath.c_str(), &getThumbnailTracker);
    ASSERT_EQ(getThumbnailTracker.waitForResult(), API_OK) << "Failed to get thumbnail. Error: " << getThumbnailTracker.getErrorString();

    // B gets the thumbnail of the attached image
    thumbnailPath = LOCAL_PATH + "/thumbnail1.jpg";
    RequestTracker getThumbnailTracker2;
    megaApi[a2]->getThumbnail(nodeReceived, thumbnailPath.c_str(), &getThumbnailTracker2);
    ASSERT_EQ(getThumbnailTracker2.waitForResult(), API_OK) << "Failed to get thumbnail (2). Error: " << getThumbnailTracker2.getErrorString();

    megaChatApi[a1]->closeChatRoom(chatid, chatroomListener);
    megaChatApi[a2]->closeChatRoom(chatid, chatroomListener);

    delete msgReceived;
    msgReceived = NULL;

    delete nodeReceived;
    nodeReceived = NULL;

    delete msgSent;
    msgSent = NULL;

    delete nodeSent;
    nodeSent = NULL;

    delete [] primarySession;
    primarySession = NULL;
    delete [] secondarySession;
    secondarySession = NULL;
}

/**
 * @brief MegaChatApiTest.LastMessage
 *
 * Requirements:
 *      - Both accounts should be conctacts
 *      - The 1on1 chatroom between them should exist
 * (if not accomplished, the test automatically solves them)
 *
 * This test does the following:
 *
 * - Send a message to chatroom
 * + Receive message
 * Check if the last message received is equal to the message sent
 *
 * - Upload new file
 * - Send file as attachment to chatroom
 * + Receive message with attach node
 * Check if the last message content is equal to the node's name sent
 */
TEST_F(MegaChatApiTest, LastMessage)
{
    unsigned a1 = 0;
    unsigned a2 = 1;

    char *sessionPrimary = login(a1);
    ASSERT_TRUE(sessionPrimary);
    char *sessionSecondary = login(a2);
    ASSERT_TRUE(sessionSecondary);

    MegaUser *user = megaApi[a1]->getContact(account(a2).getEmail().c_str());
    if (!user || (user->getVisibility() != MegaUser::VISIBILITY_VISIBLE))
    {
        ASSERT_NO_FATAL_FAILURE({ makeContact(a1, a2); });
    }
    delete user;
    user = NULL;

    MegaChatHandle chatid = getPeerToPeerChatRoom(a1, a2);
    ASSERT_NE(chatid, MEGACHAT_INVALID_HANDLE);

    TestChatRoomListener *chatroomListener = new TestChatRoomListener(this, megaChatApi, chatid);
    ASSERT_TRUE(megaChatApi[a1]->openChatRoom(chatid, chatroomListener)) << "Can't open chatRoom account " << (a1+1);
    ASSERT_TRUE(megaChatApi[a2]->openChatRoom(chatid, chatroomListener)) << "Can't open chatRoom account " << (a2+1);

    // Load some message to feed history
    loadHistory(a1, chatid, chatroomListener);
    loadHistory(a2, chatid, chatroomListener);

    chatroomListener->clearMessages(a1);
    chatroomListener->clearMessages(a2);
    std::string formatDate = dateToString();

    MegaChatMessage *msgSent = sendTextMessageOrUpdate(a1, a2, chatid, formatDate, chatroomListener);
    ASSERT_TRUE(msgSent);
    MegaChatHandle msgId = msgSent->getMsgId();
    bool hasArrived = chatroomListener->hasArrivedMessage(a1, msgId);
    ASSERT_TRUE(hasArrived) << "Id of sent message has not been received yet";
    MegaChatListItem *itemAccount1 = megaChatApi[a1]->getChatListItem(chatid);
    MegaChatListItem *itemAccount2 = megaChatApi[a2]->getChatListItem(chatid);
    ASSERT_STREQ(formatDate.c_str(), itemAccount1->getLastMessage()) <<
                     "Content of last-message doesn't match.\n Sent vs Received.";
    ASSERT_EQ(itemAccount1->getLastMessageId(), msgId) << "Last message id is different from message sent id";
    ASSERT_EQ(itemAccount2->getLastMessageId(), msgId) << "Last message id is different from message received id";
    MegaChatMessage *messageConfirm = megaChatApi[a1]->getMessage(chatid, msgId);
    ASSERT_STREQ(messageConfirm->getContent(), itemAccount1->getLastMessage()) <<
                     "Content of last-message reported id is different than last-message reported content";

    delete itemAccount1;
    itemAccount1 = NULL;
    delete itemAccount2;
    itemAccount2 = NULL;

    delete msgSent;
    msgSent = NULL;
    delete messageConfirm;
    messageConfirm = NULL;

    ASSERT_NO_FATAL_FAILURE({ clearHistory(a1, a2, chatid, chatroomListener); });
    chatroomListener->clearMessages(a1);
    chatroomListener->clearMessages(a2);

    formatDate = dateToString();
    createFile(formatDate, LOCAL_PATH, formatDate);
    MegaNode* nodeSent = uploadFile(a1, formatDate, LOCAL_PATH, REMOTE_PATH);
    ASSERT_TRUE(nodeSent);
    msgSent = attachNode(a1, a2, chatid, nodeSent, chatroomListener);
    ASSERT_TRUE(msgSent);
    MegaNode *nodeReceived = msgSent->getMegaNodeList()->get(0)->copy();
    msgId = msgSent->getMsgId();
    hasArrived = chatroomListener->hasArrivedMessage(a1, msgId);
    ASSERT_TRUE(hasArrived) << "Id of sent message has not been received yet";
    itemAccount1 = megaChatApi[a1]->getChatListItem(chatid);
    itemAccount2 = megaChatApi[a2]->getChatListItem(chatid);
    ASSERT_STREQ(formatDate.c_str(), itemAccount1->getLastMessage()) <<
                     "Last message content differs from content of message sent.\n Sent vs Received.";
    ASSERT_EQ(itemAccount1->getLastMessageId(), msgId) << "Last message id is different from message sent id";
    ASSERT_EQ(itemAccount2->getLastMessageId(), msgId) << "Last message id is different from message received id";
    delete itemAccount1;
    itemAccount1 = NULL;
    delete itemAccount2;
    itemAccount2 = NULL;

    megaChatApi[a1]->closeChatRoom(chatid, chatroomListener);
    megaChatApi[a2]->closeChatRoom(chatid, chatroomListener);

    delete nodeReceived;
    nodeReceived = NULL;

    delete nodeSent;
    nodeSent = NULL;

    delete msgSent;
    msgSent = NULL;

    delete [] sessionPrimary;
    sessionPrimary = NULL;
    delete [] sessionSecondary;
    sessionSecondary = NULL;
}

/**
 * @brief MegaChatApiTest.SendContact
 *
 * Requirements:
 *      - Both accounts should be conctacts
 *      - The 1on1 chatroom between them should exist
 * (if not accomplished, the test automatically solves them)
 *
 * This test does the following:
 * - Send a message with an attach contact to chatroom
 * + Receive message
 *
 * + Forward the contact message
 * - Receive message
 * Check if message type is TYPE_CONTACT_ATTACHMENT and contact email received is equal to account2 email
 */
TEST_F(MegaChatApiTest, SendContact)
{
    unsigned a1 = 0;
    unsigned a2 = 1;

    char *primarySession = login(a1);
    ASSERT_TRUE(primarySession);
    char *secondarySession = login(a2);
    ASSERT_TRUE(secondarySession);

    MegaUser *user = megaApi[a1]->getContact(account(a2).getEmail().c_str());
    if (!user || (user->getVisibility() != MegaUser::VISIBILITY_VISIBLE))
    {
        ASSERT_NO_FATAL_FAILURE({ makeContact(a1, a2); });
    }
    delete user;
    user = NULL;

    MegaChatHandle chatid = getPeerToPeerChatRoom(a1, a2);
    ASSERT_NE(chatid, MEGACHAT_INVALID_HANDLE);

    // 1. A sends a message to B while B has the chat opened.
    // --> check the confirmed in A, the received message in B, the delivered in A

    TestChatRoomListener *chatroomListener = new TestChatRoomListener(this, megaChatApi, chatid);
    ASSERT_TRUE(megaChatApi[a1]->openChatRoom(chatid, chatroomListener)) << "Can't open chatRoom account 1";
    ASSERT_TRUE(megaChatApi[a2]->openChatRoom(chatid, chatroomListener)) << "Can't open chatRoom account 2";

    loadHistory(a1, chatid, chatroomListener);
    loadHistory(a2, chatid, chatroomListener);

    bool *flagConfirmed = &chatroomListener->msgConfirmed[a1]; *flagConfirmed = false;
    bool *flagReceived = &chatroomListener->msgContactReceived[a2]; *flagReceived = false;
    bool *flagDelivered = &chatroomListener->msgDelivered[a1]; *flagDelivered = false;
    chatroomListener->clearMessages(a1);
    chatroomListener->clearMessages(a2);

    user = megaApi[a1]->getContact(account(a2).getEmail().c_str());
    ASSERT_TRUE(user) << "Failed to get contact with email" << account(a2).getEmail();
    MegaChatHandle uh1 = user->getHandle();
    delete user;
    user = NULL;

    MegaHandleList* contactList = MegaHandleList::createInstance();
    contactList->addMegaHandle(uh1);
    MegaChatMessage *messageSent = megaChatApi[a1]->attachContacts(chatid, contactList);

    ASSERT_TRUE(waitForResponse(flagConfirmed)) << "Timeout expired for receiving confirmation by server";
    MegaChatHandle msgId0 = chatroomListener->mConfirmedMessageHandle[a1];
    ASSERT_NE(msgId0, MEGACHAT_INVALID_HANDLE) << "Wrong message id at origin";

    ASSERT_TRUE(waitForResponse(flagReceived)) << "Timeout expired for receiving message by target user";    // for reception
    ASSERT_TRUE(chatroomListener->hasArrivedMessage(a2, msgId0)) << "Wrong message id at destination";
    MegaChatMessage *msgReceived = megaChatApi[a2]->getMessage(chatid, msgId0);   // message should be already received, so in RAM
    ASSERT_TRUE(msgReceived) << "Failed to get message by id";

    ASSERT_EQ(msgReceived->getType(), MegaChatMessage::TYPE_CONTACT_ATTACHMENT) << "Wrong type of message.";
    ASSERT_EQ(msgReceived->getUsersCount(), 1u) << "Wrong number of users in message.";
    ASSERT_STREQ(msgReceived->getUserEmail(0), account(a2).getEmail().c_str()) << "Wrong email address in message.";

    // Check if reception confirmation is active and, in this case, only 1on1 rooms have acknowledgement of receipt
    if (megaChatApi[a1]->isMessageReceptionConfirmationActive()
            && !megaChatApi[a1]->getChatRoom(chatid)->isGroup())
    {
        ASSERT_TRUE(waitForResponse(flagDelivered)) << "Timeout expired for receiving delivery notification";    // for delivery
    }

    flagConfirmed = &chatroomListener->msgConfirmed[a2]; *flagConfirmed = false;
    flagReceived = &chatroomListener->msgContactReceived[a1]; *flagReceived = false;
    flagDelivered = &chatroomListener->msgDelivered[a2]; *flagDelivered = false;
    chatroomListener->clearMessages(a1);
    chatroomListener->clearMessages(a2);

    MegaChatMessage *messageForwared = megaChatApi[a2]->forwardContact(chatid, msgId0, chatid);
    ASSERT_TRUE(messageForwared) << "Failed to forward a contact message";
    ASSERT_TRUE(waitForResponse(flagConfirmed)) << "Timeout expired for receiving confirmation by server";
    MegaChatHandle msgId1 = chatroomListener->mConfirmedMessageHandle[a2];
    ASSERT_NE(msgId1, MEGACHAT_INVALID_HANDLE) << "Wrong message id at origin";

    ASSERT_TRUE(waitForResponse(flagReceived)) << "Timeout expired for receiving message by target user";    // for reception
    ASSERT_TRUE(chatroomListener->hasArrivedMessage(a1, msgId1)) << "Wrong message id at destination";
    MegaChatMessage *msgReceived1 = megaChatApi[a2]->getMessage(chatid, msgId1);   // message should be already received, so in RAM
    ASSERT_TRUE(msgReceived1) << "Failed to get message by id";

    ASSERT_EQ(msgReceived1->getType(), MegaChatMessage::TYPE_CONTACT_ATTACHMENT) << "Wrong type of message.";
    ASSERT_EQ(msgReceived1->getUsersCount(), 1u) << "Wrong number of users in message.";
    ASSERT_STREQ(msgReceived1->getUserEmail(0), account(a2).getEmail().c_str()) << "Wrong email address in message.";

    // Check if reception confirmation is active and, in this case, only 1on1 rooms have acknowledgement of receipt
    if (megaChatApi[a2]->isMessageReceptionConfirmationActive()
            && !megaChatApi[a2]->getChatRoom(chatid)->isGroup())
    {
        ASSERT_TRUE(waitForResponse(flagDelivered)) << "Timeout expired for receiving delivery notification";    // for delivery
    }

    megaChatApi[a1]->closeChatRoom(chatid, chatroomListener);
    megaChatApi[a2]->closeChatRoom(chatid, chatroomListener);

    delete contactList;
    contactList = NULL;

    delete messageSent;
    messageSent = NULL;

    delete msgReceived;
    msgReceived = NULL;

    delete [] primarySession;
    primarySession = NULL;
    delete [] secondarySession;
    secondarySession = NULL;
}

/**
 * @brief MegaChatApiTest.GroupLastMessage
 *
 * Requirements:
 *      - Both accounts should be conctacts
 * (if not accomplished, the test automatically solves them)
 *
 * This test does the following:
 * - Create a group chat room
 * - Send a message to chatroom
 * + Receive message
 * - Change chatroom title
 * + Check chatroom titles has changed
 *
 * Check if the last message content is equal to the last message sent excluding
 * management messages, which are not to be shown as last message.
 */
TEST_F(MegaChatApiTest, GroupLastMessage)
{
    unsigned a1 = 0;
    unsigned a2 = 1;

    char *session0 = login(a1);
    ASSERT_TRUE(session0);
    char *session1 = login(a2);
    ASSERT_TRUE(session1);

    // Prepare peers, privileges...
    MegaUser *user = megaApi[a1]->getContact(account(a2).getEmail().c_str());
    if (!user || (user->getVisibility() != MegaUser::VISIBILITY_VISIBLE))
    {
        ASSERT_NO_FATAL_FAILURE({ makeContact(a1, a2); });
        delete user;
        user = megaApi[a1]->getContact(account(a2).getEmail().c_str());
    }

    MegaChatHandle uh = user->getHandle();
    delete user;
    user = NULL;

    MegaChatPeerList *peers = MegaChatPeerList::createInstance();
    peers->addPeer(uh, MegaChatPeerList::PRIV_STANDARD);

    MegaChatHandle chatid = getGroupChatRoom({a1, a2}, peers);
    delete peers;
    ASSERT_NE(chatid, MEGACHAT_INVALID_HANDLE);

    // --> Open chatroom
    TestChatRoomListener *chatroomListener = new TestChatRoomListener(this, megaChatApi, chatid);
    ASSERT_TRUE(megaChatApi[a1]->openChatRoom(chatid, chatroomListener)) << "Can't open chatRoom account 1";
    ASSERT_TRUE(megaChatApi[a2]->openChatRoom(chatid, chatroomListener)) << "Can't open chatRoom account 2";

    // Load some message to feed history
    loadHistory(a1, chatid, chatroomListener);
    loadHistory(a2, chatid, chatroomListener);

    chatroomListener->clearMessages(a1);
    chatroomListener->clearMessages(a2);

    std::string textToSend = "Last Message";
    MegaChatMessage *msgSent = sendTextMessageOrUpdate(a1, a2, chatid, textToSend, chatroomListener);
    ASSERT_TRUE(msgSent);
    MegaChatHandle msgId = msgSent->getMsgId();
    bool hasArrived = chatroomListener->hasArrivedMessage(a1, msgId);
    ASSERT_TRUE(hasArrived) << "Id of sent message has not been received yet";
    MegaChatListItem *itemAccount1 = megaChatApi[a1]->getChatListItem(chatid);
    MegaChatListItem *itemAccount2 = megaChatApi[a2]->getChatListItem(chatid);
    ASSERT_EQ(itemAccount1->getLastMessageId(), msgId) << "Last message id is different from message sent id";
    ASSERT_EQ(itemAccount2->getLastMessageId(), msgId) << "Last message id is different from message received id";
    delete itemAccount1;
    itemAccount1 = NULL;
    delete itemAccount2;
    itemAccount2 = NULL;


    // --> Set title
    std::string title = "Title " + std::to_string(time(NULL));
    bool *titleItemChanged0 = &titleUpdated[a1]; *titleItemChanged0 = false;
    bool *titleItemChanged1 = &titleUpdated[a2]; *titleItemChanged1 = false;
    bool *titleChanged0 = &chatroomListener->titleUpdated[a1]; *titleChanged0 = false;
    bool *titleChanged1 = &chatroomListener->titleUpdated[a2]; *titleChanged1 = false;
    bool *mngMsgRecv = &chatroomListener->msgReceived[a1]; *mngMsgRecv = false;
    std::string *msgContent = &chatroomListener->content[a1]; *msgContent = "";
    ChatRequestTracker crtSetTitle;
    megaChatApi[a1]->setChatTitle(chatid, title.c_str(),&crtSetTitle);
    ASSERT_EQ(crtSetTitle.waitForResult(), MegaChatError::ERROR_OK) << "Failed to change name. Error: " << crtSetTitle.getErrorString();
    ASSERT_TRUE(waitForResponse(titleItemChanged0)) << "Timeout expired for receiving chat list title update for main account";
    ASSERT_TRUE(waitForResponse(titleItemChanged1)) << "Timeout expired for receiving chat list title update for auxiliar account";
    ASSERT_TRUE(waitForResponse(titleChanged0)) << "Timeout expired for receiving chatroom title update for main account";
    ASSERT_TRUE(waitForResponse(titleChanged1)) << "Timeout expired for receiving chatroom title update for auxiliar account";
    ASSERT_TRUE(waitForResponse(mngMsgRecv)) << "Timeout expired for receiving management";
    ASSERT_EQ(title, *msgContent) <<
                     "Title name has not changed correctly. Name established by a1 VS name received in a2";
    MegaChatHandle managementMsg1 = chatroomListener->msgId[a1].back();
    MegaChatHandle managementMsg2 = chatroomListener->msgId[a2].back();

    itemAccount1 = megaChatApi[a1]->getChatListItem(chatid);
    itemAccount2 = megaChatApi[a2]->getChatListItem(chatid);
    ASSERT_STREQ(title.c_str(), itemAccount1->getLastMessage()) << "Last message content has not the tittle at account 1.";

    ASSERT_STREQ(title.c_str(), itemAccount2->getLastMessage()) << "Last message content has not the tittle at account 2.";

    ASSERT_EQ(itemAccount1->getLastMessageId(), managementMsg1) << "Last message id is different from management message id at account1";
    ASSERT_EQ(itemAccount2->getLastMessageId(), managementMsg2) << "Last message id is different from management message id at account2";
    ASSERT_EQ(itemAccount2->getLastMessageId(), itemAccount1->getLastMessageId()) << "Last message id is different from account1 and account2";

    megaChatApi[a1]->closeChatRoom(chatid, chatroomListener);
    megaChatApi[a2]->closeChatRoom(chatid, chatroomListener);

    delete itemAccount1;
    itemAccount1 = NULL;
    delete itemAccount2;
    itemAccount2 = NULL;

    delete msgSent;
    msgSent = NULL;

    delete [] session0;
    session0 = NULL;
    delete [] session1;
    session1 = NULL;
}

/**
 * @brief MegaChatApiTest.RetentionHistory
 *
 * Requirements:
 *      - Both accounts should be contacts
 * (if not accomplished, the test automatically solves them)
 *
 * This test does the following:
 * - Select or create a group chat room
 * - Set secondary account chat room privilege to READ ONLY
 * + Set retention time for an invalid handle (error)
 * + Set retention time for an invalid chatroom (error)
 * + Set retention time without enough permissions (error)
 * - Set retention time to zero (disabled)
 * - Send a couple of messages
 * - Set retention time to 5 seconds
 * - Sleep 30 seconds
 * - Check history has been cleared
 * + Check history has been cleared
 * - Set retention time to zero (disabled)
 * - Send 5 messages
 * - Close and re-open chatrooms
 * - Check history contains messages
 * + Check history contains messages
 * - Close the chatrooms
 **/
TEST_F(MegaChatApiTest, RetentionHistory)
{
    unsigned a1 = 0;
    unsigned a2 = 1;

    // Login both accounts
    std::unique_ptr<char[]>sessionPrimary(login(a1));
    ASSERT_TRUE(sessionPrimary);
    std::unique_ptr<char[]>sessionSecondary(login(a2));
    ASSERT_TRUE(sessionSecondary);

    // Prepare peers, privileges...
    std::unique_ptr<MegaUser>user(megaApi[a1]->getContact(account(a2).getEmail().c_str()));
    if (!user || (user->getVisibility() != MegaUser::VISIBILITY_VISIBLE))
    {
        ASSERT_NO_FATAL_FAILURE({ makeContact(a1, a2); });
        user.reset(megaApi[a1]->getContact(account(a2).getEmail().c_str()));
    }

    // Get a group chatroom with both users
    MegaChatHandle uh = user->getHandle();
    std::unique_ptr<MegaChatPeerList> peers(MegaChatPeerList::createInstance());
    peers->addPeer(uh, MegaChatPeerList::PRIV_STANDARD);
    MegaChatHandle chatid = getGroupChatRoom({a1, a2}, peers.get());
    ASSERT_NE(chatid, MEGACHAT_INVALID_HANDLE);

    // Open chatroom
    TestChatRoomListener *chatroomListener = new TestChatRoomListener(this, megaChatApi, chatid);
    ASSERT_TRUE(megaChatApi[a1]->openChatRoom(chatid, chatroomListener)) << "Can't open chatRoom account " << (a1+1);
    ASSERT_TRUE(megaChatApi[a2]->openChatRoom(chatid, chatroomListener)) << "Can't open chatRoom account " << (a2+1);
    std::unique_ptr<MegaChatRoom> chatroom (megaChatApi[a1]->getChatRoom(chatid));
    std::unique_ptr<char[]> chatidB64(megaApi[a1]->handleToBase64(chatid));
    ASSERT_TRUE(chatroom) << "Cannot get chatroom for id " << chatidB64.get();

    //=========================================================//
    // Preconditions: Set secondary account priv to READ ONLY.
    //=========================================================//
    LOG_debug << "[Test.RetentionHistory] Preconditions: Set secondary account priv to READ ONLY.";

    // Set secondary account priv to READ ONLY
    if (chatroom->getPeerPrivilegeByHandle(uh) != PRIV_RO)
    {
        // Change peer privileges to Read-only
        bool *peerUpdated0 = &peersUpdated[a1]; *peerUpdated0 = false;
        bool *peerUpdated1 = &peersUpdated[a2]; *peerUpdated1 = false;
        bool *mngMsgRecv = &chatroomListener->msgReceived[a1]; *mngMsgRecv = false;
        MegaChatHandle *uhAction = &chatroomListener->uhAction[a1]; *uhAction = MEGACHAT_INVALID_HANDLE;
        int *priv = &chatroomListener->priv[a1]; *priv = MegaChatRoom::PRIV_UNKNOWN;
        ChatRequestTracker crtSetReadonly;
        megaChatApi[a1]->updateChatPermissions(chatid, uh, MegaChatRoom::PRIV_RO, &crtSetReadonly);
        ASSERT_EQ(crtSetReadonly.waitForResult(), MegaChatError::ERROR_OK) << "Failed to update privilege of peer. Error: " << crtSetReadonly.getErrorString();
        ASSERT_TRUE(waitForResponse(peerUpdated0)) << "Timeout expired for receiving peer update";
        ASSERT_TRUE(waitForResponse(peerUpdated1)) << "Timeout expired for receiving peer update";
        ASSERT_TRUE(waitForResponse(mngMsgRecv)) << "Timeout expired for receiving management message";
        ASSERT_EQ(*uhAction, uh) << "User handle from message doesn't match";
        ASSERT_EQ(*priv, MegaChatRoom::PRIV_RO) << "Privilege is incorrect";
    }

    //=========================================================//
    // Test1: Set retention time for an invalid handle.
    //=========================================================//
    LOG_debug << "[Test.RetentionHistory] Test1: Set retention time for an invalid handle.";
    ChatRequestTracker crtSetRetention;
    megaChatApi[a2]->setChatRetentionTime(MEGACHAT_INVALID_HANDLE, 1, &crtSetRetention);
    ASSERT_EQ(crtSetRetention.waitForResult(), MegaChatError::ERROR_ARGS) << "Set retention time: Unexpected error for Invalid handle. Error: " << crtSetRetention.getErrorString();

    //=========================================================//
    // Test2: Set retention time for a not found chatroom.
    //=========================================================//
    LOG_debug << "[Test.RetentionHistory] Test2: Set retention time for a not found chatroom";
    ChatRequestTracker crtSetRetention2;
    megaChatApi[a2]->setChatRetentionTime(123456, 1, &crtSetRetention2);
    ASSERT_EQ(crtSetRetention2.waitForResult(), MegaChatError::ERROR_NOENT) << "Set retention time: Unexpected error for a not found chatroom. Error: " << crtSetRetention2.getErrorString();

    //=========================================================//
    // Test3: Set retention time without enough permissions.
    //=========================================================//
    LOG_debug << "[Test.RetentionHistory] Test3: Set retention time without enough permissions.";
    ChatRequestTracker crtSetRetention3;
    megaChatApi[a2]->setChatRetentionTime(chatid, 1, &crtSetRetention3);
    ASSERT_EQ(crtSetRetention3.waitForResult(), MegaChatError::ERROR_ACCESS) << "Set retention time: Unexpected error for not enough permissions. Error: " << crtSetRetention3.getErrorString();

    //=========================================================//
    // Test4: Disable retention time.
    //=========================================================//
    LOG_debug << "[Test.RetentionHistory] Test4: Disable retention time.";
    if (chatroom->getRetentionTime() != 0)
    {
        // Disable retention time if any
        bool *retentionTimeChanged0 = &chatroomListener->retentionTimeUpdated[a1]; *retentionTimeChanged0 = false;
        bool *retentionTimeChanged1 = &chatroomListener->retentionTimeUpdated[a2]; *retentionTimeChanged1 = false;
        bool *mngMsgRecv = &chatroomListener->msgReceived[a1]; *mngMsgRecv = false;
        ChatRequestTracker crtSetRetention4;
        megaChatApi[a1]->setChatRetentionTime(chatid, 0, &crtSetRetention4);
        ASSERT_EQ(crtSetRetention4.waitForResult(), MegaChatError::ERROR_OK) << "Set retention time: Unexpected error. Error: " << crtSetRetention4.getErrorString();
        ASSERT_TRUE(waitForResponse(retentionTimeChanged0)) << "Timeout expired for receiving chatroom update";
        ASSERT_TRUE(waitForResponse(retentionTimeChanged1)) << "Timeout expired for receiving chatroom update";
        ASSERT_TRUE(waitForResponse(mngMsgRecv)) << "Timeout expired for receiving management message";
    }

    //=======================================================================================//
    // Test5: Send some messages, then enable retention history, and wait for msg's removal
    //=======================================================================================//
    LOG_debug << "[Test.RetentionHistory] Test5: Send some messages, then enable retention history, and wait for msg's removal";
    std::string messageToSend = "Msg from " +account(a1).getEmail();
    for (int i = 0; i < 5; i++)
    {
        unique_ptr<MegaChatMessage> msg(sendTextMessageOrUpdate(a1, a2, chatid, messageToSend, chatroomListener));
        ASSERT_TRUE(msg);
    }

    // Set retention time to 5 seconds
    bool *retentionTimeChanged0 = &chatroomListener->retentionTimeUpdated[a1]; *retentionTimeChanged0 = false;
    bool *retentionTimeChanged1 = &chatroomListener->retentionTimeUpdated[a2]; *retentionTimeChanged1 = false;
    bool *mngMsgRecv = &chatroomListener->msgReceived[a1]; *mngMsgRecv = false;
    bool *flagConfirmed0 = &chatroomListener->retentionHistoryTruncated[a1]; *flagConfirmed0 = false;
    MegaChatHandle *msgId0 = &chatroomListener->mRetentionMessageHandle[a1]; *msgId0 = MEGACHAT_INVALID_HANDLE;
    bool *flagConfirmed1 = &chatroomListener->retentionHistoryTruncated[a2]; *flagConfirmed1 = false;
    MegaChatHandle *msgId1 = &chatroomListener->mRetentionMessageHandle[a2]; *msgId1 = MEGACHAT_INVALID_HANDLE;
    ChatRequestTracker crtSetRetention5;
    megaChatApi[a1]->setChatRetentionTime(chatid, 5, &crtSetRetention5);
    ASSERT_EQ(crtSetRetention5.waitForResult(), MegaChatError::ERROR_OK) << "Set retention time: Unexpected error (5). Error: " << crtSetRetention5.getErrorString();
    ASSERT_TRUE(waitForResponse(retentionTimeChanged0)) << "Timeout expired for receiving chatroom update";
    ASSERT_TRUE(waitForResponse(retentionTimeChanged1)) << "Timeout expired for receiving chatroom update";
    ASSERT_TRUE(waitForResponse(mngMsgRecv)) << "Timeout expired for receiving management message";

    // Wait a considerable time period to ensure that retentionTime has been processed successfully
    std::this_thread::sleep_for(std::chrono::seconds(chatd::Client::kMinRetentionTimeout + 10));
    ASSERT_TRUE(waitForResponse(flagConfirmed0)) << "Retention history autotruncate hasn't been received for account " << (a1+1) << " after timeout: " << maxTimeout << " seconds";
    ASSERT_NE(*msgId0, MEGACHAT_INVALID_HANDLE) << "Wrong message id";
    ASSERT_TRUE(waitForResponse(flagConfirmed1)) << "Retention history autotruncate hasn't been received for account " << (a2+1) << " after timeout: " << maxTimeout << " seconds";
    ASSERT_NE(*msgId1, MEGACHAT_INVALID_HANDLE) << "Wrong message id";
    ASSERT_FALSE(loadHistory(a1, chatid, chatroomListener)) << "History should be empty after retention history autotruncate";

    //===============================================================================================//
    // Test6: Disable retention time, send some messages. Upon logout/login check msgs still exist
    //===============================================================================================//
    LOG_debug << "[Test.RetentionHistory] Test6: Disable retention time, send some messages. Upon logout/login check msgs still exist";
    // Disable retention time
    retentionTimeChanged0 = &chatroomListener->retentionTimeUpdated[a1]; *retentionTimeChanged0 = false;
    retentionTimeChanged1 = &chatroomListener->retentionTimeUpdated[a2]; *retentionTimeChanged1 = false;
    mngMsgRecv = &chatroomListener->msgReceived[a1]; *mngMsgRecv = false;
    ChatRequestTracker crtSetRetention6;
    megaChatApi[a1]->setChatRetentionTime(chatid, 0, &crtSetRetention6);
    ASSERT_EQ(crtSetRetention6.waitForResult(), MegaChatError::ERROR_OK) << "Set retention time: Unexpected error (6). Error: " << crtSetRetention6.getErrorString();
    ASSERT_TRUE(waitForResponse(retentionTimeChanged0)) << "Timeout expired for receiving chatroom update";
    ASSERT_TRUE(waitForResponse(retentionTimeChanged1)) << "Timeout expired for receiving chatroom update";
    ASSERT_TRUE(waitForResponse(mngMsgRecv)) << "Timeout expired for receiving management message";

    // Send 5 messages
    messageToSend = "Msg from " +account(a1).getEmail();
    for (int i = 0; i < 5; i++)
    {
        unique_ptr<MegaChatMessage> msg(sendTextMessageOrUpdate(a1, a2, chatid, messageToSend, chatroomListener));
        ASSERT_TRUE(msg);
    }

    // Close chatrooms
    megaChatApi[a1]->closeChatRoom(chatid, chatroomListener);
    megaChatApi[a2]->closeChatRoom(chatid, chatroomListener);
    delete chatroomListener;

    // Logout and login
    ASSERT_NO_FATAL_FAILURE({ logout(a1, true); });
    ASSERT_NO_FATAL_FAILURE({ logout(a2, true); });
    sessionPrimary.reset(login(a1));
    ASSERT_TRUE(sessionPrimary);
    sessionSecondary.reset(login(a2));
    ASSERT_TRUE(sessionSecondary);

    // Open chatroom
    chatroomListener = new TestChatRoomListener(this, megaChatApi, chatid);
    ASSERT_TRUE(megaChatApi[a1]->openChatRoom(chatid, chatroomListener)) << "Can't open chatRoom account " << (a1+1);
    ASSERT_TRUE(megaChatApi[a2]->openChatRoom(chatid, chatroomListener)) << "Can't open chatRoom account " << (a2+1);

    // Check history has 5 messages + setRetentionTime management message
    int count = loadHistory(a1, chatid, chatroomListener);
    ASSERT_TRUE(count == 6 || count == 7) << "Wrong count of messages: " << count;
    count = loadHistory(a2, chatid, chatroomListener);
    ASSERT_TRUE(count == 6 || count == 7) << "Wrong count of messages: " << count;

    // Close the chatrooms
    megaChatApi[a1]->closeChatRoom(chatid, chatroomListener);
    megaChatApi[a2]->closeChatRoom(chatid, chatroomListener);
    delete chatroomListener;
}

/**
 * @brief MegaChatApiTest.ChangeMyOwnName
 *
 * This test does the following:
 * - Get current name
 * - Change last name - it has been updated in memory and db.
 * - Get current name - value from memory
 * - Logout
 * - Login
 * - Get current name - value from db
 * - Change last name - set initial value for next tests execution
 *
 * Check if last name changed is the same at memory and at db
 */
TEST_F(MegaChatApiTest, ChangeMyOwnName)
{
    unsigned a1 = 0;

    char *sessionPrimary = login(a1);
    ASSERT_TRUE(sessionPrimary);
    std::string appendToLastName = "Test";

    std::string myAccountLastName;
    char *nameFromApi = megaChatApi[a1]->getMyLastname();
    if (nameFromApi)
    {
        myAccountLastName = nameFromApi;
        delete [] nameFromApi;
        nameFromApi = NULL;
    }

    std::string newLastName = myAccountLastName + appendToLastName;
    ASSERT_NO_FATAL_FAILURE({ changeLastName(a1, newLastName); });

    nameFromApi = megaChatApi[a1]->getMyLastname();
    std::string finalLastName;
    if (nameFromApi)
    {
        finalLastName = nameFromApi;
        delete [] nameFromApi;
        nameFromApi = NULL;
    }

    ASSERT_NO_FATAL_FAILURE({ logout(a1, false); });

    char *newSession = login(a1, sessionPrimary);
    ASSERT_TRUE(newSession);

    nameFromApi = megaChatApi[a1]->getMyLastname();
    std::string lastNameAfterLogout;
    if (nameFromApi)
    {
        lastNameAfterLogout = nameFromApi;
        delete [] nameFromApi;
        nameFromApi = NULL;
    }

    //Name comes back to old value.
    ASSERT_NO_FATAL_FAILURE({ changeLastName(a1, myAccountLastName); });

    ASSERT_EQ(newLastName, finalLastName) <<
                     "Failed to change fullname (checked from memory). Name established VS Name in memory";
    ASSERT_EQ(lastNameAfterLogout, finalLastName) <<
                     "Failed to change fullname (checked from DB) Name established VS Name in DB";

    delete [] sessionPrimary;
    sessionPrimary = NULL;

    delete [] newSession;
    newSession = NULL;
}

/**
 * @brief MegaChatApiTest.GetChatFilters
 *
 * This test does the following:
 *
 * - Test getChatListItems filters and masks results with previous interface (deprecated)
 * - Compares the completion of the results by complementary options (e.g. total non-archived
 * chats must be equal to non-archived reads + non-archived unread)
 *
 * Note: masks and filters values can be found at megachatapi.h documentation/comments
 */
TEST_F(MegaChatApiTest, GetChatFilters)
{
    static constexpr unsigned int accountIndex = 0;
    std::unique_ptr<char[]> session(login(accountIndex));

    const auto getLogTrace = [](const std::string& name, const auto& l) -> std::string
    {
        return std::string{name + ": " + std::to_string(l.size()) + " chats received\n"};
    };
    const auto equals = [](const auto& lhs, const auto& rhs) -> bool
    {
        if (!lhs && !rhs)               return true;
        if (!lhs || !rhs)               return false;
        if (lhs->size() != rhs->size()) return false;

        const auto s = lhs->size();
        for (unsigned int i = 0; i < s; ++i)
        {
            if (lhs->get(i)->getChatId() != rhs->get(i)->getChatId()) return false;
        }

        return true;
    };

    std::unique_ptr<MegaChatRoomList> chats(megaChatApi[accountIndex]->getChatRooms());
    postLog(getLogTrace("getChatRooms()", *chats));
    std::unique_ptr<MegaChatListItemList> allChats(megaChatApi[accountIndex]->getChatListItems(0, 0));
    postLog(getLogTrace("getChatListItems(0, 0)", *allChats));
    ASSERT_TRUE(equals(allChats, chats)) << "Filterless chat retrieval doesn't match";

    const auto getErrMsg = [](const std::string& name) -> std::string
    {
        return std::string {"Error " + name + " [deprecated] chats retrieval"};
    };

    std::unique_ptr<MegaChatListItemList> nonArchivedChatsDep(megaChatApi[accountIndex]->getChatListItems());
    postLog(getLogTrace("[deprecated] getChatListItems()", *nonArchivedChatsDep));
    std::unique_ptr<MegaChatListItemList> byTypeAllNADep(megaChatApi[accountIndex]->getChatListItemsByType(MegaChatApi::CHAT_TYPE_ALL));
    postLog(getLogTrace("[deprecated] getChatListItemsByType(CHAT_TYPE_ALL)", *byTypeAllNADep));
    std::unique_ptr<MegaChatListItemList> nonArchivedChats(
        megaChatApi[accountIndex]->getChatListItems(MegaChatApi::CHAT_FILTER_BY_ARCHIVED_OR_NON_ARCHIVED,
                                                    MegaChatApi::CHAT_GET_NON_ARCHIVED));
    static const std::string pref = "getChatListItems(";
    postLog(getLogTrace(pref + std::to_string(MegaChatApi::CHAT_FILTER_BY_ARCHIVED_OR_NON_ARCHIVED)
                        + ", "+ std::to_string(MegaChatApi::CHAT_GET_NON_ARCHIVED)
                        + ")", *nonArchivedChats));
    ASSERT_TRUE(equals(nonArchivedChatsDep, byTypeAllNADep)) << getErrMsg("all non-archived");
    ASSERT_TRUE(equals(nonArchivedChats, byTypeAllNADep)) << getErrMsg("byType(CHAT_TYPE_ALL)");

    std::unique_ptr<MegaChatListItemList> nonArchivedActiveChatsDep(megaChatApi[accountIndex]->getActiveChatListItems());
    postLog(getLogTrace("getActiveChatListItems()", *nonArchivedActiveChatsDep));
    std::unique_ptr<MegaChatListItemList> nonArchivedActiveChats(
        megaChatApi[accountIndex]->getChatListItems(MegaChatApi::CHAT_FILTER_BY_ARCHIVED_OR_NON_ARCHIVED
                                                    + MegaChatApi::CHAT_FILTER_BY_ACTIVE_OR_NON_ACTIVE
                                                    , MegaChatApi::CHAT_GET_NON_ARCHIVED
                                                    + MegaChatApi::CHAT_GET_ACTIVE));

    postLog(getLogTrace(pref + std::to_string(MegaChatApi::CHAT_FILTER_BY_ARCHIVED_OR_NON_ARCHIVED)
                        + "+"+ std::to_string(MegaChatApi::CHAT_FILTER_BY_ACTIVE_OR_NON_ACTIVE)
                        + ", " + std::to_string(MegaChatApi::CHAT_GET_NON_ARCHIVED)
                        + "+" + std::to_string(MegaChatApi::CHAT_GET_ACTIVE)
                        + ")", *nonArchivedActiveChats));
    ASSERT_TRUE(equals(nonArchivedActiveChats, nonArchivedActiveChatsDep)) << getErrMsg("non-archived active");

    std::unique_ptr<MegaChatListItemList> nonArchivedInactiveChatsDep(megaChatApi[accountIndex]-> getInactiveChatListItems());
    postLog(getLogTrace("getInactiveChatListItems()",*nonArchivedInactiveChatsDep));
    std::unique_ptr<MegaChatListItemList> nonArchivedInactiveChats(
        megaChatApi[accountIndex]->getChatListItems(MegaChatApi::CHAT_FILTER_BY_ARCHIVED_OR_NON_ARCHIVED
                                                    + MegaChatApi::CHAT_FILTER_BY_ACTIVE_OR_NON_ACTIVE
                                                    , MegaChatApi::CHAT_GET_NON_ARCHIVED
                                                    + MegaChatApi::CHAT_GET_NON_ACTIVE));

    postLog(getLogTrace(pref + std::to_string(MegaChatApi::CHAT_FILTER_BY_ARCHIVED_OR_NON_ARCHIVED)
                        + "+" + std::to_string(MegaChatApi::CHAT_FILTER_BY_ACTIVE_OR_NON_ACTIVE)
                        + ", " + std::to_string(MegaChatApi::CHAT_GET_NON_ARCHIVED)
                        + "+" + std::to_string(MegaChatApi::CHAT_GET_NON_ACTIVE)
                        + ")", *nonArchivedInactiveChats));
    ASSERT_TRUE(equals(nonArchivedInactiveChats, nonArchivedInactiveChatsDep)) << getErrMsg("non-archived inactive");
    ASSERT_EQ(nonArchivedInactiveChats->size() + nonArchivedActiveChats->size(), nonArchivedChats->size())
                     << "Incomplete set non-archived active/non-active";

    std::unique_ptr<MegaChatListItemList> archivedChatsDep(megaChatApi[accountIndex]->getArchivedChatListItems());
    postLog(getLogTrace("getArchivedChatListItems()", *archivedChatsDep));
    std::unique_ptr<MegaChatListItemList> archivedChats(
        megaChatApi[accountIndex]->getChatListItems(MegaChatApi::CHAT_FILTER_BY_ARCHIVED_OR_NON_ARCHIVED
                                                    , MegaChatApi::CHAT_GET_ARCHIVED));
    postLog(getLogTrace(pref + std::to_string(MegaChatApi::CHAT_FILTER_BY_ARCHIVED_OR_NON_ARCHIVED)
                        + ", " + std::to_string(MegaChatApi::CHAT_GET_ARCHIVED)
                        + ")", *archivedChats));
    ASSERT_TRUE(equals(archivedChatsDep, archivedChats)) << getErrMsg("archived");

    std::unique_ptr<MegaChatListItemList> nonArchivedUnreadChatsDep(megaChatApi[accountIndex]->getUnreadChatListItems());
    postLog(getLogTrace("getUnreadChatListItems()", *nonArchivedUnreadChatsDep));
    std::unique_ptr<MegaChatListItemList> nonArchivedUnreadChats(
        megaChatApi[accountIndex]->getChatListItems(MegaChatApi::CHAT_FILTER_BY_ARCHIVED_OR_NON_ARCHIVED
                                                    + MegaChatApi::CHAT_FILTER_BY_READ_OR_UNREAD
                                                    , MegaChatApi::CHAT_GET_NON_ARCHIVED
                                                    + MegaChatApi::CHAT_GET_UNREAD));
    postLog(getLogTrace(pref + std::to_string(MegaChatApi::CHAT_FILTER_BY_ARCHIVED_OR_NON_ARCHIVED)
                        + "+" + std::to_string(MegaChatApi::CHAT_FILTER_BY_READ_OR_UNREAD)
                        + ", " + std::to_string(MegaChatApi::CHAT_GET_NON_ARCHIVED)
                        + "+" + std::to_string(MegaChatApi::CHAT_GET_UNREAD)
                        + ")", *nonArchivedUnreadChats));
    ASSERT_TRUE(equals(nonArchivedUnreadChatsDep, nonArchivedUnreadChats)) << getErrMsg("non-archived unread");

    std::unique_ptr<MegaChatListItemList> nonArchivedReadChats(
        megaChatApi[accountIndex]->getChatListItems(MegaChatApi::CHAT_FILTER_BY_ARCHIVED_OR_NON_ARCHIVED
                                                    + MegaChatApi::CHAT_FILTER_BY_READ_OR_UNREAD
                                                    , MegaChatApi::CHAT_GET_NON_ARCHIVED
                                                    + MegaChatApi::CHAT_GET_READ));
    postLog(getLogTrace(pref + std::to_string(MegaChatApi::CHAT_FILTER_BY_ARCHIVED_OR_NON_ARCHIVED)
                        + "+" + std::to_string(MegaChatApi::CHAT_FILTER_BY_READ_OR_UNREAD)
                        + ", " + std::to_string(MegaChatApi::CHAT_GET_NON_ARCHIVED)
                        + "+" + std::to_string(MegaChatApi::CHAT_GET_READ)
                        + ")", *nonArchivedReadChats));
    ASSERT_EQ(nonArchivedReadChats->size() + nonArchivedUnreadChats->size(), nonArchivedChats->size())
        << "Error nonArchivedRead chats added to nonArchivedUnread don't equal nonArchived chats";

    std::unique_ptr<MegaChatListItemList> byTypeIndividualNADep(megaChatApi[accountIndex]->getChatListItemsByType(MegaChatApi::CHAT_TYPE_INDIVIDUAL));
    std::unique_ptr<MegaChatListItemList> nonArchivedIndividual(
        megaChatApi[accountIndex]->getChatListItems(MegaChatApi::CHAT_FILTER_BY_ARCHIVED_OR_NON_ARCHIVED
                                                    + MegaChatApi::CHAT_FILTER_BY_INDIVIDUAL_OR_GROUP
                                                    , MegaChatApi::CHAT_GET_NON_ARCHIVED
                                                    + MegaChatApi::CHAT_GET_INDIVIDUAL));
    postLog(getLogTrace(pref + std::to_string(MegaChatApi::CHAT_FILTER_BY_ARCHIVED_OR_NON_ARCHIVED)
                        + "+" + std::to_string(MegaChatApi::CHAT_FILTER_BY_INDIVIDUAL_OR_GROUP)
                        + ", " + std::to_string(MegaChatApi::CHAT_GET_NON_ARCHIVED)
                        + "+" + std::to_string(MegaChatApi::CHAT_GET_INDIVIDUAL)
                        + ")", *nonArchivedIndividual));
    ASSERT_TRUE(equals(byTypeIndividualNADep, nonArchivedIndividual)) << getErrMsg("byType(CHAT_TYPE_INDIVIDUAL)");

    std::unique_ptr<MegaChatListItemList> byTypeGroupNADep(megaChatApi[accountIndex]->getChatListItemsByType(MegaChatApi::CHAT_TYPE_GROUP));
    std::unique_ptr<MegaChatListItemList> nonArchivedGroups(
        megaChatApi[accountIndex]->getChatListItems(MegaChatApi::CHAT_FILTER_BY_ARCHIVED_OR_NON_ARCHIVED
                                                    + MegaChatApi::CHAT_FILTER_BY_INDIVIDUAL_OR_GROUP
                                                    , MegaChatApi::CHAT_GET_NON_ARCHIVED
                                                    + MegaChatApi::CHAT_GET_GROUP));
    postLog(getLogTrace(pref + std::to_string(MegaChatApi::CHAT_FILTER_BY_ARCHIVED_OR_NON_ARCHIVED)
                        + "+" + std::to_string(MegaChatApi::CHAT_FILTER_BY_INDIVIDUAL_OR_GROUP)
                        + ", " + std::to_string(MegaChatApi::CHAT_GET_NON_ARCHIVED)
                        + "+" + std::to_string(MegaChatApi::CHAT_GET_GROUP)
                        + ")",  *nonArchivedGroups));
    ASSERT_TRUE(equals(byTypeGroupNADep, nonArchivedGroups)) << getErrMsg("byType(CHAT_TYPE_GROUP)");

    std::unique_ptr<MegaChatListItemList> byTypePrivateNADep(megaChatApi[accountIndex]->getChatListItemsByType(MegaChatApi::CHAT_TYPE_GROUP_PRIVATE));
    std::unique_ptr<MegaChatListItemList> nonArchivedPrivate(
        megaChatApi[accountIndex]->getChatListItems(MegaChatApi::CHAT_FILTER_BY_ARCHIVED_OR_NON_ARCHIVED
                                                    + MegaChatApi::CHAT_FILTER_BY_PUBLIC_OR_PRIVATE
                                                    , MegaChatApi::CHAT_GET_NON_ARCHIVED
                                                    + MegaChatApi::CHAT_GET_PRIVATE));
    postLog(getLogTrace(pref + std::to_string(MegaChatApi::CHAT_FILTER_BY_ARCHIVED_OR_NON_ARCHIVED)
                        + "+" + std::to_string(MegaChatApi::CHAT_FILTER_BY_PUBLIC_OR_PRIVATE)
                        + ", " + std::to_string(MegaChatApi::CHAT_GET_NON_ARCHIVED)
                        + "+" + std::to_string(MegaChatApi::CHAT_GET_PRIVATE)
                        + ")",  *nonArchivedPrivate));
    ASSERT_TRUE(equals(byTypePrivateNADep, nonArchivedPrivate)) << getErrMsg("byType(CHAT_TYPE_PRIVATE)");

    std::unique_ptr<MegaChatListItemList> byTypePublicNADep(megaChatApi[accountIndex]->getChatListItemsByType(MegaChatApi::CHAT_TYPE_GROUP_PUBLIC));
    std::unique_ptr<MegaChatListItemList> nonArchivedPublic(
        megaChatApi[accountIndex]->getChatListItems(MegaChatApi::CHAT_FILTER_BY_ARCHIVED_OR_NON_ARCHIVED
                                                    + MegaChatApi::CHAT_FILTER_BY_PUBLIC_OR_PRIVATE
                                                    , MegaChatApi::CHAT_GET_NON_ARCHIVED
                                                    + MegaChatApi::CHAT_GET_PUBLIC));
    postLog(getLogTrace(pref + std::to_string(MegaChatApi::CHAT_FILTER_BY_ARCHIVED_OR_NON_ARCHIVED)
                        + "+" + std::to_string(MegaChatApi::CHAT_FILTER_BY_PUBLIC_OR_PRIVATE)
                        + ", " + std::to_string(MegaChatApi::CHAT_GET_NON_ARCHIVED)
                        + "+" + std::to_string(MegaChatApi::CHAT_GET_PUBLIC)
                        + ")",  *nonArchivedPublic));
    ASSERT_TRUE(equals(byTypePublicNADep, nonArchivedPublic)) << getErrMsg("byType(CHAT_TYPE_PUBLIC)");

    std::unique_ptr<MegaChatListItemList> byTypeMeetingNADep(megaChatApi[accountIndex]->getChatListItemsByType(MegaChatApi::CHAT_TYPE_MEETING_ROOM));
    std::unique_ptr<MegaChatListItemList> nonArchivedMeeting(
        megaChatApi[accountIndex]->getChatListItems(MegaChatApi::CHAT_FILTER_BY_ARCHIVED_OR_NON_ARCHIVED
                                                    + MegaChatApi::CHAT_FILTER_BY_MEETING_OR_NON_MEETING
                                                    , MegaChatApi::CHAT_GET_NON_ARCHIVED
                                                    + MegaChatApi::CHAT_GET_MEETING));
    postLog(getLogTrace(pref + std::to_string(MegaChatApi::CHAT_FILTER_BY_ARCHIVED_OR_NON_ARCHIVED)
                        + "+" + std::to_string(MegaChatApi::CHAT_FILTER_BY_MEETING_OR_NON_MEETING)
                        + ", " + std::to_string(MegaChatApi::CHAT_GET_NON_ARCHIVED)
                        + "+" + std::to_string(MegaChatApi::CHAT_GET_MEETING)
                        + ")", *nonArchivedMeeting));
    ASSERT_TRUE(equals(byTypeMeetingNADep, nonArchivedMeeting)) << getErrMsg("byType(CHAT_TYPE_MEETING_ROOM)");

    std::unique_ptr<MegaChatListItemList> byTypeNonMeetingNADep(megaChatApi[accountIndex]->getChatListItemsByType(MegaChatApi::CHAT_TYPE_NON_MEETING));
    std::unique_ptr<MegaChatListItemList> nonArchivedNonMeeting(
        megaChatApi[accountIndex]->getChatListItems(MegaChatApi::CHAT_FILTER_BY_ARCHIVED_OR_NON_ARCHIVED
                                                    + MegaChatApi::CHAT_FILTER_BY_MEETING_OR_NON_MEETING
                                                    , MegaChatApi::CHAT_GET_NON_ARCHIVED
                                                    + MegaChatApi::CHAT_GET_NON_MEETING));
    postLog(getLogTrace(pref + std::to_string(MegaChatApi::CHAT_FILTER_BY_ARCHIVED_OR_NON_ARCHIVED)
                        + "+" + std::to_string(MegaChatApi::CHAT_FILTER_BY_MEETING_OR_NON_MEETING)
                        + ", " + std::to_string(MegaChatApi::CHAT_GET_NON_ARCHIVED)
                        + "+" + std::to_string(MegaChatApi::CHAT_GET_NON_MEETING)
                        + ")", *nonArchivedNonMeeting));
    ASSERT_TRUE(equals(byTypeNonMeetingNADep, nonArchivedNonMeeting)) << getErrMsg("byType(CHAT_TYPE_NON_MEETING)");
}

#ifndef KARERE_DISABLE_WEBRTC
/**
 * @brief MegaChatApiTest.Calls
 *
 * Requirements:
 *      - Both accounts should be conctacts
 * (if not accomplished, the test automatically solves them)
 *
 * This test does the following:
 * - A calls B
 * - B rejects the call
 *
 * - A calls B
 * - A cancels the call before B answers
 *
 * - B logouts
 * - A calls B
 * - B logins
 * - B rejects the call
 *
 * - A calls B
 * - B doesn't answer the call
 *
 */
TEST_F(MegaChatApiTest, Calls)
{
    unsigned a1 = 0;
    unsigned a2 = 1;

    char *primarySession = login(a1);
    ASSERT_TRUE(primarySession);
    char *secondarySession = login(a2);
    ASSERT_TRUE(secondarySession);

    MegaUser *user = megaApi[a1]->getContact(account(a2).getEmail().c_str());
    if (!user || user->getVisibility() != MegaUser::VISIBILITY_VISIBLE)
    {
        ASSERT_NO_FATAL_FAILURE({ makeContact(a1, a2); });
    }
    delete user;

    MegaChatHandle chatid = getPeerToPeerChatRoom(a1, a2);
    ASSERT_NE(chatid, MEGACHAT_INVALID_HANDLE);

    TestChatRoomListener *chatroomListener = new TestChatRoomListener(this, megaChatApi, chatid);

    ASSERT_TRUE(megaChatApi[a1]->openChatRoom(chatid, chatroomListener)) << "Can't open chatRoom account 1";
    ASSERT_TRUE(megaChatApi[a2]->openChatRoom(chatid, chatroomListener)) << "Can't open chatRoom account 2";

    loadHistory(a1, chatid, chatroomListener);
    loadHistory(a2, chatid, chatroomListener);

    mLocalVideoListener[a1] = new TestChatVideoListener();
    mLocalVideoListener[a2] = new TestChatVideoListener();
    megaChatApi[a1]->addChatLocalVideoListener(chatid, mLocalVideoListener[a1]);
    megaChatApi[a2]->addChatLocalVideoListener(chatid, mLocalVideoListener[a2]);
    // Remote video listener aren't necessary because call is never ging to be answered at tests

    // A calls B and B hangs up the call
    bool *callInProgress = &mCallInProgress[a1]; *callInProgress = false;
    bool *callReceivedRinging = &mCallReceivedRinging[a2]; *callReceivedRinging = false;
    mCallIdExpectedReceived[a2] = MEGACHAT_INVALID_HANDLE;
    mChatIdRingInCall[a2] = MEGACHAT_INVALID_HANDLE;
    bool *callDestroyed0 = &mCallDestroyed[a1]; *callDestroyed0 = false;
    bool *callDestroyed1 = &mCallDestroyed[a2]; *callDestroyed1 = false;
    int *termCode0 = &mTerminationCode[a1]; *termCode0 = 0;
    int *termCode1 = &mTerminationCode[a2]; *termCode1 = 0;
    mCallIdRingIn[a2] = MEGACHAT_INVALID_HANDLE;
    mCallIdJoining[a1] = MEGACHAT_INVALID_HANDLE;
    ChatRequestTracker crtCall;
    megaChatApi[a1]->startChatCall(chatid, false, false, &crtCall);
    ASSERT_EQ(crtCall.waitForResult(), MegaChatError::ERROR_OK) << "Failed to start chat call: " << crtCall.getErrorString();
    ASSERT_TRUE(waitForResponse(callInProgress)) << "Timeout expired for receiving a call";
    unique_ptr<MegaChatCall> auxCall(megaChatApi[a1]->getChatCall(mChatIdInProgressCall[a1]));
    if (auxCall)
    {
        // set the callid that we expect to for account B in onChatCallUpdate
        mCallIdExpectedReceived[a2] = auxCall->getCallId();
    }

    ASSERT_TRUE(waitForResponse(callReceivedRinging)) << "Timeout expired for receiving a call";
    ASSERT_EQ(mChatIdRingInCall[a2], chatid) << "Incorrect chat id at call receptor";
    ASSERT_EQ(mCallIdJoining[a1], mCallIdRingIn[a2]) << "Differents call id between caller and answer";
    MegaChatCall *call = megaChatApi[a2]->getChatCall(chatid);
    delete call;

    sleep(5);

    ChatRequestTracker crtHangup;
    megaChatApi[a2]->hangChatCall(mCallIdRingIn[a2], &crtHangup);
    ASSERT_EQ(crtHangup.waitForResult(), MegaChatError::ERROR_OK) << "Failed to hang up chat call: " << crtHangup.getErrorString();
    ASSERT_TRUE(waitForResponse(callDestroyed0)) << "The call has to be finished account 1";
    ASSERT_TRUE(waitForResponse(callDestroyed1)) << "The call has to be finished account 2";


    // A calls B and A hangs up the call before B answers
    callInProgress = &mCallInProgress[a1]; *callInProgress = false;
    callReceivedRinging = &mCallReceivedRinging[a2]; *callReceivedRinging = false;
    mCallIdExpectedReceived[a2] = MEGACHAT_INVALID_HANDLE;
    mChatIdRingInCall[a2] = MEGACHAT_INVALID_HANDLE;
    callDestroyed0 = &mCallDestroyed[a1]; *callDestroyed0 = false;
    callDestroyed1 = &mCallDestroyed[a2]; *callDestroyed1 = false;
    termCode0 = &mTerminationCode[a1]; *termCode0 = 0;
    termCode1 = &mTerminationCode[a2]; *termCode1 = 0;
    mCallIdRingIn[a2] = MEGACHAT_INVALID_HANDLE;
    mCallIdJoining[a1] = MEGACHAT_INVALID_HANDLE;
    ChatRequestTracker crtCall2;
    megaChatApi[a1]->startChatCall(chatid, false, false, &crtCall2);
    ASSERT_EQ(crtCall2.waitForResult(), MegaChatError::ERROR_OK) << "Failed to start chat call (2): " << crtCall2.getErrorString();
    ASSERT_TRUE(waitForResponse(callInProgress)) << "Timeout expired for receiving a call";
    auxCall.reset(megaChatApi[a1]->getChatCall(mChatIdInProgressCall[a1]));
    if (auxCall)
    {
        // set the callid that we expect to for account B in onChatCallUpdate
        mCallIdExpectedReceived[a2] = auxCall->getCallId();
    }

    ASSERT_TRUE(waitForResponse(callReceivedRinging)) << "Timeout expired for receiving a call";
    ASSERT_EQ(mChatIdRingInCall[a2], chatid) << "Incorrect chat id at call receptor";
    ASSERT_EQ(mCallIdJoining[a1], mCallIdRingIn[a2]) << "Differents call id between caller and answer";
    call = megaChatApi[a2]->getChatCall(chatid);
    delete call;

    sleep(5);

    ChatRequestTracker crtHangup2;
    megaChatApi[a1]->hangChatCall(mCallIdJoining[a1], &crtHangup2);
    ASSERT_EQ(crtHangup2.waitForResult(), MegaChatError::ERROR_OK) << "Failed to hang up chat call (2): " << crtHangup2.getErrorString();
    ASSERT_TRUE(waitForResponse(callDestroyed0)) << "The call has to be finished account 1";
    ASSERT_TRUE(waitForResponse(callDestroyed1)) << "The call has to be finished account 2";

    // A calls B(B is logged out), B logins, B receives the call and B hangs up the call
    ASSERT_NO_FATAL_FAILURE({ logout(a2); });
    callInProgress = &mCallInProgress[a1]; *callInProgress = false;
    bool* callReceived = &mCallWithIdReceived[a2]; *callReceived = false;
    callReceivedRinging = &mCallReceivedRinging[a2]; *callReceivedRinging = false;
    mChatIdRingInCall[a2] = MEGACHAT_INVALID_HANDLE;
    mCallIdExpectedReceived[a2] = MEGACHAT_INVALID_HANDLE;
    callDestroyed0 = &mCallDestroyed[a1]; *callDestroyed0 = false;
    callDestroyed1 = &mCallDestroyed[a2]; *callDestroyed1 = false;
    termCode0 = &mTerminationCode[a1]; *termCode0 = 0;
    termCode1 = &mTerminationCode[a2]; *termCode1 = 0;
    mCallIdRingIn[a2] = MEGACHAT_INVALID_HANDLE;
    mCallIdJoining[a1] = MEGACHAT_INVALID_HANDLE;

    ChatRequestTracker crtCall3;
    megaChatApi[a1]->startChatCall(chatid, false, false, &crtCall3);
    ASSERT_EQ(crtCall3.waitForResult(), MegaChatError::ERROR_OK) << "Failed to start chat call (3): " << crtCall3.getErrorString();
    ASSERT_TRUE(waitForResponse(callInProgress)) << "Timeout expired for receiving a call";
    auxCall.reset(megaChatApi[a1]->getChatCall(mChatIdInProgressCall[a1]));
    if (auxCall)
    {
        // set the callid that we expect to for account B in onChatCallUpdate
        mCallIdExpectedReceived[a2] = auxCall->getCallId();
    }

    char* secondarySession2 = login(a2, secondarySession);
    ASSERT_TRUE(secondarySession2);
    waitForResponse(callReceived);
    if (!(*callReceived))
    {
        std::unique_ptr<MegaChatListItem> itemSecondary(megaChatApi[a2]->getChatListItem(chatid));
        ASSERT_TRUE(itemSecondary) << "Can't retrieve chat list item";

        if (itemSecondary->getLastMessageType() == MegaChatMessage::TYPE_CALL_ENDED)
        {
            // login process for secondary account has taken too much time, so Call has been destroyed with reason kNoAnswer
            std::unique_ptr<MegaChatMessage> m(megaChatApi[a2]->getMessage(chatid, itemSecondary->getLastMessageId()));
            ASSERT_TRUE(m && m->getHandleOfAction() == mCallIdExpectedReceived[a2]) << "Management message of type TYPE_CALL_ENDED not received";
        }
        else
        {
            // the test must fail, as we haven't received the call for secondary account, but neither a call ended management message
            ASSERT_TRUE(callReceived) << "Timeout expired for receiving a call";
        }
    }

    auxCall.reset(megaChatApi[a2]->getChatCall(auxCall->getChatid()));
    ASSERT_TRUE(auxCall) << "Can't retrieve call by callid";

    MegaChatHandle ringingCallId = mCallIdRingIn[a2];
    // This scenario B (loging in and connect to SFU) could take enough time to receive a CALLSTATE with Ringing 0
    if (auxCall->getCallId() == ringingCallId)
    {
        // just perform following actions in case that call is still ringing
        ASSERT_EQ(mChatIdRingInCall[a2], chatid) << "Incorrect chat id at call receptor";
        ASSERT_EQ(mCallIdJoining[a1], ringingCallId) << "Differents call id between caller and answer";
    }

    sleep(5);
    if (auxCall->isRinging())
    {
        /* call hangChatCall just in case it's still ringing, otherwise mcme command won't be sent, and
         * a1 won't receive onChatCallUpdate (MegaChatCall::CALL_STATUS_DESTROYED), so callDestroyed0 won't bet set true
         *
         * Note: when TYPE_HANG_CHAT_CALL request is processed, call could stop ringing, so in that case, test will fail.
         * this is a very corner case, as call must stop ringing in the period between the ringing checkup above and the process
         * of CALL_STATUS_DESTROYED request.
        */
        ChatRequestTracker crtHangup3;
        megaChatApi[a2]->hangChatCall(ringingCallId, &crtHangup3);
        ASSERT_EQ(crtHangup3.waitForResult(), MegaChatError::ERROR_OK) << "Failed to hang up chat call (3): " << crtHangup3.getErrorString();

        // in case of any of these asserts fails, logs can be checked to find a CALLSTATE with a ringing state change
        ASSERT_TRUE(waitForResponse(callDestroyed0)) << "call not finished for account 1 (possible corner case where call stops ringing before request is processed)";
        ASSERT_TRUE(waitForResponse(callDestroyed1)) << "call not finished for account 2 (possible corner case where call stops ringing before request is processed)";
    }

    megaChatApi[a1]->closeChatRoom(chatid, chatroomListener);
    megaChatApi[a2]->closeChatRoom(chatid, chatroomListener);

    megaChatApi[a1]->removeChatLocalVideoListener(chatid, mLocalVideoListener[a1]);
    megaChatApi[a2]->removeChatLocalVideoListener(chatid, mLocalVideoListener[a2]);

    delete chatroomListener;
    chatroomListener = NULL;

    delete [] primarySession;
    primarySession = NULL;
    delete [] secondarySession;
    secondarySession = NULL;

    delete mLocalVideoListener[a1];
    mLocalVideoListener[a1] = NULL;

    delete mLocalVideoListener[a2];
    mLocalVideoListener[a2] = NULL;

    delete [] primarySession;
    primarySession = NULL;
    delete [] secondarySession;
    secondarySession = NULL;
    delete [] secondarySession2;
    secondarySession2 = NULL;
}

/**
 * @brief MegaChatApiTest.ManualCalls
 *
 * Requirements:
 *      - Both accounts should be conctacts
 * (if not accomplished, the test automatically solves them)
 *
 * This test does the following:
 * - A calls B
 * - B in other client has to answer the call (manual)
 * - A mutes call
 * - A disables video
 * - A unmutes call
 * - A enables video
 * - A finishes the call
 *
 * - A waits for B call
 * - B calls A from other client (manual)
 * - A mutes call
 * - A disables video
 * - A unmutes call
 * - A enables video
 * - A finishes the call
 *
 */
TEST_F(MegaChatApiTest, DISABLED_ManualCalls)
{
    unsigned a1 = 0;
    unsigned a2 = 1;

    char *primarySession = login(a1);
    ASSERT_TRUE(primarySession);
    char *secondarySession = login(a2);
    ASSERT_TRUE(secondarySession);

    MegaUser *user = megaApi[a1]->getContact(account(a2).getEmail().c_str());
    if (!user || user->getVisibility() != MegaUser::VISIBILITY_VISIBLE)
    {
        ASSERT_NO_FATAL_FAILURE({ makeContact(a1, a2); });
    }
    delete user;

    MegaChatHandle chatid = getPeerToPeerChatRoom(a1, a2);
    ASSERT_NE(chatid, MEGACHAT_INVALID_HANDLE);
    ASSERT_EQ(megaChatApi[a1]->getChatConnectionState(chatid), MegaChatApi::CHAT_CONNECTION_ONLINE) <<
                     "Not connected to chatd for account " << (a1+1) << ": " << account(a1).getEmail();

    TestChatRoomListener *chatroomListener = new TestChatRoomListener(this, megaChatApi, chatid);

    ASSERT_TRUE(megaChatApi[a1]->openChatRoom(chatid, chatroomListener)) << "Can't open chatRoom account 1";
    ASSERT_TRUE(megaChatApi[a2]->openChatRoom(chatid, chatroomListener)) << "Can't open chatRoom account 2";

    loadHistory(a1, chatid, chatroomListener);
    loadHistory(a2, chatid, chatroomListener);
    megaChatApi[a2]->closeChatRoom(chatid, chatroomListener);
    ASSERT_NO_FATAL_FAILURE({ logout(a2); });

    TestChatVideoListener localVideoListener;

    megaChatApi[a1]->addChatLocalVideoListener(chatid, &localVideoListener);

    // Manual Test
    // Emit call
    std::cerr << "Start Call" << std::endl;
    ChatRequestTracker crtCall;
    megaChatApi[a1]->startChatCall(chatid, true, true, &crtCall);
    ASSERT_EQ(crtCall.waitForResult(), MegaChatError::ERROR_OK) << "Failed to start chat call: " << crtCall.getErrorString();
    bool *callInProgress = &mCallInProgress[a1]; *callInProgress = false;
    ASSERT_TRUE(waitForResponse(callInProgress)) << "Timeout expired for receiving a call";
    sleep(5);
    std::cerr << "Mute Call" << std::endl;
    megaChatApi[a1]->disableAudio(mChatIdInProgressCall[a1]);
    sleep(5);
    std::cerr << "Disable Video" << std::endl;
    megaChatApi[a1]->disableVideo(mChatIdInProgressCall[a1]);
    sleep(5);
    std::cerr << "Unmute Call" << std::endl;
    megaChatApi[a1]->enableAudio(mChatIdInProgressCall[a1]);
    sleep(5);
    std::cerr << "Enable Video" << std::endl;
    megaChatApi[a1]->enableVideo(mChatIdInProgressCall[a1]);

    MegaChatCall *chatCall = megaChatApi[a1]->getChatCall(mChatIdInProgressCall[a1]);
    ASSERT_TRUE(chatCall) << "Invalid chat call at getChatCallByChatId";

    MegaChatCall *chatCall2 = megaChatApi[a1]->getChatCallByCallId(chatCall->getCallId());
    ASSERT_TRUE(chatCall2) << "Invalid chat call at getChatCall";


    bool *callDestroyed= &mCallDestroyed[a1]; *callDestroyed = false;
    sleep(5);
    std::cerr << "Finish Call" << std::endl;
    sleep(2);
    megaChatApi[a1]->hangChatCall(chatCall->getCallId());
    std::cout << "Call finished." << std::endl;

    ASSERT_TRUE(waitForResponse(callDestroyed)) << "The call has to be finished";
    megaChatApi[a1]->removeChatLocalVideoListener(chatid, &localVideoListener);

    // Receive call
    std::cout << "Ready to receive calls..." << std::endl;
    bool *callReceivedRinging = &mCallReceivedRinging[a1]; *callReceivedRinging = false;
    mChatIdRingInCall[a1] = MEGACHAT_INVALID_HANDLE;
    ASSERT_TRUE(waitForResponse(callReceivedRinging)) << "Timeout expired for receiving a call";
    ASSERT_NE(mChatIdRingInCall[a1], MEGACHAT_INVALID_HANDLE) << "Invalid Chatid from call emisor";
    megaChatApi[a1]->answerChatCall(mChatIdRingInCall[a1], true);
    megaChatApi[a1]->addChatLocalVideoListener(chatid, &localVideoListener);

    sleep(5);
    std::cerr << "Mute Call" << std::endl;
    megaChatApi[a1]->disableAudio(chatCall->getCallId());
    sleep(5);
    std::cerr << "Disable Video" << std::endl;
    megaChatApi[a1]->disableVideo(chatCall->getCallId());
    sleep(5);
    std::cerr << "Unmute Call" << std::endl;
    megaChatApi[a1]->enableAudio(chatCall->getCallId());
    sleep(5);
    std::cerr << "Enable Video" << std::endl;
    megaChatApi[a1]->enableVideo(chatCall->getCallId());

    sleep(10);
    std::cerr << "Finish Call" << std::endl;
    sleep(2);
    megaChatApi[a1]->hangChatCall(mChatIdInProgressCall[a1]);
    std::cout << "Call finished." << std::endl;
    sleep(5);

    megaChatApi[a1]->removeChatLocalVideoListener(chatid, &localVideoListener);

    megaChatApi[a1]->closeChatRoom(chatid, chatroomListener);

    delete chatroomListener;
    chatroomListener = NULL;

    delete [] primarySession;
    primarySession = NULL;
    delete [] secondarySession;
    secondarySession = NULL;
}

/**
 * @brief MegaChatApiTest.ManualGroupCalls
 *
 * Requirements:
 *      - Both accounts should be conctacts
 * (if not accomplished, the test automatically solves them)
 *
 * This test does the following:
 * - A looks for the group chat
 * - A starts a call in that group chat
 * - A waits for call was established correctly
 * - A hangs up the call
 *
 * + A waits to receive a incoming call
 * - A answers it
 * - A hangs the call
 */
TEST_F(MegaChatApiTest, DISABLED_ManualGroupCalls)
{
    unsigned a1 = 0;
    std::string chatRoomName("name_of_groupchat");

    char *primarySession = login(a1);
    ASSERT_TRUE(primarySession);
    megachat::MegaChatRoomList *chatRoomList = megaChatApi[a1]->getChatRooms();

    MegaChatHandle chatid = MEGACHAT_INVALID_HANDLE;
    for (unsigned int i = 0; i < chatRoomList->size(); i++)
    {
        const MegaChatRoom *chatRoom = chatRoomList->get(i);
        if (chatRoomName == std::string(chatRoom->getTitle()))
        {
            chatid = chatRoom->getChatId();
            break;
        }
    }

    delete chatRoomList;

    ASSERT_NE(chatid, MEGACHAT_INVALID_HANDLE) << "Chat with title: " << chatRoomName << " not found.";
    ASSERT_EQ(megaChatApi[a1]->getChatConnectionState(chatid), MegaChatApi::CHAT_CONNECTION_ONLINE) <<
                     "Not connected to chatd for account " << (a1+1) << ": " << account(a1).getEmail();

    TestChatRoomListener *chatroomListener = new TestChatRoomListener(this, megaChatApi, chatid);

    ASSERT_TRUE(megaChatApi[a1]->openChatRoom(chatid, chatroomListener)) << "Can't open chatRoom account 1";

    loadHistory(a1, chatid, chatroomListener);

    TestChatVideoListener localVideoListener;
    megaChatApi[a1]->addChatLocalVideoListener(chatid, &localVideoListener);

    // ---- MANUAL TEST ----

    // Start call

    std::cerr << "Start Call" << std::endl;
    ChatRequestTracker crtCall;
    megaChatApi[a1]->startChatCall(chatid, true, true, &crtCall);
    ASSERT_EQ(crtCall.waitForResult(), MegaChatError::ERROR_OK) << "Failed to start chat call: " << crtCall.getErrorString();
    bool *callInProgress = &mCallInProgress[a1]; *callInProgress = false;
    ASSERT_TRUE(waitForResponse(callInProgress)) << "Timeout expired for receiving a call";

    std::cout << "Waiting for the other peer to answer the call..." << std::endl;
    sleep(60);

    MegaChatCall *chatCall = megaChatApi[a1]->getChatCall(mChatIdInProgressCall[a1]);
    ASSERT_TRUE(chatCall) << "Invalid chat call at getChatCall (by chatid)";

    MegaChatCall *chatCall2 = megaChatApi[a1]->getChatCallByCallId(chatCall->getCallId());
    ASSERT_TRUE(chatCall2) << "Invalid chat call at getChatCall (by callid)";

    delete chatCall;    chatCall = NULL;
    delete chatCall2;   chatCall2 = NULL;

    bool *callDestroyed= &mCallDestroyed[a1]; *callDestroyed = false;
    std::cerr << "Finish Call" << std::endl;
    megaChatApi[a1]->hangChatCall(mChatIdInProgressCall[a1]);
    std::cout << "Call finished." << std::endl;
    ASSERT_TRUE(waitForResponse(callDestroyed)) << "The call must be already finished and it is not";
    megaChatApi[a1]->removeChatLocalVideoListener(chatid, &localVideoListener);

    // Receive call

    std::cout << "Waiting for the other peer to start a call..." << std::endl;
    sleep(20);

    std::cout << "Ready to receive calls..." << std::endl;
    bool *callReceived = &mCallReceivedRinging[a1]; *callReceived = false;
    mChatIdRingInCall[a1] = MEGACHAT_INVALID_HANDLE;
    ASSERT_TRUE(waitForResponse(callReceived)) << "Timeout expired for receiving a call";
    ASSERT_NE(mChatIdRingInCall[a1], MEGACHAT_INVALID_HANDLE) << "Invalid Chatid from call emisor";
    megaChatApi[a1]->answerChatCall(mChatIdRingInCall[a1], true);
    megaChatApi[a1]->addChatLocalVideoListener(chatid, &localVideoListener);

    sleep(40);  // wait to receive some traffic
    megaChatApi[a1]->hangChatCall(mChatIdInProgressCall[a1]);
    std::cout << "Call finished." << std::endl;
    megaChatApi[a1]->removeChatLocalVideoListener(chatid, &localVideoListener);

    megaChatApi[a1]->closeChatRoom(chatid, chatroomListener);

    delete chatroomListener;
    chatroomListener = NULL;

    delete [] primarySession;
    primarySession = NULL;
}

/**
 * @brief MegaChatApiTest.EstablishedCalls
 *
 * Requirements:
 *      - Both accounts should be conctacts
 * (if not accomplished, the test automatically solves them)
 *
 * This test does the following:
 * + A starts a groupal Meeting in chat1 (without audio nor video)
 * - B answers call (without audio nor video)
 * - B puts call in hold on
 * + A puts call in hold on
 * + A releases hold on
 * - B releases hold on
 * - B enables audio monitor
 * - B disables audio monitor
 * + A force reconnect => retryPendingConnections(true)
 * - B hangs up call
 * + A hangs up call
 */
TEST_F(MegaChatApiTest, EstablishedCalls)
{
    unsigned a1 = 0;
    unsigned a2 = 1;

    std::function<void()> action = nullptr;
    bool* exitFlag = nullptr;

    // Prepare users, and chat room
    std::unique_ptr<char[]> primarySession(login(a1));   // user A
    ASSERT_TRUE(primarySession);
    std::unique_ptr<char[]> secondarySession(login(a2)); // user B
    ASSERT_TRUE(secondarySession);

    std::unique_ptr<MegaUser> user(megaApi[a1]->getContact(account(a2).getEmail().c_str()));
    if (!user || user->getVisibility() != MegaUser::VISIBILITY_VISIBLE)
    {
        ASSERT_NO_FATAL_FAILURE({ makeContact(a1, a2); });
    }
    // Get a group chatroom with both users
    MegaChatHandle uh = user->getHandle();
    std::unique_ptr<MegaChatPeerList> peers(MegaChatPeerList::createInstance());
    peers->addPeer(uh, MegaChatPeerList::PRIV_STANDARD);
    MegaChatHandle chatid = getGroupChatRoom({a1, a2}, peers.get());
    ASSERT_NE(chatid, MEGACHAT_INVALID_HANDLE) <<
                     "Common chat for both users not found.";
    ASSERT_EQ(megaChatApi[a1]->getChatConnectionState(chatid), MegaChatApi::CHAT_CONNECTION_ONLINE) <<
                     "Not connected to chatd for account " << (a1+1) << ": " <<
                     account(a1).getEmail();

    std::unique_ptr<TestChatRoomListener>chatroomListener(new TestChatRoomListener(this,
                                                                                   megaChatApi,
                                                                                   chatid));
    ASSERT_TRUE(megaChatApi[a1]->openChatRoom(chatid, chatroomListener.get())) <<
                     "Can't open chatRoom user A";
    ASSERT_TRUE(megaChatApi[a2]->openChatRoom(chatid, chatroomListener.get())) <<
                     "Can't open chatRoom user B";

    loadHistory(a1, chatid, chatroomListener.get());
    loadHistory(a2, chatid, chatroomListener.get());

    TestChatVideoListener localVideoListenerA;
    megaChatApi[a1]->addChatLocalVideoListener(chatid, &localVideoListenerA);
    TestChatVideoListener localVideoListenerB;
    megaChatApi[a2]->addChatLocalVideoListener(chatid, &localVideoListenerB);

    // Make some testing with limit for simultaneous input video tracks in both accounts
    LOG_debug << "Checking that default limit for simultaneous input video tracks is valid for both accounts";
    ASSERT_NE(megaChatApi[a1]->getCurrentInputVideoTracksLimit(), MegaChatApi::INVALID_CALL_VIDEO_SENDERS)
        << "Default limit for simultaneous input video tracks that call supports is invalid for primary account";

    ASSERT_NE(megaChatApi[a2]->getCurrentInputVideoTracksLimit(), MegaChatApi::INVALID_CALL_VIDEO_SENDERS)
        << "Default limit for simultaneous input video tracks that call supports is invalid for secondary account";

    LOG_debug << "Trying to set and invalid limit for simultaneous input video tracks for both accounts";
    unsigned int limitInputVideoTracks = static_cast<unsigned int>(megaChatApi[a1]->getMaxSupportedVideoCallParticipants()) + 1;

    ASSERT_FALSE(megaChatApi[a1]->setCurrentInputVideoTracksLimit(limitInputVideoTracks))
        << "setCurrentInputVideoTracksLimit should failed for an invalid numInputVideoTracks value for primary account";

    ASSERT_FALSE(megaChatApi[a2]->setCurrentInputVideoTracksLimit(limitInputVideoTracks))
        << "setCurrentInputVideoTracksLimit should failed for an invalid numInputVideoTracks value for secondary account";

    LOG_debug << "Setting a valid limit for simultaneous input video tracks for both accounts";
    limitInputVideoTracks -= 5;

    ASSERT_TRUE(megaChatApi[a1]->setCurrentInputVideoTracksLimit(limitInputVideoTracks))
        << "setCurrentInputVideoTracksLimit should succeed for a valid numInputVideoTracks value for primary account";

    ASSERT_TRUE(megaChatApi[a2]->setCurrentInputVideoTracksLimit(limitInputVideoTracks))
        << "setCurrentInputVideoTracksLimit should succeed for a valid numInputVideoTracks value for secondary account";

    LOG_debug << "Checking that limit for simultaneous input video tracks has been updated properly";
    ASSERT_EQ(megaChatApi[a1]->getCurrentInputVideoTracksLimit(), limitInputVideoTracks)
        << "Default limit for simultaneous input video tracks that call supports has not been updated for primary account";

    ASSERT_EQ(megaChatApi[a2]->getCurrentInputVideoTracksLimit(), limitInputVideoTracks)
        << "Default limit for simultaneous input video tracks that call supports has not been updated for secondary account";

    // A starts a groupal meeting without audio, nor video
    LOG_debug << "Start Call";
    mCallIdJoining[a1] = MEGACHAT_INVALID_HANDLE;
    mChatIdInProgressCall[a1] = MEGACHAT_INVALID_HANDLE;
    mCallIdRingIn[a2] = MEGACHAT_INVALID_HANDLE;
    mChatIdRingInCall[a2] = MEGACHAT_INVALID_HANDLE;

    ASSERT_NO_FATAL_FAILURE({
    waitForAction (1, // just one attempt as mCallReceivedRinging for B account could fail but call could have been created from A account
                   std::vector<bool *> { &mCallInProgress[a1], &mCallReceivedRinging[a2]},
                   std::vector<string> { "mCallInProgress[a1]", "mCallReceivedRinging[a2]"},
                   "starting chat call from A",
                   true /* wait for all exit flags*/,
                   true /*reset flags*/,
                   maxTimeout,
                   [this, a1, chatid]()
                                {
                                    ChatRequestTracker crtCall;
                                    megaChatApi[a1]->startChatCall(chatid, /*enableVideo*/ false, /*enableAudio*/ false, &crtCall);
                                    ASSERT_EQ(crtCall.waitForResult(), MegaChatError::ERROR_OK)
                                    << "Failed to start call. Error: " << crtCall.getErrorString();
                                });
    });

    // B picks up the call
    LOG_debug << "B picking up the call";
    mCallIdExpectedReceived[a2] = MEGACHAT_INVALID_HANDLE;
    unique_ptr<MegaChatCall> auxCall(megaChatApi[a1]->getChatCall(mChatIdInProgressCall[a1]));
    if (auxCall)
    {
        mCallIdExpectedReceived[a2] = auxCall->getCallId();
    }

    ASSERT_NE(mChatIdRingInCall[a2], MEGACHAT_INVALID_HANDLE) <<
                     "Invalid Chatid from call emisor";
    ASSERT_TRUE((mCallIdJoining[a1] == mCallIdRingIn[a2])
                      && (mCallIdRingIn[a2] != MEGACHAT_INVALID_HANDLE))
                     << "A and B are in different call";
    ASSERT_NE(mChatIdRingInCall[a2], MEGACHAT_INVALID_HANDLE) <<
                     "Invalid Chatid for B from A (call emisor)";
    LOG_debug << "B received the call";


    ASSERT_NO_FATAL_FAILURE({
    waitForAction (1, // just one attempt as call could be answered properly at B account but any of the other flags not received
                   std::vector<bool *> { &mChatCallSessionStatusInProgress[a1],
                                         &mChatCallSessionStatusInProgress[a2]
                                       },
                   std::vector<string> { "mChatCallSessionStatusInProgress[a1]",
                                         "mChatCallSessionStatusInProgress[a2]"
                                       },
                   "answering chat call from B",
                   true /* wait for all exit flags*/,
                   true /*reset flags*/,
                   maxTimeout,
                   [this, a2, chatid]()
                                {
                                    ChatRequestTracker crtAnswerCall;
                                    megaChatApi[a2]->answerChatCall(chatid, /*enableVideo*/ false, /*enableAudio*/ false, &crtAnswerCall);
                                    ASSERT_EQ(crtAnswerCall.waitForResult(), MegaChatError::ERROR_OK)
                                    << "Failed to answer call. Error: " << crtAnswerCall.getErrorString();
                                });
    });

    // B puts the call on hold
    LOG_debug << "B setting the call on hold";
    exitFlag = &mChatCallOnHold[a1]; *exitFlag = false;  // from receiver account
    action = [this, a2, chatid](){ megaChatApi[a2]->setCallOnHold(chatid, /*setOnHold*/ true); };
    ASSERT_NO_FATAL_FAILURE({
    waitForCallAction(a2 /*performer*/, MAX_ATTEMPTS, exitFlag, "receiving call on hold at account A", maxTimeout, action);
                            });

    // A puts the call on hold
    LOG_debug << "A setting the call on hold";
    exitFlag = &mChatCallOnHold[a2]; *exitFlag = false; // from receiver account
    action = [this, a1, chatid](){ megaChatApi[a1]->setCallOnHold(chatid, /*setOnHold*/ true); };
    ASSERT_NO_FATAL_FAILURE({
    waitForCallAction(a2 /*performer*/, MAX_ATTEMPTS, exitFlag, "receiving call on hold at account B", maxTimeout, action);
                            });

    // A releases on hold
    LOG_debug << "A releasing on hold";
    exitFlag = &mChatCallOnHoldResumed[a2]; *exitFlag = false; // from receiver account
    action = [this, a1, chatid](){ megaChatApi[a1]->setCallOnHold(chatid, /*setOnHold*/ false); };
    ASSERT_NO_FATAL_FAILURE({
    waitForCallAction(a2 /*performer*/, MAX_ATTEMPTS, exitFlag, "receiving call resume from on hold at account B", maxTimeout, action);
                            });

    // B releases on hold
    LOG_debug << "B releasing on hold";
    exitFlag = &mChatCallOnHoldResumed[a1]; *exitFlag = false; // from receiver account
    action = [this, a2, chatid](){ megaChatApi[a2]->setCallOnHold(chatid, /*setOnHold*/ false); };
    ASSERT_NO_FATAL_FAILURE({
    waitForCallAction(a2 /*performer*/, MAX_ATTEMPTS, exitFlag, "receiving call resume from on hold at account A", maxTimeout, action);
                            });

    // B enables audio monitor
    LOG_debug << "B enabling audio in the call";
    exitFlag = &mChatCallAudioEnabled[a1]; *exitFlag = false; // from receiver account
    action = [this, a2, chatid](){ megaChatApi[a2]->enableAudio(chatid); };
    ASSERT_NO_FATAL_FAILURE({
    waitForCallAction(a2 /*performer*/, MAX_ATTEMPTS, exitFlag, "receiving audio enabled at account A", maxTimeout, action);
                            });

    // A enables audio monitor
    LOG_debug << "A enabling audio in the call";
    exitFlag = &mChatCallAudioEnabled[a2]; *exitFlag = false; // from receiver account
    action = [this, a1, chatid](){ megaChatApi[a1]->enableAudio(chatid); };
    ASSERT_NO_FATAL_FAILURE({
    waitForCallAction(a1 /*performer*/, MAX_ATTEMPTS, exitFlag, "receiving audio enabled at account B", maxTimeout, action);
                            });

    // B disables audio monitor
    LOG_debug << "B disabling audio in the call";
    exitFlag = &mChatCallAudioDisabled[a1]; *exitFlag = false; // from receiver account
    action = [this, a2, chatid](){ megaChatApi[a2]->disableAudio(chatid); };
    ASSERT_NO_FATAL_FAILURE({
    waitForCallAction(a2 /*performer*/, MAX_ATTEMPTS, exitFlag, "receiving audio disabled at account A", maxTimeout, action);
                            });

    // A disables audio monitor
    LOG_debug << "A disabling audio in the call";
    exitFlag = &mChatCallAudioDisabled[a2]; *exitFlag = false; // from receiver account
    action = [this, a1, chatid](){ megaChatApi[a1]->disableAudio(chatid); };
    ASSERT_NO_FATAL_FAILURE({
    waitForCallAction(a1 /*performer*/, MAX_ATTEMPTS, exitFlag, "receiving audio disabled at account B", maxTimeout, action);
                            });

    // A forces reconnect
    LOG_debug << "A forcing a reconnect";
    bool* sessionWasDestroyedA = &mChatSessionWasDestroyed[a1]; *sessionWasDestroyedA = false;
    bool* sessionWasDestroyedB = &mChatSessionWasDestroyed[a2]; *sessionWasDestroyedB = false;

    bool* chatCallSessionStatusInProgressA = &mChatCallSessionStatusInProgress[a1];
    *chatCallSessionStatusInProgressA = false;
    bool* chatCallSessionStatusInProgressB = &mChatCallSessionStatusInProgress[a2];
    *chatCallSessionStatusInProgressB = false;

    std::function<void()> waitForChatCallReadyA =
      [this, &chatCallSessionStatusInProgressA]()
      {
          ASSERT_TRUE(waitForResponse(chatCallSessionStatusInProgressA)) <<
                           "Timeout expired for A receiving chat call in progress";
      };

    std::function<void()> waitForChatCallReadyB =
      [this, &chatCallSessionStatusInProgressB] ()
      {
          ASSERT_TRUE(waitForResponse(chatCallSessionStatusInProgressB)) <<
                           "Timeout expired for B receiving chat call in progress";
      };

    ChatRequestTracker crtRetryConn;
    megaChatApi[a1]->retryPendingConnections(true, &crtRetryConn);
    // wait for session destruction checks
    std::function<void()> waitForChatCallSessionDestroyedB =
        [this, &sessionWasDestroyedB]()
        {
            ASSERT_TRUE(waitForResponse(sessionWasDestroyedB))
                             << "Timeout expired for B receiving session destroyed notification";
        };
    ASSERT_NO_FATAL_FAILURE({ waitForChatCallSessionDestroyedB(); });
    std::function<void()> waitForChatCallSessionDestroyedA =
        [this, &sessionWasDestroyedA]()
        {
            ASSERT_TRUE(waitForResponse(sessionWasDestroyedA))
                             << "Timeout expired for A receiving session destroyed notification";
        };
    ASSERT_NO_FATAL_FAILURE({ waitForChatCallSessionDestroyedA(); });
    // Wait for request finish (i.e. disconnection confirmation)
    ASSERT_EQ(crtRetryConn.waitForResult(), MegaChatError::ERROR_OK) << "Client A failed to reconnect. Error: " << crtRetryConn.getErrorString();
    ASSERT_TRUE(crtRetryConn.getFlag());
    ASSERT_FALSE(crtRetryConn.getParamType());

    // B confirms new mega chat session is ready
    ASSERT_NO_FATAL_FAILURE({ waitForChatCallReadyB(); });
    // A confirms new mega chat session is ready
    ASSERT_NO_FATAL_FAILURE({ waitForChatCallReadyA(); });

    // B hangs up
    bool* callDestroyedB = &mCallDestroyed[a2]; *callDestroyedB = false;
    *sessionWasDestroyedB = false; *sessionWasDestroyedA = false; // reset flags of session destruction

    LOG_debug << "B hangs up the call";
    bool hangupCallExitFlag = false;
    action = [&api = megaChatApi[a2], &ringInHandle = mCallIdRingIn[a2], &hangupCallExitFlag]()
    {
        ChatRequestTracker crtHangup;
        api->hangChatCall(ringInHandle, &crtHangup);
        auto res = crtHangup.waitForResult();
        hangupCallExitFlag = true;
        ASSERT_EQ(res, MegaChatError::ERROR_OK)
                << "Failed to hangup call (B). Error: " << crtHangup.getErrorString();
    };
    ASSERT_NO_FATAL_FAILURE({
    waitForCallAction(a2 /*performer*/, MAX_ATTEMPTS, &hangupCallExitFlag, "hanging up chat call at account B", maxTimeout, action);
                            });

    // wait for session destruction checks
    ASSERT_NO_FATAL_FAILURE({ waitForChatCallSessionDestroyedB(); });
    ASSERT_NO_FATAL_FAILURE({ waitForChatCallSessionDestroyedA(); });
    LOG_debug << "Call finished for B";

    // A hangs up
    bool* callDestroyedA = &mCallDestroyed[a1]; *callDestroyedA = false;
    LOG_debug << "A hangs up the call";
    hangupCallExitFlag = false;
    action = [&api = megaChatApi[a1], &joinIdHandle = mCallIdJoining[a1], &hangupCallExitFlag]()
    {
        ChatRequestTracker crtHangup;
        api->hangChatCall(joinIdHandle, &crtHangup);
        auto res = crtHangup.waitForResult();
        hangupCallExitFlag = true;
        ASSERT_EQ(res, MegaChatError::ERROR_OK)
                << "Failed to hangup call (A). Error: " << crtHangup.getErrorString();
    };
    ASSERT_NO_FATAL_FAILURE({
    waitForCallAction(a1 /*performer*/, MAX_ATTEMPTS, &hangupCallExitFlag, "hanging up chat call at account A", maxTimeout, action);
                            });
    LOG_debug << "Call finished for A";

    // Check the call was destroyed at both ends
    LOG_debug << "Now that A and B hung up, we can check if the call is destroyed";
    ASSERT_TRUE(waitForResponse(callDestroyedA)) <<
                     "The call for A should be already finished and it is not";
    LOG_debug << "Destroyed for A is OK, checking for B";
    ASSERT_TRUE(waitForResponse(callDestroyedB)) <<
                     "The call for B should be already finished and it is not";
    LOG_debug << "Destroyed for B is OK.";


    // close & cleanup
    megaChatApi[a1]->closeChatRoom(chatid, chatroomListener.get());
    megaChatApi[a2]->closeChatRoom(chatid, chatroomListener.get());
    megaChatApi[a1]->removeChatLocalVideoListener(chatid, &localVideoListenerA);
    megaChatApi[a2]->removeChatLocalVideoListener(chatid, &localVideoListenerB);
}

/**
 * @brief TEST_EstablishedCallsRingUserIndividually
 *
 * Requirements:
 *      - 3 accounts
 *      - All accounts should be contacts
 * (if not accomplished, the test automatically solves them)
 *
 * This test does the following:
 * + A starts a groupal Meeting in chat1 (without audio nor video)
 * - B answers call (without audio nor video)
 * / C doesn't answer the call and times out
 * <optional - just performing some actions in the call> B, A set audio, and then stop it
 * + A rings C individually
 * / C receives the new ring, doesn't answer, and the call times out again
 * - B hangs up call
 * + A hangs up call
 *
 */
TEST_F(MegaChatApiTest, EstablishedCallsRingUserIndividually)
{
    const unsigned int a1 = 0, a2 = 1, a3 = 2;

    LOG_debug << "# Prepare users, and chat room";
    std::unique_ptr<char[]> primarySession(login(a1));   // user A
    std::unique_ptr<char[]> secondarySession(login(a2)); // user B
    std::unique_ptr<char[]> tertiarySession(login(a3));  // user C
    const auto ensureContact = [this](unsigned int u1, unsigned int u2)
    {
        if (!areContact(u1, u2)) makeContact(u1, u2);
    };
    ensureContact(a1, a2);
    ensureContact(a1, a3);
    ensureContact(a2, a3);

    LOG_debug << "\tGet or create a group chatroom with all users";
    const auto getContactUserHandle = [this](const auto src, const auto target) -> MegaChatHandle
    {
        std::unique_ptr<MegaUser> user(megaApi[src]->getContact(account(target).getEmail().c_str()));
        return user->getHandle();
    };
    const MegaChatHandle uhB = getContactUserHandle(a1, a2);
    const MegaChatHandle uhC = getContactUserHandle(a1, a3);
    std::unique_ptr<MegaChatPeerList> peers(MegaChatPeerList::createInstance());
    peers->addPeer(uhB, MegaChatPeerList::PRIV_STANDARD);
    peers->addPeer(uhC, MegaChatPeerList::PRIV_STANDARD);
    const MegaChatHandle chatId = getGroupChatRoom({a1, a2, a3}, peers.get());
    ASSERT_NE(chatId, MEGACHAT_INVALID_HANDLE) << "Common chat for all users not found.";
    ASSERT_EQ(megaChatApi[a1]->getChatConnectionState(chatId), MegaChatApi::CHAT_CONNECTION_ONLINE)
        << "Not connected to chatd for account " << account(a1).getEmail() << "(" << a1 + 1 << ")";

    auto chatroomListener = std::make_unique<TestChatRoomListener>(this, megaChatApi, chatId);
    const auto openChatRoom = [this, &chatId, l = chatroomListener.get()](const auto idx, const std::string& u)
    { ASSERT_TRUE(megaChatApi[idx]->openChatRoom(chatId, l)) << "Can't open chatRoom user " + u; };
    ASSERT_NO_FATAL_FAILURE(openChatRoom(a1, "A"));
    ASSERT_NO_FATAL_FAILURE(openChatRoom(a2, "B"));
    ASSERT_NO_FATAL_FAILURE(openChatRoom(a3, "C"));
    LOG_debug << "# Chat room for the 3 users created / retrieved";

    const auto lHistory = [this, &chatId, l = chatroomListener.get()](const auto idx) { loadHistory(idx, chatId, l); };
    lHistory(a1);
    lHistory(a2);
    lHistory(a3);
    LOG_debug << "# History loaded for the 3 users";

    LOG_debug << "+ A starts a groupal meeting without audio, nor video";
    mCallIdJoining[a1] = MEGACHAT_INVALID_HANDLE; mChatIdInProgressCall[a1] = MEGACHAT_INVALID_HANDLE;
    mCallIdRingIn[a2] = MEGACHAT_INVALID_HANDLE;  mChatIdRingInCall[a2] = MEGACHAT_INVALID_HANDLE;
    mCallIdRingIn[a3] = MEGACHAT_INVALID_HANDLE;  mChatIdRingInCall[a3] = MEGACHAT_INVALID_HANDLE;
    mCallReceivedRinging[a3] = false;
    constexpr bool waitForAllExitFlags = true;
    constexpr bool resetFlags = true;
    constexpr bool enableVideo = false;
    constexpr bool enableAudio = false;
    constexpr int maxAttempts = 1;

    std::function<void()> action = [this, &a1, &chatId, &enableVideo, &enableAudio]()
    {
        ChatRequestTracker crtCall;
        megaChatApi[a1]->startChatCall(chatId, enableVideo, enableAudio, &crtCall);
        ASSERT_EQ(crtCall.waitForResult(), MegaChatError::ERROR_OK)
            << "Failed to start call. Error: " << crtCall.getErrorString();
    };
    ASSERT_NO_FATAL_FAILURE(waitForAction(maxAttempts,
                                          {&mCallInProgress[a1], &mCallReceivedRinging[a2]},
                                          {"mCallInProgress[a1]", "mCallReceivedRinging[a2]"},
                                          "starting chat call from A", waitForAllExitFlags, resetFlags, maxTimeout, action));

    LOG_debug << "- B picking up the call";
    mCallIdExpectedReceived[a2] = MEGACHAT_INVALID_HANDLE;
    unique_ptr<MegaChatCall> auxCall(megaChatApi[a1]->getChatCall(mChatIdInProgressCall[a1]));
    if (auxCall) mCallIdExpectedReceived[a2] = auxCall->getCallId();
    ASSERT_EQ(mCallIdExpectedReceived[a2], mCallIdJoining[a1]) << "B expects same call Id as A's";
    ASSERT_NE(mChatIdRingInCall[a2], MEGACHAT_INVALID_HANDLE) << "Invalid ChatId for B from A (call emisor)";
    ASSERT_TRUE((mCallIdRingIn[a2] != MEGACHAT_INVALID_HANDLE) &&
                (mCallIdRingIn[a2] == mCallIdJoining[a1])) << "A and B are in different call";
    LOG_debug << "- B received the call";

    action = [this, &a2, &chatId, &enableVideo, &enableAudio]()
    {
        ChatRequestTracker crtAnswerCall;
        megaChatApi[a2]->answerChatCall(chatId, enableVideo, enableAudio, &crtAnswerCall);
        ASSERT_EQ(crtAnswerCall.waitForResult(), MegaChatError::ERROR_OK)
            << "Failed to answer call. Error: " << crtAnswerCall.getErrorString();
    };
    ASSERT_NO_FATAL_FAILURE(waitForAction(maxAttempts,
                                          {&mChatCallSessionStatusInProgress[a1], &mChatCallSessionStatusInProgress[a2]},
                                          {"mChatCallSessionStatusInProgress[a1]", "mChatCallSessionStatusInProgress[a2]"},
                                          "answering chat call from B", waitForAllExitFlags, resetFlags, maxTimeout, action));

    const auto waitRingingForC = [this, &waitForAllExitFlags, &a1, &a3, &uhC, &auxCall]()
    {
        bool* exitFlag = &mCallReceivedRinging[a3];
        ASSERT_TRUE(waitForMultiResponse({exitFlag}, waitForAllExitFlags)) << "Timeout waiting for C acknowledging the call";
        ASSERT_NE(mChatIdRingInCall[a3], MEGACHAT_INVALID_HANDLE) << "Invalid ChatId for C from A";
        ASSERT_TRUE((mCallIdRingIn[a3] != MEGACHAT_INVALID_HANDLE) &&
                    (mCallIdRingIn[a3] == mCallIdJoining[a1])) << "C and A are in different calls";
        if (auxCall)
        {
            mCallIdExpectedReceived[a3] = auxCall->getCallId();
            ASSERT_NE(auxCall->getCaller(), uhC) << "User C shouldn't be the caller";
        }
        *exitFlag = false;
        mCallStopRinging[a3] = false;
        mCallIdStopRingIn[a3] = MEGACHAT_INVALID_HANDLE;
        mChatIdStopRingInCall[a3] = MEGACHAT_INVALID_HANDLE;
        LOG_debug << "/ C doesn't pick up the call";
    };
    ASSERT_NO_FATAL_FAILURE(waitRingingForC());

    /////////// <optional>
    LOG_debug << "- B enabling audio in the call";
    const auto enableAudioFor = [this, &chatId](unsigned int performer, unsigned int receiver)
    {
        bool* exitFlag = &mChatCallAudioEnabled[receiver]; *exitFlag = false;
        const auto action = [this, &performer, &chatId](){ megaChatApi[performer]->enableAudio(chatId); };
        const std::string msg {"receiving audio enabled by " + std::to_string(performer)
                               + " at account " + std::to_string(receiver)};
        ASSERT_NO_FATAL_FAILURE(waitForCallAction(performer, MAX_ATTEMPTS, exitFlag, msg.c_str(), maxTimeout, action));
    };
    ASSERT_NO_FATAL_FAILURE(enableAudioFor(a2, a1));

    LOG_debug << "+ A enabling audio in the call";
    ASSERT_NO_FATAL_FAILURE(enableAudioFor(a1, a2));

    LOG_debug << "- B disabling audio in the call";
    const auto disableAudioFor = [this, &chatId](unsigned int p, unsigned int r)
    {
        bool* exitFlag = &mChatCallAudioDisabled[r]; *exitFlag = false;
        const auto action = [this, &p, &chatId](){ megaChatApi[p]->disableAudio(chatId); };
        const std::string msg {"receiving audio disabled by " + std::to_string(p)
                               + " at account " + std::to_string(r)};
        ASSERT_NO_FATAL_FAILURE(waitForCallAction(p, MAX_ATTEMPTS, exitFlag, msg.c_str(), maxTimeout, action));
    };
    ASSERT_NO_FATAL_FAILURE(disableAudioFor(a2, a1));

    LOG_debug << "+ A disabling audio in the call";
    ASSERT_NO_FATAL_FAILURE(disableAudioFor(a1, a2));
    /////////// </optional>

    const auto waitStopRingingForC = [this, &waitForAllExitFlags, &a3]()
    {
        LOG_debug << "# Wait for ringing timeout on C";
        bool* exitFlag = &mCallStopRinging[a3];
        ASSERT_TRUE(waitForMultiResponse({exitFlag}, waitForAllExitFlags))
            << "Timeout for C waiting the ringing to stop";

        const std::string pref {"error on C ringing timeout: "};
        ASSERT_NE(mCallIdStopRingIn[a3], MEGACHAT_INVALID_HANDLE) << pref << "missing call id";
        ASSERT_EQ(mCallIdStopRingIn[a3], mCallIdExpectedReceived[a3]) << pref << "unexpected call id";
        ASSERT_NE(mChatIdStopRingInCall[a3], MEGACHAT_INVALID_HANDLE) << pref << "missing chat id";
        *exitFlag = false;
        LOG_debug << "# C's call stop ringing";
    };
    ASSERT_NO_FATAL_FAILURE(waitStopRingingForC());

    LOG_debug << "+ A rings C individually";
    auto& userId = uhC;
    auto& callId = mCallIdExpectedReceived[a3];
    LOG_debug << "\tchatId " << toHandle(chatId) << " userId " << toHandle(userId) << " callId " << toHandle(callId);
    action = [this, &a1, &chatId, &userId, &callId]()
    {
        const int ringTimeout = 3; // ring timeout set specifically for this test
        ChatRequestTracker crtRingIndividualCall;
        megaChatApi[a1]->ringIndividualInACall(chatId, userId, ringTimeout, &crtRingIndividualCall);
        ASSERT_EQ(crtRingIndividualCall.waitForResult(), MegaChatError::ERROR_OK)
            << "Failed to ring individual in a call. Error: " << crtRingIndividualCall.getErrorString();
    };
    ASSERT_NO_FATAL_FAILURE(action());

    LOG_debug << "/ C acknowledges individual ringing";
    ASSERT_NO_FATAL_FAILURE(waitRingingForC());
    LOG_debug << "/ C waits for individual ringing timeout";
    ASSERT_NO_FATAL_FAILURE(waitStopRingingForC());

    LOG_debug << "- B hangs up the call";
    bool* sessionWasDestroyedA = &mChatSessionWasDestroyed[a1]; *sessionWasDestroyedA = false;
    bool* sessionWasDestroyedB = &mChatSessionWasDestroyed[a2]; *sessionWasDestroyedB = false;
    bool* callDestroyedA = &mCallDestroyed[a1]; *callDestroyedA = false;
    bool* callDestroyedB = &mCallDestroyed[a2]; *callDestroyedB = false;
    bool* callDestroyedC = &mCallDestroyed[a3]; *callDestroyedC = false;
    const auto hangUpCall = [this](const auto u, const auto callId)
    {
        bool exitFlag = false;
        const auto action = [this, &u, &callId, &exitFlag]()
        {
            ChatRequestTracker crtHangup;
            megaChatApi[u]->hangChatCall(callId, &crtHangup);
            auto res = crtHangup.waitForResult();
            exitFlag = true;
            ASSERT_EQ(res, MegaChatError::ERROR_OK)
                << "Failed to hangup call (" << u + 1 << "). Error: " << crtHangup.getErrorString();
        };
        const std::string msg {"hanging up chat call at account " + std::to_string(u)};
        ASSERT_NO_FATAL_FAILURE(waitForCallAction(u, MAX_ATTEMPTS, &exitFlag, msg.c_str(), maxTimeout, action));
        LOG_debug << "# Call finished for account " << u + 1;
    };
    ASSERT_NO_FATAL_FAILURE(hangUpCall(a2, mCallIdRingIn[a2]));

    LOG_debug << "+ A hangs up the call";
    ASSERT_NO_FATAL_FAILURE(hangUpCall(a1, mCallIdJoining[a1]));

    LOG_debug << "# Checking session B and session A destruction"; // no session for C since it didn't join
    const auto checkSessionDestroyed = [this, w = &waitForAllExitFlags](const auto& f, const std::string& msg)
    {
        ASSERT_TRUE(waitForMultiResponse({f}, w)) << "Timeout expired for " << msg << " receiving session destroyed notification";
    };
    ASSERT_NO_FATAL_FAILURE(checkSessionDestroyed(sessionWasDestroyedB, "B"));
    ASSERT_NO_FATAL_FAILURE(checkSessionDestroyed(sessionWasDestroyedA, "A"));

    LOG_debug << "# Checking call destruction for A, B, and C";
    const auto checkCallDestroyed = [this, w = &waitForAllExitFlags](const auto& f, const std::string& msg)
    { ASSERT_TRUE(waitForMultiResponse({f}, w)) << msg; };
    static const std::string err = "'s call should already be finished and it is not";
    ASSERT_NO_FATAL_FAILURE(checkCallDestroyed(callDestroyedA, "A" + err));
    ASSERT_NO_FATAL_FAILURE(checkCallDestroyed(callDestroyedB, "B" + err));
    ASSERT_NO_FATAL_FAILURE(checkCallDestroyed(callDestroyedC, "C" + err + "(it never started)"));

    LOG_debug << "# Closing chat room for each user and removing its localVideoListener";
    const auto closeChatRoom =
        [this, &chatId, l = chatroomListener.get()](const auto u){ megaChatApi[u]->closeChatRoom(chatId, l); };
    closeChatRoom(a1);
    closeChatRoom(a2);
    closeChatRoom(a3);
}

/**
 * @brief MegaChatApiTest.WaitingRooms
 * + Test1: A starts a groupal meeting, B it's (automatically) pushed into waiting room and A grants access to call
 *          call won't ring for the rest of participants
 * + Test2: A Pushes B into waiting room, (A ignores it, there's no way to reject a Join req)
 * + Test3: A kicks (completely disconnect) B from call
 * + Test4: A starts call Bypassing waiting room, B Joins directly to the call (Addhoc call)
 *          call will ring for the rest of participants as schedId is not provided
 */
struct MrProper
{
    MrProper(std::function<void(MegaChatHandle)> f, const MegaChatHandle chatid)
        : mCleanup(f), mChatid(chatid){}

    std::function<void(MegaChatHandle)> mCleanup;
    MegaChatHandle mChatid;
    ~MrProper() { mCleanup(mChatid); }
};

TEST_F(MegaChatApiTest, WaitingRooms)
{
    const unsigned a1 = 0;
    const unsigned a2 = 1;
    const unsigned a3 = 2;

    // Test preparation. Prepare users, and chat room
    std::unique_ptr<char[]> primarySession(login(a1));   // user A
    ASSERT_TRUE(primarySession);
    std::unique_ptr<char[]> secondarySession(login(a2)); // user B
    ASSERT_TRUE(secondarySession);

    std::unique_ptr<MegaUser> user(megaApi[a1]->getContact(account(a2).getEmail().c_str()));
    if (!user || user->getVisibility() != MegaUser::VISIBILITY_VISIBLE)
    {
        ASSERT_NO_FATAL_FAILURE({ makeContact(a1, a2); });
    }

    // Get a group chatroom with both users
    const MegaChatHandle uh = user->getHandle();
    MegaChatHandle chatid = MEGACHAT_INVALID_HANDLE;

    // Define a SchedMeetingData instance and initialize relevant fields
    SchedMeetingData smDataTests127;
    std::string timeZone = "Europe/Madrid";
    const time_t now = time(nullptr);
    const MegaChatTimeStamp startDate = now + 300;
    const MegaChatTimeStamp endDate =  startDate + 600;
    std::string title = "SMChat_" + std::to_string(now);
    const std::shared_ptr<MegaChatPeerList> peerList(MegaChatPeerList::createInstance());
    // create MegaChatScheduledRules
    std::shared_ptr<MegaChatScheduledRules> rules(MegaChatScheduledRules::createInstance(MegaChatScheduledRules::FREQ_DAILY,
                                                                                         MegaChatScheduledRules::INTERVAL_INVALID,
                                                                                         MEGACHAT_INVALID_TIMESTAMP,
                                                                                         nullptr, nullptr, nullptr));
    peerList->addPeer(user->getHandle(), MegaChatPeerList::PRIV_STANDARD);
    smDataTests127.peerList = peerList;
    smDataTests127.isMeeting = true;
    smDataTests127.publicChat = true;
    smDataTests127.title = title;
    smDataTests127.speakRequest = false;
    smDataTests127.waitingRoom = true;
    smDataTests127.openInvite = false;
    smDataTests127.timeZone = timeZone;
    smDataTests127.startDate = startDate;
    smDataTests127.endDate = endDate;
    smDataTests127.description = ""; // description is not a mandatory field
    smDataTests127.flags = nullptr;  // flags is not a mandatory field
    smDataTests127.rules = rules;

    // Test preconditions: Get a meeting room with a scheduled meeting associated
    // Waiting rooms currently just works if there's a scheduled meeting created for the chatroom
    LOG_debug << "Test preconditions: Get a meeting room with a scheduled meeting associated";
    chatid = getGroupChatRoom({a1, a2}, peerList.get(), megachat::MegaChatPeerList::PRIV_MODERATOR, true /*create*/,
                                              true /*publicChat*/, true /*meetingRoom*/, true /*waitingRoom*/, &smDataTests127);

    ASSERT_NE(chatid, MEGACHAT_INVALID_HANDLE) << "Can't get/create a Meeting room with waiting room enabled";
    const std::unique_ptr<char[]> chatIdB64(MegaApi::userHandleToBase64(chatid));
    std::unique_ptr<MegaChatRoom> chatRoom(megaChatApi[a1]->getChatRoom(chatid));
    ASSERT_TRUE(chatRoom && chatRoom->isMeeting() && chatRoom->isWaitingRoom()) << "Can't retrieve Meeting room with waiting room enabled. chatid: "
                                                                                << chatIdB64.get();
    // get scheduled meeting for chatroom created
    std::unique_ptr <MegaChatScheduledMeetingList> schedlist(megaChatApi[a1]->getScheduledMeetingsByChat(chatid));
    ASSERT_TRUE(schedlist && schedlist->size() == 1) << "Chat doesn't have scheduled meetings";
    const MegaChatScheduledMeeting* sm = schedlist->at(0);
    ASSERT_TRUE(sm && sm->parentSchedId() == MEGACHAT_INVALID_HANDLE && sm->schedId() != MEGACHAT_INVALID_HANDLE) << "Invalid schedid";
    const MegaChatHandle schedId = sm->schedId();

    ASSERT_EQ(megaChatApi[a1]->getChatConnectionState(chatid), MegaChatApi::CHAT_CONNECTION_ONLINE) <<
        "Not connected to chatd for account " << (a1+1) << ": " << account(a1).getEmail();

    std::shared_ptr<TestChatRoomListener>chatroomListener(new TestChatRoomListener(this, megaChatApi, chatid));
    ASSERT_TRUE(megaChatApi[a1]->openChatRoom(chatid, chatroomListener.get())) << "Can't open chatRoom user A";

    if (chatRoom->getPeerPrivilegeByHandle(user->getHandle()) == megachat::MegaChatPeerList::PRIV_UNKNOWN
        || chatRoom->getPeerPrivilegeByHandle(user->getHandle()) == megachat::MegaChatPeerList::PRIV_RM)
    {
        ASSERT_NO_FATAL_FAILURE(inviteToChat(a1, a2, uh, chatid, MegaChatPeerList::PRIV_STANDARD, chatroomListener));
    }
    else if (chatRoom->getPeerPrivilegeByHandle(user->getHandle()) != megachat::MegaChatPeerList::PRIV_STANDARD)
    {
        ASSERT_NO_FATAL_FAILURE(updateChatPermission(a1, a2, uh, chatid, megachat::MegaChatPeerList::PRIV_STANDARD, chatroomListener));
    }

    // Create chat link
    ChatRequestTracker crtCreateLink;
    megaChatApi[a1]->createChatLink(chatid, &crtCreateLink);
    ASSERT_EQ(crtCreateLink.waitForResult(), MegaChatError::ERROR_OK) << "Creating chat link failed. Should have succeeded!";

    // Open chat link and check that wr flag and scheduled meetings are received upon onRequestFinish(TYPE_LOAD_PREVIEW)
    std::unique_ptr<char[]> tertiarySession(login(a3));  // user C
    LOG_debug << "\tSwitching to staging (Shard 2) for group creation";
    megaApi[a3]->changeApiUrl("https://staging.api.mega.co.nz/");

    ChatRequestTracker crtOpenLink;
    megaChatApi[a3]->openChatPreview(crtCreateLink.getText().c_str(), &crtOpenLink);
    ASSERT_EQ(crtOpenLink.waitForResult(), MegaChatError::ERROR_OK) << "Opening chat link failed. Should have succeeded!";
    ASSERT_TRUE(crtOpenLink.getPrivilege() /*wr flag*/ && crtOpenLink.hasScheduledMeetings());
    ASSERT_NO_FATAL_FAILURE({ logout(a3, true); });

    LOG_debug << "\tSwitching back from staging (Shard 2) for group creation\n";
    megaApi[a3]->changeApiUrl("https://g.api.mega.co.nz/");

    chatRoom.reset(megaChatApi[a1]->getChatRoom(chatid));
    ASSERT_TRUE(chatRoom->getPeerPrivilegeByHandle(user->getHandle()) == megachat::MegaChatPeerList::PRIV_STANDARD)
        << "Can't update Meeting room aux user permission to standard:";

    ASSERT_TRUE(megaChatApi[a2]->openChatRoom(chatid, chatroomListener.get())) <<
        "Can't open chatRoom user B";

    loadHistory(a1, chatid, chatroomListener.get());
    loadHistory(a2, chatid, chatroomListener.get());

    TestChatVideoListener localVideoListenerA;
    megaChatApi[a1]->addChatLocalVideoListener(chatid, &localVideoListenerA);
    TestChatVideoListener localVideoListenerB;
    megaChatApi[a2]->addChatLocalVideoListener(chatid, &localVideoListenerB);

    auto grantsJoinPermission = [this, a1, a2, chatid, uh]()
    {
        // A grants permission to B for joining call
        mUsersAllowJoin[a1].clear();
        bool* allowJoin = &mUsersAllowJoin[a1][uh]; *allowJoin = false; // important to initialize, otherwise key won't exists on map
        ASSERT_NO_FATAL_FAILURE({
            waitForAction (1,
                          std::vector<bool *> {allowJoin,
                                              &mCallWrAllow[a2]
                                              },
                          std::vector<string> {
                              "allowJoin",
                              "&mCallWrAllow[a2]"
                          },
                          "grants B Join permission to call from A",
                          true /* wait for all exit flags*/,
                          true /*reset flags*/,
                          maxTimeout,
                          [this, a1, chatid, uh](){
                              ChatRequestTracker crtAllowJoin;
                              std::unique_ptr <::mega::MegaHandleList> hl(::mega::MegaHandleList::createInstance());
                              hl->addMegaHandle(uh);
                              megaChatApi[a1]->allowUsersJoinCall(chatid, hl.get(), false /*all*/, &crtAllowJoin);
                              ASSERT_EQ(crtAllowJoin.waitForResult(), MegaChatError::ERROR_OK)
                                  << "Failed to allow join users from WR. Error: " << crtAllowJoin.getErrorString();
                          });
        });
    };

    auto pushIntoWr = [this, a1, a2, chatid, uh]()
    {
        ASSERT_NO_FATAL_FAILURE({
            waitForAction (1,
                          std::vector<bool *> {&mCallWrChanged[a1], &mCallWR[a2]},
                          std::vector<string> {"&mCallWrChanged[a1]", "&mCallWR[a2]"},
                          "grants B Join permission to call from A",
                          true /* wait for all exit flags*/,
                          true /* reset flags*/,
                          maxTimeout,
                          [this, a1, chatid, uh](){
                              ChatRequestTracker crtPushWr;
                              std::unique_ptr <::mega::MegaHandleList> hl(::mega::MegaHandleList::createInstance());
                              hl->addMegaHandle(uh);
                              megaChatApi[a1]->pushUsersIntoWaitingRoom(chatid, hl.get(), false /*all*/, &crtPushWr);
                              ASSERT_EQ(crtPushWr.waitForResult(), MegaChatError::ERROR_OK)
                                  << "Failed to push users into WR. Error: " << crtPushWr.getErrorString();
                          });
        });
    };

    auto kickFromCall = [this, a1, a2, chatid, uh]()
    {
        ASSERT_NO_FATAL_FAILURE({
            waitForAction (1,
                          std::vector<bool *> {&mCallLeft[a2]},
                          std::vector<string> {"&mCallDestroyed[a2]"},
                          "grants B Join permission to call from A",
                          true /* wait for all exit flags*/,
                          true /* reset flags*/,
                          maxTimeout,
                          [this, a1, chatid, uh](){
                              ChatRequestTracker crtKickWr;
                              std::unique_ptr <::mega::MegaHandleList> hl(::mega::MegaHandleList::createInstance());
                              hl->addMegaHandle(uh);
                              megaChatApi[a1]->kickUsersFromCall(chatid, hl.get(), &crtKickWr);
                              ASSERT_EQ(crtKickWr.waitForResult(), MegaChatError::ERROR_OK)
                                  << "Failed to kick users from call. Error: " << crtKickWr.getErrorString();
                          });
        });
        ASSERT_TRUE(mTerminationCode[a2] == MegaChatCall::TERM_CODE_KICKED) << "Unexpected termcode" << MegaChatCall::termcodeToString(mTerminationCode[a2]);
    };

    auto startWaitingRoomCallPrimaryAccount = [this, &a1, &a2, &chatid](const MegaChatHandle schedIdWr = MEGACHAT_INVALID_HANDLE){

        mCallIdJoining[a1] = MEGACHAT_INVALID_HANDLE;
        mChatIdInProgressCall[a1] = MEGACHAT_INVALID_HANDLE;
        mCallIdRingIn[a2] = MEGACHAT_INVALID_HANDLE;
        mChatIdRingInCall[a2] = MEGACHAT_INVALID_HANDLE;

        bool* receivedSecondary = schedIdWr != MEGACHAT_INVALID_HANDLE
                                      ? &mCallReceived[a2]
                                      : &mCallReceivedRinging[a2];

        ASSERT_NO_FATAL_FAILURE({
            waitForAction (1, // just one attempt as mCallReceivedRinging for B account could fail but call could have been created from A account
                          std::vector<bool *> {&mCallInProgress[a1], receivedSecondary},
                          std::vector<string> {"mCallInProgress[a1]", "mCallReceivedRinging[a2]"},
                          "starting chat call from A",
                          true /* wait for all exit flags*/,
                          true /*reset flags*/,
                          maxTimeout,
                          [this, &a1, &chatid, &schedIdWr]()
                          {
                              ChatRequestTracker crtStartCall;
                              megaChatApi[a1]->startMeetingInWaitingRoomChat(chatid, schedIdWr, /*enableVideo*/ false, /*enableAudio*/ false, &crtStartCall);
                              ASSERT_EQ(crtStartCall.waitForResult(), MegaChatError::ERROR_OK)
                                  << "Failed to start call. Error: " << crtStartCall.getErrorString();
                          });
        });
    };

    const auto answerCallSecondaryAccount = [this, &a1, &a2, &chatid](const bool waitingRoom){

        bool* waitingPrimary = nullptr;
        bool* waitingSecondary = nullptr;

        if (waitingRoom) // peers that answers call will be redirectedinto waitinf room
        {
            waitingPrimary = &mCallWrChanged[a1];
            waitingSecondary = &mCallWR[a2];
        }
        else // waiting room will be bypassed by participants that answers the call
        {
            waitingPrimary = &mChatCallSessionStatusInProgress[a1];
            waitingSecondary = &mChatCallSessionStatusInProgress[a2];
        }

        ASSERT_NO_FATAL_FAILURE({
            waitForAction (1, // just one attempt as call could be answered properly at B account but any of the other flags not received
                          std::vector<bool *> { waitingPrimary, waitingSecondary },
                          std::vector<string> { "waitingPrimary", "waitingSecondary" },
                          "answering chat call from B",
                          true /* wait for all exit flags*/,
                          true /*reset flags*/,
                          maxTimeout,
                          [this, a2, chatid]()
                          {
                              ChatRequestTracker crtAnswerCall;
                              megaChatApi[a2]->answerChatCall(chatid, /*enableVideo*/ false, /*enableAudio*/ false, &crtAnswerCall);
                              ASSERT_EQ(crtAnswerCall.waitForResult(), MegaChatError::ERROR_OK)
                                  << "Failed to answer call. Error: " << crtAnswerCall.getErrorString();
                          });
        });
    };

    auto endCallPrimaryAccount = [this, &a1, &a2](const MegaChatHandle callId){
        bool* callDestroyedA = &mCallDestroyed[a1]; *callDestroyedA = false;
        bool* callDestroyedB = &mCallDestroyed[a2]; *callDestroyedB = false;
        ASSERT_NO_FATAL_FAILURE({
            waitForAction (1,
                          std::vector<bool *> { &mCallDestroyed[a1], &mCallDestroyed[a2] },
                          std::vector<string> { "&mCallDestroyed[a1]", "&mCallDestroyed[a2]" },
                          "A ends call for all participants",
                          true /* wait for all exit flags*/,
                          true /*reset flags*/,
                          maxTimeout,
                          [this, a1, callDestroyedA, callDestroyedB, callId]()
                          {
                              ChatRequestTracker crtEndCall;
                              megaChatApi[a1]->endChatCall(callId, &crtEndCall);
                              ASSERT_EQ(crtEndCall.waitForResult(), MegaChatError::ERROR_OK)
                                  << "Failed to end call. Error: " << crtEndCall.getErrorString();

                              // Check the call was destroyed at both ends
                              LOG_debug << "Now that A and B hung up, we can check if the call is destroyed";
                              ASSERT_TRUE(waitForResponse(callDestroyedA)) <<
                                  "The call for A should be already finished and it is not";
                              LOG_debug << "Destroyed for A is OK, checking for B";
                              ASSERT_TRUE(waitForResponse(callDestroyedB)) <<
                                  "The call for B should be already finished and it is not";
                              LOG_debug << "Destroyed for B is OK.";
                          });
        });
    };

    auto picksUpCallSecondaryAccount = [this, &a1, &a2](const bool isRingingExpected) -> unique_ptr<MegaChatCall>
    {
        mCallIdExpectedReceived[a2] = MEGACHAT_INVALID_HANDLE;
        unique_ptr<MegaChatCall> auxCall(megaChatApi[a1]->getChatCall(mChatIdInProgressCall[a1]));
        if (!auxCall)
        {
            return nullptr;
        }

        mCallIdExpectedReceived[a2] = auxCall->getCallId();
        if (isRingingExpected)
        {
            EXPECT_TRUE((mCallIdJoining[a1] == mCallIdRingIn[a2]) && (mCallIdRingIn[a2] != MEGACHAT_INVALID_HANDLE)) << "A and B are in different call";
            EXPECT_NE(mChatIdRingInCall[a2], MEGACHAT_INVALID_HANDLE) << "Invalid Chatid for B from A (call emisor)";
        }
        LOG_debug << "B received the call";
        return auxCall;
    };

    std::function<void(MegaChatHandle)> testCleanup = [this, a1, a2, crl = chatroomListener.get(),
                                                       lvlA = &localVideoListenerA, lvlB = &localVideoListenerB]
        (MegaChatHandle chatid) -> void
    {
        ASSERT_NE(chatid, MEGACHAT_INVALID_HANDLE) << "testCleanup: Invalid chatid provided";
        std::unique_ptr<MegaChatCall> call(megaChatApi[a1]->getChatCall(chatid));
        if (call)
        {
            LOG_debug << "JDEBUG: T_WaitingRooms: A ends call for all participants";
            ASSERT_NE(call->getCallId(), MEGACHAT_INVALID_HANDLE) << "testCleanup: Invalid callid";
            ASSERT_NO_FATAL_FAILURE({
                waitForAction (1,
                              std::vector<bool *> { &mCallDestroyed[a1], &mCallDestroyed[a2] },
                              std::vector<string> { "&mCallDestroyed[a1]", "&mCallDestroyed[a2]" },
                              "A ends call for all participants",
                              true /* wait for all exit flags*/,
                              true /*reset flags*/,
                              maxTimeout,
                              [this, a1, callid = call->getCallId()]()
                              {
                                  ChatRequestTracker crtEndCall;
                                  megaChatApi[a1]->endChatCall(callid, &crtEndCall);
                                  ASSERT_EQ(crtEndCall.waitForResult(), MegaChatError::ERROR_OK)
                                      << "Failed to end call. Error: " << crtEndCall.getErrorString();
                              });
            });
        }
        // else => call doesn't exists anymore for this chat, the main purpose of this method is cleaning up test environment
        //         so in case there's no call, we can assume that it has ended by any other reason


        LOG_debug << "Unregistering chatRoomListeners and localVideoListeners";
        megaChatApi[a1]->closeChatRoom(chatid, crl);
        megaChatApi[a2]->closeChatRoom(chatid, crl);
        megaChatApi[a1]->removeChatLocalVideoListener(chatid, lvlA);
        megaChatApi[a2]->removeChatLocalVideoListener(chatid, lvlB);
    };

    // when this object goes out of scope testCleanup will be executed ending any call in this chat and freeing any resource associated to it
    MrProper p (testCleanup, chatid);

    // [Test1]: A starts a groupal meeting, B it's (automatically) pushed into waiting room and A grants access to call
    //          call won't ring for the rest of participants as schedId is provided
    // ----------------------------------------------------------------------------------------------------------------
    LOG_debug << "Test1: A starts a groupal meeting, B it's (automatically) pushed into waiting room and A grants access to call";
    ASSERT_NO_FATAL_FAILURE({startWaitingRoomCallPrimaryAccount(schedId);});
    unique_ptr<MegaChatCall> auxCall(megaChatApi[a1]->getChatCall(chatid));

    // B picks up the call
    LOG_debug << "B Pickups the call (should not ring)";
    auxCall = picksUpCallSecondaryAccount(false /*isRingingExpected*/);

    // B answers call and it's pushed into waiting room
    LOG_debug << "B Answers the call";
    ASSERT_NO_FATAL_FAILURE({answerCallSecondaryAccount(true /*waitingRoom*/);});

    std::unique_ptr<MegaChatCall> call(megaChatApi[a1]->getChatCall(chatid));
    std::unique_ptr<MegaChatWaitingRoom> wr(call && call->getWaitingRoom()
                                                ? call->getWaitingRoom()->copy()
                                                : nullptr);

    ASSERT_TRUE(wr && wr->getPeerStatus(uh) == MegaChatWaitingRoom::MWR_NOT_ALLOWED)
        << (!wr ? "Waiting room can't be retrieved for user A" : "B it's not in the waiting room");

    // ** note: can't simulate use case where a2 sends JOIN without any moderator has allowed to enter the call (WR_DENY would be received for a2 from SFU),
    // because JOIN command is automatically managed by karere, and is only sent when user has permission to JOIN
    grantsJoinPermission();

    // [Test2]: A Pushes B into waiting room, (A ignores it, there's no way to reject a Join req)
    // ------------------------------------------------------------------------------------------------------
    LOG_debug << "Test2: A Pushes B into waiting room, (A ignores it, there's no way to reject a Join req)";
    pushIntoWr();

    // ** note: can't simulate use case where a1 sends WR_PUSH for a2, and a2 is still in waiting room, but has already received WR_ALLOW.
    // In that case SFU would send WR_USERS_DENY to all moderators, however this is a race condition, as upon WR_ALLOW, karere automatically
    // sends JOIN command

    // [Test3]: A kicks (completely disconnect) B from call
    // ------------------------------------------------------------------------------------------------------
    LOG_debug << "Test3: A kicks (completely disconnect) B from call";
    kickFromCall();

    LOG_debug << "T_WaitingRooms: A ends call for all participants";
    endCallPrimaryAccount(auxCall->getCallId());

    // [Test4]: A starts call Bypassing waiting room, B Joins directly to the call (Addhoc call)
    //          call will ring for the rest of participants as schedId is not provided
    // --------------------------------------------------------------------------------------------------------------
    LOG_debug << "Test4: A starts call Bypassing waiting room, B Joins directly to the call (Addhoc call)";
    mCallIdExpectedReceived[a1] = mCallIdExpectedReceived[a2] = MEGACHAT_INVALID_HANDLE;
    ASSERT_NO_FATAL_FAILURE({startWaitingRoomCallPrimaryAccount(MEGACHAT_INVALID_HANDLE /*schedId*/);});

    // B picks up the call and wait for ringing
    LOG_debug << "B Pickups the call and wait for ringing";
    auxCall = picksUpCallSecondaryAccount(true /*isRingingExpected*/);
    LOG_debug << "B received the call";

    // B answers the call bypassing waiting room
    LOG_debug << "JDEBUG B Answers the call bypassing waiting room";
    ASSERT_NO_FATAL_FAILURE({answerCallSecondaryAccount(false /*waitingRoom*/);});
}

/**
 * @brief MegaChatApiTest.ScheduledMeetings
 *
 * Requirements:
 *      - Both accounts should be conctacts
 * (if not accomplished, the test automatically solves them)
 *
 * This test does the following:
 * + TEST 1.  A Creates a Meeting room and a recurrent scheduled meeting in one step
 * + TEST 2.  A Updates a recurrent scheduled meeting with invalid TimeZone (Error)
 * + TEST 3.  A Updates previous recurrent scheduled meeting with valid data
 * + TEST 4.  A Updates a scheduled meeting occurrence with invalid schedId (Error)
 * + TEST 5.  A Updates a scheduled meeting occurrence (new child sched meeting created)
 * + TEST 6.  A Fetch scheduled meetings occurrences chatroom
 * + TEST 7.  A Cancels previous scheduled meeting occurrence
 * + TEST 8.  A Cancel entire series
 * + TEST 9.  A Deletes scheduled meeting with invalid schedId (Error)
 * + TEST 10. A Deletes scheduled meeting
 */
TEST_F(MegaChatApiTest, ScheduledMeetings)
{
    unsigned a1 = 0;
    unsigned a2 = 1;

    LOG_debug << "\tSwitching to staging (Shard 2) for group creation (TEMPORARY)";
    megaApi[a1]->changeApiUrl("https://staging.api.mega.co.nz/");

    // aux data structure to handle lambdas' arguments
    SchedMeetingData smDataTests127, smDataTests456;

    // remove scheduled meeting
    const auto deleteSchedMeeting = [this, &a1, &a2](const unsigned int index, const int expectedError, const SchedMeetingData& smData) -> void
    {
        bool exitFlag = false;
        mSchedMeetingUpdated[a1] = mSchedMeetingUpdated[a2] = false;         // reset sched meetings updated flags
        mSchedIdRemoved[a1] = mSchedIdRemoved[a2] = MEGACHAT_INVALID_HANDLE; // reset sched meetings id's (do after assign vars above)

        // wait for onRequestFinish
        ASSERT_NO_FATAL_FAILURE({
        waitForAction (1,
                       std::vector<bool *> { &exitFlag },
                       std::vector<string> { "TYPE_DELETE_SCHEDULED_MEETING[a1]"},
                       "Removing scheduled meeting from A",
                       true /* wait for all exit flags*/,
                       true /*reset flags*/,
                       maxTimeout,
                       [&api = megaChatApi[index], &d = smData, &expectedError, &exitFlag]()
                       {
                            ChatRequestTracker crtRemoveMeeting;
                            api->removeScheduledMeeting(d.chatId, d.schedId, &crtRemoveMeeting);
                            auto res = crtRemoveMeeting.waitForResult();
                            exitFlag = true;
                            ASSERT_EQ(res, expectedError)
                                        << "Unexpected error while removing scheduled meeting. Error: " << crtRemoveMeeting.getErrorString();
                       });
        });
        if (expectedError != MegaChatError::ERROR_OK) { return; }

        // wait for onChatSchedMeetingUpdate (just in case expectedError is ERROR_OK)
        waitForMultiResponse(std::vector<bool *> {&mSchedMeetingUpdated[a1], &mSchedMeetingUpdated[a2]}, true, maxTimeout);
        ASSERT_NE(mSchedIdRemoved[a1], MEGACHAT_INVALID_HANDLE) << "Scheduled meeting for primary account could not be removed. scheduled meeting id: "
                                                                << getSchedIdStrB64(smData.schedId);

        ASSERT_NE(mSchedIdRemoved[a2], MEGACHAT_INVALID_HANDLE) << "Scheduled meeting for secondary account could not be removed. scheduled meeting id: "
                                                                << getSchedIdStrB64(smData.schedId);
    };

    // update scheduled meeting
    const auto updateSchedMeeting = [this, &a1, &a2](const unsigned int index, const int expectedError, const SchedMeetingData& smData) -> void
    {
        bool exitFlag = false;
        mSchedMeetingUpdated[a1] = mSchedMeetingUpdated[a2] = false;         // reset sched meetings updated flags
        mSchedIdUpdated[a1] = mSchedIdUpdated[a2] = MEGACHAT_INVALID_HANDLE; // reset sched meetings id's (do after assign vars above)

        // wait for onRequestFinish
        ASSERT_NO_FATAL_FAILURE({
        waitForAction (1,
                       std::vector<bool *> { &exitFlag },
                       std::vector<string> { "TYPE_UPDATE_SCHEDULED_MEETING[a1]"},
                       "Updating meeting room and scheduled meeting from A",
                       true /* wait for all exit flags*/,
                       true /*reset flags*/,
                       maxTimeout,
                       [&api = megaChatApi[index], &d = smData, &expectedError, &exitFlag]()
                       {
                            ChatRequestTracker crtUpdateMeeting;
                            api->updateScheduledMeeting(d.chatId, d.schedId, d.timeZone.c_str(), d.startDate, d.endDate, d.title.c_str(),
                                                                       d.description.c_str(), d.cancelled, d.flags.get(), d.rules.get(), &crtUpdateMeeting);
                            auto res = crtUpdateMeeting.waitForResult();
                            exitFlag = true;
                            ASSERT_EQ(res, expectedError)
                                        << "Unexpected error when updating scheduled meeting. Error: " << crtUpdateMeeting.getErrorString();
                       });
        });

        if (expectedError != MegaChatError::ERROR_OK) { return; }

        // wait for onChatSchedMeetingUpdate (just in case expectedError is ERROR_OK)
        waitForMultiResponse(std::vector<bool *> {&mSchedMeetingUpdated[a1], &mSchedMeetingUpdated[a2]}, true, maxTimeout);
        ASSERT_NE(mSchedIdUpdated[a1], MEGACHAT_INVALID_HANDLE) << "Scheduled meeting for primary account could not be updated. scheduled meeting id: "
                                                                << getSchedIdStrB64(smData.schedId);

        ASSERT_NE(mSchedIdUpdated[a2], MEGACHAT_INVALID_HANDLE) << "Scheduled meeting for secondary account could not be updated. scheduled meeting id: "
                                                                << getSchedIdStrB64(smData.schedId);
    };

    // fetch scheduled meeting occurrences
    std::unique_ptr<::megachat::MegaChatScheduledMeetingOccurrList> occurrences;
    const auto fetchOccurrences = [this, &occurrences](const unsigned int index, const int expectedError,
                                                       const SchedMeetingData& smData) -> void
    {
        occurrences.reset();
        // check if occurrence is inside requested range
        const MegaChatTimeStamp sinceTs = smData.startDate;
        const auto isValidOccurr = [&sinceTs](const MegaChatTimeStamp& ts)
        {
            return sinceTs <= ts; // check until limit in this method when apps can filter ocurrences by that field
        };

        bool exitFlag = false;

        // wait for onRequestFinish
        ASSERT_NO_FATAL_FAILURE({
            waitForAction (1,
                          std::vector<bool *> { &exitFlag },
                          std::vector<string> { "TYPE_FETCH_SCHEDULED_MEETING_OCCURRENCES[a1]" },
                          "Fetching scheduled meeting occurrences",
                          true /* wait for all exit flags */,
                          true /* reset flags */,
                          maxTimeout,
                          [&api = megaChatApi[index], &d = smData, &expectedError, &exitFlag, &occurrences]()
                          {
                              ChatRequestTracker crtFetchOccurrences;
                              api->fetchScheduledMeetingOccurrencesByChat(d.chatId, d.startDate, &crtFetchOccurrences);
                              auto res = crtFetchOccurrences.waitForResult();
                              exitFlag = true;
                              ASSERT_EQ(res, expectedError)
                                  << "Unexpected error while fetching scheduled meetings. Error: " << crtFetchOccurrences.getErrorString();
<<<<<<< HEAD
                              occurrences = crtFetchOccurrences.getScheduledMeetingsOccurrences();
                              exitFlag = true;
=======
                              occurrences = crtFetchOccurrences.getScheduledMeetings();
>>>>>>> 12f81c78
                          });
        });

        if (!occurrences) return;

        for (size_t i =  0; i < occurrences->size(); ++i)
        {
            const auto occurr = occurrences->at(i);
            ASSERT_TRUE(isValidOccurr(occurr->startDateTime())) << "StartDateTime out of specified range for occurrence";
            ASSERT_TRUE(isValidOccurr(occurr->endDateTime()))   << "EndDateTime out of specified range for occurrence";
        }
    };

    auto printOccurrences = [](const::megachat::MegaChatScheduledMeetingOccurrList* l, const int expectedOccurr) -> void
    {
        if (!l) { return; }
        std::string text = "Error fetching occurrences. \nExpected occurrences: (";
        text.append(std::to_string(expectedOccurr)).append(")");
        text.append("\nReceived occurrences: (").append(std::to_string(l->size())).append(")\n{\n");
        std::string schedIdB64;
        MegaChatHandle schedId = MEGACHAT_INVALID_HANDLE;
        for (size_t i = 0; i < l->size(); ++i)
        {
            if (schedId != l->at(i)->schedId())
            {
                schedId = l->at(i)->schedId();
                const std::unique_ptr<char[]> auxId(MegaApi::userHandleToBase64(schedId));
                schedIdB64 = auxId.get();
            }
            text.append("\tscheId: ").append(schedIdB64).append(" | startTs: ")
                .append(std::to_string(l->at(i)->startDateTime())).append("\n");
        }
        text.append("}");
        LOG_err << text;
    };

    // update scheduled meeting occurrence
    const auto updateOccurrence = [this, &a1, &a2, &fetchOccurrences, &printOccurrences, &occurrences](const unsigned int index, const unsigned int maxAttempts,
                                                                      const int expectedError, const int repeatError, const SchedMeetingData& smData) -> void
    {
        bool exitFlag = false;
        mSchedMeetingUpdated[a1] = mSchedMeetingUpdated[a2] = false;         // reset sched meetings updated flags
        mSchedIdUpdated[a1] = mSchedIdUpdated[a2] = MEGACHAT_INVALID_HANDLE; // reset sched meetings id's (do after assign vars above)
        int res = MegaChatError::ERROR_UNKNOWN;

        // wait for onRequestFinish
        ASSERT_NO_FATAL_FAILURE({
        waitForAction (1,
                       std::vector<bool *> { &exitFlag },
                       std::vector<string> { "TYPE_UPDATE_SCHEDULED_MEETING_OCCURRENCE[a1]"},
                       "Updating scheduled meeting occurrence",
                       true /* wait for all exit flags */,
                       true /* reset flags */,
                       maxTimeout,
                       [&api = megaChatApi[index], &d = smData, &repeatError, &maxAttempts, &exitFlag, &res]()
                       {
                            unsigned int attempts = 0;
                            do
                            {
                                ChatRequestTracker crtUpdateOccurrence;
                                api->updateScheduledMeetingOccurrence(d.chatId, d.schedId, d.overrides, d.newStartDate, d.newEndDate, d.newCancelled, &crtUpdateOccurrence);
                                res = crtUpdateOccurrence.waitForResult();
                                if (res == repeatError && ++attempts < maxAttempts) { continue; }
                                exitFlag = true;
                                break;
                            }
                            while (1);
                       });
        });

        if (res == MegaChatError::ERROR_OK)
        {
            // wait for onChatSchedMeetingUpdate (just in case expectedError is ERROR_OK)
            waitForMultiResponse(std::vector<bool *> {&mSchedMeetingUpdated[a1], &mSchedMeetingUpdated[a2]}, true, maxTimeout);
            ASSERT_NE(mSchedIdUpdated[a1], MEGACHAT_INVALID_HANDLE) << "Scheduled meeting occurrence for primary account could not be updated scheduled meeting id: "
                                                                    << getSchedIdStrB64(smData.schedId) << " overrides: " << std::to_string(smData.overrides);

            ASSERT_NE(mSchedIdUpdated[a2], MEGACHAT_INVALID_HANDLE) << "Scheduled meeting occurrence for secondary account could not be updated scheduled meeting id: "
                                                                    << getSchedIdStrB64(smData.schedId) << " overrides: " << std::to_string(smData.overrides);
        }
        else
        {
            if (res == MegaChatError::ERROR_NOENT)
            {
                LOG_err << "Can't update scheduled meeting occurrence, fetching occurrences";
                ASSERT_NO_FATAL_FAILURE({ fetchOccurrences(a1, MegaChatError::ERROR_OK, smData); });
                if (occurrences) { printOccurrences(occurrences.get(), MegaChatScheduledMeeting::NUM_OCURRENCES_REQ); }
            }
            ASSERT_EQ(res, expectedError) << "Unexpected error while updating scheduled meeting occurrence. Error: " << res;
        }

    };

    // get scheduled meeting
    const auto getSchedMeeting = [this](const unsigned int index, const SchedMeetingData& smData) -> std::unique_ptr<MegaChatScheduledMeeting>
    {
        const auto smList = std::unique_ptr<megachat::MegaChatScheduledMeetingList>(megaChatApi[index]->getScheduledMeetingsByChat(smData.chatId));
        const bool validSchedId = smData.schedId != MEGACHAT_INVALID_HANDLE;
        for (size_t i = 0, sz = smList->size(); i < sz; ++i)
        {
            if (!validSchedId && smList->at(i)->parentSchedId() == MEGACHAT_INVALID_HANDLE)
            {
                // if no schedId provided return the parent sched meeting for this chat
                return std::unique_ptr<MegaChatScheduledMeeting>(smList->at(i)->copy());
            }

            if (validSchedId && smList->at(i)->schedId() == smData.schedId)
            {
                // if schedId provided return the sched meeting that matches with provided schedId, if any
                return std::unique_ptr<MegaChatScheduledMeeting>(smList->at(i)->copy());
            }
        }
        return nullptr;
    };

    // create chatroom and scheduled meeting
    MegaChatHandle chatid = MEGACHAT_INVALID_HANDLE;

    auto getLastMsgIfManagement = [this] (const unsigned uIndex, const MegaChatHandle chatid, const int expectedType) -> MegaChatMessage*
    {
        auto crListener = std::make_unique<TestChatRoomListener>(this, megaChatApi, chatid);
        if (!megaChatApi[uIndex]->openChatRoom(chatid, crListener.get()))
        {
            LOG_debug << "getLastMsgIfManagement: Cannot open chatroom" << getChatIdStrB64(chatid);
            return nullptr;
        }
        loadHistory(uIndex, chatid, crListener.get());
        megaChatApi[uIndex]->closeChatRoom(chatid, crListener.get());

        std::unique_ptr<MegaChatListItem> lItem(megaChatApi[uIndex]->getChatListItem(chatid));
        if (!lItem)
        {
            LOG_debug << "getLastMsgIfManagement: Cannot get chatlist item for chat" << getChatIdStrB64(chatid);
            return nullptr;
        }

        if (lItem->getLastMessageType() != expectedType)
        {
            LOG_debug << "getLastMsgIfManagement: last message in chat: " << getChatIdStrB64(chatid) << "is not of type: " << expectedType;
            return nullptr;
        }

        MegaChatMessage* msg = megaChatApi[uIndex]->getMessage(chatid, lItem->getLastMessageId());
        if (!msg || msg->getType() != expectedType)
        {
            return nullptr;
        }

        return msg;
    };

    const auto schedChangeToString = [] (const unsigned int flag) -> std::string
    {
        if (flag == MegaChatScheduledMeeting::SC_NEW_SCHED)     { return "New"; }
        if (flag == MegaChatScheduledMeeting::SC_PARENT)        { return "p"; }
        if (flag == MegaChatScheduledMeeting::SC_TZONE)         { return "tz"; }
        if (flag == MegaChatScheduledMeeting::SC_START)         { return "s"; }
        if (flag == MegaChatScheduledMeeting::SC_END)           { return "e"; }
        if (flag == MegaChatScheduledMeeting::SC_TITLE)         { return "t"; }
        if (flag == MegaChatScheduledMeeting::SC_DESC)          { return "d"; }
        if (flag == MegaChatScheduledMeeting::SC_ATTR)          { return "at"; }
        if (flag == MegaChatScheduledMeeting::SC_OVERR)         { return "o"; }
        if (flag == MegaChatScheduledMeeting::SC_CANC)          { return "c"; }
        if (flag == MegaChatScheduledMeeting::SC_FLAGS)         { return "f"; }
        if (flag == MegaChatScheduledMeeting::SC_RULES)         { return "r"; }
        if (flag == MegaChatScheduledMeeting::SC_FLAGS_SIZE)    { return "Invalid"; }
        return "Unknown";
    };

    auto checkSchedMeetMsgChanges = [&schedChangeToString] (const MegaChatMessage* msg, const std::vector<unsigned int>& flags) -> bool
    {
        if (!msg) { return false;}

        bool match = true;
        for (const auto flag: flags)
        {
            if (!msg->hasSchedMeetingChanged(flag))
            {
                match = false;
                break;
            }
        };

        if (!match)
        {
            std::string changesStr = "checkSchedMeetMsgChanges: Expected changes => [  ";
            for (auto f: flags)
            {
                changesStr.append(schedChangeToString(f).append("  "));
            }

            changesStr.append("] Received changes: {  ");
            for (unsigned int i = MegaChatScheduledMeeting::SC_NEW_SCHED; i < MegaChatScheduledMeeting::SC_FLAGS_SIZE; ++i)
            {
                changesStr.append(schedChangeToString(i)).append(": ").append(std::to_string(msg->hasSchedMeetingChanged(i)).append("  "));
            }
            changesStr.append("}");
            LOG_err << changesStr;
        }

        return match;
    };

    auto checkSchedParentId = [] (const MegaChatMessage* msg, const MegaChatHandle parentSchedId) -> bool
    {
        if (!msg) { return false;}
        const MegaStringList* l = msg->getScheduledMeetingChange(MegaChatScheduledMeeting::SC_PARENT);
        const bool msgHasParentId = l && l->size() == 1;

        return parentSchedId != MEGACHAT_INVALID_HANDLE
            ? msgHasParentId && MegaApi::base64ToUserHandle(l->get(0)) == parentSchedId
            : !msgHasParentId;
    };

    const auto checkSchedMeetMsg = [&getLastMsgIfManagement, &checkSchedMeetMsgChanges, &checkSchedParentId]
        (unsigned int index, const MegaChatHandle chatid, const MegaChatHandle parentSchedId
         , const std::vector<unsigned int> changes, const std::string msg) -> void
    {
        // fetch last message that must be of type: TYPE_SCHED_MEETING and check that msg changes, matches with expected ones
        std::unique_ptr<MegaChatMessage> lastManagementMsg(getLastMsgIfManagement(index, chatid, megachat::MegaChatMessage::TYPE_SCHED_MEETING));
        ASSERT_TRUE(lastManagementMsg) << msg << " .Can't retrieve last message or it's type is not expected one";

        ASSERT_TRUE(checkSchedMeetMsgChanges(lastManagementMsg.get(), changes))
            << msg << " .Unexpected changeset received for sched meeting management msg";

        ASSERT_TRUE(checkSchedParentId(lastManagementMsg.get(), parentSchedId /*expected parent SchedId*/))
            << msg << " .Unexpected parentSchedId in sched meeting management msg";
    };

    //================================================================================//
    // TEST preparation
    //================================================================================//
    const std::unique_ptr <char[]> primarySession(login(a1));
    ASSERT_TRUE(primarySession);
    const std::unique_ptr <char[]> secondarySession(login(a2));
    ASSERT_TRUE(secondarySession);
    std::unique_ptr<MegaUser> user(megaApi[a1]->getContact(account(a2).getEmail().c_str()));
    if (!user || user->getVisibility() != MegaUser::VISIBILITY_VISIBLE)
    {
        ASSERT_NO_FATAL_FAILURE({ makeContact(a1, a2); });
        user.reset(megaApi[a1]->getContact(account(a2).getEmail().c_str()));
        ASSERT_TRUE(user) << "Secondary account is not a contact of primary account yet";
    }

    //================================================================================//
    // TEST 1. Create a meeting room and a recurrent scheduled meeting
    //================================================================================//
    LOG_debug << "TEST_ScheduledMeetings 1: Create meeting room and scheduled meeting";
    const std::shared_ptr<MegaChatPeerList> peerList(MegaChatPeerList::createInstance());
    const time_t now = time(nullptr);
    peerList->addPeer(user->getHandle(), MegaChatPeerList::PRIV_STANDARD);
    std::string title = "SMChat_" + std::to_string(now);
    std::string description = "SMChat_Description";
    std::string timeZone = "Europe/Madrid";
    const MegaChatTimeStamp startDate = now + 300;
    const MegaChatTimeStamp endDate =  startDate + 600;

    // create MegaChatScheduledFlags
    std::shared_ptr<MegaChatScheduledFlags> flags(MegaChatScheduledFlags::createInstance());
    flags->setSendEmails(true);

    // create MegaChatScheduledRules
    std::shared_ptr<MegaChatScheduledRules> rules(MegaChatScheduledRules::createInstance(MegaChatScheduledRules::FREQ_DAILY,
                                                                                         MegaChatScheduledRules::INTERVAL_INVALID,
                                                                                         MEGACHAT_INVALID_TIMESTAMP,
                                                                                         nullptr, nullptr, nullptr));
    smDataTests127.peerList = peerList;
    smDataTests127.isMeeting = true;
    smDataTests127.publicChat = true;
    smDataTests127.title = title;
    smDataTests127.speakRequest = false;
    smDataTests127.waitingRoom = false;
    smDataTests127.openInvite = false;
    smDataTests127.timeZone = timeZone;
    smDataTests127.startDate = startDate;
    smDataTests127.endDate = endDate;
    smDataTests127.description = ""; // description is not a mandatory field
    smDataTests127.flags = nullptr;  // flags is not a mandatory field
    smDataTests127.rules = rules;
    ASSERT_NO_FATAL_FAILURE({ createChatroomAndSchedMeeting (chatid, a1, a2, smDataTests127); });

    // check that SC_NEW_SCHED management msg content is expected
    ASSERT_NO_FATAL_FAILURE({ checkSchedMeetMsg(a2
                                                , chatid
                                                , MEGACHAT_INVALID_HANDLE
                                                , std::vector<unsigned int> { MegaChatScheduledMeeting::SC_NEW_SCHED }
                                                , "TEST_1"); });

    const MegaChatHandle schedId = mSchedIdUpdated[a1];
    SchedMeetingData smData; // Designated initializers generate too many warnings (gcc)
    smData.chatId = chatid;
    smData.schedId = MEGACHAT_INVALID_HANDLE;

    const auto schedMeet = getSchedMeeting(a1, smData);
    ASSERT_TRUE(schedMeet) << "Can't retrieve scheduled meeting for new chat " << getChatIdStrB64(chatid);
    ASSERT_TRUE(!schedMeet->flags() && !schedMeet->description()) << "Scheduled meeting flags must be unset and description must be an empty string" ;
    ASSERT_TRUE(flags->sendEmails()) << "Scheduled meeting created doesn't have send emails flag enabled but it was set on creation";

    //================================================================================//
    // TEST 2. Update a recurrent scheduled meeting with invalid TimeZone (Error)
    //================================================================================//
    LOG_debug << "TEST_ScheduledMeetings 2: Update a recurrent scheduled meeting with invalid TimeZone (Error)";
    timeZone = "Europe/Borlin"; // invalid timezone
    title.append("(updated)");
    description.append("(updated)");
    smDataTests127.chatId = chatid;
    smDataTests127.schedId = schedId;
    smDataTests127.timeZone = timeZone;
    smDataTests127.title = title;
    smDataTests127.cancelled = false;
    ASSERT_NO_FATAL_FAILURE({ updateSchedMeeting(a1, MegaChatError::ERROR_ARGS, smDataTests127); });

    //================================================================================//
    // TEST 3. Update previous recurrent scheduled meeting with valid data
    //================================================================================//
    LOG_debug << "TEST_ScheduledMeetings 3: Update a recurrent scheduled meeting";
    timeZone = "Europe/Dublin";
    smDataTests127.timeZone = timeZone;
    ASSERT_NO_FATAL_FAILURE({ updateSchedMeeting(a1, MegaChatError::ERROR_OK, smDataTests127); });

    // check that SC_NEW_SCHED management msg content is expected
    ASSERT_NO_FATAL_FAILURE({ checkSchedMeetMsg(a2
                                                , chatid
                                                , MEGACHAT_INVALID_HANDLE
                                                , std::vector<unsigned int> { MegaChatScheduledMeeting::SC_TZONE }
                                                , "TEST_3"); });

    //================================================================================//
    // TEST 4. Update a scheduled meeting occurrence with invalid schedId (Error)
    //================================================================================//
    LOG_debug << "TEST_ScheduledMeetings 4: Update a scheduled meeting occurrence with invalid schedId (Error)";
    smDataTests456.chatId = chatid;
    smDataTests456.overrides = startDate;
    smDataTests456.newStartDate = startDate;
    smDataTests456.newEndDate = endDate;
    smDataTests456.newCancelled = false;
    ASSERT_NO_FATAL_FAILURE({ updateOccurrence(a1, 1/*maxAttempts*/, MegaChatError::ERROR_NOENT, MegaChatError::ERROR_TOOMANY, smDataTests456); });

    //================================================================================//
    // TEST 5. Update a scheduled meeting occurrence (new child sched meeting created)
    //================================================================================//
    LOG_debug << "TEST_ScheduledMeetings 5: Update a scheduled meeting occurrence (child sched meeting created)";
    MegaChatTimeStamp overrides =  startDate;
    const MegaChatTimeStamp auxStartDate =  startDate + 120;
    const MegaChatTimeStamp auxEndDate = endDate + 120;
    // update occurrence and ensure that we have received a new child scheduled meeting whose parent is the original sched meeting and contains the updated occurrence
    smDataTests456.schedId = schedId;
    smDataTests456.overrides = overrides;
    smDataTests456.newStartDate = auxStartDate;
    smDataTests456.newEndDate = auxEndDate;
    ASSERT_NO_FATAL_FAILURE({ updateOccurrence(a1, 3/*maxAttempts*/, MegaChatError::ERROR_OK, MegaChatError::ERROR_TOOMANY, smDataTests456); });
    auto sched = std::unique_ptr<MegaChatScheduledMeeting>(megaChatApi[a1]->getScheduledMeeting(chatid, mSchedIdUpdated[a1]));
    ASSERT_TRUE(sched);
    ASSERT_EQ(sched->parentSchedId(), schedId) << "Child scheduled meeting for primary account has not been received scheduled meeting id: " <<  getSchedIdStrB64(schedId);

    // check that SC_NEW_SCHED management msg content is expected
    ASSERT_NO_FATAL_FAILURE({ checkSchedMeetMsg(a2
                                                , chatid
                                                , schedId
                                                , std::vector<unsigned int> { MegaChatScheduledMeeting::SC_START
                                                                          , MegaChatScheduledMeeting::SC_END }
                                                , "TEST_5"); });

    const MegaChatHandle childSchedId = sched->schedId();
    smData = SchedMeetingData(); // Designated initializers generate too many warnings (gcc)
    smData.chatId = chatid;
    smData.schedId = childSchedId;
    ASSERT_TRUE(getSchedMeeting(a1, smData)) << "Can't retrieve child scheduled meeting for chat: " << getChatIdStrB64(chatid);


    //================================================================================//
    // TEST 6. Fetch scheduled meetings occurrences chatroom
    //================================================================================//
    LOG_debug << "TEST_ScheduledMeetings 6: fetch scheduled meetings occurrences";
    smData = SchedMeetingData(); // Designated initializers generate too many warnings (gcc)
    smData.chatId = chatid;
    smData.startDate = MEGACHAT_INVALID_TIMESTAMP;
    ASSERT_NO_FATAL_FAILURE({ fetchOccurrences(a1, MegaChatError::ERROR_OK, smData); });
    if (!occurrences || occurrences->size() != MegaChatScheduledMeeting::NUM_OCURRENCES_REQ)
    {
        if (occurrences) { printOccurrences(occurrences.get(), MegaChatScheduledMeeting::NUM_OCURRENCES_REQ); }
        ASSERT_TRUE(false) << "Error fetching occurrences for primary account for chat: " << getChatIdStrB64(chatid);
    }

    const MegaChatScheduledMeetingOccurr* lastestOcurr = occurrences->at(occurrences->size() -1);
    if (lastestOcurr && lastestOcurr->startDateTime() != MEGACHAT_INVALID_TIMESTAMP)
    {
        smData = SchedMeetingData(); // Designated initializers generate too many warnings (gcc)
        smData.chatId = chatid;
        smData.startDate = lastestOcurr->startDateTime();
        ASSERT_NO_FATAL_FAILURE({ fetchOccurrences(a1, MegaChatError::ERROR_OK, smData); });
        if (!occurrences || occurrences->size() != MegaChatScheduledMeeting::NUM_OCURRENCES_REQ)
        {
            if (occurrences) { printOccurrences(occurrences.get(), MegaChatScheduledMeeting::NUM_OCURRENCES_REQ); }
            ASSERT_TRUE(false) << "Error fetching more occurrences for primary account for chat: " << getChatIdStrB64(chatid);
        }
    }

    //================================================================================//
    // TEST 7. Cancel previous scheduled meeting occurrence
    //================================================================================//
    LOG_debug << "TEST_ScheduledMeetings 7: Cancel a scheduled meeting occurrence";
    overrides = auxStartDate;
    smDataTests456.schedId = childSchedId;
    smDataTests456.overrides = overrides;
    smDataTests456.newCancelled = true;
    ASSERT_NO_FATAL_FAILURE({ updateOccurrence(a1, 3/*maxAttempts*/, MegaChatError::ERROR_OK, MegaChatError::ERROR_TOOMANY, smDataTests456); });
    sched = std::unique_ptr<MegaChatScheduledMeeting>(megaChatApi[a1]->getScheduledMeeting(chatid, mSchedIdUpdated[a1]));
    ASSERT_TRUE(sched);
    ASSERT_EQ(sched->schedId(), childSchedId) << "Scheduled meeting id: " << getSchedIdStrB64(schedId)
                                              << " does not match with expected one: " << getSchedIdStrB64(childSchedId);

    ASSERT_TRUE(sched->cancelled()) << "Scheduled meeting occurrence could not be cancelled, scheduled meeting id: "
                                    <<  getSchedIdStrB64(schedId) << " overrides: " << std::to_string(overrides);


    // check that SC_NEW_SCHED management msg content is expected
    ASSERT_NO_FATAL_FAILURE({ checkSchedMeetMsg(a2
                                                , chatid
                                                , schedId
                                                , std::vector<unsigned int> { MegaChatScheduledMeeting::SC_CANC }
                                                , "TEST_7"); });

    //================================================================================//
    // TEST 8. Cancel entire series
    //================================================================================//
    LOG_debug << "TEST_ScheduledMeetings 8: Update a recurrent scheduled meeting";
    smDataTests127.cancelled = true;
    updateSchedMeeting(a1, MegaChatError::ERROR_OK, smDataTests127);
    smData = SchedMeetingData(); // Designated initializers generate too many warnings (gcc)
    smData.chatId = chatid;
    smData.startDate = MEGACHAT_INVALID_TIMESTAMP;
    ASSERT_NO_FATAL_FAILURE({ fetchOccurrences(a1, MegaChatError::ERROR_OK, smData); });
    if (!occurrences || occurrences->size())
    {
        if (occurrences) { printOccurrences(occurrences.get(), 0); }
        ASSERT_TRUE(false) << "No scheduled meeting occurrences for primary account should be received for chat: " << getChatIdStrB64(chatid);
    }

    // check that SC_NEW_SCHED management msg content is expected
    ASSERT_NO_FATAL_FAILURE({ checkSchedMeetMsg(a2
                                                , chatid
                                                , MEGACHAT_INVALID_HANDLE
                                                , std::vector<unsigned int> { MegaChatScheduledMeeting::SC_CANC }
                                                , "TEST_8"); });

    //================================================================================//
    // TEST 9. Delete scheduled meeting with invalid schedId (Error)
    //================================================================================//
    LOG_debug << "TEST_ScheduledMeetings 9: remove a scheduled meeting occurrence with invalid schedId (Error)";
    smData = SchedMeetingData(); // Designated initializers generate too many warnings (gcc)
    smData.chatId = chatid;
    smData.schedId = MEGACHAT_INVALID_HANDLE;
    ASSERT_NO_FATAL_FAILURE({ deleteSchedMeeting(a1, MegaChatError::ERROR_ARGS, smData); });

    //================================================================================//
    // TEST 10. Delete scheduled meeting
    //================================================================================//
    LOG_debug << "TEST_ScheduledMeetings 10: remove a scheduled meeting occurrence";
    smData = SchedMeetingData(); // Designated initializers generate too many warnings (gcc)
    smData.chatId = chatid;
    smData.schedId = schedId;
    ASSERT_NO_FATAL_FAILURE({ deleteSchedMeeting(a1, MegaChatError::ERROR_OK, smData); });

    LOG_debug << "\tSwitching back from staging (Shard 2) for group creation (TEMPORARY)";
    megaApi[a1]->changeApiUrl("https://g.api.mega.co.nz/");

}
#endif

/**
 * @brief MegaChatApiTest.RichLinkUserAttribute
 *
 * This test does the following:
 *
 * - Get state for rich link user attribute
 * - Enable/disable rich link generation
 * - Check if value has been established correctly
 * - Change value for rich link counter
 * - Check if value has been established correctly
 *
 */
TEST_F(MegaChatApiTest, RichLinkUserAttribute)
{
    unsigned a1 = 0;

   char *primarySession = login(a1);
   ASSERT_TRUE(primarySession);

   // Get rich link state
   TestMegaRequestListener requestListener(megaApi[a1], nullptr);
   megaApi[a1]->shouldShowRichLinkWarning(&requestListener);
   ASSERT_TRUE(requestListener.waitForResponse()) << "Expired timeout for rich Link";
   int error = requestListener.getErrorCode();
   ASSERT_TRUE(!error || error == ::mega::API_ENOENT) << "Should show richLink warning. Error: " << error;
   ASSERT_EQ(requestListener.getMegaRequest()->getNumDetails(), 1) << "Active at shouldShowRichLink";

   // Enable/disable rich link generation
   bool enableRichLink = !(requestListener.getMegaRequest()->getFlag());
   requestListener = TestMegaRequestListener(megaApi[a1], nullptr);
   megaApi[a1]->enableRichPreviews(enableRichLink, &requestListener);
   ASSERT_TRUE(requestListener.waitForResponse()) << "User attribute retrieval not finished after timeout";
   ASSERT_TRUE(!requestListener.getErrorCode()) << "Failed to enable rich preview. Error: " << requestListener.getErrorCode();

   // Get rich link state
   requestListener = TestMegaRequestListener(megaApi[a1], nullptr);
   megaApi[a1]->shouldShowRichLinkWarning(&requestListener);
   ASSERT_TRUE(requestListener.waitForResponse()) << "Expired timeout for rich Link";
   error = requestListener.getErrorCode();
   ASSERT_TRUE(!error || error == ::mega::API_ENOENT) << "Should show richLink warning. Error: " << error;
   ASSERT_FALSE(requestListener.getMegaRequest()->getFlag()) << "Rich link enable/disable has not worked, (Rich link warning hasn't to be shown)";

   // Change value for rich link counter
   int counter = 1;
   requestListener = TestMegaRequestListener(megaApi[a1], nullptr);
   megaApi[a1]->setRichLinkWarningCounterValue(counter, &requestListener);
   ASSERT_TRUE(requestListener.waitForResponse()) << "User attribute retrieval not finished after timeout";
   ASSERT_FALSE(requestListener.getErrorCode()) << "Failed to set rich preview count. Error: " << requestListener.getErrorCode();

   requestListener = TestMegaRequestListener(megaApi[a1], nullptr);
   megaApi[a1]->shouldShowRichLinkWarning(&requestListener);
   ASSERT_TRUE(requestListener.waitForResponse()) << "Expired timeout for rich Link";
   error = requestListener.getErrorCode();
   ASSERT_TRUE(!error || error == ::mega::API_ENOENT) << "Should show richLink warning. Error: " << error;
   ASSERT_EQ(requestListener.getMegaRequest()->getNumDetails(), 1) << "Active at shouldShowRichLink";
   ASSERT_EQ(counter, requestListener.getMegaRequest()->getNumber()) << "Rich link count has not taken the correct value.";
   ASSERT_TRUE(requestListener.getMegaRequest()->getFlag()) << "Rich link enable/disable has not worked, (Rich link warning has to be shown)";

   delete [] primarySession;
   primarySession = NULL;
}

/**
 * @brief MegaChatApiTest.SendRichLink
 *
 * This test does the following:
 *
 * - Enable rich links
 * - Send a message with a url
 * - Wait for rich link update
 * - Check if message has been updated with a rich link
 *
 */
TEST_F(MegaChatApiTest, SendRichLink)
{
    unsigned a1 = 0;
    unsigned a2 = 1;

    constexpr unsigned int timeoutUsec = maxTimeout * 1000000;
    char *primarySession = login(a1);
    ASSERT_TRUE(primarySession);
    char *secondarySession = login(a2);
    ASSERT_TRUE(secondarySession);

    // Enable rich link
    bool enableRichLink = true;
    bool* richPreviewEnabled = &mUsersChanged[a1][MegaUser::CHANGE_TYPE_RICH_PREVIEWS]; *richPreviewEnabled = false;
    TestMegaRequestListener requestListener(megaApi[a1], nullptr);
    megaApi[a1]->enableRichPreviews(enableRichLink, &requestListener);
    ASSERT_TRUE(requestListener.waitForResponse()) << "User attribute retrieval not finished after timeout";
    int error = requestListener.getErrorCode();
    ASSERT_FALSE(error) << "Failed to enable rich preview. Error: " << error;
    ASSERT_TRUE(waitForResponse(richPreviewEnabled)) << "Richlink previews attr change not received, account" << (a1+1) << ", after timeout: " << maxTimeout << " seconds";

    MegaUser *user = megaApi[a1]->getContact(account(a2).getEmail().c_str());
    if (!user || (user->getVisibility() != MegaUser::VISIBILITY_VISIBLE))
    {
        ASSERT_NO_FATAL_FAILURE({ makeContact(a1, a2); });
    }
    delete user;
    user = NULL;

    MegaChatHandle chatid = getPeerToPeerChatRoom(a1, a2);
    ASSERT_NE(chatid, MEGACHAT_INVALID_HANDLE);

    TestChatRoomListener *chatroomListener = new TestChatRoomListener(this, megaChatApi, chatid);
    ASSERT_TRUE(megaChatApi[a1]->openChatRoom(chatid, chatroomListener)) << "Can't open chatRoom account " << (a1+1);
    ASSERT_TRUE(megaChatApi[a2]->openChatRoom(chatid, chatroomListener)) << "Can't open chatRoom account " << (a2+1);

    // Load some message to feed history
    loadHistory(a1, chatid, chatroomListener);
    loadHistory(a2, chatid, chatroomListener);

    // Define lambda for future messages check
    auto checkMessages = [&](MegaChatMessage* msgSent, const std::string& msgToSend, bool isRichLink, bool senderOnly = false)
    {

        std::array<const unsigned int, 2> an = { a1, a2 };
        // Wait for update (richLink needs a "double" edition)
        if (!chatroomListener->msgEdited[a1])
        {
            for (auto& ai : an)
            {
                ASSERT_TRUE(waitForResponse(&chatroomListener->msgEdited[ai])) << "Message HAS NOT been fully updated after richlink edition, account" << (ai+1) << ", after timeout: " << maxTimeout << " seconds";
            }
        }
        // Check if messages have been updated correctly
        for (auto& ai : an)
        {
            MegaChatMessage* msgUpdated = senderOnly ? msgSent : megaChatApi[ai]->getMessage(chatid, msgSent->getMsgId());
            if (!senderOnly)
            {
                unsigned int tWaited = 0;
                while (((isRichLink && msgUpdated->getType() != MegaChatMessage::TYPE_CONTAINS_META) ||
                            (!isRichLink && msgUpdated->getType() == MegaChatMessage::TYPE_CONTAINS_META)) &&
                        (tWaited < timeoutUsec))
                {
                    std::this_thread::sleep_for(std::chrono::microseconds(pollingT));
                    tWaited += pollingT;
                    MegaChatMessage* newMsgUpdated = megaChatApi[ai]->getMessage(chatid, msgSent->getMsgId());
                    if (msgUpdated != newMsgUpdated)
                    {
                        delete msgUpdated;
                        msgUpdated = newMsgUpdated;
                    }
                }
            }
            ASSERT_TRUE((isRichLink && msgUpdated->getType() == MegaChatMessage::TYPE_CONTAINS_META) ||
                        (!isRichLink && msgUpdated->getType() != MegaChatMessage::TYPE_CONTAINS_META)) << "Invalid Message Type: " << msgUpdated->getType() << ", it should " << (isRichLink ? "" : "NOT ") << "be " << MegaChatMessage::TYPE_CONTAINS_META << " (account " << (ai+1) << ")";
            ASSERT_TRUE((isRichLink && msgUpdated->getContainsMeta() &&
                         msgUpdated->getContainsMeta()->getRichPreview()) ||
                        (!isRichLink && !msgUpdated->getContainsMeta())) << "Rich link information HAS" << (isRichLink ? " NOT" : "") << " been established (account " << (ai+1) << ")";
            ASSERT_TRUE(!isRichLink || msgUpdated->getContainsMeta()->getType() == MegaChatContainsMeta::CONTAINS_META_RICH_PREVIEW) << "Invalid ContainsMeta Type: " << (isRichLink ? to_string(msgUpdated->getContainsMeta()->getType()) : "NONE") << ", due to containsPreview = " << (isRichLink ? "true" : "false") << ", it should " << (isRichLink ? "" : "NOT ") << "be " << MegaChatContainsMeta::CONTAINS_META_RICH_PREVIEW << " (account " << (ai+1) << ")";

            const char* updatedText = isRichLink ? msgUpdated->getContainsMeta()->getRichPreview()->getText() :
                                                   msgUpdated->getContent();
            ASSERT_EQ(updatedText, msgToSend) << "Two strings have to have the same value (account " << (ai+1) << "): UpdatedText -> " << updatedText << " Message sent: " << msgToSend;

            if (senderOnly)
            {
                return;
            }

            delete msgUpdated;
        }
    };

    //=================================//
    // TEST 1. Send rich link message
    //=================================//

    LOG_debug << "TEST 1. Send rich link message";
    std::string messageToSend = "Hello friend, http://mega.nz";
    // Need to do this for the first message as it's send and edited
    chatroomListener->msgEdited[a1] = false;
    chatroomListener->msgEdited[a2] = false;
    MegaChatMessage* msgSent = sendTextMessageOrUpdate(a1, a2, chatid, messageToSend, chatroomListener);
    ASSERT_TRUE(msgSent);
    ASSERT_NO_FATAL_FAILURE({ checkMessages(msgSent, messageToSend, true); });

    //===============================================================================================//
    // TEST 2. Remove richlink (used to remove preview) from previous message with removeRichLink()
    //===============================================================================================//

    LOG_debug << "TEST 2. Remove richlink";
    // No call to sendTextMessageOrUpdate, so we must manually waitForUpdate for msgEdited to be set to 'true'
    chatroomListener->msgEdited[a1] = false;
    chatroomListener->msgEdited[a2] = false;
    MegaChatMessage* msgUpdated1 = megaChatApi[a1]->removeRichLink(chatid, msgSent->getMsgId());
    ASSERT_NO_FATAL_FAILURE({ checkMessages(msgUpdated1, messageToSend, false, true); });

    //===================================================================//
    // TEST 3. Edit previous non-richlinked message by removing the URL.
    //===================================================================//

    LOG_debug << "TEST 3. Edit previous non-richlinked message by removing the URL";
    std::string messageToUpdate2 = "Hello friend";
    MegaChatMessage* msgUpdated2 = sendTextMessageOrUpdate(a1, a2, chatid, messageToUpdate2, chatroomListener, msgUpdated1->getMsgId());
    ASSERT_TRUE(msgUpdated2);
    ASSERT_NO_FATAL_FAILURE({ checkMessages(msgUpdated2, messageToUpdate2, false); });


    //======================================================//
    // TEST 4. Edit previous message by adding a new URL.
    //======================================================//

    LOG_debug << "TEST 4. Edit previous message by adding a new URL";
    std::string messageToUpdate3 = "Hello friend, sorry, the URL is https://mega.nz";
    MegaChatMessage* msgUpdated3 = sendTextMessageOrUpdate(a1, a2, chatid, messageToUpdate3, chatroomListener, msgUpdated2->getMsgId());
    ASSERT_TRUE(msgUpdated3);
    ASSERT_NO_FATAL_FAILURE({ checkMessages(msgUpdated3, messageToUpdate3, true); });

    //===============================================================//
    // TEST 5. Edit previous message by modifying the previous URL.
    //===============================================================//

    LOG_debug << "TEST 5. Edit previous message by modifying the previous URL";
    std::string messageToUpdate4 = "Argghhh!!! Sorry again!! I meant https://mega.io that's the good one!!!";
    MegaChatMessage* msgUpdated4 = sendTextMessageOrUpdate(a1, a2, chatid, messageToUpdate4, chatroomListener, msgUpdated3->getMsgId());
    ASSERT_TRUE(msgUpdated4);
    ASSERT_NO_FATAL_FAILURE({ checkMessages(msgUpdated4, messageToUpdate4, true); });

    //===============================================================//
    // TEST 6. Edit previous richlinked message by deleting the URL.
    //===============================================================//

    LOG_debug << "TEST 6. Edit previous richlinked message by deleting the URL";
    std::string messageToUpdate5 = "No more richlinks please!!!!";
    MegaChatMessage* msgUpdated5 = sendTextMessageOrUpdate(a1, a2, chatid, messageToUpdate5, chatroomListener, msgUpdated4->getMsgId());
    ASSERT_TRUE(msgUpdated5);
    ASSERT_NO_FATAL_FAILURE({ checkMessages(msgUpdated5, messageToUpdate5, false); });


    // Close chat rooms and free up memory
    megaChatApi[a1]->closeChatRoom(chatid, chatroomListener);
    megaChatApi[a2]->closeChatRoom(chatid, chatroomListener);

    delete msgSent;
    delete msgUpdated1;
    delete msgUpdated2;
    delete msgUpdated3;
    delete msgUpdated4;
    delete msgUpdated5;

    delete chatroomListener;

    delete [] primarySession;
    delete [] secondarySession;
}

/**
 * @brief MegaChatApiTest.SendGiphy
 *
 * This test does the following:
 *
 * - Send a message with a giphy
 * - Check if the receiver can get get the message correctly
 * - Check if the json can be parsed correctly
 */
TEST_F(MegaChatApiTest, SendGiphy)
{
    unsigned a1 = 0;
    unsigned a2 = 1;

    TestChatRoomListener* chatroomListener = nullptr;
    MegaUser* user = nullptr;
    MegaChatHandle chatid = 0;
    char* primarySession = nullptr;
    char* secondarySession = nullptr;

    ASSERT_NO_FATAL_FAILURE({
    initChat(a1, a2, user, chatid, primarySession, secondarySession, chatroomListener);
    });

    bool* flagConfirmed = &chatroomListener->msgConfirmed[a1]; *flagConfirmed = false;
    bool* flagReceived = &chatroomListener->msgContactReceived[a2]; *flagReceived = false;
    bool* flagDelivered = &chatroomListener->msgDelivered[a1]; *flagDelivered = false;
    chatroomListener->clearMessages(a1);
    chatroomListener->clearMessages(a2);

    //giphy data
    const char* srcMp4 = "giphy://media/Wm9XlKG2xIMiVcH4CP/200.mp4?cid=a2a900dl&rid=200.mp4&dom=bWVkaWEyLmdpcGh5LmNvbQ%3D%3D";
    const char* srcWebp = "giphy://media/Wm9XlKG2xIMiVcH4CP/200.webp?cid=a2a900dl&rid=200.webp&dom=bWVkaWEyLmdpcGh5LmNvbQ%3D%3D";
    long long sizeMp4 = 59970;
    long long sizeWebp = 159970;
    int giphyWidth = 200;
    int giphyHeight = 200;
    const char* giphyTitle = "MegaChatApiTest.SendGiphy";

    MegaChatMessage* msgSent = megaChatApi[a1]->sendGiphy(chatid, srcMp4, srcWebp, sizeMp4, sizeWebp, giphyWidth, giphyHeight, giphyTitle);

    // Wait for update
    ASSERT_TRUE(waitForResponse(flagConfirmed)) << "Timeout expired for receiving confirmation by server. Timeout: " << maxTimeout << " seconds";

    // Check if message has been received correctly
    MegaChatHandle msgId0 = chatroomListener->mConfirmedMessageHandle[a1];
    MegaChatMessage* msgReceived = megaChatApi[a2]->getMessage(chatid, msgId0);
    ASSERT_EQ(msgReceived->getType(), MegaChatMessage::TYPE_CONTAINS_META) << "Invalid Message Type (account " << (a1+1) << ")";
    auto meta = msgReceived->getContainsMeta();
    ASSERT_TRUE(meta && meta->getGiphy()) << "Giphy information has not been established (account " << (a1+1) << ")";
    auto giphy = meta->getGiphy();
    ASSERT_STREQ(giphy->getMp4Src(), srcMp4) << "giphy mp4 src of message received doesn't match that of the message sent";
    ASSERT_STREQ(giphy->getWebpSrc(), srcWebp) << "giphy webp src of message received doesn't match that of the message sent";
    ASSERT_EQ(giphy->getMp4Size(), sizeMp4) << "giphy mp4 size of message received doesn't match that of the message sent";
    ASSERT_EQ(giphy->getWebpSize(), sizeWebp) << "giphy webp size of message received doesn't match that of the message sent";
    ASSERT_EQ(giphy->getWidth(), giphyWidth) << "giphy width of message received doesn't match that of the message sent";
    ASSERT_EQ(giphy->getHeight(), giphyHeight) << "giphy height size of message received doesn't match that of the message sent";
    ASSERT_STREQ(giphy->getTitle(), giphyTitle) << "giphy title of message received doesn't match that of the message sent";

    megaChatApi[a1]->closeChatRoom(chatid, chatroomListener);
    megaChatApi[a2]->closeChatRoom(chatid, chatroomListener);

    delete user;
    delete msgReceived;
    delete msgSent;
    delete[] primarySession;
    delete[] secondarySession;
}

void MegaChatApiTest::initChat(unsigned int a1, unsigned int a2, MegaUser*& user, megachat::MegaChatHandle& chatid, char*& primarySession, char*& secondarySession, TestChatRoomListener*& chatroomListener)
{
    primarySession = login(a1);
    ASSERT_TRUE(primarySession);
    secondarySession = login(a2);
    ASSERT_TRUE(secondarySession);

    user = megaApi[a1]->getContact(account(a2).getEmail().c_str());
    if (!user || (user->getVisibility() != MegaUser::VISIBILITY_VISIBLE))
    {
        ASSERT_NO_FATAL_FAILURE({ makeContact(a1, a2); });
    }

    chatid = getPeerToPeerChatRoom(a1, a2);
    ASSERT_NE(chatid, MEGACHAT_INVALID_HANDLE);

    // 1. A sends a message to B while B has the chat opened.
    // --> check the confirmed in A, the received message in B, the delivered in A

    chatroomListener = new TestChatRoomListener(this, megaChatApi, chatid);
    ASSERT_TRUE(megaChatApi[a1]->openChatRoom(chatid, chatroomListener)) << "Can't open chatRoom account 1";
    ASSERT_TRUE(megaChatApi[a2]->openChatRoom(chatid, chatroomListener)) << "Can't open chatRoom account 2";

    loadHistory(a1, chatid, chatroomListener);
    loadHistory(a2, chatid, chatroomListener);
}

int MegaChatApiTest::loadHistory(unsigned int accountIndex, MegaChatHandle chatid, TestChatRoomListener *chatroomListener)
{
    // first of all, ensure the chatd connection is ready
    bool *flagChatdOnline = &mChatConnectionOnline[accountIndex]; *flagChatdOnline = false;
    while (megaChatApi[accountIndex]->getChatConnectionState(chatid) != MegaChatApi::CHAT_CONNECTION_ONLINE)
    {
        postLog("Attempt to load history when still offline. Waiting for connection...");
        bool responseOk = waitForResponse(flagChatdOnline);
        EXPECT_TRUE(responseOk) << "Timeout expired for connecting to chatd";
        *flagChatdOnline = false;
        if (!responseOk) return 0;
    }

    chatroomListener->msgCount[accountIndex] = 0;
    while (1)
    {
        bool *flagHistoryLoaded = &chatroomListener->historyLoaded[accountIndex];
        *flagHistoryLoaded = false;
        int source = megaChatApi[accountIndex]->loadMessages(chatid, 16);
        if (source == MegaChatApi::SOURCE_NONE || source == MegaChatApi::SOURCE_ERROR)
        {
            break;  // no more history or cannot retrieve it
        }

        const char *hstr = MegaApi::userHandleToBase64(chatid);
        bool responseOk = waitForResponse(flagHistoryLoaded);
        EXPECT_TRUE(responseOk) << "Timeout expired for loading history from chat: " << hstr;
        delete [] hstr;
        if (!responseOk) return 0;
    }

    return chatroomListener->msgCount[accountIndex];
}

void MegaChatApiTest::makeContact(unsigned int a1, unsigned int a2)
{
    bool *flagRequestInviteContact = &requestFlags[a1][MegaRequest::TYPE_INVITE_CONTACT];
    *flagRequestInviteContact = false;
    bool *flagContactRequestUpdatedSecondary = &mContactRequestUpdated[a2];
    *flagContactRequestUpdatedSecondary = false;
    std::string contactRequestMessage = "Contact Request Message";
    RequestTracker inviteContactTracker;
    megaApi[a1]->inviteContact(account(a2).getEmail().c_str(),
                               contactRequestMessage.c_str(),
                               MegaContactRequest::INVITE_ACTION_ADD,
                               &inviteContactTracker);

    ASSERT_TRUE(waitForResponse(flagRequestInviteContact)) << "Expired timeout for invite contact request";
    ASSERT_EQ(inviteContactTracker.waitForResult(), API_OK) << "Error invite contact. Error: " << inviteContactTracker.getErrorString();
    ASSERT_TRUE(waitForResponse(flagContactRequestUpdatedSecondary)) << "Expired timeout for receive contact request";

    ASSERT_NO_FATAL_FAILURE({ getContactRequest(a2, false); });

    bool *flagReplyContactRequest = &requestFlags[a2][MegaRequest::TYPE_REPLY_CONTACT_REQUEST];
    *flagReplyContactRequest = false;
    bool *flagContactRequestUpdatedPrimary = &mContactRequestUpdated[a1];
    *flagContactRequestUpdatedPrimary = false;
    RequestTracker replyContactRequestTracker;
    megaApi[a2]->replyContactRequest(mContactRequest[a2], MegaContactRequest::REPLY_ACTION_ACCEPT,
                                     &replyContactRequestTracker);
    ASSERT_TRUE(waitForResponse(flagReplyContactRequest)) << "Expired timeout for reply contact request";
    ASSERT_EQ(replyContactRequestTracker.waitForResult(), API_OK) << "Error reply contact request. Error: " << replyContactRequestTracker.getErrorString();
    ASSERT_TRUE(waitForResponse(flagContactRequestUpdatedPrimary)) << "Expired timeout for receive contact request reply";

    delete mContactRequest[a2];
    mContactRequest[a2] = NULL;
}

bool MegaChatApiTest::areContact(unsigned int a1, unsigned int a2)
{
    const std::string a2Email {account(a2).getEmail()};
    LOG_verbose << "areContact: " << account(a1).getEmail() << " (a1) and " << a2Email << " (a2)";
    std::unique_ptr<MegaUser> user2(megaApi[a1]->getContact(a2Email.c_str()));
    return user2 && user2->getVisibility() == MegaUser::VISIBILITY_VISIBLE;
}

bool MegaChatApiTest::isChatroomUpdated(unsigned int index, MegaChatHandle chatid)
{
    for (auto &auxchatid: mChatListUpdated[index])
    {
       if (auxchatid == chatid)
       {
           return true;
       }
    }
    return false;
}

MegaChatHandle MegaChatApiTest::getGroupChatRoom(const std::vector<unsigned int>& a, MegaChatPeerList* peers,
                                                 const int a1Priv, const bool create, const bool publicChat,
                                                 const bool meetingRoom, const bool waitingRoom, SchedMeetingData* schedMeetingData)
{
    static const std::string errBadParam = "getGroupChatRoom: Attempting to get a group chat for ";
    if (a.size() > NUM_ACCOUNTS)
    {
        LOG_err << errBadParam << "too many accounts. Current tests accept maximum of " << NUM_ACCOUNTS;
        return MEGACHAT_INVALID_HANDLE;
    }
    if (a.empty())
    {
        LOG_err << errBadParam << " no clients/users provided. At least group chat creator is required";
        return MEGACHAT_INVALID_HANDLE;
    }
    if (!peers)
    {
        LOG_err << errBadParam << "an empty list of peers";
        return MEGACHAT_INVALID_HANDLE;
    }
    if (a.size() != static_cast<std::size_t>(peers->size() + 1)) // a1 (AKA perfomer) not included in peers list
    {
        LOG_err << errBadParam << "different test accounts (" << a.size() << ") and peers total (" << peers->size() << ")";
        return MEGACHAT_INVALID_HANDLE;
    }
    for (std::vector<unsigned int>::size_type i = 1; i < a.size(); ++i)
    {
        const auto& currentA = a[i];
        for (std::vector<unsigned int>::size_type j = i + 1; j < a.size(); ++j)
        {
            const auto& followerA = a[j];
            if (!areContact(currentA, followerA))
            {
                LOG_err << errBadParam << " accounts " << account(currentA).getEmail() << " (" << currentA + 1 << ") and "
                        << account(followerA).getEmail() << " (" << followerA + 1 << ") are not contact";
                return MEGACHAT_INVALID_HANDLE;
            }
        }
    }

    auto hasValidSchedMeeting = [this](const MegaHandle chatid) -> bool
    {
        std::unique_ptr<MegaChatScheduledMeetingList> list(megaChatApi[0]->getScheduledMeetingsByChat(chatid));
        if (!list || list->size() != 1) { return false; } // just consider valid chatroom, those without childred scheduled meeting
        for (unsigned long i = 0; i < list->size(); i++)
        {
            const auto sm = list->at(i);
            if (sm && !sm->cancelled())
            {
                return true;
            }
        }
        return false;
    };

    auto waitForChatCreation = [this, &a, &hasValidSchedMeeting](ChatRequestTracker& crtCreateChat, const bool schedMeeting) -> MegaChatHandle
    {
        // wait for creator client's request to be finished
        if (crtCreateChat.waitForResult() != MegaChatError::ERROR_OK)
        {
            LOG_err << "getGroupChatRoom: Failed to create chatroom. Error: " << crtCreateChat.getErrorString();
            return MEGACHAT_INVALID_HANDLE;
        }

        MegaChatHandle createdChatid = crtCreateChat.getChatHandle();
        if (createdChatid == MEGACHAT_INVALID_HANDLE)
        {
            LOG_err << "getGroupChatRoom: Wrong chat id received as create chat request response";
            return MEGACHAT_INVALID_HANDLE;
        }
        unique_ptr<char[]> base64(::MegaApi::handleToBase64(createdChatid));
        LOG_debug << "getGroupChatRoom: New chat created, chatid: " << base64.get();

        // wait for chat joining confirmation
        for (std::vector<unsigned int>::size_type i = 0; i < a.size(); ++i)
        {
            bool done = a.size() == 1; // if there is only creator client
            do
            {
                bool* chatItemReceived = &chatItemUpdated[a[i]];
                if (!waitForResponse(chatItemReceived))
                {
                    LOG_err << "getGroupChatRoom: Expired timeout for receiving the new chat list item";
                    return MEGACHAT_INVALID_HANDLE;
                }
                *chatItemReceived = false; // possible race

                if (!done) // check we received the right chat notification in case it is not the chat creator
                {
                    std::unique_ptr<MegaChatListItem> chatItemCreated(megaChatApi[a[i]]->getChatListItem(createdChatid));
                    done = chatItemCreated && chatItemCreated->getChatId() == createdChatid;
                }
            } while (!done);
        }

        if (schedMeeting && !hasValidSchedMeeting(createdChatid))
        {
            LOG_err << "getGroupChatRoom: Created chatroom doesn't have a scheduled meeting associated as expected";
            return MEGACHAT_INVALID_HANDLE;
        }

        return createdChatid;
    };

    auto createChat =
        [this, &a, &peers, &waitingRoom, &meetingRoom, &publicChat, &waitForChatCreation, schedMeetingData]() -> MegaChatHandle
    {
        ChatRequestTracker crtCreateChat;
        std::for_each(std::begin(a), std::end(a), [this](const auto& ai)
        {
            chatItemUpdated[ai] = false;
            mChatConnectionOnline[ai] = false;
        });

        const auto& chatUserCreator = a[0];
        const std::string title = "chat_" + std::to_string(m_time(nullptr));
        if (schedMeetingData)
        {
            LOG_debug << "getGroupChatRoom: Creating a chatroom with scheduled meeting associated";
            SchedMeetingData& d = *schedMeetingData;
            megaChatApi[chatUserCreator]->createChatroomAndSchedMeeting(d.peerList.get(), d.isMeeting, d.publicChat,
                                               d.title.c_str(), d.speakRequest, d.waitingRoom,
                                               d.openInvite, d.timeZone.c_str(), d.startDate, d.endDate,
                                               d.description.c_str(), d.flags.get(), d.rules.get(), nullptr /*attributes*/,
                                               &crtCreateChat);
        }
        else if (meetingRoom)
        {
            LOG_debug << "getGroupChatRoom: Creating a meetingroom";
            if (peers->size())
            {
                LOG_err << "there's no interface to create a Meeting room with more participants";
                return MEGACHAT_INVALID_HANDLE;
            }
            megaChatApi[chatUserCreator]->createMeeting(title.c_str(), false /*speakRequest*/, waitingRoom,
                                                        false /*openInvite*/, &crtCreateChat);
        }
        else if (publicChat)
        {
            LOG_debug << "getGroupChatRoom: Creating a public chat";
            megaChatApi[chatUserCreator]->createPublicChat(peers, title.c_str(), &crtCreateChat);
        }
        else
        {
            LOG_debug << "getGroupChatRoom: Creating a group chatroom";
            megaChatApi[chatUserCreator]->createChat(true, peers, &crtCreateChat);
        }

        return waitForChatCreation(crtCreateChat, schedMeetingData);
    };

    auto findChat =
        [this, &a, &peers, &a1Priv, &waitingRoom, &meetingRoom, &publicChat, &schedMeeting = schedMeetingData, hasValidSchedMeeting]() -> MegaChatHandle
    {
        const auto isChatCandidate =
            [&peers, &a1Priv, &publicChat, &waitingRoom, &meetingRoom, &schedMeeting, hasValidSchedMeeting](const MegaChatRoom* chat) -> bool
        {
            return !(!chat->isGroup() || !chat->isActive()
                    || (chat->isPublic() != publicChat)
                    || (chat->isWaitingRoom() != waitingRoom)
                    || (chat->isMeeting() != meetingRoom)
                    || (schedMeeting && !hasValidSchedMeeting(chat->getChatId()))
                    || (static_cast<int>(chat->getPeerCount()) != peers->size())
                    || (a1Priv != megachat::MegaChatPeerList::PRIV_UNKNOWN && a1Priv != chat->getOwnPrivilege()));
        };
        const auto inPeersParam = [&peers](const MegaChatHandle& ph) -> bool
        {
            bool found = false;
            for (int idx = 0; !found && idx < peers->size(); ++idx) found = peers->getPeerHandle(idx) == ph;
            return found;
        };
        const auto& chatUserCreator = a[0];
        std::unique_ptr<MegaChatRoomList> chats(megaChatApi[chatUserCreator]->getChatRooms());
        for (unsigned i = 0; i < chats->size(); ++i)
        {
            const MegaChatRoom* chat = chats->get(i);
            if (!isChatCandidate(chat)) continue;

            // all peers must be in this chat, otherwise this is not the chat we are looking for
            bool skip = false;
            for (unsigned int u = 0; u < chat->getPeerCount(); ++u)
            {
                skip = !inPeersParam(chat->getPeerHandle(u));
            }
            if (skip) continue;

            const auto foundChatid = chat->getChatId();
            unique_ptr<char[]> base64(::MegaApi::handleToBase64(foundChatid));
            LOG_debug << "getGroupChatRoom: existing chat found, chatid: " << base64.get();
            return foundChatid;
        }
        return MEGACHAT_INVALID_HANDLE;
    };

    MegaChatHandle targetChatid = findChat();
    if (targetChatid == MEGACHAT_INVALID_HANDLE && create)
    {
        targetChatid = createChat();
    }
    // wait for all clients to be connected to chatd for the chatroom
    if (targetChatid != MEGACHAT_INVALID_HANDLE)
    {
        const bool allConnected = std::all_of(std::begin(a), std::end(a), [this, &targetChatid](const auto& ai)
        {
            if (!megaChatApi[ai]) return false; // depends on FIXME@410 and reconsideration of chatToSkip feature
            while (megaChatApi[ai]->getChatConnectionState(targetChatid) != MegaChatApi::CHAT_CONNECTION_ONLINE)
            {
                LOG_debug << "getGroupChatRoom: waiting for connection to chatd for new chat with chatId "
                          << ::mega::toHandle(targetChatid) << " before proceeding with test for account "
                          << ai + 1 << ": " << account(ai).getEmail();
                bool* flagChatdOnline = &mChatConnectionOnline[ai];
                if (!waitForResponse(flagChatdOnline))
                {
                    LOG_err << "getGroupChatRoom: timeout expired for connecting to chatd after creation for account " << ai+1;
                    return false;
                }
                *flagChatdOnline = false;
            }
            return true;
        });

        if (!allConnected) return MEGACHAT_INVALID_HANDLE;
    }

    return targetChatid;
}

// create chatroom and scheduled meeting
void MegaChatApiTest::createChatroomAndSchedMeeting(MegaChatHandle& chatid, const unsigned int a1,
                                                    const unsigned int a2, const SchedMeetingData& smData)
{
    // reset sched meetings id and chatid to invalid handle
    mSchedIdUpdated[a1] = mSchedIdUpdated[a2] = MEGACHAT_INVALID_HANDLE;

    // create Meeting room and scheduled meeting
    ASSERT_NO_FATAL_FAILURE({
        waitForAction (1,
                      std::vector<bool *> { &mSchedMeetingUpdated[a1], &mSchedMeetingUpdated[a2], &chatItemUpdated[a2]},
                      std::vector<string> { "mChatSchedMeeting[a1]", "mChatSchedMeeting[a2]", "chatItemUpdated[a2]"},
                      "Creating meeting room and scheduled meeting from A",
                      true /* wait for all exit flags*/,
                      true /*reset flags*/,
                      maxTimeout,
                      [&api = megaChatApi[a1], &d = smData, &chatid]()
                      {
                          ChatRequestTracker crtCreateAndSchedule;
                          api->createChatroomAndSchedMeeting(d.peerList.get(), d.isMeeting, d.publicChat,
                                                             d.title.c_str(), d.speakRequest, d.waitingRoom,
                                                             d.openInvite, d.timeZone.c_str(), d.startDate, d.endDate,
                                                             d.description.c_str(), d.flags.get(), d.rules.get(), nullptr /*attributes*/,
                                                             &crtCreateAndSchedule);
                          ASSERT_EQ(crtCreateAndSchedule.waitForResult(), MegaChatError::ERROR_OK)
                              << "Failed to create chatroom and scheduled meeting. Error: " << crtCreateAndSchedule.getErrorString();
                          chatid = crtCreateAndSchedule.getChatHandle();
                          ASSERT_NE(chatid, MEGACHAT_INVALID_HANDLE) << "Invalid chatroom handle";
                      });
    });

    ASSERT_NE(mSchedIdUpdated[a1], MEGACHAT_INVALID_HANDLE) << "Scheduled meeting for primary account could not be created. chatId: " << getChatIdStrB64(chatid);
    ASSERT_NE(mSchedIdUpdated[a2], MEGACHAT_INVALID_HANDLE) << "Scheduled meeting for secondary account could not be created. chatId: " << getChatIdStrB64(chatid);
};

MegaChatHandle MegaChatApiTest::getPeerToPeerChatRoom(unsigned int a1, unsigned int a2)
{
    MegaUser *peerPrimary = megaApi[a1]->getContact(account(a2).getEmail().c_str());
    MegaUser *peerSecondary = megaApi[a2]->getContact(account(a1).getEmail().c_str());
    EXPECT_TRUE(peerPrimary && peerSecondary) << "Fail to get Peers";
    if (!peerPrimary || !peerSecondary) return MEGACHAT_INVALID_HANDLE;

    MegaChatHandle chatid0 = MEGACHAT_INVALID_HANDLE;
    MegaChatRoom *chatroom0 = megaChatApi[a1]->getChatRoomByUser(peerPrimary->getHandle());
    if (!chatroom0) // chat 1on1 doesn't exist yet --> create it
    {
        MegaChatPeerList *peers = MegaChatPeerList::createInstance();
        peers->addPeer(peerPrimary->getHandle(), MegaChatPeerList::PRIV_STANDARD);

        bool *chatCreated = &chatItemUpdated[a1]; *chatCreated = false;
        bool *chatReceived = &chatItemUpdated[a2]; *chatReceived = false;
        bool *flagChatdOnline1 = &mChatConnectionOnline[a1]; *flagChatdOnline1 = false;
        bool *flagChatdOnline2 = &mChatConnectionOnline[a2]; *flagChatdOnline2 = false;
        ChatRequestTracker crtCreateChat;
        megaChatApi[a1]->createChat(true, peers, &crtCreateChat);
        auto result = crtCreateChat.waitForResult();
        EXPECT_EQ(result, MegaChatError::ERROR_OK) << "Failed to create new chatroom. Error: " << crtCreateChat.getErrorString();
        if (result != MegaChatError::ERROR_OK) return MEGACHAT_INVALID_HANDLE;
        bool responseOk = waitForResponse(chatCreated);
        EXPECT_TRUE(responseOk) << "Expired timeout for  create new chatroom";
        if (!responseOk) return MEGACHAT_INVALID_HANDLE;
        responseOk = waitForResponse(chatReceived);
        EXPECT_TRUE(responseOk) << "Expired timeout for create new chatroom";
        if (!responseOk) return MEGACHAT_INVALID_HANDLE;
        chatroom0 = megaChatApi[a1]->getChatRoomByUser(peerPrimary->getHandle());
        chatid0 = chatroom0->getChatId();
        EXPECT_NE(chatid0, MEGACHAT_INVALID_HANDLE) << "Invalid chatid";
        if (chatid0 == MEGACHAT_INVALID_HANDLE) return MEGACHAT_INVALID_HANDLE;

        // Wait until both accounts are connected to chatd
        while (megaChatApi[a1]->getChatConnectionState(chatid0) != MegaChatApi::CHAT_CONNECTION_ONLINE)
        {
            postLog("Waiting for connection to chatd...");
            responseOk = waitForResponse(flagChatdOnline1);
            EXPECT_TRUE(responseOk) << "Timeout expired for connecting to chatd, account " << (a1+1);
            if (!responseOk) return MEGACHAT_INVALID_HANDLE;
            *flagChatdOnline1 = false;
        }
        while (megaChatApi[a2]->getChatConnectionState(chatid0) != MegaChatApi::CHAT_CONNECTION_ONLINE)
        {
            postLog("Waiting for connection to chatd...");
            responseOk = waitForResponse(flagChatdOnline2);
            EXPECT_TRUE(waitForResponse(flagChatdOnline2)) << "Timeout expired for connecting to chatd, account " << (a2+1);
            if (!responseOk) return MEGACHAT_INVALID_HANDLE;
            *flagChatdOnline2 = false;
        }
    }
    else
    {
        // --> Ensure we are connected to chatd for the chatroom
        chatid0 = chatroom0->getChatId();
        EXPECT_NE(chatid0, MEGACHAT_INVALID_HANDLE) << "Invalid chatid";
        if (chatid0 == MEGACHAT_INVALID_HANDLE) return MEGACHAT_INVALID_HANDLE;
        EXPECT_EQ(megaChatApi[a1]->getChatConnectionState(chatid0), MegaChatApi::CHAT_CONNECTION_ONLINE) <<
                         "Not connected to chatd for account " << (a1+1) << ": " << account(a1).getEmail();
        if (megaChatApi[a1]->getChatConnectionState(chatid0) != MegaChatApi::CHAT_CONNECTION_ONLINE) return MEGACHAT_INVALID_HANDLE;
        EXPECT_EQ(megaChatApi[a2]->getChatConnectionState(chatid0), MegaChatApi::CHAT_CONNECTION_ONLINE) <<
                         "Not connected to chatd for account " << (a2+1) << ": " << account(a2).getEmail();
        if (megaChatApi[a2]->getChatConnectionState(chatid0) != MegaChatApi::CHAT_CONNECTION_ONLINE) return MEGACHAT_INVALID_HANDLE;
    }

    delete chatroom0;
    chatroom0 = NULL;

    MegaChatRoom *chatroom1 = megaChatApi[a2]->getChatRoomByUser(peerSecondary->getHandle());
    MegaChatHandle chatid1 = chatroom1->getChatId();
    delete chatroom1;
    chatroom1 = NULL;
    EXPECT_EQ(chatid0, chatid1) << "Chat identificator is different for account0 and account1.";
    if (chatid0 != chatid1) return MEGACHAT_INVALID_HANDLE;

    delete peerPrimary;
    peerPrimary = NULL;
    delete peerSecondary;
    peerSecondary = NULL;

    return chatid0;
}

MegaChatMessage * MegaChatApiTest::sendTextMessageOrUpdate(unsigned int senderAccountIndex, unsigned int receiverAccountIndex,
                                                MegaChatHandle chatid, const string &textToSend,
                                                TestChatRoomListener *chatroomListener, MegaChatHandle messageId)
{
    bool *flagConfirmed = NULL;
    bool *flagReceived = NULL;
    bool *flagDelivered = &chatroomListener->msgDelivered[senderAccountIndex]; *flagDelivered = false;
    chatroomListener->clearMessages(senderAccountIndex);
    chatroomListener->clearMessages(receiverAccountIndex);

    MegaChatMessage *messageSendEdit = NULL;
    MegaChatHandle *msgidSendEdit = NULL;
    if (messageId == MEGACHAT_INVALID_HANDLE)
    {
        flagConfirmed = &chatroomListener->msgConfirmed[senderAccountIndex]; *flagConfirmed = false;
        flagReceived = &chatroomListener->msgReceived[receiverAccountIndex]; *flagReceived = false;

        messageSendEdit = megaChatApi[senderAccountIndex]->sendMessage(chatid, textToSend.c_str());
        msgidSendEdit = &chatroomListener->mConfirmedMessageHandle[senderAccountIndex];
    }
    else  // Update Message
    {
        flagConfirmed = &chatroomListener->msgEdited[senderAccountIndex]; *flagConfirmed = false;
        flagReceived = &chatroomListener->msgEdited[receiverAccountIndex]; *flagReceived = false;
        messageSendEdit = megaChatApi[senderAccountIndex]->editMessage(chatid, messageId, textToSend.c_str());
        msgidSendEdit = &chatroomListener->mEditedMessageHandle[senderAccountIndex];
    }

    EXPECT_TRUE(messageSendEdit) << "Failed to edit message";
    if (!messageSendEdit) return nullptr;
    delete messageSendEdit;
    bool responseOk = waitForResponse(flagConfirmed);
    EXPECT_TRUE(responseOk) << "Timeout expired for receiving confirmation by server";    // for confirmation, sendMessage() is synchronous
    if (!responseOk) return nullptr;
    MegaChatHandle msgPrimaryId = *msgidSendEdit;
    EXPECT_NE(msgPrimaryId, MEGACHAT_INVALID_HANDLE) << "Wrong message id for sent message";
    if (msgPrimaryId == MEGACHAT_INVALID_HANDLE) return nullptr;
    MegaChatMessage *messageSent = megaChatApi[senderAccountIndex]->getMessage(chatid, msgPrimaryId);   // message should be already confirmed, so in RAM
    EXPECT_TRUE(messageSent) << "Failed to find the confirmed message by msgid";
    if (!messageSent) return nullptr;
    EXPECT_EQ(messageSent->getMsgId(), msgPrimaryId) << "Failed to retrieve the message id";
    if (messageSent->getMsgId() != msgPrimaryId) return nullptr;

    responseOk = waitForResponse(flagReceived);
    EXPECT_TRUE(responseOk) << "Timeout expired for receiving message by target user";    // for reception
    if (!responseOk) return nullptr;
    responseOk = chatroomListener->hasArrivedMessage(receiverAccountIndex, msgPrimaryId);
    EXPECT_TRUE(responseOk) << "Message id of sent message and received message don't match";
    if (!responseOk) return nullptr;
    MegaChatHandle msgSecondaryId = msgPrimaryId;
    MegaChatMessage *messageReceived = megaChatApi[receiverAccountIndex]->getMessage(chatid, msgSecondaryId);   // message should be already received, so in RAM
    EXPECT_TRUE(messageReceived) << "Failed to retrieve the message at the receiver account";
    if (!messageReceived) return nullptr;
    EXPECT_STREQ(textToSend.c_str(), messageReceived->getContent()) << "Content of message received doesn't match the content of sent message";
    if (strcmp(textToSend.c_str(), messageReceived->getContent())) return nullptr;

    // Check if reception confirmation is active and, in this case, only 1on1 rooms have acknowledgement of receipt
    if (megaChatApi[senderAccountIndex]->isMessageReceptionConfirmationActive()
            && !megaChatApi[senderAccountIndex]->getChatRoom(chatid)->isGroup())
    {
        responseOk = waitForResponse(flagDelivered);
        EXPECT_TRUE(responseOk) << "Timeout expired for receiving delivery notification";    // for delivery
        if (!responseOk) return nullptr;
    }

    // Update Message
    if (messageId != MEGACHAT_INVALID_HANDLE)
    {
        EXPECT_TRUE(messageReceived->isEdited()) << "Edited messages is not reported as edition";
        if (!messageReceived->isEdited()) return nullptr;
    }

    delete messageReceived;
    messageReceived = NULL;

    return messageSent;
}

void MegaChatApiTest::checkEmail(unsigned int indexAccount)
{
    char *myEmail = megaChatApi[indexAccount]->getMyEmail();
    ASSERT_TRUE(myEmail) << "Incorrect email";
    ASSERT_EQ(string(myEmail), account(indexAccount).getEmail());

    std::stringstream buffer;
    buffer << "My email is: " << myEmail << endl;
    postLog(buffer.str());

    delete [] myEmail;
    myEmail = NULL;
}

string MegaChatApiTest::dateToString()
{
    time_t rawTime;
    struct tm * timeInfo;
    char formatDate[80];
    time(&rawTime);
    timeInfo = localtime(&rawTime);
    strftime(formatDate, 80, "%Y%m%d_%H%M%S", timeInfo);

    return formatDate;
}

MegaChatMessage *MegaChatApiTest::attachNode(unsigned int a1, unsigned int a2, MegaChatHandle chatid,
                                        MegaNode* nodeToSend, TestChatRoomListener* chatroomListener)
{
    MegaNodeList *megaNodeList = MegaNodeList::createInstance();
    megaNodeList->addNode(nodeToSend);

    bool *flagConfirmed = &chatroomListener->msgConfirmed[a1]; *flagConfirmed = false;
    bool *flagReceived = &chatroomListener->msgReceived[a2]; *flagReceived = false;

    ChatRequestTracker crtAttach;
    megaChatApi[a1]->attachNodes(chatid, megaNodeList, &crtAttach);
    auto result = crtAttach.waitForResult();
    EXPECT_EQ(result, MegaChatError::ERROR_OK) << "Failed to attach node. Error: " << crtAttach.getErrorString();
    if (result != MegaChatError::ERROR_OK) return nullptr;
    delete megaNodeList;

    bool responseOk = waitForResponse(flagConfirmed);
    EXPECT_TRUE(responseOk) << "Timeout expired for receiving confirmation by server";
    if (!responseOk) return nullptr;
    MegaChatHandle msgId0 = chatroomListener->mConfirmedMessageHandle[a1];
    EXPECT_NE(msgId0, MEGACHAT_INVALID_HANDLE) << "Wrong message id for message sent";
    if (msgId0 == MEGACHAT_INVALID_HANDLE) return nullptr;
    MegaChatMessage *msgSent = megaChatApi[a1]->getMessage(chatid, msgId0);   // message should be already confirmed, so in RAM

    responseOk = waitForResponse(flagReceived);
    EXPECT_TRUE(waitForResponse(flagReceived)) << "Timeout expired for receiving message by target user";    // for reception
    if (!responseOk) return nullptr;
    EXPECT_TRUE(chatroomListener->hasArrivedMessage(a2, msgId0)) << "Wrong message id at destination";
    if (!chatroomListener->hasArrivedMessage(a2, msgId0)) return nullptr;
    MegaChatMessage *msgReceived = megaChatApi[a2]->getMessage(chatid, msgId0);   // message should be already received, so in RAM
    EXPECT_TRUE(msgReceived) << "Failed to get messagbe by id";
    if (!msgReceived) return nullptr;
    EXPECT_EQ(msgReceived->getType(), MegaChatMessage::TYPE_NODE_ATTACHMENT) << "Wrong type of message. Type: " << msgReceived->getType();
    if (msgReceived->getType() != MegaChatMessage::TYPE_NODE_ATTACHMENT) return nullptr;
    megaNodeList = msgReceived->getMegaNodeList();
    EXPECT_TRUE(megaNodeList) << "Failed to get list of nodes attached";
    if (!megaNodeList) return nullptr;
    EXPECT_EQ(megaNodeList->size(), 1) << "Wrong size of list of nodes attached";
    if (megaNodeList->size() != 1) return nullptr;
    EXPECT_TRUE(nodeToSend && megaNodeList->get(0)->getHandle() == nodeToSend->getHandle()) << "Handle of node from received message doesn't match the nodehandle attached";
    if (!nodeToSend || megaNodeList->get(0)->getHandle() != nodeToSend->getHandle()) return nullptr;

    delete msgReceived;
    msgReceived = NULL;

    return msgSent;
}

void MegaChatApiTest::clearHistory(unsigned int a1, unsigned int a2, MegaChatHandle chatid, TestChatRoomListener *chatroomListener)
{
    bool *flagTruncatedPrimary = &chatroomListener->historyTruncated[a1]; *flagTruncatedPrimary = false;
    bool *flagTruncatedSecondary = &chatroomListener->historyTruncated[a2]; *flagTruncatedSecondary = false;
    bool *chatItemUpdated0 = &chatItemUpdated[a1]; *chatItemUpdated0 = false;
    bool *chatItemUpdated1 = &chatItemUpdated[a2]; *chatItemUpdated1 = false;
    ChatRequestTracker crtClearHist;
    megaChatApi[a1]->clearChatHistory(chatid, &crtClearHist);
    ASSERT_EQ(crtClearHist.waitForResult(), MegaChatError::ERROR_OK) << "Failed to truncate history. Error: " << crtClearHist.getErrorString();
    ASSERT_TRUE(waitForResponse(flagTruncatedPrimary)) << "Expired timeout for truncating history for primary account";
    ASSERT_TRUE(waitForResponse(flagTruncatedSecondary)) << "Expired timeout for truncating history for secondary account";
    ASSERT_TRUE(waitForResponse(chatItemUpdated0)) << "Expired timeout for receiving chat list item update for primary account";
    ASSERT_TRUE(waitForResponse(chatItemUpdated1)) << "Expired timeout for receiving chat list item update for secondary account";

    MegaChatListItem *itemPrimary = megaChatApi[a1]->getChatListItem(chatid);
    ASSERT_EQ(itemPrimary->getUnreadCount(), 0) << "Wrong unread count for chat list item after clear history.";
    ASSERT_STREQ(itemPrimary->getLastMessage(), "") << "Wrong content of last message for chat list item after clear history.";
    ASSERT_EQ(itemPrimary->getLastMessageType(), MegaChatMessage::TYPE_TRUNCATE) << "Wrong type of last message after clear history.";
    ASSERT_NE(itemPrimary->getLastTimestamp(), 0) << "Wrong last timestamp after clear history";
    delete itemPrimary; itemPrimary = NULL;
    MegaChatListItem *itemSecondary = megaChatApi[a2]->getChatListItem(chatid);
    ASSERT_EQ(itemSecondary->getUnreadCount(), 0) << "Wrong unread count for chat list item after clear history.";
    ASSERT_STREQ(itemSecondary->getLastMessage(), "") << "Wrong content of last message for chat list item after clear history.";
    ASSERT_EQ(itemSecondary->getLastMessageType(), MegaChatMessage::TYPE_TRUNCATE) << "Wrong type of last message after clear history.";
    ASSERT_NE(itemSecondary->getLastTimestamp(), 0) << "Wrong last timestamp after clear history";
    delete itemSecondary; itemSecondary = NULL;
}

void MegaChatApiTest::leaveChat(unsigned int accountIndex, MegaChatHandle chatid)
{
    bool *chatClosed = &chatItemClosed[accountIndex]; *chatClosed = false;
    ChatRequestTracker crtLeaveChat;
    megaChatApi[accountIndex]->leaveChat(chatid, &crtLeaveChat);
    TEST_LOG_ERROR(crtLeaveChat.waitForResult() == MegaChatError::ERROR_OK, "Failed to leave chatroom. Error: " + crtLeaveChat.getErrorString());
    TEST_LOG_ERROR(waitForResponse(chatClosed), "Chatroom closed error");
    MegaChatRoom *chatroom = megaChatApi[accountIndex]->getChatRoom(chatid);
    if (chatroom->isGroup())
    {
        TEST_LOG_ERROR(!chatroom->isActive(), "Chatroom active error");
    }
    delete chatroom;    chatroom = NULL;
}

unsigned int MegaChatApiTest::getMegaChatApiIndex(MegaChatApi *api)
{
    int apiIndex = -1;
    for (int i = 0; i < static_cast<int>(NUM_ACCOUNTS); i++)
    {
        if (api == megaChatApi[i])
        {
            apiIndex = i;
            break;
        }
    }

    if (apiIndex == -1)
    {
        ADD_FAILURE() << "Instance of MegaChatApi not recognized";
    }

    return apiIndex;
}

unsigned int MegaChatApiTest::getMegaApiIndex(MegaApi *api)
{
    int apiIndex = -1;
    for (int i = 0; i < static_cast<int>(NUM_ACCOUNTS); i++)
    {
        if (api == megaApi[i])
        {
            apiIndex = i;
            break;
        }
    }

    if (apiIndex == -1)
    {
        ADD_FAILURE() << "Instance of MegaApi not recognized";
    }

    return apiIndex;
}

void MegaChatApiTest::createFile(const string &fileName, const string &sourcePath, const string &contain)
{
    std::string filePath = sourcePath + "/" + fileName;
    FILE* fileDescriptor = fopen(filePath.c_str(), "w");
    fprintf(fileDescriptor, "%s", contain.c_str());
    fclose(fileDescriptor);
}

MegaNode *MegaChatApiTest::uploadFile(int accountIndex, const std::string& fileName, const std::string& sourcePath, const std::string& targetPath)
{
    addTransfer(accountIndex);
    std::string filePath = sourcePath + "/" + fileName;
    mNodeUploadHandle[accountIndex] = INVALID_HANDLE;
    megaApi[accountIndex]->startUpload(filePath.c_str()
                                       , megaApi[accountIndex]->getNodeByPath(targetPath.c_str())
                                       , nullptr    /*fileName*/
                                       , 0          /*mtime*/
                                       , nullptr    /*appdata*/
                                       , false      /*isSourceTemporary*/
                                       , false      /*startFirst*/
                                       , nullptr    /*cancelToken*/
                                       , this);     /*listener*/
    bool responseOk = waitForResponse(&isNotTransferRunning(accountIndex));
    EXPECT_TRUE(responseOk) << "Expired timeout for upload file";
    if (!responseOk) return nullptr;
    EXPECT_FALSE(lastErrorTransfer[accountIndex]) <<
                     "Error upload file. Error: " << (lastErrorTransfer[accountIndex]) << ". Source: " << filePath << "  target: " << targetPath;
    if (lastErrorTransfer[accountIndex]) return nullptr;

    EXPECT_NE(mNodeUploadHandle[accountIndex], INVALID_HANDLE) << "Upload node handle is invalid";
    if (mNodeUploadHandle[accountIndex] == INVALID_HANDLE) return nullptr;

    MegaNode *node = megaApi[accountIndex]->getNodeByHandle(mNodeUploadHandle[accountIndex]);
    EXPECT_TRUE(node) << "It is not possible recover upload node";

    return node;
}

void MegaChatApiTest::addTransfer(int accountIndex)
{
    mNotTransferRunning[accountIndex] = false;
}

bool &MegaChatApiTest::isNotTransferRunning(int accountIndex)
{
    return mNotTransferRunning[accountIndex];
}

bool MegaChatApiTest::downloadNode(int accountIndex, MegaNode *nodeToDownload)
{
    struct stat st = {}; // init all members to default values (0)
    if (stat(DOWNLOAD_PATH.c_str(), &st) == -1)
    {
#ifdef _WIN32
        _mkdir(DOWNLOAD_PATH.c_str());
#else
        mkdir(DOWNLOAD_PATH.c_str(), 0700);
#endif
    }

    addTransfer(accountIndex);
    megaApi[accountIndex]->startDownload(nodeToDownload,
                                         DOWNLOAD_PATH.c_str(),
                                         nullptr,   /*customName*/
                                         nullptr,   /*appData*/
                                         false,     /*startFirst*/
                                         nullptr,   /*cancelToken*/
                                         MegaTransfer::COLLISION_CHECK_FINGERPRINT,
                                         MegaTransfer::COLLISION_RESOLUTION_OVERWRITE,
                                         this);
    EXPECT_TRUE(waitForResponse(&isNotTransferRunning(accountIndex))) << "Expired timeout for download file";
    return lastErrorTransfer[accountIndex] == API_OK;
}

bool MegaChatApiTest::importNode(int accountIndex, MegaNode *node, const string &targetName)
{
    mNodeCopiedHandle[accountIndex] = INVALID_HANDLE;
    megaApi[accountIndex]->authorizeNode(node);
    unique_ptr<MegaNode> parentNode(megaApi[accountIndex]->getRootNode());
    RequestTracker copyNodeTracker;
    megaApi[accountIndex]->copyNode(node, parentNode.get(), targetName.c_str(), &copyNodeTracker);

    return copyNodeTracker.waitForResult() == API_OK;
}

void MegaChatApiTest::getContactRequest(unsigned int accountIndex, bool outgoing, int expectedSize)
{
    MegaContactRequestList *crl;

    if (outgoing)
    {
        crl = megaApi[accountIndex]->getOutgoingContactRequests();
        ASSERT_EQ(expectedSize, crl->size());

        if (expectedSize)
        {
            mContactRequest[accountIndex] = crl->get(0)->copy();
        }
    }
    else
    {
        crl = megaApi[accountIndex]->getIncomingContactRequests();
        ASSERT_EQ(expectedSize, crl->size());

        if (expectedSize)
        {
            mContactRequest[accountIndex] = crl->get(0)->copy();
        }
    }

    delete crl;
}

int MegaChatApiTest::purgeLocalTree(const std::string &path)
{
#ifdef _WIN32
    // should be reimplemented, maybe using std::filesystem
    std::cout << "Manually purge local tree: " << path << std::endl;
    return 0;

#else
    DIR *directory = opendir(path.c_str());
    size_t path_len = path.length();
    int r = -1;

    if (directory)
    {
        struct dirent *p;
        r = 0;
        while (!r && (p=readdir(directory)))
        {
            int r2 = -1;
            char *buf;
            size_t len;
            /* Skip the names "." and ".." as we don't want to recurse on them. */
            if (!strcmp(p->d_name, ".") || !strcmp(p->d_name, ".."))
            {
                continue;
            }

            len = path_len + strlen(p->d_name) + 2;
            buf = (char *)malloc(len);

            if (buf)
            {
                struct stat statbuf;
                snprintf(buf, len, "%s/%s", path.c_str(), p->d_name);
                if (!stat(buf, &statbuf))
                {
                    if (S_ISDIR(statbuf.st_mode))
                    {
                        r2 = purgeLocalTree(buf);
                    }
                    else
                    {
                        r2 = unlink(buf);
                    }
                }

                free(buf);
            }

            r = r2;
        }

        closedir(directory);
    }

    if (!r)
    {
        r = rmdir(path.c_str());
    }

    return r;
#endif
}

void MegaChatApiTest::purgeCloudTree(unsigned int accountIndex, MegaNode *node)
{
    MegaNodeList *children;
    children = megaApi[accountIndex]->getChildren(node);

    for (int i = 0; i < children->size(); i++)
    {
        MegaNode *childrenNode = children->get(i);
        if (childrenNode->isFolder())
        {
            purgeCloudTree(accountIndex, childrenNode);
        }

        RequestTracker removeTracker;
        megaApi[accountIndex]->remove(childrenNode, &removeTracker);
        int removeResult = removeTracker.waitForResult();
        TEST_LOG_ERROR((removeResult == API_OK), "Failed to remove node. Error: "
                       + std::to_string(removeResult) + ' ' + removeTracker.getErrorString());
    }

    delete children;
}

void MegaChatApiTest::clearAndLeaveChats(unsigned int accountIndex, MegaChatHandle skipChatId)
{
    MegaChatRoomList *chatRooms = megaChatApi[accountIndex]->getChatRooms();

    for (unsigned int i = 0; i < chatRooms->size(); ++i)
    {
        const MegaChatRoom *chatroom = chatRooms->get(i);

        if (chatroom->isActive() && chatroom->getOwnPrivilege() == MegaChatRoom::PRIV_MODERATOR)
        {
            ChatRequestTracker crtClearHist;
            megaChatApi[accountIndex]->clearChatHistory(chatroom->getChatId(), &crtClearHist);
            TEST_LOG_ERROR(crtClearHist.waitForResult() == MegaChatError::ERROR_OK, "Failed to truncate history. Error: " + crtClearHist.getErrorString());
        }

        if (chatroom->isGroup() && chatroom->isActive() && chatroom->getChatId() != skipChatId)
        {
            leaveChat(accountIndex, chatroom->getChatId());
        }
    }

    delete chatRooms;
    chatRooms = NULL;
}

void MegaChatApiTest::removePendingContactRequest(unsigned int accountIndex)
{
    MegaContactRequestList *contactRequests = megaApi[accountIndex]->getOutgoingContactRequests();

    for (int i = 0; i < contactRequests->size(); i++)
    {
        MegaContactRequest *contactRequest = contactRequests->get(i);
        RequestTracker inviteContactTracker;
        megaApi[accountIndex]->inviteContact(contactRequest->getTargetEmail(),
                                             "Removing you",
                                             MegaContactRequest::INVITE_ACTION_DELETE,
                                             &inviteContactTracker);
        int inviteContactResult = inviteContactTracker.waitForResult();
        TEST_LOG_ERROR((inviteContactResult == API_OK), "Failed to remove peer. Error: "
                       + std::to_string(inviteContactResult) + ' ' + inviteContactTracker.getErrorString());
    }

    delete contactRequests;
    contactRequests = NULL;
}

void MegaChatApiTest::changeLastName(unsigned int accountIndex, std::string lastName)
{
    RequestTracker setUserAttributeTracker;
    megaApi[accountIndex]->setUserAttribute(MegaApi::USER_ATTR_LASTNAME, lastName.c_str(),
                                            &setUserAttributeTracker);
    ASSERT_EQ(setUserAttributeTracker.waitForResult(), API_OK)
            << "Failed SDK request to change lastname. Error: " << setUserAttributeTracker.getErrorString();

    RequestTracker getUserAttributeTracker;
    megaApi[accountIndex]->getUserAttribute(MegaApi::USER_ATTR_LASTNAME,
                                            &getUserAttributeTracker);
    ASSERT_EQ(getUserAttributeTracker.waitForResult(), API_OK)
            << "Failed SDK to get lastname. Error: " << getUserAttributeTracker.getErrorString();
    ASSERT_EQ(getUserAttributeTracker.getText(), lastName) << "Failed SDK last name update.";


    // This sleep is necessary to allow execute the two listeners (MegaChatApi and MegaChatApiTest) for
    // MegaRequest::TYPE_GET_ATTR_USER before exit from this function.
    // In other case, we could ask for the name to MegaChatApi before this will be established
    // because MegachatApiTest listener is called before than MegaChatApi listener
    std::this_thread::sleep_for(std::chrono::seconds(1));
}

void MegaChatApiTest::inviteToChat (const unsigned int& a1, const unsigned int& a2, const megachat::MegaChatHandle& uh,
                                   const megachat::MegaChatHandle& chatid, const int privilege, std::shared_ptr<TestChatRoomListener>chatroomListener)
{
    bool* chatItemJoined0 = &chatItemUpdated[a1]; *chatItemJoined0 = false;
    bool* chatItemJoined1 = &chatItemUpdated[a2]; *chatItemJoined1 = false;
    bool* chatJoined0 = &chatroomListener->chatUpdated[a1]; *chatJoined0 = false;
    bool* chatJoined1 = &chatroomListener->chatUpdated[a2]; *chatJoined1 = false;
    bool* flagChatsUpdated1 = &mChatsUpdated[a2]; *flagChatsUpdated1 = false;
    mChatListUpdated[a2].clear();
    bool* mngMsgRecv = &chatroomListener->msgReceived[a1]; *mngMsgRecv = false;
    MegaChatHandle* uhAction = &chatroomListener->uhAction[a1]; *uhAction = MEGACHAT_INVALID_HANDLE;
    int* priv = &chatroomListener->priv[a1]; *priv = MegaChatRoom::PRIV_UNKNOWN;
    ChatRequestTracker crtInvite;
    megaChatApi[a1]->inviteToChat(chatid, uh, privilege, &crtInvite);
    ASSERT_EQ(crtInvite.waitForResult(), MegaChatError::ERROR_OK)
        << "Failed to invite user to chat. Error: " << crtInvite.getErrorString();
    ASSERT_TRUE(waitForResponse(chatItemJoined0)) << "Chat list item update for main account not received after " << maxTimeout << " seconds";
    ASSERT_TRUE(waitForResponse(chatItemJoined1)) << "Chat list item update for auxiliar account not received after " << maxTimeout << " seconds";
    ASSERT_TRUE(waitForResponse(chatJoined0)) << "Chatroom update for main account not received after " << maxTimeout << " seconds";
    ASSERT_TRUE(waitForResponse(mngMsgRecv)) << "Management message not received after " << maxTimeout << " seconds";
    ASSERT_EQ(*uhAction, uh) << "User handle from message doesn't match";
    ASSERT_EQ(*priv, MegaChatRoom::PRIV_UNKNOWN) << "Privilege is incorrect";    // the message doesn't report the new priv
    ASSERT_TRUE(waitForResponse(flagChatsUpdated1)) << "Failed to receive onChatsUpdate " << maxTimeout << " seconds";
    ASSERT_TRUE(isChatroomUpdated(a2, chatid)) << "Chatroom " << chatid << " is not included in onChatsUpdate";
    mChatListUpdated[a2].clear();
}

#ifndef KARERE_DISABLE_WEBRTC
bool* MegaChatApiTest::getChatCallStateFlag (unsigned int index, int state)
{
    switch (state)
    {
    case megachat::MegaChatCall::CALL_STATUS_INITIAL:     return &mCallWithIdReceived[index];
    case megachat::MegaChatCall::CALL_STATUS_CONNECTING:  return &mCallConnecting[index];
    case megachat::MegaChatCall::CALL_STATUS_IN_PROGRESS: return &mCallInProgress[index];
    default:                                              break;
    }

    ADD_FAILURE() << "Invalid account state " << state;
    return nullptr;
}

void MegaChatApiTest::resetTestChatCallState (unsigned int index, int state)
{
    bool* statusReceived = getChatCallStateFlag(index, state);
    if (statusReceived)    { *statusReceived = false; }
}

void MegaChatApiTest::waitForChatCallState(unsigned int index, int state)
{
    bool* statusReceived = getChatCallStateFlag(index, state);
    if (statusReceived)
    {
        ASSERT_TRUE(waitForResponse(statusReceived)) <<
            "Timeout expired for receiving call state: " << state <<
            " for account index [" << index << "]";
    }
}

void MegaChatApiTest::waitForCallAction (unsigned int pIdx, int maxAttempts, bool* exitFlag,  const char* errMsg, unsigned int timeout, std::function<void()>action)
{
    int retries = 0;
    std::string errStr = errMsg ? errMsg : "executing provided action";
    bool* callConnecting = getChatCallStateFlag(pIdx, megachat::MegaChatCall::CALL_STATUS_CONNECTING);
    while (!*exitFlag)
    {
        ASSERT_TRUE(action) << "waitForCallAction: no valid action provided";

        // reset call state flags to false before executing the required action
        resetTestChatCallState(pIdx, megachat::MegaChatCall::CALL_STATUS_CONNECTING);
        resetTestChatCallState(pIdx, megachat::MegaChatCall::CALL_STATUS_IN_PROGRESS);

        // execute custom user action and wait until exitFlag is set true, OR performer account gets disconnected from SFU for the target call
        action();
        ASSERT_TRUE(waitForMultiResponse(std::vector<bool *> { exitFlag, callConnecting }, false /*waitForAll*/, timeout)) << "Timeout expired for " << errStr;

        // if performer account gets disconnected from SFU for the target call, wait until reconnect and retry <action>
        if (*callConnecting)
        {
            ASSERT_LT(++retries, maxAttempts) << "Max attempts exceeded for " << errStr;
            ASSERT_NO_FATAL_FAILURE({ waitForChatCallState(pIdx, megachat::MegaChatCall::CALL_STATUS_IN_PROGRESS); });
        }
    }
}
#endif

void MegaChatApiTest::updateChatPermission (const unsigned int& a1, const unsigned int& a2, const MegaChatHandle& uh, const MegaChatHandle& chatid,
                                           const int privilege, std::shared_ptr<TestChatRoomListener>chatroomListener)
{
    // --> Change peer privileges to Moderator
    bool* peerUpdated0 = &peersUpdated[a1]; *peerUpdated0 = false;
    bool* peerUpdated1 = &peersUpdated[a2]; *peerUpdated1 = false;
    bool* mngMsgRecv = &chatroomListener->msgReceived[a1]; *mngMsgRecv = false;
    MegaChatHandle* uhAction = &chatroomListener->uhAction[a1]; *uhAction = MEGACHAT_INVALID_HANDLE;
    int* priv = &chatroomListener->priv[a1]; *priv = MegaChatRoom::PRIV_UNKNOWN;
    ChatRequestTracker crtPerm;
    megaChatApi[a1]->updateChatPermissions(chatid, uh, privilege, &crtPerm);
    ASSERT_EQ(crtPerm.waitForResult(), MegaChatError::ERROR_OK)
        << "Failed to update user permissions. Error: " << crtPerm.getErrorString();
    ASSERT_TRUE(waitForResponse(peerUpdated0)) << "Timeout expired for receiving peer update";
    ASSERT_TRUE(waitForResponse(peerUpdated1)) << "Timeout expired for receiving peer update";
    ASSERT_TRUE(waitForResponse(mngMsgRecv)) << "Timeout expired for receiving management message";
    ASSERT_EQ(*uhAction, uh) << "User handle from message doesn't match";
    ASSERT_EQ(*priv, MegaChatRoom::PRIV_MODERATOR) << "Privilege is incorrect";
}

void MegaChatApiTest::onRequestFinish(MegaApi *api, MegaRequest *request, MegaError *e)
{
    unsigned int apiIndex = getMegaApiIndex(api);
    ASSERT_NE(apiIndex, UINT_MAX) << "MegaChatApiTest::onRequestFinish(MegaApi *api, ...)";

    if (e->getErrorCode() == API_OK)
    {
        switch(request->getType())
        {
            case MegaRequest::TYPE_GET_ATTR_USER:
                break;

            case MegaRequest::TYPE_COPY:
                mNodeCopiedHandle[apiIndex] = request->getNodeHandle();
                break;
        }
    }

    requestFlags[apiIndex][request->getType()] = true;
}

void MegaChatApiTest::onChatsUpdate(MegaApi* api, MegaTextChatList *chats)
{
    if (!chats)
    {
        return;
    }

    unsigned int apiIndex = getMegaApiIndex(api);
    ASSERT_NE(apiIndex, UINT_MAX) << "MegaChatApiTest::onChatsUpdate()";
    mChatsUpdated[apiIndex] = true;
    for (int i = 0; i < chats->size(); i++)
    {
         mChatListUpdated[apiIndex].emplace_back(chats->get(i)->getHandle());
    }
}

void MegaChatApiTest::onContactRequestsUpdate(MegaApi* api, MegaContactRequestList* /*requests*/)
{
    unsigned int apiIndex = getMegaApiIndex(api);
    ASSERT_NE(apiIndex, UINT_MAX) << "MegaChatApiTest::onContactRequestsUpdate()";

    mContactRequestUpdated[apiIndex] = true;
}

void MegaChatApiTest::onUsersUpdate(::mega::MegaApi* api, ::mega::MegaUserList* userList)
{
    if (!userList) return;

    unsigned int accountIndex = getMegaApiIndex(api);
    ASSERT_NE(accountIndex, UINT_MAX) << "MegaChatApiTest::onUsersUpdate()";
    for (int i = 0; i < userList->size(); i++)
    {
        ::mega::MegaUser* user = userList->get(i);
        if (user->getHandle() != megaApi[accountIndex]->getMyUserHandleBinary())
        {
            // add here code to manage other users changes
            continue;
        }

        // own user changes
        if (user->hasChanged(MegaUser::CHANGE_TYPE_RICH_PREVIEWS))
        {
            mUsersChanged[accountIndex][MegaUser::CHANGE_TYPE_RICH_PREVIEWS] = true;
        }
    }
}

void MegaChatApiTest::onChatInitStateUpdate(MegaChatApi *api, int newState)
{
    unsigned int apiIndex = getMegaChatApiIndex(api);
    ASSERT_NE(apiIndex, UINT_MAX) << "MegaChatApiTest::onChatInitStateUpdate()";

    initState[apiIndex] = newState;
    initStateChanged[apiIndex] = true;
}

void MegaChatApiTest::onChatListItemUpdate(MegaChatApi *api, MegaChatListItem *item)
{
    unsigned int apiIndex = getMegaChatApiIndex(api);
    ASSERT_NE(apiIndex, UINT_MAX) << "MegaChatApiTest::onChatListItemUpdate()";

    if (item)
    {
        std::stringstream buffer;
        buffer << "[api: " << apiIndex << "] Chat list item added or updated - ";

        const char *info = MegaChatApiTest::printChatListItemInfo(item);
        buffer << info;
        postLog(buffer.str());
        delete [] info; info = NULL;

        if (item->hasChanged(MegaChatListItem::CHANGE_TYPE_CLOSED))
        {
            chatItemClosed[apiIndex] = true;
        }
        if (item->hasChanged(MegaChatListItem::CHANGE_TYPE_PARTICIPANTS) ||
                item->hasChanged(MegaChatListItem::CHANGE_TYPE_OWN_PRIV))
        {
            peersUpdated[apiIndex] = true;
        }
        if (item->hasChanged(MegaChatListItem::CHANGE_TYPE_TITLE))
        {
            titleUpdated[apiIndex] = true;
        }
        if (item->hasChanged(MegaChatListItem::CHANGE_TYPE_ARCHIVE))
        {
            chatArchived[apiIndex] = true;
        }

        chatItemUpdated[apiIndex] = true;
    }
}

void MegaChatApiTest::onChatOnlineStatusUpdate(MegaChatApi* api, MegaChatHandle userhandle, int status, bool)
{
    unsigned int apiIndex = getMegaChatApiIndex(api);
    ASSERT_NE(apiIndex, UINT_MAX) << "MegaChatApiTest::onChatOnlineStatusUpdate()";
    if (userhandle == megaChatApi[apiIndex]->getMyUserHandle())
    {
        mOnlineStatusUpdated[apiIndex] = true;
        mOnlineStatus[apiIndex] = status;
    }
}

void MegaChatApiTest::onChatPresenceConfigUpdate(MegaChatApi *api, MegaChatPresenceConfig */*config*/)
{
    unsigned int apiIndex = getMegaChatApiIndex(api);
    ASSERT_NE(apiIndex, UINT_MAX) << "MegaChatApiTest::onChatPresenceConfigUpdate()";
    mPresenceConfigUpdated[apiIndex] = true;
}

void MegaChatApiTest::onChatConnectionStateUpdate(MegaChatApi *api, MegaChatHandle chatid, int state)
{
    unsigned int apiIndex = getMegaChatApiIndex(api);
    ASSERT_NE(apiIndex, UINT_MAX) << "MegaChatApiTest::onChatConnectionStateUpdate()";
    mChatConnectionOnline[apiIndex] = (state == MegaChatApi::CHAT_CONNECTION_ONLINE);
    mLoggedInAllChats[apiIndex] = (state == MegaChatApi::CHAT_CONNECTION_ONLINE) && (chatid == MEGACHAT_INVALID_HANDLE);
}

void MegaChatApiTest::onTransferStart(MegaApi */*api*/, MegaTransfer */*transfer*/)
{

}

void MegaChatApiTest::onTransferFinish(MegaApi *api, MegaTransfer *transfer, MegaError *error)
{
    unsigned int apiIndex = getMegaApiIndex(api);
    ASSERT_NE(apiIndex, UINT_MAX) << "MegaChatApiTest::onTransferFinish()";

    mNodeUploadHandle[apiIndex] = transfer->getNodeHandle();
    lastErrorTransfer[apiIndex] = error->getErrorCode();
    mNotTransferRunning[apiIndex] = true;
}

void MegaChatApiTest::onTransferUpdate(MegaApi */*api*/, MegaTransfer */*transfer*/)
{
}

void MegaChatApiTest::onTransferTemporaryError(MegaApi */*api*/, MegaTransfer */*transfer*/, MegaError */*error*/)
{
}

bool MegaChatApiTest::onTransferData(MegaApi */*api*/, MegaTransfer */*transfer*/, char */*buffer*/, size_t /*size*/)
{
    return false;
}

#ifndef KARERE_DISABLE_WEBRTC

void MegaChatApiTest::onChatCallUpdate(MegaChatApi *api, MegaChatCall *call)
{
    unsigned int apiIndex = getMegaChatApiIndex(api);
    ASSERT_NE(apiIndex, UINT_MAX) << "MegaChatApiTest::onChatCallUpdate()";

    if (call->hasChanged(MegaChatCall::CHANGE_TYPE_RINGING_STATUS))
    {
        if (api->getNumCalls() > 1)
        {
            // Hangup in coming call
            api->hangChatCall(call->getCallId());
        }

        if (mCallIdExpectedReceived[apiIndex] == MEGACHAT_INVALID_HANDLE
                || mCallIdExpectedReceived[apiIndex] == call->getCallId())
        {
            if (call->isRinging())
            {
                /* we are waiting to receive a ringing call for a specific callid, this could be util
                 * for those scenarios where we receive multiple onChatCallUpdate like a login */
                mCallReceivedRinging[apiIndex] = true;
                mChatIdRingInCall[apiIndex] = call->getChatid();
                mCallIdRingIn[apiIndex] = call->getCallId();
            }
            else
            {
                mCallStopRinging[apiIndex] = true;
                mCallIdStopRingIn[apiIndex] = call->getCallId();
                mChatIdStopRingInCall[apiIndex] = call->getChatid();
            }
        }
    }

    if (call->hasChanged(MegaChatCall::CHANGE_TYPE_WR_USERS_ENTERED)
        || call->hasChanged(MegaChatCall::CHANGE_TYPE_WR_COMPOSITION))
    {
         mCallWrChanged[apiIndex] = true;
    }

    if (call->hasChanged(MegaChatCall::CHANGE_TYPE_WR_ALLOW))
    {
         mCallWrAllow[apiIndex] = true;
    }

    if (call->hasChanged(MegaChatCall::CHANGE_TYPE_WR_DENY))
    {
         mCallWrDeny[apiIndex] = true;
    }

    if (call->hasChanged(MegaChatCall::CHANGE_TYPE_WR_USERS_ALLOW))
    {
        const ::mega::MegaHandleList* usersAllowWr = call->getHandleList();
        ASSERT_TRUE(usersAllowWr) << "Invalid allowed user Join list";
        for (unsigned int i = 0; i < usersAllowWr->size(); i++)
        {
            mUsersAllowJoin[apiIndex][usersAllowWr->get(i)] = true;
        }
    }

    if (call->hasChanged(MegaChatCall::CHANGE_TYPE_WR_USERS_DENY))
    {
        const ::mega::MegaHandleList* usersAllowWr = call->getHandleList();
        ASSERT_TRUE(usersAllowWr) << "Invalid allowed user Join list";
        for (unsigned int i = 0; i < usersAllowWr->size(); i++)
        {
            mUsersRejectJoin[apiIndex][usersAllowWr->get(i)] = true;
        }
    }

    if (call->hasChanged(MegaChatCall::CHANGE_TYPE_STATUS))
    {
        unsigned int apiIndex = getMegaChatApiIndex(api); // why is this needed again?
        ASSERT_NE(apiIndex, UINT_MAX) << "MegaChatApiTest::onChatCallUpdate() (2)";
        switch (call->getStatus())
        {
        case MegaChatCall::CALL_STATUS_INITIAL:
            if (mCallIdExpectedReceived[apiIndex] != MEGACHAT_INVALID_HANDLE
                    && mCallIdExpectedReceived[apiIndex] == call->getCallId())
            {
                /* we are waiting to receive a call status change (CALL_STATUS_INITIAL) generated in
                 * Call ctor, for a specific callid, this could be util for those scenarios where
                 * we receive multiple onChatCallUpdate like a login */
                mCallWithIdReceived[apiIndex] = true;
            }
            mCallReceived[apiIndex] = true;
            break;

        case MegaChatCall::CALL_STATUS_IN_PROGRESS:
            mCallInProgress[apiIndex] = true;
            mChatIdInProgressCall[apiIndex] = call->getChatid();
            break;

        case MegaChatCall::CALL_STATUS_JOINING:
            mCallIdJoining[apiIndex] = call->getCallId();
            break;

        case MegaChatCall::CALL_STATUS_TERMINATING_USER_PARTICIPATION:
        {
            mCallLeft[apiIndex] = true;
            mTerminationCode[apiIndex] = call->getTermCode();
            break;
        }

        case MegaChatCall::CALL_STATUS_DESTROYED:
            mCallDestroyed[apiIndex] = true;
            break;

        case MegaChatCall::CALL_STATUS_CONNECTING:
            mCallConnecting[apiIndex] = true;
            break;

        case MegaChatCall::CALL_STATUS_WAITING_ROOM:
        {
            mCallWR[apiIndex] = true;
            break;
        }

        default:
            break;
        }
    }

    LOG_debug << "On chat call change state ";
}

void MegaChatApiTest::onChatSessionUpdate(MegaChatApi* api, MegaChatHandle,
                                          MegaChatHandle, MegaChatSession *session)
{
    unsigned int apiIndex = getMegaChatApiIndex(api);
    ASSERT_NE(apiIndex, UINT_MAX) << "MegaChatApiTest::onChatSessionUpdate()";
    LOG_debug << "On chat session update START with apiIndex|" << apiIndex << "|";

    if(session->getChanges())
    {
        switch (session->getChanges())
        {
        case MegaChatSession::CHANGE_TYPE_STATUS:
            mChatCallSessionStatusInProgress[apiIndex] =
                session->getStatus() == MegaChatSession::SESSION_STATUS_IN_PROGRESS;
            mChatSessionWasDestroyed[apiIndex] = mChatSessionWasDestroyed[apiIndex]
                || !mChatCallSessionStatusInProgress[apiIndex];
            break;
        case MegaChatSession::CHANGE_TYPE_SESSION_SPEAK_REQUESTED:
            mChatCallSilenceReq[apiIndex] = !session->hasRequestSpeak();
            break;
        case MegaChatSession::CHANGE_TYPE_SESSION_ON_HOLD:
            mChatCallOnHold[apiIndex] = session->isOnHold();
            mChatCallOnHoldResumed[apiIndex] = !session->isOnHold();
            break;
        case MegaChatSession::CHANGE_TYPE_REMOTE_AVFLAGS:
            mChatCallAudioEnabled[apiIndex] = session->hasAudio();
            mChatCallAudioDisabled[apiIndex] = !session->hasAudio();
            break;
        default:
            LOG_debug << "Chat session update |" << session->getChanges() << "| not processed";
            break;
        }
    }

    LOG_debug << "On chat session update END with apiIndex|" << apiIndex << "|";
}

void MegaChatApiTest::onChatSchedMeetingUpdate(megachat::MegaChatApi* api, megachat::MegaChatScheduledMeeting* sm)
{
    unsigned int apiIndex = getMegaChatApiIndex(api);
    ASSERT_NE(apiIndex, UINT_MAX) << "MegaChatApiTest::onChatSchedMeetingUpdate()";
    if (sm)
    {
       mSchedMeetingUpdated[apiIndex] = true;
       mSchedIdUpdated[apiIndex] = sm->schedId();

       if (sm->isDeleted())
       {
           mSchedIdRemoved[apiIndex] = sm->schedId();
       }
    }
}

void MegaChatApiTest::onSchedMeetingOccurrencesUpdate(megachat::MegaChatApi* api, MegaChatHandle /*chatid*/, bool /*append*/)
{
    unsigned int apiIndex = getMegaChatApiIndex(api);
    ASSERT_NE(apiIndex, UINT_MAX) << "MegaChatApiTest::onSchedMeetingOccurrencesUpdate()";
    mSchedOccurrUpdated[apiIndex] = true;
}

TestChatVideoListener::TestChatVideoListener()
{
}

TestChatVideoListener::~TestChatVideoListener()
{
}

void TestChatVideoListener::onChatVideoData(MegaChatApi*, MegaChatHandle, int, int, char*, size_t)
{
}

#endif

TestChatRoomListener::TestChatRoomListener(MegaChatApiTest *t, MegaChatApi **apis, MegaChatHandle chatid)
{
    this->t = t;
    this->megaChatApi = apis;
    this->chatid = chatid;
    this->message = NULL;

    for (unsigned i = 0u; i < NUM_ACCOUNTS; i++)
    {
        this->historyLoaded[i] = false;
        this->historyTruncated[i] = false;
        this->msgLoaded[i] = false;
        this->msgCount[i] = 0;
        this->msgConfirmed[i] = false;
        this->msgDelivered[i] = false;
        this->msgReceived[i] = false;
        this->msgEdited[i] = false;
        this->msgRejected[i] = false;
        this->msgId[i].clear();
        this->chatUpdated[i] = false;
        this->userTyping[i] = false;
        this->titleUpdated[i] = false;
        this->archiveUpdated[i] = false;
        this->msgAttachmentReceived[i] = false;
        this->msgContactReceived[i] = false;
        this->msgRevokeAttachmentReceived[i] = false;
        this->reactionReceived[i] = false;
        this->retentionTimeUpdated[i] = false;
        this->mConfirmedMessageHandle[i] = MEGACHAT_INVALID_HANDLE;
        this->mEditedMessageHandle[i] = MEGACHAT_INVALID_HANDLE;
    }
}

void TestChatRoomListener::clearMessages(unsigned int apiIndex)
{
    msgId[apiIndex].clear();
    mConfirmedMessageHandle[apiIndex] = MEGACHAT_INVALID_HANDLE;
    mEditedMessageHandle[apiIndex] = MEGACHAT_INVALID_HANDLE;
}

bool TestChatRoomListener::hasValidMessages(unsigned int apiIndex)
{
    return !msgId[apiIndex].empty();
}

bool TestChatRoomListener::hasArrivedMessage(unsigned int apiIndex, MegaChatHandle messageHandle)
{
    for (unsigned i = 0u; i < msgId[apiIndex].size(); ++i)
    {
        if (msgId[apiIndex][i] == messageHandle)
        {
            return true;
        }
    }

    return false;
}

void TestChatRoomListener::onChatRoomUpdate(MegaChatApi *api, MegaChatRoom *chat)
{
    unsigned int apiIndex = getMegaChatApiIndex(api);
    ASSERT_NE(apiIndex, UINT_MAX) << "TestChatRoomListener::onChatRoomUpdate()";

    if (!chat)
    {
        std::stringstream buffer;
        buffer << "[api: " << apiIndex << "] Initialization completed!" << endl;
        t->postLog(buffer.str());
        return;
    }
    if (chat)
    {
        if (chat->hasChanged(MegaChatRoom::CHANGE_TYPE_USER_TYPING))
        {
            uhAction[apiIndex] = chat->getUserTyping();
            userTyping[apiIndex] = true;
        }
        else if (chat->hasChanged(MegaChatRoom::CHANGE_TYPE_USER_STOP_TYPING))
        {
            uhAction[apiIndex] = chat->getUserTyping();
            userTyping[apiIndex] = true;
        }
        else if (chat->hasChanged(MegaChatRoom::CHANGE_TYPE_TITLE))
        {
            titleUpdated[apiIndex] = true;
        }
        else if (chat->hasChanged(MegaChatRoom::CHANGE_TYPE_ARCHIVE))
        {
            archiveUpdated[apiIndex] = true;
        }
        else if (chat->hasChanged(MegaChatListItem::CHANGE_TYPE_UPDATE_PREVIEWERS))
        {
            previewsUpdated[apiIndex] = true;
        }
        else if (chat->hasChanged(MegaChatRoom::CHANGE_TYPE_RETENTION_TIME))
        {
            retentionTimeUpdated[apiIndex] = true;
        }
        else if (chat->hasChanged(MegaChatRoom::CHANGE_TYPE_CHAT_MODE))
        {
            chatModeUpdated[apiIndex] = true;
        }
    }

    std::stringstream buffer;
    buffer << "[api: " << apiIndex << "] Chat updated - ";
    const char *info = MegaChatApiTest::printChatRoomInfo(chat);
    buffer << info;
    t->postLog(buffer.str());
    delete [] info; info = NULL;

    chatUpdated[apiIndex] = chat->getChatId();
}

void TestChatRoomListener::onMessageLoaded(MegaChatApi *api, MegaChatMessage *msg)
{
    unsigned int apiIndex = getMegaChatApiIndex(api);
    ASSERT_NE(apiIndex, UINT_MAX) << "TestChatRoomListener::onMessageLoaded()";

    if (msg)
    {
        std::stringstream buffer;
        buffer << endl << "[api: " << apiIndex << "] Message loaded - ";
        const char *info = MegaChatApiTest::printMessageInfo(msg);
        buffer << info;
        t->postLog(buffer.str());
        delete [] info; info = NULL;

        msgCount[apiIndex]++;
        msgId[apiIndex].push_back(msg->getMsgId());

        if (msg->getStatus() == MegaChatMessage::STATUS_SENDING_MANUAL)
        {
            if (msg->getCode() == MegaChatMessage::REASON_NO_WRITE_ACCESS)
            {
                msgRejected[apiIndex] = true;
            }
        }

        if (msg->getType() == MegaChatMessage::TYPE_NODE_ATTACHMENT)
        {
            msgAttachmentReceived[apiIndex] = true;
        }
        else if (msg->getType() == MegaChatMessage::TYPE_CONTACT_ATTACHMENT)
        {
            msgContactReceived[apiIndex] = true;
        }
        // else if MegaChatMessage::TYPE_SCHED_MEETING => no changes required

        msgLoaded[apiIndex] = true;
    }
    else
    {
        historyLoaded[apiIndex] = true;
        std::stringstream buffer;
        buffer << "[api: " << apiIndex << "] Loading of messages completed" << endl;
        t->postLog(buffer.str());
    }
}

void TestChatRoomListener::onMessageReceived(MegaChatApi *api, MegaChatMessage *msg)
{
    unsigned int apiIndex = getMegaChatApiIndex(api);
    ASSERT_NE(apiIndex, UINT_MAX) << "TestChatRoomListener::onMessageReceived()";

    std::stringstream buffer;
    buffer << "[api: " << apiIndex << "] Message received - ";
    const char *info = MegaChatApiTest::printMessageInfo(msg);
    buffer << info;
    t->postLog(buffer.str());
    delete [] info; info = NULL;

    if (msg->getType() == MegaChatMessage::TYPE_ALTER_PARTICIPANTS ||
            msg->getType() == MegaChatMessage::TYPE_PRIV_CHANGE)
    {
        uhAction[apiIndex] = msg->getHandleOfAction();
        priv[apiIndex] = msg->getPrivilege();
    }
    if (msg->getType() == MegaChatMessage::TYPE_CHAT_TITLE)
    {
        content[apiIndex] = msg->getContent() ? msg->getContent() : "<empty>";
        titleUpdated[apiIndex] = true;
    }

    msgId[apiIndex].push_back(msg->getMsgId());

    if (msg->getType() == MegaChatMessage::TYPE_NODE_ATTACHMENT)
    {
        msgAttachmentReceived[apiIndex] = true;
    }
    else if (msg->getType() == MegaChatMessage::TYPE_CONTACT_ATTACHMENT)
    {
        msgContactReceived[apiIndex] = true;

    }
    else if(msg->getType() == MegaChatMessage::TYPE_REVOKE_NODE_ATTACHMENT)
    {
        msgRevokeAttachmentReceived[apiIndex] = true;
    }

    msgReceived[apiIndex] = true;
}

void TestChatRoomListener::onReactionUpdate(MegaChatApi *api, MegaChatHandle, const char*, int)
{
    unsigned int apiIndex = getMegaChatApiIndex(api);
    ASSERT_NE(apiIndex, UINT_MAX) << "TestChatRoomListener::onReactionUpdate()";
    reactionReceived[apiIndex] = true;
}

void TestChatRoomListener::onHistoryTruncatedByRetentionTime(MegaChatApi *api, MegaChatMessage *msg)
{
    unsigned int apiIndex = getMegaChatApiIndex(api);
    ASSERT_NE(apiIndex, UINT_MAX) << "TestChatRoomListener::onHistoryTruncatedByRetentionTime()";
    mRetentionMessageHandle[apiIndex] = msg->getMsgId();
    retentionHistoryTruncated[apiIndex] = true;
}

void TestChatRoomListener::onMessageUpdate(MegaChatApi *api, MegaChatMessage *msg)
{
    unsigned int apiIndex = getMegaChatApiIndex(api);
    ASSERT_NE(apiIndex, UINT_MAX) << "TestChatRoomListener::onMessageUpdate()";

    std::stringstream buffer;
    buffer << "[api: " << apiIndex << "] Message updated - ";
    const char *info = MegaChatApiTest::printMessageInfo(msg);
    buffer << info;
    t->postLog(buffer.str());
    delete [] info; info = NULL;

    msgId[apiIndex].push_back(msg->getMsgId());

    if (msg->hasChanged(MegaChatMessage::CHANGE_TYPE_STATUS))
    {
        if (msg->getStatus() == MegaChatMessage::STATUS_SERVER_RECEIVED)
        {
            mConfirmedMessageHandle[apiIndex] = msg->getMsgId();
            msgConfirmed[apiIndex] = true;
        }
        else if (msg->getStatus() == MegaChatMessage::STATUS_DELIVERED)
        {
            msgDelivered[apiIndex] = true;
        }
    }

    if (msg->hasChanged(MegaChatMessage::CHANGE_TYPE_CONTENT) && msg->isEdited())
    {
        mEditedMessageHandle[apiIndex] = msg->getMsgId();
        msgEdited[apiIndex] = true;
    }

    if (msg->getType() == MegaChatMessage::TYPE_TRUNCATE)
    {
        historyTruncated[apiIndex] = true;
    }
}

unsigned int TestChatRoomListener::getMegaChatApiIndex(MegaChatApi *api)
{
    int apiIndex = -1;
    for (unsigned int i = 0; i < NUM_ACCOUNTS; i++)
    {
        if (api == this->megaChatApi[i])
        {
            apiIndex = i;
            break;
        }
    }

    assert(apiIndex != -1); // Instance of MegaChatApi not recognized
    return apiIndex;
}

MegaLoggerTest::MegaLoggerTest(const char *filename)
{
    testlog.open(filename, ios::out | ios::app);
}

MegaLoggerTest::~MegaLoggerTest()
{
    testlog.close();
}

void MegaLoggerTest::log(const char *time, int loglevel, const char *source, const char *message)
{
    testlog << "[" << time << "] " << SimpleLogger::toStr((LogLevel)loglevel) << ": ";
    testlog << message << " (" << source << ")" << endl;
}

void MegaLoggerTest::postLog(const char *message)
{
    testlog << message << endl;
}

void MegaLoggerTest::log(int loglevel, const char *message)
{
    string levelStr;

    switch (loglevel)
    {
        case MegaChatApi::LOG_LEVEL_ERROR: levelStr = "err"; break;
        case MegaChatApi::LOG_LEVEL_WARNING: levelStr = "warn"; break;
        case MegaChatApi::LOG_LEVEL_INFO: levelStr = "info"; break;
        case MegaChatApi::LOG_LEVEL_VERBOSE: levelStr = "verb"; break;
        case MegaChatApi::LOG_LEVEL_DEBUG: levelStr = "debug"; break;
        case MegaChatApi::LOG_LEVEL_MAX: levelStr = "debug-verbose"; break;
        default: levelStr = ""; break;
    }

    // message comes with a line-break at the end
    testlog  << message;
}

TEST_F(MegaChatApiUnitaryTest, ParseUrl)
{
    LOG_info << "___TEST ParseUrl___";

    std::map<std::string, int> checkUrls;
    checkUrls["googl."] = 0;
    checkUrls["googl.com\"fsdafasdf"] = 1;
    checkUrls["googl.com<fsdafasdf"] = 1;
    checkUrls["http://googl.com"] = 1;
    checkUrls["http://www.googl.com"] = 1;
    checkUrls["www.googl.com"] = 1;
    checkUrls["esto   es un prueba   www.mega.nz dsfasdfa"] = 1;
    checkUrls["esto   es un prueba \twww.mega.nz\tdsfasdfa"] = 1;
    checkUrls["esto   es un prueba \nwww.mega.nz\ndsfasdfa"] = 1;
    checkUrls["esto es un prueba www.mega. nz"] = 1;
    checkUrls["ftp://www.googl.com"] = 0;
    checkUrls["www.googl .com"] = 1;
    checkUrls[" www.sfdsadfasfdsfsdf "] = 0;
    checkUrls["example.com/products?id=1&page=2"] = 1;
    checkUrls["www.example.com/products?iddfdsfdsfsfsdfa=1&page=2"] = 1;
    checkUrls["https://mega.co.nz/#!p2QnF89I!Kf-m03Lwmyut-eF7RnJjSv1PRYYtYHg7oodFrW1waEQ"] = 0;
    checkUrls["https://mega.co.nz/file/p2Qn984I#Kf-m03Lwmyut-eF7RnJjSv1PRYYtYHg7oodFrW1waEQ"] = 0;
    checkUrls["https://mega.co.nz/folder/p2Qn984I#Kf-m03Lwmyut-eF7RnJjSv1PRYYtYHg7oodFrW1waEQ"] = 0;
    checkUrls["https://mega.co.nz/file/p2Qn984I#"] = 0;
    checkUrls["https://mega.co.nz/folder/p2Qn984I#"] = 0;
    checkUrls["https://mega.co.nz/foder/p2Qn984I#"] = 1;
    checkUrls["https://mega.nz/#F!l6h3985J!j8QVi46YEyzaISaqGVRsOA"] = 0;
    checkUrls["https://mega.nz/?fbclid=IwAR260bchewVmPrlijdF8-TbbvCnnKqkWcr3vrCx6VKChvI8NgLNK1oOSaAk#F!xP4E98AB!FH_5HjrWyFsUMjjEHCFIHw"] = 0;
    checkUrls["mega.nz/?fbclid=IwAR260bchewVmPrlijdF8-TbbvCnnKqkWcr3vrCx6VKChvI8NgLNK1oOSaAk#F!xP498AAB!FH_5HjrWyFsUjjnEHCFIHw"] = 0;
    checkUrls["www.mega.nz/?fbclid=IwAR260bchewVmPrlijdF8-TbbvCnnKqkWcr3vrCx6VKChvI8NgLNK1oOSaAk#F!xP4EAYYB!FH_5HjrWyFsUMKnEHCFIHw"] = 0;
    checkUrls["https://mega.nz/?fbclid=IwAR260bchewVmPrlijdF8-TbbvCnnKqkWcrNK1oOSaAk#!xP4EYYAB!FH_5HjrWyFsUMKjjHCFIHw"] = 0;
    checkUrls["https://mega.nz/?fbclid=IwAR260bchewVmPrlijdF8-TbbvCnnKqkWcrNK1oOSaAkC!xP4EAYYB!FH_5HjrWyFsUMKnjjCFIHw"] = 0;
    checkUrls["https://mega.nz/C!xP4E45AB!FH_5HjrWyTTUMKnEHCFIHw"] = 0;
    checkUrls["https://mega.nz/?fbclid=IwAR260bchewVmPrlijdF8-TbbvCnnKqkWcr3vrCx6VKChvI8NgLNK1oOSaAk/chat/xP4EA55B!FH_5HjrWyFsU45nEHCFIHw"] = 0;
    checkUrls["mega.nz/?fbclid=IwAR260bchewVmPrlijdF8-TbbvCnnKqkWcr3vrCx6VKChvI8NgLNK1oOSaAk"] = 1;
    checkUrls["ELPAIS.com"] = 1;
    checkUrls["ELPAIS.COM"] = 1;
    checkUrls["https://www.ELPAIS.CoM"] = 1;
    checkUrls["sdfsadfsad://dsfasdfasd.dsd"] = 0;
    checkUrls["sshf://www.ELPAIS.CoM"] = 0;
    checkUrls["Lorem ipsum dolor sit amet, consectetur adipiscing elit, sed do eiusmod tempor incididunt ut labore et dolore magna aliqua. http://www.microsiervos.com/archivo/curiosidades/montana-mas-alta-sistema-solar-en-vesta.html Ut enim ad minim veniam,"] = 1;
    checkUrls["googel.com:"] = 1;
    checkUrls["5/16/18 10:43 AM] platano asdf: Os Mandi Otto link estusbeidj😒😙😓😙😙😙😙😙 www.facebook.com"] = 1;
    checkUrls["http://15.08.02.jpg\",\"s\":3936106,\"hash\":\"GA2oPPAFx4gKx231I3odD1rTHVwOQQyAClb\",\"fa\":\"827:0*00661Rw6wWo/823:1*0Nb4JK5Gd-0\",\"ts\":1529413682}]"] = 1;
    checkUrls["www.ta_ta.com"] = 1;
    checkUrls["http://foo.com/blah_blah"] = 1;
    checkUrls["http://foo.com/blah_blah/"] = 1;
    checkUrls["http://foo.com/blah_blah_(wikipedia)"] = 1;
    checkUrls["http://foo.com/blah_blah_(wikipedia)_(again)"] = 1;
    checkUrls["http://www.example.com/wpstyle/?p=364"] = 1;
    checkUrls["https://www.example.com/foo/?bar=baz&inga=42&quux"] = 1;
    checkUrls["http://odf.ws/123"] = 1;
    checkUrls["http://userid:password@example.com:8080)"] = 0;
    checkUrls["http://userid:password@example.com:8080/"] = 0;
    checkUrls["http://userid@example.com"] = 0;
    checkUrls["http://userid@example.com/"] = 0;
    checkUrls["http://userid@example.com:8080"] = 0;
    checkUrls["http://userid@example.com:8080/"] = 0;
    checkUrls["http://userid:password@example.com"] = 0;
    checkUrls["http://userid:password@example.com/"] = 0;
    checkUrls["http://foo.com/blah_(wikipedia)#cite-1"] = 1;
    checkUrls["http://foo.com/unicode_(✪)_in_parens"] = 1;
    checkUrls["http://code.google.com/events/#&product=browser"] = 1;
    checkUrls["www.code.google.com/events/#&product=browser"] = 1;
    checkUrls["http://1337.net"] = 1;
    checkUrls["http://a.b-c.de"] = 1;
    checkUrls["https://foo_bar.example.com/"] = 1;
    checkUrls["http://"] = 0;
    checkUrls["http://."] = 0;
    checkUrls["http://.."] = 0;
    checkUrls["http://../"] = 0;
    checkUrls["http://?"] = 0;
    checkUrls["http://??"] = 0;
    checkUrls["http://\?\?/"] = 0; // escape '?' to avoid confusion with trigraph (clang)
    checkUrls["http://#"] = 0;
    checkUrls["http://foo.bar?q=Spaces should be encoded"] = 0;
    checkUrls["///a"] = 0;
    checkUrls["http:// shouldfail.com"] = 1;
    checkUrls["http://foo.bar/foo(bar)baz quux"] = 1;
    checkUrls["http://10.1.1.0"] = 1;
    checkUrls["http://3628126748"] = 0;
    checkUrls["http://123.123.123"] = 0;
    checkUrls["http://123.123..123"] = 0;
    checkUrls["http://.www.foo.bar./"] = 0;
    checkUrls["Test ..www.google.es..."] = 1;
    checkUrls["Test ..test..."] = 0;
    checkUrls[":// should fail"] = 0;
    checkUrls["prueba,,,"] = 0;
    checkUrls["prueba!!"] = 0;
    checkUrls["prueba.com!!"] = 1;
    checkUrls["pepitoPerez@gmail.com"] = 0;
    checkUrls["hi..dsdd"] = 0;
    checkUrls["hidsfdf..ddsfsdsdd"] = 0;
    checkUrls["hidsfdf..com"] = 0;
    checkUrls["hidsfdf.d.ddsfsdsdd"] = 0;
    checkUrls["122.123.122.123/jjkkk"] = 1;

    std::string url;
    for (const auto& testCase : checkUrls)
    {
        EXPECT_EQ(chatd::Message::hasUrl(testCase.first, url), testCase.second) << "Failed to parse " << testCase.first;
        // url could have some content even in failed cases, so ignore it
    }
}

#ifndef KARERE_DISABLE_WEBRTC
TEST_F(MegaChatApiUnitaryTest, SfuDataReception)
{
    LOG_info << "___TEST SfuDataReception___";

    MockupCall call;
    std::map<std::string, std::unique_ptr<sfu::Command>> commands;
    sfu::SfuConnection::setCallbackToCommands(call, commands);
    std::map<std::string, bool> checkCommands;
    checkCommands["{\"warn\":\"warn msg\"}"]                                                    = true;
    checkCommands["{\"deny\":\"audio\",\"msg\":\"deny msg\"}"]                                  = true;
    checkCommands["{\"err\":129,\"msg\":\"Error\"}"]                                            = true;
    checkCommands["{\"a\":\"HIRES_STOP\"}"]                                                     = true;
    checkCommands["{\"a\":\"PEERLEFT\",\"cid\":2,\"rsn\":65}"]                                  = true;
    checkCommands["{\"a\":\"PEERJOIN\",\"cid\":2,\"userId\":\"amECEsVQJQ8\",\"av\":0,\"v\":2}"] = true;
    checkCommands["{\"a\":\"HIRES_START\"}"]                                                    = true;
    checkCommands["{\"a\":\"HELLO\",\"cid\":1,\"na\":20,\"mods\":[\"amECEsVQJQ8\"]}"]           = true;
    checkCommands["{\"a\":\"AV\",\"cid\":3,\"av\":1}"]                                          = true;
    checkCommands["{\"a\":\"VTHUMBS\",\"tracks\":[[2,0]]}"]                                     = true;
    checkCommands["{\"a\":\"HIRES\",\"tracks\":[[2,0,1]]}"]                                     = true;
    checkCommands["{\"a\":\"VTHUMB_START\"}"]                                                   = true;
    checkCommands["{\"a\":\"VTHUMB_STOP\"}"]                                                    = true;
    checkCommands["{\"a\":\"KEY\",\"id\":0,\"from\":2,"
                  "\"key\":\"RE8HjOLZl8ITM7FMIbAcigPWxq7i6DGqLQm-aNLAkEk\"}"]                   = true;

    for (const auto& testCase : checkCommands)
    {
        rapidjson::Document document;
        sfu::SfuConnection::SfuData outdata;
        EXPECT_TRUE(sfu::SfuConnection::parseSfuData(testCase.first.c_str(), document, outdata))
                << "[FAILED processing SFU command]: " << testCase.first << ". " << outdata.msg;

        if (outdata.notificationType == sfu::SfuConnection::SfuData::SFU_COMMAND)
        {
            bool commandProcSuccess = (commands.find(outdata.notification) != commands.end()
                    && commands[outdata.notification]->processCommand(document));
            EXPECT_EQ(commandProcSuccess, testCase.second)
                    << "[FAILED processing SFU command (notification)]: " << testCase.first << ". " << outdata.msg;
        }
        // else => SFU_WARN | SFU_ERROR | SFU_DENY
    }
}
#endif

#ifdef USE_CRYPTOPP
TEST_F(MegaChatApiUnitaryTest, EncryptMediaKeyWithEphemKey)
{
    LOG_info << "___TEST EncryptMediaKeyWithEphemKey___";

    std::string encryptedMediaKeyBin, decryptedMediaKeyBin;
    const std::string expEncryptedMediaKeyB64     = "IqVDFXcCDQKfazBoZxhNSjKMvk9eZYQISMYl_7S71K4";
    const std::vector<::mega::byte> mediaKeyBin   = { 60,181,43,125,112,4,248,203,228,50,177,231,232,185,172,194 };
    const std::vector<::mega::byte> ephemKeyBin   = { 129,216,111,114,44,70,116,227,184,43,159,102,5,134,9,84,125,16,221,217,31,4,37,11,89,137,120,133,205,7,141,247 };
    const std::string ephemeralkeyStr(ephemKeyBin.begin(), ephemKeyBin.end());
    const std::string mediaKeyStr(mediaKeyBin.begin(), mediaKeyBin.end());

    // Encrypt media key with ephemeral key
    ::mega::SymmCipher mSymCipher;
    bool encryptResult = mSymCipher.cbc_encrypt_with_key(mediaKeyStr, encryptedMediaKeyBin, reinterpret_cast<const unsigned char *>(ephemeralkeyStr.data()), ephemeralkeyStr.size(), nullptr);
    EXPECT_TRUE(encryptResult) << "Failed Media key cbc_encrypt";

    // Check encrypted key with expected one
    const std::string encryptedMediaKeyB64 = ::mega::Base64::btoa(encryptedMediaKeyBin);
    EXPECT_EQ(encryptedMediaKeyB64.compare(expEncryptedMediaKeyB64), 0) << "Expected encrypted key:" << expEncryptedMediaKeyB64 << " doesn't match with obtained: " << encryptedMediaKeyB64;

    // Decrypt media key with ephemeral key
    bool decryptResult = mSymCipher.cbc_decrypt_with_key(encryptedMediaKeyBin, decryptedMediaKeyBin, reinterpret_cast<const unsigned char*>(ephemeralkeyStr.data()), ephemeralkeyStr.size(), nullptr);
    EXPECT_TRUE(decryptResult) << "Failed Media key cbc_decrypt";

    // Check decrypted key with expected one
    EXPECT_EQ(decryptedMediaKeyBin.compare(mediaKeyStr), 0) << "Expected decrypted key: " << mediaKeyStr << " doesn't match with obtained: " << decryptedMediaKeyBin;
}
#endif

TestMegaRequestListener::TestMegaRequestListener(MegaApi *megaApi, MegaChatApi *megaChatApi)
    : RequestListener(megaApi, megaChatApi)
{
}

TestMegaRequestListener::~TestMegaRequestListener()
{
    delete mRequest;
    delete mError;
}

void TestMegaRequestListener::onRequestFinish(MegaApi *, MegaRequest *request, MegaError *e)
{
    mFinished = true;
    mRequest = request->copy();
    mError = e->copy();

}

int TestMegaRequestListener::getErrorCode() const
{
    assert(mFinished);
    assert(mError);
    return mError->getErrorCode();
}

MegaRequest *TestMegaRequestListener::getMegaRequest() const
{
    assert(mFinished);
    assert(mRequest);
    return mRequest;
}

TestMegaChatRequestListener::TestMegaChatRequestListener(MegaApi *megaApi, MegaChatApi *megaChatApi)
    : RequestListener(megaApi, megaChatApi)
{
}

TestMegaChatRequestListener::~TestMegaChatRequestListener()
{
    delete mRequest;
    delete mError;
}

void TestMegaChatRequestListener::onRequestFinish(MegaChatApi *, MegaChatRequest *request, MegaChatError *e)
{
    mFinished = true;
    mRequest = request->copy();
    mError = e->copy();
}

int TestMegaChatRequestListener::getErrorCode() const
{
    assert(mFinished);
    assert(mError);
    return mError->getErrorCode();
}

MegaChatRequest *TestMegaChatRequestListener::getMegaChatRequest() const
{
    assert(mFinished);
    assert(mRequest);
    return mRequest;
}

bool RequestListener::waitForResponse(unsigned int timeout)
{
    assert(!mFinished);
    timeout *= 1000000; // convert to micro-seconds
    unsigned int tWaited = 0;    // microseconds
    bool connRetried = false;
    while(!mFinished)
    {
        std::this_thread::sleep_for(std::chrono::microseconds(pollingT));

        if (timeout)
        {
            tWaited += pollingT;
            if (tWaited >= timeout)
            {
                return false;   // timeout is expired
            }
            else if (!connRetried && tWaited > (pollingT * 10))
            {
                for (unsigned int i = 0; i < NUM_ACCOUNTS; i++)
                {
                    if (mMegaApi && mMegaApi->isLoggedIn())
                    {
                        mMegaApi->retryPendingConnections();
                    }

                    if (mMegaChatApi && mMegaChatApi->getInitState() == MegaChatApi::INIT_ONLINE_SESSION)
                    {
                        mMegaChatApi->retryPendingConnections();
                    }
                }
                connRetried = true;
            }
        }
    }

    return true;    // response is received
}

RequestListener::RequestListener(MegaApi *megaApi, MegaChatApi* megaChatApi)
    : mMegaApi(megaApi)
    , mMegaChatApi(megaChatApi)
{

}

#ifndef KARERE_DISABLE_WEBRTC
bool MockupCall::handleAvCommand(Cid_t, unsigned, uint32_t)
{
    return true;
}

bool MockupCall::handleAnswerCommand(Cid_t, std::shared_ptr<sfu::Sdp>, uint64_t, std::vector<sfu::Peer>&, const std::map<Cid_t, std::string>&, const std::map<Cid_t, sfu::TrackDescriptor>&, const std::map<Cid_t, sfu::TrackDescriptor>&, std::set<karere::Id>&, bool)
{
    return true;
}

bool MockupCall::handleKeyCommand(const Keyid_t&, const Cid_t&, const std::string &)
{
    return true;
}

bool MockupCall::handleVThumbsCommand(const std::map<Cid_t, sfu::TrackDescriptor> &)
{
    return true;
}

bool MockupCall::handleVThumbsStartCommand()
{
    return true;
}

bool MockupCall::handleVThumbsStopCommand()
{
    return true;
}

bool MockupCall::handleHiResCommand(const std::map<Cid_t, sfu::TrackDescriptor> &)
{
    return true;
}

bool MockupCall::handleHiResStartCommand()
{
    return true;
}

bool MockupCall::handleHiResStopCommand()
{
    return true;
}

bool MockupCall::handleSpeakReqsCommand(const std::vector<Cid_t> &)
{
    return true;
}

bool MockupCall::handleSpeakReqDelCommand(Cid_t)
{
    return true;
}

bool MockupCall::handleSpeakOnCommand(Cid_t)
{
    return true;
}

bool MockupCall::handleSpeakOffCommand(Cid_t)
{
    return true;
}


bool MockupCall::handlePeerJoin(Cid_t, uint64_t, sfu::SfuProtocol, int, std::string&, std::vector<std::string>&)
{
    return true;
}

bool MockupCall::handlePeerLeft(Cid_t, unsigned)
{
    return true;
}

bool MockupCall::handleBye(const unsigned, const bool, const std::string&)
{
    return true;
}

bool MockupCall::handleModAdd(uint64_t)
{
    return true;
}

bool MockupCall::handleModDel(uint64_t)
{
    return true;
}

void MockupCall::onSendByeCommand()
{

}

void MockupCall::onSfuDisconnected()
{

}
bool MockupCall::error(unsigned int, const string &)
{
    return true;
}

bool MockupCall::processDeny(const std::string&, const std::string&)
{
    return true;
}

void MockupCall::logError(const char *)
{

}

bool MockupCall::handleHello(const Cid_t /*userid*/, const unsigned int /*nAudioTracks*/,
                             const std::set<karere::Id>& /*mods*/, const bool /*wr*/, const bool /*allowed*/,
                             const std::map<karere::Id, bool>& /*wrUsers*/)
{
    return true;
}

bool MockupCall::handleWrDump(const std::map<karere::Id, bool>& /*users*/)
{
    return true;
}

bool MockupCall::handleWrEnter(const std::map<karere::Id, bool>& /*users*/)
{
    return true;
}

bool MockupCall::handleWrLeave(const karere::Id& /*user*/)
{
    return true;
}

bool MockupCall::handleWrAllow(const Cid_t& /*cid*/, const std::set<karere::Id>& /*mods*/)
{
    return true;
}

bool MockupCall::handleWrDeny(const std::set<karere::Id>& /*mods*/)
{
    return true;
}

bool MockupCall::handleWrUsersAllow(const std::set<karere::Id>& /*users*/)
{
    return true;
}

bool MockupCall::handleWrUsersDeny(const std::set<karere::Id>& /*users*/)
{
    return true;
}

#endif<|MERGE_RESOLUTION|>--- conflicted
+++ resolved
@@ -4970,12 +4970,8 @@
                               exitFlag = true;
                               ASSERT_EQ(res, expectedError)
                                   << "Unexpected error while fetching scheduled meetings. Error: " << crtFetchOccurrences.getErrorString();
-<<<<<<< HEAD
+
                               occurrences = crtFetchOccurrences.getScheduledMeetingsOccurrences();
-                              exitFlag = true;
-=======
-                              occurrences = crtFetchOccurrences.getScheduledMeetings();
->>>>>>> 12f81c78
                           });
         });
 
