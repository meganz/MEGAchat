#include "sdk_test.h"

#include <megaapi.h>
#include "../../src/megachatapi.h"
#include "../../src/karereCommon.h" // for logging with karere facility

#include <signal.h>
#include <stdio.h>
#include <time.h>
#include <sys/stat.h>
#include <unistd.h>

using namespace mega;
using namespace megachat;
using namespace std;

const std::string MegaChatApiTest::DEFAULT_PATH = "../../tests/sdk_test/";
const std::string MegaChatApiTest::FILE_IMAGE_NAME = "logo.png";
const std::string MegaChatApiTest::PATH_IMAGE = "PATH_IMAGE";

const std::string MegaChatApiTest::LOCAL_PATH = "./tmp"; // no ending slash
const std::string MegaChatApiTest::REMOTE_PATH = "/";
const std::string MegaChatApiTest::DOWNLOAD_PATH = LOCAL_PATH + "/download/";

int main(int argc, char **argv)
{
    remove("test.log");

//    ::mega::MegaClient::APIURL = "https://staging.api.mega.co.nz/";
    MegaChatApiTest t;
    t.init();

    EXECUTE_TEST(t.TEST_SetOnlineStatus(0), "TEST Online status");
    EXECUTE_TEST(t.TEST_GetChatRoomsAndMessages(0), "TEST Load chatrooms & messages");
    EXECUTE_TEST(t.TEST_SwitchAccounts(0, 1), "TEST Switch accounts");
    EXECUTE_TEST(t.TEST_ClearHistory(0, 1), "TEST Clear history");
    EXECUTE_TEST(t.TEST_EditAndDeleteMessages(0, 1), "TEST Edit & delete messages");
    EXECUTE_TEST(t.TEST_GroupChatManagement(0, 1), "TEST Groupchat management");
    EXECUTE_TEST(t.TEST_ResumeSession(0), "TEST Resume session");
    EXECUTE_TEST(t.TEST_Attachment(0, 1), "TEST Attachments");
    EXECUTE_TEST(t.TEST_SendContact(0, 1), "TEST Send contact");
    EXECUTE_TEST(t.TEST_LastMessage(0, 1), "TEST Last message");
    EXECUTE_TEST(t.TEST_GroupLastMessage(0, 1), "TEST Last message (group)");
    EXECUTE_TEST(t.TEST_ChangeMyOwnName(0), "TEST Change my name");
    EXECUTE_TEST(t.TEST_RichLinkUserAttribute(0), "TEST Rich link user attributes");
    EXECUTE_TEST(t.TEST_SendRichLink(0, 1), "TEST Send Rich link");

#ifndef KARERE_DISABLE_WEBRTC
    EXECUTE_TEST(t.TEST_Calls(0, 1), "TEST Signalling calls");
#endif

    // The tests below are manual tests. They require the call to be answered from another client
//    EXECUTE_TEST(t.TEST_ManualCalls(0, 1), "TEST Manual Calls");
//    EXECUTE_TEST(t.TEST_ManualGroupCalls(0, <name_of_groupchat>), "TEST Manual Calls");

    // The test below is a manual test. It requires to stop the intenet conection
//    EXECUTE_TEST(t.TEST_OfflineMode(0), "TEST Offline mode");

    t.terminate();

    return t.mFailedTests;
}

ChatTestException::ChatTestException(const std::string &file, int line, const std::string &msg)
    : mFile(file)
    , mLine(line)
    , mMsg(msg)
{
    mExceptionText = mFile + ":" + std::to_string(mLine) + ": Failure";
}

const char *ChatTestException::what() const throw()
{
    return mExceptionText.c_str();
}

const char *ChatTestException::msg() const throw()
{
    return !mMsg.empty() ? mMsg.c_str() : NULL;
}

Account::Account()
{
}

Account::Account(const std::string &email, const std::string &password)
    : mEmail(email)
    , mPassword(password)
{
}

std::string Account::getEmail() const
{
    return mEmail;
}

std::string Account::getPassword() const
{
    return mPassword;
}

MegaChatApiTest::MegaChatApiTest()
{
}

MegaChatApiTest::~MegaChatApiTest()
{
}

char *MegaChatApiTest::login(unsigned int accountIndex, const char *session, const char *email, const char *password)
{
    std::string mail;
    std::string pwd;
    if (email == NULL || password == NULL)
    {
        mail = mAccounts[accountIndex].getEmail();
        pwd = mAccounts[accountIndex].getPassword();
    }
    else
    {
        mail = email;
        pwd = password;
    }

    // 1. Initialize chat engine
    bool *flagInit = &initStateChanged[accountIndex]; *flagInit = false;
    int initializationState = megaChatApi[accountIndex]->init(session);
    ASSERT_CHAT_TEST(initializationState >= 0, "MegaChatApiImpl::init returns MegaChatApi::INIT_ERROR");
    MegaApi::removeLoggerObject(logger);
    ASSERT_CHAT_TEST(waitForResponse(flagInit), "Initialization failed");
    int initStateValue = initState[accountIndex];
    if (!session)
    {
        ASSERT_CHAT_TEST(initStateValue == MegaChatApi::INIT_WAITING_NEW_SESSION,
                         "Wrong chat initialization state. Expected: " + std::to_string(MegaChatApi::INIT_WAITING_NEW_SESSION) + "   Received: " + std::to_string(initStateValue));
    }
    else
    {
        ASSERT_CHAT_TEST(initStateValue == MegaChatApi::INIT_OFFLINE_SESSION,
                         "Wrong chat initialization state. Expected: " + std::to_string(MegaChatApi::INIT_OFFLINE_SESSION) + "   Received: " + std::to_string(initStateValue));
    }

    // 2. login
    bool *flagLogin = &requestFlags[accountIndex][MegaRequest::TYPE_LOGIN]; *flagLogin = false;
    session ? megaApi[accountIndex]->fastLogin(session) : megaApi[accountIndex]->login(mail.c_str(), pwd.c_str());
    ASSERT_CHAT_TEST(waitForResponse(flagLogin), "Login failed after" + std::to_string(maxTimeout) + " seconds");
    ASSERT_CHAT_TEST(!lastError[accountIndex], "Login failed. Error: " + std::to_string(lastError[accountIndex]));

    // 3. fetchnodes
    flagInit = &initStateChanged[accountIndex]; *flagInit = false;
    bool *flagRequestFectchNodes = &requestFlags[accountIndex][MegaRequest::TYPE_FETCH_NODES]; *flagRequestFectchNodes = false;
    megaApi[accountIndex]->fetchNodes();
    ASSERT_CHAT_TEST(waitForResponse(flagRequestFectchNodes), "Expired timeout for fetch nodes");
    ASSERT_CHAT_TEST(!lastError[accountIndex], "Error fetch nodes. Error: " + std::to_string(lastError[accountIndex]));
    // after fetchnodes, karere should be ready for offline, at least
    ASSERT_CHAT_TEST(waitForResponse(flagInit), "Expired timeout for change init state");
    initStateValue = initState[accountIndex];
    ASSERT_CHAT_TEST(initStateValue == MegaChatApi::INIT_ONLINE_SESSION,
                     "Wrong chat initialization state. Expected: " + std::to_string(MegaChatApi::INIT_ONLINE_SESSION) + "   Received: " + std::to_string(initStateValue));

    // 4. Connect to chat servers
    bool *flagRequestConnect = &requestFlagsChat[accountIndex][MegaChatRequest::TYPE_CONNECT]; *flagRequestConnect = false;
    mChatConnectionOnline[accountIndex] = false;
    megaChatApi[accountIndex]->connect();
    ASSERT_CHAT_TEST(waitForResponse(flagRequestConnect), "Expired timeout for connect request");
    ASSERT_CHAT_TEST(!lastErrorChat[accountIndex], "Error connect to chat. Error: " + std::to_string(lastErrorChat[accountIndex]));

    return megaApi[accountIndex]->dumpSession();
}

void MegaChatApiTest::logout(unsigned int accountIndex, bool closeSession)
{
    bool *flagRequestLogout = &requestFlags[accountIndex][MegaRequest::TYPE_LOGOUT]; *flagRequestLogout = false;
    bool *flagRequestLogoutChat = &requestFlagsChat[accountIndex][MegaChatRequest::TYPE_LOGOUT]; *flagRequestLogoutChat = false;
    closeSession ? megaApi[accountIndex]->logout() : megaApi[accountIndex]->localLogout();
    ASSERT_CHAT_TEST(waitForResponse(flagRequestLogout), "Expired timeout for logout from sdk");
    ASSERT_CHAT_TEST(!lastError[accountIndex] || lastError[accountIndex] == MegaError::API_ESID, "Error sdk logout. Error: " + std::to_string(lastError[accountIndex]));

    if (!closeSession)  // for closed session, karere automatically logs out itself
    {
        megaChatApi[accountIndex]->localLogout();

    }

    ASSERT_CHAT_TEST(waitForResponse(flagRequestLogoutChat), "Expired timeout for chat logout");
    ASSERT_CHAT_TEST(!lastErrorChat[accountIndex], "Error chat logout. Error: " + lastErrorMsgChat[accountIndex] + " (" + std::to_string(lastErrorChat[accountIndex]) + ")");
    MegaApi::addLoggerObject(logger);   // need to restore customized logger

}

void MegaChatApiTest::init()
{
    std::cout << "[========] Global test environment initialization" << endl;

    mOKTests = mFailedTests = 0;

    logger = new MegaLoggerTest("test.log");
    MegaApi::addLoggerObject(logger);
    MegaApi::setLogToConsole(false);    // already disabled by default
    MegaChatApi::setLoggerObject(logger);
    MegaChatApi::setLogToConsole(false);
    MegaChatApi::setCatchException(false);

    for (int i = 0; i < NUM_ACCOUNTS; i++)
    {
        // get credentials from environment variables
        std::string varName = "MEGA_EMAIL";
        varName += std::to_string(i);
        char *buf = getenv(varName.c_str());
        std::string email;
        if (buf)
        {
            email.assign(buf);
        }
        if (!email.length())
        {
            cout << "TEST - Set your username at the environment variable $" << varName << endl;
            exit(-1);
        }

        varName.assign("MEGA_PWD");
        varName += std::to_string(i);
        buf = getenv(varName.c_str());
        std::string pwd;
        if (buf)
        {
            pwd.assign(buf);
        }
        if (!pwd.length())
        {
            cout << "TEST - Set your password at the environment variable $" << varName << endl;
            exit(-1);
        }

        Account accountPrimary(email, pwd);
        mAccounts[i] = accountPrimary;
    }
}

void MegaChatApiTest::terminate()
{
    std::cout << "[==========] Global test environment termination" << endl; \

    std::cout << "[ PASSED ] " << mOKTests << " test/s." << endl;
    if (mFailedTests)
    {
        std::cout << "[ FAILED ] " << mFailedTests << " test/s, see above." << endl;
    }

    MegaApi::removeLoggerObject(logger);
    MegaChatApi::setLoggerObject(NULL);
    delete logger;  logger = NULL;
}

void MegaChatApiTest::SetUp()
{
    struct stat st = {0};
    if (stat(LOCAL_PATH.c_str(), &st) == -1)
    {
        mkdir(LOCAL_PATH.c_str(), 0700);
    }

    for (int i = 0; i < NUM_ACCOUNTS; i++)
    {
        char path[1024];
        getcwd(path, sizeof path);
        megaApi[i] = new MegaApi(APPLICATION_KEY.c_str(), path, USER_AGENT_DESCRIPTION.c_str());
        megaApi[i]->setLogLevel(MegaApi::LOG_LEVEL_DEBUG);
        megaApi[i]->addListener(this);
        megaApi[i]->addRequestListener(this);

        megaChatApi[i] = new MegaChatApi(megaApi[i]);
        megaChatApi[i]->setLogLevel(MegaChatApi::LOG_LEVEL_DEBUG);
        megaChatApi[i]->addChatRequestListener(this);
        megaChatApi[i]->addChatListener(this);

#ifndef KARERE_DISABLE_WEBRTC
        megaChatApi[i]->addChatCallListener(this);
#endif

        login(i);
        bool *flagRequest = &requestFlags[i][MegaRequest::TYPE_KILL_SESSION]; *flagRequest = false;
        megaApi[i]->killSession(INVALID_HANDLE);
        waitForResponse(flagRequest);
        logout(i);

        for (int j = 0; j < ::mega::MegaRequest::TOTAL_OF_REQUEST_TYPES; ++j)
        {
            requestFlags[i][j] = false;
        }

        for (int j = 0; j < megachat::MegaChatRequest::TOTAL_OF_REQUEST_TYPES; ++j)
        {
            requestFlagsChat[i][j] = false;
        }

        initStateChanged[i] = false;
        initState[i] = -1;
        mChatConnectionOnline[i] = false;
        lastError[i] = -1;
        lastErrorChat[i] = -1;
        lastErrorMsgChat[i].clear();
        lastErrorTransfer[i] = -1;

        chatid[i] = MEGACHAT_INVALID_HANDLE;  // chatroom id from request
        chatroom[i] = NULL;
        chatListItem[i] = NULL;
        chatUpdated[i] = false;
        chatItemUpdated[i] = false;
        chatItemClosed[i] = false;
        peersUpdated[i] = false;
        titleUpdated[i] = false;
        chatArchived[i] = false;

        mFirstname = "";
        mLastname = "";
        mEmail = "";
        nameReceived[i] = false;

        mNotTransferRunning[i] = true;
        mPresenceConfigUpdated[i] = false;

        mRichLinkFlag[i] = false;
        mCountRichLink[i] = 0;

#ifndef KARERE_DISABLE_WEBRTC
        mCallReceived[i] = false;
        mCallAnswered[i] = false;
        mCallDestroyed[i] = false;
        mChatIdRingInCall[i] = MEGACHAT_INVALID_HANDLE;
        mTerminationLocal[i]= false;
        mTerminationCode[i] = MegaChatCall::TERM_CODE_NOT_FINISHED;
        mChatIdInProgressCall[i] = MEGACHAT_INVALID_HANDLE;
        mCallIdRingIn[i] = MEGACHAT_INVALID_HANDLE;
        mCallIdRequestSent[i] = MEGACHAT_INVALID_HANDLE;
        mPeerIsRinging[i] = false;
        mVideoLocal[i] = false;
        mVideoRemote[i] = false;
        mLocalVideoListener[i] = NULL;
        mRemoteVideoListener[i] = NULL;
#endif

        mChatFirstname = "";
        mChatLastname = "";
        mChatEmail = "";
    }
}

void MegaChatApiTest::TearDown()
{
    for (int i = 0; i < NUM_ACCOUNTS; i++)
    {
        if (megaChatApi[i]->getInitState() == MegaChatApi::INIT_ONLINE_SESSION ||
                megaChatApi[i]->getInitState() == MegaChatApi::INIT_OFFLINE_SESSION )
        {
            int a2 = (i == 0) ? 1 : 0;  // FIXME: find solution for more than 2 accounts
            MegaChatHandle chatToSkip = MEGACHAT_INVALID_HANDLE;
            MegaChatHandle uh = megaChatApi[i]->getUserHandleByEmail(mAccounts[a2].getEmail().c_str());
            if (uh != MEGACHAT_INVALID_HANDLE)
            {
                MegaChatPeerList *peers = MegaChatPeerList::createInstance();
                peers->addPeer(uh, MegaChatPeerList::PRIV_STANDARD);
                chatToSkip = getGroupChatRoom(i, a2, peers, false);
                delete peers;
                peers = NULL;
            }

            clearAndLeaveChats(i, chatToSkip);

            bool *flagRequestLogout = &requestFlagsChat[i][MegaChatRequest::TYPE_LOGOUT]; *flagRequestLogout = false;
            megaChatApi[i]->logout();
            TEST_LOG_ERROR(waitForResponse(flagRequestLogout), "Time out MegaChatApi logout");
            TEST_LOG_ERROR(!lastErrorChat[i], "Failed to logout from Chat. Error: " + lastErrorMsgChat[i] + " (" + std::to_string(lastErrorChat[i]) + ")");
            MegaApi::addLoggerObject(logger);   // need to restore customized logger
        }

#ifndef KARERE_DISABLE_WEBRTC
        megaChatApi[i]->removeChatCallListener(this);
#endif
        megaChatApi[i]->removeChatRequestListener(this);
        megaChatApi[i]->removeChatListener(this);

        delete megaChatApi[i];
        megaChatApi[i] = NULL;

        if (megaApi[i]->isLoggedIn())
        {
            MegaNode* cloudNode = megaApi[i]->getRootNode();
            purgeCloudTree(i, cloudNode);
            delete cloudNode;
            cloudNode = NULL;
            MegaNode* rubbishNode = megaApi[i]->getRubbishNode();
            purgeCloudTree(i, rubbishNode);
            delete rubbishNode;
            rubbishNode = NULL;

            removePendingContactRequest(i);

            bool *flagRequestLogout = &requestFlags[i][MegaRequest::TYPE_LOGOUT]; *flagRequestLogout = false;
            megaApi[i]->logout();
            TEST_LOG_ERROR(waitForResponse(flagRequestLogout), "Time out MegaApi logout");
            TEST_LOG_ERROR(!lastError[i], "Failed to logout from SDK. Error: " + std::to_string(lastError[i]));
        }

        megaApi[i]->removeRequestListener(this);

        delete megaApi[i];
        megaApi[i] = NULL;
    }

    purgeLocalTree(LOCAL_PATH);
}

void MegaChatApiTest::logoutAccounts(bool closeSession)
{
    for (int i = 0; i < NUM_ACCOUNTS; i++)
    {
        if (megaApi[i]->isLoggedIn())
        {
            logout(i, closeSession);
        }
    }
}

const char* MegaChatApiTest::printChatRoomInfo(const MegaChatRoom *chat)
{
    if (!chat)
    {
        return MegaApi::strdup("");
    }

    char hstr[sizeof(handle) * 4 / 3 + 4];
    MegaChatHandle chatid = chat->getChatId();
    Base64::btoa((const byte *)&chatid, sizeof(handle), hstr);

    std::stringstream buffer;
    buffer << "Chat ID: " << hstr << " (" << chatid << ")" << endl;
    buffer << "\tOwn privilege level: " << MegaChatRoom::privToString(chat->getOwnPrivilege()) << endl;
    if (chat->isActive())
    {
        buffer << "\tActive: yes" << endl;
    }
    else
    {
        buffer << "\tActive: no" << endl;
    }
    if (chat->isGroup())
    {
        buffer << "\tGroup chat: yes" << endl;
    }
    else
    {
        buffer << "\tGroup chat: no" << endl;
    }
    if (chat->isArchived())
    {
        buffer << "\tArchived chat: yes" << endl;
    }
    else
    {
        buffer << "\tArchived chat: no" << endl;
    }
    buffer << "\tPeers:";

    if (chat->getPeerCount())
    {
        buffer << "\t\t(userhandle)\t(privilege)\t(firstname)\t(lastname)\t(fullname)" << endl;
        for (unsigned i = 0; i < chat->getPeerCount(); i++)
        {
            MegaChatHandle uh = chat->getPeerHandle(i);
            Base64::btoa((const byte *)&uh, sizeof(handle), hstr);
            buffer << "\t\t\t" << hstr;
            buffer << "\t" << MegaChatRoom::privToString(chat->getPeerPrivilege(i));
            buffer << "\t\t" << chat->getPeerFirstname(i);
            buffer << "\t" << chat->getPeerLastname(i);
            buffer << "\t" << chat->getPeerFullname(i) << endl;
        }
    }
    else
    {
        buffer << " no peers (only you as participant)" << endl;
    }
    if (chat->getTitle())
    {
        buffer << "\tTitle: " << chat->getTitle() << endl;
    }
    buffer << "\tUnread count: " << chat->getUnreadCount() << " message/s" << endl;
    buffer << "-------------------------------------------------" << endl;

    return MegaApi::strdup(buffer.str().c_str());
}

const char* MegaChatApiTest::printMessageInfo(const MegaChatMessage *msg)
{
    if (!msg)
    {
        return MegaApi::strdup("");
    }

    const char *content = msg->getContent() ? msg->getContent() : "<empty>";

    std::stringstream buffer;
    buffer << "id: " << msg->getMsgId() << ", content: " << content;
    buffer << ", tempId: " << msg->getTempId() << ", index:" << msg->getMsgIndex();
    buffer << ", status: " << msg->getStatus() << ", uh: " << msg->getUserHandle();
    buffer << ", type: " << msg->getType() << ", edited: " << msg->isEdited();
    buffer << ", deleted: " << msg->isDeleted() << ", changes: " << msg->getChanges();
    buffer << ", ts: " << msg->getTimestamp() << endl;

    return MegaApi::strdup(buffer.str().c_str());
}

const char* MegaChatApiTest::printChatListItemInfo(const MegaChatListItem *item)
{
    if (!item)
    {
        return MegaApi::strdup("");
    }

    const char *title = item->getTitle() ? item->getTitle() : "<empty>";

    std::stringstream buffer;
    buffer << "id: " << item->getChatId() << ", title: " << title;
    buffer << ", ownPriv: " << item->getOwnPrivilege();
    buffer << ", unread: " << item->getUnreadCount() << ", changes: " << item->getChanges();
    buffer << ", lastMsg: " << item->getLastMessage() << ", lastMsgType: " << item->getLastMessageType();
    buffer << ", lastTs: " << item->getLastTimestamp();

    return MegaApi::strdup(buffer.str().c_str());
}

void MegaChatApiTest::postLog(const std::string &msg)
{
    logger->postLog(msg.c_str());
}

bool MegaChatApiTest::waitForResponse(bool *responseReceived, unsigned int timeout) const
{
    timeout *= 1000000; // convert to micro-seconds
    unsigned int tWaited = 0;    // microseconds
    bool connRetried = false;
    while(!(*responseReceived))
    {
        usleep(pollingT);

        if (timeout)
        {
            tWaited += pollingT;
            if (tWaited >= timeout)
            {
                return false;   // timeout is expired
            }
            else if (!connRetried && tWaited > (pollingT * 10))
            {
                for (int i = 0; i < NUM_ACCOUNTS; i++)
                {
                    if (megaApi[i] && megaApi[i]->isLoggedIn())
                    {
                        megaApi[i]->retryPendingConnections();
                    }
                }
                connRetried = true;
            }
        }
    }

    return true;    // response is received
}


/**
 * @brief TEST_ResumeSession
 *
 * This test does the following:
 *
 * - Create a new session
 * - Resume with previous sesion
 * - Resume an existing session without karere cache
 * - Re-create Karere cache without login out from SDK
 * - Close session
 * - Login with chat enabled, transition to disabled and back to enabled
 * - Login with chat disabled, transition to enabled
 * - Go into background, sleep and back to foreground
 * - Disconnect from chat server and reconnect
 *
 */
bool MegaChatApiTest::TEST_ResumeSession(unsigned int accountIndex)
{
    // ___ Create a new session ___
    char *session = login(accountIndex);

    checkEmail(accountIndex);

    // Test for management of ESID:
    // (uncomment the following block)
//    {
//        bool *flag = &requestFlagsChat[0][MegaChatRequest::TYPE_LOGOUT]; *flag = false;
//        // ---> NOW close session remotely ---
//        sleep(30);
//        // and wait for forced logout of megachatapi due to ESID
//        ASSERT_CHAT_TEST(waitForResponse(flag), "");
//        session = login(0);
//    }

    // ___ Resume an existing session ___
    logout(accountIndex, false); // keeps session alive
    char *tmpSession = login(accountIndex, session);
    ASSERT_CHAT_TEST(!strcmp(session, tmpSession), "Bad session key");
    delete [] tmpSession;   tmpSession = NULL;

    checkEmail(accountIndex);

    // ___ Resume an existing session without karere cache ___
    // logout from SDK keeping cache
    bool *flagSdkLogout = &requestFlags[accountIndex][MegaRequest::TYPE_LOGOUT]; *flagSdkLogout = false;
    megaApi[accountIndex]->localLogout();
    ASSERT_CHAT_TEST(waitForResponse(flagSdkLogout), "Expired timeout for local sdk logout");
    ASSERT_CHAT_TEST(!lastError[accountIndex], "Error local sdk logout. Error: " + std::to_string(lastError[accountIndex]));
    // logout from Karere removing cache
    bool *flagChatLogout = &requestFlagsChat[accountIndex][MegaChatRequest::TYPE_LOGOUT]; *flagChatLogout = false;
    megaChatApi[accountIndex]->logout();
    ASSERT_CHAT_TEST(waitForResponse(flagChatLogout), "Expired timeout for chat logout");
    ASSERT_CHAT_TEST(!lastErrorChat[accountIndex], "Error chat logout. Error: " + lastErrorMsgChat[accountIndex] + " (" + std::to_string(lastErrorChat[accountIndex]) + ")");
    MegaApi::addLoggerObject(logger);   // need to restore customized logger
    // try to initialize chat engine with cache --> should fail
    ASSERT_CHAT_TEST(megaChatApi[accountIndex]->init(session) == MegaChatApi::INIT_NO_CACHE,
                     "Wrong chat initialization state. Expected " + std::to_string(MegaChatApi::INIT_NO_CACHE) + "   Received: " + std::to_string(megaChatApi[accountIndex]->init(session)));
    MegaApi::removeLoggerObject(logger);
    megaApi[accountIndex]->invalidateCache();

    // ___ Re-create Karere cache without login out from SDK___
    bool *flagInit = &initStateChanged[accountIndex]; *flagInit = false;
    // login in SDK
    bool *flagLogin = &requestFlags[accountIndex][MegaRequest::TYPE_LOGIN]; *flagLogin = false;
    session ? megaApi[accountIndex]->fastLogin(session) : megaApi[accountIndex]->login(mAccounts[accountIndex].getEmail().c_str(), mAccounts[accountIndex].getPassword().c_str());
    ASSERT_CHAT_TEST(waitForResponse(flagLogin), "Expired timeout for sdk fast login");
    ASSERT_CHAT_TEST(!lastError[accountIndex], "Error sdk fast login. Error: " + std::to_string(lastError[accountIndex]));
    // fetchnodes in SDK
    bool *flagFetchNodes = &requestFlags[accountIndex][MegaRequest::TYPE_FETCH_NODES]; *flagFetchNodes = false;
    megaApi[accountIndex]->fetchNodes();
    ASSERT_CHAT_TEST(waitForResponse(flagFetchNodes), "Expired timeout for fetch nodes");
    ASSERT_CHAT_TEST(!lastError[accountIndex], "Error fetch nodes. Error: " + std::to_string(lastError[accountIndex]));
    ASSERT_CHAT_TEST(waitForResponse(flagInit), "Expired timeout for change init state");
    int initStateValue = initState[accountIndex];
    ASSERT_CHAT_TEST(initStateValue == MegaChatApi::INIT_ONLINE_SESSION,
                     "Wrong chat initialization state. Expected: " + std::to_string(MegaChatApi::INIT_ONLINE_SESSION) + "   Received: " + std::to_string(initStateValue));

    // check there's a list of chats already available
    MegaChatListItemList *list = megaChatApi[accountIndex]->getChatListItems();
    ASSERT_CHAT_TEST(list->size(), "Chat list item is empty");
    delete list; list = NULL;

    // ___ Close session ___
    logout(accountIndex, true);
    delete [] session; session = NULL;

    // ___ Login with chat enabled, transition to disabled and back to enabled
    session = login(accountIndex);
    ASSERT_CHAT_TEST(session, "Empty session key");
    // fully disable chat: logout + remove logger + delete MegaChatApi instance
    flagChatLogout = &requestFlagsChat[accountIndex][MegaChatRequest::TYPE_LOGOUT]; *flagChatLogout = false;
    megaChatApi[accountIndex]->logout();
    ASSERT_CHAT_TEST(waitForResponse(flagChatLogout), "Expired timeout for megachat logout");
    ASSERT_CHAT_TEST(!lastErrorChat[accountIndex], "Error megachat logout. Error: " + lastErrorMsgChat[accountIndex] + " (" + std::to_string(lastErrorChat[accountIndex]) + ")");
    MegaApi::addLoggerObject(logger);   // need to restore customized logger
    delete megaChatApi[accountIndex];
    // create a new MegaChatApi instance
    megaChatApi[accountIndex] = new MegaChatApi(megaApi[accountIndex]);
    megaChatApi[accountIndex]->setLogLevel(MegaChatApi::LOG_LEVEL_DEBUG);
    megaChatApi[accountIndex]->addChatRequestListener(this);
    megaChatApi[accountIndex]->addChatListener(this);
    MegaChatApi::setLoggerObject(logger);
    // back to enabled: init + fetchnodes + connect
    ASSERT_CHAT_TEST(megaChatApi[accountIndex]->init(session) == MegaChatApi::INIT_NO_CACHE,
                     "Wrong chat initialization state. Expected: " + std::to_string(MegaChatApi::INIT_NO_CACHE) + "   Received: " + std::to_string(megaChatApi[accountIndex]->init(session)));

    MegaApi::removeLoggerObject(logger);
    flagInit = &initStateChanged[accountIndex]; *flagInit = false;
    flagFetchNodes = &requestFlags[accountIndex][MegaRequest::TYPE_FETCH_NODES]; *flagFetchNodes = false;
    megaApi[accountIndex]->fetchNodes();
    ASSERT_CHAT_TEST(waitForResponse(flagFetchNodes), "Expired timeout for fetch nodes");
    ASSERT_CHAT_TEST(!lastError[accountIndex], "Error fetch nodes. Error: " + std::to_string(lastError[accountIndex]));
    ASSERT_CHAT_TEST(waitForResponse(flagInit), "Expired timeout for change init state");
    initStateValue = initState[accountIndex];
    ASSERT_CHAT_TEST(initStateValue == MegaChatApi::INIT_ONLINE_SESSION,
                     "Wrong chat initialization state. Expected: " + std::to_string(MegaChatApi::INIT_ONLINE_SESSION) + "   Received: " + std::to_string(initStateValue));

    bool *flagConnect = &requestFlagsChat[accountIndex][MegaChatRequest::TYPE_CONNECT]; *flagConnect = false;
    megaChatApi[accountIndex]->connect();
    ASSERT_CHAT_TEST(waitForResponse(flagConnect), "Expired timeout for connect");
    ASSERT_CHAT_TEST(!lastErrorChat[accountIndex], "Error connect. Error: " + lastErrorMsgChat[accountIndex] + " (" + std::to_string(lastErrorChat[accountIndex]) + ")");
    // check there's a list of chats already available
    list = megaChatApi[accountIndex]->getChatListItems();
    ASSERT_CHAT_TEST(list->size(), "Chat list item is empty");
    delete list; list = NULL;
    // close session and remove cache
    logout(accountIndex, true);
    delete [] session; session = NULL;

    // ___ Login with chat disabled, transition to enabled ___
    // fully disable chat: remove logger + delete MegaChatApi instance
    delete megaChatApi[accountIndex];
    // create a new MegaChatApi instance
    megaChatApi[accountIndex] = new MegaChatApi(megaApi[accountIndex]);
    megaChatApi[accountIndex]->setLogLevel(MegaChatApi::LOG_LEVEL_DEBUG);
    megaChatApi[accountIndex]->addChatRequestListener(this);
    megaChatApi[accountIndex]->addChatListener(this);
    MegaChatApi::setLoggerObject(logger);
    // login in SDK
    flagLogin = &requestFlags[accountIndex][MegaRequest::TYPE_LOGIN]; *flagLogin = false;
    megaApi[accountIndex]->login(mAccounts[accountIndex].getEmail().c_str(), mAccounts[accountIndex].getPassword().c_str());
    ASSERT_CHAT_TEST(waitForResponse(flagLogin), "Expired timeout for fast login");
    ASSERT_CHAT_TEST(!lastError[accountIndex], "Error fast login. Error: " + std::to_string(lastError[accountIndex]));
    session = megaApi[accountIndex]->dumpSession();
    // fetchnodes in SDK
    flagFetchNodes = &requestFlags[accountIndex][MegaRequest::TYPE_FETCH_NODES]; *flagFetchNodes = false;
    megaApi[accountIndex]->fetchNodes();
    ASSERT_CHAT_TEST(waitForResponse(flagFetchNodes), "Expired timeout for fetch nodes");
    ASSERT_CHAT_TEST(!lastError[accountIndex], "Error fetch nodes. Error: " + std::to_string(lastError[accountIndex]));
    // init in Karere
    ASSERT_CHAT_TEST(megaChatApi[accountIndex]->init(session) == MegaChatApi::INIT_NO_CACHE,
                     "Bad Megachat state expected: " + std::to_string(MegaChatApi::INIT_NO_CACHE) + "   Received: " + std::to_string(megaChatApi[accountIndex]->init(session)));
    MegaApi::removeLoggerObject(logger);
    // full-fetchndoes in SDK to regenerate cache in Karere
    flagInit = &initStateChanged[accountIndex]; *flagInit = false;
    flagFetchNodes = &requestFlags[accountIndex][MegaRequest::TYPE_FETCH_NODES]; *flagFetchNodes = false;
    megaApi[accountIndex]->fetchNodes();
    ASSERT_CHAT_TEST(waitForResponse(flagFetchNodes), "Expired timeout for fetch nodes");
    ASSERT_CHAT_TEST(!lastError[accountIndex], "Error fetch nodes. Error: " + std::to_string(lastError[accountIndex]));
    ASSERT_CHAT_TEST(waitForResponse(flagInit), "Expired timeout for change init state");
    initStateValue = initState[accountIndex];
    ASSERT_CHAT_TEST(initStateValue == MegaChatApi::INIT_ONLINE_SESSION,
                     "Bad Megachat state expected: " + std::to_string(MegaChatApi::INIT_ONLINE_SESSION) + "   Received: " + std::to_string(initStateValue));

    // connect in Karere
    flagConnect = &requestFlagsChat[accountIndex][MegaChatRequest::TYPE_CONNECT]; *flagConnect = false;
    megaChatApi[accountIndex]->connect();
    ASSERT_CHAT_TEST(waitForResponse(flagConnect), "Expired timeout for connect");
    ASSERT_CHAT_TEST(!lastErrorChat[accountIndex], "Error connect. Error: " + lastErrorMsgChat[accountIndex] + " (" + std::to_string(lastErrorChat[accountIndex]) + ")");
    // check there's a list of chats already available
    list = megaChatApi[accountIndex]->getChatListItems();
    ASSERT_CHAT_TEST(list->size(), "Chat list item is empty");
    delete list;
    list = NULL;

    // ___ Test going into background, sleep and back to foreground ___
    for(int i = 0; i < 3; i++)
    {
        bool *flag = &requestFlagsChat[accountIndex][MegaChatRequest::TYPE_SET_BACKGROUND_STATUS]; *flag = false;
        megaChatApi[accountIndex]->setBackgroundStatus(true);
        ASSERT_CHAT_TEST(waitForResponse(flag), "Failed to set background status after " + std::to_string(maxTimeout) + " seconds");

        logger->postLog("========== Enter background status ================= ");
        sleep(15);

        flag = &requestFlagsChat[accountIndex][MegaChatRequest::TYPE_SET_BACKGROUND_STATUS]; *flag = false;
        megaChatApi[accountIndex]->setBackgroundStatus(false);
        ASSERT_CHAT_TEST(waitForResponse(flag), "Failed to set background status after " + std::to_string(maxTimeout) + " seconds");

        logger->postLog("========== Enter foreground status ================= ");
        sleep(5);
    }


//  MegaChatApi::disconnect() is now obsolete and always returns ERROR_EACCESS (is not allowed anymore)
//    // ___ Disconnect from chat server and reconnect ___
//    for (int i = 0; i < 5; i++)
//    {
//        int conState = megaChatApi[accountIndex]->getConnectionState();
//        ASSERT_CHAT_TEST(conState == MegaChatApi::CONNECTED, "Wrong connection state: " + std::to_string(conState));

//        bool *flagDisconnect = &requestFlagsChat[accountIndex][MegaChatRequest::TYPE_DISCONNECT]; *flagDisconnect = false;
//        megaChatApi[accountIndex]->disconnect();
//        ASSERT_CHAT_TEST(waitForResponse(flagDisconnect), "Expired timeout for disconnect");
//        ASSERT_CHAT_TEST(!lastErrorChat[accountIndex], "Error disconect. Error: " + lastErrorMsgChat[accountIndex] + " (" + std::to_string(lastErrorChat[accountIndex]) + ")");
//        conState = megaChatApi[accountIndex]->getConnectionState();
//        ASSERT_CHAT_TEST(conState == MegaChatApi::DISCONNECTED, "Wrong connection state: " + std::to_string(conState));

//        // reconnect
//        flagConnect = &requestFlagsChat[accountIndex][MegaChatRequest::TYPE_CONNECT]; *flagConnect = false;
//        megaChatApi[accountIndex]->connect();
//        ASSERT_CHAT_TEST(waitForResponse(flagConnect), "Expired timeout for connect");
//        ASSERT_CHAT_TEST(!lastErrorChat[accountIndex], "Error connect. Error: " + lastErrorMsgChat[accountIndex] + " (" + std::to_string(lastErrorChat[accountIndex]) + ")");
//        conState = megaChatApi[accountIndex]->getConnectionState();
//        ASSERT_CHAT_TEST(conState == MegaChatApi::CONNECTED, "Wrong connection state: " + std::to_string(conState));

//        // check there's a list of chats already available
//        list = megaChatApi[accountIndex]->getChatListItems();
//        ASSERT_CHAT_TEST(list->size(), "Chat list item is empty");
//        delete list;
//        list = NULL;
//    }

    delete [] session; session = NULL;
}

/**
 * @brief TEST_SetOnlineStatus
 *
 * This test does the following:
 *
 * - Login
 * - Set status busy
 *
 */
void MegaChatApiTest::TEST_SetOnlineStatus(unsigned int accountIndex)
{
    bool *flagPresence = &mPresenceConfigUpdated[accountIndex]; *flagPresence = false;

    char *sesion = login(accountIndex);

    ASSERT_CHAT_TEST(waitForResponse(flagPresence), "Presence config not received after " + std::to_string(maxTimeout) + " seconds");

    // Reset status to online before starting the test
    bool *flagStatus = &mOnlineStatusUpdated[accountIndex]; *flagStatus = false;
    bool *flag = &requestFlagsChat[accountIndex][MegaChatRequest::TYPE_SET_ONLINE_STATUS]; *flag = false;
    if (megaChatApi[accountIndex]->getPresenceConfig()->getOnlineStatus() != MegaChatApi::STATUS_ONLINE)
    {
        megaChatApi[accountIndex]->setOnlineStatus(MegaChatApi::STATUS_ONLINE);
        ASSERT_CHAT_TEST(waitForResponse(flag), "Failed to set online status after " + std::to_string(maxTimeout) + " seconds");
        ASSERT_CHAT_TEST(!lastErrorChat[accountIndex], "Failed to set online status. Error: " + lastErrorMsgChat[accountIndex] + " (" + std::to_string(lastErrorChat[accountIndex]) + ")");
    }

    flagPresence = &mPresenceConfigUpdated[accountIndex]; *flagPresence = false;
    flagStatus = &mOnlineStatusUpdated[accountIndex]; *flagStatus = false;
    flag = &requestFlagsChat[accountIndex][MegaChatRequest::TYPE_SET_ONLINE_STATUS]; *flag = false;
    megaChatApi[accountIndex]->setOnlineStatus(MegaChatApi::STATUS_BUSY);
    ASSERT_CHAT_TEST(waitForResponse(flag), "Failed to set online status after " + std::to_string(maxTimeout) + " seconds");
    ASSERT_CHAT_TEST(!lastErrorChat[accountIndex], "Failed to set online status. Error: " + lastErrorMsgChat[accountIndex] + " (" + std::to_string(lastErrorChat[accountIndex]) + ")");
    ASSERT_CHAT_TEST(waitForResponse(flagPresence), "Presence config not received after " + std::to_string(maxTimeout) + " seconds");
    ASSERT_CHAT_TEST(waitForResponse(flagStatus), "Online status not received after " + std::to_string(maxTimeout) + " seconds");

    // set online status
    flagStatus = &mOnlineStatusUpdated[accountIndex]; *flagStatus = false;
    flagPresence = &mPresenceConfigUpdated[accountIndex]; *flagPresence = false;
    flag = &requestFlagsChat[accountIndex][MegaChatRequest::TYPE_SET_ONLINE_STATUS]; *flag = false;
    megaChatApi[accountIndex]->setOnlineStatus(MegaChatApi::STATUS_ONLINE);
    ASSERT_CHAT_TEST(waitForResponse(flag), "Failed to set online status after " + std::to_string(maxTimeout) + " seconds");
    ASSERT_CHAT_TEST(!lastErrorChat[accountIndex], "Failed to set online status. Error: " + lastErrorMsgChat[accountIndex] + " (" + std::to_string(lastErrorChat[accountIndex]) + ")");
    ASSERT_CHAT_TEST(waitForResponse(flagPresence), "Presence config not received after " + std::to_string(maxTimeout) + " seconds");
    ASSERT_CHAT_TEST(waitForResponse(flagStatus), "Online status not received after " + std::to_string(maxTimeout) + " seconds");

    // Update autoway timeout to force to send values to the server
    int64_t autowayTimeout = 5;
    if (megaChatApi[accountIndex]->getPresenceConfig()->getAutoawayTimeout() == autowayTimeout)
    {
        autowayTimeout ++;
    }

    // enable auto-away with 5 seconds timeout
    flagPresence = &mPresenceConfigUpdated[accountIndex]; *flagPresence = false;
    megaChatApi[accountIndex]->setPresenceAutoaway(true, autowayTimeout);
    ASSERT_CHAT_TEST(waitForResponse(flagPresence), "Presence config not received after " + std::to_string(maxTimeout) + " seconds");

    // disable persist
    if (megaChatApi[accountIndex]->getPresenceConfig()->isPersist())
    {
        flagPresence = &mPresenceConfigUpdated[accountIndex]; *flagPresence = false;
        megaChatApi[accountIndex]->setPresencePersist(false);
        ASSERT_CHAT_TEST(waitForResponse(flagPresence), "Presence config not received after " + std::to_string(maxTimeout) + " seconds");
    }

    // Set signal activity true, signal activity to false is sent automatically by presenced client
    megaChatApi[accountIndex]->signalPresenceActivity();
    ASSERT_CHAT_TEST(!lastErrorChat[accountIndex], "Failed to set activity. Error: " + lastErrorMsgChat[accountIndex] + " (" + std::to_string(lastErrorChat[accountIndex]) + ")");

    // now wait for timeout to expire
    flagStatus = &mOnlineStatusUpdated[accountIndex]; *flagStatus = false;

    LOG_debug << "Going to sleep for longer than autoaway timeout";
    MegaChatPresenceConfig *config = megaChatApi[accountIndex]->getPresenceConfig();

    sleep(config->getAutoawayTimeout() + 6);
    ASSERT_CHAT_TEST(waitForResponse(flagStatus), "Online status not received after " + std::to_string(maxTimeout) + " seconds");

    // and check the status is away
    ASSERT_CHAT_TEST(mOnlineStatus[accountIndex] == MegaChatApi::STATUS_AWAY,
                     "Online status didn't changed to away automatically after timeout");
    int onlineStatus = megaChatApi[accountIndex]->getOnlineStatus();
    ASSERT_CHAT_TEST(onlineStatus == MegaChatApi::STATUS_AWAY,
                     "Online status didn't changed to away automatically after timeout. Received: " + std::string(MegaChatRoom::statusToString(onlineStatus)));

    // now signal user's activity to become online again
    flagStatus = &mOnlineStatusUpdated[accountIndex]; *flagStatus = false;
    megaChatApi[accountIndex]->signalPresenceActivity();
    ASSERT_CHAT_TEST(waitForResponse(flagStatus), "Online status not received after " + std::to_string(maxTimeout) + " seconds");

    // and check the status is online
    ASSERT_CHAT_TEST(mOnlineStatus[accountIndex] == MegaChatApi::STATUS_ONLINE,
                     "Online status didn't changed to online from autoaway after signaling activity");
    onlineStatus = megaChatApi[accountIndex]->getOnlineStatus();
    ASSERT_CHAT_TEST(onlineStatus == MegaChatApi::STATUS_ONLINE,
                     "Online status didn't changed to online from autoaway after signaling activity. Received: " + std::string(MegaChatRoom::statusToString(onlineStatus)));


    delete [] sesion;
    sesion = NULL;
}

/**
 * @brief TEST_GetChatRoomsAndMessages
 *
 * This test does the following:
 *
 * - Print chatrooms information
 * - Load history from one chatroom
 * - Close chatroom
 * - Load history from cache
 *
 */
void MegaChatApiTest::TEST_GetChatRoomsAndMessages(unsigned int accountIndex)
{
    char *sesion = login(accountIndex);

    MegaChatRoomList *chats = megaChatApi[accountIndex]->getChatRooms();
    std::stringstream buffer;
    buffer << chats->size() << " chat/s received: " << endl;
    postLog(buffer.str());

    // Open chats and print history
    for (int i = 0; i < chats->size(); i++)
    {
        // Open a chatroom
        const MegaChatRoom *chatroom = chats->get(i);
        MegaChatHandle chatid = chatroom->getChatId();
        TestChatRoomListener *chatroomListener = new TestChatRoomListener(this, megaChatApi, chatid);
        ASSERT_CHAT_TEST(megaChatApi[accountIndex]->openChatRoom(chatid, chatroomListener), "Can't open chatRoom account " + std::to_string(accountIndex+1));

        // Print chatroom information and peers' names
        const char *info = MegaChatApiTest::printChatRoomInfo(chatroom);
        postLog(info);
        delete [] info; info = NULL;
        if (chatroom->getPeerCount())
        {
            for (unsigned i = 0; i < chatroom->getPeerCount(); i++)
            {
                MegaChatHandle uh = chatroom->getPeerHandle(i);

                bool *flagNameReceived = &requestFlagsChat[accountIndex][MegaChatRequest::TYPE_GET_FIRSTNAME]; *flagNameReceived = false; mChatFirstname = "";
                megaChatApi[accountIndex]->getUserFirstname(uh);
                ASSERT_CHAT_TEST(waitForResponse(flagNameReceived), "Failed to retrieve firstname after " + std::to_string(maxTimeout) + " seconds");
                ASSERT_CHAT_TEST(!lastErrorChat[accountIndex], "Failed to retrieve firstname. Error: " + lastErrorMsgChat[accountIndex] + " (" + std::to_string(lastErrorChat[accountIndex]) + ")");
                buffer << "Peer firstname (" << uh << "): " << mChatFirstname << " (len: " << mChatFirstname.length() << ")" << endl;

                flagNameReceived = &requestFlagsChat[accountIndex][MegaChatRequest::TYPE_GET_LASTNAME]; *flagNameReceived = false; mChatLastname = "";
                megaChatApi[0]->getUserLastname(uh);
                ASSERT_CHAT_TEST(waitForResponse(flagNameReceived), "Failed to retrieve lastname after " + std::to_string(maxTimeout) + " seconds");
                ASSERT_CHAT_TEST(!lastErrorChat[accountIndex], "Failed to retrieve lastname. Error: " + lastErrorMsgChat[accountIndex] + " (" + std::to_string(lastErrorChat[accountIndex]) + ")");
                buffer << "Peer lastname (" << uh << "): " << mChatLastname << " (len: " << mChatLastname.length() << ")" << endl;

                char *email = megaChatApi[accountIndex]->getContactEmail(uh);
                if (email)
                {
                    buffer << "Contact email (" << uh << "): " << email << " (len: " << strlen(email) << ")" << endl;
                    delete [] email;
                }
                else
                {
                    flagNameReceived = &requestFlagsChat[accountIndex][MegaChatRequest::TYPE_GET_EMAIL]; *flagNameReceived = false; mChatEmail = "";
                    megaChatApi[accountIndex]->getUserEmail(uh);
                    ASSERT_CHAT_TEST(waitForResponse(flagNameReceived), "Failed to retrieve email after " + std::to_string(maxTimeout) + " seconds");
                    ASSERT_CHAT_TEST(!lastErrorChat[accountIndex], "Failed to retrieve email. Error: " + lastErrorMsgChat[accountIndex] + " (" + std::to_string(lastErrorChat[accountIndex]) + ")");
                    buffer << "Peer email (" << uh << "): " << mChatEmail << " (len: " << mChatEmail.length() << ")" << endl;
                }
            }
        }

        // Load history
        buffer << "Loading messages for chat " << chatroom->getTitle() << " (id: " << chatroom->getChatId() << ")" << endl;
        loadHistory(accountIndex, chatid, chatroomListener);

        // Close the chatroom
        megaChatApi[accountIndex]->closeChatRoom(chatid, chatroomListener);
        delete chatroomListener;

        // Now, load history locally (it should be cached by now)
        chatroomListener = new TestChatRoomListener(this, megaChatApi, chatid);
        ASSERT_CHAT_TEST(megaChatApi[accountIndex]->openChatRoom(chatid, chatroomListener), "Can't open chatRoom account " + std::to_string(accountIndex+1));
        buffer << "Loading messages locally for chat " << chatroom->getTitle() << " (id: " << chatroom->getChatId() << ")" << endl;
        loadHistory(accountIndex, chatid, chatroomListener);

        // Close the chatroom
        megaChatApi[accountIndex]->closeChatRoom(chatid, chatroomListener);
        delete chatroomListener;

        delete chatroom;
        chatroom = NULL;
    }

    logger->postLog(buffer.str().c_str());

    delete sesion;
    sesion = NULL;
}

/**
 * @brief TEST_EditAndDeleteMessages
 *
 * Requirements:
 * - Both accounts should be conctacts
 * - The 1on1 chatroom between them should exist
 * (if not accomplished, the test automatically solves the above)
 *
 * This test does the following:
 *
 * - Send a message
 * + Receive the message
 * - Update the messages
 *
 */
void MegaChatApiTest::TEST_EditAndDeleteMessages(unsigned int a1, unsigned int a2)
{
    char *primarySession = login(a1);
    char *secondarySession = login(a2);

    MegaUser *user = megaApi[a1]->getContact(mAccounts[a2].getEmail().c_str());
    if (!user || (user->getVisibility() != MegaUser::VISIBILITY_VISIBLE))
    {
        makeContact(a1, a2);
    }
    delete user;
    user = NULL;

    MegaChatHandle chatid = getPeerToPeerChatRoom(a1, a2);

    // 1. A sends a message to B while B has the chat opened.
    // --> check the confirmed in A, the received message in B, the delivered in A
    TestChatRoomListener *chatroomListener = new TestChatRoomListener(this, megaChatApi, chatid);
    ASSERT_CHAT_TEST(megaChatApi[a1]->openChatRoom(chatid, chatroomListener), "Can't open chatRoom account " + std::to_string(a1+1));
    ASSERT_CHAT_TEST(megaChatApi[a2]->openChatRoom(chatid, chatroomListener), "Can't open chatRoom account " + std::to_string(a2+1));

    // Load some message to feed history
    loadHistory(a1, chatid, chatroomListener);
    loadHistory(a2, chatid, chatroomListener);

    std::string messageToSend = "HOLA " + mAccounts[a1].getEmail() + " - This is a testing message automatically sent to you";
    MegaChatMessage *msgSent = sendTextMessageOrUpdate(a1, a2, chatid, messageToSend, chatroomListener);

    // edit the message
    std::string messageToUpdate = "This is an edited message to " + mAccounts[a1].getEmail();
    MegaChatMessage *msgUpdated = sendTextMessageOrUpdate(a1, a2, chatid, messageToUpdate, chatroomListener, msgSent->getMsgId());
    delete msgUpdated; msgUpdated = NULL;
    delete msgSent; msgSent = NULL;

    megaChatApi[a1]->closeChatRoom(chatid, chatroomListener);
    megaChatApi[a2]->closeChatRoom(chatid, chatroomListener);

    delete chatroomListener;

    // 2. A sends a message to B while B doesn't have the chat opened.
    // Then, B opens the chat --> check the received message in B, the delivered in A

    delete [] primarySession;
    primarySession = NULL;
    delete [] secondarySession;
    secondarySession = NULL;
}

/**
 * @brief TEST_GroupChatManagement
 *
 * Requirements:
 * - Both accounts should be conctacts
 * (if not accomplished, the test automatically solves the above)
 *
 * This test does the following:
 * - Create a group chat room or select an existing one
 * - Remove memeber
 * - Invite a new member
 * - Invite same account (error)
 * - Change chatroom title
 * - Change privileges to admin
 * - Changes privileges to read only
 * + Send message (error)
 * - Archive chatroom
 * - Send message (automatically unarchives)
 * - Archive chatroom
 * - Unarchive chatroom
 *
 */
void MegaChatApiTest::TEST_GroupChatManagement(unsigned int a1, unsigned int a2)
{
    char *sessionPrimary = login(a1);
    char *sessionSecondary = login(a2);

    // Prepare peers, privileges...
    MegaUser *user = megaApi[a1]->getContact(mAccounts[a2].getEmail().c_str());
    if (!user || (user->getVisibility() != MegaUser::VISIBILITY_VISIBLE))
    {
        makeContact(a1, a2);
        delete user;
        user = megaApi[a1]->getContact(mAccounts[a2].getEmail().c_str());
    }

    MegaChatHandle uh = user->getHandle();
    delete user;
    user = NULL;

    MegaChatPeerList *peers = MegaChatPeerList::createInstance();
    peers->addPeer(uh, MegaChatPeerList::PRIV_STANDARD);

    MegaChatHandle chatid = getGroupChatRoom(a1, a2, peers);
    delete peers;
    peers = NULL;

    // --> Open chatroom
    TestChatRoomListener *chatroomListener = new TestChatRoomListener(this, megaChatApi, chatid);
    ASSERT_CHAT_TEST(megaChatApi[a1]->openChatRoom(chatid, chatroomListener), "Can't open chatRoom account " + std::to_string(a1+1));
    ASSERT_CHAT_TEST(megaChatApi[a2]->openChatRoom(chatid, chatroomListener), "Can't open chatRoom account " + std::to_string(a2+1));

    bool *flagChatdOnline = &mChatConnectionOnline[a1]; *flagChatdOnline = false;
    while (megaChatApi[a1]->getChatConnectionState(chatid) != MegaChatApi::CHAT_CONNECTION_ONLINE)
    {
        postLog("Waiting for connection to chatd...");
        ASSERT_CHAT_TEST(waitForResponse(flagChatdOnline), "Timeout expired for connecting to chatd");
        *flagChatdOnline = false;
    }

    // --> Remove from chat
    bool *flagRemoveFromChat = &requestFlagsChat[a1][MegaChatRequest::TYPE_REMOVE_FROM_CHATROOM]; *flagRemoveFromChat = false;
    bool *chatItemLeft0 = &chatItemUpdated[a1]; *chatItemLeft0 = false;
    bool *chatItemLeft1 = &chatItemUpdated[a2]; *chatItemLeft1 = false;
    bool *chatItemClosed1 = &chatItemClosed[a2]; *chatItemClosed1 = false;
    bool *chatLeft0 = &chatroomListener->chatUpdated[a1]; *chatLeft0 = false;
    bool *chatLeft1 = &chatroomListener->chatUpdated[a2]; *chatLeft1 = false;
    bool *mngMsgRecv = &chatroomListener->msgReceived[a1]; *mngMsgRecv = false;
    MegaChatHandle *uhAction = &chatroomListener->uhAction[a1]; *uhAction = MEGACHAT_INVALID_HANDLE;
    int *priv = &chatroomListener->priv[a1]; *priv = MegaChatRoom::PRIV_UNKNOWN;
    megaChatApi[a1]->removeFromChat(chatid, uh);
    ASSERT_CHAT_TEST(waitForResponse(flagRemoveFromChat), "Failed to remove peer from chatroom " + std::to_string(maxTimeout) + " seconds");
    ASSERT_CHAT_TEST(!lastErrorChat[a1], "Failed to remove peer from chatroom" + std::to_string(lastErrorChat[a1]));
    ASSERT_CHAT_TEST(waitForResponse(mngMsgRecv), "Failed to receive management message " + std::to_string(maxTimeout) + " seconds");
    ASSERT_CHAT_TEST(*uhAction == uh, "User handle from message doesn't match");
    ASSERT_CHAT_TEST(*priv == MegaChatRoom::PRIV_RM, "Privilege is incorrect");

    MegaChatRoom *chatroom = megaChatApi[a1]->getChatRoom(chatid);
    ASSERT_CHAT_TEST(chatroom, "Cannot get chatroom for id" + std::to_string(chatid));
    ASSERT_CHAT_TEST(chatroom->getPeerCount() == 0, "Wrong number of peers in chatroom" + std::to_string(chatid));
    delete chatroom;

    ASSERT_CHAT_TEST(waitForResponse(chatItemLeft0), "Chat list item update not received for main account after " + std::to_string(maxTimeout) + " seconds");
    ASSERT_CHAT_TEST(waitForResponse(chatItemLeft1), "Chat list item update not received for auxiliar account after " + std::to_string(maxTimeout) + " seconds");
    ASSERT_CHAT_TEST(waitForResponse(chatItemClosed1), "Chat list item close notification for auxiliar account not received after " + std::to_string(maxTimeout) + " seconds");
    ASSERT_CHAT_TEST(waitForResponse(chatLeft0), "Chat list item leave notification for main account not received after " + std::to_string(maxTimeout) + " seconds");

    ASSERT_CHAT_TEST(waitForResponse(chatLeft1), "Chat list item leave notification for auxiliar account not received after " + std::to_string(maxTimeout) + " seconds");
    chatroom = megaChatApi[a1]->getChatRoom(chatid);
    ASSERT_CHAT_TEST(chatroom, "Cannot get chatroom for id" + std::to_string(chatid));
    ASSERT_CHAT_TEST(chatroom->getPeerCount() == 0, "Wrong number of peers in chatroom" + std::to_string(chatid));
    delete chatroom;

    // Close the chatroom, even if we've been removed from it
    megaChatApi[a2]->closeChatRoom(chatid, chatroomListener);

    // --> Invite to chat
    bool *flagInviteToChatRoom = &requestFlagsChat[a1][MegaChatRequest::TYPE_INVITE_TO_CHATROOM]; *flagInviteToChatRoom = false;
    bool *chatItemJoined0 = &chatItemUpdated[a1]; *chatItemJoined0 = false;
    bool *chatItemJoined1 = &chatItemUpdated[a2]; *chatItemJoined1 = false;
    bool *chatJoined0 = &chatroomListener->chatUpdated[a1]; *chatJoined0 = false;
    bool *chatJoined1 = &chatroomListener->chatUpdated[a2]; *chatJoined1 = false;
    flagChatdOnline = &mChatConnectionOnline[a2]; *flagChatdOnline = false;   // need to reconnect after rejoin
    mngMsgRecv = &chatroomListener->msgReceived[a1]; *mngMsgRecv = false;
    uhAction = &chatroomListener->uhAction[a1]; *uhAction = MEGACHAT_INVALID_HANDLE;
    priv = &chatroomListener->priv[a1]; *priv = MegaChatRoom::PRIV_UNKNOWN;
    megaChatApi[a1]->inviteToChat(chatid, uh, MegaChatPeerList::PRIV_STANDARD);
    ASSERT_CHAT_TEST(waitForResponse(flagInviteToChatRoom), "Failed to invite a new peer after " + std::to_string(maxTimeout) + " seconds");
    ASSERT_CHAT_TEST(!lastErrorChat[a1], "Failed to invite a new peer. Error: " + lastErrorMsgChat[a1] + " (" + std::to_string(lastErrorChat[a1]) + ")");
    ASSERT_CHAT_TEST(waitForResponse(chatItemJoined0), "Chat list item update for main account not received after " + std::to_string(maxTimeout) + " seconds");
    ASSERT_CHAT_TEST(waitForResponse(chatItemJoined1), "Chat list item update for auxiliar account not received after " + std::to_string(maxTimeout) + " seconds");
    ASSERT_CHAT_TEST(waitForResponse(chatJoined0), "Chatroom update for main account not received after " + std::to_string(maxTimeout) + " seconds");
//    ASSERT_CHAT_TEST(waitForResponse(chatJoined1), ""); --> account 1 haven't opened chat, won't receive callback
    ASSERT_CHAT_TEST(waitForResponse(mngMsgRecv), "Management message not received after " + std::to_string(maxTimeout) + " seconds");
    ASSERT_CHAT_TEST(*uhAction == uh, "User handle from message doesn't match");
    ASSERT_CHAT_TEST(*priv == MegaChatRoom::PRIV_UNKNOWN, "Privilege is incorrect");    // the message doesn't report the new priv

    chatroom = megaChatApi[a1]->getChatRoom(chatid);
    ASSERT_CHAT_TEST(chatroom, "Cannot get chatroom for id" + std::to_string(chatid));
    ASSERT_CHAT_TEST(chatroom->getPeerCount() == 1, "Wrong number of peers in chatroom" + std::to_string(chatid));
    delete chatroom;

    // since we were expulsed from chatroom, we need to open it again
    ASSERT_CHAT_TEST(megaChatApi[a2]->openChatRoom(chatid, chatroomListener), "Can't open chatRoom account " + std::to_string(a2+1));

    // invite again --> error
    flagInviteToChatRoom = &requestFlagsChat[a1][MegaChatRequest::TYPE_INVITE_TO_CHATROOM]; *flagInviteToChatRoom = false;
    megaChatApi[a1]->inviteToChat(chatid, uh, MegaChatPeerList::PRIV_STANDARD);
    ASSERT_CHAT_TEST(waitForResponse(flagInviteToChatRoom), "Failed to invite a new peer after " + std::to_string(maxTimeout) + " seconds");
    ASSERT_CHAT_TEST(lastErrorChat[a1] == MegaChatError::ERROR_EXIST, "Invitation should have failed, but it succeed");

    // wait for chatd connection establishment in auxiliar account
    while (megaChatApi[a2]->getChatConnectionState(chatid) != MegaChatApi::CHAT_CONNECTION_ONLINE)
    {
        postLog("Waiting for connection to chatd before proceeding with test...");
        ASSERT_CHAT_TEST(waitForResponse(flagChatdOnline), "Timeout expired for connecting to chatd");
        *flagChatdOnline = false;
    }

    // --> Set title -> Add aleatory substring. We don't use full timestamp because we exceed title length
    string title = "My groupchat with title " + dateToString().substr(dateToString().length() - 5, 5);
    bool *flagChatRoomName = &requestFlagsChat[a1][MegaChatRequest::TYPE_EDIT_CHATROOM_NAME]; *flagChatRoomName = false;
    bool *titleItemChanged0 = &titleUpdated[a1]; *titleItemChanged0 = false;
    bool *titleItemChanged1 = &titleUpdated[a2]; *titleItemChanged1 = false;
    bool *titleChanged0 = &chatroomListener->titleUpdated[a1]; *titleChanged0 = false;
    bool *titleChanged1 = &chatroomListener->titleUpdated[a2]; *titleChanged1 = false;
    mngMsgRecv = &chatroomListener->msgReceived[a1]; *mngMsgRecv = false;
    string *msgContent = &chatroomListener->content[a1]; *msgContent = "";
    megaChatApi[a1]->setChatTitle(chatid, title.c_str());
    ASSERT_CHAT_TEST(waitForResponse(flagChatRoomName), "Timeout expired for set chat title");
    ASSERT_CHAT_TEST(!lastErrorChat[a1], "Failed to set chat title. Error: " + lastErrorMsgChat[a1] + " (" + std::to_string(lastErrorChat[a1]) + ")");
    ASSERT_CHAT_TEST(waitForResponse(titleItemChanged0), "Timeout expired for receiving chat list item update");
    ASSERT_CHAT_TEST(waitForResponse(titleItemChanged1), "Timeout expired for receiving chat list item update");
    ASSERT_CHAT_TEST(waitForResponse(titleChanged0), "Timeout expired for receiving chatroom update");
    ASSERT_CHAT_TEST(waitForResponse(titleChanged1), "Timeout expired for receiving chatroom update");
    ASSERT_CHAT_TEST(waitForResponse(mngMsgRecv), "Timeout expired for receiving management message");
    ASSERT_CHAT_TEST(!strcmp(title.c_str(), msgContent->c_str()), "Title received doesn't match the title set");

    chatroom = megaChatApi[a2]->getChatRoom(chatid);
    ASSERT_CHAT_TEST(chatroom, "Cannot get chatroom for id" + std::to_string(chatid));
    ASSERT_CHAT_TEST(!strcmp(chatroom->getTitle(), title.c_str()), "Titles don't match");
    delete chatroom;    chatroom = NULL;

    // --> Change peer privileges to Moderator
    bool *flagUpdatePeerPermision = &requestFlagsChat[a1][MegaChatRequest::TYPE_UPDATE_PEER_PERMISSIONS]; *flagUpdatePeerPermision = false;
    bool *peerUpdated0 = &peersUpdated[a1]; *peerUpdated0 = false;
    bool *peerUpdated1 = &peersUpdated[a2]; *peerUpdated1 = false;
    mngMsgRecv = &chatroomListener->msgReceived[a1]; *mngMsgRecv = false;
    uhAction = &chatroomListener->uhAction[a1]; *uhAction = MEGACHAT_INVALID_HANDLE;
    priv = &chatroomListener->priv[a1]; *priv = MegaChatRoom::PRIV_UNKNOWN;
    megaChatApi[a1]->updateChatPermissions(chatid, uh, MegaChatRoom::PRIV_MODERATOR);
    ASSERT_CHAT_TEST(waitForResponse(flagUpdatePeerPermision), "Timeout expired for update privilege of peer");
    ASSERT_CHAT_TEST(!lastErrorChat[a1], "Failed to update privilege of peer Error: " + lastErrorMsgChat[a1] + " (" + std::to_string(lastErrorChat[a1]) + ")");;
    ASSERT_CHAT_TEST(waitForResponse(peerUpdated0), "Timeout expired for receiving peer update");
    ASSERT_CHAT_TEST(waitForResponse(peerUpdated1), "Timeout expired for receiving peer update");
    ASSERT_CHAT_TEST(waitForResponse(mngMsgRecv), "Timeout expired for receiving management message");
    ASSERT_CHAT_TEST(*uhAction == uh, "User handle from message doesn't match");
    ASSERT_CHAT_TEST(*priv == MegaChatRoom::PRIV_MODERATOR, "Privilege is incorrect");

    // --> Change peer privileges to Read-only
    flagUpdatePeerPermision = &requestFlagsChat[a1][MegaChatRequest::TYPE_UPDATE_PEER_PERMISSIONS]; *flagUpdatePeerPermision = false;
    peerUpdated0 = &peersUpdated[a1]; *peerUpdated0 = false;
    peerUpdated1 = &peersUpdated[a2]; *peerUpdated1 = false;
    mngMsgRecv = &chatroomListener->msgReceived[a1]; *mngMsgRecv = false;
    uhAction = &chatroomListener->uhAction[a1]; *uhAction = MEGACHAT_INVALID_HANDLE;
    priv = &chatroomListener->priv[a1]; *priv = MegaChatRoom::PRIV_UNKNOWN;
    megaChatApi[a1]->updateChatPermissions(chatid, uh, MegaChatRoom::PRIV_RO);
    ASSERT_CHAT_TEST(waitForResponse(flagUpdatePeerPermision), "Timeout expired for update privilege of peer");
    ASSERT_CHAT_TEST(!lastErrorChat[a1], "Failed to update privilege of peer Error: " + lastErrorMsgChat[a1] + " (" + std::to_string(lastErrorChat[a1]) + ")");
    ASSERT_CHAT_TEST(waitForResponse(peerUpdated0), "Timeout expired for receiving peer update");
    ASSERT_CHAT_TEST(waitForResponse(peerUpdated1), "Timeout expired for receiving peer update");
    ASSERT_CHAT_TEST(waitForResponse(mngMsgRecv), "Timeout expired for receiving management message");
    ASSERT_CHAT_TEST(*uhAction == uh, "User handle from message doesn't match");
    ASSERT_CHAT_TEST(*priv == MegaChatRoom::PRIV_RO, "Privilege is incorrect");

    // --> Try to send a message without the right privilege
    string msg1 = "HOLA " + mAccounts[a1].getEmail()+ " - This message can't be send because I'm read-only";
    bool *flagRejected = &chatroomListener->msgRejected[a2]; *flagRejected = false;
    chatroomListener->clearMessages(a2);   // will be set at reception
    MegaChatMessage *msgSent = megaChatApi[a2]->sendMessage(chatid, msg1.c_str());
    ASSERT_CHAT_TEST(msgSent, "Succeed to send message, when it should fail");
    delete msgSent; msgSent = NULL;
    ASSERT_CHAT_TEST(waitForResponse(flagRejected), "Timeout expired for rejection of message");    // for confirmation, sendMessage() is synchronous
    ASSERT_CHAT_TEST(chatroomListener->mConfirmedMessageHandle[a2] == MEGACHAT_INVALID_HANDLE, "Message confirmed, when it should fail");

    // --> Load some message to feed history
    loadHistory(a1, chatid, chatroomListener);
    loadHistory(a2, chatid, chatroomListener);

    // --> Send typing notification
    bool *flagTyping1 = &chatroomListener->userTyping[a2]; *flagTyping1 = false;
    uhAction = &chatroomListener->uhAction[a2]; *uhAction = MEGACHAT_INVALID_HANDLE;
    megaChatApi[a1]->sendTypingNotification(chatid);
    ASSERT_CHAT_TEST(!lastErrorChat[a1], "Failed to send user typing: " + lastErrorMsgChat[a1] + " (" + std::to_string(lastErrorChat[a1]) + ")");
    ASSERT_CHAT_TEST(waitForResponse(flagTyping1), "Timeout expired for sending typing notification");
    ASSERT_CHAT_TEST(*uhAction == megaChatApi[a1]->getMyUserHandle(), "My user handle is wrong at typing");

    // --> Send stop typing notification
    flagTyping1 = &chatroomListener->userTyping[a2]; *flagTyping1 = false;
    uhAction = &chatroomListener->uhAction[a2]; *uhAction = MEGACHAT_INVALID_HANDLE;
    megaChatApi[a1]->sendStopTypingNotification(chatid);
    ASSERT_CHAT_TEST(!lastErrorChat[a1], "Failed to send user has stopped typing: " + lastErrorMsgChat[a1] + " (" + std::to_string(lastErrorChat[a1]) + ")");
    ASSERT_CHAT_TEST(waitForResponse(flagTyping1), "Timeout expired for sending stop typing notification");
    ASSERT_CHAT_TEST(*uhAction == megaChatApi[a1]->getMyUserHandle(), "My user handle is wrong at stop typing");

    // --> Archive the chatroom
    chatroom = megaChatApi[a1]->getChatRoom(chatid);
    delete chatroom; chatroom = NULL;
    bool *flagChatArchived = &requestFlagsChat[a1][MegaChatRequest::TYPE_ARCHIVE_CHATROOM]; *flagChatArchived = false;
    bool *chatArchiveChanged = &chatArchived[a1]; *chatArchiveChanged = false;
    bool *chatroomArchiveChanged = &chatroomListener->archiveUpdated[a1]; *chatroomArchiveChanged = false;
    megaChatApi[a1]->archiveChat(chatid, true);
    ASSERT_CHAT_TEST(waitForResponse(flagChatArchived), "Timeout expired for archiving chat");
    ASSERT_CHAT_TEST(!lastErrorChat[a1], "Failed to archive chat. Error: " + lastErrorMsgChat[a1] + " (" + std::to_string(lastErrorChat[a1]) + ")");
    ASSERT_CHAT_TEST(waitForResponse(chatArchiveChanged), "Timeout expired for receiving chat list item update about archive");
    ASSERT_CHAT_TEST(waitForResponse(chatroomArchiveChanged), "Timeout expired for receiving chatroom update about archive");
    chatroom = megaChatApi[a1]->getChatRoom(chatid);
    ASSERT_CHAT_TEST(chatroom->isArchived(), "Chatroom is not archived when it should");
    delete chatroom; chatroom = NULL;

    // TODO: Redmine ticket: #10596
    {
        // give some margin to API-chatd synchronization, so chatd knows the room is archived and needs
        // to be unarchived upon new message
        sleep(3);
    }

    // --> Send a message and wait for reception by target user
    string msg0 = "HOLA " + mAccounts[a1].getEmail() + " - Testing groupchats";
    bool *msgConfirmed = &chatroomListener->msgConfirmed[a1]; *msgConfirmed = false;
    bool *msgReceived = &chatroomListener->msgReceived[a2]; *msgReceived = false;
    bool *msgDelivered = &chatroomListener->msgDelivered[a1]; *msgDelivered = false;
    chatArchiveChanged = &chatArchived[a1]; *chatArchiveChanged = false;
    chatroomArchiveChanged = &chatroomListener->archiveUpdated[a1]; *chatroomArchiveChanged = false;
    chatroomListener->clearMessages(a1);
    chatroomListener->clearMessages(a2);
    MegaChatMessage *messageSent = megaChatApi[a1]->sendMessage(chatid, msg0.c_str());
    ASSERT_CHAT_TEST(waitForResponse(msgConfirmed), "Timeout expired for receiving confirmation by server");    // for confirmation, sendMessage() is synchronous
    MegaChatHandle msgId = chatroomListener->mConfirmedMessageHandle[a1];
    ASSERT_CHAT_TEST(chatroomListener->hasArrivedMessage(a1, msgId), "Message not received");
    ASSERT_CHAT_TEST(msgId != MEGACHAT_INVALID_HANDLE, "Wrong message id at origin");
    ASSERT_CHAT_TEST(waitForResponse(msgReceived), "Timeout expired for receiving message by target user");    // for reception
    ASSERT_CHAT_TEST(chatroomListener->hasArrivedMessage(a2, msgId), "Wrong message id at destination");
    MegaChatMessage *messageReceived = megaChatApi[a2]->getMessage(chatid, msgId);   // message should be already received, so in RAM
    ASSERT_CHAT_TEST(messageReceived && !strcmp(msg0.c_str(), messageReceived->getContent()), "Content of message doesn't match");
    // now wait for automatic unarchive, due to new message
    ASSERT_CHAT_TEST(waitForResponse(chatArchiveChanged), "Timeout expired for receiving chat list item update after new message");
    ASSERT_CHAT_TEST(waitForResponse(chatroomArchiveChanged), "Timeout expired for receiving chatroom update after new message");
    chatroom = megaChatApi[a1]->getChatRoom(chatid);
    ASSERT_CHAT_TEST(chatroom->isArchived() == false, "Chatroom is not unarchived automatically upon new message");
    delete chatroom; chatroom = NULL;


    // --> Archive the chatroom
    flagChatArchived = &requestFlagsChat[a1][MegaChatRequest::TYPE_ARCHIVE_CHATROOM]; *flagChatArchived = false;
    chatArchiveChanged = &chatArchived[a1]; *chatArchiveChanged = false;
    chatroomArchiveChanged = &chatroomListener->archiveUpdated[a1]; *chatroomArchiveChanged = false;
    megaChatApi[a1]->archiveChat(chatid, true);
    ASSERT_CHAT_TEST(waitForResponse(flagChatArchived), "Timeout expired for archiving chat");
    ASSERT_CHAT_TEST(!lastErrorChat[a1], "Failed to archive chat. Error: " + lastErrorMsgChat[a1] + " (" + std::to_string(lastErrorChat[a1]) + ")");
    ASSERT_CHAT_TEST(waitForResponse(chatArchiveChanged), "Timeout expired for receiving chat list item update about archive");
    ASSERT_CHAT_TEST(waitForResponse(chatroomArchiveChanged), "Timeout expired for receiving chatroom update about archive");
    chatroom = megaChatApi[a1]->getChatRoom(chatid);
    ASSERT_CHAT_TEST(chatroom->isArchived(), "Chatroom is not archived when it should");
    delete chatroom; chatroom = NULL;

    // --> Unarchive the chatroom
    delete chatroom; chatroom = NULL;
    flagChatArchived = &requestFlagsChat[a1][MegaChatRequest::TYPE_ARCHIVE_CHATROOM]; *flagChatArchived = false;
    chatArchiveChanged = &chatArchived[a1]; *chatArchiveChanged = false;
    chatroomArchiveChanged = &chatroomListener->archiveUpdated[a1]; *chatroomArchiveChanged = false;
    megaChatApi[a1]->archiveChat(chatid, false);
    ASSERT_CHAT_TEST(waitForResponse(flagChatArchived), "Timeout expired for archiving chat");
    ASSERT_CHAT_TEST(!lastErrorChat[a1], "Failed to archive chat. Error: " + lastErrorMsgChat[a1] + " (" + std::to_string(lastErrorChat[a1]) + ")");
    ASSERT_CHAT_TEST(waitForResponse(chatArchiveChanged), "Timeout expired for receiving chat list item update about archive");
    ASSERT_CHAT_TEST(waitForResponse(chatroomArchiveChanged), "Timeout expired for receiving chatroom update about archive");
    chatroom = megaChatApi[a1]->getChatRoom(chatid);
    ASSERT_CHAT_TEST(!chatroom->isArchived(), "Chatroom is archived when it shouldn't");
    delete chatroom; chatroom = NULL;

    delete messageSent;
    messageSent = NULL;

    delete messageReceived;
    messageReceived = NULL;
    // --> Close the chatroom
    megaChatApi[a1]->closeChatRoom(chatid, chatroomListener);
    megaChatApi[a2]->closeChatRoom(chatid, chatroomListener);
    delete chatroomListener;

    // --> Remove peer from groupchat
    bool *flagRemoveFromChatRoom = &requestFlagsChat[a1][MegaChatRequest::TYPE_REMOVE_FROM_CHATROOM]; *flagRemoveFromChatRoom = false;
    bool *chatClosed = &chatItemClosed[a2]; *chatClosed = false;
    megaChatApi[a1]->removeFromChat(chatid, uh);
    ASSERT_CHAT_TEST(waitForResponse(flagRemoveFromChatRoom), "Timeout expired for ");
    ASSERT_CHAT_TEST(!lastErrorChat[a1], "Error remove peer from group chat. Error: " + lastErrorMsgChat[a1] + " (" + std::to_string(lastErrorChat[a1]) + ")");
    ASSERT_CHAT_TEST(waitForResponse(chatClosed), "Timeout expired for ");
    chatroom = megaChatApi[a2]->getChatRoom(chatid);
    ASSERT_CHAT_TEST(chatroom, "Cannot get chatroom for id" + std::to_string(chatid));
    ASSERT_CHAT_TEST(!chatroom->isActive(), "Chatroom should be inactive, but it's still active");
    delete chatroom;    chatroom = NULL;

    delete [] sessionPrimary;
    sessionPrimary = NULL;
    delete [] sessionSecondary;
    sessionSecondary = NULL;
}

/**
 * @brief TEST_OfflineMode
 *
 * Requirements:
 * - Both accounts should be conctacts
 * - The 1on1 chatroom between them should exist
 * (if not accomplished, the test automatically solves the above)
 *
 * This test does the following:
 *
 * - Send message without internet connection
 * - Logout
 * - Init offline sesion
 * - Check messages unsend
 * - Connect to internet
 * - Check message has been received by the server
 *
 */
void MegaChatApiTest::TEST_OfflineMode(unsigned int accountIndex)
{
    char *session = login(accountIndex);

    MegaChatRoomList *chats = megaChatApi[accountIndex]->getChatRooms();
    std::stringstream buffer;
    buffer << chats->size() << " chat/s received: " << endl;

    const MegaChatRoom *chatroom = chats->get(0);

    if (chatroom)
    {
        // Open a chatroom
        MegaChatHandle chatid = chatroom->getChatId();

        const char *info = MegaChatApiTest::printChatRoomInfo(chatroom);
        postLog(info);
        delete [] info; info = NULL;

        TestChatRoomListener *chatroomListener = new TestChatRoomListener(this, megaChatApi, chatid);
        ASSERT_CHAT_TEST(megaChatApi[accountIndex]->openChatRoom(chatid, chatroomListener), "Can't open chatRoom account " + std::to_string(accountIndex+1));

        // Load some message to feed history
        bool *flagHistoryLoaded = &chatroomListener->historyLoaded[accountIndex]; *flagHistoryLoaded = false;
        megaChatApi[accountIndex]->loadMessages(chatid, 16);
        ASSERT_CHAT_TEST(waitForResponse(flagHistoryLoaded), "Expired timeout for loading history");
        ASSERT_CHAT_TEST(!lastErrorChat[accountIndex], "Failed to load history. Error: " + lastErrorMsgChat[accountIndex] + " (" + std::to_string(lastErrorChat[accountIndex]) + ")");

        std::stringstream buffer;
        buffer << endl << endl << "Disconnect from the Internet now" << endl << endl;
        postLog(buffer.str());

//        system("pause");

        string msg0 = "This is a test message sent without Internet connection";
        chatroomListener->clearMessages(accountIndex);
        MegaChatMessage *msgSent = megaChatApi[accountIndex]->sendMessage(chatid, msg0.c_str());
        ASSERT_CHAT_TEST(msgSent, "Failed to send message");
        ASSERT_CHAT_TEST(msgSent->getStatus() == MegaChatMessage::STATUS_SENDING, "Wrong message status: " + std::to_string(msgSent->getStatus()));

        megaChatApi[accountIndex]->closeChatRoom(chatid, chatroomListener);

        // close session and resume it while offline
        logout(accountIndex, false);
        bool *flagInit = &initStateChanged[accountIndex]; *flagInit = false;
        megaChatApi[accountIndex]->init(session);
        MegaApi::removeLoggerObject(logger);
        ASSERT_CHAT_TEST(waitForResponse(flagInit), "Expired timeout for initialization");
        int initStateValue = initState[accountIndex];
        ASSERT_CHAT_TEST(initStateValue == MegaChatApi::INIT_OFFLINE_SESSION,
                         "Wrong chat initialization state. Expected: " + std::to_string(MegaChatApi::INIT_OFFLINE_SESSION) + "   Received: " + std::to_string(initStateValue));

        // check the unsent message is properly loaded
        flagHistoryLoaded = &chatroomListener->historyLoaded[accountIndex]; *flagHistoryLoaded = false;
        bool *msgUnsentLoaded = &chatroomListener->msgLoaded[accountIndex]; *msgUnsentLoaded = false;
        chatroomListener->clearMessages(accountIndex);
        ASSERT_CHAT_TEST(megaChatApi[accountIndex]->openChatRoom(chatid, chatroomListener), "Can't open chatRoom account " + std::to_string(accountIndex+1));
        bool msgUnsentFound = false;
        do
        {
            ASSERT_CHAT_TEST(waitForResponse(msgUnsentLoaded), "Expired timeout to load unsent message");
            if (chatroomListener->hasArrivedMessage(accountIndex, msgSent->getMsgId()))
            {
                msgUnsentFound = true;
                break;
            }
            *msgUnsentLoaded = false;
        } while (*flagHistoryLoaded);
        ASSERT_CHAT_TEST(msgUnsentFound, "Failed to load unsent message");
        megaChatApi[accountIndex]->closeChatRoom(chatid, chatroomListener);

        buffer.str("");
        buffer << endl << endl << "Connect from the Internet now" << endl << endl;
        postLog(buffer.str());

//        system("pause");

        bool *flagRetry = &requestFlagsChat[accountIndex][MegaChatRequest::TYPE_RETRY_PENDING_CONNECTIONS]; *flagRetry = false;
        megaChatApi[accountIndex]->retryPendingConnections();
        ASSERT_CHAT_TEST(waitForResponse(flagRetry), "Timeout expired for retry pending connections");
        ASSERT_CHAT_TEST(!lastErrorChat[accountIndex], "Failed to retry pending connections");

        flagHistoryLoaded = &chatroomListener->historyLoaded[accountIndex]; *flagHistoryLoaded = false;
        bool *msgSentLoaded = &chatroomListener->msgLoaded[accountIndex]; *msgSentLoaded = false;
        chatroomListener->clearMessages(accountIndex);
        ASSERT_CHAT_TEST(megaChatApi[accountIndex]->openChatRoom(chatid, chatroomListener), "Can't open chatRoom account " + std::to_string(accountIndex+1));
        bool msgSentFound = false;
        do
        {
            ASSERT_CHAT_TEST(waitForResponse(msgSentLoaded), "Expired timeout to load sent message");
            if (chatroomListener->hasArrivedMessage(accountIndex, msgSent->getMsgId()))
            {
                msgSentFound = true;
                break;
            }
            *msgSentLoaded = false;
        } while (*flagHistoryLoaded);
        megaChatApi[accountIndex]->closeChatRoom(chatid, chatroomListener);

        ASSERT_CHAT_TEST(msgSentFound, "Failed to load sent message");
        delete msgSent; msgSent = NULL;
        delete chatroomListener;
        chatroomListener = NULL;
    }

    delete chats;
    chats = NULL;

    delete [] session;
}

/**
 * @brief TEST_ClearHistory
 *
 * Requirements:
 * - Both accounts should be conctacts
 * - The 1on1 chatroom between them should exist
 * (if not accomplished, the test automatically solves the above)
 *
 * This test does the following:
 *
 * - Send five mesages to chatroom
 * Check history has five messages
 * - Clear history
 * Check history has zero messages
 *
 */
void MegaChatApiTest::TEST_ClearHistory(unsigned int a1, unsigned int a2)
{
    char *sessionPrimary = login(a1);
    char *sessionSecondary = login(a2);

    MegaUser *user = megaApi[a1]->getContact(mAccounts[a2].getEmail().c_str());
    if (!user || (user->getVisibility() != MegaUser::VISIBILITY_VISIBLE))
    {
        makeContact(a1, a2);
    }
    delete user;
    user = NULL;

    MegaChatHandle chatid = getPeerToPeerChatRoom(a1, a2);

    // Open chatrooms
    TestChatRoomListener *chatroomListener = new TestChatRoomListener(this, megaChatApi, chatid);
    ASSERT_CHAT_TEST(megaChatApi[a1]->openChatRoom(chatid, chatroomListener), "Can't open chatRoom account " + std::to_string(a1+1));
    ASSERT_CHAT_TEST(megaChatApi[a2]->openChatRoom(chatid, chatroomListener), "Can't open chatRoom account " + std::to_string(a2+1));

    // Load some message to feed history
    loadHistory(a1, chatid, chatroomListener);
    loadHistory(a2, chatid, chatroomListener);

    // Send 5 messages to have some history
    for (int i = 0; i < 5; i++)
    {
        string msg0 = "HOLA " + mAccounts[a2].getEmail() + " - Testing clearhistory. This messages is the number " + std::to_string(i);

        MegaChatMessage *message = sendTextMessageOrUpdate(a1, a2, chatid, msg0, chatroomListener);

        delete message;
        message = NULL;
    }

    // Close the chatrooms
    megaChatApi[a1]->closeChatRoom(chatid, chatroomListener);
    megaChatApi[a2]->closeChatRoom(chatid, chatroomListener);
    delete chatroomListener;

    // Open chatrooms
    chatroomListener = new TestChatRoomListener(this, megaChatApi, chatid);
    ASSERT_CHAT_TEST(megaChatApi[a1]->openChatRoom(chatid, chatroomListener), "Can't open chatRoom account " + std::to_string(a1+1));
    ASSERT_CHAT_TEST(megaChatApi[a2]->openChatRoom(chatid, chatroomListener), "Can't open chatRoom account " + std::to_string(a2+1));

    // --> Load some message to feed history
    int count = loadHistory(a1, chatid, chatroomListener);
    // we sent 5 messages, but if the chat already existed, there was a "Clear history" message already
    ASSERT_CHAT_TEST(count == 5 || count == 6, "Wrong count of messages: " + std::to_string(count));
    count = loadHistory(a2, chatid, chatroomListener);
    ASSERT_CHAT_TEST(count == 5 || count == 6, "Wrong count of messages: " + std::to_string(count));

    // Clear history
    clearHistory(a1, a2, chatid, chatroomListener);
    // TODO: in this case, it's not just to clear the history, but
    // to also check the other user received the corresponding message.

    // Close and re-open chatrooms
    megaChatApi[a1]->closeChatRoom(chatid, chatroomListener);
    megaChatApi[a2]->closeChatRoom(chatid, chatroomListener);
    delete chatroomListener;
    chatroomListener = new TestChatRoomListener(this, megaChatApi, chatid);
    ASSERT_CHAT_TEST(megaChatApi[a1]->openChatRoom(chatid, chatroomListener), "Can't open chatRoom account " + std::to_string(a1+1));
    ASSERT_CHAT_TEST(megaChatApi[a2]->openChatRoom(chatid, chatroomListener), "Can't open chatRoom account " + std::to_string(a2+1));

    // --> Check history is been truncated
    count = loadHistory(a1, chatid, chatroomListener);
    ASSERT_CHAT_TEST(count == 1, "Wrong count of messages: " + std::to_string(count));
    count = loadHistory(a2, chatid, chatroomListener);
    ASSERT_CHAT_TEST(count == 1, "Wrong count of messages: " + std::to_string(count));

    // Close the chatrooms
    megaChatApi[a1]->closeChatRoom(chatid, chatroomListener);
    megaChatApi[a2]->closeChatRoom(chatid, chatroomListener);
    delete chatroomListener;

    delete [] sessionPrimary;
    sessionPrimary = NULL;
    delete [] sessionSecondary;
    sessionSecondary = NULL;
}

/**
 * @brief TEST_SwitchAccounts
 *
 * This test does the following:
 * - Login with accoun1 email and pasword
 * - Logout
 * - With the same megaApi and megaChatApi, login with account2
 */
void MegaChatApiTest::TEST_SwitchAccounts(unsigned int a1, unsigned int a2)
{
    char *session = login(a1);

    MegaChatListItemList *items = megaChatApi[a1]->getChatListItems();
    for (int i = 0; i < items->size(); i++)
    {
        const MegaChatListItem *item = items->get(i);
        const char *info = MegaChatApiTest::printChatListItemInfo(item);
        postLog(info);
        delete [] info; info = NULL;

        sleep(3);

        MegaChatHandle chatid = item->getChatId();
        MegaChatListItem *itemUpdated = megaChatApi[a1]->getChatListItem(chatid);

        info = MegaChatApiTest::printChatListItemInfo(itemUpdated);
        postLog(info);
        delete [] info; info = NULL;

        delete itemUpdated;
        itemUpdated = NULL;
    }

    delete items;
    items = NULL;

    logout(a1, true);    // terminate() and destroy Client

    delete [] session;
    session = NULL;

    // Login over same index account but with other user
    session = login(a1, NULL, mAccounts[a2].getEmail().c_str(), mAccounts[a2].getPassword().c_str());

    delete [] session;
    session = NULL;
}

/**
 * @brief TEST_Attachment
 *
 * Requirements:
 * - Both accounts should be conctacts
 * - The 1on1 chatroom between them should exist
 * (if not accomplished, the test automatically solves the above)
 * - Image <PATH_IMAGE>/<FILE_IMAGE_NAME> should exist
 *
 * This test does the following:
 *
 * - Upload new file
 * - Send file as attachment to chatroom
 * + Download received file
 * + Import received file into the cloud
 * - Revoke access to file
 * + Download received file again --> no access
 *
 * - Upload an image
 * - Download the thumbnail
 * + Download the thumbnail
 *
 */
void MegaChatApiTest::TEST_Attachment(unsigned int a1, unsigned int a2)
{
    char *primarySession = login(a1);
    char *secondarySession = login(a2);

    // 0. Ensure both accounts are contacts and there's a 1on1 chatroom
    MegaUser *user = megaApi[a1]->getContact(mAccounts[a2].getEmail().c_str());
    if (!user || (user->getVisibility() != MegaUser::VISIBILITY_VISIBLE))
    {
        makeContact(a1, a2);
    }
    delete user;
    user = NULL;

    MegaChatHandle chatid = getPeerToPeerChatRoom(a1, a2);

    TestChatRoomListener *chatroomListener = new TestChatRoomListener(this, megaChatApi, chatid);
    ASSERT_CHAT_TEST(megaChatApi[a1]->openChatRoom(chatid, chatroomListener), "Cannot open chatroom");
    ASSERT_CHAT_TEST(megaChatApi[a2]->openChatRoom(chatid, chatroomListener), "Cannot open chatroom");

    // Load some messages to feed history
    loadHistory(a1, chatid, chatroomListener);
    loadHistory(a2, chatid, chatroomListener);

    chatroomListener->clearMessages(a1);   // will be set at confirmation
    chatroomListener->clearMessages(a2);   // will be set at reception

    std::string formatDate = dateToString();

    // A uploads a new file
    createFile(formatDate, LOCAL_PATH, formatDate);
    MegaNode* nodeSent = uploadFile(a1, formatDate, LOCAL_PATH, REMOTE_PATH);

    // A sends the file as attachment to the chatroom
    MegaChatMessage *msgSent = attachNode(a1, a2, chatid, nodeSent, chatroomListener);
    MegaNode *nodeReceived = msgSent->getMegaNodeList()->get(0)->copy();

    // B downloads the node
    ASSERT_CHAT_TEST(downloadNode(a2, nodeReceived), "Cannot download node attached to message");

    // B imports the node
    ASSERT_CHAT_TEST(importNode(a2, nodeReceived, FILE_IMAGE_NAME), "Cannot import node attached to message");

    // A revokes access to node
    bool *flagRequest = &requestFlagsChat[a1][MegaChatRequest::TYPE_REVOKE_NODE_MESSAGE]; *flagRequest = false;
    bool *flagConfirmed = &chatroomListener->msgConfirmed[a1]; *flagConfirmed = false;
    bool *flagReceived = &chatroomListener->msgReceived[a2]; *flagReceived = false;
    chatroomListener->mConfirmedMessageHandle[a1] = MEGACHAT_INVALID_HANDLE;
    chatroomListener->clearMessages(a1);   // will be set at confirmation
    chatroomListener->clearMessages(a2);   // will be set at reception
    megachat::MegaChatHandle revokeAttachmentNode = nodeSent->getHandle();
    megaChatApi[a1]->revokeAttachment(chatid, revokeAttachmentNode, this);
    ASSERT_CHAT_TEST(waitForResponse(flagRequest), "Failed to revoke access to node after " + std::to_string(maxTimeout) + " seconds");
    ASSERT_CHAT_TEST(!lastErrorChat[a1], "Failed to revoke access: " + std::to_string(lastErrorChat[a1]));
    ASSERT_CHAT_TEST(waitForResponse(flagConfirmed), "Timeout expired for receiving confirmation by server");
    MegaChatHandle msgId0 = chatroomListener->mConfirmedMessageHandle[a1];
    ASSERT_CHAT_TEST(msgId0 != MEGACHAT_INVALID_HANDLE, "Wrong message id");

    // Wait for message recived has same id that message sent. It can fail if we receive a message
    ASSERT_CHAT_TEST(waitForResponse(flagReceived), "Timeout expired for receiving message by target user");

    ASSERT_CHAT_TEST(chatroomListener->hasArrivedMessage(a2, msgId0), "Message ids don't match");
    MegaChatMessage *msgReceived = megaChatApi[a2]->getMessage(chatid, msgId0);   // message should be already received, so in RAM
    ASSERT_CHAT_TEST(msgReceived, "Message not found");
    ASSERT_CHAT_TEST(msgReceived->getType() == MegaChatMessage::TYPE_REVOKE_NODE_ATTACHMENT, "Unexpected type of message");
    ASSERT_CHAT_TEST(msgReceived->getHandleOfAction() == nodeSent->getHandle(), "Handle of attached nodes don't match");

    // Remove the downloaded file to try to download it again after revoke
    std::string filePath = DOWNLOAD_PATH + std::string(formatDate);
    std::string secondaryFilePath = DOWNLOAD_PATH + std::string("remove");
    rename(filePath.c_str(), secondaryFilePath.c_str());

    // B attempt to download the file after access revocation
    ASSERT_CHAT_TEST(!downloadNode(1, nodeReceived), "Download succeed, when it should fail");

    delete nodeReceived;
    nodeReceived = NULL;

    delete msgSent;
    msgSent = NULL;

    delete nodeSent;
    nodeSent = NULL;

    // A uploads an image to check previews / thumbnails
    std::string path = DEFAULT_PATH;
    if (getenv(PATH_IMAGE.c_str()) != NULL)
    {
        path = getenv(PATH_IMAGE.c_str());
    }
    nodeSent = uploadFile(a1, FILE_IMAGE_NAME, path, REMOTE_PATH);
    msgSent = attachNode(a1, a2, chatid, nodeSent, chatroomListener);
    nodeReceived = msgSent->getMegaNodeList()->get(0)->copy();

    // A gets the thumbnail of the uploaded image
    bool *flagRequestThumbnail0 = &requestFlags[a1][MegaRequest::TYPE_GET_ATTR_FILE]; *flagRequestThumbnail0 = false;
    std::string thumbnailPath = LOCAL_PATH + "/thumbnail0.jpg";
    megaApi[a1]->getThumbnail(nodeSent, thumbnailPath.c_str(), this);
    ASSERT_CHAT_TEST(waitForResponse(flagRequestThumbnail0), "Failed to get own thumbnail after " + std::to_string(maxTimeout) + " seconds");
    ASSERT_CHAT_TEST(!lastError[a1], "Failed to get thumbnail. Error: " + std::to_string(lastError[a1]));

    // B gets the thumbnail of the attached image
    bool *flagRequestThumbnail1 = &requestFlags[a2][MegaRequest::TYPE_GET_ATTR_FILE]; *flagRequestThumbnail1 = false;
    thumbnailPath = LOCAL_PATH + "/thumbnail1.jpg";
    megaApi[a2]->getThumbnail(nodeReceived, thumbnailPath.c_str(), this);
    ASSERT_CHAT_TEST(waitForResponse(flagRequestThumbnail1), "Failed to get thumbnail after " + std::to_string(maxTimeout) + " seconds");
    ASSERT_CHAT_TEST(!lastError[a2], "Failed to get thumbnail. Error: " + std::to_string(lastError[a2]));

    megaChatApi[a1]->closeChatRoom(chatid, chatroomListener);
    megaChatApi[a2]->closeChatRoom(chatid, chatroomListener);

    delete msgReceived;
    msgReceived = NULL;

    delete nodeReceived;
    nodeReceived = NULL;

    delete msgSent;
    msgSent = NULL;

    delete nodeSent;
    nodeSent = NULL;

    delete [] primarySession;
    primarySession = NULL;
    delete [] secondarySession;
    secondarySession = NULL;
}

/**
 * @brief TEST_LastMessage
 *
 * Requirements:
 *      - Both accounts should be conctacts
 *      - The 1on1 chatroom between them should exist
 * (if not accomplished, the test automatically solves them)
 *
 * This test does the following:
 *
 * - Send a message to chatroom
 * + Receive message
 * Check if the last message received is equal to the message sent
 *
 * - Upload new file
 * - Send file as attachment to chatroom
 * + Receive message with attach node
 * Check if the last message content is equal to the node's name sent
 */
void MegaChatApiTest::TEST_LastMessage(unsigned int a1, unsigned int a2)
{
    char *sessionPrimary = login(a1);
    char *sessionSecondary = login(a2);

    MegaUser *user = megaApi[a1]->getContact(mAccounts[a2].getEmail().c_str());
    if (!user || (user->getVisibility() != MegaUser::VISIBILITY_VISIBLE))
    {
        makeContact(a1, a2);
    }
    delete user;
    user = NULL;

    MegaChatHandle chatid = getPeerToPeerChatRoom(a1, a2);

    TestChatRoomListener *chatroomListener = new TestChatRoomListener(this, megaChatApi, chatid);
    ASSERT_CHAT_TEST(megaChatApi[a1]->openChatRoom(chatid, chatroomListener), "Can't open chatRoom account " + std::to_string(a1+1));
    ASSERT_CHAT_TEST(megaChatApi[a2]->openChatRoom(chatid, chatroomListener), "Can't open chatRoom account " + std::to_string(a2+1));

    // Load some message to feed history
    loadHistory(a1, chatid, chatroomListener);
    loadHistory(a2, chatid, chatroomListener);

    chatroomListener->clearMessages(a1);
    chatroomListener->clearMessages(a2);
    std::string formatDate = dateToString();

    MegaChatMessage *msgSent = sendTextMessageOrUpdate(a1, a2, chatid, formatDate, chatroomListener);
    MegaChatHandle msgId = msgSent->getMsgId();
    bool hasArrived = chatroomListener->hasArrivedMessage(a1, msgId);
    ASSERT_CHAT_TEST(hasArrived, "Id of sent message has not been received yet");
    MegaChatListItem *itemAccount1 = megaChatApi[a1]->getChatListItem(chatid);
    MegaChatListItem *itemAccount2 = megaChatApi[a2]->getChatListItem(chatid);
    ASSERT_CHAT_TEST(strcmp(formatDate.c_str(), itemAccount1->getLastMessage()) == 0,
                     "Content of last-message doesn't match.\n Sent: " + formatDate + " Received: " + itemAccount1->getLastMessage());
    ASSERT_CHAT_TEST(itemAccount1->getLastMessageId() == msgId, "Last message id is different from message sent id");
    ASSERT_CHAT_TEST(itemAccount2->getLastMessageId() == msgId, "Last message id is different from message received id");
    MegaChatMessage *messageConfirm = megaChatApi[a1]->getMessage(chatid, msgId);
    ASSERT_CHAT_TEST(strcmp(messageConfirm->getContent(), itemAccount1->getLastMessage()) == 0,
                     "Content of last-message reported id is different than last-message reported content");

    delete itemAccount1;
    itemAccount1 = NULL;
    delete itemAccount2;
    itemAccount2 = NULL;

    delete msgSent;
    msgSent = NULL;
    delete messageConfirm;
    messageConfirm = NULL;

    clearHistory(a1, a2, chatid, chatroomListener);
    chatroomListener->clearMessages(a1);
    chatroomListener->clearMessages(a2);

    formatDate = dateToString();
    createFile(formatDate, LOCAL_PATH, formatDate);
    MegaNode* nodeSent = uploadFile(a1, formatDate, LOCAL_PATH, REMOTE_PATH);
    msgSent = attachNode(a1, a2, chatid, nodeSent, chatroomListener);
    MegaNode *nodeReceived = msgSent->getMegaNodeList()->get(0)->copy();
    msgId = msgSent->getMsgId();
    hasArrived = chatroomListener->hasArrivedMessage(a1, msgId);
    ASSERT_CHAT_TEST(hasArrived, "Id of sent message has not been received yet");
    itemAccount1 = megaChatApi[a1]->getChatListItem(chatid);
    itemAccount2 = megaChatApi[a2]->getChatListItem(chatid);
    ASSERT_CHAT_TEST(strcmp(formatDate.c_str(), itemAccount1->getLastMessage()) == 0,
                     "Last message content differs from content of message sent.\n Sent: " + formatDate + " Received: " + itemAccount1->getLastMessage());
    ASSERT_CHAT_TEST(itemAccount1->getLastMessageId() == msgId, "Last message id is different from message sent id");
    ASSERT_CHAT_TEST(itemAccount2->getLastMessageId() == msgId, "Last message id is different from message received id");
    delete itemAccount1;
    itemAccount1 = NULL;
    delete itemAccount2;
    itemAccount2 = NULL;

    megaChatApi[a1]->closeChatRoom(chatid, chatroomListener);
    megaChatApi[a2]->closeChatRoom(chatid, chatroomListener);

    delete nodeReceived;
    nodeReceived = NULL;

    delete nodeSent;
    nodeSent = NULL;

    delete msgSent;
    msgSent = NULL;

    delete [] sessionPrimary;
    sessionPrimary = NULL;
    delete [] sessionSecondary;
    sessionSecondary = NULL;
}

/**
 * @brief TEST_SendContact
 *
 * Requirements:
 *      - Both accounts should be conctacts
 *      - The 1on1 chatroom between them should exist
 * (if not accomplished, the test automatically solves them)
 *
 * This test does the following:
 * - Send a message with an attach contact to chatroom
 * + Receive message
 *
 * + Forward the contact message
 * - Receive message
 * Check if message type is TYPE_CONTACT_ATTACHMENT and contact email received is equal to account2 email
 */
void MegaChatApiTest::TEST_SendContact(unsigned int a1, unsigned int a2)
{
    char *primarySession = login(a1);
    char *secondarySession = login(a2);

    MegaUser *user = megaApi[a1]->getContact(mAccounts[a2].getEmail().c_str());
    if (!user || (user->getVisibility() != MegaUser::VISIBILITY_VISIBLE))
    {
        makeContact(a1, a2);
    }
    delete user;
    user = NULL;

    MegaChatHandle chatid = getPeerToPeerChatRoom(a1, a2);

    // 1. A sends a message to B while B has the chat opened.
    // --> check the confirmed in A, the received message in B, the delivered in A

    TestChatRoomListener *chatroomListener = new TestChatRoomListener(this, megaChatApi, chatid);
    ASSERT_CHAT_TEST(megaChatApi[a1]->openChatRoom(chatid, chatroomListener), "Can't open chatRoom account 1");
    ASSERT_CHAT_TEST(megaChatApi[a2]->openChatRoom(chatid, chatroomListener), "Can't open chatRoom account 2");

    loadHistory(a1, chatid, chatroomListener);
    loadHistory(a2, chatid, chatroomListener);

    bool *flagConfirmed = &chatroomListener->msgConfirmed[a1]; *flagConfirmed = false;
    bool *flagReceived = &chatroomListener->msgContactReceived[a2]; *flagReceived = false;
    bool *flagDelivered = &chatroomListener->msgDelivered[a1]; *flagDelivered = false;
    chatroomListener->clearMessages(a1);
    chatroomListener->clearMessages(a2);

    user = megaApi[a1]->getContact(mAccounts[a2].getEmail().c_str());
    ASSERT_CHAT_TEST(user, "Failed to get contact with email" + mAccounts[a2].getEmail());
    MegaChatHandle uh1 = user->getHandle();
    delete user;
    user = NULL;

    MegaHandleList* contactList = MegaHandleList::createInstance();
    contactList->addMegaHandle(uh1);
    MegaChatMessage *messageSent = megaChatApi[a1]->attachContacts(chatid, contactList);

    ASSERT_CHAT_TEST(waitForResponse(flagConfirmed), "Timeout expired for receiving confirmation by server");
    MegaChatHandle msgId0 = chatroomListener->mConfirmedMessageHandle[a1];
    ASSERT_CHAT_TEST(msgId0 != MEGACHAT_INVALID_HANDLE, "Wrong message id at origin");

    ASSERT_CHAT_TEST(waitForResponse(flagReceived), "Timeout expired for receiving message by target user");    // for reception
    ASSERT_CHAT_TEST(chatroomListener->hasArrivedMessage(a2, msgId0), "Wrong message id at destination");
    MegaChatMessage *msgReceived = megaChatApi[a2]->getMessage(chatid, msgId0);   // message should be already received, so in RAM
    ASSERT_CHAT_TEST(msgReceived, "Failed to get message by id");

    ASSERT_CHAT_TEST(msgReceived->getType() == MegaChatMessage::TYPE_CONTACT_ATTACHMENT, "Wrong type of message. Type: " + std::to_string(msgReceived->getType()));
    ASSERT_CHAT_TEST(msgReceived->getUsersCount() == 1, "Wrong number of users in message. Count: " + std::to_string(msgReceived->getUsersCount()));
    ASSERT_CHAT_TEST(strcmp(msgReceived->getUserEmail(0), mAccounts[a2].getEmail().c_str()) == 0, "Wrong email address in message. Address: " + std::string(msgReceived->getUserEmail(0)));

    // Check if reception confirmation is active and, in this case, only 1on1 rooms have acknowledgement of receipt
    if (megaChatApi[a1]->isMessageReceptionConfirmationActive()
            && !megaChatApi[a1]->getChatRoom(chatid)->isGroup())
    {
        ASSERT_CHAT_TEST(waitForResponse(flagDelivered), "Timeout expired for receiving delivery notification");    // for delivery
    }

    flagConfirmed = &chatroomListener->msgConfirmed[a2]; *flagConfirmed = false;
    flagReceived = &chatroomListener->msgContactReceived[a1]; *flagReceived = false;
    flagDelivered = &chatroomListener->msgDelivered[a2]; *flagDelivered = false;
    chatroomListener->clearMessages(a1);
    chatroomListener->clearMessages(a2);

    MegaChatMessage *messageForwared = megaChatApi[a2]->forwardContact(chatid, msgId0, chatid);
    ASSERT_CHAT_TEST(messageForwared, "Failed to forward a contact message");
    ASSERT_CHAT_TEST(waitForResponse(flagConfirmed), "Timeout expired for receiving confirmation by server");
    MegaChatHandle msgId1 = chatroomListener->mConfirmedMessageHandle[a2];
    ASSERT_CHAT_TEST(msgId1 != MEGACHAT_INVALID_HANDLE, "Wrong message id at origin");

    ASSERT_CHAT_TEST(waitForResponse(flagReceived), "Timeout expired for receiving message by target user");    // for reception
    ASSERT_CHAT_TEST(chatroomListener->hasArrivedMessage(a1, msgId1), "Wrong message id at destination");
    MegaChatMessage *msgReceived1 = megaChatApi[a2]->getMessage(chatid, msgId1);   // message should be already received, so in RAM
    ASSERT_CHAT_TEST(msgReceived1, "Failed to get message by id");

    ASSERT_CHAT_TEST(msgReceived1->getType() == MegaChatMessage::TYPE_CONTACT_ATTACHMENT, "Wrong type of message. Type: " + std::to_string(msgReceived1->getType()));
    ASSERT_CHAT_TEST(msgReceived1->getUsersCount() == 1, "Wrong number of users in message. Count: " + std::to_string(msgReceived1->getUsersCount()));
    ASSERT_CHAT_TEST(strcmp(msgReceived1->getUserEmail(0), mAccounts[a2].getEmail().c_str()) == 0, "Wrong email address in message. Address: " + std::string(msgReceived1->getUserEmail(0)));

    // Check if reception confirmation is active and, in this case, only 1on1 rooms have acknowledgement of receipt
    if (megaChatApi[a2]->isMessageReceptionConfirmationActive()
            && !megaChatApi[a2]->getChatRoom(chatid)->isGroup())
    {
        ASSERT_CHAT_TEST(waitForResponse(flagDelivered), "Timeout expired for receiving delivery notification");    // for delivery
    }

    megaChatApi[a1]->closeChatRoom(chatid, chatroomListener);
    megaChatApi[a2]->closeChatRoom(chatid, chatroomListener);

    delete contactList;
    contactList = NULL;

    delete messageSent;
    messageSent = NULL;

    delete msgReceived;
    msgReceived = NULL;

    delete [] primarySession;
    primarySession = NULL;
    delete [] secondarySession;
    secondarySession = NULL;
}

/**
 * @brief TEST_GroupLastMessage
 *
 * Requirements:
 *      - Both accounts should be conctacts
 * (if not accomplished, the test automatically solves them)
 *
 * This test does the following:
 * - Create a group chat room
 * - Send a message to chatroom
 * + Receive message
 * - Change chatroom title
 * + Check chatroom titles has changed
 *
 * Check if the last message content is equal to the last message sent excluding
 * management messages, which are not to be shown as last message.
 */
void MegaChatApiTest::TEST_GroupLastMessage(unsigned int a1, unsigned int a2)
{
    char *session0 = login(a1);
    char *session1 = login(a2);

    // Prepare peers, privileges...
    MegaUser *user = megaApi[a1]->getContact(mAccounts[a2].getEmail().c_str());
    if (!user || (user->getVisibility() != MegaUser::VISIBILITY_VISIBLE))
    {
        makeContact(a1, a2);
        delete user;
        user = megaApi[a1]->getContact(mAccounts[a2].getEmail().c_str());
    }

    MegaChatHandle uh = user->getHandle();
    delete user;
    user = NULL;

    MegaChatPeerList *peers = MegaChatPeerList::createInstance();
    peers->addPeer(uh, MegaChatPeerList::PRIV_STANDARD);

    MegaChatHandle chatid = getGroupChatRoom(a1, a2, peers);
    delete peers;
    peers = NULL;

    // --> Open chatroom
    TestChatRoomListener *chatroomListener = new TestChatRoomListener(this, megaChatApi, chatid);
    ASSERT_CHAT_TEST(megaChatApi[a1]->openChatRoom(chatid, chatroomListener), "Can't open chatRoom account 1");
    ASSERT_CHAT_TEST(megaChatApi[a2]->openChatRoom(chatid, chatroomListener), "Can't open chatRoom account 2");

    // Load some message to feed history
    loadHistory(a1, chatid, chatroomListener);
    loadHistory(a2, chatid, chatroomListener);

    chatroomListener->clearMessages(a1);
    chatroomListener->clearMessages(a2);

    std::string textToSend = "Last Message";
    MegaChatMessage *msgSent = sendTextMessageOrUpdate(a1, a2, chatid, textToSend, chatroomListener);
    MegaChatHandle msgId = msgSent->getMsgId();
    bool hasArrived = chatroomListener->hasArrivedMessage(a1, msgId);
    ASSERT_CHAT_TEST(hasArrived, "Id of sent message has not been received yet");
    MegaChatListItem *itemAccount1 = megaChatApi[a1]->getChatListItem(chatid);
    MegaChatListItem *itemAccount2 = megaChatApi[a2]->getChatListItem(chatid);
    ASSERT_CHAT_TEST(itemAccount1->getLastMessageId() == msgId, "Last message id is different from message sent id");
    ASSERT_CHAT_TEST(itemAccount2->getLastMessageId() == msgId, "Last message id is different from message received id");
    delete itemAccount1;
    itemAccount1 = NULL;
    delete itemAccount2;
    itemAccount2 = NULL;


    // --> Set title
    std::string title = "My groupchat with title 2";
    bool *flagChatRoomName = &requestFlagsChat[a1][MegaChatRequest::TYPE_EDIT_CHATROOM_NAME]; *flagChatRoomName = false;
    bool *titleItemChanged0 = &titleUpdated[a1]; *titleItemChanged0 = false;
    bool *titleItemChanged1 = &titleUpdated[a2]; *titleItemChanged1 = false;
    bool *titleChanged0 = &chatroomListener->titleUpdated[a1]; *titleChanged0 = false;
    bool *titleChanged1 = &chatroomListener->titleUpdated[a2]; *titleChanged1 = false;
    bool *mngMsgRecv = &chatroomListener->msgReceived[a1]; *mngMsgRecv = false;
    std::string *msgContent = &chatroomListener->content[a1]; *msgContent = "";
    megaChatApi[a1]->setChatTitle(chatid, title.c_str());
    ASSERT_CHAT_TEST(waitForResponse(flagChatRoomName), "Timeout expired for changing name");
    ASSERT_CHAT_TEST(!lastErrorChat[a1], "Failed to change name. Error: " + lastErrorMsgChat[a1] + " (" + std::to_string(lastErrorChat[a1]) + ")");
    ASSERT_CHAT_TEST(waitForResponse(titleItemChanged0), "Timeout expired for receiving chat list title update for main account");
    ASSERT_CHAT_TEST(waitForResponse(titleItemChanged1), "Timeout expired for receiving chat list title update for auxiliar account");
    ASSERT_CHAT_TEST(waitForResponse(titleChanged0), "Timeout expired for receiving chatroom title update for main account");
    ASSERT_CHAT_TEST(waitForResponse(titleChanged1), "Timeout expired for receiving chatroom title update for auxiliar account");
    ASSERT_CHAT_TEST(waitForResponse(mngMsgRecv), "Timeout expired for receiving management");
    ASSERT_CHAT_TEST(!strcmp(title.c_str(), msgContent->c_str()),
                     "Title name has not changed correctly. Name establishes by a1: " + title + "Name received in a2: " + *msgContent);
    MegaChatHandle managementMsg1 = chatroomListener->msgId[a1].back();
    MegaChatHandle managementMsg2 = chatroomListener->msgId[a2].back();

    itemAccount1 = megaChatApi[a1]->getChatListItem(chatid);
    itemAccount2 = megaChatApi[a2]->getChatListItem(chatid);
    ASSERT_CHAT_TEST(strcmp(title.c_str(), itemAccount1->getLastMessage()) == 0,
                     "Last message content has not the tittle at account 1.\n Tittle: " + title + " .Last message: " + itemAccount1->getLastMessage());

    ASSERT_CHAT_TEST(strcmp(title.c_str(), itemAccount2->getLastMessage()) == 0,
                     "Last message content has not the tittle at account 2.\n Tittle: " + title + " .Last message: " + itemAccount2->getLastMessage());

    ASSERT_CHAT_TEST(itemAccount1->getLastMessageId() == managementMsg1, "Last message id is different from management message id at account1");
    ASSERT_CHAT_TEST(itemAccount2->getLastMessageId() == managementMsg2, "Last message id is different from management message id at account2");
    ASSERT_CHAT_TEST(itemAccount2->getLastMessageId() == itemAccount1->getLastMessageId(), "Last message id is different from account1 and account2");

    megaChatApi[a1]->closeChatRoom(chatid, chatroomListener);
    megaChatApi[a2]->closeChatRoom(chatid, chatroomListener);

    delete itemAccount1;
    itemAccount1 = NULL;
    delete itemAccount2;
    itemAccount2 = NULL;

    delete msgSent;
    msgSent = NULL;

    delete [] session0;
    session0 = NULL;
    delete [] session1;
    session1 = NULL;
}

/**
 * @brief TEST_ChangeMyOwnName
 *
 * This test does the following:
 * - Get current name
 * - Change last name - it has been updated in memory and db.
 * - Get current name - value from memory
 * - Logout
 * - Login
 * - Get current name - value from db
 * - Change last name - set initial value for next tests execution
 *
 * Check if last name changed is the same at memory and at db
 */
void MegaChatApiTest::TEST_ChangeMyOwnName(unsigned int a1)
{
    char *sessionPrimary = login(a1);
    std::string appendToLastName = "Test";

    std::string myAccountLastName;
    char *nameFromApi = megaChatApi[a1]->getMyLastname();
    if (nameFromApi)
    {
        myAccountLastName = nameFromApi;
        delete [] nameFromApi;
        nameFromApi = NULL;
    }

    std::string newLastName = myAccountLastName + appendToLastName;
    changeLastName(a1, newLastName);

    nameFromApi = megaChatApi[a1]->getMyLastname();
    std::string finalLastName;
    if (nameFromApi)
    {
        finalLastName = nameFromApi;
        delete [] nameFromApi;
        nameFromApi = NULL;
    }

    logout(a1, false);

    char *newSession = login(a1, sessionPrimary);

    nameFromApi = megaChatApi[a1]->getMyLastname();
    std::string lastNameAfterLogout;
    if (nameFromApi)
    {
        lastNameAfterLogout = nameFromApi;
        delete [] nameFromApi;
        nameFromApi = NULL;
    }

    //Name comes back to old value.
    changeLastName(a1, myAccountLastName);

    ASSERT_CHAT_TEST(newLastName == finalLastName,
                     "Failed to change fullname (checked from memory) Name established: \""
                     + newLastName + "\" Name in memory: \"" + finalLastName + "\"");
    ASSERT_CHAT_TEST(lastNameAfterLogout == finalLastName,
                     "Failed to change fullname (checked from DB) Name established: \""
                     + finalLastName + "\" Name in DB: \"" + lastNameAfterLogout + "\"");

    delete [] sessionPrimary;
    sessionPrimary = NULL;

    delete [] newSession;
    newSession = NULL;
}

#ifndef KARERE_DISABLE_WEBRTC
/**
 * @brief TEST_Calls
 *
 * Requirements:
 *      - Both accounts should be conctacts
 * (if not accomplished, the test automatically solves them)
 *
 * This test does the following:
 * - A calls B
 * - B rejects the call
 *
 * - A calls B
 * - A cancels the call before B answers
 *
 * - B logouts
 * - A calls B
 * - B logins
 * - B rejects the call
 *
 * - A calls B
 * - B doesn't answer the call
 *
 */
void MegaChatApiTest::TEST_Calls(unsigned int a1, unsigned int a2)
{
    char *primarySession = login(a1);
    char *secondarySession = login(a2);

    MegaChatHandle uh1 = megaChatApi[a1]->getMyUserHandle();
    MegaChatHandle uh2 = megaChatApi[a1]->getUserHandleByEmail(mAccounts[a2].getEmail().c_str());
    if (uh2 == MEGACHAT_INVALID_HANDLE)
    {
        makeContact(a1, a2);
        uh2 = megaChatApi[a1]->getUserHandleByEmail(mAccounts[a2].getEmail().c_str());
    }

    MegaChatHandle chatid = getPeerToPeerChatRoom(a1, a2);

    TestChatRoomListener *chatroomListener = new TestChatRoomListener(this, megaChatApi, chatid);

    ASSERT_CHAT_TEST(megaChatApi[a1]->openChatRoom(chatid, chatroomListener), "Can't open chatRoom account 1");
    ASSERT_CHAT_TEST(megaChatApi[a2]->openChatRoom(chatid, chatroomListener), "Can't open chatRoom account 2");

    loadHistory(a1, chatid, chatroomListener);
    loadHistory(a2, chatid, chatroomListener);

    bool *audioVideoDeviceListLoaded0 = &requestFlagsChat[a1][MegaChatRequest::TYPE_LOAD_AUDIO_VIDEO_DEVICES]; *audioVideoDeviceListLoaded0 = false;
    megaChatApi[a1]->loadAudioVideoDeviceList();
    ASSERT_CHAT_TEST(waitForResponse(audioVideoDeviceListLoaded0), "Timeout expired for load audio video devices in account 1");
    ASSERT_CHAT_TEST(!lastErrorChat[a1], "Failed to load Devide list account 1: " + std::to_string(lastErrorChat[a1]));

    bool *audioVideoDeviceListLoaded1 = &requestFlagsChat[a2][MegaChatRequest::TYPE_LOAD_AUDIO_VIDEO_DEVICES]; *audioVideoDeviceListLoaded1 = false;
    megaChatApi[a2]->loadAudioVideoDeviceList();
    ASSERT_CHAT_TEST(waitForResponse(audioVideoDeviceListLoaded1), "Timeout expired for load audio video devices in account 2");
    ASSERT_CHAT_TEST(!lastErrorChat[a2], "Failed to load Devide list account 2: " + std::to_string(lastErrorChat[a2]));

    mLocalVideoListener[a1] = new TestChatVideoListener();
    mLocalVideoListener[a2] = new TestChatVideoListener();
<<<<<<< HEAD
    mRemoteVideoListener[a1] = new TestChatVideoListener();
    mRemoteVideoListener[a2] = new TestChatVideoListener();
    megaChatApi[a1]->addChatLocalVideoListener(chatid, mLocalVideoListener[a1]);
    megaChatApi[a1]->addChatRemoteVideoListener(chatid, uh2, mRemoteVideoListener[a1]);
    megaChatApi[a2]->addChatLocalVideoListener(chatid, mLocalVideoListener[a2]);
    megaChatApi[a2]->addChatRemoteVideoListener(chatid, uh1, mRemoteVideoListener[a2]);
=======
    megaChatApi[a1]->addChatLocalVideoListener(chatid, mLocalVideoListener[a1]);
    megaChatApi[a2]->addChatLocalVideoListener(chatid, mLocalVideoListener[a2]);
    // Remote video listener aren't necessary because call is never ging to be answered at tests
>>>>>>> e4488f47

    // A calls B and B hangs up the call
    bool *flagStartCall = &requestFlagsChat[a1][MegaChatRequest::TYPE_START_CHAT_CALL]; *flagStartCall = false;
    bool *callReceived = &mCallReceived[a2]; *callReceived = false;
    mChatIdRingInCall[a2] = MEGACHAT_INVALID_HANDLE;
    bool *termLocal0 = &mTerminationLocal[a1]; *termLocal0 = false;
    bool *termLocal1 = &mTerminationLocal[a2]; *termLocal1 = false;
    bool *callDestroyed0 = &mCallDestroyed[a1]; *callDestroyed0 = false;
    bool *callDestroyed1 = &mCallDestroyed[a2]; *callDestroyed1 = false;
    int *termCode0 = &mTerminationCode[a1]; *termCode0 = MegaChatCall::TERM_CODE_NOT_FINISHED;
    int *termCode1 = &mTerminationCode[a2]; *termCode1 = MegaChatCall::TERM_CODE_NOT_FINISHED;
    bool *flagHangUpCall = &requestFlagsChat[a2][MegaChatRequest::TYPE_HANG_CHAT_CALL]; *flagHangUpCall = false;
    mCallIdRingIn[a2] = MEGACHAT_INVALID_HANDLE;
    mCallIdRequestSent[a1] = MEGACHAT_INVALID_HANDLE;
    bool *flagPeerRinging = &mPeerIsRinging[a1]; *flagPeerRinging = false;
    mVideoLocal[a1] = true;
    mVideoRemote[a2] = false;
    megaChatApi[a1]->startChatCall(chatid, mVideoLocal[a1]);
    ASSERT_CHAT_TEST(waitForResponse(flagStartCall), "Timeout after start chat call " + std::to_string(maxTimeout) + " seconds");
    ASSERT_CHAT_TEST(!lastErrorChat[a1], "Failed to start chat call: " + std::to_string(lastErrorChat[a1]));

    ASSERT_CHAT_TEST(waitForResponse(callReceived), "Timeout expired for receiving a call");
    ASSERT_CHAT_TEST(mChatIdRingInCall[a2] == chatid, "Incorrect chat id at call receptor");
    ASSERT_CHAT_TEST(mCallIdRequestSent[a1] == mCallIdRingIn[a2], "Differents call id between caller and answer");
<<<<<<< HEAD
    MegaChatCall* call = megaChatApi[a2]->getChatCall(chatid);
=======
    MegaChatCall *call = megaChatApi[a2]->getChatCall(chatid);
>>>>>>> e4488f47
    ASSERT_CHAT_TEST(mVideoLocal[a1] == call->hasVideoInitialCall(), "Video flags must have the same values at local account 1 and remote account 2");
    delete call;
    ASSERT_CHAT_TEST(waitForResponse(flagPeerRinging), "Remote Peer hasn't started to ring");

    sleep(5);

    megaChatApi[a2]->hangChatCall(chatid);
    ASSERT_CHAT_TEST(waitForResponse(flagHangUpCall), "Timeout after hang up chat call " + std::to_string(maxTimeout) + " seconds");
    ASSERT_CHAT_TEST(!lastErrorChat[a2], "Failed to hang up chat call: " + std::to_string(lastErrorChat[a2]));
    ASSERT_CHAT_TEST(waitForResponse(callDestroyed0), "The call has to be finished account 1");
    ASSERT_CHAT_TEST(waitForResponse(callDestroyed1), "The call has to be finished account 2");

    ASSERT_CHAT_TEST(*termCode0 == MegaChatCall::TERM_CODE_CALL_REJECT && *termCode0 == *termCode1,
                     "Invalid Termination code. TermCode1: "
                     + std::to_string(*termCode0)
                     + "  TermCode2: "
                     + std::to_string(*termCode1));

    ASSERT_CHAT_TEST(*termLocal0 == false && *termLocal0 != *termLocal1, "Invalid Termination local");

    // A calls B and A hangs up the call before B answers
    flagStartCall = &requestFlagsChat[a1][MegaChatRequest::TYPE_START_CHAT_CALL]; *flagStartCall = false;
    callReceived = &mCallReceived[a2]; *callReceived = false;
    mChatIdRingInCall[a2] = MEGACHAT_INVALID_HANDLE;
    termLocal0 = &mTerminationLocal[a1]; *termLocal0 = false;
    termLocal1 = &mTerminationLocal[a2]; *termLocal1 = false;
    callDestroyed0 = &mCallDestroyed[a1]; *callDestroyed0 = false;
    callDestroyed1 = &mCallDestroyed[a2]; *callDestroyed1 = false;
    termCode0 = &mTerminationCode[a1]; *termCode0 = MegaChatCall::TERM_CODE_NOT_FINISHED;
    termCode1 = &mTerminationCode[a2]; *termCode1 = MegaChatCall::TERM_CODE_NOT_FINISHED;
    flagHangUpCall = &requestFlagsChat[a1][MegaChatRequest::TYPE_HANG_CHAT_CALL]; *flagHangUpCall = false;
    mCallIdRingIn[a2] = MEGACHAT_INVALID_HANDLE;
    mCallIdRequestSent[a1] = MEGACHAT_INVALID_HANDLE;
    flagPeerRinging = &mPeerIsRinging[a1]; *flagPeerRinging = false;
    mVideoLocal[a1] = false;
    mVideoRemote[a2] = true;
    megaChatApi[a1]->startChatCall(chatid, mVideoLocal[a1]);
    ASSERT_CHAT_TEST(waitForResponse(flagStartCall), "Timeout after start chat call " + std::to_string(maxTimeout) + " seconds");
    ASSERT_CHAT_TEST(!lastErrorChat[a1], "Failed to start chat call: " + std::to_string(lastErrorChat[a1]));

    ASSERT_CHAT_TEST(waitForResponse(callReceived), "Timeout expired for receiving a call");
    ASSERT_CHAT_TEST(mChatIdRingInCall[a2] == chatid, "Incorrect chat id at call receptor");
    ASSERT_CHAT_TEST(mCallIdRequestSent[a1] == mCallIdRingIn[a2], "Differents call id between caller and answer");
    call = megaChatApi[a2]->getChatCall(chatid);
    ASSERT_CHAT_TEST(mVideoLocal[a1] == call->hasVideoInitialCall(), "Video flags must have the same values at local account 1 and remote account 2");
    delete call;
    ASSERT_CHAT_TEST(waitForResponse(flagPeerRinging), "Remote Peer hasn't started to ring");

    sleep(5);

    megaChatApi[a1]->hangChatCall(chatid);
    ASSERT_CHAT_TEST(waitForResponse(flagHangUpCall), "Timeout after hang up chat call " + std::to_string(maxTimeout) + " seconds");
    ASSERT_CHAT_TEST(!lastErrorChat[a1], "Failed to hang up chat call: " + std::to_string(lastErrorChat[a1]));
    ASSERT_CHAT_TEST(waitForResponse(callDestroyed0), "The call has to be finished account 1");
    ASSERT_CHAT_TEST(waitForResponse(callDestroyed1), "The call has to be finished account 2");

    ASSERT_CHAT_TEST(*termCode0 == MegaChatCall::TERM_CODE_CALL_REQ_CANCEL && *termCode0 == *termCode1,
                     "Invalid Termination code. TermCode1: "
                     + std::to_string(*termCode0)
                     + "  TermCode2: "
                     + std::to_string(*termCode1));

    ASSERT_CHAT_TEST(*termLocal0 == true && *termLocal0 != *termLocal1, "Invalid Termination local");

    // A calls B(B is logged out), B logins, B receives the call and B hangs up the call
    logout(a2);
    flagStartCall = &requestFlagsChat[a1][MegaChatRequest::TYPE_START_CHAT_CALL]; *flagStartCall = false;
    callReceived = &mCallReceived[a2]; *callReceived = false;
    mChatIdRingInCall[a2] = MEGACHAT_INVALID_HANDLE;
    termLocal0 = &mTerminationLocal[a1]; *termLocal0 = false;
    termLocal1 = &mTerminationLocal[a2]; *termLocal1 = false;
    callDestroyed0 = &mCallDestroyed[a1]; *callDestroyed0 = false;
    callDestroyed1 = &mCallDestroyed[a2]; *callDestroyed1 = false;
    termCode0 = &mTerminationCode[a1]; *termCode0 = MegaChatCall::TERM_CODE_NOT_FINISHED;
    termCode1 = &mTerminationCode[a2]; *termCode1 = MegaChatCall::TERM_CODE_NOT_FINISHED;
    flagHangUpCall = &requestFlagsChat[a2][MegaChatRequest::TYPE_HANG_CHAT_CALL]; *flagHangUpCall = false;
    mCallIdRingIn[a2] = MEGACHAT_INVALID_HANDLE;
    mCallIdRequestSent[a1] = MEGACHAT_INVALID_HANDLE;
    flagPeerRinging = &mPeerIsRinging[a1]; *flagPeerRinging = false;
    mVideoLocal[a1] = true;
    mVideoRemote[a2] = false;
    megaChatApi[a1]->startChatCall(chatid, mVideoLocal[a1]);
    ASSERT_CHAT_TEST(waitForResponse(flagStartCall), "Timeout after start chat call " + std::to_string(maxTimeout) + " seconds");
    ASSERT_CHAT_TEST(!lastErrorChat[a1], "Failed to start chat call: " + std::to_string(lastErrorChat[a1]));

    char *secondarySession2 = login(a2, secondarySession);

    ASSERT_CHAT_TEST(waitForResponse(callReceived), "Timeout expired for receiving a call");
    ASSERT_CHAT_TEST(mChatIdRingInCall[a2] == chatid, "Incorrect chat id at call receptor");
    ASSERT_CHAT_TEST(mCallIdRequestSent[a1] == mCallIdRingIn[a2], "Differents call id between caller and answer");
    call = megaChatApi[a2]->getChatCall(chatid);
    ASSERT_CHAT_TEST(mVideoLocal[a1] == call->hasVideoInitialCall(), "Video flags must have the same values at local account 1 and remote account 2");
    delete call;
    ASSERT_CHAT_TEST(waitForResponse(flagPeerRinging), "Remote Peer hasn't started to ring");

    sleep(5);

    megaChatApi[a2]->hangChatCall(chatid);
    ASSERT_CHAT_TEST(waitForResponse(flagHangUpCall), "Timeout after hang up chat call " + std::to_string(maxTimeout) + " seconds");
    ASSERT_CHAT_TEST(!lastErrorChat[a2], "Failed to hang up chat call: " + std::to_string(lastErrorChat[a2]));
    ASSERT_CHAT_TEST(waitForResponse(callDestroyed0), "The call has to be finished account 1");
    ASSERT_CHAT_TEST(waitForResponse(callDestroyed1), "The call has to be finished account 2");

    ASSERT_CHAT_TEST(*termCode0 == MegaChatCall::TERM_CODE_CALL_REJECT && *termCode0 == *termCode1,
                     "Invalid Termination code. TermCode1: "
                     + std::to_string(*termCode0)
                     + "  TermCode2: "
                     + std::to_string(*termCode1));

    ASSERT_CHAT_TEST(*termLocal0 == false && *termLocal0 != *termLocal1, "Invalid Termination local");

    // A calls B and B doesn't answer the call
    flagStartCall = &requestFlagsChat[a1][MegaChatRequest::TYPE_START_CHAT_CALL]; *flagStartCall = false;
    callReceived = &mCallReceived[a2]; *callReceived = false;
    mChatIdRingInCall[a2] = MEGACHAT_INVALID_HANDLE;
    termLocal0 = &mTerminationLocal[a1]; *termLocal0 = false;
    termLocal1 = &mTerminationLocal[a2]; *termLocal1 = false;
    callDestroyed0 = &mCallDestroyed[a1]; *callDestroyed0 = false;
    callDestroyed1 = &mCallDestroyed[a2]; *callDestroyed1 = false;
    termCode0 = &mTerminationCode[a1]; *termCode0 = MegaChatCall::TERM_CODE_NOT_FINISHED;
    termCode1 = &mTerminationCode[a2]; *termCode1 = MegaChatCall::TERM_CODE_NOT_FINISHED;
    mCallIdRingIn[a2] = MEGACHAT_INVALID_HANDLE;
    mCallIdRequestSent[a1] = MEGACHAT_INVALID_HANDLE;
    megaChatApi[a1]->startChatCall(chatid, true);
    ASSERT_CHAT_TEST(waitForResponse(flagStartCall), "Timeout after start chat call " + std::to_string(maxTimeout) + " seconds");
    ASSERT_CHAT_TEST(!lastErrorChat[a1], "Failed to start chat call: " + std::to_string(lastErrorChat[a1]));

    ASSERT_CHAT_TEST(waitForResponse(callReceived), "Timeout expired for receiving a call");
    ASSERT_CHAT_TEST(mChatIdRingInCall[a2] == chatid, "Incorrect chat id at call receptor");
    ASSERT_CHAT_TEST(mCallIdRequestSent[a1] == mCallIdRingIn[a2], "Differents call id between caller and answer");

    ASSERT_CHAT_TEST(waitForResponse(callDestroyed0), "The call has to be finished account 1");
    ASSERT_CHAT_TEST(waitForResponse(callDestroyed1), "The call has to be finished account 2");

    ASSERT_CHAT_TEST(*termCode0 == MegaChatCall::TERM_CODE_ANSWER_TIMEOUT && *termCode0 == *termCode1,
                     "Invalid Termination code. TermCode1: "
                     + std::to_string(*termCode0)
                     + "  TermCode2: "
                     + std::to_string(*termCode1));

    ASSERT_CHAT_TEST(*termLocal0 == true && *termLocal0 != *termLocal1, "Invalid Termination local");

    megaChatApi[a1]->closeChatRoom(chatid, chatroomListener);
    megaChatApi[a2]->closeChatRoom(chatid, chatroomListener);

    megaChatApi[a1]->removeChatLocalVideoListener(chatid, mLocalVideoListener[a1]);
<<<<<<< HEAD
    megaChatApi[a1]->removeChatRemoteVideoListener(chatid, uh2, mRemoteVideoListener[a1]);
    megaChatApi[a2]->removeChatLocalVideoListener(chatid, mLocalVideoListener[a2]);
    megaChatApi[a2]->removeChatRemoteVideoListener(chatid, uh1, mRemoteVideoListener[a2]);
=======
    megaChatApi[a2]->removeChatLocalVideoListener(chatid, mLocalVideoListener[a2]);
>>>>>>> e4488f47

    delete chatroomListener;
    chatroomListener = NULL;

    delete [] primarySession;
    primarySession = NULL;
    delete [] secondarySession;
    secondarySession = NULL;

    delete mLocalVideoListener[a1];
    mLocalVideoListener[a1] = NULL;

    delete mLocalVideoListener[a2];
    mLocalVideoListener[a2] = NULL;

    delete [] primarySession;
    primarySession = NULL;
    delete [] secondarySession;
    secondarySession = NULL;
    delete [] secondarySession2;
    secondarySession2 = NULL;

}

/**
 * @brief TEST_ManualCalls
 *
 * Requirements:
 *      - Both accounts should be conctacts
 * (if not accomplished, the test automatically solves them)
 *
 * This test does the following:
 * - A calls B
 * - B in other client has to answer the call (manual)
 * - A mutes call
 * - A disables video
 * - A unmutes call
 * - A enables video
 * - A finishes the call
 *
 * - A waits for B call
 * - B calls A from other client (manual)
 * - A mutes call
 * - A disables video
 * - A unmutes call
 * - A enables video
 * - A finishes the call
 *
 */
void MegaChatApiTest::TEST_ManualCalls(unsigned int a1, unsigned int a2)
{
    char *primarySession = login(a1);
    char *secondarySession = login(a2);

    MegaChatHandle uh2 = megaChatApi[a1]->getUserHandleByEmail(mAccounts[a2].getEmail().c_str());
    if (uh2 == MEGACHAT_INVALID_HANDLE)
    {
        makeContact(a1, a2);
    }

    MegaChatHandle chatid = getPeerToPeerChatRoom(a1, a2);

    TestChatRoomListener *chatroomListener = new TestChatRoomListener(this, megaChatApi, chatid);

    ASSERT_CHAT_TEST(megaChatApi[a1]->openChatRoom(chatid, chatroomListener), "Can't open chatRoom account 1");
    ASSERT_CHAT_TEST(megaChatApi[a2]->openChatRoom(chatid, chatroomListener), "Can't open chatRoom account 2");

    loadHistory(a1, chatid, chatroomListener);
    loadHistory(a2, chatid, chatroomListener);
    megaChatApi[a2]->closeChatRoom(chatid, chatroomListener);
    logout(a2);

    bool *audioVideoDeviceListLoaded = &requestFlagsChat[a1][MegaChatRequest::TYPE_LOAD_AUDIO_VIDEO_DEVICES]; *audioVideoDeviceListLoaded = false;
    megaChatApi[a1]->loadAudioVideoDeviceList();
    ASSERT_CHAT_TEST(waitForResponse(audioVideoDeviceListLoaded), "Timeout expired for load audio video devices");

    ::mega::MegaStringList *audioInDevices = megaChatApi[a1]->getChatAudioInDevices();
    ::mega::MegaStringList *videoInDevices = megaChatApi[a1]->getChatVideoInDevices();

    TestChatVideoListener localVideoListener;
<<<<<<< HEAD
    TestChatVideoListener remoteVideoListener;

    megaChatApi[a1]->addChatLocalVideoListener(chatid, &localVideoListener);
    megaChatApi[a1]->addChatRemoteVideoListener(chatid, uh2, &remoteVideoListener);
=======

    megaChatApi[a1]->addChatLocalVideoListener(chatid, &localVideoListener);
>>>>>>> e4488f47

    // Manual Test
    // Emit call
    bool *flagRequest = &requestFlagsChat[a1][MegaChatRequest::TYPE_START_CHAT_CALL]; *flagRequest = false;
    std::cerr << "Start Call" << std::endl;
    megaChatApi[a1]->startChatCall(chatid, true);
    ASSERT_CHAT_TEST(waitForResponse(flagRequest), "Timeout after start chat call " + std::to_string(maxTimeout) + " seconds");
    ASSERT_CHAT_TEST(!lastErrorChat[a1], "Failed to start chat call: " + std::to_string(lastErrorChat[a1]));
    bool *callAnswered = &mCallAnswered[a1]; *callAnswered = false;
    ASSERT_CHAT_TEST(waitForResponse(callAnswered), "Timeout expired for receiving a call");
    sleep(5);
    std::cerr << "Mute Call" << std::endl;
    megaChatApi[a1]->disableAudio(mChatIdInProgressCall[a1]);
    sleep(5);
    std::cerr << "Disable Video" << std::endl;
    megaChatApi[a1]->disableVideo(mChatIdInProgressCall[a1]);
    sleep(5);
    std::cerr << "Unmute Call" << std::endl;
    megaChatApi[a1]->enableAudio(mChatIdInProgressCall[a1]);
    sleep(5);
    std::cerr << "Enable Video" << std::endl;
    megaChatApi[a1]->enableVideo(mChatIdInProgressCall[a1]);

    MegaChatCall *chatCall = megaChatApi[a1]->getChatCall(mChatIdInProgressCall[a1]);
    ASSERT_CHAT_TEST(chatCall != NULL, "Invalid chat call at getChatCallByChatId");

    MegaChatCall *chatCall2 = megaChatApi[a1]->getChatCallByCallId(chatCall->getId());
    ASSERT_CHAT_TEST(chatCall2 != NULL, "Invalid chat call at getChatCall");


    bool *callDestroyed= &mCallDestroyed[a1]; *callDestroyed = false;
    sleep(5);
    std::cerr << "Finish Call" << std::endl;
    sleep(2);
    megaChatApi[a1]->hangChatCall(mChatIdInProgressCall[a1]);
    std::cout << "Call finished." << std::endl;

    ASSERT_CHAT_TEST(waitForResponse(callDestroyed), "The call has to be finished");
    megaChatApi[a1]->removeChatLocalVideoListener(chatid, &localVideoListener);
<<<<<<< HEAD
    megaChatApi[a1]->removeChatRemoteVideoListener(chatid, uh2, &remoteVideoListener);
=======
>>>>>>> e4488f47

    // Receive call
    std::cout << "Ready to receive calls..." << std::endl;
    bool *callReceived = &mCallReceived[a1]; *callReceived = false;
    mChatIdRingInCall[a1] = MEGACHAT_INVALID_HANDLE;
    ASSERT_CHAT_TEST(waitForResponse(callReceived), "Timeout expired for receiving a call");
    ASSERT_CHAT_TEST(mChatIdRingInCall[a1] != MEGACHAT_INVALID_HANDLE, "Invalid Chatid from call emisor");
    megaChatApi[a1]->answerChatCall(mChatIdRingInCall[a1], true);
    megaChatApi[a1]->addChatLocalVideoListener(chatid, &localVideoListener);
<<<<<<< HEAD
    megaChatApi[a1]->addChatRemoteVideoListener(chatid, uh2, &remoteVideoListener);
=======
>>>>>>> e4488f47

    sleep(5);
    std::cerr << "Mute Call" << std::endl;
    megaChatApi[a1]->disableAudio(mChatIdInProgressCall[a1]);
    sleep(5);
    std::cerr << "Disable Video" << std::endl;
    megaChatApi[a1]->disableVideo(mChatIdInProgressCall[a1]);
    sleep(5);
    std::cerr << "Unmute Call" << std::endl;
    megaChatApi[a1]->enableAudio(mChatIdInProgressCall[a1]);
    sleep(5);
    std::cerr << "Enable Video" << std::endl;
    megaChatApi[a1]->enableVideo(mChatIdInProgressCall[a1]);

    sleep(10);
    std::cerr << "Finish Call" << std::endl;
    sleep(2);
    megaChatApi[a1]->hangChatCall(mChatIdInProgressCall[a1]);
    std::cout << "Call finished." << std::endl;
    sleep(5);

    megaChatApi[a1]->removeChatLocalVideoListener(chatid, &localVideoListener);
<<<<<<< HEAD
    megaChatApi[a1]->removeChatRemoteVideoListener(chatid, uh2, &remoteVideoListener);
=======
>>>>>>> e4488f47

    megaChatApi[a1]->closeChatRoom(chatid, chatroomListener);

    delete audioInDevices;
    audioInDevices = NULL;
    delete videoInDevices;
    videoInDevices = NULL;

    delete chatroomListener;
    chatroomListener = NULL;

    delete [] primarySession;
    primarySession = NULL;
    delete [] secondarySession;
    secondarySession = NULL;
}

/**
 * @brief TEST_RichLinkUserAttribute
 *
 * This test does the following:
 *
 * - Get state for rich link user attribute
 * - Enable/disable rich link generation
 * - Check if value has been established correctly
 * - Change value for rich link counter
 * - Check if value has been established correctly
 *
 */
void MegaChatApiTest::TEST_RichLinkUserAttribute(unsigned int a1)
{
   char *primarySession = login(a1);

   // Get rich link state
   bool *flagRequestRichLink = &requestFlags[a1][MegaRequest::TYPE_GET_ATTR_USER]; *flagRequestRichLink = false;
   bool *flagRichLink = &mRichLinkFlag[a1]; *flagRichLink = false;
   megaApi[a1]->shouldShowRichLinkWarning();
   ASSERT_CHAT_TEST(waitForResponse(flagRequestRichLink), "Expired timeout for rich Link");
   ASSERT_CHAT_TEST(!lastError[a1] || lastError[a1] == ::mega::API_ENOENT, "Should show richLink warning. Error: " + std::to_string(lastError[a1]));

   // Enable/disable rich link generation
   bool enableRichLink = !(*flagRichLink);
   bool *flagRichLinkRequest = &requestFlags[a1][MegaRequest::TYPE_SET_ATTR_USER]; *flagRichLinkRequest = false;
   megaApi[a1]->enableRichPreviews(enableRichLink);
   ASSERT_CHAT_TEST(waitForResponse(flagRichLinkRequest), "User attribute retrieval not finished after timeout");
   ASSERT_CHAT_TEST(!lastError[a1], "Failed to enable rich preview. Error: " + std::to_string(lastError[a1]));

   // Get rich link state
   flagRequestRichLink = &requestFlags[a1][MegaRequest::TYPE_GET_ATTR_USER]; *flagRequestRichLink = false;
   flagRichLink = &mRichLinkFlag[a1]; *flagRichLink = true;
   megaApi[a1]->shouldShowRichLinkWarning();
   ASSERT_CHAT_TEST(waitForResponse(flagRequestRichLink), "Expired timeout for rich Link");
   ASSERT_CHAT_TEST(!lastError[a1] || lastError[a1] == ::mega::API_ENOENT, "Should show richLink warning. Error: " + std::to_string(lastError[a1]));
   ASSERT_CHAT_TEST(*flagRichLink == false, "Rich link enable/disable has not worked, (Rich link warning hasn't to be shown)");

   // Change value for rich link counter
   int counter = 1;
   bool *flagCounterRichLink = &requestFlags[a1][MegaRequest::TYPE_SET_ATTR_USER]; *flagCounterRichLink = false;
   megaApi[a1]->setRichLinkWarningCounterValue(counter);
   ASSERT_CHAT_TEST(waitForResponse(flagCounterRichLink), "User attribute retrieval not finished after timeout");
   ASSERT_CHAT_TEST(!lastError[a1], "Failed to set rich preview count. Error: " + std::to_string(lastError[a1]));

   flagRequestRichLink = &requestFlags[a1][MegaRequest::TYPE_GET_ATTR_USER]; *flagRequestRichLink = false;
   flagRichLink = &mRichLinkFlag[a1]; *flagRichLink = false;
   int *countRichLink = &mCountRichLink[a1]; *countRichLink = 0;
   megaApi[a1]->shouldShowRichLinkWarning();
   ASSERT_CHAT_TEST(waitForResponse(flagRequestRichLink), "Expired timeout for rich Link");
   ASSERT_CHAT_TEST(!lastError[a1] || lastError[a1] == ::mega::API_ENOENT, "Should show richLink warning. Error: " + std::to_string(lastError[a1]));
   ASSERT_CHAT_TEST(counter == *countRichLink, "Rich link count has not taken the correct value - value: " + std::to_string(*countRichLink) + " Desired value: " + std::to_string(counter));
   ASSERT_CHAT_TEST(*flagRichLink == true, "Rich link enable/disable has not worked, (Rich link warning has to be shown)");

   delete [] primarySession;
   primarySession = NULL;
}

/**
 * @brief TEST_Calls
 *
 * Requirements:
 *      - Both accounts should be conctacts
 * (if not accomplished, the test automatically solves them)
 *
 * This test does the following:
 * - A looks for the group chat
 * - A starts a call in that group chat
 * - A waits for call was established correctly
 * - A hangs up the call
 *
 * + A waits to receive a incoming call
 * - A answers it
 * - A hangs the call
 */
void MegaChatApiTest::TEST_ManualGroupCalls(unsigned int a1, const std::string& chatRoomName)
{
    char *primarySession = login(a1);
    megachat::MegaChatRoomList *chatRoomList = megaChatApi[a1]->getChatRooms();

    MegaChatHandle chatid = MEGACHAT_INVALID_HANDLE;
    for (unsigned int i = 0; i < chatRoomList->size(); i++)
    {
        const MegaChatRoom *chatRoom = chatRoomList->get(i);
        if (chatRoomName == std::string(chatRoom->getTitle()))
        {
            chatid = chatRoom->getChatId();
            break;
        }
    }

    delete chatRoomList;

    ASSERT_CHAT_TEST(chatid != MEGACHAT_INVALID_HANDLE, "Chat with title: " + chatRoomName + " not found.");

    TestChatRoomListener *chatroomListener = new TestChatRoomListener(this, megaChatApi, chatid);

    ASSERT_CHAT_TEST(megaChatApi[a1]->openChatRoom(chatid, chatroomListener), "Can't open chatRoom account 1");

    loadHistory(a1, chatid, chatroomListener);

    bool *audioVideoDeviceListLoaded = &requestFlagsChat[a1][MegaChatRequest::TYPE_LOAD_AUDIO_VIDEO_DEVICES]; *audioVideoDeviceListLoaded = false;
    megaChatApi[a1]->loadAudioVideoDeviceList();
    ASSERT_CHAT_TEST(waitForResponse(audioVideoDeviceListLoaded), "Timeout expired for load audio video devices");

    ::mega::MegaStringList *audioInDevices = megaChatApi[a1]->getChatAudioInDevices();
    ::mega::MegaStringList *videoInDevices = megaChatApi[a1]->getChatVideoInDevices();

    TestChatVideoListener localVideoListener;
    megaChatApi[a1]->addChatLocalVideoListener(chatid, &localVideoListener);

    // ---- MANUAL TEST ----

    // Start call

    bool *flagRequest = &requestFlagsChat[a1][MegaChatRequest::TYPE_START_CHAT_CALL]; *flagRequest = false;
    std::cerr << "Start Call" << std::endl;
    megaChatApi[a1]->startChatCall(chatid, true);
    ASSERT_CHAT_TEST(waitForResponse(flagRequest), "Timeout after start chat call " + std::to_string(maxTimeout) + " seconds");
    ASSERT_CHAT_TEST(!lastErrorChat[a1], "Failed to start chat call: " + std::to_string(lastErrorChat[a1]));
    bool *callAnswered = &mCallAnswered[a1]; *callAnswered = false;
    ASSERT_CHAT_TEST(waitForResponse(callAnswered), "Timeout expired for receiving a call");

    std::cout << "Waiting for the other peer to answer the call..." << std::endl;
    sleep(60);

    MegaChatCall *chatCall = megaChatApi[a1]->getChatCall(mChatIdInProgressCall[a1]);
    ASSERT_CHAT_TEST(chatCall != NULL, "Invalid chat call at getChatCall (by chatid)");

    MegaChatCall *chatCall2 = megaChatApi[a1]->getChatCallByCallId(chatCall->getId());
    ASSERT_CHAT_TEST(chatCall2 != NULL, "Invalid chat call at getChatCall (by callid)");

    delete chatCall;    chatCall = NULL;
    delete chatCall2;   chatCall2 = NULL;

    bool *callDestroyed= &mCallDestroyed[a1]; *callDestroyed = false;
    std::cerr << "Finish Call" << std::endl;
    megaChatApi[a1]->hangChatCall(mChatIdInProgressCall[a1]);
    std::cout << "Call finished." << std::endl;
    ASSERT_CHAT_TEST(waitForResponse(callDestroyed), "The call must be already finished and it is not");
    megaChatApi[a1]->removeChatLocalVideoListener(chatid, &localVideoListener);

    // Receive call

    std::cout << "Waiting for the other peer to start a call..." << std::endl;
    sleep(20);

    std::cout << "Ready to receive calls..." << std::endl;
    bool *callReceived = &mCallReceived[a1]; *callReceived = false;
    mChatIdRingInCall[a1] = MEGACHAT_INVALID_HANDLE;
    ASSERT_CHAT_TEST(waitForResponse(callReceived), "Timeout expired for receiving a call");
    ASSERT_CHAT_TEST(mChatIdRingInCall[a1] != MEGACHAT_INVALID_HANDLE, "Invalid Chatid from call emisor");
    megaChatApi[a1]->answerChatCall(mChatIdRingInCall[a1], true);
    megaChatApi[a1]->addChatLocalVideoListener(chatid, &localVideoListener);

    sleep(40);  // wait to receive some traffic
    megaChatApi[a1]->hangChatCall(mChatIdInProgressCall[a1]);
    std::cout << "Call finished." << std::endl;
    megaChatApi[a1]->removeChatLocalVideoListener(chatid, &localVideoListener);

    megaChatApi[a1]->closeChatRoom(chatid, chatroomListener);

    delete audioInDevices;
    audioInDevices = NULL;
    delete videoInDevices;
    videoInDevices = NULL;

    delete chatroomListener;
    chatroomListener = NULL;

    delete [] primarySession;
    primarySession = NULL;
}

#endif

/**
 * @brief TEST_SendRichLink
 *
 * This test does the following:
 *
 * - Enable rich links
 * - Send a message with a url
 * - Wait for rich link update
 * - Check if message has been updated with a rich link
 *
 */
void MegaChatApiTest::TEST_SendRichLink(unsigned int a1, unsigned int a2)
{
    char *primarySession = login(a1);
    char *secondarySession = login(a2);

    // Enable rich link
    bool enableRichLink = true;
    bool *flagRichLinkRequest = &requestFlags[a1][MegaRequest::TYPE_SET_ATTR_USER]; *flagRichLinkRequest = false;
    megaApi[a1]->enableRichPreviews(enableRichLink);
    ASSERT_CHAT_TEST(waitForResponse(flagRichLinkRequest), "User attribute retrieval not finished after timeout");
    ASSERT_CHAT_TEST(!lastError[a1], "Failed to enable rich preview. Error: " + std::to_string(lastError[a1]));

    MegaUser *user = megaApi[a1]->getContact(mAccounts[a2].getEmail().c_str());
    if (!user || (user->getVisibility() != MegaUser::VISIBILITY_VISIBLE))
    {
        makeContact(a1, a2);
    }
    delete user;
    user = NULL;

    MegaChatHandle chatid = getPeerToPeerChatRoom(a1, a2);

    TestChatRoomListener *chatroomListener = new TestChatRoomListener(this, megaChatApi, chatid);
    ASSERT_CHAT_TEST(megaChatApi[a1]->openChatRoom(chatid, chatroomListener), "Can't open chatRoom account " + std::to_string(a1+1));
    ASSERT_CHAT_TEST(megaChatApi[a2]->openChatRoom(chatid, chatroomListener), "Can't open chatRoom account " + std::to_string(a2+1));

    // Load some message to feed history
    loadHistory(a1, chatid, chatroomListener);
    loadHistory(a2, chatid, chatroomListener);

    // Send message with url
    std::string messageToSend = "www.mega.nz";
    bool *msgEdited1 = &chatroomListener->msgEdited[a1]; *msgEdited1 = false;
    bool *msgEdited2 = &chatroomListener->msgEdited[a2]; *msgEdited1 = false;
    MegaChatMessage *msgSent = sendTextMessageOrUpdate(a1, a2, chatid, messageToSend, chatroomListener);

    // Wait for update
    ASSERT_CHAT_TEST(waitForResponse(msgEdited1), "Message hasn't been updated with a richLink account" + std::to_string(a1+1) + " after timeout: " +  std::to_string(maxTimeout) + " seconds");
    ASSERT_CHAT_TEST(waitForResponse(msgEdited2), "Message hasn't been updated with a richLink account" + std::to_string(a2+1) + " after timeout: " +  std::to_string(maxTimeout) + " seconds");

    // Check if message has been updated correctly
    MegaChatMessage *msgUpdated = megaChatApi[a1]->getMessage(chatid, msgSent->getMsgId());
    ASSERT_CHAT_TEST(msgUpdated->getType() == MegaChatMessage::TYPE_CONTAINS_META, "Invalid Message Type: " + std::to_string(msgUpdated->getType()) + "(account " + std::to_string(a1+1)+ ")");
    ASSERT_CHAT_TEST(msgUpdated->getContainsMeta() && msgUpdated->getContainsMeta()->getRichPreview(), "Rich link information has not been established (account " + std::to_string(a1+1)+ ")");
    const char *richLink = msgUpdated->getContainsMeta()->getRichPreview()->getText();
    ASSERT_CHAT_TEST(richLink == messageToSend , "Two strings have to have the same value (account " + std::to_string(a1+1)+ "): RichLink -> " + richLink + " Message sent: " + messageToSend);
    delete msgUpdated;
    msgUpdated = NULL;

    msgUpdated = megaChatApi[a2]->getMessage(chatid, msgSent->getMsgId());
    ASSERT_CHAT_TEST(msgUpdated->getType() == MegaChatMessage::TYPE_CONTAINS_META, "Invalid Message Type: " + std::to_string(msgUpdated->getType()) + "(account " + std::to_string(a2+1)+ ")");
    ASSERT_CHAT_TEST(msgUpdated->getContainsMeta() && msgUpdated->getContainsMeta()->getRichPreview(), "Rich link information has not been established (account " + std::to_string(a2+1)+ ")");
    richLink = msgUpdated->getContainsMeta()->getRichPreview()->getText();
    ASSERT_CHAT_TEST(richLink == messageToSend , "Two strings have to have the same value (account " + std::to_string(a2+1)+ "): RichLink -> " + richLink + " Message sent: " + messageToSend);
    delete msgUpdated;
    msgUpdated = NULL;

    megaChatApi[a1]->closeChatRoom(chatid, chatroomListener);
    megaChatApi[a2]->closeChatRoom(chatid, chatroomListener);

    delete msgSent;
    msgSent = NULL;

    delete chatroomListener;

    delete [] primarySession;
    primarySession = NULL;
    delete [] secondarySession;
    secondarySession = NULL;
}

<<<<<<< HEAD
/**
 * @brief TEST_GroupManualCalls
 *
 * Requirements:
 *      - Both accounts should be conctacts
 * (if not accomplished, the test automatically solves them)
 *
 * This test does the following:
 * - A starts a calls with B
 * + B answers the call in another client
 * - A hangs the call
 *
 * + B starts a call with A in another client
 * - A receive the call and answers it
 * - A hangs the call
 */
void MegaChatApiTest::TEST_GroupManualCalls(unsigned int a1, const std::string& chatRoomName)
{
    char *primarySession = login(a1);
    megachat::MegaChatRoomList *chatRoomList = megaChatApi[a1]->getChatRooms();
    MegaChatHandle chatid = MEGACHAT_INVALID_HANDLE;
    for (unsigned int i = 0; i < chatRoomList->size(); i++)
    {
        const MegaChatRoom *chatRoom = chatRoomList->get(i);
        if (chatRoomName == std::string(chatRoom->getTitle()))
        {
            chatid = chatRoom->getChatId();
            break;
        }
    }

    delete chatRoomList;

    ASSERT_CHAT_TEST(chatid != MEGACHAT_INVALID_HANDLE, "Chat with title: " + chatRoomName + " not found.");
    TestChatRoomListener *chatroomListener = new TestChatRoomListener(this, megaChatApi, chatid);
    ASSERT_CHAT_TEST(megaChatApi[a1]->openChatRoom(chatid, chatroomListener), "Can't open chatRoom account 1");
    loadHistory(a1, chatid, chatroomListener);
    bool *audioVideoDeviceListLoaded = &requestFlagsChat[a1][MegaChatRequest::TYPE_LOAD_AUDIO_VIDEO_DEVICES]; *audioVideoDeviceListLoaded = false;
    megaChatApi[a1]->loadAudioVideoDeviceList();
    ASSERT_CHAT_TEST(waitForResponse(audioVideoDeviceListLoaded), "Timeout expired for load audio video devices");

    mega::MegaStringList *audioInDevices = megaChatApi[a1]->getChatAudioInDevices();
    mega::MegaStringList *videoInDevices = megaChatApi[a1]->getChatVideoInDevices();

    TestChatVideoListener localVideoListener;
    megaChatApi[a1]->addChatLocalVideoListener(chatid, &localVideoListener);
    std::vector <TestChatVideoListener *> remoteVideoListeners;
    std::vector <MegaChatHandle> peerHandles;
    MegaChatRoom *chatRoom = megaChatApi[a1]->getChatRoom(chatid);
    unsigned int peerCount = chatRoom->getPeerCount();
    for (unsigned int i = 0; i < peerCount; i++)
    {
        peerHandles.push_back(chatRoom->getPeerHandle(i));
        remoteVideoListeners.push_back(new TestChatVideoListener());
        megaChatApi[a1]->addChatRemoteVideoListener(chatid, peerHandles[i], remoteVideoListeners[i]);
    }

    delete chatRoom;

    // ---- MANUAL TEST ----

    // Start call
    bool *flagRequest = &requestFlagsChat[a1][MegaChatRequest::TYPE_START_CHAT_CALL]; *flagRequest = false;
    std::cerr << "Start Call" << std::endl;
    megaChatApi[a1]->startChatCall(chatid, true);
    ASSERT_CHAT_TEST(waitForResponse(flagRequest), "Timeout after start chat call " + std::to_string(maxTimeout) + " seconds");
    ASSERT_CHAT_TEST(!lastErrorChat[a1], "Failed to start chat call: " + std::to_string(lastErrorChat[a1]));
    bool *callAnswered = &mCallAnswered[a1]; *callAnswered = false;
    ASSERT_CHAT_TEST(waitForResponse(callAnswered), "Timeout expired for receiving a call");

    std::cout << "Waiting for the other peer to answer the call..." << std::endl;
    sleep(60);

    MegaChatCall *chatCall = megaChatApi[a1]->getChatCall(mChatIdInProgressCall[a1]);
    ASSERT_CHAT_TEST(chatCall != NULL, "Invalid chat call at getChatCall (by chatid)");
    MegaChatCall *chatCall2 = megaChatApi[a1]->getChatCallByCallId(chatCall->getId());
    ASSERT_CHAT_TEST(chatCall2 != NULL, "Invalid chat call at getChatCall (by callid)");

    delete chatCall;    chatCall = NULL;
    delete chatCall2;   chatCall2 = NULL;

    bool *callDestroyed= &mCallDestroyed[a1]; *callDestroyed = false;
    std::cerr << "Finish Call" << std::endl;
    megaChatApi[a1]->hangChatCall(mChatIdInProgressCall[a1]);
    std::cout << "Call finished." << std::endl;
    ASSERT_CHAT_TEST(waitForResponse(callDestroyed), "The call must be already finished and it is not");
    megaChatApi[a1]->removeChatLocalVideoListener(chatid, &localVideoListener);
    for (unsigned int i = 0; i < peerHandles.size(); i++)
    {
        megaChatApi[a1]->removeChatRemoteVideoListener(chatid, peerHandles[i], remoteVideoListeners[i]);
    }

    // Receive call
    std::cout << "Waiting for the other peer to start a call..." << std::endl;
    sleep(20);

    std::cout << "Ready to receive calls..." << std::endl;
    bool *callReceived = &mCallReceived[a1]; *callReceived = false;
    mChatIdRingInCall[a1] = MEGACHAT_INVALID_HANDLE;
    ASSERT_CHAT_TEST(waitForResponse(callReceived), "Timeout expired for receiving a call");
    ASSERT_CHAT_TEST(mChatIdRingInCall[a1] != MEGACHAT_INVALID_HANDLE, "Invalid Chatid from call emisor");
    megaChatApi[a1]->answerChatCall(mChatIdRingInCall[a1], true);
    megaChatApi[a1]->addChatLocalVideoListener(chatid, &localVideoListener);
    for (unsigned int i = 0; i < peerHandles.size(); i++)
    {
        megaChatApi[a1]->addChatRemoteVideoListener(chatid, peerHandles[i], remoteVideoListeners[i]);
    }

    sleep(40);  // wait to receive some traffic
    megaChatApi[a1]->hangChatCall(mChatIdInProgressCall[a1]);
    std::cout << "Call finished." << std::endl;
    megaChatApi[a1]->removeChatLocalVideoListener(chatid, &localVideoListener);
    for (unsigned int i = 0; i < peerHandles.size(); i++)
    {
        megaChatApi[a1]->removeChatRemoteVideoListener(chatid, peerHandles[i], remoteVideoListeners[i]);
        delete remoteVideoListeners[i];
    }

    megaChatApi[a1]->closeChatRoom(chatid, chatroomListener);

    delete audioInDevices;
    audioInDevices = NULL;
    delete videoInDevices;
    videoInDevices = NULL;

    delete chatroomListener;
    chatroomListener = NULL;

    delete [] primarySession;
    primarySession = NULL;
}

#endif

=======
>>>>>>> e4488f47
int MegaChatApiTest::loadHistory(unsigned int accountIndex, MegaChatHandle chatid, TestChatRoomListener *chatroomListener)
{
    // first of all, ensure the chatd connection is ready
    bool *flagChatdOnline = &mChatConnectionOnline[accountIndex]; *flagChatdOnline = false;
    while (megaChatApi[accountIndex]->getChatConnectionState(chatid) != MegaChatApi::CHAT_CONNECTION_ONLINE)
    {
        postLog("Attempt to load history when still offline. Waiting for connection...");
        ASSERT_CHAT_TEST(waitForResponse(flagChatdOnline), "Timeout expired for connecting to chatd");
        *flagChatdOnline = false;
    }

    chatroomListener->msgCount[accountIndex] = 0;
    while (1)
    {
        bool *flagHistoryLoaded = &chatroomListener->historyLoaded[accountIndex];
        *flagHistoryLoaded = false;
        int source = megaChatApi[accountIndex]->loadMessages(chatid, 16);
        if (source == MegaChatApi::SOURCE_NONE || source == MegaChatApi::SOURCE_ERROR)
        {
            break;  // no more history or cannot retrieve it
        }
        ASSERT_CHAT_TEST(waitForResponse(flagHistoryLoaded), "Timeout expired for loading history");
    }

    return chatroomListener->msgCount[accountIndex];
}

void MegaChatApiTest::makeContact(unsigned int a1, unsigned int a2)
{
    bool *flagRequestInviteContact = &requestFlags[a1][MegaRequest::TYPE_INVITE_CONTACT];
    *flagRequestInviteContact = false;
    bool *flagContactRequestUpdatedSecondary = &mContactRequestUpdated[a2];
    *flagContactRequestUpdatedSecondary = false;
    std::string contactRequestMessage = "Contact Request Message";
    megaApi[a1]->inviteContact(mAccounts[a2].getEmail().c_str(),
                                                contactRequestMessage.c_str(), MegaContactRequest::INVITE_ACTION_ADD);

    ASSERT_CHAT_TEST(waitForResponse(flagRequestInviteContact), "Expired timeout for invite contact request");
    ASSERT_CHAT_TEST(!lastError[a1], "Error invite contact. Error: " + std::to_string(lastError[a1]));
    ASSERT_CHAT_TEST(waitForResponse(flagContactRequestUpdatedSecondary), "Expired timeout for receive contact request");

    getContactRequest(a2, false);

    bool *flagReplyContactRequest = &requestFlags[a2][MegaRequest::TYPE_REPLY_CONTACT_REQUEST];
    *flagReplyContactRequest = false;
    bool *flagContactRequestUpdatedPrimary = &mContactRequestUpdated[a1];
    *flagContactRequestUpdatedPrimary = false;
    megaApi[a2]->replyContactRequest(mContactRequest[a2], MegaContactRequest::REPLY_ACTION_ACCEPT);
    ASSERT_CHAT_TEST(waitForResponse(flagReplyContactRequest), "Expired timeout for reply contact request");
    ASSERT_CHAT_TEST(!lastError[a2], "Error reply contact request. Error: " + std::to_string(lastError[a2]));
    ASSERT_CHAT_TEST(waitForResponse(flagContactRequestUpdatedPrimary), "Expired timeout for receive contact request reply");

    delete mContactRequest[a2];
    mContactRequest[a2] = NULL;
}

MegaChatHandle MegaChatApiTest::getGroupChatRoom(unsigned int a1, unsigned int a2,
                                                 MegaChatPeerList *peers, bool create)
{
    MegaChatRoomList *chats = megaChatApi[a1]->getChatRooms();

    bool chatroomExist = false;
    MegaChatHandle chatid = MEGACHAT_INVALID_HANDLE;
    for (int i = 0; i < chats->size() && !chatroomExist; ++i)
    {
        const MegaChatRoom *chat = chats->get(i);
        if (!chat->isGroup() || !chat->isActive())
        {
            continue;
        }

        for (int userIndex = 0; userIndex < chat->getPeerCount(); userIndex++)
        {
            if (chat->getPeerHandle(userIndex) == peers->getPeerHandle(0))
            {
                bool a2LoggedIn = (megaChatApi[a2] &&
                                   (megaChatApi[a2]->getInitState() == MegaChatApi::INIT_ONLINE_SESSION ||
                                    megaChatApi[a2]->getInitState() == MegaChatApi::INIT_OFFLINE_SESSION));

                MegaChatRoom *chatToCheck = a2LoggedIn ? megaChatApi[a2]->getChatRoom(chat->getChatId()) : NULL;
                if (!a2LoggedIn || (chatToCheck))
                {
                    delete chatToCheck;
                    chatroomExist = true;
                    chatid = chat->getChatId();
                    break;
                }
            }
        }
    }

    delete chats;
    chats = NULL;

    if (!chatroomExist && create)
    {
        bool *flagCreateChatRoom = &requestFlagsChat[a1][MegaChatRequest::TYPE_CREATE_CHATROOM]; *flagCreateChatRoom = false;
        bool *chatItemPrimaryReceived = &chatItemUpdated[a1]; *chatItemPrimaryReceived = false;
        bool *chatItemSecondaryReceived = &chatItemUpdated[a2]; *chatItemSecondaryReceived = false;
        this->chatid[a1] = MEGACHAT_INVALID_HANDLE;

        megaChatApi[a1]->createChat(true, peers, this);
        ASSERT_CHAT_TEST(waitForResponse(flagCreateChatRoom), "Expired timeout for creating groupchat");
        ASSERT_CHAT_TEST(!lastErrorChat[a1], "Failed to create groupchat. Error: " + lastErrorMsgChat[a1] + " (" + std::to_string(lastErrorChat[a1]) + ")");
        chatid = this->chatid[a1];
        ASSERT_CHAT_TEST(chatid != MEGACHAT_INVALID_HANDLE, "Wrong chat id");
        ASSERT_CHAT_TEST(waitForResponse(chatItemPrimaryReceived), "Expired timeout for receiving the new chat list item");

        // since we may have multiple notifications for other chats, check we received the right one
        MegaChatListItem *chatItemSecondaryCreated = NULL;
        do
        {
            ASSERT_CHAT_TEST(waitForResponse(chatItemSecondaryReceived), "Expired timeout for receiving the new chat list item");
            *chatItemSecondaryReceived = false;

            chatItemSecondaryCreated = megaChatApi[a2]->getChatListItem(chatid);
            if (!chatItemSecondaryCreated)
            {
                continue;
            }
            else
            {
                if (chatItemSecondaryCreated->getChatId() != chatid)
                {
                    delete chatItemSecondaryCreated; chatItemSecondaryCreated = NULL;
                }
            }
        } while (!chatItemSecondaryCreated);

        delete chatItemSecondaryCreated;    chatItemSecondaryCreated = NULL;
    }

    return chatid;
}

MegaChatHandle MegaChatApiTest::getPeerToPeerChatRoom(unsigned int a1, unsigned int a2)
{
    MegaUser *peerPrimary = megaApi[a1]->getContact(mAccounts[a2].getEmail().c_str());
    MegaUser *peerSecondary = megaApi[a2]->getContact(mAccounts[a1].getEmail().c_str());
    ASSERT_CHAT_TEST(peerPrimary && peerSecondary, "Fail to get Peers");

    MegaChatRoom *chatroom0 = megaChatApi[a1]->getChatRoomByUser(peerPrimary->getHandle());
    if (!chatroom0) // chat 1on1 doesn't exist yet --> create it
    {
        MegaChatPeerList *peers = MegaChatPeerList::createInstance();
        peers->addPeer(peerPrimary->getHandle(), MegaChatPeerList::PRIV_STANDARD);

        bool *flag = &requestFlagsChat[a1][MegaChatRequest::TYPE_CREATE_CHATROOM]; *flag = false;
        bool *chatCreated = &chatItemUpdated[a1]; *chatCreated = false;
        bool *chatReceived = &chatItemUpdated[a2]; *chatReceived = false;
        megaChatApi[a1]->createChat(false, peers, this);
        ASSERT_CHAT_TEST(waitForResponse(flag), "Expired timeout for create new chatroom request");
        ASSERT_CHAT_TEST(!lastErrorChat[a1], "Error create new chatroom request. Error: " + lastErrorMsgChat[a1] + " (" + std::to_string(lastErrorChat[a1]) + ")");
        ASSERT_CHAT_TEST(waitForResponse(chatCreated), "Expired timeout for  create new chatroom");
        ASSERT_CHAT_TEST(waitForResponse(chatReceived), "Expired timeout for create new chatroom");

        chatroom0 = megaChatApi[a1]->getChatRoomByUser(peerPrimary->getHandle());
    }

    MegaChatHandle chatid0 = chatroom0->getChatId();
    ASSERT_CHAT_TEST(chatid0 != MEGACHAT_INVALID_HANDLE, "Invalid chatid");
    delete chatroom0;
    chatroom0 = NULL;

    MegaChatRoom *chatroom1 = megaChatApi[a2]->getChatRoomByUser(peerSecondary->getHandle());
    MegaChatHandle chatid1 = chatroom1->getChatId();
    delete chatroom1;
    chatroom1 = NULL;
    ASSERT_CHAT_TEST(chatid0 == chatid1,
                     "Chat identificator is different for account0 and account1. chatid0: " + std::to_string(chatid0) +
                     " chatid1: " + std::to_string(chatid1));

    delete peerPrimary;
    peerPrimary = NULL;
    delete peerSecondary;
    peerSecondary = NULL;

    return chatid0;
}

MegaChatMessage * MegaChatApiTest::sendTextMessageOrUpdate(unsigned int senderAccountIndex, unsigned int receiverAccountIndex,
                                                MegaChatHandle chatid, const string &textToSend,
                                                TestChatRoomListener *chatroomListener, MegaChatHandle messageId)
{
    bool *flagConfirmed = NULL;
    bool *flagReceived = NULL;
    bool *flagDelivered = &chatroomListener->msgDelivered[senderAccountIndex]; *flagDelivered = false;
    chatroomListener->clearMessages(senderAccountIndex);
    chatroomListener->clearMessages(receiverAccountIndex);

    MegaChatMessage *messageSendEdit = NULL;
    MegaChatHandle *msgidSendEdit = NULL;
    if (messageId == MEGACHAT_INVALID_HANDLE)
    {
        flagConfirmed = &chatroomListener->msgConfirmed[senderAccountIndex]; *flagConfirmed = false;
        flagReceived = &chatroomListener->msgReceived[receiverAccountIndex]; *flagReceived = false;

        messageSendEdit = megaChatApi[senderAccountIndex]->sendMessage(chatid, textToSend.c_str());
        msgidSendEdit = &chatroomListener->mConfirmedMessageHandle[senderAccountIndex];
    }
    else  // Update Message
    {
        flagConfirmed = &chatroomListener->msgEdited[senderAccountIndex]; *flagConfirmed = false;
        flagReceived = &chatroomListener->msgEdited[receiverAccountIndex]; *flagReceived = false;
        messageSendEdit = megaChatApi[senderAccountIndex]->editMessage(chatid, messageId, textToSend.c_str());
        msgidSendEdit = &chatroomListener->mEditedMessageHandle[senderAccountIndex];
    }

    ASSERT_CHAT_TEST(messageSendEdit, "Failed to edit message");
    delete messageSendEdit;
    messageSendEdit = NULL;
    ASSERT_CHAT_TEST(waitForResponse(flagConfirmed), "Timeout expired for receiving confirmation by server");    // for confirmation, sendMessage() is synchronous
    MegaChatHandle msgPrimaryId = *msgidSendEdit;
    ASSERT_CHAT_TEST(msgPrimaryId != MEGACHAT_INVALID_HANDLE, "Wrong message id for sent message");
    MegaChatMessage *messageSent = megaChatApi[senderAccountIndex]->getMessage(chatid, msgPrimaryId);   // message should be already confirmed, so in RAM
    ASSERT_CHAT_TEST(messageSent, "Failed to find the confirmed message by msgid");
    ASSERT_CHAT_TEST(messageSent->getMsgId() == msgPrimaryId, "Failed to retrieve the message id");

    ASSERT_CHAT_TEST(waitForResponse(flagReceived), "Timeout expired for receiving message by target user");    // for reception
    ASSERT_CHAT_TEST(chatroomListener->hasArrivedMessage(receiverAccountIndex, msgPrimaryId), "Message id of sent message and received message don't match");
    MegaChatHandle msgSecondaryId = msgPrimaryId;
    MegaChatMessage *messageReceived = megaChatApi[receiverAccountIndex]->getMessage(chatid, msgSecondaryId);   // message should be already received, so in RAM
    ASSERT_CHAT_TEST(messageReceived, "Failed to retrieve the message at the receiver account");
    ASSERT_CHAT_TEST(!strcmp(textToSend.c_str(), messageReceived->getContent()), "Content of message received doesn't match the content of sent message");

    // Check if reception confirmation is active and, in this case, only 1on1 rooms have acknowledgement of receipt
    if (megaChatApi[senderAccountIndex]->isMessageReceptionConfirmationActive()
            && !megaChatApi[senderAccountIndex]->getChatRoom(chatid)->isGroup())
    {
        ASSERT_CHAT_TEST(waitForResponse(flagDelivered), "Timeout expired for receiving delivery notification");    // for delivery
    }

    // Update Message
    if (messageId != MEGACHAT_INVALID_HANDLE)
    {
        ASSERT_CHAT_TEST(messageReceived->isEdited(), "Edited messages is not reported as edition");
    }

    delete messageReceived;
    messageReceived = NULL;

    return messageSent;
}

void MegaChatApiTest::checkEmail(unsigned int indexAccount)
{
    char *myEmail = megaChatApi[indexAccount]->getMyEmail();
    ASSERT_CHAT_TEST(myEmail, "Incorrect email");
    ASSERT_CHAT_TEST(string(myEmail) == mAccounts[indexAccount].getEmail(), "");

    std::stringstream buffer;
    buffer << "My email is: " << myEmail << endl;
    postLog(buffer.str());

    delete [] myEmail;
    myEmail = NULL;
}

string MegaChatApiTest::dateToString()
{
    time_t rawTime;
    struct tm * timeInfo;
    char formatDate[80];
    time(&rawTime);
    timeInfo = localtime(&rawTime);
    strftime(formatDate, 80, "%Y%m%d_%H%M%S", timeInfo);

    return formatDate;
}

MegaChatMessage *MegaChatApiTest::attachNode(unsigned int a1, unsigned int a2, MegaChatHandle chatid,
                                        MegaNode* nodeToSend, TestChatRoomListener* chatroomListener)
{
    MegaNodeList *megaNodeList = MegaNodeList::createInstance();
    megaNodeList->addNode(nodeToSend);

    bool *flagRequest = &requestFlagsChat[a1][MegaChatRequest::TYPE_ATTACH_NODE_MESSAGE]; *flagRequest = false;
    bool *flagConfirmed = &chatroomListener->msgConfirmed[a1]; *flagConfirmed = false;
    bool *flagReceived = &chatroomListener->msgReceived[a2]; *flagReceived = false;

    megaChatApi[a1]->attachNodes(chatid, megaNodeList, this);
    ASSERT_CHAT_TEST(waitForResponse(flagRequest), "Expired timeout for attaching node");
    ASSERT_CHAT_TEST(!lastErrorChat[a1], "Failed to attach node. Error: " + lastErrorMsgChat[a1] + " (" + std::to_string(lastErrorChat[a1]) + ")");
    delete megaNodeList;
    megaNodeList = NULL;

    ASSERT_CHAT_TEST(waitForResponse(flagConfirmed), "Timeout expired for receiving confirmation by server");
    MegaChatHandle msgId0 = chatroomListener->mConfirmedMessageHandle[a1];
    ASSERT_CHAT_TEST(msgId0 != MEGACHAT_INVALID_HANDLE, "Wrong message id for message sent");
    MegaChatMessage *msgSent = megaChatApi[a1]->getMessage(chatid, msgId0);   // message should be already confirmed, so in RAM

    ASSERT_CHAT_TEST(waitForResponse(flagReceived), "Timeout expired for receiving message by target user");    // for reception
    ASSERT_CHAT_TEST(chatroomListener->hasArrivedMessage(a2, msgId0), "Wrong message id at destination");
    MegaChatMessage *msgReceived = megaChatApi[a2]->getMessage(chatid, msgId0);   // message should be already received, so in RAM
    ASSERT_CHAT_TEST(msgReceived, "Failed to get messagbe by id");
    ASSERT_CHAT_TEST(msgReceived->getType() == MegaChatMessage::TYPE_NODE_ATTACHMENT, "Wrong type of message. Type: " + std::to_string(msgReceived->getType()));
    megaNodeList = msgReceived->getMegaNodeList();
    ASSERT_CHAT_TEST(megaNodeList, "Failed to get list of nodes attached");
    ASSERT_CHAT_TEST(megaNodeList->size() == 1, "Wrong size of list of nodes attached");
    ASSERT_CHAT_TEST(megaNodeList->get(0)->getHandle() == nodeToSend->getHandle(), "Handle of node from received message doesn't match the nodehandle attached");

    delete msgReceived;
    msgReceived = NULL;

    return msgSent;
}

void MegaChatApiTest::clearHistory(unsigned int a1, unsigned int a2, MegaChatHandle chatid, TestChatRoomListener *chatroomListener)
{
    bool *flagTruncateHistory = &requestFlagsChat[a1][MegaChatRequest::TYPE_TRUNCATE_HISTORY]; *flagTruncateHistory = false;
    bool *flagTruncatedPrimary = &chatroomListener->historyTruncated[a1]; *flagTruncatedPrimary = false;
    bool *flagTruncatedSecondary = &chatroomListener->historyTruncated[a2]; *flagTruncatedSecondary = false;
    bool *chatItemUpdated0 = &chatItemUpdated[a1]; *chatItemUpdated0 = false;
    bool *chatItemUpdated1 = &chatItemUpdated[a2]; *chatItemUpdated1 = false;
    megaChatApi[a1]->clearChatHistory(chatid);
    ASSERT_CHAT_TEST(waitForResponse(flagTruncateHistory), "Expired timeout for truncating history");
    ASSERT_CHAT_TEST(!lastErrorChat[a1], "Failed to truncate history. Error: " + lastErrorMsgChat[a1] + " (" + std::to_string(lastErrorChat[a1]) + ")");
    ASSERT_CHAT_TEST(waitForResponse(flagTruncatedPrimary), "Expired timeout for truncating history for primary account");
    ASSERT_CHAT_TEST(waitForResponse(flagTruncatedSecondary), "Expired timeout for truncating history for secondary account");
    ASSERT_CHAT_TEST(waitForResponse(chatItemUpdated0), "Expired timeout for receiving chat list item update for primary account");
    ASSERT_CHAT_TEST(waitForResponse(chatItemUpdated1), "Expired timeout for receiving chat list item update for secondary account");

    MegaChatListItem *itemPrimary = megaChatApi[a1]->getChatListItem(chatid);
    ASSERT_CHAT_TEST(itemPrimary->getUnreadCount() == 0, "Wrong unread count for chat list item after clear history. Count: " + std::to_string(itemPrimary->getUnreadCount()));
    ASSERT_CHAT_TEST(!strcmp(itemPrimary->getLastMessage(), ""), "Wrong content of last message for chat list item after clear history. Content: " + std::string(itemPrimary->getLastMessage()));
    ASSERT_CHAT_TEST(itemPrimary->getLastMessageType() == MegaChatMessage::TYPE_TRUNCATE, "Wrong type of last message after clear history. Type: " + std::to_string(itemPrimary->getLastMessageType()));
    ASSERT_CHAT_TEST(itemPrimary->getLastTimestamp() != 0, "Wrong last timestamp after clear history");
    delete itemPrimary; itemPrimary = NULL;
    MegaChatListItem *itemSecondary = megaChatApi[a2]->getChatListItem(chatid);
    ASSERT_CHAT_TEST(itemSecondary->getUnreadCount() == 0, "Wrong unread count for chat list item after clear history. Count: " + std::to_string(itemSecondary->getUnreadCount()));
    ASSERT_CHAT_TEST(!strcmp(itemSecondary->getLastMessage(), ""), "Wrong content of last message for chat list item after clear history. Content: " + std::string(itemSecondary->getLastMessage()));
    ASSERT_CHAT_TEST(itemSecondary->getLastMessageType() == MegaChatMessage::TYPE_TRUNCATE, "Wrong type of last message after clear history. Type: " + std::to_string(itemSecondary->getLastMessageType()));
    ASSERT_CHAT_TEST(itemSecondary->getLastTimestamp() != 0, "Wrong last timestamp after clear history");
    delete itemSecondary; itemSecondary = NULL;
}

void MegaChatApiTest::leaveChat(unsigned int accountIndex, MegaChatHandle chatid)
{
    bool *flagRemoveFromchatRoom = &requestFlagsChat[accountIndex][MegaChatRequest::TYPE_REMOVE_FROM_CHATROOM]; *flagRemoveFromchatRoom = false;
    bool *chatClosed = &chatItemClosed[accountIndex]; *chatClosed = false;
    megaChatApi[accountIndex]->leaveChat(chatid);
    TEST_LOG_ERROR(waitForResponse(flagRemoveFromchatRoom), "Expired timeout for MegaChatApi remove from chatroom");
    TEST_LOG_ERROR(!lastErrorChat[accountIndex], "Failed to leave chatroom. Error: " + lastErrorMsgChat[accountIndex] + " (" + std::to_string(lastErrorChat[accountIndex]) + ")");
    TEST_LOG_ERROR(waitForResponse(chatClosed), "Chatroom closed error");
    MegaChatRoom *chatroom = megaChatApi[accountIndex]->getChatRoom(chatid);
    if (chatroom->isGroup())
    {
        TEST_LOG_ERROR(!chatroom->isActive(), "Chatroom active error");
    }
    delete chatroom;    chatroom = NULL;
}

unsigned int MegaChatApiTest::getMegaChatApiIndex(MegaChatApi *api)
{
    int apiIndex = -1;
    for (int i = 0; i < NUM_ACCOUNTS; i++)
    {
        if (api == megaChatApi[i])
        {
            apiIndex = i;
            break;
        }
    }

    if (apiIndex == -1)
    {
        ASSERT_CHAT_TEST(false, "Instance of MegaChatApi not recognized");
    }

    return apiIndex;
}

unsigned int MegaChatApiTest::getMegaApiIndex(MegaApi *api)
{
    int apiIndex = -1;
    for (int i = 0; i < NUM_ACCOUNTS; i++)
    {
        if (api == megaApi[i])
        {
            apiIndex = i;
            break;
        }
    }

    if (apiIndex == -1)
    {
        ASSERT_CHAT_TEST(false, "Instance of MegaChatApi not recognized");
    }

    return apiIndex;
}

void MegaChatApiTest::createFile(const string &fileName, const string &sourcePath, const string &contain)
{
    std::string filePath = sourcePath + "/" + fileName;
    FILE* fileDescriptor = fopen(filePath.c_str(), "w");
    fprintf(fileDescriptor, "%s", contain.c_str());
    fclose(fileDescriptor);
}

MegaNode *MegaChatApiTest::uploadFile(int accountIndex, const std::string& fileName, const std::string& sourcePath, const std::string& targetPath)
{
    addTransfer(accountIndex);
    std::string filePath = sourcePath + "/" + fileName;
    mNodeUploadHandle[accountIndex] = INVALID_HANDLE;
    megaApi[accountIndex]->startUpload(filePath.c_str(), megaApi[accountIndex]->getNodeByPath(targetPath.c_str()), this);
    ASSERT_CHAT_TEST(waitForResponse(&isNotTransferRunning(accountIndex)), "Expired timeout for upload file");
    ASSERT_CHAT_TEST(!lastErrorTransfer[accountIndex],
                     "Error upload file. Error: " + std::to_string(lastErrorTransfer[accountIndex]) + ". Source: " + filePath + "  target: " + targetPath);

    ASSERT_CHAT_TEST(mNodeUploadHandle[accountIndex] != INVALID_HANDLE, "Upload node handle is invalid");

    MegaNode *node = megaApi[accountIndex]->getNodeByHandle(mNodeUploadHandle[accountIndex]);
    ASSERT_CHAT_TEST(node != NULL, "It is not possible recover upload node");

    return node;
}

void MegaChatApiTest::addTransfer(int accountIndex)
{
    mNotTransferRunning[accountIndex] = false;
}

bool &MegaChatApiTest::isNotTransferRunning(int accountIndex)
{
    return mNotTransferRunning[accountIndex];
}

bool MegaChatApiTest::downloadNode(int accountIndex, MegaNode *nodeToDownload)
{
    struct stat st = {0};
    if (stat(DOWNLOAD_PATH.c_str(), &st) == -1)
    {
        mkdir(DOWNLOAD_PATH.c_str(), 0700);
    }

    addTransfer(accountIndex);
    megaApi[accountIndex]->startDownload(nodeToDownload, DOWNLOAD_PATH.c_str(), this);
    ASSERT_CHAT_TEST(waitForResponse(&isNotTransferRunning(accountIndex)), "Expired timeout for download file");
    return lastErrorTransfer[accountIndex] == API_OK;
}

bool MegaChatApiTest::importNode(int accountIndex, MegaNode *node, const string &targetName)
{
    bool *flagCopied = &requestFlags[accountIndex][MegaRequest::TYPE_COPY];
    *flagCopied = false;
    mNodeCopiedHandle[accountIndex] = INVALID_HANDLE;
    megaApi[accountIndex]->authorizeNode(node);
    MegaNode *parentNode = megaApi[accountIndex]->getRootNode();
    megaApi[accountIndex]->copyNode(node, parentNode, targetName.c_str(), this);
    ASSERT_CHAT_TEST(waitForResponse(flagCopied), "Expired timeout for copy node");
    delete parentNode;
    parentNode = NULL;

    return lastError[accountIndex] == API_OK;
}

void MegaChatApiTest::getContactRequest(unsigned int accountIndex, bool outgoing, int expectedSize)
{
    MegaContactRequestList *crl;

    if (outgoing)
    {
        crl = megaApi[accountIndex]->getOutgoingContactRequests();
        ASSERT_CHAT_TEST(expectedSize == crl->size(),
                         "Expected: " + std::to_string(expectedSize) + " and received: " + std::to_string(crl->size()));

        if (expectedSize)
        {
            mContactRequest[accountIndex] = crl->get(0)->copy();
        }
    }
    else
    {
        crl = megaApi[accountIndex]->getIncomingContactRequests();
        ASSERT_CHAT_TEST(expectedSize == crl->size(),
                         "Expected: " + std::to_string(expectedSize) + " and received: " + std::to_string(crl->size()));

        if (expectedSize)
        {
            mContactRequest[accountIndex] = crl->get(0)->copy();
        }
    }

    delete crl;
}

int MegaChatApiTest::purgeLocalTree(const std::string &path)
{
    DIR *directory = opendir(path.c_str());
    size_t path_len = path.length();
    int r = -1;

    if (directory)
    {
        struct dirent *p;
        r = 0;
        while (!r && (p=readdir(directory)))
        {
            int r2 = -1;
            char *buf;
            size_t len;
            /* Skip the names "." and ".." as we don't want to recurse on them. */
            if (!strcmp(p->d_name, ".") || !strcmp(p->d_name, ".."))
            {
                continue;
            }

            len = path_len + strlen(p->d_name) + 2;
            buf = (char *)malloc(len);

            if (buf)
            {
                struct stat statbuf;
                snprintf(buf, len, "%s/%s", path.c_str(), p->d_name);
                if (!stat(buf, &statbuf))
                {
                    if (S_ISDIR(statbuf.st_mode))
                    {
                        r2 = purgeLocalTree(buf);
                    }
                    else
                    {
                        r2 = unlink(buf);
                    }
                }

                free(buf);
            }

            r = r2;
        }

        closedir(directory);
    }

    if (!r)
    {
        r = rmdir(path.c_str());
    }

    return r;
}

void MegaChatApiTest::purgeCloudTree(unsigned int accountIndex, MegaNode *node)
{
    MegaNodeList *children;
    children = megaApi[accountIndex]->getChildren(node);

    for (int i = 0; i < children->size(); i++)
    {
        MegaNode *childrenNode = children->get(i);
        if (childrenNode->isFolder())
        {
            purgeCloudTree(accountIndex, childrenNode);
        }

        bool *flagRemove = &requestFlags[accountIndex][MegaRequest::TYPE_REMOVE];
        *flagRemove = false;

        megaApi[accountIndex]->remove(childrenNode);
        TEST_LOG_ERROR(waitForResponse(flagRemove), "Expired timeout for remove node");
        TEST_LOG_ERROR(!lastError[accountIndex], "Failed to remove node. Error: " + std::to_string(lastError[accountIndex]));
    }

    delete children;
}

void MegaChatApiTest::clearAndLeaveChats(unsigned int accountIndex, MegaChatHandle skipChatId)
{
    MegaChatRoomList *chatRooms = megaChatApi[accountIndex]->getChatRooms();

    for (int i = 0; i < chatRooms->size(); ++i)
    {
        const MegaChatRoom *chatroom = chatRooms->get(i);

        if (chatroom->isActive() && chatroom->getOwnPrivilege() == MegaChatRoom::PRIV_MODERATOR)
        {
            bool *flagTruncateHistory = &requestFlagsChat[accountIndex][MegaChatRequest::TYPE_TRUNCATE_HISTORY]; *flagTruncateHistory = false;
            megaChatApi[accountIndex]->clearChatHistory(chatroom->getChatId());
            TEST_LOG_ERROR(waitForResponse(flagTruncateHistory), "Expired timeout for truncate history");
            TEST_LOG_ERROR(!lastErrorChat[accountIndex], "Failed to truncate history. Error: " + lastErrorMsgChat[accountIndex] + " (" + std::to_string(lastErrorChat[accountIndex]) + ")");
        }

        if (chatroom->isGroup() && chatroom->isActive() && chatroom->getChatId() != skipChatId)
        {
            leaveChat(accountIndex, chatroom->getChatId());
        }
    }

    delete chatRooms;
    chatRooms = NULL;
}

void MegaChatApiTest::removePendingContactRequest(unsigned int accountIndex)
{
    MegaContactRequestList *contactRequests = megaApi[accountIndex]->getOutgoingContactRequests();

    for (int i = 0; i < contactRequests->size(); i++)
    {
        MegaContactRequest *contactRequest = contactRequests->get(i);
        bool *flagRemoveContactRequest = &requestFlags[accountIndex][MegaRequest::TYPE_INVITE_CONTACT]; *flagRemoveContactRequest = false;
        megaApi[accountIndex]->inviteContact(contactRequest->getTargetEmail(), "Removing you", MegaContactRequest::INVITE_ACTION_DELETE);
        TEST_LOG_ERROR(waitForResponse(flagRemoveContactRequest), "Expired timeout for remove pending contact request");
        TEST_LOG_ERROR(!lastError[accountIndex], "Failed to remove peer. Error: " + std::to_string(lastError[accountIndex]));
    }

    delete contactRequests;
    contactRequests = NULL;
}

void MegaChatApiTest::changeLastName(unsigned int accountIndex, std::string lastName)
{
    bool *flagMyName = &requestFlags[accountIndex][MegaRequest::TYPE_SET_ATTR_USER]; *flagMyName = false;
    bool *flagMyNameReceived = &requestFlags[accountIndex][MegaRequest::TYPE_GET_ATTR_USER]; *flagMyNameReceived = false;
    megaApi[accountIndex]->setUserAttribute(MegaApi::USER_ATTR_LASTNAME, lastName.c_str());
    ASSERT_CHAT_TEST(waitForResponse(flagMyName), "User attribute retrieval not finished after " + std::to_string(maxTimeout) + " seconds");
    ASSERT_CHAT_TEST(!lastError[accountIndex], "Failed SDK request to change lastname. Error: " + std::to_string(lastError[accountIndex]));
    ASSERT_CHAT_TEST(waitForResponse(flagMyNameReceived), "Expired timeout to get last name after own change (" + std::to_string(maxTimeout) + " seconds)");
    ASSERT_CHAT_TEST(!lastError[accountIndex], "Failed SDK to get lastname. Error: " + std::to_string(lastError[accountIndex]));

    // This sleep is necessary to allow execute the two listeners (MegaChatApi and MegaChatApiTest) for
    // MegaRequest::TYPE_GET_ATTR_USER before exit from this function.
    // In other case, we could ask for the name to MegaChatApi before this will be established
    // because MegachatApiTest listener is called before than MegaChatApi listener
    sleep(1);
}

void MegaChatApiTest::onRequestFinish(MegaApi *api, MegaRequest *request, MegaError *e)
{
    unsigned int apiIndex = getMegaApiIndex(api);

    lastError[apiIndex] = e->getErrorCode();
    if (!lastError[apiIndex])
    {
        switch(request->getType())
        {
            case MegaRequest::TYPE_GET_ATTR_USER:
                if (request->getParamType() ==  MegaApi::USER_ATTR_FIRSTNAME)
                {
                    mFirstname = request->getText() ? request->getText() : "";
                    nameReceived[apiIndex] = true;
                }
                else if (request->getParamType() == MegaApi::USER_ATTR_LASTNAME)
                {
                    mLastname = request->getText() ? request->getText() : "";
                    nameReceived[apiIndex] = true;
                }
                else if (request->getParamType() == MegaApi::USER_ATTR_RICH_PREVIEWS)
                {
                    if (request->getNumDetails() == 1)  // filter out "getua"s other than shouldShowRichLinkWarning()
                    {
                        mRichLinkFlag[apiIndex] = request->getFlag();
                        mCountRichLink[apiIndex] = request->getNumber();
                    }
                    else
                    {
                        // internal getua() made by MEGAchat upon user-attr changes
                        // --> do not set the requestFlag, since the request is not made by the tests
                        // (change this if `isRichPreviewEnabled()` is used in tests)
                        return;
                    }
                }
                break;

            case MegaRequest::TYPE_COPY:
                mNodeCopiedHandle[apiIndex] = request->getNodeHandle();
                break;
        }
    }

    requestFlags[apiIndex][request->getType()] = true;
}

void MegaChatApiTest::onContactRequestsUpdate(MegaApi* api, MegaContactRequestList* /*requests*/)
{
    unsigned int apiIndex = getMegaApiIndex(api);

    mContactRequestUpdated[apiIndex] = true;
}

void MegaChatApiTest::onRequestFinish(MegaChatApi *api, MegaChatRequest *request, MegaChatError *e)
{
    unsigned int apiIndex = getMegaChatApiIndex(api);

    lastErrorChat[apiIndex] = e->getErrorCode();
    lastErrorMsgChat[apiIndex] = e->getErrorString();
    if (!lastErrorChat[apiIndex])
    {
        switch(request->getType())
        {
            case MegaChatRequest::TYPE_CREATE_CHATROOM:
                chatid[apiIndex] = request->getChatHandle();
                break;

            case MegaChatRequest::TYPE_GET_FIRSTNAME:
                mChatFirstname = request->getText() ? request->getText() : "";
                break;

            case MegaChatRequest::TYPE_GET_LASTNAME:
                mChatLastname = request->getText() ? request->getText() : "";
                break;

            case MegaChatRequest::TYPE_GET_EMAIL:
                mChatEmail = request->getText() ? request->getText() : "";
                break;
        }
    }

    requestFlagsChat[apiIndex][request->getType()] = true;
}

void MegaChatApiTest::onChatInitStateUpdate(MegaChatApi *api, int newState)
{
    unsigned int apiIndex = getMegaChatApiIndex(api);

    initState[apiIndex] = newState;
    initStateChanged[apiIndex] = true;
}

void MegaChatApiTest::onChatListItemUpdate(MegaChatApi *api, MegaChatListItem *item)
{
    unsigned int apiIndex = getMegaChatApiIndex(api);

    if (item)
    {
        std::stringstream buffer;
        buffer << "[api: " << apiIndex << "] Chat list item added or updated - ";
        chatListItem[apiIndex] = item->copy();

        const char *info = MegaChatApiTest::printChatListItemInfo(item);
        buffer << info;
        postLog(buffer.str());
        delete [] info; info = NULL;

        if (item->hasChanged(MegaChatListItem::CHANGE_TYPE_CLOSED))
        {
            chatItemClosed[apiIndex] = true;
        }
        if (item->hasChanged(MegaChatListItem::CHANGE_TYPE_PARTICIPANTS) ||
                item->hasChanged(MegaChatListItem::CHANGE_TYPE_OWN_PRIV))
        {
            peersUpdated[apiIndex] = true;
        }
        if (item->hasChanged(MegaChatListItem::CHANGE_TYPE_TITLE))
        {
            titleUpdated[apiIndex] = true;
        }
        if (item->hasChanged(MegaChatListItem::CHANGE_TYPE_ARCHIVE))
        {
            chatArchived[apiIndex] = true;
        }

        chatItemUpdated[apiIndex] = true;
    }
}

void MegaChatApiTest::onChatOnlineStatusUpdate(MegaChatApi* api, MegaChatHandle userhandle, int status, bool inProgress)
{
    unsigned int apiIndex = getMegaChatApiIndex(api);
    if (userhandle == megaChatApi[apiIndex]->getMyUserHandle())
    {
        mOnlineStatusUpdated[apiIndex] = true;
        mOnlineStatus[apiIndex] = status;
    }
}

void MegaChatApiTest::onChatPresenceConfigUpdate(MegaChatApi *api, MegaChatPresenceConfig */*config*/)
{
    unsigned int apiIndex = getMegaChatApiIndex(api);
    mPresenceConfigUpdated[apiIndex] = true;
}

void MegaChatApiTest::onChatConnectionStateUpdate(MegaChatApi *api, MegaChatHandle /*chatid*/, int state)
{
    unsigned int apiIndex = getMegaChatApiIndex(api);
    mChatConnectionOnline[apiIndex] = (state == MegaChatApi::CHAT_CONNECTION_ONLINE);
}

void MegaChatApiTest::onTransferStart(MegaApi */*api*/, MegaTransfer */*transfer*/)
{

}

void MegaChatApiTest::onTransferFinish(MegaApi *api, MegaTransfer *transfer, MegaError *error)
{
    unsigned int apiIndex = getMegaApiIndex(api);

    mNotTransferRunning[apiIndex] = true;
    mNodeUploadHandle[apiIndex] = transfer->getNodeHandle();
    lastErrorTransfer[apiIndex] = error->getErrorCode();
}

void MegaChatApiTest::onTransferUpdate(MegaApi */*api*/, MegaTransfer */*transfer*/)
{
}

void MegaChatApiTest::onTransferTemporaryError(MegaApi */*api*/, MegaTransfer */*transfer*/, MegaError */*error*/)
{
}

bool MegaChatApiTest::onTransferData(MegaApi */*api*/, MegaTransfer */*transfer*/, char */*buffer*/, size_t /*size*/)
{
}

#ifndef KARERE_DISABLE_WEBRTC

void MegaChatApiTest::onChatCallUpdate(MegaChatApi *api, MegaChatCall *call)
{
    unsigned int apiIndex = getMegaChatApiIndex(api);

    if (call->hasChanged(MegaChatCall::CHANGE_TYPE_STATUS))
    {
        unsigned int apiIndex = getMegaChatApiIndex(api);
        switch (call->getStatus())
        {
        case MegaChatCall::CALL_STATUS_IN_PROGRESS:
            mCallAnswered[apiIndex] = true;
            mChatIdInProgressCall[apiIndex] = call->getChatid();
            break;

        case MegaChatCall::CALL_STATUS_RING_IN:
            if (api->getNumCalls() > 1)
            {
                // Hangup in progress call and answer the new call
//                api->hangChatCall(mCallId[apiIndex]);
//                api->answerChatCall(call->getChatid());

                // Hangup in coming call
                api->hangChatCall(call->getChatid());
            }

            mCallReceived[apiIndex] = true;
            mChatIdRingInCall[apiIndex] = call->getChatid();
            mCallIdRingIn[apiIndex] = call->getId();
            break;

        case MegaChatCall::CALL_STATUS_REQUEST_SENT:
            mCallIdRequestSent[apiIndex] = call->getId();
            break;

        case MegaChatCall::CALL_STATUS_TERMINATING_USER_PARTICIPATION:
            mTerminationCode[apiIndex] = call->getTermCode();
            mTerminationLocal[apiIndex] = (bool)call->isLocalTermCode();
            break;

        case MegaChatCall::CALL_STATUS_DESTROYED:
            mCallDestroyed[apiIndex] = true;
            break;
        default:
            break;
        }
    }

    if (call->hasChanged(MegaChatCall::CHANGE_TYPE_LOCAL_AVFLAGS))
    {
        mVideoLocal[apiIndex] = call->hasLocalVideo();
    }

    if (call->hasChanged(MegaChatCall::CHANGE_TYPE_REMOTE_AVFLAGS))
    { 
<<<<<<< HEAD
        MegaChatSession *session = call->getMegaChatSession(call->getPeerSessionStatusChange());
=======
        MegaChatSession *session = call->getMegaChatSession(call->getPeerSessionStatusChange(), call->getClientidSessionStatusChange());
>>>>>>> e4488f47
        ASSERT_CHAT_TEST(session != NULL, "Invalid session for peer received at 'getMegaChatSession' change avflags");
        std::cerr << "Change at call: " << call->getPeerSessionStatusChange()
                  << "   Audio: " << session->hasAudio() << "    Video: " << session->hasVideo() << std::endl;
        mVideoRemote[apiIndex] = session->hasVideo();
    }

    if (call->hasChanged(MegaChatCall::CHANGE_TYPE_RINGING_STATUS))
    {
        mPeerIsRinging[apiIndex] = call->isRinging();
    }

    if (call->hasChanged(MegaChatCall::CHANGE_TYPE_SESSION_STATUS))
    {
<<<<<<< HEAD
        MegaChatSession *session = call->getMegaChatSession(call->getPeerSessionStatusChange());
=======
        MegaChatSession *session = call->getMegaChatSession(call->getPeerSessionStatusChange(), call->getClientidSessionStatusChange());
>>>>>>> e4488f47
        ASSERT_CHAT_TEST(session != NULL, "Invalid session for peer received at 'getMegaChatSession' change avflags");
        std::cerr << "Session peer: " << call->getPeerSessionStatusChange()
                  << "   State: " << session->getStatus() << std::endl;
    }

    LOG_debug << "On chat call change state ";
}

TestChatVideoListener::TestChatVideoListener()
{
}

TestChatVideoListener::~TestChatVideoListener()
{
}

void TestChatVideoListener::onChatVideoData(MegaChatApi *api, MegaChatHandle chatid, int width, int height, char *buffer, size_t size)
{
}

#endif

TestChatRoomListener::TestChatRoomListener(MegaChatApiTest *t, MegaChatApi **apis, MegaChatHandle chatid)
{
    this->t = t;
    this->megaChatApi = apis;
    this->chatid = chatid;
    this->message = NULL;

    for (int i = 0; i < NUM_ACCOUNTS; i++)
    {
        this->historyLoaded[i] = false;
        this->historyTruncated[i] = false;
        this->msgLoaded[i] = false;
        this->msgCount[i] = 0;
        this->msgConfirmed[i] = false;
        this->msgDelivered[i] = false;
        this->msgReceived[i] = false;
        this->msgEdited[i] = false;
        this->msgRejected[i] = false;
        this->msgId[i].clear();
        this->chatUpdated[i] = false;
        this->userTyping[i] = false;
        this->titleUpdated[i] = false;
        this->archiveUpdated[i] = false;
        this->msgAttachmentReceived[i] = false;
        this->msgContactReceived[i] = false;
        this->msgRevokeAttachmentReceived[i] = false;
        this->mConfirmedMessageHandle[i] = MEGACHAT_INVALID_HANDLE;
        this->mEditedMessageHandle[i] = MEGACHAT_INVALID_HANDLE;
    }
}

void TestChatRoomListener::clearMessages(unsigned int apiIndex)
{
    msgId[apiIndex].clear();
    mConfirmedMessageHandle[apiIndex] = MEGACHAT_INVALID_HANDLE;
    mEditedMessageHandle[apiIndex] = MEGACHAT_INVALID_HANDLE;
}

bool TestChatRoomListener::hasValidMessages(unsigned int apiIndex)
{
    return !msgId[apiIndex].empty();
}

bool TestChatRoomListener::hasArrivedMessage(unsigned int apiIndex, MegaChatHandle messageHandle)
{
    for (int i = 0; i < msgId[apiIndex].size(); ++i)
    {
        if (msgId[apiIndex][i] == messageHandle)
        {
            return true;
        }
    }

    return false;
}

void TestChatRoomListener::onChatRoomUpdate(MegaChatApi *api, MegaChatRoom *chat)
{
    unsigned int apiIndex = getMegaChatApiIndex(api);

    if (!chat)
    {
        std::stringstream buffer;
        buffer << "[api: " << apiIndex << "] Initialization completed!" << endl;
        t->postLog(buffer.str());
        return;
    }
    if (chat)
    {
        if (chat->hasChanged(MegaChatRoom::CHANGE_TYPE_USER_TYPING))
        {
            uhAction[apiIndex] = chat->getUserTyping();
            userTyping[apiIndex] = true;
        }
        else if (chat->hasChanged(MegaChatRoom::CHANGE_TYPE_USER_STOP_TYPING))
        {
            uhAction[apiIndex] = chat->getUserTyping();
            userTyping[apiIndex] = true;
        }
        else if (chat->hasChanged(MegaChatRoom::CHANGE_TYPE_TITLE))
        {
            titleUpdated[apiIndex] = true;
        }
        else if (chat->hasChanged(MegaChatRoom::CHANGE_TYPE_ARCHIVE))
        {
            archiveUpdated[apiIndex] = true;
        }
    }

    std::stringstream buffer;
    buffer << "[api: " << apiIndex << "] Chat updated - ";
    const char *info = MegaChatApiTest::printChatRoomInfo(chat);
    buffer << info;
    t->postLog(buffer.str());
    delete [] info; info = NULL;

    chatUpdated[apiIndex] = chat->getChatId();
}

void TestChatRoomListener::onMessageLoaded(MegaChatApi *api, MegaChatMessage *msg)
{
    unsigned int apiIndex = getMegaChatApiIndex(api);

    if (msg)
    {
        std::stringstream buffer;
        buffer << endl << "[api: " << apiIndex << "] Message loaded - ";
        const char *info = MegaChatApiTest::printMessageInfo(msg);
        buffer << info;
        t->postLog(buffer.str());
        delete [] info; info = NULL;

        msgCount[apiIndex]++;
        msgId[apiIndex].push_back(msg->getMsgId());

        if (msg->getStatus() == MegaChatMessage::STATUS_SENDING_MANUAL)
        {
            if (msg->getCode() == MegaChatMessage::REASON_NO_WRITE_ACCESS)
            {
                msgRejected[apiIndex] = true;
            }
        }

        if (msg->getType() == MegaChatMessage::TYPE_NODE_ATTACHMENT)
        {
            msgAttachmentReceived[apiIndex] = true;
        }
        else if (msg->getType() == MegaChatMessage::TYPE_CONTACT_ATTACHMENT)
        {
            msgContactReceived[apiIndex] = true;
        }

        msgLoaded[apiIndex] = true;
    }
    else
    {
        historyLoaded[apiIndex] = true;
        std::stringstream buffer;
        buffer << "[api: " << apiIndex << "] Loading of messages completed" << endl;
        t->postLog(buffer.str());
    }
}

void TestChatRoomListener::onMessageReceived(MegaChatApi *api, MegaChatMessage *msg)
{
    unsigned int apiIndex = getMegaChatApiIndex(api);

    std::stringstream buffer;
    buffer << "[api: " << apiIndex << "] Message received - ";
    const char *info = MegaChatApiTest::printMessageInfo(msg);
    buffer << info;
    t->postLog(buffer.str());
    delete [] info; info = NULL;

    if (msg->getType() == MegaChatMessage::TYPE_ALTER_PARTICIPANTS ||
            msg->getType() == MegaChatMessage::TYPE_PRIV_CHANGE)
    {
        uhAction[apiIndex] = msg->getHandleOfAction();
        priv[apiIndex] = msg->getPrivilege();
    }
    if (msg->getType() == MegaChatMessage::TYPE_CHAT_TITLE)
    {
        content[apiIndex] = msg->getContent() ? msg->getContent() : "<empty>";
        titleUpdated[apiIndex] = true;
    }

    msgId[apiIndex].push_back(msg->getMsgId());

    if (msg->getType() == MegaChatMessage::TYPE_NODE_ATTACHMENT)
    {
        msgAttachmentReceived[apiIndex] = true;
    }
    else if (msg->getType() == MegaChatMessage::TYPE_CONTACT_ATTACHMENT)
    {
        msgContactReceived[apiIndex] = true;

    }
    else if(msg->getType() == MegaChatMessage::TYPE_REVOKE_NODE_ATTACHMENT)
    {
        msgRevokeAttachmentReceived[apiIndex] = true;
    }

    msgReceived[apiIndex] = true;
}

void TestChatRoomListener::onMessageUpdate(MegaChatApi *api, MegaChatMessage *msg)
{
    unsigned int apiIndex = getMegaChatApiIndex(api);

    std::stringstream buffer;
    buffer << "[api: " << apiIndex << "] Message updated - ";
    const char *info = MegaChatApiTest::printMessageInfo(msg);
    buffer << info;
    t->postLog(buffer.str());
    delete [] info; info = NULL;

    msgId[apiIndex].push_back(msg->getMsgId());

    if (msg->getChanges() == MegaChatMessage::CHANGE_TYPE_STATUS)
    {
        if (msg->getStatus() == MegaChatMessage::STATUS_SERVER_RECEIVED)
        {
            mConfirmedMessageHandle[apiIndex] = msg->getMsgId();
            msgConfirmed[apiIndex] = true;
        }
        else if (msg->getStatus() == MegaChatMessage::STATUS_DELIVERED)
        {
            msgDelivered[apiIndex] = true;
        }
    }

    if (msg->getChanges() == MegaChatMessage::CHANGE_TYPE_CONTENT && msg->isEdited())
    {
        mEditedMessageHandle[apiIndex] = msg->getMsgId();
        msgEdited[apiIndex] = true;
    }

    if (msg->getType() == MegaChatMessage::TYPE_TRUNCATE)
    {
        historyTruncated[apiIndex] = true;
    }
}

unsigned int TestChatRoomListener::getMegaChatApiIndex(MegaChatApi *api)
{
    int apiIndex = -1;
    for (unsigned int i = 0; i < NUM_ACCOUNTS; i++)
    {
        if (api == this->megaChatApi[i])
        {
            apiIndex = i;
            break;
        }
    }

    if (apiIndex == -1)
    {
        ASSERT_CHAT_TEST(false, "Instance of MegaChatApi not recognized");
    }
    return apiIndex;
}

MegaLoggerTest::MegaLoggerTest(const char *filename)
{
    testlog.open(filename, ios::out | ios::app);
}

MegaLoggerTest::~MegaLoggerTest()
{
    testlog.close();
}

void MegaLoggerTest::log(const char *time, int loglevel, const char *source, const char *message)
{
    testlog << "[" << time << "] " << SimpleLogger::toStr((LogLevel)loglevel) << ": ";
    testlog << message << " (" << source << ")" << endl;
}

void MegaLoggerTest::postLog(const char *message)
{
    testlog << message << endl;
}

void MegaLoggerTest::log(int loglevel, const char *message)
{
    string levelStr;

    switch (loglevel)
    {
        case MegaChatApi::LOG_LEVEL_ERROR: levelStr = "err"; break;
        case MegaChatApi::LOG_LEVEL_WARNING: levelStr = "warn"; break;
        case MegaChatApi::LOG_LEVEL_INFO: levelStr = "info"; break;
        case MegaChatApi::LOG_LEVEL_VERBOSE: levelStr = "verb"; break;
        case MegaChatApi::LOG_LEVEL_DEBUG: levelStr = "debug"; break;
        case MegaChatApi::LOG_LEVEL_MAX: levelStr = "debug-verbose"; break;
        default: levelStr = ""; break;
    }

    // message comes with a line-break at the end
    testlog  << message;
}<|MERGE_RESOLUTION|>--- conflicted
+++ resolved
@@ -2294,18 +2294,9 @@
 
     mLocalVideoListener[a1] = new TestChatVideoListener();
     mLocalVideoListener[a2] = new TestChatVideoListener();
-<<<<<<< HEAD
-    mRemoteVideoListener[a1] = new TestChatVideoListener();
-    mRemoteVideoListener[a2] = new TestChatVideoListener();
-    megaChatApi[a1]->addChatLocalVideoListener(chatid, mLocalVideoListener[a1]);
-    megaChatApi[a1]->addChatRemoteVideoListener(chatid, uh2, mRemoteVideoListener[a1]);
-    megaChatApi[a2]->addChatLocalVideoListener(chatid, mLocalVideoListener[a2]);
-    megaChatApi[a2]->addChatRemoteVideoListener(chatid, uh1, mRemoteVideoListener[a2]);
-=======
     megaChatApi[a1]->addChatLocalVideoListener(chatid, mLocalVideoListener[a1]);
     megaChatApi[a2]->addChatLocalVideoListener(chatid, mLocalVideoListener[a2]);
     // Remote video listener aren't necessary because call is never ging to be answered at tests
->>>>>>> e4488f47
 
     // A calls B and B hangs up the call
     bool *flagStartCall = &requestFlagsChat[a1][MegaChatRequest::TYPE_START_CHAT_CALL]; *flagStartCall = false;
@@ -2330,11 +2321,7 @@
     ASSERT_CHAT_TEST(waitForResponse(callReceived), "Timeout expired for receiving a call");
     ASSERT_CHAT_TEST(mChatIdRingInCall[a2] == chatid, "Incorrect chat id at call receptor");
     ASSERT_CHAT_TEST(mCallIdRequestSent[a1] == mCallIdRingIn[a2], "Differents call id between caller and answer");
-<<<<<<< HEAD
-    MegaChatCall* call = megaChatApi[a2]->getChatCall(chatid);
-=======
     MegaChatCall *call = megaChatApi[a2]->getChatCall(chatid);
->>>>>>> e4488f47
     ASSERT_CHAT_TEST(mVideoLocal[a1] == call->hasVideoInitialCall(), "Video flags must have the same values at local account 1 and remote account 2");
     delete call;
     ASSERT_CHAT_TEST(waitForResponse(flagPeerRinging), "Remote Peer hasn't started to ring");
@@ -2481,13 +2468,7 @@
     megaChatApi[a2]->closeChatRoom(chatid, chatroomListener);
 
     megaChatApi[a1]->removeChatLocalVideoListener(chatid, mLocalVideoListener[a1]);
-<<<<<<< HEAD
-    megaChatApi[a1]->removeChatRemoteVideoListener(chatid, uh2, mRemoteVideoListener[a1]);
     megaChatApi[a2]->removeChatLocalVideoListener(chatid, mLocalVideoListener[a2]);
-    megaChatApi[a2]->removeChatRemoteVideoListener(chatid, uh1, mRemoteVideoListener[a2]);
-=======
-    megaChatApi[a2]->removeChatLocalVideoListener(chatid, mLocalVideoListener[a2]);
->>>>>>> e4488f47
 
     delete chatroomListener;
     chatroomListener = NULL;
@@ -2568,15 +2549,8 @@
     ::mega::MegaStringList *videoInDevices = megaChatApi[a1]->getChatVideoInDevices();
 
     TestChatVideoListener localVideoListener;
-<<<<<<< HEAD
-    TestChatVideoListener remoteVideoListener;
 
     megaChatApi[a1]->addChatLocalVideoListener(chatid, &localVideoListener);
-    megaChatApi[a1]->addChatRemoteVideoListener(chatid, uh2, &remoteVideoListener);
-=======
-
-    megaChatApi[a1]->addChatLocalVideoListener(chatid, &localVideoListener);
->>>>>>> e4488f47
 
     // Manual Test
     // Emit call
@@ -2616,10 +2590,6 @@
 
     ASSERT_CHAT_TEST(waitForResponse(callDestroyed), "The call has to be finished");
     megaChatApi[a1]->removeChatLocalVideoListener(chatid, &localVideoListener);
-<<<<<<< HEAD
-    megaChatApi[a1]->removeChatRemoteVideoListener(chatid, uh2, &remoteVideoListener);
-=======
->>>>>>> e4488f47
 
     // Receive call
     std::cout << "Ready to receive calls..." << std::endl;
@@ -2629,10 +2599,6 @@
     ASSERT_CHAT_TEST(mChatIdRingInCall[a1] != MEGACHAT_INVALID_HANDLE, "Invalid Chatid from call emisor");
     megaChatApi[a1]->answerChatCall(mChatIdRingInCall[a1], true);
     megaChatApi[a1]->addChatLocalVideoListener(chatid, &localVideoListener);
-<<<<<<< HEAD
-    megaChatApi[a1]->addChatRemoteVideoListener(chatid, uh2, &remoteVideoListener);
-=======
->>>>>>> e4488f47
 
     sleep(5);
     std::cerr << "Mute Call" << std::endl;
@@ -2655,10 +2621,6 @@
     sleep(5);
 
     megaChatApi[a1]->removeChatLocalVideoListener(chatid, &localVideoListener);
-<<<<<<< HEAD
-    megaChatApi[a1]->removeChatRemoteVideoListener(chatid, uh2, &remoteVideoListener);
-=======
->>>>>>> e4488f47
 
     megaChatApi[a1]->closeChatRoom(chatid, chatroomListener);
 
@@ -2934,143 +2896,6 @@
     secondarySession = NULL;
 }
 
-<<<<<<< HEAD
-/**
- * @brief TEST_GroupManualCalls
- *
- * Requirements:
- *      - Both accounts should be conctacts
- * (if not accomplished, the test automatically solves them)
- *
- * This test does the following:
- * - A starts a calls with B
- * + B answers the call in another client
- * - A hangs the call
- *
- * + B starts a call with A in another client
- * - A receive the call and answers it
- * - A hangs the call
- */
-void MegaChatApiTest::TEST_GroupManualCalls(unsigned int a1, const std::string& chatRoomName)
-{
-    char *primarySession = login(a1);
-    megachat::MegaChatRoomList *chatRoomList = megaChatApi[a1]->getChatRooms();
-    MegaChatHandle chatid = MEGACHAT_INVALID_HANDLE;
-    for (unsigned int i = 0; i < chatRoomList->size(); i++)
-    {
-        const MegaChatRoom *chatRoom = chatRoomList->get(i);
-        if (chatRoomName == std::string(chatRoom->getTitle()))
-        {
-            chatid = chatRoom->getChatId();
-            break;
-        }
-    }
-
-    delete chatRoomList;
-
-    ASSERT_CHAT_TEST(chatid != MEGACHAT_INVALID_HANDLE, "Chat with title: " + chatRoomName + " not found.");
-    TestChatRoomListener *chatroomListener = new TestChatRoomListener(this, megaChatApi, chatid);
-    ASSERT_CHAT_TEST(megaChatApi[a1]->openChatRoom(chatid, chatroomListener), "Can't open chatRoom account 1");
-    loadHistory(a1, chatid, chatroomListener);
-    bool *audioVideoDeviceListLoaded = &requestFlagsChat[a1][MegaChatRequest::TYPE_LOAD_AUDIO_VIDEO_DEVICES]; *audioVideoDeviceListLoaded = false;
-    megaChatApi[a1]->loadAudioVideoDeviceList();
-    ASSERT_CHAT_TEST(waitForResponse(audioVideoDeviceListLoaded), "Timeout expired for load audio video devices");
-
-    mega::MegaStringList *audioInDevices = megaChatApi[a1]->getChatAudioInDevices();
-    mega::MegaStringList *videoInDevices = megaChatApi[a1]->getChatVideoInDevices();
-
-    TestChatVideoListener localVideoListener;
-    megaChatApi[a1]->addChatLocalVideoListener(chatid, &localVideoListener);
-    std::vector <TestChatVideoListener *> remoteVideoListeners;
-    std::vector <MegaChatHandle> peerHandles;
-    MegaChatRoom *chatRoom = megaChatApi[a1]->getChatRoom(chatid);
-    unsigned int peerCount = chatRoom->getPeerCount();
-    for (unsigned int i = 0; i < peerCount; i++)
-    {
-        peerHandles.push_back(chatRoom->getPeerHandle(i));
-        remoteVideoListeners.push_back(new TestChatVideoListener());
-        megaChatApi[a1]->addChatRemoteVideoListener(chatid, peerHandles[i], remoteVideoListeners[i]);
-    }
-
-    delete chatRoom;
-
-    // ---- MANUAL TEST ----
-
-    // Start call
-    bool *flagRequest = &requestFlagsChat[a1][MegaChatRequest::TYPE_START_CHAT_CALL]; *flagRequest = false;
-    std::cerr << "Start Call" << std::endl;
-    megaChatApi[a1]->startChatCall(chatid, true);
-    ASSERT_CHAT_TEST(waitForResponse(flagRequest), "Timeout after start chat call " + std::to_string(maxTimeout) + " seconds");
-    ASSERT_CHAT_TEST(!lastErrorChat[a1], "Failed to start chat call: " + std::to_string(lastErrorChat[a1]));
-    bool *callAnswered = &mCallAnswered[a1]; *callAnswered = false;
-    ASSERT_CHAT_TEST(waitForResponse(callAnswered), "Timeout expired for receiving a call");
-
-    std::cout << "Waiting for the other peer to answer the call..." << std::endl;
-    sleep(60);
-
-    MegaChatCall *chatCall = megaChatApi[a1]->getChatCall(mChatIdInProgressCall[a1]);
-    ASSERT_CHAT_TEST(chatCall != NULL, "Invalid chat call at getChatCall (by chatid)");
-    MegaChatCall *chatCall2 = megaChatApi[a1]->getChatCallByCallId(chatCall->getId());
-    ASSERT_CHAT_TEST(chatCall2 != NULL, "Invalid chat call at getChatCall (by callid)");
-
-    delete chatCall;    chatCall = NULL;
-    delete chatCall2;   chatCall2 = NULL;
-
-    bool *callDestroyed= &mCallDestroyed[a1]; *callDestroyed = false;
-    std::cerr << "Finish Call" << std::endl;
-    megaChatApi[a1]->hangChatCall(mChatIdInProgressCall[a1]);
-    std::cout << "Call finished." << std::endl;
-    ASSERT_CHAT_TEST(waitForResponse(callDestroyed), "The call must be already finished and it is not");
-    megaChatApi[a1]->removeChatLocalVideoListener(chatid, &localVideoListener);
-    for (unsigned int i = 0; i < peerHandles.size(); i++)
-    {
-        megaChatApi[a1]->removeChatRemoteVideoListener(chatid, peerHandles[i], remoteVideoListeners[i]);
-    }
-
-    // Receive call
-    std::cout << "Waiting for the other peer to start a call..." << std::endl;
-    sleep(20);
-
-    std::cout << "Ready to receive calls..." << std::endl;
-    bool *callReceived = &mCallReceived[a1]; *callReceived = false;
-    mChatIdRingInCall[a1] = MEGACHAT_INVALID_HANDLE;
-    ASSERT_CHAT_TEST(waitForResponse(callReceived), "Timeout expired for receiving a call");
-    ASSERT_CHAT_TEST(mChatIdRingInCall[a1] != MEGACHAT_INVALID_HANDLE, "Invalid Chatid from call emisor");
-    megaChatApi[a1]->answerChatCall(mChatIdRingInCall[a1], true);
-    megaChatApi[a1]->addChatLocalVideoListener(chatid, &localVideoListener);
-    for (unsigned int i = 0; i < peerHandles.size(); i++)
-    {
-        megaChatApi[a1]->addChatRemoteVideoListener(chatid, peerHandles[i], remoteVideoListeners[i]);
-    }
-
-    sleep(40);  // wait to receive some traffic
-    megaChatApi[a1]->hangChatCall(mChatIdInProgressCall[a1]);
-    std::cout << "Call finished." << std::endl;
-    megaChatApi[a1]->removeChatLocalVideoListener(chatid, &localVideoListener);
-    for (unsigned int i = 0; i < peerHandles.size(); i++)
-    {
-        megaChatApi[a1]->removeChatRemoteVideoListener(chatid, peerHandles[i], remoteVideoListeners[i]);
-        delete remoteVideoListeners[i];
-    }
-
-    megaChatApi[a1]->closeChatRoom(chatid, chatroomListener);
-
-    delete audioInDevices;
-    audioInDevices = NULL;
-    delete videoInDevices;
-    videoInDevices = NULL;
-
-    delete chatroomListener;
-    chatroomListener = NULL;
-
-    delete [] primarySession;
-    primarySession = NULL;
-}
-
-#endif
-
-=======
->>>>>>> e4488f47
 int MegaChatApiTest::loadHistory(unsigned int accountIndex, MegaChatHandle chatid, TestChatRoomListener *chatroomListener)
 {
     // first of all, ensure the chatd connection is ready
@@ -3932,11 +3757,7 @@
 
     if (call->hasChanged(MegaChatCall::CHANGE_TYPE_REMOTE_AVFLAGS))
     { 
-<<<<<<< HEAD
-        MegaChatSession *session = call->getMegaChatSession(call->getPeerSessionStatusChange());
-=======
         MegaChatSession *session = call->getMegaChatSession(call->getPeerSessionStatusChange(), call->getClientidSessionStatusChange());
->>>>>>> e4488f47
         ASSERT_CHAT_TEST(session != NULL, "Invalid session for peer received at 'getMegaChatSession' change avflags");
         std::cerr << "Change at call: " << call->getPeerSessionStatusChange()
                   << "   Audio: " << session->hasAudio() << "    Video: " << session->hasVideo() << std::endl;
@@ -3950,11 +3771,7 @@
 
     if (call->hasChanged(MegaChatCall::CHANGE_TYPE_SESSION_STATUS))
     {
-<<<<<<< HEAD
-        MegaChatSession *session = call->getMegaChatSession(call->getPeerSessionStatusChange());
-=======
         MegaChatSession *session = call->getMegaChatSession(call->getPeerSessionStatusChange(), call->getClientidSessionStatusChange());
->>>>>>> e4488f47
         ASSERT_CHAT_TEST(session != NULL, "Invalid session for peer received at 'getMegaChatSession' change avflags");
         std::cerr << "Session peer: " << call->getPeerSessionStatusChange()
                   << "   State: " << session->getStatus() << std::endl;
