--- conflicted
+++ resolved
@@ -731,11 +731,7 @@
     return true;    // response is received
 }
 
-<<<<<<< HEAD
-void MegaChatApiTest::waitForAction(int maxAttempts, std::vector<bool*> exitFlags, const std::vector<string>& flagsStr, const std::string& actionMsg,  bool waitForAll, bool resetFlags, unsigned int timeout, std::function<void()>action)
-=======
 void MegaChatApiTest::waitForAction(int maxAttempts, std::vector<bool*> exitFlags, const std::vector<std::string>& flagsStr, const std::string& actionMsg, bool waitForAll, bool resetFlags, unsigned int timeout, std::function<void()>action)
->>>>>>> 528b6df4
 {
     ASSERT_CHAT_TEST(exitFlags.size() == flagsStr.size() || flagsStr.empty(), "waitForCallAction: no valid action provided");
     ASSERT_CHAT_TEST(action, "waitForCallAction: no valid action provided");
@@ -768,10 +764,6 @@
         }
     }
 }
-<<<<<<< HEAD
-
-=======
->>>>>>> 528b6df4
 
 /**
  * @brief TEST_ResumeSession
