#include "sdk_test.h"

#include <megaapi.h>
#include "../../src/megachatapi.h"
#include "../../src/karereCommon.h" // for logging with karere facility

#include <signal.h>
#include <stdio.h>
#include <time.h>
#include <sys/stat.h>
#include <unistd.h>

void sigintHandler(int)
{
    printf("SIGINT Received\n");
    fflush(stdout);
}

int main(int argc, char **argv)
{
//    ::mega::MegaClient::APIURL = "https://staging.api.mega.co.nz/";

    MegaChatApiTest t;
    t.init();

<<<<<<< HEAD
//    t.TEST_resumeSession();
//    t.TEST_setOnlineStatus();
//    t.TEST_getChatRoomsAndMessages();
//    t.TEST_editAndDeleteMessages();
//    t.TEST_groupChatManagement();
//    t.TEST_clearHistory();
//    t.TEST_switchAccounts();
//    t.TEST_offlineMode();

//    t.TEST_attachment();
//    t.TEST_sendContact();

    t.TEST_lastMessageGroup();
=======
    t.TEST_resumeSession();
    t.TEST_setOnlineStatus();
    t.TEST_getChatRoomsAndMessages();
    t.TEST_editAndDeleteMessages();
    t.TEST_groupChatManagement();
    t.TEST_clearHistory();
    t.TEST_switchAccounts();
    t.TEST_offlineMode();

    t.TEST_attachment();
    t.TEST_sendContact();
    t.TEST_lastMessage();
>>>>>>> 72b93017

    t.terminate();
    return 0;
}

MegaChatApiTest::MegaChatApiTest()
    : mActiveDownload(0)
    , mNotDownloadRunning(true)
    , mTotalDownload(0)
{
    logger = new MegaLoggerSDK("SDK.log");
    MegaApi::setLoggerObject(logger);

    chatLogger = new MegaChatLoggerSDK("SDKchat.log");
    MegaChatApi::setLoggerObject(chatLogger);

    for (int i = 0; i < NUM_ACCOUNTS; i++)
    {
        // get credentials from environment variables
        std::string varName = "MEGA_EMAIL";
        varName += std::to_string(i);
        char *buf = getenv(varName.c_str());
        if (buf)
        {
            email[i].assign(buf);
        }
        if (!email[i].length())
        {
            cout << "TEST - Set your username at the environment variable $" << varName << endl;
            exit(-1);
        }

        varName.assign("MEGA_PWD");
        varName += std::to_string(i);
        buf = getenv(varName.c_str());
        if (buf)
        {
            pwd[i].assign(buf);
        }
        if (!pwd[i].length())
        {
            cout << "TEST - Set your password at the environment variable $" << varName << endl;
            exit(-1);
        }

        chatid[i] = MEGACHAT_INVALID_HANDLE;
        chatroom[i] = NULL;
        chatListItem[i] = NULL;
    }

    mAttachmentNodeList = mega::MegaNodeList::createInstance();
}

MegaChatApiTest::~MegaChatApiTest()
{
    delete mAttachmentNodeList;
}

void MegaChatApiTest::init()
{
    // do some initialization
    for (int i = 0; i < NUM_ACCOUNTS; i++)
    {
        char path[1024];
        getcwd(path, sizeof path);
        megaApi[i] = new MegaApi(APP_KEY.c_str(), path, USER_AGENT.c_str());
        megaApi[i]->setLogLevel(MegaApi::LOG_LEVEL_DEBUG);
        megaApi[i]->addRequestListener(this);
        megaApi[i]->log(MegaApi::LOG_LEVEL_INFO, "___ Initializing tests for chat ___");

        megaChatApi[i] = new MegaChatApi(megaApi[i]);
        megaChatApi[i]->setLogLevel(MegaChatApi::LOG_LEVEL_DEBUG);
        megaChatApi[i]->addChatRequestListener(this);
        megaChatApi[i]->addChatListener(this);
        signal(SIGINT, sigintHandler);
        megaApi[i]->log(MegaChatApi::LOG_LEVEL_INFO, "___ Initializing tests for chat SDK___");
    }
}

char *MegaChatApiTest::login(int accountIndex, const char *session)
{
    // 1. Initialize chat engine
    bool *flagInit = &initStateChanged[accountIndex]; *flagInit = false;
    megaChatApi[accountIndex]->init(session);
    assert(waitForResponse(flagInit));
    if (!session)
    {
        assert(initState[accountIndex] == MegaChatApi::INIT_WAITING_NEW_SESSION);
    }
    else
    {
        assert(initState[accountIndex] == MegaChatApi::INIT_OFFLINE_SESSION);
    }

    // 2. login
    bool *flag = &requestFlags[accountIndex][MegaRequest::TYPE_LOGIN]; *flag = false;
    session ? megaApi[accountIndex]->fastLogin(session) : megaApi[accountIndex]->login(email[accountIndex].c_str(), pwd[accountIndex].c_str());
    assert(waitForResponse(flag));
    assert(!lastError[accountIndex]);

    // 3. fetchnodes
    flagInit = &initStateChanged[accountIndex]; *flagInit = false;
    flag = &requestFlags[accountIndex][MegaRequest::TYPE_FETCH_NODES]; *flag = false;
    megaApi[accountIndex]->fetchNodes();
    assert(waitForResponse(flag));
    assert(!lastError[accountIndex]);
    // after fetchnodes, karere should be ready for offline, at least
    assert(waitForResponse(flagInit));
    assert(initState[accountIndex] == MegaChatApi::INIT_ONLINE_SESSION);

    // 4. Connect to chat servers
    flag = &requestFlagsChat[accountIndex][MegaChatRequest::TYPE_CONNECT]; *flag = false;
    megaChatApi[accountIndex]->connect();
    assert(waitForResponse(flag));
    assert(!lastError[accountIndex]);

    return megaApi[accountIndex]->dumpSession();
}

void MegaChatApiTest::logout(int accountIndex, bool closeSession)
{
    bool *flag = &requestFlags[accountIndex][MegaRequest::TYPE_LOGOUT]; *flag = false;
    closeSession ? megaApi[accountIndex]->logout() : megaApi[accountIndex]->localLogout();
    assert(waitForResponse(flag));
    assert(!lastError[accountIndex]);

    flag = &requestFlagsChat[accountIndex][MegaChatRequest::TYPE_LOGOUT]; *flag = false;
    closeSession ? megaChatApi[accountIndex]->logout() : megaChatApi[accountIndex]->localLogout();
    assert(waitForResponse(flag));
    assert(!lastError[accountIndex]);
}

void MegaChatApiTest::terminate()
{
    for (int i = 0; i < NUM_ACCOUNTS; i++)
    {
        megaApi[i]->removeRequestListener(this);
        megaChatApi[i]->removeChatRequestListener(this);
        megaChatApi[i]->removeChatListener(this);

        delete megaChatApi[i];
        delete megaApi[i];

        megaApi[i] = NULL;
        megaChatApi[i] = NULL;
    }
}

void MegaChatApiTest::printChatRoomInfo(const MegaChatRoom *chat)
{
    if (!chat)
    {
        return;
    }

    char hstr[sizeof(handle) * 4 / 3 + 4];
    MegaChatHandle chatid = chat->getChatId();
    Base64::btoa((const byte *)&chatid, sizeof(handle), hstr);

    cout << "Chat ID: " << hstr << " (" << chatid << ")" << endl;
    cout << "\tOwn privilege level: " << MegaChatRoom::privToString(chat->getOwnPrivilege()) << endl;
    if (chat->isActive())
    {
        cout << "\tActive: yes" << endl;
    }
    else
    {
        cout << "\tActive: no" << endl;
    }
    if (chat->isGroup())
    {
        cout << "\tGroup chat: yes" << endl;
    }
    else
    {
        cout << "\tGroup chat: no" << endl;
    }
    cout << "\tPeers:";

    if (chat->getPeerCount())
    {
        cout << "\t\t(userhandle)\t(privilege)\t(firstname)\t(lastname)\t(fullname)" << endl;
        for (unsigned i = 0; i < chat->getPeerCount(); i++)
        {
            MegaChatHandle uh = chat->getPeerHandle(i);
            Base64::btoa((const byte *)&uh, sizeof(handle), hstr);
            cout << "\t\t\t" << hstr;
            cout << "\t" << MegaChatRoom::privToString(chat->getPeerPrivilege(i));
            cout << "\t\t" << chat->getPeerFirstname(i);
            cout << "\t" << chat->getPeerLastname(i);
            cout << "\t" << chat->getPeerFullname(i) << endl;
        }
    }
    else
    {
        cout << " no peers (only you as participant)" << endl;
    }
    if (chat->getTitle())
    {
        cout << "\tTitle: " << chat->getTitle() << endl;
    }
    cout << "\tUnread count: " << chat->getUnreadCount() << " message/s" << endl;
    cout << "-------------------------------------------------" << endl;
    fflush(stdout);
}

void MegaChatApiTest::printMessageInfo(const MegaChatMessage *msg)
{
    if (!msg)
    {
        return;
    }

    const char *content = msg->getContent() ? msg->getContent() : "<empty>";

    cout << "id: " << msg->getMsgId() << ", content: " << content;
    cout << ", tempId: " << msg->getTempId() << ", index:" << msg->getMsgIndex();
    cout << ", status: " << msg->getStatus() << ", uh: " << msg->getUserHandle();
    cout << ", type: " << msg->getType() << ", edited: " << msg->isEdited();
    cout << ", deleted: " << msg->isDeleted() << ", changes: " << msg->getChanges();
    cout << ", ts: " << msg->getTimestamp() << endl;
    fflush(stdout);
}

void MegaChatApiTest::printChatListItemInfo(const MegaChatListItem *item)
{
    if (!item)
    {
        return;
    }

    const char *title = item->getTitle() ? item->getTitle() : "<empty>";

    cout << "id: " << item->getChatId() << ", title: " << title;
    cout << ", ownPriv: " << item->getOwnPrivilege();
    cout << ", unread: " << item->getUnreadCount() << ", changes: " << item->getChanges();
    cout << ", lastMsg: " << item->getLastMessage() << ", lastMsgType: " << item->getLastMessageType();
    cout << ", lastTs: " << item->getLastTimestamp() << endl;
    fflush(stdout);
}

bool MegaChatApiTest::waitForResponse(bool *responseReceived, int timeout)
{
    timeout *= 1000000; // convert to micro-seconds
    int tWaited = 0;    // microseconds
    while(!(*responseReceived))
    {
        usleep(pollingT);

        if (timeout)
        {
            tWaited += pollingT;
            if (tWaited >= timeout)
            {
                return false;   // timeout is expired
            }
        }
    }

    return true;    // response is received
}

void MegaChatApiTest::TEST_resumeSession()
{
    // ___ Create a new session ___
    char *session = login(0);

    char *myEmail = megaChatApi[0]->getMyEmail();
    assert(myEmail);
    assert(string(myEmail) == this->email[0]);
    cout << "My email is: " << myEmail << endl;
    delete [] myEmail; myEmail = NULL;

    // Test for management of ESID:
    // (uncomment the following block)
//    {
//        bool *flag = &requestFlagsChat[0][MegaChatRequest::TYPE_LOGOUT]; *flag = false;
//        // ---> NOW close session remotely ---
//        sleep(30);
//        // and wait for forced logout of megachatapi due to ESID
//        assert(waitForResponse(flag));
//        session = login(0);
//    }

    // ___ Resume an existing session ___
    logout(0, false); // keeps session alive
    char *tmpSession = login(0, session);
    assert (!strcmp(session, tmpSession));
    delete [] tmpSession;   tmpSession = NULL;

    myEmail = megaChatApi[0]->getMyEmail();
    assert(myEmail);
    assert(string(myEmail) == this->email[0]);
    cout << "My email is: " << myEmail << endl;
    delete [] myEmail; myEmail = NULL;

    // ___ Resume an existing session without karere cache ___
    // logout from SDK keeping cache
    bool *flag = &requestFlags[0][MegaRequest::TYPE_LOGOUT]; *flag = false;
    megaApi[0]->localLogout();
    assert(waitForResponse(flag));
    assert(!lastError[0]);
    // logout from Karere removing cache
    flag = &requestFlagsChat[0][MegaChatRequest::TYPE_LOGOUT]; *flag = false;
    megaChatApi[0]->logout();
    assert(waitForResponse(flag));
    assert(!lastError[0]);
    // try to initialize chat engine with cache --> should fail
    assert(megaChatApi[0]->init(session) == MegaChatApi::INIT_NO_CACHE);
    megaApi[0]->invalidateCache();


    // ___ Re-create Karere cache without login out from SDK___
    bool *flagInit = &initStateChanged[0]; *flagInit = false;
    // login in SDK
    flag = &requestFlags[0][MegaRequest::TYPE_LOGIN]; *flag = false;
    session ? megaApi[0]->fastLogin(session) : megaApi[0]->login(email[0].c_str(), pwd[0].c_str());
    assert(waitForResponse(flag));
    assert(!lastError[0]);
    // fetchnodes in SDK
    flag = &requestFlags[0][MegaRequest::TYPE_FETCH_NODES]; *flag = false;
    megaApi[0]->fetchNodes();
    assert(waitForResponse(flag));
    assert(!lastError[0]);
    assert(waitForResponse(flagInit));
    assert(initState[0] == MegaChatApi::INIT_ONLINE_SESSION);
    // check there's a list of chats already available
    MegaChatListItemList *list = megaChatApi[0]->getChatListItems();
    assert(list->size());
    delete list; list = NULL;


    // ___ Close session ___
    logout(0, true);
    delete [] session; session = NULL;


    // ___ Login with chat enabled, transition to disabled and back to enabled
    session = login(0);
    assert(session);
    // fully disable chat: logout + remove logger + delete MegaChatApi instance
    flag = &requestFlagsChat[0][MegaChatRequest::TYPE_LOGOUT]; *flag = false;
    megaChatApi[0]->logout();
    assert(waitForResponse(flag));
    assert(!lastErrorChat[0]);
    megaChatApi[0]->setLoggerObject(NULL);
    delete megaChatApi[0];
    // create a new MegaChatApi instance
    MegaChatApi::setLoggerObject(chatLogger);
    megaChatApi[0] = new MegaChatApi(megaApi[0]);
    megaChatApi[0]->setLogLevel(MegaChatApi::LOG_LEVEL_DEBUG);
    megaChatApi[0]->addChatRequestListener(this);
    megaChatApi[0]->addChatListener(this);
    // back to enabled: init + fetchnodes + connect
    assert(megaChatApi[0]->init(session) == MegaChatApi::INIT_NO_CACHE);
    flagInit = &initStateChanged[0]; *flagInit = false;
    flag = &requestFlags[0][MegaRequest::TYPE_FETCH_NODES]; *flag = false;
    megaApi[0]->fetchNodes();
    assert(waitForResponse(flag));
    assert(!lastError[0]);
    assert(waitForResponse(flagInit));
    assert(initState[0] == MegaChatApi::INIT_ONLINE_SESSION);
    flag = &requestFlagsChat[0][MegaChatRequest::TYPE_CONNECT]; *flag = false;
    megaChatApi[0]->connect();
    assert(waitForResponse(flag));
    assert(!lastErrorChat[0]);
    // check there's a list of chats already available
    list = megaChatApi[0]->getChatListItems();
    assert(list->size());
    delete list; list = NULL;
    // close session and remove cache
    logout(0, true);
    delete [] session; session = NULL;


    // ___ Login with chat disabled, transition to enabled ___
    // fully disable chat: remove logger + delete MegaChatApi instance
    megaChatApi[0]->setLoggerObject(NULL);
    delete megaChatApi[0];
    // create a new MegaChatApi instance
    MegaChatApi::setLoggerObject(chatLogger);
    megaChatApi[0] = new MegaChatApi(megaApi[0]);
    megaChatApi[0]->setLogLevel(MegaChatApi::LOG_LEVEL_DEBUG);
    megaChatApi[0]->addChatRequestListener(this);
    megaChatApi[0]->addChatListener(this);
    // login in SDK
    flag = &requestFlags[0][MegaRequest::TYPE_LOGIN]; *flag = false;
    megaApi[0]->login(email[0].c_str(), pwd[0].c_str());
    assert(waitForResponse(flag));
    assert(!lastError[0]);
    session = megaApi[0]->dumpSession();
    // fetchnodes in SDK
    flag = &requestFlags[0][MegaRequest::TYPE_FETCH_NODES]; *flag = false;
    megaApi[0]->fetchNodes();
    assert(waitForResponse(flag));
    assert(!lastError[0]);
    // init in Karere
    cout << "sid: " << session << endl;
    assert(megaChatApi[0]->init(session) == MegaChatApi::INIT_NO_CACHE);
    // full-fetchndoes in SDK to regenerate cache in Karere
    flagInit = &initStateChanged[0]; *flagInit = false;
    flag = &requestFlags[0][MegaRequest::TYPE_FETCH_NODES]; *flag = false;
    megaApi[0]->fetchNodes();
    assert(waitForResponse(flag));
    assert(!lastError[0]);
    assert(waitForResponse(flagInit));
    assert(initState[0] == MegaChatApi::INIT_ONLINE_SESSION);
    // connect in Karere
    flag = &requestFlagsChat[0][MegaChatRequest::TYPE_CONNECT]; *flag = false;
    megaChatApi[0]->connect();
    assert(waitForResponse(flag));
    assert(!lastErrorChat[0]);
    // check there's a list of chats already available
    list = megaChatApi[0]->getChatListItems();
    assert(list->size());
    delete list; list = NULL;


    // ___ Disconnect from chat server and reconnect ___
    flag = &requestFlagsChat[0][MegaChatRequest::TYPE_DISCONNECT]; *flag = false;
    megaChatApi[0]->disconnect();
    assert(waitForResponse(flag));
    assert(!lastError[0]);
    // reconnect
    flag = &requestFlagsChat[0][MegaChatRequest::TYPE_CONNECT]; *flag = false;
    megaChatApi[0]->connect();
    assert(waitForResponse(flag));
    assert(!lastError[0]);
    // check there's a list of chats already available
    list = megaChatApi[0]->getChatListItems();
    assert(list->size());

    logout(0, true);
    delete [] session; session = NULL;
}

void MegaChatApiTest::TEST_setOnlineStatus()
{
    login(0);

    bool *flag = &requestFlagsChat[0][MegaChatRequest::TYPE_SET_ONLINE_STATUS]; *flag = false;
    megaChatApi[0]->setOnlineStatus(MegaChatApi::STATUS_BUSY);
    assert(waitForResponse(flag));

    logout(0, true);
}

void MegaChatApiTest::TEST_getChatRoomsAndMessages()
{
    login(0);

    MegaChatRoomList *chats = megaChatApi[0]->getChatRooms();
    cout << chats->size() << " chat/s received: " << endl;

    // Open chats and print history
    for (int i = 0; i < chats->size(); i++)
    {
        // Open a chatroom
        const MegaChatRoom *chatroom = chats->get(i);
        MegaChatHandle chatid = chatroom->getChatId();
        TestChatRoomListener *chatroomListener = new TestChatRoomListener(megaChatApi, chatid);
        assert(megaChatApi[0]->openChatRoom(chatid, chatroomListener));

        // Print chatroom information and peers' names
        printChatRoomInfo(chatroom);
        if (chatroom->getPeerCount())
        {
            for (unsigned i = 0; i < chatroom->getPeerCount(); i++)
            {
                MegaChatHandle uh = chatroom->getPeerHandle(i);

                bool *flag = &chatNameReceived[0]; *flag = false; chatFirstname = "";
                megaChatApi[0]->getUserFirstname(uh);
                assert(waitForResponse(flag));
                assert(!lastErrorChat[0]);
                cout << "Peer firstname (" << uh << "): " << chatFirstname << " (len: " << chatFirstname.length() << ")" << endl;

                flag = &chatNameReceived[0]; *flag = false; chatLastname = "";
                megaChatApi[0]->getUserLastname(uh);
                assert(waitForResponse(flag));
                assert(!lastErrorChat[0]);
                cout << "Peer lastname (" << uh << "): " << chatLastname << " (len: " << chatLastname.length() << ")" << endl;

                char *email = megaChatApi[0]->getContactEmail(uh);
                if (email)
                {
                    cout << "Contact email (" << uh << "): " << email << " (len: " << strlen(email) << ")" << endl;
                    delete [] email;
                }
                else
                {
                    flag = &chatNameReceived[0]; *flag = false; chatEmail = "";
                    megaChatApi[0]->getUserEmail(uh);
                    assert(waitForResponse(flag));
                    assert(!lastErrorChat[0]);
                    cout << "Peer email (" << uh << "): " << chatEmail << " (len: " << chatEmail.length() << ")" << endl;
                }
            }
        }

        // TODO: remove the block below (currently cannot load history from inactive chats.
        // Redmine ticket: #5721
        if (!chatroom->isActive())
        {
            continue;
        }

        // Load history
        cout << "Loading messages for chat " << chatroom->getTitle() << " (id: " << chatroom->getChatId() << ")" << endl;
        while (1)
        {
            bool *flag = &chatroomListener->historyLoaded[0]; *flag = false;
            int source = megaChatApi[0]->loadMessages(chatid, 16);
            if (source == MegaChatApi::SOURCE_NONE ||
                    source == MegaChatApi::SOURCE_ERROR)
            {
                break;  // no more history or cannot retrieve it
            }
            assert(waitForResponse(flag));
            assert(!lastErrorChat[0]);
        }

        // Close the chatroom
        megaChatApi[0]->closeChatRoom(chatid, chatroomListener);
        delete chatroomListener;

        // Now, load history locally (it should be cached by now)
        chatroomListener = new TestChatRoomListener(megaChatApi, chatid);
        assert(megaChatApi[0]->openChatRoom(chatid, chatroomListener));
        cout << "Loading messages locally for chat " << chatroom->getTitle() << " (id: " << chatroom->getChatId() << ")" << endl;
        while (1)
        {
            bool *flag = &chatroomListener->historyLoaded[0]; *flag = false;
            int source = megaChatApi[0]->loadMessages(chatid, 16);
            if (source == MegaChatApi::SOURCE_NONE ||
                    source == MegaChatApi::SOURCE_ERROR)
            {
                break;  // no more history or cannot retrieve it
            }
            assert(waitForResponse(flag));
            assert(!lastErrorChat[0]);
        }

        // Close the chatroom
        megaChatApi[0]->closeChatRoom(chatid, chatroomListener);
        delete chatroomListener;
    }

    logout(0, true);
}

void MegaChatApiTest::TEST_editAndDeleteMessages()
{
    login(0);
    login(1);

    MegaUser *peer0 = megaApi[0]->getContact(email[1].c_str());
    MegaUser *peer1 = megaApi[1]->getContact(email[0].c_str());
    assert(peer0 && peer1);

    MegaChatRoom *chatroom0 = megaChatApi[0]->getChatRoomByUser(peer0->getHandle());
    if (!chatroom0) // chat 1on1 doesn't exist yet --> create it
    {
        MegaChatPeerList *peers = MegaChatPeerList::createInstance();
        peers->addPeer(peer0->getHandle(), MegaChatPeerList::PRIV_STANDARD);

        bool *flag = &requestFlagsChat[0][MegaChatRequest::TYPE_CREATE_CHATROOM]; *flag = false;
        bool *chatCreated = &chatItemUpdated[0]; *chatCreated = false;
        bool *chatReceived = &chatItemUpdated[1]; *chatReceived = false;
        megaChatApi[0]->createChat(false, peers, this);
        assert(!lastErrorChat[0]);
        assert(waitForResponse(chatCreated));
        assert(waitForResponse(chatReceived));

        chatroom0 = megaChatApi[0]->getChatRoomByUser(peer0->getHandle());
    }

    MegaChatHandle chatid0 = chatroom0->getChatId();
    assert (chatid0 != MEGACHAT_INVALID_HANDLE);
    delete chatroom0; chatroom0 = NULL;

    MegaChatRoom *chatroom1 = megaChatApi[1]->getChatRoomByUser(peer1->getHandle());
    MegaChatHandle chatid1 = chatroom1->getChatId();
    assert (chatid0 == chatid1);

    // 1. A sends a message to B while B has the chat opened.
    // --> check the confirmed in A, the received message in B, the delivered in A

    TestChatRoomListener *chatroomListener = new TestChatRoomListener(megaChatApi, chatid0);
    assert(megaChatApi[0]->openChatRoom(chatid0, chatroomListener));
    assert(megaChatApi[1]->openChatRoom(chatid1, chatroomListener));

    // Load some message to feed history
    bool *flag = &chatroomListener->historyLoaded[0]; *flag = false;
    megaChatApi[0]->loadMessages(chatid0, 16);
    assert(waitForResponse(flag));
    assert(!lastErrorChat[0]);
    flag = &chatroomListener->historyLoaded[1]; *flag = false;
    megaChatApi[1]->loadMessages(chatid1, 16);
    assert(waitForResponse(flag));
    assert(!lastErrorChat[1]);

    string msg0 = "HOLA " + email[0] + " - This is a testing message automatically sent to you\n\r\n";
    bool *flagConfirmed = &chatroomListener->msgConfirmed[0]; *flagConfirmed = false;
    bool *flagReceived = &chatroomListener->msgReceived[1]; *flagReceived = false;
    bool *flagDelivered = &chatroomListener->msgDelivered[0]; *flagDelivered = false;
    chatroomListener->msgId[0] = MEGACHAT_INVALID_HANDLE;   // will be set at confirmation
    chatroomListener->msgId[1] = MEGACHAT_INVALID_HANDLE;   // will be set at reception

    MegaChatMessage *msgSent = megaChatApi[0]->sendMessage(chatid0, msg0.c_str());
    assert(msgSent);
    msg0 = msgSent->getContent();
    delete msgSent; msgSent = NULL;

    assert(waitForResponse(flagConfirmed));    // for confirmation, sendMessage() is synchronous
    MegaChatHandle msgId0 = chatroomListener->msgId[0];
    assert (msgId0 != MEGACHAT_INVALID_HANDLE);

    assert(waitForResponse(flagReceived));    // for reception
    MegaChatHandle msgId1 = chatroomListener->msgId[1];
    assert (msgId0 == msgId1);
    MegaChatMessage *msgReceived = megaChatApi[1]->getMessage(chatid1, msgId0);   // message should be already received, so in RAM
    assert(msgReceived && !strcmp(msg0.c_str(), msgReceived->getContent()));
    assert(waitForResponse(flagDelivered));    // for delivery
    delete msgReceived; msgReceived = NULL;

    // edit the message
    msg0 = "This is an edited message to " + email[0] + "\n\r";
    bool *flagEdited = &chatroomListener->msgEdited[0]; *flagEdited = false;
    flagReceived = &chatroomListener->msgEdited[1]; *flagReceived = false;  // target user receives a message status update
    flagDelivered = &chatroomListener->msgDelivered[0]; *flagDelivered = false;
    chatroomListener->msgId[0] = MEGACHAT_INVALID_HANDLE;   // will be set at confirmation
    chatroomListener->msgId[1] = MEGACHAT_INVALID_HANDLE;   // will be set at reception

    MegaChatMessage *msgEdited = megaChatApi[0]->editMessage(chatid0, msgId0, msg0.c_str());
    assert(msgEdited);  // rejected because of age (more than one hour) --> shouldn't happen
    msg0 = msgEdited->getContent();
    delete msgEdited; msgEdited = NULL;

    assert(waitForResponse(flagEdited));    // for confirmation, editMessage() is synchronous
    msgId0 = chatroomListener->msgId[0];
    assert (msgId0 != MEGACHAT_INVALID_HANDLE);
    msgEdited = megaChatApi[0]->getMessage(chatid0, msgId0);
    assert (msgEdited && msgEdited->isEdited());

    assert(waitForResponse(flagReceived));    // for reception
    msgId1 = chatroomListener->msgId[1];
    assert (msgId0 == msgId1);
    msgReceived = megaChatApi[1]->getMessage(chatid1, msgId1);   // message should be already received, so in RAM
    assert(msgReceived && !strcmp(msgEdited->getContent(), msgReceived->getContent()));
    assert(msgReceived->isEdited());
    assert(waitForResponse(flagDelivered));    // for delivery

    // finally, clear history
    bool *fTruncated0 = &chatroomListener->historyTruncated[0]; *fTruncated0 = false;
    bool *fTruncated1 = &chatroomListener->historyTruncated[1]; *fTruncated1 = false;
    megaChatApi[0]->clearChatHistory(chatid0);
    waitForResponse(fTruncated0);
    waitForResponse(fTruncated1);

    megaChatApi[0]->closeChatRoom(chatid0, chatroomListener);
    megaChatApi[1]->closeChatRoom(chatid1, chatroomListener);
    delete chatroomListener;

    // 2. A sends a message to B while B doesn't have the chat opened.
    // Then, B opens the chat --> check the received message in B, the delivered in A


    logout(1, true);
    logout(0, true);
}

/**
 * @brief MegaChatApiTest::TEST_groupChatManagement
 */
void MegaChatApiTest::TEST_groupChatManagement()
{
    char *session0 = login(0);
    char *session1 = login(1);

    // Prepare peers, privileges...
    MegaUser *peer = megaApi[0]->getContact(email[1].c_str());
    assert(peer);
    MegaChatPeerList *peers = MegaChatPeerList::createInstance();
    peers->addPeer(peer->getHandle(), MegaChatPeerList::PRIV_STANDARD);
    MegaChatHandle chatid = MEGACHAT_INVALID_HANDLE;
    bool *flag = &requestFlags[0][MegaRequest::TYPE_GET_ATTR_USER]; *flag = false;
    bool *nameReceivedFlag = &nameReceived[0]; *nameReceivedFlag = false; firstname = "";
    megaApi[0]->getUserAttribute(MegaApi::USER_ATTR_FIRSTNAME);
    assert(waitForResponse(flag));
    assert(!lastError[0]);
    assert(waitForResponse(nameReceivedFlag));
    string peerFirstname = firstname;
    flag = &requestFlags[0][MegaRequest::TYPE_GET_ATTR_USER]; *flag = false;
    nameReceivedFlag = &nameReceived[0]; *nameReceivedFlag = false; lastname = "";
    megaApi[0]->getUserAttribute(MegaApi::USER_ATTR_LASTNAME);
    assert(waitForResponse(flag));
    assert(!lastError[0]);
    assert(waitForResponse(nameReceivedFlag));
    string peerLastname = lastname;
    string peerFullname = peerFirstname + " " + peerLastname;

    // --> Create the GroupChat
    flag = &requestFlagsChat[0][MegaChatRequest::TYPE_CREATE_CHATROOM]; *flag = false;
    bool *chatItemReceived0 = &chatItemUpdated[0]; *chatItemReceived0 = false;
    MegaChatListItem *chatItemCreated0 = chatListItem[0];   chatListItem[0] = NULL;
    bool *chatItemReceived1 = &chatItemUpdated[1]; *chatItemReceived1 = false;
    MegaChatListItem *chatItemCreated1 = chatListItem[1];   chatListItem[1] = NULL;
    chatListItem[0] = chatListItem[1] = NULL;
    this->chatid[0] = MEGACHAT_INVALID_HANDLE;

    megaChatApi[0]->createChat(true, peers);
    assert(waitForResponse(flag));
    assert(!lastErrorChat[0]);
    chatid = this->chatid[0];
    assert (chatid != MEGACHAT_INVALID_HANDLE);
    delete peers;   peers = NULL;

    assert(waitForResponse(chatItemReceived0));
    assert(chatItemCreated0);
    // FIXME: find a safe way to control when the auxiliar account receives the
    // new chatroom, since we may have multiple notifications for other chats
    while (!chatItemCreated1)
    {
        assert(waitForResponse(chatItemReceived1));
        assert(chatItemCreated1);
        if (chatItemCreated1->getChatId() == chatid)
        {
            break;
        }
        else
        {
            delete chatItemCreated1;    chatItemCreated1 = NULL;
            *chatItemReceived1 = false;
        }
    }

    // Check the auxiliar account also received the chatroom
    MegaChatRoom *chatroom = megaChatApi[1]->getChatRoom(chatid);
    assert (chatroom);
    delete chatroom;    chatroom = NULL;

    assert(!strcmp(chatItemCreated1->getTitle(), peerFullname.c_str())); // ERROR: we get empty title
    delete chatItemCreated0;    chatItemCreated0 = NULL;
    delete chatItemCreated1;    chatItemCreated1 = NULL;

    // --> Open chatroom
    TestChatRoomListener *chatroomListener = new TestChatRoomListener(megaChatApi, chatid);
    assert(megaChatApi[0]->openChatRoom(chatid, chatroomListener));
    assert(megaChatApi[1]->openChatRoom(chatid, chatroomListener));

    // --> Remove from chat
    flag = &requestFlagsChat[0][MegaChatRequest::TYPE_REMOVE_FROM_CHATROOM]; *flag = false;
    bool *chatItemLeft0 = &chatItemUpdated[0]; *chatItemLeft0 = false;
    bool *chatItemLeft1 = &chatItemUpdated[1]; *chatItemLeft1 = false;
    bool *chatItemClosed1 = &chatItemClosed[1]; *chatItemClosed1 = false;
    bool *chatLeft0 = &chatroomListener->chatUpdated[0]; *chatLeft0 = false;
    bool *chatLeft1 = &chatroomListener->chatUpdated[1]; *chatLeft1 = false;
    bool *mngMsgRecv = &chatroomListener->msgReceived[0]; *mngMsgRecv = false;
    MegaChatHandle *uhAction = &chatroomListener->uhAction[0]; *uhAction = MEGACHAT_INVALID_HANDLE;
    int *priv = &chatroomListener->priv[0]; *priv = MegaChatRoom::PRIV_UNKNOWN;
    megaChatApi[0]->removeFromChat(chatid, peer->getHandle());
    assert(waitForResponse(flag));
    assert(!lastErrorChat[0]);
    assert(waitForResponse(mngMsgRecv));
    assert(*uhAction == peer->getHandle());
    assert(*priv == MegaChatRoom::PRIV_RM);

    chatroom = megaChatApi[0]->getChatRoom(chatid);
    assert (chatroom);
    assert(chatroom->getPeerCount() == 0);
    delete chatroom;

    assert(waitForResponse(chatItemLeft0));
    assert(waitForResponse(chatItemLeft1));
    assert(waitForResponse(chatItemClosed1));
    assert(waitForResponse(chatLeft0));

    assert(waitForResponse(chatLeft1));
    chatroom = megaChatApi[0]->getChatRoom(chatid);
    assert (chatroom);
    assert(chatroom->getPeerCount() == 0);
    delete chatroom;

    // Close the chatroom, even if we've been removed from it
    megaChatApi[1]->closeChatRoom(chatid, chatroomListener);

    // --> Invite to chat
    flag = &requestFlagsChat[0][MegaChatRequest::TYPE_INVITE_TO_CHATROOM]; *flag = false;
    bool *chatItemJoined0 = &chatItemUpdated[0]; *chatItemJoined0 = false;
    bool *chatItemJoined1 = &chatItemUpdated[1]; *chatItemJoined1 = false;
    bool *chatJoined0 = &chatroomListener->chatUpdated[0]; *chatJoined0 = false;
    bool *chatJoined1 = &chatroomListener->chatUpdated[1]; *chatJoined1 = false;
    mngMsgRecv = &chatroomListener->msgReceived[0]; *mngMsgRecv = false;
    uhAction = &chatroomListener->uhAction[0]; *uhAction = MEGACHAT_INVALID_HANDLE;
    priv = &chatroomListener->priv[0]; *priv = MegaChatRoom::PRIV_UNKNOWN;
    megaChatApi[0]->inviteToChat(chatid, peer->getHandle(), MegaChatPeerList::PRIV_STANDARD);
    assert(waitForResponse(flag));
    assert(!lastErrorChat[0]);
    assert(waitForResponse(chatItemJoined0));
    assert(waitForResponse(chatItemJoined1));
    assert(waitForResponse(chatJoined0));
//    assert(waitForResponse(chatJoined1)); --> account 1 haven't opened chat, won't receive callback
    assert(waitForResponse(mngMsgRecv));
    assert(*uhAction == peer->getHandle());
    assert(*priv == MegaChatRoom::PRIV_UNKNOWN);    // the message doesn't report the new priv

    chatroom = megaChatApi[0]->getChatRoom(chatid);
    assert (chatroom);
    assert(chatroom->getPeerCount() == 1);
    delete chatroom;

    // since we were expulsed from chatroom, we need to open it again
    assert(megaChatApi[1]->openChatRoom(chatid, chatroomListener));

    // invite again --> error
    flag = &requestFlagsChat[0][MegaChatRequest::TYPE_INVITE_TO_CHATROOM]; *flag = false;
    megaChatApi[0]->inviteToChat(chatid, peer->getHandle(), MegaChatPeerList::PRIV_STANDARD);
    assert(waitForResponse(flag));
    assert(lastErrorChat[0] == MegaChatError::ERROR_EXIST);

    // --> Set title
    string title = "My groupchat with title";
    flag = &requestFlagsChat[0][MegaChatRequest::TYPE_EDIT_CHATROOM_NAME]; *flag = false;
    bool *titleItemChanged0 = &titleUpdated[0]; *titleItemChanged0 = false;
    bool *titleItemChanged1 = &titleUpdated[1]; *titleItemChanged1 = false;
    bool *titleChanged0 = &chatroomListener->titleUpdated[0]; *titleChanged0 = false;
    bool *titleChanged1 = &chatroomListener->titleUpdated[1]; *titleChanged1 = false;
    mngMsgRecv = &chatroomListener->msgReceived[0]; *mngMsgRecv = false;
    string *msgContent = &chatroomListener->content[0]; *msgContent = "";
    megaChatApi[0]->setChatTitle(chatid, title.c_str());
    assert(waitForResponse(flag));
    assert(!lastErrorChat[0]);
    assert(waitForResponse(titleItemChanged0));
    assert(waitForResponse(titleItemChanged1));
    assert(waitForResponse(titleChanged0));
    assert(waitForResponse(titleChanged1));
    assert(waitForResponse(mngMsgRecv));
    assert(!strcmp(title.c_str(), msgContent->c_str()));


    chatroom = megaChatApi[1]->getChatRoom(chatid);
    assert (chatroom);
    assert(!strcmp(chatroom->getTitle(), title.c_str()));
    delete chatroom;

    // --> Change peer privileges to Moderator
    flag = &requestFlagsChat[0][MegaChatRequest::TYPE_UPDATE_PEER_PERMISSIONS]; *flag = false;
    bool *peerUpdated0 = &peersUpdated[0]; *peerUpdated0 = false;
    bool *peerUpdated1 = &peersUpdated[1]; *peerUpdated1 = false;
    mngMsgRecv = &chatroomListener->msgReceived[0]; *mngMsgRecv = false;
    uhAction = &chatroomListener->uhAction[0]; *uhAction = MEGACHAT_INVALID_HANDLE;
    priv = &chatroomListener->priv[0]; *priv = MegaChatRoom::PRIV_UNKNOWN;
    megaChatApi[0]->updateChatPermissions(chatid, peer->getHandle(), MegaChatRoom::PRIV_MODERATOR);
    assert(waitForResponse(flag));
    assert(!lastErrorChat[0]);
    assert(waitForResponse(peerUpdated0));
    assert(waitForResponse(peerUpdated1));
    assert(waitForResponse(mngMsgRecv));
    assert(*uhAction == peer->getHandle());
    assert(*priv == MegaChatRoom::PRIV_MODERATOR);


    // --> Change peer privileges to Read-only
    flag = &requestFlagsChat[0][MegaChatRequest::TYPE_UPDATE_PEER_PERMISSIONS]; *flag = false;
    peerUpdated0 = &peersUpdated[0]; *peerUpdated0 = false;
    peerUpdated1 = &peersUpdated[1]; *peerUpdated1 = false;
    mngMsgRecv = &chatroomListener->msgReceived[0]; *mngMsgRecv = false;
    uhAction = &chatroomListener->uhAction[0]; *uhAction = MEGACHAT_INVALID_HANDLE;
    priv = &chatroomListener->priv[0]; *priv = MegaChatRoom::PRIV_UNKNOWN;
    megaChatApi[0]->updateChatPermissions(chatid, peer->getHandle(), MegaChatRoom::PRIV_RO);
    assert(waitForResponse(flag));
    assert(!lastErrorChat[0]);
    assert(waitForResponse(peerUpdated0));
    assert(waitForResponse(peerUpdated1));
    assert(waitForResponse(mngMsgRecv));
    assert(*uhAction == peer->getHandle());
    assert(*priv == MegaChatRoom::PRIV_RO);


    // --> Try to send a message without the right privilege
    string msg1 = "HOLA " + email[0] + " - This message can't be send because I'm read-only";
    bool *flagRejected = &chatroomListener->msgRejected[1]; *flagRejected = false;
    chatroomListener->msgId[1] = MEGACHAT_INVALID_HANDLE;   // will be set at reception
    MegaChatMessage *msgSent = megaChatApi[1]->sendMessage(chatid, msg1.c_str());
    assert(msgSent);
    delete msgSent; msgSent = NULL;
    assert(waitForResponse(flagRejected));    // for confirmation, sendMessage() is synchronous
    MegaChatHandle msgId0 = chatroomListener->msgId[1];
    assert (msgId0 == MEGACHAT_INVALID_HANDLE);


    // --> Load some message to feed history
    flag = &chatroomListener->historyLoaded[0]; *flag = false;
    megaChatApi[0]->loadMessages(chatid, 16);
    assert(waitForResponse(flag));
    flag = &chatroomListener->historyLoaded[1]; *flag = false;
    megaChatApi[1]->loadMessages(chatid, 16);
    assert(waitForResponse(flag));


    // --> Send typing notification
    bool *flagTyping1 = &chatroomListener->userTyping[1]; *flagTyping1 = false;
    uhAction = &chatroomListener->uhAction[1]; *uhAction = MEGACHAT_INVALID_HANDLE;
    megaChatApi[0]->sendTypingNotification(chatid);
    assert(waitForResponse(flagTyping1));
    assert(*uhAction == megaChatApi[0]->getMyUserHandle());


    // --> Send a message and wait for reception by target user
    string msg0 = "HOLA " + email[0] + " - Testing groupchats";
    bool *msgConfirmed = &chatroomListener->msgConfirmed[0]; *msgConfirmed = false;
    bool *msgReceived = &chatroomListener->msgReceived[1]; *msgReceived = false;
    bool *msgDelivered = &chatroomListener->msgDelivered[0]; *msgDelivered = false;
    chatroomListener->msgId[0] = MEGACHAT_INVALID_HANDLE;   // will be set at confirmation
    chatroomListener->msgId[1] = MEGACHAT_INVALID_HANDLE;   // will be set at reception
    megaChatApi[0]->sendMessage(chatid, msg0.c_str());
    assert(waitForResponse(msgConfirmed));    // for confirmation, sendMessage() is synchronous
    MegaChatHandle msgId = chatroomListener->msgId[0];
    assert (msgId != MEGACHAT_INVALID_HANDLE);
    assert(waitForResponse(msgReceived));    // for reception
    assert (msgId == chatroomListener->msgId[1]);
    MegaChatMessage *msg = megaChatApi[1]->getMessage(chatid, msgId);   // message should be already received, so in RAM
    assert(msg && !strcmp(msg0.c_str(), msg->getContent()));
    assert(waitForResponse(msgDelivered));    // for delivery

    // --> Close the chatroom
    megaChatApi[0]->closeChatRoom(chatid, chatroomListener);
    megaChatApi[1]->closeChatRoom(chatid, chatroomListener);
    delete chatroomListener;

    // --> Remove peer from groupchat
    flag = &requestFlagsChat[0][MegaChatRequest::TYPE_REMOVE_FROM_CHATROOM]; *flag = false;
    bool *chatClosed = &chatItemClosed[1]; *chatClosed = false;
    megaChatApi[0]->removeFromChat(chatid, peer->getHandle());
    assert(waitForResponse(flag));
    assert(!lastErrorChat[0]);
    assert(waitForResponse(chatClosed));
    chatroom = megaChatApi[1]->getChatRoom(chatid);
    assert(chatroom);
    assert(!chatroom->isActive());
    delete chatroom;    chatroom = NULL;

    // --> Leave the GroupChat
    flag = &requestFlagsChat[0][MegaChatRequest::TYPE_REMOVE_FROM_CHATROOM]; *flag = false;
    chatClosed = &chatItemClosed[0]; *chatClosed = false;
    megaChatApi[0]->leaveChat(chatid);
    assert(waitForResponse(flag));
    assert(!lastErrorChat[0]);
    assert(waitForResponse(chatClosed));
    chatroom = megaChatApi[0]->getChatRoom(chatid);
    assert(!chatroom->isActive());
    delete chatroom;    chatroom = NULL;

    logout(1, true);
    logout(0, true);

    delete [] session0;
    delete [] session1;
}

void MegaChatApiTest::TEST_offlineMode()
{
    char *session = login(0);

    MegaChatRoomList *chats = megaChatApi[0]->getChatRooms();
    cout << chats->size() << " chat/s received: " << endl;

    // Redmine ticket: #5721 (history from inactive chats is not retrievable)
    const MegaChatRoom *chatroom = NULL;
    for (int i = 0; i < chats->size(); i++)
    {
        if (chats->get(i)->isActive())
        {
            chatroom = chats->get(i);
            break;
        }
    }

    if (chatroom)
    {
        // Open a chatroom
        MegaChatHandle chatid = chatroom->getChatId();

        printChatRoomInfo(chatroom);

        TestChatRoomListener *chatroomListener = new TestChatRoomListener(megaChatApi, chatid);
        assert(megaChatApi[0]->openChatRoom(chatid, chatroomListener));

        // Load some message to feed history
        bool *flag = &chatroomListener->historyLoaded[0]; *flag = false;
        megaChatApi[0]->loadMessages(chatid, 16);
        assert(waitForResponse(flag));
        assert(!lastErrorChat[0]);


        cout << endl << endl << "Disconnect from the Internet now" << endl << endl;
//        system("pause");


        string msg0 = "This is a test message sent without Internet connection";
        bool *flagConfirmed = &chatroomListener->msgConfirmed[0]; *flagConfirmed = false;
        chatroomListener->msgId[0] = MEGACHAT_INVALID_HANDLE;   // will be set at confirmation
        MegaChatMessage *msgSent = megaChatApi[0]->sendMessage(chatid, msg0.c_str());
        assert(msgSent);
        assert(msgSent->getStatus() == MegaChatMessage::STATUS_SENDING);

        megaChatApi[0]->closeChatRoom(chatid, chatroomListener);

        // close session and resume it while offline
        logout(0, false);
        bool *flagInit = &initStateChanged[0]; *flagInit = false;
        megaChatApi[0]->init(session);
        assert(waitForResponse(flagInit));
        assert(initState[0] == MegaChatApi::INIT_OFFLINE_SESSION);

        // check the unsent message is properly loaded
        flag = &chatroomListener->historyLoaded[0]; *flag = false;
        bool *msgUnsentLoaded = &chatroomListener->msgLoaded[0]; *msgUnsentLoaded = false;
        chatroomListener->msgId[0] = MEGACHAT_INVALID_HANDLE;
        assert(megaChatApi[0]->openChatRoom(chatid, chatroomListener));
        bool msgUnsentFound = false;
        do
        {
            assert(waitForResponse(msgUnsentLoaded));
            if (chatroomListener->msgId[0] == msgSent->getMsgId())
            {
                msgUnsentFound = true;
                break;
            }
            *msgUnsentLoaded = false;
        } while (*flag);
        assert(msgUnsentFound);


        cout << endl << endl << "Connect to the Internet now" << endl << endl;
//        system("pause");


        flag = &chatroomListener->historyLoaded[0]; *flag = false;
        bool *msgSentLoaded = &chatroomListener->msgLoaded[0]; *msgSentLoaded = false;
        chatroomListener->msgId[0] = MEGACHAT_INVALID_HANDLE;
        assert(megaChatApi[0]->openChatRoom(chatid, chatroomListener));
        bool msgSentFound = false;
        do
        {
            assert(waitForResponse(msgSentLoaded));
            if (chatroomListener->msgId[0] == msgSent->getMsgId())
            {
                msgSentFound = true;
                break;
            }
            *msgSentLoaded = false;
        } while (*flag);

        assert(msgSentFound);
        delete msgSent; msgSent = NULL;
    }

    logout(0, true);
}

void MegaChatApiTest::TEST_clearHistory()
{
    login(0);
    login(1);


    // Prepare peers, privileges...
    MegaUser *peer = megaApi[0]->getContact(email[1].c_str());
    assert(peer);
    MegaChatPeerList *peers = MegaChatPeerList::createInstance();
    peers->addPeer(peer->getHandle(), MegaChatPeerList::PRIV_STANDARD);

    // --> Create the GroupChat
    bool *flag = &requestFlagsChat[0][MegaChatRequest::TYPE_CREATE_CHATROOM]; *flag = false;
    bool *chatItemReceived0 = &chatItemUpdated[0]; *chatItemReceived0 = false;
    bool *chatItemReceived1 = &chatItemUpdated[1]; *chatItemReceived1 = false;
    chatListItem[0] = chatListItem[1] = NULL;
    this->chatid[0] = MEGACHAT_INVALID_HANDLE;

    megaChatApi[0]->createChat(true, peers);
    assert(waitForResponse(flag));
    assert(!lastErrorChat[0]);
    MegaChatHandle chatid = this->chatid[0];
    assert (chatid != MEGACHAT_INVALID_HANDLE);
    delete peers;   peers = NULL;

    assert(waitForResponse(chatItemReceived0));
    MegaChatListItem *chatItemCreated0 = chatListItem[0];   chatListItem[0] = NULL;
    assert(chatItemCreated0);
    delete chatItemCreated0;    chatItemCreated0 = NULL;

    assert(waitForResponse(chatItemReceived1));
    MegaChatListItem *chatItemCreated1 = chatListItem[1];   chatListItem[1] = NULL;
    assert(chatItemCreated1);
    delete chatItemCreated1;    chatItemCreated1 = NULL;

    // Check the auxiliar account also received the chatroom
    MegaChatRoom *chatroom = megaChatApi[1]->getChatRoom(chatid);
    assert (chatroom);
    delete chatroom;    chatroom = NULL;

    // Open chatrooms
    TestChatRoomListener *chatroomListener = new TestChatRoomListener(megaChatApi, chatid);
    assert(megaChatApi[0]->openChatRoom(chatid, chatroomListener));
    assert(megaChatApi[1]->openChatRoom(chatid, chatroomListener));

    // Send 5 messages to have some history
    for (int i = 0; i < 5; i++)
    {
        string msg0 = "HOLA " + email[0] + " - Testing clearhistory. This messages is the number " + std::to_string(i);
        bool *msgConfirmed = &chatroomListener->msgConfirmed[0]; *msgConfirmed = false;
        bool *msgReceived = &chatroomListener->msgReceived[1]; *msgReceived = false;
        bool *msgDelivered = &chatroomListener->msgDelivered[0]; *msgDelivered = false;
        chatroomListener->msgId[0] = MEGACHAT_INVALID_HANDLE;   // will be set at confirmation
        chatroomListener->msgId[1] = MEGACHAT_INVALID_HANDLE;   // will be set at reception
        megaChatApi[0]->sendMessage(chatid, msg0.c_str());
        assert(waitForResponse(msgConfirmed));    // for confirmation, sendMessage() is synchronous
        MegaChatHandle msgId = chatroomListener->msgId[0];
        assert (msgId != MEGACHAT_INVALID_HANDLE);
        assert(waitForResponse(msgReceived));    // for reception
        assert (msgId == chatroomListener->msgId[1]);
        MegaChatMessage *msg = megaChatApi[1]->getMessage(chatid, msgId);   // message should be already received, so in RAM
        assert(msg && !strcmp(msg0.c_str(), msg->getContent()));
        assert(waitForResponse(msgDelivered));    // for delivery
    }

    // Close the chatrooms
    megaChatApi[0]->closeChatRoom(chatid, chatroomListener);
    megaChatApi[1]->closeChatRoom(chatid, chatroomListener);
    delete chatroomListener;

    // Open chatrooms
    chatroomListener = new TestChatRoomListener(megaChatApi, chatid);
    assert(megaChatApi[0]->openChatRoom(chatid, chatroomListener));
    assert(megaChatApi[1]->openChatRoom(chatid, chatroomListener));

    // --> Load some message to feed history
    flag = &chatroomListener->historyLoaded[0]; *flag = false;
    int *count = &chatroomListener->msgCount[0]; *count = 0;
    megaChatApi[0]->loadMessages(chatid, 16);
    assert(waitForResponse(flag));
    assert(*count == 5);
    flag = &chatroomListener->historyLoaded[1]; *flag = false;
    count = &chatroomListener->msgCount[1]; *count = 0;
    megaChatApi[1]->loadMessages(chatid, 16);
    assert(waitForResponse(flag));
    assert(*count == 5);

    // Clear history
    flag = &requestFlagsChat[0][MegaChatRequest::TYPE_TRUNCATE_HISTORY]; *flag = false;
    bool *fTruncated0 = &chatroomListener->historyTruncated[0]; *fTruncated0 = false;
    bool *fTruncated1 = &chatroomListener->historyTruncated[1]; *fTruncated1 = false;
    bool *chatItemUpdated0 = &chatItemUpdated[0]; *chatItemUpdated0 = false;
    bool *chatItemUpdated1 = &chatItemUpdated[1]; *chatItemUpdated1 = false;
    megaChatApi[0]->clearChatHistory(chatid);
    assert(waitForResponse(flag));
    assert(!lastErrorChat[0]);
    waitForResponse(fTruncated0);
    waitForResponse(fTruncated1);
    assert(waitForResponse(chatItemUpdated0));
    assert(waitForResponse(chatItemUpdated1));

    MegaChatListItem *item0 = megaChatApi[0]->getChatListItem(chatid);
    assert(item0->getUnreadCount() == 0);
    assert(!strcmp(item0->getLastMessage(), ""));
    assert(item0->getLastMessageType() == 0);
    assert(item0->getLastTimestamp() != 0);
    delete item0; item0 = NULL;
    MegaChatListItem *item1 = megaChatApi[1]->getChatListItem(chatid);
    assert(item1->getUnreadCount() == 1);
    assert(!strcmp(item1->getLastMessage(), ""));
    assert(item1->getLastMessageType() == 0);
    assert(item1->getLastTimestamp() != 0);
    delete item1; item1 = NULL;

    // Close and re-open chatrooms
    megaChatApi[0]->closeChatRoom(chatid, chatroomListener);
    megaChatApi[1]->closeChatRoom(chatid, chatroomListener);
    delete chatroomListener;
    chatroomListener = new TestChatRoomListener(megaChatApi, chatid);
    assert(megaChatApi[0]->openChatRoom(chatid, chatroomListener));
    assert(megaChatApi[1]->openChatRoom(chatid, chatroomListener));

    // --> Check history is been truncated
    flag = &chatroomListener->historyLoaded[0]; *flag = false;
    count = &chatroomListener->msgCount[0]; *count = 0;
    megaChatApi[0]->loadMessages(chatid, 16);
    assert(waitForResponse(flag));
    assert(*count == 1);
    flag = &chatroomListener->historyLoaded[1]; *flag = false;
    count = &chatroomListener->msgCount[1]; *count = 0;
    megaChatApi[1]->loadMessages(chatid, 16);
    assert(waitForResponse(flag));
    assert(*count == 1);

    // Close the chatrooms
    megaChatApi[0]->closeChatRoom(chatid, chatroomListener);
    megaChatApi[1]->closeChatRoom(chatid, chatroomListener);
    delete chatroomListener;

    logout(0, true);
}

void MegaChatApiTest::TEST_switchAccounts()
{
    // ___ Log with account 0 ___
    char *session = login(0);

    MegaChatListItemList *items = megaChatApi[0]->getChatListItems();
    for (int i = 0; i < items->size(); i++)
    {
        const MegaChatListItem *item = items->get(i);
        if (!item->isActive())
        {
            continue;
        }

        printChatListItemInfo(item);

        sleep(3);

        MegaChatHandle chatid = item->getChatId();
        MegaChatListItem *itemUpdated = megaChatApi[0]->getChatListItem(chatid);

        printChatListItemInfo(itemUpdated);

        continue;
    }



    logout(0, true);    // terminate() and destroy Client

    // 1. Initialize chat engine
    bool *flagInit = &initStateChanged[0]; *flagInit = false;
    megaChatApi[0]->init(NULL);
    assert(waitForResponse(flagInit));
    assert(initState[0] == MegaChatApi::INIT_WAITING_NEW_SESSION);

    // 2. Login with account 1
    bool *flag = &requestFlags[0][MegaRequest::TYPE_LOGIN]; *flag = false;
    megaApi[0]->login(email[1].c_str(), pwd[1].c_str());
    assert(waitForResponse(flag));
    assert(!lastError[0]);

    // 3. Fetchnodes
    flagInit = &initStateChanged[0]; *flagInit = false;
    flag = &requestFlags[0][MegaRequest::TYPE_FETCH_NODES]; *flag = false;
    megaApi[0]->fetchNodes();
    assert(waitForResponse(flag));
    assert(!lastError[0]);
    // after fetchnodes, karere should be ready for offline, at least
    assert(waitForResponse(flagInit));
    assert(initState[0] == MegaChatApi::INIT_ONLINE_SESSION);

    // 4. Connect to chat servers
    flag = &requestFlagsChat[0][MegaChatRequest::TYPE_CONNECT]; *flag = false;
    megaChatApi[0]->connect();
    assert(waitForResponse(flag));
    assert(!lastError[0]);

    logout(0, true);

}

void MegaChatApiTest::TEST_attachment()
{
    login(0);
    login(1);

    MegaUser *peer0 = megaApi[0]->getContact(email[1].c_str());
    MegaUser *peer1 = megaApi[1]->getContact(email[0].c_str());
    assert(peer0 && peer1);

    MegaChatRoom *chatroom0 = megaChatApi[0]->getChatRoomByUser(peer0->getHandle());

    MegaChatHandle chatid0 = chatroom0->getChatId();
    assert (chatid0 != MEGACHAT_INVALID_HANDLE);
    delete chatroom0; chatroom0 = NULL;

    MegaChatRoom *chatroom1 = megaChatApi[1]->getChatRoomByUser(peer1->getHandle());
    MegaChatHandle chatid1 = chatroom1->getChatId();
    assert (chatid0 == chatid1);

    // 1. A sends a message to B while B has the chat opened.
    // --> check the confirmed in A, the received message in B, the delivered in A

    TestChatRoomListener *chatroomListener = new TestChatRoomListener(megaChatApi, chatid0);
    assert(megaChatApi[0]->openChatRoom(chatid0, chatroomListener));
    assert(megaChatApi[1]->openChatRoom(chatid1, chatroomListener));

    // Load some message to feed history
    bool *flag = &chatroomListener->historyLoaded[0]; *flag = false;
    int source = megaChatApi[0]->loadMessages(chatid0, 16);
    if (source != MegaChatApi::SOURCE_NONE &&
            source != MegaChatApi::SOURCE_ERROR)
    {
        assert(waitForResponse(flag));
        assert(!lastErrorChat[0]);
    }
    flag = &chatroomListener->historyLoaded[1]; *flag = false;
    source = megaChatApi[1]->loadMessages(chatid1, 16);
    if (source != MegaChatApi::SOURCE_NONE &&
            source != MegaChatApi::SOURCE_ERROR)
    {

        assert(waitForResponse(flag));
        assert(!lastErrorChat[1]);
    }


    bool *flagConfirmed = &chatroomListener->msgConfirmed[0]; *flagConfirmed = false;
    bool *flagReceived = &chatroomListener->msgReceived[1]; *flagReceived = false;
    bool *flagDelivered = &chatroomListener->msgDelivered[0]; *flagDelivered = false;
    chatroomListener->msgId[0] = MEGACHAT_INVALID_HANDLE;   // will be set at confirmation
    chatroomListener->msgId[1] = MEGACHAT_INVALID_HANDLE;   // will be set at reception

    struct stat st = {0};

    mDownloadPath = "/tmp/download/";
    if (stat(mDownloadPath.c_str(), &st) == -1)
    {
        mkdir(mDownloadPath.c_str(), 0700);
    }

    time_t rawTime;
    struct tm * timeInfo;
    char formatDate[80];
    time(&rawTime);
    timeInfo = localtime(&rawTime);
    //strftime(formatDate, 80, "%Y%m%d-%H:%M:%S", timeInfo);
    strftime(formatDate, 80, "%Y%m%d_%H%M%S", timeInfo);

    std::string fileDestination = uploadFile(0, formatDate, "/tmp/", formatDate, "/");

    MegaNode* node0 = megaApi[0]->getNodeByPath(fileDestination.c_str());
    assert(node0 != NULL);

    MegaNodeList *megaNodeList = MegaNodeList::createInstance();
    megaNodeList->addNode(node0);

    megaChatApi[0]->attachNodes(chatid0, megaNodeList, this);
    delete megaNodeList;
    assert(waitForResponse(flagConfirmed));
    assert(waitForResponse(flagConfirmed));    // for confirmation, sendMessage() is synchronous
    MegaChatHandle msgId0 = chatroomListener->msgId[0];
    assert (msgId0 != MEGACHAT_INVALID_HANDLE);

    assert(waitForResponse(flagReceived));    // for reception
    MegaChatHandle msgId1 = chatroomListener->msgId[1];
    assert (msgId0 == msgId1);
    MegaChatMessage *msgReceived = megaChatApi[1]->getMessage(chatid1, msgId0);   // message should be already received, so in RAM
    assert(msgReceived);

    // Download File
    assert(msgReceived->getType() == MegaChatMessage::TYPE_NODE_ATTACHMENT);
    mega::MegaNodeList *nodeList = msgReceived->getMegaNodeList();

    int downLoadFiles = 0;
    addDownload();
    MegaNode* node1 = nodeList->get(0);
    megaApi[1]->startDownload(node1, mDownloadPath.c_str(), this);
    assert(waitForResponse(&isNotDownloadRunning()));
    if (lastError[1] == API_OK)
    {
        downLoadFiles = 1;
    }
    else
    {
        downLoadFiles = 0;
    }

    assert(downLoadFiles == 1);

    *flagConfirmed = &revokeNodeSend[0]; *flagConfirmed = false;
    *flagReceived = &chatroomListener->msgReceived[1]; *flagReceived = false;
    chatroomListener->msgId[0] = MEGACHAT_INVALID_HANDLE;   // will be set at confirmation
    chatroomListener->msgId[1] = MEGACHAT_INVALID_HANDLE;   // will be set at reception
    megachat::MegaChatHandle revokeAttachmentNode = node0->getHandle();
    megaChatApi[0]->revokeAttachment(chatid0, revokeAttachmentNode, this);

    assert(waitForResponse(flagConfirmed));
    msgId0 = chatroomListener->msgId[0];
    assert (msgId0 != MEGACHAT_INVALID_HANDLE);

    assert(waitForResponse(flagReceived));    // for reception
    msgId1 = chatroomListener->msgId[1];
    assert (msgId0 == msgId1);
    msgReceived = megaChatApi[1]->getMessage(chatid1, msgId0);   // message should be already received, so in RAM
    assert(msgReceived);
    assert(msgReceived->getType() == MegaChatMessage::TYPE_REVOKE_NODE_ATTACHMENT);

    // Remove file downloaded to try to download after revoke
    std::string filePath = mDownloadPath + std::string(formatDate);
    std::string secondaryFilePath = mDownloadPath + std::string("remove");
    rename(filePath.c_str(), secondaryFilePath.c_str());

    // Download File
    mega::MegaHandle nodeHandle = msgReceived->getHandleOfAction();
    assert(nodeHandle == node1->getHandle());

    addDownload();
    megaApi[1]->startDownload(node1, mDownloadPath.c_str(), this);
    assert(waitForResponse(&isNotDownloadRunning()));
    if (lastError[1] == API_OK)
    {
        downLoadFiles = 1;
    }
    else
    {
        downLoadFiles = 0;
    }

    assert(downLoadFiles == 0);

    delete node0;

    logout(0, true);
    logout(1, true);
}

<<<<<<< HEAD
void MegaChatApiTest::TEST_lastMessageGroup()
{
    // Send file with account 1 to account 0, direct chat. After send, open account 0 and wait for lastMessage.
    // Last message contain have to be the same that the file name.
    login(0);

//    MegaUser *peer0 = megaApi[0]->getContact(email[1].c_str());
//    assert(peer0);

    MegaChatRoomList *chatrooms = megaChatApi[0]->getChatRooms();
    assert(chatrooms);
    const MegaChatRoom *chatroom0 = NULL;
    for (unsigned int i = 0; i < chatrooms->size(); i++)
    {
        if (strcmp(chatrooms->get(i)->getTitle(), "grupal5") == 0)
        {
            chatroom0 = chatrooms->get(i);
            break;
        }
    }

    assert(chatroom0);
    MegaChatHandle chatid0 = chatroom0->getChatId();

    sleep(5);

    MegaChatListItem *item = megaChatApi[0]->getChatListItem(chatid0);
    std::cout << "LAST Message -- Type: " << item->getLastMessageType() << "    Content: "  << item->getLastMessage() << std::endl;

    logout(0, true);
=======
void MegaChatApiTest::TEST_lastMessage()
{
    // Send file with account 1 to account 0, direct chat. After send, open account 0 and wait for lastMessage.
    // Last message contain have to be the same that the file name.

    // Prerequisites: both accounts should be contacts and the 1on1 chatroom between them must exist

    login(1);
    login(0);

    MegaUser *peer0 = megaApi[0]->getContact(email[1].c_str());
    assert(peer0);

    MegaChatRoom *chatroom0 = megaChatApi[0]->getChatRoomByUser(peer0->getHandle());
    MegaChatHandle chatid0 = chatroom0->getChatId();

    MegaUser *peer1 = megaApi[1]->getContact(email[0].c_str());
    assert(peer1);

    MegaChatRoom *chatroom1 = megaChatApi[1]->getChatRoomByUser(peer1->getHandle());

    MegaChatHandle chatid1 = chatroom1->getChatId();
    assert (chatid1 != MEGACHAT_INVALID_HANDLE);
    assert (chatid0 == chatid1);

    TestChatRoomListener *chatroomListener1 = new TestChatRoomListener(megaChatApi, chatid1);
    assert(megaChatApi[1]->openChatRoom(chatid1, chatroomListener1));

    time_t rawTime;
    struct tm * timeInfo;
    char formatDate[80];
    time(&rawTime);
    timeInfo = localtime(&rawTime);
    //strftime(formatDate, 80, "%Y%m%d-%H:%M:%S", timeInfo);
    strftime(formatDate, 80, "%Y%m%d_%H%M%S", timeInfo);

    std::string fileDestination = uploadFile(1, formatDate, "/tmp/", formatDate, "/");

    MegaNode* node1 = megaApi[1]->getNodeByPath(fileDestination.c_str());
    assert(node1 != NULL);

    MegaNodeList *megaNodeList = MegaNodeList::createInstance();
    megaNodeList->addNode(node1);

    bool *flagConfirmed = &attachNodeSend[1]; *flagConfirmed = false;
    bool *flagDelivered = &chatroomListener1->msgDelivered[1]; *flagDelivered = false;
    megaChatApi[1]->attachNodes(chatid1, megaNodeList, this);
    delete megaNodeList;
    assert(waitForResponse(flagConfirmed));
    assert(waitForResponse(flagDelivered));    // for delivery, to ensure account 0 has received it
    MegaChatHandle msgId1 = chatroomListener1->msgId[1];
    assert (msgId1 != MEGACHAT_INVALID_HANDLE);

    MegaChatListItem *item = megaChatApi[0]->getChatListItem(chatid0);
    assert(strcmp(formatDate, item->getLastMessage()) == 0);

    logout(0, true);
    logout(1, true);
>>>>>>> 72b93017
}

string MegaChatApiTest::uploadFile(int account, const string& fileName, const string& originPath, const string& contain, const string& destinationPath)
{
    std::string filePath = originPath + fileName;
    FILE* fileDescriptor = fopen(filePath.c_str(), "w");
    fprintf(fileDescriptor, "%s", contain.c_str());
    fclose(fileDescriptor);

    addDownload();
    megaApi[account]->startUpload(filePath.c_str(), megaApi[account]->getNodeByPath(destinationPath.c_str()), this);
    assert(waitForResponse(&isNotDownloadRunning()));
    assert(!lastError[account]);

    return destinationPath + fileName;
}

void MegaChatApiTest::TEST_receiveContact()
{
    login(0);

    MegaChatRoomList *chats = megaChatApi[0]->getChatRooms();

    // Open chats and print history
    for (int i = 0; i < chats->size(); i++)
    {
        // Open a chatroom
        const MegaChatRoom *chatroom = chats->get(i);
        MegaChatHandle chatid = chatroom->getChatId();
        TestChatRoomListener *listener = new TestChatRoomListener(megaChatApi, chatid);
        assert(megaChatApi[0]->openChatRoom(chatid, listener));

        // Load history
        cout << "Loading messages for chat " << chatroom->getTitle() << " (id: " << chatroom->getChatId() << ")" << endl;
        while (1)
        {
            int source = megaChatApi[0]->loadMessages(chatid, 16);
            if (source == MegaChatApi::SOURCE_NONE ||
                    source == MegaChatApi::SOURCE_ERROR)
            {
                break;  // no more history or cannot retrieve it
            }
            assert(waitForResponse(&listener->msgContactReceived[0]));
            assert(!lastErrorChat[0]);
        }

        // Close the chatroom
        megaChatApi[0]->closeChatRoom(chatid, listener);
        delete listener;
    }

    logout(0, true);
}

void MegaChatApiTest::TEST_sendContact()
{
    login(0);
    login(1);

    MegaUser *peer0 = megaApi[0]->getContact(email[1].c_str());
    MegaUser *peer1 = megaApi[1]->getContact(email[0].c_str());
    assert(peer0 && peer1);

    MegaChatRoom *chatroom0 = megaChatApi[0]->getChatRoomByUser(peer0->getHandle());

    MegaChatHandle chatid0 = chatroom0->getChatId();
    assert (chatid0 != MEGACHAT_INVALID_HANDLE);

    MegaChatRoom *chatroom1 = megaChatApi[1]->getChatRoomByUser(peer1->getHandle());
    MegaChatHandle chatid1 = chatroom1->getChatId();
    assert (chatid0 == chatid1);

    // 1. A sends a message to B while B has the chat opened.
    // --> check the confirmed in A, the received message in B, the delivered in A

    TestChatRoomListener *chatroomListener = new TestChatRoomListener(megaChatApi, chatid0);
    assert(megaChatApi[0]->openChatRoom(chatid0, chatroomListener));
    assert(megaChatApi[1]->openChatRoom(chatid1, chatroomListener));

    // Load some message to feed history
    bool *flag = &chatroomListener->historyLoaded[0]; *flag = false;
    int source = megaChatApi[0]->loadMessages(chatid0, 16);
    if (source != MegaChatApi::SOURCE_NONE &&
            source != MegaChatApi::SOURCE_ERROR)
    {
        assert(waitForResponse(flag));
        assert(!lastErrorChat[0]);
    }
    flag = &chatroomListener->historyLoaded[1]; *flag = false;
    source = megaChatApi[1]->loadMessages(chatid1, 16);
    if (source != MegaChatApi::SOURCE_NONE &&
            source != MegaChatApi::SOURCE_ERROR)
    {

        assert(waitForResponse(flag));
        assert(!lastErrorChat[1]);
    }

    bool *flagConfirmed = &chatroomListener->msgConfirmed[0]; *flagConfirmed = false;
    bool *flagReceived = &chatroomListener->msgContactReceived[1]; *flagReceived = false;
    bool *flagDelivered = &chatroomListener->msgDelivered[0]; *flagDelivered = false;
    chatroomListener->msgId[0] = MEGACHAT_INVALID_HANDLE;   // will be set at confirmation
    chatroomListener->msgId[1] = MEGACHAT_INVALID_HANDLE;   // will be set at reception

    MegaChatHandle handle = chatroom0->getPeerHandle(0);
    megaChatApi[0]->attachContacts(chatid0, 1, &handle);
    assert(waitForResponse(flagConfirmed));
    assert(waitForResponse(flagConfirmed));
    MegaChatHandle msgId0 = chatroomListener->msgId[0];
    assert (msgId0 != MEGACHAT_INVALID_HANDLE);

    assert(waitForResponse(flagReceived));    // for reception
    MegaChatHandle msgId1 = chatroomListener->msgId[1];
    assert (msgId0 == msgId1);
    MegaChatMessage *msgReceived = megaChatApi[1]->getMessage(chatid1, msgId0);   // message should be already received, so in RAM
    assert(msgReceived);

    assert(msgReceived->getType() == MegaChatMessage::TYPE_CONTACT_ATTACHMENT);
    assert(msgReceived->getUsersCount() > 0);

    assert(strcmp(msgReceived->getUserEmail(0), chatroom0->getPeerEmail(0)) == 0);

    delete chatroom0;
    chatroom0 = NULL;
    delete chatroom1;
    chatroom1 = NULL;

    logout(0, true);
    logout(1, true);

}

void MegaChatApiTest::addDownload()
{
    ++mActiveDownload;
    ++mTotalDownload;
    mNotDownloadRunning = false;
}

bool &MegaChatApiTest::isNotDownloadRunning()
{
    return mNotDownloadRunning;
}

int MegaChatApiTest::getTotalDownload() const
{
    return mTotalDownload;
}

MegaLoggerSDK::MegaLoggerSDK(const char *filename)
{
    sdklog.open(filename, ios::out | ios::app);
}

MegaLoggerSDK::~MegaLoggerSDK()
{
    sdklog.close();
}

void MegaLoggerSDK::log(const char *time, int loglevel, const char *source, const char *message)
{
    sdklog << "[" << time << "] " << SimpleLogger::toStr((LogLevel)loglevel) << ": ";
    sdklog << message << " (" << source << ")" << endl;

//    bool errorLevel = ((loglevel == logError) && !testingInvalidArgs);
//    ASSERT_FALSE(errorLevel) << "Test aborted due to an SDK error.";
}

void MegaChatApiTest::onRequestFinish(MegaChatApi *api, MegaChatRequest *request, MegaChatError *e)
{
    int apiIndex = -1;
    for (int i = 0; i < NUM_ACCOUNTS; i++)
    {
        if (api == megaChatApi[i])
        {
            apiIndex = i;
            break;
        }
    }
    if (apiIndex == -1)
    {
        cout << "Instance of MegaChatApi not recognized" << endl;
        return;
    }

    lastErrorChat[apiIndex] = e->getErrorCode();
    if (!lastErrorChat[apiIndex])
    {
        switch(request->getType())
        {
            case MegaChatRequest::TYPE_CREATE_CHATROOM:
                chatid[apiIndex] = request->getChatHandle();
                break;

            case MegaChatRequest::TYPE_GET_FIRSTNAME:
                chatFirstname = request->getText() ? request->getText() : "";
                chatNameReceived[apiIndex] = true;
                break;

            case MegaChatRequest::TYPE_GET_LASTNAME:
                chatLastname = request->getText() ? request->getText() : "";
                chatNameReceived[apiIndex] = true;
                break;

            case MegaChatRequest::TYPE_GET_EMAIL:
                chatEmail = request->getText() ? request->getText() : "";
                chatNameReceived[apiIndex] = true;
                break;

            case MegaChatRequest::TYPE_ATTACH_NODE_MESSAGE:
            {
                attachNodeSend[apiIndex] = true;
                break;
            }

            case MegaChatRequest::TYPE_REVOKE_NODE_MESSAGE:
            {
                revokeNodeSend[apiIndex] = true;
                break;
            }
        }
    }

    requestFlagsChat[apiIndex][request->getType()] = true;
}

void MegaChatApiTest::onChatInitStateUpdate(MegaChatApi *api, int newState)
{
    int apiIndex = -1;
    for (int i = 0; i < NUM_ACCOUNTS; i++)
    {
        if (api == megaChatApi[i])
        {
            apiIndex = i;
            break;
        }
    }
    if (apiIndex == -1)
    {
        cout << "Instance of MegaChatApi not recognized" << endl;
        return;
    }

    initState[apiIndex] = newState;
    initStateChanged[apiIndex] = true;
}

void MegaChatApiTest::onChatListItemUpdate(MegaChatApi *api, MegaChatListItem *item)
{
    int apiIndex = -1;
    for (int i = 0; i < NUM_ACCOUNTS; i++)
    {
        if (api == megaChatApi[i])
        {
            apiIndex = i;
            break;
        }
    }
    if (apiIndex == -1)
    {
        cout << "Instance of MegaChatApi not recognized" << endl;
        return;
    }

    if (item)
    {
        cout << "[api: " << apiIndex << "] Chat list item added or updated - ";
        chatListItem[apiIndex] = item->copy();
        printChatListItemInfo(item);

        if (item->hasChanged(MegaChatListItem::CHANGE_TYPE_CLOSED))
        {
            chatItemClosed[apiIndex] = true;
        }
        if (item->hasChanged(MegaChatListItem::CHANGE_TYPE_PARTICIPANTS))
        {
            peersUpdated[apiIndex] = true;
        }
        if (item->hasChanged(MegaChatListItem::CHANGE_TYPE_TITLE))
        {
            titleUpdated[apiIndex] = true;
        }

        chatItemUpdated[apiIndex] = true;
    }
}

void MegaChatApiTest::onChatOnlineStatusUpdate(MegaChatApi *api, int status)
{
    int apiIndex = -1;
    for (int i = 0; i < NUM_ACCOUNTS; i++)
    {
        if (api == megaChatApi[i])
        {
            apiIndex = i;
            break;
        }
    }
    if (apiIndex == -1)
    {
        cout << "Instance of MegaChatApi not recognized" << endl;
        return;
    }

    cout << "[api: " << apiIndex << "] Online status updated to " << status << endl;
}

void MegaChatApiTest::onTransferStart(mega::MegaApi *api, mega::MegaTransfer *transfer)
{
}
void MegaChatApiTest::onTransferFinish(mega::MegaApi* api, mega::MegaTransfer *transfer, mega::MegaError* error)
{
    std::cerr << "MegaChatApiTest::onTransferFinish" << std::endl;

    --mActiveDownload;
    if (mActiveDownload == 0)
    {
        mNotDownloadRunning = true;
    }

    lastError[1] = error->getErrorCode();
}

void MegaChatApiTest::onTransferUpdate(mega::MegaApi *api, mega::MegaTransfer *transfer)
{
    std::cerr << "MegaChatApiTest::onTransferUpdate" << std::endl;
}

void MegaChatApiTest::onTransferTemporaryError(mega::MegaApi *api, mega::MegaTransfer *transfer, mega::MegaError* error)
{
    std::cerr << "MegaChatApiTest::onTransferTemporaryError" << std::endl;
}

bool MegaChatApiTest::onTransferData(mega::MegaApi *api, mega::MegaTransfer *transfer, char *buffer, size_t size)
{
    std::cerr << "MegaChatApiTest::onTransferData" << std::endl;
}

TestChatRoomListener::TestChatRoomListener(MegaChatApi **apis, MegaChatHandle chatid)
{
    this->megaChatApi = apis;
    this->chatid = chatid;
    this->message = NULL;

    for (int i = 0; i < NUM_ACCOUNTS; i++)
    {
        this->historyLoaded[i] = false;
        this->historyTruncated[i] = false;
        this->msgLoaded[i] = false;
        this->msgCount[i] = 0;
        this->msgConfirmed[i] = false;
        this->msgDelivered[i] = false;
        this->msgReceived[i] = false;
        this->msgEdited[i] = false;
        this->msgRejected[i] = false;
        this->msgId[i] = MEGACHAT_INVALID_HANDLE;
        this->chatUpdated[i] = false;
        this->userTyping[i] = false;
        this->titleUpdated[i] = false;
        this->msgAttachmentReceived[i] = false;
        this->msgContactReceived[i] = false;
        this->msgRevokeAttachmentReceived[i] = false;
    }
}

void TestChatRoomListener::onChatRoomUpdate(MegaChatApi *api, MegaChatRoom *chat)
{
    int apiIndex = -1;
    for (int i = 0; i < NUM_ACCOUNTS; i++)
    {
        if (api == megaChatApi[i])
        {
            apiIndex = i;
            break;
        }
    }
    if (apiIndex == -1)
    {
        cout << "Instance of MegaChatApi not recognized" << endl;
        return;
    }

    if (!chat)
    {
        cout << "[api: " << apiIndex << "] Initialization completed!" << endl;
        return;
    }
    if (chat)
    {
        if (chat->hasChanged(MegaChatRoom::CHANGE_TYPE_USER_TYPING))
        {
            uhAction[apiIndex] = chat->getUserTyping();
            userTyping[apiIndex] = true;
        }
        else if (chat->hasChanged(MegaChatRoom::CHANGE_TYPE_TITLE))
        {
            titleUpdated[apiIndex] = true;
        }
    }

    cout << "[api: " << apiIndex << "] Chat updated - ";
    MegaChatApiTest::printChatRoomInfo(chat);
    chatUpdated[apiIndex] = chat->getChatId();
}

void TestChatRoomListener::onMessageLoaded(MegaChatApi *api, MegaChatMessage *msg)
{
    int apiIndex = -1;
    for (int i = 0; i < NUM_ACCOUNTS; i++)
    {
        if (api == megaChatApi[i])
        {
            apiIndex = i;
            break;
        }
    }
    if (apiIndex == -1)
    {
        cout << "Instance of MegaChatApi not recognized" << endl;
        return;
    }

    if (msg)
    {
        cout << endl << "[api: " << apiIndex << "] Message loaded - ";
        MegaChatApiTest::printMessageInfo(msg);

        if (msg->getStatus() == MegaChatMessage::STATUS_SENDING_MANUAL)
        {
            if (msg->getCode() == MegaChatMessage::REASON_NO_WRITE_ACCESS)
            {
                msgRejected[apiIndex] = true;
            }
        }

        if (msg->getType() == MegaChatMessage::TYPE_NODE_ATTACHMENT)
        {
            msgAttachmentReceived[apiIndex] = true;
        }
        else if (msg->getType() == MegaChatMessage::TYPE_CONTACT_ATTACHMENT)
        {
            msgContactReceived[apiIndex] = true;
        }

        msgCount[apiIndex]++;
        msgId[apiIndex] = msg->getMsgId();
        msgLoaded[apiIndex] = true;
    }
    else
    {
        historyLoaded[apiIndex] = true;
        cout << "[api: " << apiIndex << "] Loading of messages completed" << endl;
    }
}

void TestChatRoomListener::onMessageReceived(MegaChatApi *api, MegaChatMessage *msg)
{
    int apiIndex = -1;
    for (int i = 0; i < NUM_ACCOUNTS; i++)
    {
        if (api == megaChatApi[i])
        {
            apiIndex = i;
            break;
        }
    }
    if (apiIndex == -1)
    {
        cout << "Instance of MegaChatApi not recognized" << endl;
        return;
    }

    cout << "[api: " << apiIndex << "] Message received - ";
    MegaChatApiTest::printMessageInfo(msg);

    if (msg->getType() == MegaChatMessage::TYPE_ALTER_PARTICIPANTS ||
            msg->getType() == MegaChatMessage::TYPE_PRIV_CHANGE)
    {
        uhAction[apiIndex] = msg->getHandleOfAction();
        priv[apiIndex] = msg->getPrivilege();
    }
    if (msg->getType() == MegaChatMessage::TYPE_CHAT_TITLE)
    {
        content[apiIndex] = msg->getContent() ? msg->getContent() : "<empty>";
        titleUpdated[apiIndex] = true;
    }

    if (msg->getType() == MegaChatMessage::TYPE_NODE_ATTACHMENT)
    {
        msgAttachmentReceived[apiIndex] = true;
    }
    else if (msg->getType() == MegaChatMessage::TYPE_CONTACT_ATTACHMENT)
    {
        msgContactReceived[apiIndex] = true;

    }
    else if(msg->getType() == MegaChatMessage::TYPE_REVOKE_NODE_ATTACHMENT)
    {
        msgRevokeAttachmentReceived[apiIndex] = true;
    }

    msgId[apiIndex] = msg->getMsgId();
    msgReceived[apiIndex] = true;
}

void TestChatRoomListener::onMessageUpdate(MegaChatApi *api, MegaChatMessage *msg)
{
    int apiIndex = -1;
    for (int i = 0; i < NUM_ACCOUNTS; i++)
    {
        if (api == this->megaChatApi[i])
        {
            apiIndex = i;
            break;
        }
    }
    if (apiIndex == -1)
    {
        cout << "TEST - Instance of MegaChatApi not recognized" << endl;
        return;
    }

    cout << "[api: " << apiIndex << "] Message updated - ";
    MegaChatApiTest::printMessageInfo(msg);

    msgId[apiIndex] = msg->getMsgId();

    if (msg->getStatus() == MegaChatMessage::STATUS_SERVER_RECEIVED)
    {
        msgConfirmed[apiIndex] = true;
    }
    else if (msg->getStatus() == MegaChatMessage::STATUS_DELIVERED)
    {
        msgDelivered[apiIndex] = true;
    }

    if (msg->isEdited())
    {
        msgEdited[apiIndex] = true;
    }

    if (msg->getType() == MegaChatMessage::TYPE_TRUNCATE)
    {
        historyTruncated[apiIndex] = true;
    }
}

void MegaChatApiTest::onRequestFinish(MegaApi *api, MegaRequest *request, MegaError *e)
{
    int apiIndex = -1;
    for (int i = 0; i < NUM_ACCOUNTS; i++)
    {
        if (api == megaApi[i])
        {
            apiIndex = i;
            break;
        }
    }
    if (apiIndex == -1)
    {
        cout << "TEST - Instance of MegaApi not recognized" << endl;
        return;
    }

    lastError[apiIndex] = e->getErrorCode();
    if (!lastError[apiIndex])
    {
        switch(request->getType())
        {
            case MegaRequest::TYPE_GET_ATTR_USER:
                if (request->getParamType() ==  MegaApi::USER_ATTR_FIRSTNAME)
                {
                    firstname = request->getText() ? request->getText() : "";
                }
                else if (request->getParamType() == MegaApi::USER_ATTR_LASTNAME)
                {
                    lastname = request->getText() ? request->getText() : "";
                }
                nameReceived[apiIndex] = true;
                break;
        }
    }

    requestFlags[apiIndex][request->getType()] = true;
}


MegaChatLoggerSDK::MegaChatLoggerSDK(const char *filename)
{
    sdklog.open(filename, ios::out | ios::app);
}

MegaChatLoggerSDK::~MegaChatLoggerSDK()
{
    sdklog.close();
}

void MegaChatLoggerSDK::log(int loglevel, const char *message)
{
    string levelStr;

    switch (loglevel)
    {
        case MegaChatApi::LOG_LEVEL_ERROR: levelStr = "err"; break;
        case MegaChatApi::LOG_LEVEL_WARNING: levelStr = "warn"; break;
        case MegaChatApi::LOG_LEVEL_INFO: levelStr = "info"; break;
        case MegaChatApi::LOG_LEVEL_VERBOSE: levelStr = "verb"; break;
        case MegaChatApi::LOG_LEVEL_DEBUG: levelStr = "debug"; break;
        case MegaChatApi::LOG_LEVEL_MAX: levelStr = "debug-verbose"; break;
        default: levelStr = ""; break;
    }

    // message comes with a line-break at the end
    sdklog  << message;
}<|MERGE_RESOLUTION|>--- conflicted
+++ resolved
@@ -23,21 +23,6 @@
     MegaChatApiTest t;
     t.init();
 
-<<<<<<< HEAD
-//    t.TEST_resumeSession();
-//    t.TEST_setOnlineStatus();
-//    t.TEST_getChatRoomsAndMessages();
-//    t.TEST_editAndDeleteMessages();
-//    t.TEST_groupChatManagement();
-//    t.TEST_clearHistory();
-//    t.TEST_switchAccounts();
-//    t.TEST_offlineMode();
-
-//    t.TEST_attachment();
-//    t.TEST_sendContact();
-
-    t.TEST_lastMessageGroup();
-=======
     t.TEST_resumeSession();
     t.TEST_setOnlineStatus();
     t.TEST_getChatRoomsAndMessages();
@@ -50,7 +35,8 @@
     t.TEST_attachment();
     t.TEST_sendContact();
     t.TEST_lastMessage();
->>>>>>> 72b93017
+
+    t.TEST_lastMessageGroup();
 
     t.terminate();
     return 0;
@@ -1474,7 +1460,6 @@
     logout(1, true);
 }
 
-<<<<<<< HEAD
 void MegaChatApiTest::TEST_lastMessageGroup()
 {
     // Send file with account 1 to account 0, direct chat. After send, open account 0 and wait for lastMessage.
@@ -1489,7 +1474,7 @@
     const MegaChatRoom *chatroom0 = NULL;
     for (unsigned int i = 0; i < chatrooms->size(); i++)
     {
-        if (strcmp(chatrooms->get(i)->getTitle(), "grupal5") == 0)
+        if (strcmp(chatrooms->get(i)->getTitle(), "grupal6") == 0)
         {
             chatroom0 = chatrooms->get(i);
             break;
@@ -1505,7 +1490,8 @@
     std::cout << "LAST Message -- Type: " << item->getLastMessageType() << "    Content: "  << item->getLastMessage() << std::endl;
 
     logout(0, true);
-=======
+}
+
 void MegaChatApiTest::TEST_lastMessage()
 {
     // Send file with account 1 to account 0, direct chat. After send, open account 0 and wait for lastMessage.
@@ -1564,7 +1550,6 @@
 
     logout(0, true);
     logout(1, true);
->>>>>>> 72b93017
 }
 
 string MegaChatApiTest::uploadFile(int account, const string& fileName, const string& originPath, const string& contain, const string& destinationPath)
