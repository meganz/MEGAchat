--- conflicted
+++ resolved
@@ -4228,11 +4228,10 @@
         bool* allowJoin = &mUsersAllowJoin[a1][uh]; *allowJoin = false; // important to initialize, otherwise key won't exists on map
         ASSERT_NO_FATAL_FAILURE({
             waitForAction (1,
-                          std::vector<bool *> { &requestFlagsChat[a1][MegaChatRequest::TYPE_WR_ALLOW],
-                                              allowJoin,
-                                              &mCallWrAllow[a2],
+                          std::vector<bool *> {allowJoin,
+                                              &mCallWrAllow[a2]
                                               },
-                          std::vector<string> { "TYPE_WR_ALLOW[a1]",
+                          std::vector<string> {
                               "allowJoin",
                               "&mCallWrAllow[a2]"
                           },
@@ -4241,9 +4240,12 @@
                           true /*reset flags*/,
                           maxTimeout,
                           [this, a1, chatid, uh](){
+                              ChatRequestTracker crtAllowJoin;
                               std::unique_ptr <::mega::MegaHandleList> hl(::mega::MegaHandleList::createInstance());
                               hl->addMegaHandle(uh);
-                              megaChatApi[a1]->allowUsersJoinCall(chatid, hl.get());
+                              megaChatApi[a1]->allowUsersJoinCall(chatid, hl.get(), false /*all*/, &crtAllowJoin);
+                              ASSERT_EQ(crtAllowJoin.waitForResult(), MegaChatError::ERROR_OK)
+                                  << "Failed to allow join users from WR. Error: " << crtAllowJoin.getErrorString();
                           });
         });
     };
@@ -4252,16 +4254,19 @@
     {
         ASSERT_NO_FATAL_FAILURE({
             waitForAction (1,
-                          std::vector<bool *> { &requestFlagsChat[a1][MegaChatRequest::TYPE_WR_PUSH], &mCallWrChanged[a1], &mCallWR[a2],},
-                          std::vector<string> { "TYPE_WR_PUSH[a1]", "&mCallWrChanged[a1]", "&mCallWR[a2]",},
+                          std::vector<bool *> {&mCallWrChanged[a1], &mCallWR[a2]},
+                          std::vector<string> {"&mCallWrChanged[a1]", "&mCallWR[a2]"},
                           "grants B Join permission to call from A",
                           true /* wait for all exit flags*/,
                           true /* reset flags*/,
                           maxTimeout,
                           [this, a1, chatid, uh](){
+                              ChatRequestTracker crtPushWr;
                               std::unique_ptr <::mega::MegaHandleList> hl(::mega::MegaHandleList::createInstance());
                               hl->addMegaHandle(uh);
-                              megaChatApi[a1]->pushUsersIntoWaitingRoom(chatid, hl.get());
+                              megaChatApi[a1]->pushUsersIntoWaitingRoom(chatid, hl.get(), false /*all*/, &crtPushWr);
+                              ASSERT_EQ(crtPushWr.waitForResult(), MegaChatError::ERROR_OK)
+                                  << "Failed to push users into WR. Error: " << crtPushWr.getErrorString();
                           });
         });
     };
@@ -4270,16 +4275,19 @@
     {
         ASSERT_NO_FATAL_FAILURE({
             waitForAction (1,
-                          std::vector<bool *> { &requestFlagsChat[a1][MegaChatRequest::TYPE_WR_KICK], &mCallLeft[a2],},
-                          std::vector<string> { "TYPE_WR_KICK[a1]", "&mCallDestroyed[a2]",},
+                          std::vector<bool *> {&mCallLeft[a2]},
+                          std::vector<string> {"&mCallDestroyed[a2]"},
                           "grants B Join permission to call from A",
                           true /* wait for all exit flags*/,
                           true /* reset flags*/,
                           maxTimeout,
                           [this, a1, chatid, uh](){
+                              ChatRequestTracker crtKickWr;
                               std::unique_ptr <::mega::MegaHandleList> hl(::mega::MegaHandleList::createInstance());
                               hl->addMegaHandle(uh);
-                              megaChatApi[a1]->kickUsersFromCall(chatid, hl.get());
+                              megaChatApi[a1]->kickUsersFromCall(chatid, hl.get(), &crtKickWr);
+                              ASSERT_EQ(crtKickWr.waitForResult(), MegaChatError::ERROR_OK)
+                                  << "Failed to kick users from call. Error: " << crtKickWr.getErrorString();
                           });
         });
         ASSERT_TRUE(mTerminationCode[a2] == MegaChatCall::TERM_CODE_KICKED) << "Unexpected termcode" << MegaChatCall::termcodeToString(mTerminationCode[a2]);
@@ -4296,15 +4304,20 @@
 
     ASSERT_NO_FATAL_FAILURE({
         waitForAction (1, // just one attempt as mCallReceivedRinging for B account could fail but call could have been created from A account
-                      std::vector<bool *> { &requestFlagsChat[a1][MegaChatRequest::TYPE_START_CHAT_CALL], &mCallInProgress[a1], &mCallReceivedRinging[a2]},
-                      std::vector<string> { "TYPE_START_CHAT_CALL[a1]", "mCallInProgress[a1]", "mCallReceivedRinging[a2]"},
+                      std::vector<bool *> {&mCallInProgress[a1], &mCallReceivedRinging[a2]},
+                      std::vector<string> {"mCallInProgress[a1]", "mCallReceivedRinging[a2]"},
                       "starting chat call from A",
                       true /* wait for all exit flags*/,
                       true /*reset flags*/,
                       maxTimeout,
-                      [this, a1, chatid](){ megaChatApi[a1]->startChatCall(chatid, /*enableVideo*/ false, /*enableAudio*/ false); });
+                      [this, a1, chatid]()
+                      {
+                          ChatRequestTracker crtStartCall;
+                          megaChatApi[a1]->startChatCall(chatid, /*enableVideo*/ false, /*enableAudio*/ false, &crtStartCall);
+                          ASSERT_EQ(crtStartCall.waitForResult(), MegaChatError::ERROR_OK)
+                              << "Failed to start call. Error: " << crtStartCall.getErrorString();
+                      });
     });
-    ASSERT_TRUE(!lastErrorChat[a1]) << "Failed to start chat call: " << lastErrorChat[a1];
 
     // B picks up the call
     mCallIdExpectedReceived[a2] = MEGACHAT_INVALID_HANDLE;
@@ -4323,19 +4336,19 @@
     LOG_debug << "B Answers the call";
     ASSERT_NO_FATAL_FAILURE({
         waitForAction (1, // just one attempt as call could be answered properly at B account but any of the other flags not received
-                      std::vector<bool *> { &requestFlagsChat[a2][MegaChatRequest::TYPE_ANSWER_CHAT_CALL],
-                          &mCallWrChanged[a1],
-                          &mCallWR[a2]
-                      },
-                      std::vector<string> { "TYPE_ANSWER_CHAT_CALL[a2]",
-                          "mCallWrChanged[a1]",
-                          "mCallWR[a2]"
-                      },
+                      std::vector<bool *> { &mCallWrChanged[a1], &mCallWR[a2] },
+                      std::vector<string> { "mCallWrChanged[a1]", "mCallWR[a2]" },
                       "answering chat call from B",
                       true /* wait for all exit flags*/,
                       true /*reset flags*/,
                       maxTimeout,
-                      [this, a2, chatid](){ megaChatApi[a2]->answerChatCall(chatid, /*enableVideo*/ false, /*enableAudio*/ false); });
+                      [this, a2, chatid]()
+                      {
+                          ChatRequestTracker crtAnswerCall;
+                          megaChatApi[a2]->answerChatCall(chatid, /*enableVideo*/ false, /*enableAudio*/ false, &crtAnswerCall);
+                          ASSERT_EQ(crtAnswerCall.waitForResult(), MegaChatError::ERROR_OK)
+                              << "Failed to answer call. Error: " << crtAnswerCall.getErrorString();
+                      });
     });
 
     std::unique_ptr<MegaChatCall> call(megaChatApi[a1]->getChatCall(chatid));
@@ -4367,20 +4380,18 @@
     LOG_debug << "T_WaitingRooms: A ends call for all participants";
     ASSERT_NO_FATAL_FAILURE({
         waitForAction (1,
-                      std::vector<bool *> { &requestFlagsChat[a1][MegaChatRequest::TYPE_HANG_CHAT_CALL],
-                                          &mCallDestroyed[a1],
-                                          &mCallDestroyed[a2],
-                                          },
-                      std::vector<string> { "TYPE_HANG_CHAT_CALL[a1]",
-                          "&mCallDestroyed[a1]",
-                          "&mCallDestroyed[a2]"
-                      },
+                      std::vector<bool *> { &mCallDestroyed[a1], &mCallDestroyed[a2] },
+                      std::vector<string> { "&mCallDestroyed[a1]", "&mCallDestroyed[a2]" },
                       "A ends call for all participants",
                       true /* wait for all exit flags*/,
                       true /*reset flags*/,
                       maxTimeout,
-                      [this, a1, callid = auxCall->getCallId()](){
-                          megaChatApi[a1]->endChatCall(callid);
+                      [this, a1, callid = auxCall->getCallId()]()
+                      {
+                          ChatRequestTracker crtEndCall;
+                          megaChatApi[a1]->endChatCall(callid, &crtEndCall);
+                          ASSERT_EQ(crtEndCall.waitForResult(), MegaChatError::ERROR_OK)
+                              << "Failed to end call. Error: " << crtEndCall.getErrorString();
                       });
     });
 
@@ -5310,36 +5321,12 @@
         bool *chatItemSecondaryReceived = &chatItemUpdated[a2]; *chatItemSecondaryReceived = false;
         bool *flagChatdOnline1 = &mChatConnectionOnline[a1]; *flagChatdOnline1 = false;
         bool *flagChatdOnline2 = &mChatConnectionOnline[a2]; *flagChatdOnline2 = false;
-
-<<<<<<< HEAD
-        std::string chatTitle ("Chatroom_" + std::to_string(::mega::m_time(NULL)));
-        if (meetingRoom)
-        {
-            megaChatApi[a1]->createMeeting(chatTitle.c_str(), false /*speakRequest*/, waitingRoom, false /*openInvite*/, this);
-        }
-        else if (publicChat)
-        {
-            megaChatApi[a1]->createPublicChat(peers, chatTitle.c_str(), this);
-        }
-        else
-        {
-            megaChatApi[a1]->createChat(true, peers, this);
-        }
-
-        bool responseOk = waitForResponse(flagCreateChatRoom);
-        EXPECT_TRUE(responseOk) << "Expired timeout for creating groupchat";
-        if (!responseOk) return MEGACHAT_INVALID_HANDLE;
-        EXPECT_FALSE(lastErrorChat[a1]) << "Failed to create groupchat. Error: " << lastErrorMsgChat[a1] << " (" << lastErrorChat[a1] << ")";
-        if (lastErrorChat[a1]) return MEGACHAT_INVALID_HANDLE;
-        targetChatid = chatid[a1];
-=======
         ChatRequestTracker crtCreateChat;
         megaChatApi[a1]->createChat(true, peers, &crtCreateChat);
         auto result = crtCreateChat.waitForResult();
         EXPECT_EQ(result, MegaChatError::ERROR_OK) << "Failed to create groupchat. Error: " << crtCreateChat.getErrorString();
         if (result != MegaChatError::ERROR_OK) return MEGACHAT_INVALID_HANDLE;
         targetChatid = crtCreateChat.getChatHandle();
->>>>>>> 6c1cce49
         EXPECT_NE(targetChatid, MEGACHAT_INVALID_HANDLE) << "Wrong chat id";
         if (targetChatid == MEGACHAT_INVALID_HANDLE) return MEGACHAT_INVALID_HANDLE;
 
@@ -5991,7 +5978,6 @@
 void MegaChatApiTest::inviteToChat (const unsigned int& a1, const unsigned int& a2, const megachat::MegaChatHandle& uh, const megachat::MegaChatHandle& chatid, int privilege,
                   std::shared_ptr<TestChatRoomListener>chatroomListener)
 {
-    bool* flagInviteToChatRoom = &requestFlagsChat[a1][megachat::MegaChatRequest::TYPE_INVITE_TO_CHATROOM]; *flagInviteToChatRoom = false;
     bool* chatItemJoined0 = &chatItemUpdated[a1]; *chatItemJoined0 = false;
     bool* chatItemJoined1 = &chatItemUpdated[a2]; *chatItemJoined1 = false;
     bool* chatJoined0 = &chatroomListener->chatUpdated[a1]; *chatJoined0 = false;
@@ -6001,9 +5987,10 @@
     bool* mngMsgRecv = &chatroomListener->msgReceived[a1]; *mngMsgRecv = false;
     MegaChatHandle* uhAction = &chatroomListener->uhAction[a1]; *uhAction = MEGACHAT_INVALID_HANDLE;
     int* priv = &chatroomListener->priv[a1]; *priv = MegaChatRoom::PRIV_UNKNOWN;
-    megaChatApi[a1]->inviteToChat(chatid, uh, privilege);
-    ASSERT_TRUE(waitForResponse(flagInviteToChatRoom)) << "Failed to invite a new peer after " << maxTimeout << " seconds";
-    ASSERT_TRUE(!lastErrorChat[a1]) << "Failed to invite a new peer. Error: " << lastErrorMsgChat[a1] << " (" << lastErrorChat[a1] << ")";
+    ChatRequestTracker crtInvite;
+    megaChatApi[a1]->inviteToChat(chatid, uh, privilege, &crtInvite);
+    ASSERT_EQ(crtInvite.waitForResult(), MegaChatError::ERROR_OK)
+        << "Failed to invite user to chat. Error: " << crtInvite.getErrorString();
     ASSERT_TRUE(waitForResponse(chatItemJoined0)) << "Chat list item update for main account not received after " << maxTimeout << " seconds";
     ASSERT_TRUE(waitForResponse(chatItemJoined1)) << "Chat list item update for auxiliar account not received after " << maxTimeout << " seconds";
     ASSERT_TRUE(waitForResponse(chatJoined0)) << "Chatroom update for main account not received after " << maxTimeout << " seconds";
@@ -6020,15 +6007,15 @@
                           std::shared_ptr<TestChatRoomListener>chatroomListener)
 {
     // --> Change peer privileges to Moderator
-    bool* flagUpdatePeerPermision = &requestFlagsChat[a1][MegaChatRequest::TYPE_UPDATE_PEER_PERMISSIONS]; *flagUpdatePeerPermision = false;
     bool* peerUpdated0 = &peersUpdated[a1]; *peerUpdated0 = false;
     bool* peerUpdated1 = &peersUpdated[a2]; *peerUpdated1 = false;
     bool* mngMsgRecv = &chatroomListener->msgReceived[a1]; *mngMsgRecv = false;
     MegaChatHandle* uhAction = &chatroomListener->uhAction[a1]; *uhAction = MEGACHAT_INVALID_HANDLE;
     int* priv = &chatroomListener->priv[a1]; *priv = MegaChatRoom::PRIV_UNKNOWN;
-    megaChatApi[a1]->updateChatPermissions(chatid, uh, privilege);
-    ASSERT_TRUE(waitForResponse(flagUpdatePeerPermision)) << "Timeout expired for update privilege of peer";
-    ASSERT_TRUE(!lastErrorChat[a1]) << "Failed to update privilege of peer Error: " << lastErrorMsgChat[a1] << " (" << lastErrorChat[a1] << ")";
+    ChatRequestTracker crtPerm;
+    megaChatApi[a1]->updateChatPermissions(chatid, uh, privilege, &crtPerm);
+    ASSERT_EQ(crtPerm.waitForResult(), MegaChatError::ERROR_OK)
+        << "Failed to update user permissions. Error: " << crtPerm.getErrorString();
     ASSERT_TRUE(waitForResponse(peerUpdated0)) << "Timeout expired for receiving peer update";
     ASSERT_TRUE(waitForResponse(peerUpdated1)) << "Timeout expired for receiving peer update";
     ASSERT_TRUE(waitForResponse(mngMsgRecv)) << "Timeout expired for receiving management message";
