#include "sdk_test.h"

#include <mega.h>
#include <megaapi.h>

#ifdef _WIN32
#include <direct.h>
#endif

using namespace mega;
using namespace megachat;
using namespace std;

const std::string MegaChatApiTest::DEFAULT_PATH = "../../tests/sdk_test/";
const std::string MegaChatApiTest::FILE_IMAGE_NAME = "logo.png";
const std::string MegaChatApiTest::PATH_IMAGE = "PATH_IMAGE";

const std::string MegaChatApiTest::LOCAL_PATH = "./tmp"; // no ending slash
const std::string MegaChatApiTest::REMOTE_PATH = "/";
const std::string MegaChatApiTest::DOWNLOAD_PATH = LOCAL_PATH + "/download/";

int main(int argc, char **argv)
{
    remove("test.log");

    std::vector<char*> myargv1(argv, argv + argc);
    for (auto it = myargv1.begin(); it != myargv1.end(); ++it)
    {
        if (std::string(*it).substr(0, 9) == "--APIURL:")
        {
            std::lock_guard<std::mutex> g(g_APIURL_default_mutex);
            g_APIURL_default = std::string(*it).substr(9);
            if (!g_APIURL_default.empty() && g_APIURL_default.back() != '/')
                g_APIURL_default += '/';
        }
    }

<<<<<<< HEAD
    MegaChatApiTest t;
    t.init();

#ifndef KARERE_DISABLE_WEBRTC
    // Tests that requires a groupchat (start with public chat, converted into private)
    EXECUTE_TEST(t.TEST_PublicChatManagement(0, 1), "TEST Publicchat management");
    EXECUTE_TEST(t.TEST_GroupChatManagement(0, 1), "TEST Groupchat management");
    EXECUTE_TEST(t.TEST_Reactions(0, 1), "TEST Chat Reactions");
    EXECUTE_TEST(t.TEST_RetentionHistory(0, 1), "TEST Retention history");
    EXECUTE_TEST(t.TEST_ClearHistory(0, 1), "TEST Clear history");
    EXECUTE_TEST(t.TEST_GroupLastMessage(0, 1), "TEST Last message (group)");

    // Test using a 1on1 chat
    EXECUTE_TEST(t.TEST_SetOnlineStatus(0), "TEST Online status");
    EXECUTE_TEST(t.TEST_GetChatRoomsAndMessages(0), "TEST Load chatrooms & messages");
    EXECUTE_TEST(t.TEST_EditAndDeleteMessages(0, 1), "TEST Edit & delete messages");
    EXECUTE_TEST(t.TEST_SwitchAccounts(0, 1), "TEST Switch accounts");
    EXECUTE_TEST(t.TEST_ResumeSession(0), "TEST Resume session");
    EXECUTE_TEST(t.TEST_Attachment(0, 1), "TEST Attachments");
    EXECUTE_TEST(t.TEST_SendContact(0, 1), "TEST Send contact");
    EXECUTE_TEST(t.TEST_LastMessage(0, 1), "TEST Last message");
    EXECUTE_TEST(t.TEST_ChangeMyOwnName(0), "TEST Change my name");
    EXECUTE_TEST(t.TEST_RichLinkUserAttribute(0), "TEST Rich link user attributes");
    EXECUTE_TEST(t.TEST_SendRichLink(0, 1), "TEST Send Rich link");
    EXECUTE_TEST(t.TEST_SendGiphy(0, 1), "TEST Send Giphy");

    EXECUTE_TEST(t.TEST_Calls(0, 1), "TEST Signalling calls");
    EXECUTE_TEST(t.TEST_EstablishedCalls(0, 1), "TEST Groupal meeting without audio nor video");
    EXECUTE_TEST(t.TEST_ScheduledMeetings(0, 1), "TEST Scheduled meetings");
    EXECUTE_TEST(t.TEST_GetChatFilters(0), "TEST Chats retreival filters");
#endif

    // The tests below are manual tests. They require the call to be answered from another client
//    EXECUTE_TEST(t.TEST_ManualCalls(0, 1), "TEST Manual Calls");
//    EXECUTE_TEST(t.TEST_ManualGroupCalls(0, <name_of_groupchat>), "TEST Manual Calls");
=======
    MegaChatApiTest::init();
>>>>>>> 68b8e773

    testing::InitGoogleTest(&argc, argv);
    int rc = RUN_ALL_TESTS(); // returns 0 (success) or 1 (failed tests)

    MegaChatApiTest::terminate();

    MegaChatApiUnitaryTest unitaryTest;
    std::cout << "[========] Unitary tests " << std::endl;
    unitaryTest.UNITARYTEST_ParseUrl();
#ifndef KARERE_DISABLE_WEBRTC
    unitaryTest.UNITARYTEST_SfuDataReception();
#endif
    std::cout << "[========] End Unitary tests " << std::endl;

    return rc + unitaryTest.mFailedTests;
}

Account::Account()
{
}

Account::Account(const std::string &email, const std::string &password)
    : mEmail(email)
    , mPassword(password)
{
}

std::string Account::getEmail() const
{
    return mEmail;
}

std::string Account::getPassword() const
{
    return mPassword;
}

MegaChatApiTest::MegaChatApiTest()
{
    for (unsigned i = 0u; i < NUM_ACCOUNTS; i++)
    {
        megaApi[i] = NULL;
        megaChatApi[i] = NULL;
    }
}

MegaChatApiTest::~MegaChatApiTest()
{
}

char *MegaChatApiTest::login(unsigned int accountIndex, const char *session, const char *email, const char *password)
{
    std::string mail;
    std::string pwd;
    if (email == NULL || password == NULL)
    {
        mail = account(accountIndex).getEmail();
        pwd = account(accountIndex).getPassword();
    }
    else
    {
        mail = email;
        pwd = password;
    }

    // 1. Initialize chat engine
    bool *flagInit = &initStateChanged[accountIndex]; *flagInit = false;
    int initializationState = megaChatApi[accountIndex]->init(session);
    EXPECT_GE(initializationState, 0) << "MegaChatApiImpl::init returned error";
    if (initializationState < 0) return nullptr;
    MegaApi::removeLoggerObject(logger());
    bool responseOk = waitForResponse(flagInit);
    EXPECT_TRUE(responseOk) << "Initialization failed";
    if (!responseOk) return nullptr;
    int initStateValue = initState[accountIndex];
    if (!session)
    {
        EXPECT_EQ(initStateValue, MegaChatApi::INIT_WAITING_NEW_SESSION) << "Wrong chat initialization state.";
        if (initStateValue != MegaChatApi::INIT_WAITING_NEW_SESSION) return nullptr;
    }
    else
    {
        EXPECT_EQ(initStateValue, MegaChatApi::INIT_OFFLINE_SESSION) << "Wrong chat initialization state.";
        if (initStateValue != MegaChatApi::INIT_OFFLINE_SESSION) return nullptr;
    }

    // 2. login
    auto loginTracker = ::mega::make_unique<RequestTracker>(megaApi[accountIndex]);
    session ? megaApi[accountIndex]->fastLogin(session, loginTracker.get())
              : megaApi[accountIndex]->login(mail.c_str(), pwd.c_str(), loginTracker.get());
    ErrorCodes loginResult = loginTracker->waitForResult();
    EXPECT_EQ(loginResult, API_OK) << "Login failed.";
    if (loginResult != API_OK) return nullptr;

    // 3. fetchnodes
    flagInit = &initStateChanged[accountIndex]; *flagInit = false;
    bool *loggedInFlag = &mLoggedInAllChats[accountIndex]; *loggedInFlag = false;
    auto fetchNodesTracker = ::mega::make_unique<RequestTracker>(megaApi[accountIndex]);
    megaApi[accountIndex]->fetchNodes(fetchNodesTracker.get());
    ErrorCodes fetchNodesResult = fetchNodesTracker->waitForResult();
    EXPECT_EQ(fetchNodesResult, API_OK) << "Error fetch nodes.";
    if (fetchNodesResult != API_OK) return nullptr;
    // after fetchnodes, karere should be ready for offline, at least
    responseOk = waitForResponse(flagInit);
    EXPECT_TRUE(responseOk) << "Expired timeout for change init state";
    if (!responseOk) return nullptr;
    initStateValue = initState[accountIndex];
    EXPECT_EQ(initStateValue, MegaChatApi::INIT_ONLINE_SESSION) << "Wrong chat initialization state.";
    if (initStateValue != MegaChatApi::INIT_ONLINE_SESSION) return nullptr;

    // if there are chatrooms in this account, wait to be joined to all of them
    std::unique_ptr<MegaChatListItemList> items(megaChatApi[accountIndex]->getChatListItems());
    if (items->size())
    {
        responseOk = waitForResponse(loggedInFlag, 120);
        EXPECT_TRUE(responseOk) << "Expired timeout for login to all chats in account '" << mail << "'. (DDOS protection triggered?)";
        if (!responseOk) return nullptr;
    }

    return megaApi[accountIndex]->dumpSession();
}

void MegaChatApiTest::logout(unsigned int accountIndex, bool closeSession)
{
    bool *flagRequestLogoutChat = &requestFlagsChat[accountIndex][MegaChatRequest::TYPE_LOGOUT]; *flagRequestLogoutChat = false;
    auto logoutTracker = ::mega::make_unique<RequestTracker>(megaApi[accountIndex]);
    if (closeSession)
    {
#ifdef ENABLE_SYNC
        megaApi[accountIndex]->logout(false, logoutTracker.get());
#else
        megaApi[accountIndex]->logout(logoutTracker.get());
#endif
    }
    else
    {
        megaApi[accountIndex]->localLogout(logoutTracker.get());
    }

    ErrorCodes logoutResult = logoutTracker->waitForResult();
    ASSERT_TRUE(logoutResult == API_OK || logoutResult == API_ESID) <<
                     "Error sdk logout. Error: " << logoutResult;


    if (!closeSession)  // for closed session, karere automatically logs out itself
    {
        megaChatApi[accountIndex]->localLogout();

    }

    ASSERT_TRUE(waitForResponse(flagRequestLogoutChat)) << "Expired timeout for chat logout";
    ASSERT_TRUE(!lastErrorChat[accountIndex]) << "Error chat logout. Error: " << lastErrorMsgChat[accountIndex] << " (" << lastErrorChat[accountIndex] << ")";
    MegaApi::addLoggerObject(logger());   // need to restore customized logger

}

void MegaChatApiTest::init()
{
    std::cout << "[========] Global test environment initialization" << endl;

    getEnv().setLogFile("test.log");
    MegaApi::addLoggerObject(logger());
    MegaApi::setLogToConsole(false);    // already disabled by default
    MegaChatApi::setLoggerObject(logger());
    MegaChatApi::setLogToConsole(false);
    MegaChatApi::setCatchException(false);

    for (unsigned int i = 0; i < NUM_ACCOUNTS; i++)
    {
        // get credentials from environment variables
        std::string varName = "MEGA_EMAIL";
        varName += std::to_string(i);
        char *buf = getenv(varName.c_str());
        std::string email;
        if (buf)
        {
            email.assign(buf);
        }
        if (!email.length())
        {
            cout << "TEST - Set your username at the environment variable $" << varName << endl;
            exit(-1);
        }

        varName.assign("MEGA_PWD");
        varName += std::to_string(i);
        buf = getenv(varName.c_str());
        std::string pwd;
        if (buf)
        {
            pwd.assign(buf);
        }
        if (!pwd.length())
        {
            cout << "TEST - Set your password at the environment variable $" << varName << endl;
            exit(-1);
        }

        getEnv().addAccount(email, pwd);
    }
}

void MegaChatApiTest::terminate()
{
    std::cout << "[==========] Global test environment termination" << endl; \

    MegaApi::removeLoggerObject(logger());
    MegaChatApi::setLoggerObject(NULL);
}

void MegaChatApiTest::SetUp()
{
    struct stat st = {}; // init all members to default values (0)
    if (stat(LOCAL_PATH.c_str(), &st) == -1)
    {
#ifdef _WIN32
        _mkdir(LOCAL_PATH.c_str());
#else
        mkdir(LOCAL_PATH.c_str(), 0700);
#endif
    }

    for (unsigned i = 0u; i < NUM_ACCOUNTS; i++)
    {
        char path[1024];
#ifdef _WIN32
        _getcwd(path, sizeof path);
#else
        getcwd(path, sizeof path);
#endif
        megaApi[i] = new MegaApi(APPLICATION_KEY.c_str(), path, USER_AGENT_DESCRIPTION.c_str());
        megaApi[i]->setLogLevel(MegaApi::LOG_LEVEL_DEBUG);
        megaApi[i]->addListener(this);

        megaChatApi[i] = new MegaChatApi(megaApi[i]);
        megaChatApi[i]->setLogLevel(MegaChatApi::LOG_LEVEL_DEBUG);
        megaChatApi[i]->addChatRequestListener(this);
        megaChatApi[i]->addChatListener(this);

#ifndef KARERE_DISABLE_WEBRTC
        megaChatApi[i]->addChatCallListener(this);
        megaChatApi[i]->addSchedMeetingListener(this);
#endif

        // kill all sessions to ensure no interferences from other tests running in parallel
        auto loginTracker = ::mega::make_unique<RequestTracker>(megaApi[i]);
        megaApi[i]->login(account(i).getEmail().c_str(), account(i).getPassword().c_str(),
                          loginTracker.get());
        ErrorCodes loginResult = loginTracker->waitForResult();
        ASSERT_EQ(loginResult, API_OK) << "Login failed in SetUp().";

        auto killSessionTracker = ::mega::make_unique<RequestTracker>(megaApi[i]);
        megaApi[i]->killSession(INVALID_HANDLE, killSessionTracker.get());
        ErrorCodes killsessionResult = killSessionTracker->waitForResult();
        ASSERT_EQ(killsessionResult, API_OK) << "Kill sessions failed in SetUp().";
        auto logoutTracker = ::mega::make_unique<RequestTracker>(megaApi[i]);
#ifdef ENABLE_SYNC
        megaApi[i]->logout(false, logoutTracker.get());
#else
        megaApi[i]->logout(logoutTracker.get());
#endif
        ErrorCodes logoutResult = logoutTracker->waitForResult();
        ASSERT_TRUE(logoutResult == API_OK || logoutResult == API_ESID) <<
                         "Logout failed in SetUp(). Error: " << logoutResult;

        for (int j = 0; j < ::mega::MegaRequest::TOTAL_OF_REQUEST_TYPES; ++j)
        {
            requestFlags[i][j] = false;
        }

        for (int j = 0; j < megachat::MegaChatRequest::TOTAL_OF_REQUEST_TYPES; ++j)
        {
            requestFlagsChat[i][j] = false;
        }

        initStateChanged[i] = false;
        initState[i] = -1;
        mChatConnectionOnline[i] = false;
        mLoggedInAllChats[i] = false;
        mChatsUpdated[i] = false;
        mChatListUpdated[i].clear();
        lastErrorChat[i] = -1;
        lastErrorMsgChat[i].clear();
        lastErrorTransfer[i] = -1;

        chatid[i] = MEGACHAT_INVALID_HANDLE;  // chatroom id from request
        chatroom[i] = NULL;
        chatUpdated[i] = false;
        chatItemUpdated[i] = false;
        chatItemClosed[i] = false;
        peersUpdated[i] = false;
        titleUpdated[i] = false;
        chatArchived[i] = false;

        mFirstname = "";
        mLastname = "";
        mEmail = "";
        nameReceived[i] = false;

        mNotTransferRunning[i] = true;
        mPresenceConfigUpdated[i] = false;

#ifndef KARERE_DISABLE_WEBRTC
        mCallReceived[i] = false;
        mCallReceivedRinging[i] = false;
        mCallInProgress[i] = false;
        mCallDestroyed[i] = false;
        mCallConnecting[i] = false;
        mSchedMeetingUpdated[i] = false;
        mSchedOccurrUpdated[i] = false;
        mChatIdRingInCall[i] = MEGACHAT_INVALID_HANDLE;
        mTerminationCode[i] = 0;
        mChatIdInProgressCall[i] = MEGACHAT_INVALID_HANDLE;
        mCallIdRingIn[i] = MEGACHAT_INVALID_HANDLE;
        mCallIdJoining[i] = MEGACHAT_INVALID_HANDLE;
        mSchedIdUpdated[i] = MEGACHAT_INVALID_HANDLE;
        mSchedIdRemoved[i] = MEGACHAT_INVALID_HANDLE;
        mCallIdExpectedReceived[i] = MEGACHAT_INVALID_HANDLE;
        mLocalVideoListener[i] = NULL;
        mRemoteVideoListener[i] = NULL;
#endif

        mChatFirstname = "";
        mChatLastname = "";
        mChatEmail = "";
    }
}

void MegaChatApiTest::TearDown()
{
    for (unsigned int i = 0; i < NUM_ACCOUNTS; i++)
    {
        if (megaChatApi[i])
        {
            if (megaChatApi[i]->getInitState() == MegaChatApi::INIT_ONLINE_SESSION ||
                    megaChatApi[i]->getInitState() == MegaChatApi::INIT_OFFLINE_SESSION )
            {
                int a2 = (i == 0) ? 1 : 0;  // FIXME: find solution for more than 2 accounts
                MegaChatHandle chatToSkip = MEGACHAT_INVALID_HANDLE;
                MegaChatHandle uh = megaChatApi[i]->getUserHandleByEmail(account(a2).getEmail().c_str());
                if (uh != MEGACHAT_INVALID_HANDLE)
                {
                    MegaChatPeerList *peers = MegaChatPeerList::createInstance();
                    peers->addPeer(uh, MegaChatPeerList::PRIV_STANDARD);
                    chatToSkip = getGroupChatRoom(i, a2, peers, MegaChatPeerList::PRIV_UNKNOWN, false);
                    delete peers;
                }

                clearAndLeaveChats(i, chatToSkip);

                bool *flagRequestLogout = &requestFlagsChat[i][MegaChatRequest::TYPE_LOGOUT]; *flagRequestLogout = false;
                megaChatApi[i]->logout();
                TEST_LOG_ERROR(waitForResponse(flagRequestLogout), "Time out MegaChatApi logout");
                TEST_LOG_ERROR(!lastErrorChat[i], "Failed to logout from Chat. Error: " + lastErrorMsgChat[i] + " (" + std::to_string(lastErrorChat[i]) + ")");
                MegaApi::addLoggerObject(logger());   // need to restore customized logger
            }

#ifndef KARERE_DISABLE_WEBRTC
            megaChatApi[i]->removeChatCallListener(this);
            megaChatApi[i]->removeSchedMeetingListener(this);
#endif
            megaChatApi[i]->removeChatRequestListener(this);
            megaChatApi[i]->removeChatListener(this);

            delete megaChatApi[i];
            megaChatApi[i] = NULL;
        }

        if (megaApi[i])
        {
            if (megaApi[i]->isLoggedIn())
            {
                MegaNode* cloudNode = megaApi[i]->getRootNode();
                purgeCloudTree(i, cloudNode);
                delete cloudNode;
                cloudNode = NULL;
                MegaNode* rubbishNode = megaApi[i]->getRubbishNode();
                purgeCloudTree(i, rubbishNode);
                delete rubbishNode;
                rubbishNode = NULL;

                removePendingContactRequest(i);

                auto logoutTracker = ::mega::make_unique<RequestTracker>(megaApi[i]);
#ifdef ENABLE_SYNC
                megaApi[i]->logout(false, logoutTracker.get());
#else
                megaApi[i]->logout(logoutTracker.get());
#endif
                ErrorCodes logoutResult = logoutTracker->waitForResult();
                ASSERT_EQ(logoutResult, API_OK) << "Failed to logout from SDK.";
            }

            delete megaApi[i];
            megaApi[i] = NULL;
        }
    }

    purgeLocalTree(LOCAL_PATH);
}

const char* MegaChatApiTest::printChatRoomInfo(const MegaChatRoom *chat)
{
    if (!chat)
    {
        return MegaApi::strdup("");
    }

    MegaChatHandle chatid = chat->getChatId();
    const char *hstr = MegaApi::userHandleToBase64(chatid);

    std::stringstream buffer;
    buffer << "Chat ID: " << hstr << " (" << chatid << ")" << endl;
    delete [] hstr;
    hstr = NULL;

    buffer << "\tOwn privilege level: " << MegaChatRoom::privToString(chat->getOwnPrivilege()) << endl;
    if (chat->isActive())
    {
        buffer << "\tActive: yes" << endl;
    }
    else
    {
        buffer << "\tActive: no" << endl;
    }
    if (chat->isGroup())
    {
        buffer << "\tGroup chat: yes" << endl;
    }
    else
    {
        buffer << "\tGroup chat: no" << endl;
    }
    if (chat->isArchived())
    {
        buffer << "\tArchived chat: yes" << endl;
    }
    else
    {
        buffer << "\tArchived chat: no" << endl;
    }
    if (chat->isPublic())
    {
        buffer << "\tPublic chat: yes" << endl;
    }
    else
    {
        buffer << "\tPublic chat: no" << endl;
    }
    buffer << "\tPeers:";

    if (chat->getPeerCount())
    {
        buffer << "\t\t(userhandle)\t(privilege)\t(firstname)\t(lastname)\t(fullname)" << endl;
        for (unsigned i = 0; i < chat->getPeerCount(); i++)
        {
            const char *fullName = chat->getPeerFullname(i);
            MegaChatHandle uh = chat->getPeerHandle(i);
            hstr = MegaApi::userHandleToBase64(uh);
            buffer << "\t\t\t" << hstr;
            delete [] hstr;
            hstr = NULL;
            buffer << "\t" << MegaChatRoom::privToString(chat->getPeerPrivilege(i));
            buffer << "\t\t" << chat->getPeerFirstname(i);
            buffer << "\t" << chat->getPeerLastname(i);
            buffer << "\t" << fullName << endl;
            delete [] fullName;
        }
    }
    else
    {
        buffer << " no peers (only you as participant)" << endl;
    }
    if (chat->getTitle())
    {
        buffer << "\tTitle: " << chat->getTitle() << endl;
    }
    buffer << "\tUnread count: " << chat->getUnreadCount() << " message/s" << endl;
    buffer << "-------------------------------------------------" << endl;

    return MegaApi::strdup(buffer.str().c_str());
}

const char* MegaChatApiTest::printMessageInfo(const MegaChatMessage *msg)
{
    if (!msg)
    {
        return MegaApi::strdup("");
    }

    const char *content = msg->getContent() ? msg->getContent() : "<empty>";

    std::stringstream buffer;
    buffer << "id: " << msg->getMsgId() << ", content: " << content;
    buffer << ", tempId: " << msg->getTempId() << ", index:" << msg->getMsgIndex();
    buffer << ", status: " << msg->getStatus() << ", uh: " << msg->getUserHandle();
    buffer << ", type: " << msg->getType() << ", edited: " << msg->isEdited();
    buffer << ", deleted: " << msg->isDeleted() << ", changes: " << msg->getChanges();
    buffer << ", ts: " << msg->getTimestamp() << endl;

    return MegaApi::strdup(buffer.str().c_str());
}

const char* MegaChatApiTest::printChatListItemInfo(const MegaChatListItem *item)
{
    if (!item)
    {
        return MegaApi::strdup("");
    }

    const char *title = item->getTitle() ? item->getTitle() : "<empty>";

    std::stringstream buffer;
    buffer << "id: " << item->getChatId() << ", title: " << title;
    buffer << ", ownPriv: " << item->getOwnPrivilege();
    buffer << ", unread: " << item->getUnreadCount() << ", changes: " << item->getChanges();
    buffer << ", lastMsg: " << item->getLastMessage() << ", lastMsgType: " << item->getLastMessageType();
    buffer << ", lastTs: " << item->getLastTimestamp();

    return MegaApi::strdup(buffer.str().c_str());
}

void MegaChatApiTest::postLog(const std::string &msg)
{
    logger()->postLog(msg.c_str());
}

bool MegaChatApiTest::exitWait(const std::vector<bool *>&responsesReceived, bool waitForAll) const
{
    for (auto r: responsesReceived)
    {
        if (!waitForAll && (*r))  { return true; };   // any response must be received
        if (waitForAll && !(*r))  { return false; };  // all responses must be received
    }
    return waitForAll; // true (all received) false (none received)
};

bool MegaChatApiTest::waitForMultiResponse(std::vector<bool *>responsesReceived, bool waitForAll, unsigned int timeout) const
{
    timeout *= 1000000; // convert to micro-seconds
    unsigned int tWaited = 0;    // microseconds
    bool connRetried = false;
    while (!exitWait(responsesReceived, waitForAll))
    {
        std::this_thread::sleep_for(std::chrono::microseconds(pollingT));

        if (timeout)
        {
            tWaited += pollingT;
            if (tWaited >= timeout)
            {
                return false;   // timeout is expired
            }
            else if (!connRetried && tWaited > (pollingT * 10))
            {
                for (unsigned int i = 0; i < NUM_ACCOUNTS; i++)
                {
                    if (megaApi[i] && megaApi[i]->isLoggedIn())
                    {
                        megaApi[i]->retryPendingConnections();
                    }

                    if (megaChatApi[i] && megaChatApi[i]->getInitState() == MegaChatApi::INIT_ONLINE_SESSION)
                    {
                        megaChatApi[i]->retryPendingConnections();
                    }
                }
                connRetried = true;
            }
        }
    }

    return true;    // responses have been received
}

// this method could be deprecated in favor of waitForMultiResponse, when it's proven it works as expected
bool MegaChatApiTest::waitForResponse(bool *responseReceived, unsigned int timeout) const
{
    timeout *= 1000000; // convert to micro-seconds
    unsigned int tWaited = 0;    // microseconds
    bool connRetried = false;
    while(!(*responseReceived))
    {
        std::this_thread::sleep_for(std::chrono::microseconds(pollingT));

        if (timeout)
        {
            tWaited += pollingT;
            if (tWaited >= timeout)
            {
                return false;   // timeout is expired
            }
            else if (!connRetried && tWaited > (pollingT * 10))
            {
                for (unsigned int i = 0; i < NUM_ACCOUNTS; i++)
                {
                    if (megaApi[i] && megaApi[i]->isLoggedIn())
                    {
                        megaApi[i]->retryPendingConnections();
                    }

                    if (megaChatApi[i] && megaChatApi[i]->getInitState() == MegaChatApi::INIT_ONLINE_SESSION)
                    {
                        megaChatApi[i]->retryPendingConnections();
                    }
                }
                connRetried = true;
            }
        }
    }

    return true;    // response is received
}

void MegaChatApiTest::waitForAction(int maxAttempts, std::vector<bool*> exitFlags, const std::vector<std::string>& flagsStr, const std::string& actionMsg, bool waitForAll, bool resetFlags, unsigned int timeout, std::function<void()>action)
{
    ASSERT_TRUE(exitFlags.size() == flagsStr.size() || flagsStr.empty()) << "waitForCallAction: no valid action provided";
    ASSERT_TRUE(action) << "waitForCallAction: no valid action provided";

    if (resetFlags)
    {
        for (auto f: exitFlags)
        {
            if (f) { *f = false; }
        }
    }

    int retries = 0;
    while (!exitWait(exitFlags, waitForAll))
    {
        action();
        if (!waitForMultiResponse(exitFlags, waitForAll, timeout))
        {
            std::string msg = "Attempt ["; msg.append(std::to_string(retries)).append("] for ").append(actionMsg).append(": ");
            for (size_t i = 0; i < exitFlags.size(); i++)
            {
                (i > flagsStr.size())
                        ? msg.append("Flag_").append(std::to_string(i))
                        : msg.append(flagsStr.at(i));

                msg.append(" = ").append(*exitFlags.at(i) ? "true" : "false").append(" ");
            }
            LOG_debug << msg;
            ASSERT_LE(++retries, maxAttempts) << "Max attempts exceeded for " << actionMsg;
        }
    }
}

/**
 * @brief MegaChatApiTest.ResumeSession
 *
 * This test does the following:
 *
 * - Create a new session
 * - Resume with previous sesion
 * - Resume an existing session without karere cache
 * - Re-create Karere cache without login out from SDK
 * - Close session
 * - Login with chat enabled, transition to disabled and back to enabled
 * - Login with chat disabled, transition to enabled
 * - Go into background, sleep and back to foreground
 * - Disconnect from chat server and reconnect
 *
 */
TEST_F(MegaChatApiTest, ResumeSession)
{
    unsigned accountIndex = 0;

    // ___ Create a new session ___
    char *session = login(accountIndex);
    ASSERT_TRUE(session);

    ASSERT_NO_FATAL_FAILURE({ checkEmail(accountIndex); });

    // Test for management of ESID:
    // (uncomment the following block)
//    {
//        bool *flag = &requestFlagsChat[0][MegaChatRequest::TYPE_LOGOUT]; *flag = false;
//        // ---> NOW close session remotely ---
//        sleep(30);
//        // and wait for forced logout of megachatapi due to ESID
//        ASSERT_TRUE(waitForResponse(flag));
//        session = login(0);
//        ASSERT_TRUE(session);
//    }

    // ___ Resume an existing session ___
    ASSERT_NO_FATAL_FAILURE({ logout(accountIndex, false); }); // keeps session alive
    char *tmpSession = login(accountIndex, session);
    ASSERT_TRUE(tmpSession);
    ASSERT_STREQ(session, tmpSession) << "Bad session key";
    delete [] tmpSession;   tmpSession = NULL;

    ASSERT_NO_FATAL_FAILURE({ checkEmail(accountIndex); });

    // ___ Resume an existing session without karere cache ___
    // logout from SDK keeping cache
    auto logoutTracker = ::mega::make_unique<RequestTracker>(megaApi[accountIndex]);
    megaApi[accountIndex]->localLogout(logoutTracker.get());
    ErrorCodes logoutResult = logoutTracker->waitForResult();
    ASSERT_EQ(logoutResult, API_OK) << "Error local sdk logout.";

    // logout from Karere removing cache
    bool *flagChatLogout = &requestFlagsChat[accountIndex][MegaChatRequest::TYPE_LOGOUT]; *flagChatLogout = false;
    megaChatApi[accountIndex]->logout();
    ASSERT_TRUE(waitForResponse(flagChatLogout)) << "Expired timeout for chat logout";
    ASSERT_TRUE(!lastErrorChat[accountIndex]) << "Error chat logout. Error: " << lastErrorMsgChat[accountIndex] <<
                                                 " (" << lastErrorChat[accountIndex] << ")";
    MegaApi::addLoggerObject(logger());   // need to restore customized logger
    // try to initialize chat engine with cache --> should fail
    ASSERT_EQ(megaChatApi[accountIndex]->init(session), MegaChatApi::INIT_NO_CACHE) <<
                     "Wrong chat initialization state.";
    MegaApi::removeLoggerObject(logger());
    megaApi[accountIndex]->invalidateCache();

    // ___ Re-create Karere cache without login out from SDK___
    bool *flagInit = &initStateChanged[accountIndex]; *flagInit = false;
    // login in SDK
    auto loginTracker = ::mega::make_unique<RequestTracker>(megaApi[accountIndex]);
    session ? megaApi[accountIndex]->fastLogin(session, loginTracker.get())
            : megaApi[accountIndex]->login(account(accountIndex).getEmail().c_str(),
                                           account(accountIndex).getPassword().c_str(),
                                           loginTracker.get());
    ErrorCodes loginResult = loginTracker->waitForResult();
    ASSERT_EQ(loginResult, API_OK) << "Error sdk fast login.";

    // fetchnodes in SDK
    auto fetchNodesTracker = ::mega::make_unique<RequestTracker>(megaApi[accountIndex]);
    megaApi[accountIndex]->fetchNodes(fetchNodesTracker.get());
    ErrorCodes fetchNodesResult = fetchNodesTracker->waitForResult();
    ASSERT_EQ(fetchNodesResult, API_OK) << "Error fetchnodes.";
    ASSERT_TRUE(waitForResponse(flagInit)) << "Expired timeout for change init state";
    int initStateValue = initState[accountIndex];
    ASSERT_EQ(initStateValue, MegaChatApi::INIT_ONLINE_SESSION) << "Wrong chat initialization state.";

    // check there's a list of chats already available
    MegaChatListItemList *list = megaChatApi[accountIndex]->getChatListItems();
    ASSERT_TRUE(list->size()) << "Chat list item is empty";
    delete list; list = NULL;

    // ___ Close session ___
    ASSERT_NO_FATAL_FAILURE({ logout(accountIndex, true); });
    delete [] session; session = NULL;

    // ___ Login with chat enabled, transition to disabled and back to enabled
    session = login(accountIndex);
    ASSERT_TRUE(session) << "Empty session key";
    // fully disable chat: logout + remove logger + delete MegaChatApi instance
    flagChatLogout = &requestFlagsChat[accountIndex][MegaChatRequest::TYPE_LOGOUT]; *flagChatLogout = false;
    megaChatApi[accountIndex]->logout();
    ASSERT_TRUE(waitForResponse(flagChatLogout)) << "Expired timeout for megachat logout";
    ASSERT_TRUE(!lastErrorChat[accountIndex]) << "Error megachat logout. Error: " << lastErrorMsgChat[accountIndex] <<
                                                 " (" << lastErrorChat[accountIndex] << ")";
    MegaApi::addLoggerObject(logger());   // need to restore customized logger
    delete megaChatApi[accountIndex];
    // create a new MegaChatApi instance
    megaChatApi[accountIndex] = new MegaChatApi(megaApi[accountIndex]);
    megaChatApi[accountIndex]->setLogLevel(MegaChatApi::LOG_LEVEL_DEBUG);
    megaChatApi[accountIndex]->addChatRequestListener(this);
    megaChatApi[accountIndex]->addChatListener(this);
    MegaChatApi::setLoggerObject(logger());
    // back to enabled: init + fetchnodes + connect
    ASSERT_EQ(megaChatApi[accountIndex]->init(session), MegaChatApi::INIT_NO_CACHE) <<
                     "Wrong chat initialization state.";

    MegaApi::removeLoggerObject(logger());
    flagInit = &initStateChanged[accountIndex]; *flagInit = false;
    fetchNodesTracker.reset(new RequestTracker(megaApi[accountIndex]));
    megaApi[accountIndex]->fetchNodes(fetchNodesTracker.get());
    fetchNodesResult = fetchNodesTracker->waitForResult();
    ASSERT_EQ(fetchNodesResult, API_OK) << "Error fetchnodes.";
    ASSERT_TRUE(waitForResponse(flagInit)) << "Expired timeout for change init state";
    initStateValue = initState[accountIndex];
    ASSERT_EQ(initStateValue, MegaChatApi::INIT_ONLINE_SESSION) <<
                     "Wrong chat initialization state.";

    // check there's a list of chats already available
    list = megaChatApi[accountIndex]->getChatListItems();
    ASSERT_TRUE(list->size()) << "Chat list item is empty";
    delete list; list = NULL;
    // close session and remove cache
    ASSERT_NO_FATAL_FAILURE({ logout(accountIndex, true); });
    delete [] session; session = NULL;

    // ___ Login with chat disabled, transition to enabled ___
    // fully disable chat: remove logger + delete MegaChatApi instance
    delete megaChatApi[accountIndex];
    // create a new MegaChatApi instance
    megaChatApi[accountIndex] = new MegaChatApi(megaApi[accountIndex]);
    megaChatApi[accountIndex]->setLogLevel(MegaChatApi::LOG_LEVEL_DEBUG);
    megaChatApi[accountIndex]->addChatRequestListener(this);
    megaChatApi[accountIndex]->addChatListener(this);
    MegaChatApi::setLoggerObject(logger());
    // login in SDK
    loginTracker.reset(new RequestTracker(megaApi[accountIndex]));
    megaApi[accountIndex]->login(account(accountIndex).getEmail().c_str(),
                                 account(accountIndex).getPassword().c_str(),
                                 loginTracker.get());
    loginResult = loginTracker->waitForResult();
    ASSERT_EQ(loginResult, API_OK) << "Error fast login.";
    session = megaApi[accountIndex]->dumpSession();
    // fetchnodes in SDK
    fetchNodesTracker.reset(new RequestTracker(megaApi[accountIndex]));
    megaApi[accountIndex]->fetchNodes(fetchNodesTracker.get());
    fetchNodesResult = fetchNodesTracker->waitForResult();
    ASSERT_EQ(fetchNodesResult, API_OK) << "Error fetch nodes.";
    // init in Karere
    ASSERT_EQ(megaChatApi[accountIndex]->init(session), MegaChatApi::INIT_NO_CACHE) << "Bad Megachat state.";
    MegaApi::removeLoggerObject(logger());
    // full-fetchndoes in SDK to regenerate cache in Karere
    flagInit = &initStateChanged[accountIndex]; *flagInit = false;
    fetchNodesTracker.reset(new RequestTracker(megaApi[accountIndex]));
    megaApi[accountIndex]->fetchNodes(fetchNodesTracker.get());
    fetchNodesResult = fetchNodesTracker->waitForResult();
    ASSERT_EQ(fetchNodesResult, API_OK) << "Error fetch nodes.";
    ASSERT_TRUE(waitForResponse(flagInit)) << "Expired timeout for change init state";
    initStateValue = initState[accountIndex];
    ASSERT_EQ(initStateValue, MegaChatApi::INIT_ONLINE_SESSION) << "Bad Megachat state.";

    // check there's a list of chats already available
    list = megaChatApi[accountIndex]->getChatListItems();
    ASSERT_TRUE(list->size()) << "Chat list item is empty";
    delete list;
    list = NULL;

    // ___ Test going into background, sleep and back to foreground ___
    for(int i = 0; i < 3; i++)
    {
        bool *flag = &requestFlagsChat[accountIndex][MegaChatRequest::TYPE_SET_BACKGROUND_STATUS]; *flag = false;
        megaChatApi[accountIndex]->setBackgroundStatus(true);
        ASSERT_TRUE(waitForResponse(flag)) << "Failed to set background status after " << maxTimeout << " seconds";

        logger()->postLog("========== Enter background status ================= ");
        std::this_thread::sleep_for(std::chrono::seconds(15));

        flag = &requestFlagsChat[accountIndex][MegaChatRequest::TYPE_SET_BACKGROUND_STATUS]; *flag = false;
        megaChatApi[accountIndex]->setBackgroundStatus(false);
        ASSERT_TRUE(waitForResponse(flag)) << "Failed to set background status after " << maxTimeout << " seconds";

        logger()->postLog("========== Enter foreground status ================= ");
        std::this_thread::sleep_for(std::chrono::seconds(5));
    }

    delete [] session; session = NULL;
}

/**
 * @brief MegaChatApiTest.SetOnlineStatus
 *
 * This test does the following:
 *
 * - Login
 * - Set status busy
 *
 */
TEST_F(MegaChatApiTest, SetOnlineStatus)
{
    unsigned accountIndex = 0;

    bool *flagPresence = &mPresenceConfigUpdated[accountIndex]; *flagPresence = false;

    char *sesion = login(accountIndex);
    ASSERT_TRUE(sesion);

    ASSERT_TRUE(waitForResponse(flagPresence)) << "Presence config not received after " << maxTimeout << " seconds";

    // Reset status to online before starting the test
    bool *flagStatus = &mOnlineStatusUpdated[accountIndex]; *flagStatus = false;
    bool *flag = &requestFlagsChat[accountIndex][MegaChatRequest::TYPE_SET_ONLINE_STATUS]; *flag = false;
    if (megaChatApi[accountIndex]->getPresenceConfig()->getOnlineStatus() != MegaChatApi::STATUS_ONLINE)
    {
        megaChatApi[accountIndex]->setOnlineStatus(MegaChatApi::STATUS_ONLINE);
        ASSERT_TRUE(waitForResponse(flag)) << "Failed to set online status after " << maxTimeout << " seconds";
        ASSERT_TRUE(!lastErrorChat[accountIndex]) << "Failed to set online status. Error: " << lastErrorMsgChat[accountIndex]
                                                     << " (" << lastErrorChat[accountIndex] << ")";
    }

    flagPresence = &mPresenceConfigUpdated[accountIndex]; *flagPresence = false;
    flagStatus = &mOnlineStatusUpdated[accountIndex]; *flagStatus = false;
    flag = &requestFlagsChat[accountIndex][MegaChatRequest::TYPE_SET_ONLINE_STATUS]; *flag = false;
    megaChatApi[accountIndex]->setOnlineStatus(MegaChatApi::STATUS_BUSY);
    ASSERT_TRUE(waitForResponse(flag)) << "Failed to set online status after " << maxTimeout << " seconds";
    ASSERT_TRUE(!lastErrorChat[accountIndex]) << "Failed to set online status. Error: " << lastErrorMsgChat[accountIndex]
                                                 << " (" << lastErrorChat[accountIndex] << ")";
    ASSERT_TRUE(waitForResponse(flagPresence)) << "Presence config not received after " << maxTimeout << " seconds";
    ASSERT_TRUE(waitForResponse(flagStatus)) << "Online status not received after " << maxTimeout << " seconds";

    // set online status
    flagStatus = &mOnlineStatusUpdated[accountIndex]; *flagStatus = false;
    flagPresence = &mPresenceConfigUpdated[accountIndex]; *flagPresence = false;
    flag = &requestFlagsChat[accountIndex][MegaChatRequest::TYPE_SET_ONLINE_STATUS]; *flag = false;
    megaChatApi[accountIndex]->setOnlineStatus(MegaChatApi::STATUS_ONLINE);
    ASSERT_TRUE(waitForResponse(flag)) << "Failed to set online status after " << maxTimeout << " seconds";
    ASSERT_TRUE(!lastErrorChat[accountIndex]) << "Failed to set online status. Error: " << lastErrorMsgChat[accountIndex]
                                                 << " (" << lastErrorChat[accountIndex] << ")";
    ASSERT_TRUE(waitForResponse(flagPresence)) << "Presence config not received after " << maxTimeout << " seconds";
    ASSERT_TRUE(waitForResponse(flagStatus)) << "Online status not received after " << maxTimeout << " seconds";

    // Update autoway timeout to force to send values to the server
    int64_t autowayTimeout = 5;
    if (megaChatApi[accountIndex]->getPresenceConfig()->getAutoawayTimeout() == autowayTimeout)
    {
        autowayTimeout ++;
    }

    // enable auto-away with 5 seconds timeout
    flagPresence = &mPresenceConfigUpdated[accountIndex]; *flagPresence = false;
    megaChatApi[accountIndex]->setPresenceAutoaway(true, autowayTimeout);
    ASSERT_TRUE(waitForResponse(flagPresence)) << "Presence config not received after " << maxTimeout << " seconds";

    // disable persist
    if (megaChatApi[accountIndex]->getPresenceConfig()->isPersist())
    {
        flagPresence = &mPresenceConfigUpdated[accountIndex]; *flagPresence = false;
        megaChatApi[accountIndex]->setPresencePersist(false);
        ASSERT_TRUE(waitForResponse(flagPresence)) << "Presence config not received after " << maxTimeout << " seconds";
    }

    // Set signal activity true, signal activity to false is sent automatically by presenced client
    megaChatApi[accountIndex]->signalPresenceActivity();
    ASSERT_TRUE(!lastErrorChat[accountIndex]) << "Failed to set activity. Error: " << lastErrorMsgChat[accountIndex]
                                                 << " (" << lastErrorChat[accountIndex] << ")";

    // now wait for timeout to expire
    flagStatus = &mOnlineStatusUpdated[accountIndex]; *flagStatus = false;

    LOG_debug << "Going to sleep for longer than autoaway timeout";
    MegaChatPresenceConfig *config = megaChatApi[accountIndex]->getPresenceConfig();
    std::this_thread::sleep_for(std::chrono::seconds(static_cast<unsigned int>(config->getAutoawayTimeout() + 12)));   // +12 to ensure at least one heartbeat (every 10s), where the `USERACTIVE 0` is sent for transition to Away

    // and check the status is away
    ASSERT_EQ(mOnlineStatus[accountIndex], MegaChatApi::STATUS_AWAY) <<
                     "Online status didn't changed to away automatically after timeout";
    int onlineStatus = megaChatApi[accountIndex]->getOnlineStatus();
    ASSERT_EQ(onlineStatus, MegaChatApi::STATUS_AWAY) <<
                     "Online status didn't changed to away automatically after timeout. Received: " << MegaChatRoom::statusToString(onlineStatus);

    // now signal user's activity to become online again
    flagStatus = &mOnlineStatusUpdated[accountIndex]; *flagStatus = false;
    megaChatApi[accountIndex]->signalPresenceActivity();
    ASSERT_TRUE(waitForResponse(flagStatus)) << "Online status not received after " << maxTimeout << " seconds";

    // and check the status is online
    ASSERT_EQ(mOnlineStatus[accountIndex], MegaChatApi::STATUS_ONLINE) <<
                     "Online status didn't changed to online from autoaway after signaling activity";
    onlineStatus = megaChatApi[accountIndex]->getOnlineStatus();
    ASSERT_EQ(onlineStatus, MegaChatApi::STATUS_ONLINE) <<
                     "Online status didn't changed to online from autoaway after signaling activity. Received: " << MegaChatRoom::statusToString(onlineStatus);


    delete [] sesion;
    sesion = NULL;
}

/**
 * @brief MegaChatApiTest.GetChatRoomsAndMessages
 *
 * This test does the following:
 *
 * - Print chatrooms information
 * - Load history from one chatroom
 * - Close chatroom
 * - Load history from cache
 *
 */
TEST_F(MegaChatApiTest, GetChatRoomsAndMessages)
{
    unsigned accountIndex = 0;

    char *session = login(accountIndex);
    ASSERT_TRUE(session);

    MegaChatRoomList *chats = megaChatApi[accountIndex]->getChatRooms();
    std::stringstream buffer;
    buffer << chats->size() << " chat/s received: " << endl;
    postLog(buffer.str());

    // Open chats and print history
    for (unsigned i = 0; i < chats->size(); i++)
    {
        // Open a chatroom
        const MegaChatRoom *chatroom = chats->get(i);
        if (chatroom->isPublic())
        {
            continue;
        }

        MegaChatHandle chatid = chatroom->getChatId();
        TestChatRoomListener *chatroomListener = new TestChatRoomListener(this, megaChatApi, chatid);
        ASSERT_TRUE(megaChatApi[accountIndex]->openChatRoom(chatid, chatroomListener))
                << "Can't open chatRoom account " << (accountIndex+1);

        // Print chatroom information and peers' names
        const char *info = MegaChatApiTest::printChatRoomInfo(chatroom);
        postLog(info);
        delete [] info; info = NULL;
        if (chatroom->getPeerCount())
        {
            for (unsigned i = 0; i < chatroom->getPeerCount(); i++)
            {
                MegaChatHandle uh = chatroom->getPeerHandle(i);

                bool *flagNameReceived = &requestFlagsChat[accountIndex][MegaChatRequest::TYPE_GET_FIRSTNAME]; *flagNameReceived = false; mChatFirstname = "";
                megaChatApi[accountIndex]->getUserFirstname(uh, NULL);
                ASSERT_TRUE(waitForResponse(flagNameReceived)) << "Failed to retrieve firstname after " << maxTimeout << " seconds";
                ASSERT_TRUE(!lastErrorChat[accountIndex]) << "Failed to retrieve firstname. Error: " << lastErrorMsgChat[accountIndex] << " (" << lastErrorChat[accountIndex] << ")";
                buffer << "Peer firstname (" << uh << "): " << mChatFirstname << " (len: " << mChatFirstname.length() << ")" << endl;

                flagNameReceived = &requestFlagsChat[accountIndex][MegaChatRequest::TYPE_GET_LASTNAME]; *flagNameReceived = false; mChatLastname = "";
                megaChatApi[0]->getUserLastname(uh, NULL);
                ASSERT_TRUE(waitForResponse(flagNameReceived)) << "Failed to retrieve lastname after " << maxTimeout << " seconds";
                ASSERT_TRUE(!lastErrorChat[accountIndex]) << "Failed to retrieve lastname. Error: " << lastErrorMsgChat[accountIndex] << " (" << lastErrorChat[accountIndex] << ")";
                buffer << "Peer lastname (" << uh << "): " << mChatLastname << " (len: " << mChatLastname.length() << ")" << endl;

                char *email = megaChatApi[accountIndex]->getContactEmail(uh);
                if (email)
                {
                    buffer << "Contact email (" << uh << "): " << email << " (len: " << strlen(email) << ")" << endl;
                    delete [] email;
                }
                else
                {
                    flagNameReceived = &requestFlagsChat[accountIndex][MegaChatRequest::TYPE_GET_EMAIL]; *flagNameReceived = false; mChatEmail = "";
                    megaChatApi[accountIndex]->getUserEmail(uh);
                    ASSERT_TRUE(waitForResponse(flagNameReceived)) << "Failed to retrieve email after " << maxTimeout << " seconds";
                    ASSERT_TRUE(!lastErrorChat[accountIndex]) << "Failed to retrieve email. Error: " << lastErrorMsgChat[accountIndex] << " (" << lastErrorChat[accountIndex] << ")";
                    buffer << "Peer email (" << uh << "): " << mChatEmail << " (len: " << mChatEmail.length() << ")" << endl;
                }
            }
        }

        // Load history
        buffer << "Loading messages for chat " << chatroom->getTitle() << " (id: " << chatroom->getChatId() << ")" << endl;
        loadHistory(accountIndex, chatid, chatroomListener);

        // Close the chatroom
        megaChatApi[accountIndex]->closeChatRoom(chatid, chatroomListener);
        delete chatroomListener;

        // Now, load history locally (it should be cached by now)
        chatroomListener = new TestChatRoomListener(this, megaChatApi, chatid);
        ASSERT_TRUE(megaChatApi[accountIndex]->openChatRoom(chatid, chatroomListener)) << "Can't open chatRoom account " << (accountIndex+1);
        buffer << "Loading messages locally for chat " << chatroom->getTitle() << " (id: " << chatroom->getChatId() << ")" << endl;
        loadHistory(accountIndex, chatid, chatroomListener);

        // Close the chatroom
        megaChatApi[accountIndex]->closeChatRoom(chatid, chatroomListener);
        delete chatroomListener;

        delete chatroom;
        chatroom = NULL;
    }

    logger()->postLog(buffer.str().c_str());

    delete [] session;
    session = NULL;
}

/**
 * @brief MegaChatApiTest.EditAndDeleteMessages
 *
 * Requirements:
 * - Both accounts should be conctacts
 * - The 1on1 chatroom between them should exist
 * (if not accomplished, the test automatically solves the above)
 *
 * This test does the following:
 *
 * - Send a message
 * + Receive the message
 * - Update the messages
 *
 */
TEST_F(MegaChatApiTest, EditAndDeleteMessages)
{
    unsigned a1 = 0;
    unsigned a2 = 1;

    char *primarySession = login(a1);
    ASSERT_TRUE(primarySession);
    char *secondarySession = login(a2);
    ASSERT_TRUE(secondarySession);

    MegaUser *user = megaApi[a1]->getContact(account(a2).getEmail().c_str());
    if (!user || user->getVisibility() != MegaUser::VISIBILITY_VISIBLE)
    {
        ASSERT_NO_FATAL_FAILURE({ makeContact(a1, a2); });
    }
    delete user;
    user = NULL;

    MegaChatHandle chatid = getPeerToPeerChatRoom(a1, a2);
    ASSERT_NE(chatid, MEGACHAT_INVALID_HANDLE);

    // 1. A sends a message to B while B has the chat opened.
    // --> check the confirmed in A, the received message in B, the delivered in A
    TestChatRoomListener *chatroomListener = new TestChatRoomListener(this, megaChatApi, chatid);
    ASSERT_TRUE(megaChatApi[a1]->openChatRoom(chatid, chatroomListener)) << "Can't open chatRoom account " << (a1+1);
    ASSERT_TRUE(megaChatApi[a2]->openChatRoom(chatid, chatroomListener)) << "Can't open chatRoom account " << (a2+1);

    // Load some message to feed history
    loadHistory(a1, chatid, chatroomListener);
    loadHistory(a2, chatid, chatroomListener);

    std::string messageToSend = "HI " + account(a1).getEmail() + " - This is a testing message automatically sent to you";
    MegaChatMessage *msgSent = sendTextMessageOrUpdate(a1, a2, chatid, messageToSend, chatroomListener);
    ASSERT_TRUE(msgSent);

    // edit the message
    std::string messageToUpdate = "This is an edited message to " + account(a1).getEmail();
    MegaChatMessage *msgUpdated = sendTextMessageOrUpdate(a1, a2, chatid, messageToUpdate, chatroomListener, msgSent->getMsgId());
    ASSERT_TRUE(msgUpdated);
    delete msgUpdated; msgUpdated = NULL;
    delete msgSent; msgSent = NULL;

    megaChatApi[a1]->closeChatRoom(chatid, chatroomListener);
    megaChatApi[a2]->closeChatRoom(chatid, chatroomListener);

    delete chatroomListener;

    // 2. A sends a message to B while B doesn't have the chat opened.
    // Then, B opens the chat --> check the received message in B, the delivered in A

    delete [] primarySession;
    primarySession = NULL;
    delete [] secondarySession;
    secondarySession = NULL;
}

/**
 * @brief MegaChatApiTest.GroupChatManagement
 *
 * Requirements:
 * - Both accounts should be conctacts
 * (if not accomplished, the test automatically solves the above)
 *
 * This test does the following:
 * - Create a group chat room or select an existing one
 * - Remove memeber
 * - Invite a new member
 * - Invite same account (error)
 * - Change chatroom title
 * - Change privileges to admin
 * - Changes privileges to read only
 * + Send message (error)
 * - Archive chatroom
 * - Send message (automatically unarchives)
 * - Archive chatroom
 * - Unarchive chatroom
 * - Remove peer from groupchat
 * - Invite another account
 */
TEST_F(MegaChatApiTest, GroupChatManagement)
{
    unsigned a1 = 0;
    unsigned a2 = 1;

    char *sessionPrimary = login(a1);
    ASSERT_TRUE(sessionPrimary);
    char *sessionSecondary = login(a2);
    ASSERT_TRUE(sessionSecondary);

    // Prepare peers, privileges...
    MegaUser *user = megaApi[a1]->getContact(account(a2).getEmail().c_str());
    if (!user || (user->getVisibility() != MegaUser::VISIBILITY_VISIBLE))
    {
        ASSERT_NO_FATAL_FAILURE({ makeContact(a1, a2); });
        delete user;
        user = megaApi[a1]->getContact(account(a2).getEmail().c_str());
    }

    MegaChatHandle uh = user->getHandle();
    delete user;
    user = NULL;

    MegaChatPeerList *peers = MegaChatPeerList::createInstance();
    peers->addPeer(uh, MegaChatPeerList::PRIV_STANDARD);

    MegaChatHandle chatid = getGroupChatRoom(a1, a2, peers);
    delete peers;
    ASSERT_NE(chatid, MEGACHAT_INVALID_HANDLE);

    // --> Open chatroom
    TestChatRoomListener *chatroomListener = new TestChatRoomListener(this, megaChatApi, chatid);
    ASSERT_TRUE(megaChatApi[a1]->openChatRoom(chatid, chatroomListener)) << "Can't open chatRoom account " << (a1+1);
    ASSERT_TRUE(megaChatApi[a2]->openChatRoom(chatid, chatroomListener)) << "Can't open chatRoom account " << (a2+1);

    // --> Remove from chat
    bool *flagRemoveFromChat = &requestFlagsChat[a1][MegaChatRequest::TYPE_REMOVE_FROM_CHATROOM]; *flagRemoveFromChat = false;
    bool *chatItemLeft0 = &chatItemUpdated[a1]; *chatItemLeft0 = false;
    bool *chatItemLeft1 = &chatItemUpdated[a2]; *chatItemLeft1 = false;
    bool *chatItemClosed1 = &chatItemClosed[a2]; *chatItemClosed1 = false;
    bool *chatLeft0 = &chatroomListener->chatUpdated[a1]; *chatLeft0 = false;
    bool *chatLeft1 = &chatroomListener->chatUpdated[a2]; *chatLeft1 = false;
    bool *mngMsgRecv = &chatroomListener->msgReceived[a1]; *mngMsgRecv = false;
    bool *flagChatsUpdated1 = &mChatsUpdated[a2]; *flagChatsUpdated1 = false;
    mChatListUpdated[a2].clear();
    MegaChatHandle *uhAction = &chatroomListener->uhAction[a1]; *uhAction = MEGACHAT_INVALID_HANDLE;
    int *priv = &chatroomListener->priv[a1]; *priv = MegaChatRoom::PRIV_UNKNOWN;
    megaChatApi[a1]->removeFromChat(chatid, uh);
    ASSERT_TRUE(waitForResponse(flagRemoveFromChat)) << "Failed to remove peer from chatroom after " << maxTimeout << " seconds";
    ASSERT_TRUE(!lastErrorChat[a1]) << "Failed to remove peer from chatroom " << lastErrorChat[a1];
    ASSERT_TRUE(waitForResponse(mngMsgRecv)) << "Failed to receive management message after " << maxTimeout << " seconds";
    ASSERT_EQ(*uhAction, uh) << "User handle from message doesn't match";
    ASSERT_EQ(*priv, MegaChatRoom::PRIV_RM) << "Privilege is incorrect";
    ASSERT_TRUE(waitForResponse(flagChatsUpdated1)) << "Failed to receive onChatsUpdate after " << maxTimeout << " seconds";
    ASSERT_TRUE(isChatroomUpdated(a2, chatid)) << "Chatroom " << chatid << " is not included in onChatsUpdate";
    mChatListUpdated[a2].clear();

    MegaChatRoom *chatroom = megaChatApi[a2]->getChatRoom(chatid);
    ASSERT_TRUE(chatroom) << "Cannot get chatroom for id " << chatid;
    ASSERT_EQ(chatroom->getOwnPrivilege(), MegaChatRoom::PRIV_RM) << "Invalid own privilege";
    delete chatroom;

    chatroom = megaChatApi[a1]->getChatRoom(chatid);
    ASSERT_TRUE(chatroom) << "Cannot get chatroom for id" << chatid;
    ASSERT_EQ(chatroom->getPeerCount(), 0) << "Wrong number of peers in chatroom " << chatid;
    delete chatroom;

    ASSERT_TRUE(waitForResponse(chatItemLeft0)) << "Chat list item update not received for main account after " << maxTimeout << " seconds";
    ASSERT_TRUE(waitForResponse(chatItemLeft1)) << "Chat list item update not received for auxiliar account after " << maxTimeout << " seconds";
    ASSERT_TRUE(waitForResponse(chatItemClosed1)) << "Chat list item close notification for auxiliar account not received after " << maxTimeout << " seconds";
    ASSERT_TRUE(waitForResponse(chatLeft0)) << "Chat list item leave notification for main account not received after " << maxTimeout << " seconds";

    ASSERT_TRUE(waitForResponse(chatLeft1)) << "Chat list item leave notification for auxiliar account not received after " << maxTimeout << " seconds";
    chatroom = megaChatApi[a1]->getChatRoom(chatid);
    ASSERT_TRUE(chatroom) << "Cannot get chatroom for id " << chatid;
    ASSERT_EQ(chatroom->getPeerCount(), 0) << "Wrong number of peers in chatroom " << chatid;
    delete chatroom;

    // Close the chatroom, even if we've been removed from it
    megaChatApi[a2]->closeChatRoom(chatid, chatroomListener);

    // --> Invite to chat
    bool *flagInviteToChatRoom = &requestFlagsChat[a1][MegaChatRequest::TYPE_INVITE_TO_CHATROOM]; *flagInviteToChatRoom = false;
    bool *chatItemJoined0 = &chatItemUpdated[a1]; *chatItemJoined0 = false;
    bool *chatItemJoined1 = &chatItemUpdated[a2]; *chatItemJoined1 = false;
    bool *chatJoined0 = &chatroomListener->chatUpdated[a1]; *chatJoined0 = false;
    bool *chatJoined1 = &chatroomListener->chatUpdated[a2]; *chatJoined1 = false;
    *flagChatsUpdated1 = &mChatsUpdated[a2]; *flagChatsUpdated1 = false;
    mChatListUpdated[a2].clear();
    mngMsgRecv = &chatroomListener->msgReceived[a1]; *mngMsgRecv = false;
    uhAction = &chatroomListener->uhAction[a1]; *uhAction = MEGACHAT_INVALID_HANDLE;
    priv = &chatroomListener->priv[a1]; *priv = MegaChatRoom::PRIV_UNKNOWN;
    megaChatApi[a1]->inviteToChat(chatid, uh, MegaChatPeerList::PRIV_STANDARD);
    ASSERT_TRUE(waitForResponse(flagInviteToChatRoom)) << "Failed to invite a new peer after " << maxTimeout << " seconds";
    ASSERT_TRUE(!lastErrorChat[a1]) << "Failed to invite a new peer. Error: " << lastErrorMsgChat[a1] << " (" << lastErrorChat[a1] << ")";
    ASSERT_TRUE(waitForResponse(chatItemJoined0)) << "Chat list item update for main account not received after " << maxTimeout << " seconds";
    ASSERT_TRUE(waitForResponse(chatItemJoined1)) << "Chat list item update for auxiliar account not received after " << maxTimeout << " seconds";
    ASSERT_TRUE(waitForResponse(chatJoined0)) << "Chatroom update for main account not received after " << maxTimeout << " seconds";
//    ASSERT_TRUE(waitForResponse(chatJoined1)); --> account 1 haven't opened chat, won't receive callback
    ASSERT_TRUE(waitForResponse(mngMsgRecv)) << "Management message not received after " << maxTimeout << " seconds";
    ASSERT_EQ(*uhAction, uh) << "User handle from message doesn't match";
    ASSERT_EQ(*priv, MegaChatRoom::PRIV_UNKNOWN) << "Privilege is incorrect";    // the message doesn't report the new priv
    ASSERT_TRUE(waitForResponse(flagChatsUpdated1)) << "Failed to receive onChatsUpdate " << maxTimeout << " seconds";
    ASSERT_TRUE(isChatroomUpdated(a2, chatid)) << "Chatroom " << chatid << " is not included in onChatsUpdate";
    mChatListUpdated[a2].clear();

    chatroom = megaChatApi[a2]->getChatRoom(chatid);
    ASSERT_TRUE(chatroom) << "Cannot get chatroom for id " << chatid;
    ASSERT_EQ(chatroom->getOwnPrivilege(), MegaChatRoom::PRIV_STANDARD) << "Invalid own privilege";
    delete chatroom;

    chatroom = megaChatApi[a1]->getChatRoom(chatid);
    ASSERT_TRUE(chatroom) << "Cannot get chatroom for id " << chatid;
    ASSERT_EQ(chatroom->getPeerCount(), 1) << "Wrong number of peers in chatroom " << chatid;
    delete chatroom;

    // since we were expulsed from chatroom, we need to open it again
    ASSERT_TRUE(megaChatApi[a2]->openChatRoom(chatid, chatroomListener)) << "Can't open chatRoom account " << (a2+1);

    // invite again --> error
    flagInviteToChatRoom = &requestFlagsChat[a1][MegaChatRequest::TYPE_INVITE_TO_CHATROOM]; *flagInviteToChatRoom = false;
    megaChatApi[a1]->inviteToChat(chatid, uh, MegaChatPeerList::PRIV_STANDARD);
    ASSERT_TRUE(waitForResponse(flagInviteToChatRoom)) << "Failed to invite a new peer after " << maxTimeout << " seconds";
    ASSERT_EQ(lastErrorChat[a1], MegaChatError::ERROR_EXIST) << "Invitation should have failed, but it succeed";

    // --> Set title
    string title = "Title " + std::to_string(time(NULL));
    bool *flagChatRoomName = &requestFlagsChat[a1][MegaChatRequest::TYPE_EDIT_CHATROOM_NAME]; *flagChatRoomName = false;
    bool *titleItemChanged0 = &titleUpdated[a1]; *titleItemChanged0 = false;
    bool *titleItemChanged1 = &titleUpdated[a2]; *titleItemChanged1 = false;
    bool *titleChanged0 = &chatroomListener->titleUpdated[a1]; *titleChanged0 = false;
    bool *titleChanged1 = &chatroomListener->titleUpdated[a2]; *titleChanged1 = false;
    mngMsgRecv = &chatroomListener->msgReceived[a1]; *mngMsgRecv = false;
    string *msgContent = &chatroomListener->content[a1]; *msgContent = "";
    megaChatApi[a1]->setChatTitle(chatid, title.c_str());
    ASSERT_TRUE(waitForResponse(flagChatRoomName)) << "Timeout expired for set chat title";
    ASSERT_TRUE(!lastErrorChat[a1]) << "Failed to set chat title. Error: " << lastErrorMsgChat[a1] << " (" << lastErrorChat[a1] << ")";
    ASSERT_TRUE(waitForResponse(titleItemChanged0)) << "Timeout expired for receiving chat list item update";
    ASSERT_TRUE(waitForResponse(titleItemChanged1)) << "Timeout expired for receiving chat list item update";
    ASSERT_TRUE(waitForResponse(titleChanged0)) << "Timeout expired for receiving chatroom update";
    ASSERT_TRUE(waitForResponse(titleChanged1)) << "Timeout expired for receiving chatroom update";
    ASSERT_TRUE(waitForResponse(mngMsgRecv)) << "Timeout expired for receiving management message";
    ASSERT_EQ(title, *msgContent) << "Title received doesn't match the title set";

    chatroom = megaChatApi[a2]->getChatRoom(chatid);
    ASSERT_TRUE(chatroom) << "Cannot get chatroom for id " << chatid;
    ASSERT_STREQ(chatroom->getTitle(), title.c_str()) << "Titles don't match";
    delete chatroom;    chatroom = NULL;

    // --> Change peer privileges to Moderator
    bool *flagUpdatePeerPermision = &requestFlagsChat[a1][MegaChatRequest::TYPE_UPDATE_PEER_PERMISSIONS]; *flagUpdatePeerPermision = false;
    bool *peerUpdated0 = &peersUpdated[a1]; *peerUpdated0 = false;
    bool *peerUpdated1 = &peersUpdated[a2]; *peerUpdated1 = false;
    mngMsgRecv = &chatroomListener->msgReceived[a1]; *mngMsgRecv = false;
    uhAction = &chatroomListener->uhAction[a1]; *uhAction = MEGACHAT_INVALID_HANDLE;
    priv = &chatroomListener->priv[a1]; *priv = MegaChatRoom::PRIV_UNKNOWN;
    megaChatApi[a1]->updateChatPermissions(chatid, uh, MegaChatRoom::PRIV_MODERATOR);
    ASSERT_TRUE(waitForResponse(flagUpdatePeerPermision)) << "Timeout expired for update privilege of peer";
    ASSERT_TRUE(!lastErrorChat[a1]) << "Failed to update privilege of peer Error: " << lastErrorMsgChat[a1] << " (" << lastErrorChat[a1] << ")";
    ASSERT_TRUE(waitForResponse(peerUpdated0)) << "Timeout expired for receiving peer update";
    ASSERT_TRUE(waitForResponse(peerUpdated1)) << "Timeout expired for receiving peer update";
    ASSERT_TRUE(waitForResponse(mngMsgRecv)) << "Timeout expired for receiving management message";
    ASSERT_EQ(*uhAction, uh) << "User handle from message doesn't match";
    ASSERT_EQ(*priv, MegaChatRoom::PRIV_MODERATOR) << "Privilege is incorrect";

    // --> Change peer privileges to Read-only
    flagUpdatePeerPermision = &requestFlagsChat[a1][MegaChatRequest::TYPE_UPDATE_PEER_PERMISSIONS]; *flagUpdatePeerPermision = false;
    peerUpdated0 = &peersUpdated[a1]; *peerUpdated0 = false;
    peerUpdated1 = &peersUpdated[a2]; *peerUpdated1 = false;
    mngMsgRecv = &chatroomListener->msgReceived[a1]; *mngMsgRecv = false;
    uhAction = &chatroomListener->uhAction[a1]; *uhAction = MEGACHAT_INVALID_HANDLE;
    priv = &chatroomListener->priv[a1]; *priv = MegaChatRoom::PRIV_UNKNOWN;
    megaChatApi[a1]->updateChatPermissions(chatid, uh, MegaChatRoom::PRIV_RO);
    ASSERT_TRUE(waitForResponse(flagUpdatePeerPermision)) << "Timeout expired for update privilege of peer";
    ASSERT_TRUE(!lastErrorChat[a1]) << "Failed to update privilege of peer Error: " << lastErrorMsgChat[a1] << " (" << lastErrorChat[a1] << ")";
    ASSERT_TRUE(waitForResponse(peerUpdated0)) << "Timeout expired for receiving peer update";
    ASSERT_TRUE(waitForResponse(peerUpdated1)) << "Timeout expired for receiving peer update";
    ASSERT_TRUE(waitForResponse(mngMsgRecv)) << "Timeout expired for receiving management message";
    ASSERT_EQ(*uhAction, uh) << "User handle from message doesn't match";
    ASSERT_EQ(*priv, MegaChatRoom::PRIV_RO) << "Privilege is incorrect";

    // --> Try to send a message without the right privilege
    string msg1 = "HI " + account(a1).getEmail()+ " - This message can't be send because I'm read-only";
    bool *flagRejected = &chatroomListener->msgRejected[a2]; *flagRejected = false;
    chatroomListener->clearMessages(a2);   // will be set at reception
    MegaChatMessage *msgSent = megaChatApi[a2]->sendMessage(chatid, msg1.c_str());
    ASSERT_TRUE(msgSent) << "Succeed to send message, when it should fail";
    delete msgSent; msgSent = NULL;
    ASSERT_TRUE(waitForResponse(flagRejected)) << "Timeout expired for rejection of message";    // for confirmation, sendMessage() is synchronous
    ASSERT_EQ(chatroomListener->mConfirmedMessageHandle[a2], MEGACHAT_INVALID_HANDLE) << "Message confirmed, when it should fail";

    // --> Load some message to feed history
    loadHistory(a1, chatid, chatroomListener);
    loadHistory(a2, chatid, chatroomListener);

    // --> Send typing notification
    bool *flagTyping1 = &chatroomListener->userTyping[a2]; *flagTyping1 = false;
    uhAction = &chatroomListener->uhAction[a2]; *uhAction = MEGACHAT_INVALID_HANDLE;
    megaChatApi[a1]->sendTypingNotification(chatid);
    ASSERT_TRUE(!lastErrorChat[a1]) << "Failed to send user typing: " << lastErrorMsgChat[a1] << " (" << lastErrorChat[a1] << ")";
    ASSERT_TRUE(waitForResponse(flagTyping1)) << "Timeout expired for sending typing notification";
    ASSERT_EQ(*uhAction, megaChatApi[a1]->getMyUserHandle()) << "My user handle is wrong at typing";

    // --> Send stop typing notification
    flagTyping1 = &chatroomListener->userTyping[a2]; *flagTyping1 = false;
    uhAction = &chatroomListener->uhAction[a2]; *uhAction = MEGACHAT_INVALID_HANDLE;
    megaChatApi[a1]->sendStopTypingNotification(chatid);
    ASSERT_TRUE(!lastErrorChat[a1]) << "Failed to send user has stopped typing: " << lastErrorMsgChat[a1] << " (" << lastErrorChat[a1] << ")";
    ASSERT_TRUE(waitForResponse(flagTyping1)) << "Timeout expired for sending stop typing notification";
    ASSERT_EQ(*uhAction, megaChatApi[a1]->getMyUserHandle()) << "My user handle is wrong at stop typing";

    // --> Archive the chatroom
    chatroom = megaChatApi[a1]->getChatRoom(chatid);
    delete chatroom; chatroom = NULL;
    bool *flagChatArchived = &requestFlagsChat[a1][MegaChatRequest::TYPE_ARCHIVE_CHATROOM]; *flagChatArchived = false;
    bool *chatArchiveChanged = &chatArchived[a1]; *chatArchiveChanged = false;
    bool *chatroomArchiveChanged = &chatroomListener->archiveUpdated[a1]; *chatroomArchiveChanged = false;
    megaChatApi[a1]->archiveChat(chatid, true);
    ASSERT_TRUE(waitForResponse(flagChatArchived)) << "Timeout expired for archiving chat";
    ASSERT_TRUE(!lastErrorChat[a1]) << "Failed to archive chat. Error: " << lastErrorMsgChat[a1] << " (" << lastErrorChat[a1] << ")";
    ASSERT_TRUE(waitForResponse(chatArchiveChanged)) << "Timeout expired for receiving chat list item update about archive";
    ASSERT_TRUE(waitForResponse(chatroomArchiveChanged)) << "Timeout expired for receiving chatroom update about archive (This time out is usually produced by missing api notification)";
    chatroom = megaChatApi[a1]->getChatRoom(chatid);
    ASSERT_TRUE(chatroom->isArchived()) << "Chatroom is not archived when it should";
    delete chatroom; chatroom = NULL;

    // TODO: Redmine ticket: #10596
    {
        // give some margin to API-chatd synchronization, so chatd knows the room is archived and needs
        // to be unarchived upon new message
        std::this_thread::sleep_for(std::chrono::seconds(3));
    }

    // --> Send a message and wait for reception by target user
    string msg0 = "HI " + account(a1).getEmail() + " - Testing groupchats";
    bool *msgConfirmed = &chatroomListener->msgConfirmed[a1]; *msgConfirmed = false;
    bool *msgReceived = &chatroomListener->msgReceived[a2]; *msgReceived = false;
    bool *msgDelivered = &chatroomListener->msgDelivered[a1]; *msgDelivered = false;
    chatArchiveChanged = &chatArchived[a1]; *chatArchiveChanged = false;
    chatroomArchiveChanged = &chatroomListener->archiveUpdated[a1]; *chatroomArchiveChanged = false;
    chatroomListener->clearMessages(a1);
    chatroomListener->clearMessages(a2);
    MegaChatMessage *messageSent = megaChatApi[a1]->sendMessage(chatid, msg0.c_str());
    ASSERT_TRUE(waitForResponse(msgConfirmed)) << "Timeout expired for receiving confirmation by server";    // for confirmation, sendMessage() is synchronous
    MegaChatHandle msgId = chatroomListener->mConfirmedMessageHandle[a1];
    ASSERT_TRUE(chatroomListener->hasArrivedMessage(a1, msgId)) << "Message not received";
    ASSERT_NE(msgId, MEGACHAT_INVALID_HANDLE) << "Wrong message id at origin";
    ASSERT_TRUE(waitForResponse(msgReceived)) << "Timeout expired for receiving message by target user";    // for reception
    ASSERT_TRUE(chatroomListener->hasArrivedMessage(a2, msgId)) << "Wrong message id at destination";
    MegaChatMessage *messageReceived = megaChatApi[a2]->getMessage(chatid, msgId);   // message should be already received, so in RAM
    ASSERT_TRUE(messageReceived && !strcmp(msg0.c_str(), messageReceived->getContent())) << "Content of message doesn't match";
    // now wait for automatic unarchive, due to new message
    ASSERT_TRUE(waitForResponse(chatArchiveChanged)) << "Timeout expired for receiving chat list item update after new message";
    ASSERT_TRUE(waitForResponse(chatroomArchiveChanged)) << "Timeout expired for receiving chatroom update after new message";
    chatroom = megaChatApi[a1]->getChatRoom(chatid);
    ASSERT_FALSE(chatroom->isArchived()) << "Chatroom is not unarchived automatically upon new message";
    delete chatroom; chatroom = NULL;


    // --> Archive the chatroom
    flagChatArchived = &requestFlagsChat[a1][MegaChatRequest::TYPE_ARCHIVE_CHATROOM]; *flagChatArchived = false;
    chatArchiveChanged = &chatArchived[a1]; *chatArchiveChanged = false;
    chatroomArchiveChanged = &chatroomListener->archiveUpdated[a1]; *chatroomArchiveChanged = false;
    megaChatApi[a1]->archiveChat(chatid, true);
    ASSERT_TRUE(waitForResponse(flagChatArchived)) << "Timeout expired for archiving chat";
    ASSERT_TRUE(!lastErrorChat[a1]) << "Failed to archive chat. Error: " << lastErrorMsgChat[a1] << " (" << lastErrorChat[a1] << ")";
    ASSERT_TRUE(waitForResponse(chatArchiveChanged)) << "Timeout expired for receiving chat list item update about archive";
    ASSERT_TRUE(waitForResponse(chatroomArchiveChanged)) << "Timeout expired for receiving chatroom update about archive";
    chatroom = megaChatApi[a1]->getChatRoom(chatid);
    ASSERT_TRUE(chatroom->isArchived()) << "Chatroom is not archived when it should";
    delete chatroom; chatroom = NULL;

    // --> Unarchive the chatroom
    delete chatroom; chatroom = NULL;
    flagChatArchived = &requestFlagsChat[a1][MegaChatRequest::TYPE_ARCHIVE_CHATROOM]; *flagChatArchived = false;
    chatArchiveChanged = &chatArchived[a1]; *chatArchiveChanged = false;
    chatroomArchiveChanged = &chatroomListener->archiveUpdated[a1]; *chatroomArchiveChanged = false;
    megaChatApi[a1]->archiveChat(chatid, false);
    ASSERT_TRUE(waitForResponse(flagChatArchived)) << "Timeout expired for archiving chat";
    ASSERT_TRUE(!lastErrorChat[a1]) << "Failed to archive chat. Error: " << lastErrorMsgChat[a1] << " (" << lastErrorChat[a1] << ")";
    ASSERT_TRUE(waitForResponse(chatArchiveChanged)) << "Timeout expired for receiving chat list item update about archive";
    ASSERT_TRUE(waitForResponse(chatroomArchiveChanged)) << "Timeout expired for receiving chatroom update about archive";
    chatroom = megaChatApi[a1]->getChatRoom(chatid);
    ASSERT_FALSE(chatroom->isArchived()) << "Chatroom is archived when it shouldn't";
    delete chatroom; chatroom = NULL;

    delete messageSent;
    messageSent = NULL;

    delete messageReceived;
    messageReceived = NULL;

    // --> Close the chatroom
    megaChatApi[a1]->closeChatRoom(chatid, chatroomListener);
    megaChatApi[a2]->closeChatRoom(chatid, chatroomListener);

    // --> Remove peer from groupchat
    bool *flagRemoveFromChatRoom = &requestFlagsChat[a1][MegaChatRequest::TYPE_REMOVE_FROM_CHATROOM]; *flagRemoveFromChatRoom = false;
    bool *chatClosed = &chatItemClosed[a2]; *chatClosed = false;
    megaChatApi[a1]->removeFromChat(chatid, uh);
    ASSERT_TRUE(waitForResponse(flagRemoveFromChatRoom)) << "Timeout expired";
    ASSERT_TRUE(!lastErrorChat[a1]) << "Error remove peer from group chat. Error: " << lastErrorMsgChat[a1] << " (" << lastErrorChat[a1] << ")";
    ASSERT_TRUE(waitForResponse(chatClosed)) << "Timeout expired";
    chatroom = megaChatApi[a2]->getChatRoom(chatid);
    ASSERT_TRUE(chatroom) << "Cannot get chatroom for id " << chatid;
    ASSERT_FALSE(chatroom->isActive()) << "Chatroom should be inactive, but it's still active";
    delete chatroom;    chatroom = NULL;

    // --> Invite to chat
    flagInviteToChatRoom = &requestFlagsChat[a1][MegaChatRequest::TYPE_INVITE_TO_CHATROOM]; *flagInviteToChatRoom = false;
    megaChatApi[a1]->inviteToChat(chatid, uh, MegaChatPeerList::PRIV_STANDARD);
    ASSERT_TRUE(waitForResponse(flagInviteToChatRoom)) << "Failed to invite a new peer after " << maxTimeout << " seconds";
    ASSERT_TRUE(!lastErrorChat[a1]) << "Failed to invite a new peer. Error: " << lastErrorMsgChat[a1] << " (" << lastErrorChat[a1] << ")";

    delete chatroomListener;
    delete [] sessionPrimary;
    sessionPrimary = NULL;
    delete [] sessionSecondary;
    sessionSecondary = NULL;
}


/**
 * @brief MegaChatApiTest.PublicChatManagement
 *
 * Requirements:
 * - Both accounts should be conctacts
 * (if not accomplished, the test automatically solves the above)
 *
 * This test does the following:
 * [ Anonymous mode test ]
 * - Login in primary account
 * + Init anonymous in secondary account
 * - Create a public chat with no peers nor title
 * - Open chatroom
 * - Create chat link (ERR)
 * - Set title
 * - Create chat link
 * + Load chat link
 * + Open chatroom
 * + Send a message (ERR)
 * - Send a message
 * + Close preview
 * - Remove chat link
 * + Load chat link (ERR)
 * + Logout
 *
 * [ Public chat test ]
 * + Login in secondary account
 * - Create chat link
 * + Load chat link
 * + Open chatroom
 * + Send a message (ERR)
 * + Autojoin chat link
 * + Send a message
 * + Set chat to private mode
 * + Remove peer from groupchat (OK)
 * + Preview chat link (ERR)
 * - Invite other account
 * - Leave chat room
*/
TEST_F(MegaChatApiTest, PublicChatManagement)
{
    unsigned a1 = 0;
    unsigned a2 = 1;

    /// Anonymous mode test
    // Login in primary account
    char *sessionPrimary = login(a1);
    ASSERT_TRUE(sessionPrimary);

    // Init anonymous in secondary account and connect
    initState[a2] = megaChatApi[a2]->initAnonymous();
    ASSERT_EQ(initState[a2], MegaChatApi::INIT_ANONYMOUS) << "Init sesion in anonymous mode failed";
    char *sessionAnonymous = megaApi[a2]->dumpSession();

    // Create a public chat with no peers nor title, this chat will be reused by the rest of the tests
    MegaChatHandle chatid = MEGACHAT_INVALID_HANDLE;
    bool *flagCreateChatRoom = &requestFlagsChat[a1][MegaChatRequest::TYPE_CREATE_CHATROOM]; *flagCreateChatRoom = false;
    MegaChatPeerList *peers = MegaChatPeerList::createInstance();
    megaChatApi[a1]->createPublicChat(peers);
    ASSERT_TRUE(waitForResponse(flagCreateChatRoom)) << "Expired timeout for creating public groupchat";
    ASSERT_TRUE(!lastErrorChat[a1]) << "Failed to create public groupchat. Error: " << lastErrorMsgChat[a1] << " (" << lastErrorChat[a1] << ")";
    chatid = this->chatid[a1];
    ASSERT_NE(chatid, MEGACHAT_INVALID_HANDLE) << "Wrong chat id";
    delete peers;
    peers = NULL;

    // Open chatroom
    TestChatRoomListener *chatroomListener = new TestChatRoomListener(this, megaChatApi, chatid);
    ASSERT_TRUE(megaChatApi[a1]->openChatRoom(chatid, chatroomListener)) << "Can't open chatRoom account " << (a1+1);
    bool *flagChatdOnline = &mChatConnectionOnline[a1]; *flagChatdOnline = false;
    while (megaChatApi[a1]->getChatConnectionState(chatid) != MegaChatApi::CHAT_CONNECTION_ONLINE)
    {
        postLog("Waiting for connection to chatd...");
        ASSERT_TRUE(waitForResponse(flagChatdOnline)) << "Timeout expired for connecting to chatd";
        *flagChatdOnline = false;
    }

    // Create chat link (ERR No title)
    bool *flagCreateChatLink = &requestFlagsChat[a1][MegaChatRequest::TYPE_CHAT_LINK_HANDLE]; *flagCreateChatLink = false;
    megaChatApi[a1]->createChatLink(chatid, this);
    ASSERT_TRUE(waitForResponse(flagCreateChatLink)) << "Timeout expired for create chat link";

    // Set title
    string title = "TestPublicChatWithTitle_" + dateToString().substr(dateToString().length() - 5, 5);
    bool *flagChatRoomName = &requestFlagsChat[a1][MegaChatRequest::TYPE_EDIT_CHATROOM_NAME]; *flagChatRoomName = false;
    bool *titleItemChanged0 = &titleUpdated[a1]; *titleItemChanged0 = false;
    bool *titleChanged0 = &chatroomListener->titleUpdated[a1]; *titleChanged0 = false;
    bool *mngMsgRecv = &chatroomListener->msgReceived[a1]; *mngMsgRecv = false;
    string *msgContent = &chatroomListener->content[a1]; *msgContent = "";
    megaChatApi[a1]->setChatTitle(chatid, title.c_str());
    ASSERT_TRUE(waitForResponse(flagChatRoomName)) << "Timeout expired for set chat title";
    ASSERT_TRUE(!lastErrorChat[a1]) << "Failed to set chat title. Error: " << lastErrorMsgChat[a1] << " (" << lastErrorChat[a1] << ")";
    ASSERT_TRUE(waitForResponse(titleItemChanged0)) << "Timeout expired for receiving chat list item update";
    ASSERT_TRUE(waitForResponse(titleChanged0)) << "Timeout expired for receiving chatroom update";
    ASSERT_TRUE(waitForResponse(mngMsgRecv)) << "Timeout expired for receiving management message";
    ASSERT_EQ(title, *msgContent) << "Title received doesn't match the title set";

    // Create chat link
    flagCreateChatLink = &requestFlagsChat[a1][MegaChatRequest::TYPE_CHAT_LINK_HANDLE]; *flagCreateChatLink = false;
    megaChatApi[a1]->createChatLink(chatid, this);
    ASSERT_TRUE(waitForResponse(flagCreateChatLink)) << "Timeout expired for create chat link";
    ASSERT_TRUE(!lastErrorChat[a1]) << "Error creating chat link. Error: " << lastErrorMsgChat[a1] << " (" << lastErrorChat[a1] << ")";
    std::string chatLink = this->chatLinks[a1];
    assert(!chatLink.empty());

    // Load chat link
    bool *previewsUpdated = &chatroomListener->previewsUpdated[a1]; *previewsUpdated = false;
    bool *flagPreviewChat = &requestFlagsChat[a2][MegaChatRequest::TYPE_LOAD_PREVIEW]; *flagPreviewChat = false;
    megaChatApi[a2]->openChatPreview(chatLink.c_str(), this);
    ASSERT_TRUE(waitForResponse(flagPreviewChat)) << "Timeout expired for load chat link";
    ASSERT_TRUE(!lastErrorChat[a2]) << "Failed to open chat preview. Error: " << lastErrorMsgChat[a2] << " (" << lastErrorChat[a2] << ")";

    // Open chatroom
    ASSERT_TRUE(megaChatApi[a2]->openChatRoom(chatid, chatroomListener)) << "Can't open chatRoom account " << (a2+1);
    ASSERT_TRUE(waitForResponse(previewsUpdated)) << "Timeout expired for update previewers";

    // Send a message (ERR)
    string msg = "HI " + account(a1).getEmail()+ " - This message will be rejected because now I'm a previewer";
    bool *flagRejected = &chatroomListener->msgRejected[a2]; *flagRejected = false;
    chatroomListener->clearMessages(a2);   // will be set at reception
    MegaChatMessage *msgSent = megaChatApi[a2]->sendMessage(chatid, msg.c_str());
    delete msgSent; msgSent = NULL;
    ASSERT_TRUE(waitForResponse(flagRejected)) << "Timeout expired for rejection of message";    // for confirmation, sendMessage() is synchronous
    ASSERT_EQ(chatroomListener->mConfirmedMessageHandle[a2], MEGACHAT_INVALID_HANDLE) << "Message confirmed, when it should fail";

    // Send a message
    msg = "HI Anonymous user, This message will be sent";
    flagRejected = &chatroomListener->msgRejected[a1]; *flagRejected = false;
    chatroomListener->clearMessages(a1);   // will be set at reception
    msgSent = megaChatApi[a1]->sendMessage(chatid, msg.c_str());
    ASSERT_TRUE(msgSent) << "Succeed to send message";
    delete msgSent; msgSent = NULL;
    ASSERT_EQ(chatroomListener->mConfirmedMessageHandle[a1], MEGACHAT_INVALID_HANDLE) << "Message confirmed, when it should fail";

    // Close preview
    previewsUpdated = &chatroomListener->previewsUpdated[a1]; *previewsUpdated = false;
    megaChatApi[a2]->closeChatPreview(chatid);
    ASSERT_TRUE(waitForResponse(previewsUpdated)) << "Timeout expired for close preview";

    // Remove chat link
    bool *setRemoveChatLink = &requestFlagsChat[a1][MegaChatRequest::TYPE_CHAT_LINK_HANDLE]; *setRemoveChatLink = false;
    megaChatApi[a1]->removeChatLink(chatid, this);
    ASSERT_TRUE(waitForResponse(setRemoveChatLink)) << "Timeout expired for close chat link";
    ASSERT_TRUE(!lastErrorChat[a1]) << "Failed to remove chat link. Error: " << lastErrorMsgChat[a1] << " (" << lastErrorChat[a1] << ")";

    // Preview chat link (ERR)
    flagPreviewChat = &requestFlagsChat[a2][MegaChatRequest::TYPE_LOAD_PREVIEW]; *flagPreviewChat = false;
    megaChatApi[a2]->openChatPreview(chatLink.c_str(), this);
    ASSERT_TRUE(waitForResponse(flagPreviewChat)) << "Timeout expired for load chat link";
    ASSERT_EQ(lastErrorChat[a2], API_ENOENT) << "Unexpected error loading an invalid chat-link: " << lastErrorMsgChat[a2];

    // Logout in anonymous mode
    ASSERT_NO_FATAL_FAILURE({ logout(a2); });
    delete [] sessionAnonymous;
    sessionAnonymous = NULL;

    /// Public chats test
    // Login in secondary account
    char *sessionSecondary = login(a2);
    ASSERT_TRUE(sessionSecondary);

    // Make a1 and a2 contacts
    { // scope for 'user' local variable
    MegaUser *user = megaApi[a1]->getContact(account(a2).getEmail().c_str());
    if (!user || (user->getVisibility() != MegaUser::VISIBILITY_VISIBLE))
    {
        ASSERT_NO_FATAL_FAILURE({ makeContact(a1, a2); });
        delete user;
    }
    }

    // Create chat link
    flagCreateChatLink = &requestFlagsChat[a1][MegaChatRequest::TYPE_CHAT_LINK_HANDLE]; *flagCreateChatLink = false;
    megaChatApi[a1]->createChatLink(chatid, this);
    ASSERT_TRUE(waitForResponse(flagCreateChatLink)) << "Timeout expired for create chat link";
    ASSERT_TRUE(!lastErrorChat[a1]) << "Error creating chat link. Error: " << lastErrorMsgChat[a1] << " (" << lastErrorChat[a1] << ")";
    chatLink = this->chatLinks[a1];
    assert(!chatLink.empty());

    // Load chat link (OK)
    previewsUpdated = &chatroomListener->previewsUpdated[a1]; *previewsUpdated = false;
    flagPreviewChat = &requestFlagsChat[a2][MegaChatRequest::TYPE_LOAD_PREVIEW]; *flagPreviewChat = false;
    megaChatApi[a2]->openChatPreview(chatLink.c_str(), this);
    ASSERT_TRUE(waitForResponse(flagPreviewChat)) << "Timeout expired for load chat link";
    ASSERT_TRUE(!lastErrorChat[a2]) << "Failed to open chat preview. Error: " << lastErrorMsgChat[a2] << " (" << lastErrorChat[a2] << ")";

    // Open chatroom
    ASSERT_TRUE(megaChatApi[a2]->openChatRoom(chatid, chatroomListener)) << "Can't open chatRoom account " << (a2+1);
    ASSERT_TRUE(waitForResponse(previewsUpdated)) << "Timeout expired for update previewers";

    // Try to send a message (ERR)
    string msgaux = "HI " + account(a1).getEmail()+ " - This message can't be send because I'm in preview mode (read-only)";
    flagRejected = &chatroomListener->msgRejected[a2]; *flagRejected = false;
    chatroomListener->clearMessages(a2);   // will be set at reception
    msgSent = megaChatApi[a2]->sendMessage(chatid, msgaux.c_str());
    ASSERT_TRUE(msgSent) << "Fail to send message, when it should succeed";
    delete msgSent; msgSent = NULL;
    ASSERT_TRUE(waitForResponse(flagRejected)) << "Timeout expired for rejection of message";
    ASSERT_EQ(chatroomListener->mConfirmedMessageHandle[a2], MEGACHAT_INVALID_HANDLE) << "Message confirmed, when it should fail";

    // Autojoin chat link
    bool *flagJoinChatLink = &requestFlagsChat[a2][MegaChatRequest::TYPE_AUTOJOIN_PUBLIC_CHAT]; *flagJoinChatLink = false;
    previewsUpdated = &chatroomListener->previewsUpdated[a1]; *previewsUpdated = false;
    megaChatApi[a2]->autojoinPublicChat(chatid, this);
    ASSERT_TRUE(waitForResponse(flagJoinChatLink)) << "Timeout expired for autojoin chat-link";
    ASSERT_TRUE(!lastErrorChat[a2]) << "Failed to autojoin chat-link. Error: " << lastErrorMsgChat[a2] << " (" << lastErrorChat[a2] << ")";
    ASSERT_TRUE(waitForResponse(previewsUpdated)) << "Timeout expired for update previewers";
    MegaChatListItem *item = megaChatApi[a2]->getChatListItem(chatid);
    ASSERT_EQ(item->getNumPreviewers(), 0) << "Wrong number of previewers.";
    delete item;
    item = NULL;

    // Send a message
    msgaux = "HI " + account(a1).getEmail()+ " - I have autojoined to this chat";
    flagRejected = &chatroomListener->msgRejected[a2]; *flagRejected = false;
    chatroomListener->clearMessages(a2);   // will be set at reception
    msgSent = megaChatApi[a2]->sendMessage(chatid, msgaux.c_str());
    ASSERT_TRUE(msgSent) << "Succeed to send message, when it should fail";
    delete msgSent; msgSent = NULL;
    megaChatApi[a2]->closeChatRoom(chatid, chatroomListener);

    // Set chat to private mode
    bool *setPublicChatToPrivate = &requestFlagsChat[a1][MegaChatRequest::TYPE_SET_PRIVATE_MODE]; *setPublicChatToPrivate = false;
    megaChatApi[a1]->setPublicChatToPrivate(chatid, this);
    ASSERT_TRUE(waitForResponse(setPublicChatToPrivate)) << "Timeout expired for close chat link";

    // Remove peer from groupchat
    auto uh =  megaChatApi[a2]->getMyUserHandle();
    bool *flagRemoveFromChatRoom = &requestFlagsChat[a1][MegaChatRequest::TYPE_REMOVE_FROM_CHATROOM]; *flagRemoveFromChatRoom = false;
    bool *chatClosed = &chatItemClosed[a2]; *chatClosed = false;
    megaChatApi[a1]->removeFromChat(chatid, uh);
    ASSERT_TRUE(waitForResponse(flagRemoveFromChatRoom)) << "Timeout expired for remove peer from chat";
    ASSERT_TRUE(!lastErrorChat[a1]) << "Error remove peer from group chat. Error: " << lastErrorMsgChat[a1] << " (" << lastErrorChat[a1] << ")";
    ASSERT_TRUE(waitForResponse(chatClosed)) << "Timeout expired for remove peer from chat";

    MegaChatRoom * auxchatroom = megaChatApi[a2]->getChatRoom(chatid);
    ASSERT_TRUE(auxchatroom) << "Cannot get chatroom for id " << chatid;
    ASSERT_FALSE(auxchatroom->isActive()) << "Chatroom should be inactive, but it's still active";
    delete auxchatroom;    auxchatroom = NULL;

    // Preview chat link (ERR)
    flagPreviewChat = &requestFlagsChat[a2][MegaChatRequest::TYPE_LOAD_PREVIEW]; *flagPreviewChat = false;
    megaChatApi[a2]->openChatPreview(chatLink.c_str(), this);
    ASSERT_TRUE(waitForResponse(flagPreviewChat)) << "Timeout expired for load chat link";
    ASSERT_EQ(lastErrorChat[a2], API_ENOENT) << "Unexpected error loading an invalid chat-link: " << lastErrorMsgChat[a2];

    // --> Invite to chat
    bool *flagInviteToChatRoom = &requestFlagsChat[a1][MegaChatRequest::TYPE_INVITE_TO_CHATROOM]; *flagInviteToChatRoom = false;
    megaChatApi[a1]->inviteToChat(chatid, uh, MegaChatPeerList::PRIV_STANDARD);
    ASSERT_TRUE(waitForResponse(flagInviteToChatRoom)) << "Failed to invite a new peer after " << maxTimeout << " seconds";
    ASSERT_TRUE(!lastErrorChat[a1]) << "Failed to invite a new peer. Error: " << lastErrorMsgChat[a1] << " (" << lastErrorChat[a1] << ")";

    // Close chatroom
    megaChatApi[a1]->closeChatRoom(chatid, chatroomListener);
    megaChatApi[a2]->closeChatRoom(chatid, chatroomListener);

    delete chatroomListener;
    delete [] sessionPrimary;
    sessionPrimary = NULL;
    delete [] sessionSecondary;
    sessionSecondary = NULL;
}

/**
 * @brief MegaChatApiTest.Reactions
 *
 * Requirements:
 * - Both accounts should be conctacts
 * (if not accomplished, the test automatically solves the above)
 *
 * This test does the following:
 * - Create a group chat room or select an existing one
 * - Change another account privileges to readonly
 * - Send message
 * - Check reactions in message (error)
 * - Add reaction with NULL reaction (error)
 * - Add reaction with invalid chat (error)
 * - Add reaction with invalid message (error)
 * + Add reaction without enough permissions (error)
 * - Add reaction
 * - Add duplicate reaction (error)
 * - Check reactions in message
 * - Remove reaction with NULL reaction (error)
 * - Remove reaction with invalid chat (error)
 * - Remove reaction with invalid message (error)
 * + Remove reaction without enough permissions (error)
 * - Remove reaction
 * - Remove non-existent reaction (error)
 */
TEST_F(MegaChatApiTest, Reactions)
{
    unsigned a1 = 0;
    unsigned a2 = 1;

    // Login both accounts
    char *sessionPrimary = login(a1);
    ASSERT_TRUE(sessionPrimary);
    char *sessionSecondary = login(a2);
    ASSERT_TRUE(sessionSecondary);

    // Prepare peers, privileges...
    MegaUser *user = megaApi[a1]->getContact(account(a2).getEmail().c_str());
    if (!user || (user->getVisibility() != MegaUser::VISIBILITY_VISIBLE))
    {
        ASSERT_NO_FATAL_FAILURE({ makeContact(a1, a2); });
        delete user;
        user = megaApi[a1]->getContact(account(a2).getEmail().c_str());
    }

    // Get a group chatroom with both users
    MegaChatHandle uh = user->getHandle();
    delete user;
    user = NULL;
    MegaChatPeerList *peers = MegaChatPeerList::createInstance();
    peers->addPeer(uh, MegaChatPeerList::PRIV_STANDARD);
    MegaChatHandle chatid = getGroupChatRoom(a1, a2, peers);
    delete peers;
    ASSERT_NE(chatid, MEGACHAT_INVALID_HANDLE);

    // Open chatroom
    TestChatRoomListener *chatroomListener = new TestChatRoomListener(this, megaChatApi, chatid);
    ASSERT_TRUE(megaChatApi[a1]->openChatRoom(chatid, chatroomListener)) << "Can't open chatRoom account " << (a1+1);
    ASSERT_TRUE(megaChatApi[a2]->openChatRoom(chatid, chatroomListener)) << "Can't open chatRoom account " << (a2+1);
    ::mega::unique_ptr <MegaChatRoom> chatroom (megaChatApi[a1]->getChatRoom(chatid));
    ::mega::unique_ptr<char[]> chatidB64(megaApi[a1]->handleToBase64(chatid));
    ASSERT_TRUE(chatroom) << "Cannot get chatroom for id " << chatidB64.get();

    if (chatroom->getPeerPrivilegeByHandle(uh) != PRIV_RO)
    {
        // Change peer privileges to Read-only
        bool *flagUpdatePeerPermision = &requestFlagsChat[a1][MegaChatRequest::TYPE_UPDATE_PEER_PERMISSIONS]; *flagUpdatePeerPermision = false;
        bool *peerUpdated0 = &peersUpdated[a1]; *peerUpdated0 = false;
        bool *peerUpdated1 = &peersUpdated[a2]; *peerUpdated1 = false;
        bool *mngMsgRecv = &chatroomListener->msgReceived[a1]; *mngMsgRecv = false;
        MegaChatHandle *uhAction = &chatroomListener->uhAction[a1]; *uhAction = MEGACHAT_INVALID_HANDLE;
        int *priv = &chatroomListener->priv[a1]; *priv = MegaChatRoom::PRIV_UNKNOWN;
        TestMegaChatRequestListener auxrequestListener(nullptr, megaChatApi[a1]);
        megaChatApi[a1]->updateChatPermissions(chatid, uh, MegaChatRoom::PRIV_RO, &auxrequestListener);
        ASSERT_TRUE(auxrequestListener.waitForResponse()) << "Timeout expired for update privilege of peer";
        ASSERT_TRUE(!auxrequestListener.getErrorCode()) << "Failed to update privilege of peer Error: " << auxrequestListener.getErrorCode();
        ASSERT_TRUE(waitForResponse(peerUpdated0)) << "Timeout expired for receiving peer update";
        ASSERT_TRUE(waitForResponse(peerUpdated1)) << "Timeout expired for receiving peer update";
        ASSERT_TRUE(waitForResponse(mngMsgRecv)) << "Timeout expired for receiving management message";
        ASSERT_EQ(*uhAction, uh) << "User handle from message doesn't match";
        ASSERT_EQ(*priv, MegaChatRoom::PRIV_RO) << "Privilege is incorrect";
    }

    // Send a message and wait for reception by target user
    string msg0 = "HI " + account(a1).getEmail() + " - Testing reactions";
    bool *msgConfirmed = &chatroomListener->msgConfirmed[a1]; *msgConfirmed = false;
    bool *msgReceived = &chatroomListener->msgReceived[a2]; *msgReceived = false;
    bool *msgDelivered = &chatroomListener->msgDelivered[a1]; *msgDelivered = false;
    chatroomListener->clearMessages(a1);
    chatroomListener->clearMessages(a2);
    std::unique_ptr<MegaChatMessage> messageSent(megaChatApi[a1]->sendMessage(chatid, msg0.c_str()));
    ASSERT_TRUE(waitForResponse(msgConfirmed)) << "Timeout expired for receiving confirmation by server";    // for confirmation, sendMessage() is synchronous
    MegaChatHandle msgId = chatroomListener->mConfirmedMessageHandle[a1];
    ASSERT_TRUE(chatroomListener->hasArrivedMessage(a1, msgId)) << "Message not received";
    ASSERT_NE(msgId, MEGACHAT_INVALID_HANDLE) << "Wrong message id at origin";
    ASSERT_TRUE(waitForResponse(msgReceived)) << "Timeout expired for receiving message by target user";    // for reception
    ASSERT_TRUE(chatroomListener->hasArrivedMessage(a2, msgId)) << "Wrong message id at destination";
    MegaChatMessage *messageReceived = megaChatApi[a2]->getMessage(chatid, msgId);   // message should be already received, so in RAM
    ASSERT_TRUE(messageReceived && !strcmp(msg0.c_str(), messageReceived->getContent())) << "Content of message doesn't match";

    // Check reactions for the message sent above (It shouldn't exist any reaction)
    ::mega::unique_ptr <MegaStringList> reactionsList;
    reactionsList.reset(megaChatApi[a1]->getMessageReactions(chatid, msgId));
    ASSERT_FALSE(reactionsList->size()) << "getMessageReactions Error: The message shouldn't have reactions";
    int userCount = megaChatApi[a1]->getMessageReactionCount(chatid, msgId, "😰");
    ASSERT_FALSE(userCount) << "getReactionUsers Error: The reaction shouldn't exist";

    // Add invalid reaction (error)
    TestMegaChatRequestListener requestListener(nullptr, megaChatApi[a1]);
    megaChatApi[a1]->addReaction(chatid, msgId, nullptr, &requestListener);
    ASSERT_TRUE(requestListener.waitForResponse()) << "Timeout expired for add reaction";
    ASSERT_EQ(requestListener.getErrorCode(), MegaChatError::ERROR_ARGS) << "addReaction: Unexpected error for NULL reaction param.";

    // Add reaction for invalid chat (error)
    requestListener = TestMegaChatRequestListener (nullptr, megaChatApi[a1]);
    megaChatApi[a1]->addReaction(MEGACHAT_INVALID_HANDLE, msgId, "😰", &requestListener);
    ASSERT_TRUE(requestListener.waitForResponse()) << "Timeout expired for add reaction";
    ASSERT_EQ(requestListener.getErrorCode(), MegaChatError::ERROR_NOENT) << "addReaction: Unexpected error for invalid chat.";

    // Add reaction for invalid message (error)
    requestListener = TestMegaChatRequestListener (nullptr, megaChatApi[a1]);
    megaChatApi[a1]->addReaction(chatid, MEGACHAT_INVALID_HANDLE, "😰", &requestListener);
    ASSERT_TRUE(requestListener.waitForResponse()) << "Timeout expired for add reaction";
    ASSERT_EQ(requestListener.getErrorCode(), MegaChatError::ERROR_NOENT) << "addReaction: Unexpected error for invalid message.";

    // Add reaction without enough permissions (error)
    requestListener = TestMegaChatRequestListener (nullptr, megaChatApi[a2]);
    megaChatApi[a2]->addReaction(chatid, msgId, "😰", &requestListener);
    ASSERT_TRUE(requestListener.waitForResponse()) << "Timeout expired for add reaction";
    ASSERT_EQ(requestListener.getErrorCode(), MegaChatError::ERROR_ACCESS) << "addReaction: Unexpected error adding reaction without enough permissions.";

    // Add reaction (ok)
    requestListener = TestMegaChatRequestListener (nullptr, megaChatApi[a1]);
    megaChatApi[a1]->addReaction(chatid, msgId, "😰", &requestListener);
    ASSERT_TRUE(requestListener.waitForResponse()) << "Timeout expired for add reaction";
    ASSERT_EQ(requestListener.getErrorCode(), MegaChatError::ERROR_OK) << "addReaction: Unexpected error adding reaction.";

    // Add existing reaction (error)
    requestListener = TestMegaChatRequestListener (nullptr, megaChatApi[a1]);
    megaChatApi[a1]->addReaction(chatid, msgId, "😰", &requestListener);
    ASSERT_TRUE(requestListener.waitForResponse()) << "Timeout expired for add reaction";
    ASSERT_EQ(requestListener.getErrorCode(), MegaChatError::ERROR_EXIST) << "addReaction: Unexpected error for adding an existing reaction.";

    // Check reactions
    reactionsList.reset(megaChatApi[a1]->getMessageReactions(chatid, msgId));
    ASSERT_TRUE(reactionsList->size()) << "getMessageReactions Error: The message doesn't have reactions";
    userCount = megaChatApi[a1]->getMessageReactionCount(chatid, msgId, "😰");
    ASSERT_TRUE(userCount) << "getReactionUsers Error: The reaction doesn't exists";

    // Remove reaction (ok)
    requestListener = TestMegaChatRequestListener (nullptr, megaChatApi[a1]);
    megaChatApi[a1]->delReaction(chatid, msgId, "😰", &requestListener);
    ASSERT_TRUE(requestListener.waitForResponse()) << "Timeout expired for del reaction";
    ASSERT_EQ(requestListener.getErrorCode(), MegaChatError::ERROR_OK) << "delReaction: Unexpected error removing reaction.";

    // Remove unexisting reaction (error)
    requestListener = TestMegaChatRequestListener (nullptr, megaChatApi[a1]);
    megaChatApi[a1]->delReaction(chatid, msgId, "😰", &requestListener);
    ASSERT_TRUE(requestListener.waitForResponse()) << "Timeout expired for del reaction";
    ASSERT_EQ(requestListener.getErrorCode(), MegaChatError::ERROR_EXIST) << "delReaction: Unexpected error for removing a non-existent reaction.";

    // Close chatroom
    megaChatApi[a1]->closeChatRoom(chatid, chatroomListener);
    megaChatApi[a2]->closeChatRoom(chatid, chatroomListener);

    delete chatroomListener;
    delete [] sessionPrimary;
    sessionPrimary = NULL;
    delete [] sessionSecondary;
    sessionSecondary = NULL;
}

/**
 * @brief MegaChatApiTest.OfflineMode
 *
 * Requirements:
 * - Both accounts should be conctacts
 * - The 1on1 chatroom between them should exist
 * (if not accomplished, the test automatically solves the above)
 *
 * This test does the following:
 *
 * - Send message without internet connection
 * - Logout
 * - Init offline sesion
 * - Check messages unsend
 * - Connect to internet
 * - Check message has been received by the server
 *
 */
TEST_F(MegaChatApiTest, DISABLED_OfflineMode)
{
    unsigned a1 = 0;
    unsigned a2 = 1;

    char *sessionPrimary = login(a1);
    ASSERT_TRUE(sessionPrimary);
    char *sessionSecondary = login(a2);
    ASSERT_TRUE(sessionSecondary);

    // Prepare peers, privileges...
    MegaUser *user = megaApi[a1]->getContact(account(a2).getEmail().c_str());
    if (!user || (user->getVisibility() != MegaUser::VISIBILITY_VISIBLE))
    {
        ASSERT_NO_FATAL_FAILURE({ makeContact(a1, a2); });
        delete user;
        user = megaApi[a1]->getContact(account(a2).getEmail().c_str());
    }

    MegaChatHandle uh = user->getHandle();
    delete user;
    user = NULL;

    MegaChatPeerList *peers = MegaChatPeerList::createInstance();
    peers->addPeer(uh, MegaChatPeerList::PRIV_STANDARD);

    MegaChatHandle chatid = getGroupChatRoom(a1, a2, peers);
    ASSERT_NE(chatid, MEGACHAT_INVALID_HANDLE);
    ASSERT_EQ(megaChatApi[a1]->getChatConnectionState(chatid), MegaChatApi::CHAT_CONNECTION_ONLINE) <<
                             "Not connected to chatd for account " << (a1+1) << ": " << account(a1).getEmail();
    ASSERT_EQ(megaChatApi[a2]->getChatConnectionState(chatid), MegaChatApi::CHAT_CONNECTION_ONLINE) <<
                             "Not connected to chatd for account " << (a2+1) << ": " << account(a2).getEmail();

    MegaChatRoom *chatRoom = megaChatApi[a1]->getChatRoom(chatid);
    ASSERT_TRUE(chatRoom && (chatid != MEGACHAT_INVALID_HANDLE)) << "Can't get a chatroom";
    delete peers;
    peers = NULL;

    const char *info = MegaChatApiTest::printChatRoomInfo(chatRoom);
    postLog(info);
    delete [] info; info = NULL;
    delete chatRoom;

    TestChatRoomListener *chatroomListener = new TestChatRoomListener(this, megaChatApi, chatid);
    ASSERT_TRUE(megaChatApi[a1]->openChatRoom(chatid, chatroomListener)) << "Can't open chatRoom account " << (a1+1);

    // Load some message to feed history
    bool *flagHistoryLoaded = &chatroomListener->historyLoaded[a1]; *flagHistoryLoaded = false;
    megaChatApi[a1]->loadMessages(chatid, 16);
    ASSERT_TRUE(waitForResponse(flagHistoryLoaded)) << "Expired timeout for loading history";
    ASSERT_TRUE(!lastErrorChat[a1]) << "Failed to load history. Error: " << lastErrorMsgChat[a1] << " (" << lastErrorChat[a1] << ")";

    std::stringstream buffer;
    buffer << endl << endl << "Disconnect from the Internet now" << endl << endl;
    postLog(buffer.str());

//        system("pause");

    string msg0 = "This is a test message sent without Internet connection";
    chatroomListener->clearMessages(a1);
    MegaChatMessage *msgSent = megaChatApi[a1]->sendMessage(chatid, msg0.c_str());
    ASSERT_TRUE(msgSent) << "Failed to send message";
    ASSERT_EQ(msgSent->getStatus(), MegaChatMessage::STATUS_SENDING) << "Wrong message status.";

    megaChatApi[a1]->closeChatRoom(chatid, chatroomListener);

    // close session and resume it while offline
    ASSERT_NO_FATAL_FAILURE({ logout(a1, false); });
    bool *flagInit = &initStateChanged[a1]; *flagInit = false;
    megaChatApi[a1]->init(sessionPrimary);
    MegaApi::removeLoggerObject(logger());
    ASSERT_TRUE(waitForResponse(flagInit)) << "Expired timeout for initialization";
    int initStateValue = initState[a1];
    ASSERT_EQ(initStateValue, MegaChatApi::INIT_OFFLINE_SESSION) <<
                     "Wrong chat initialization state.";

    // check the unsent message is properly loaded
    flagHistoryLoaded = &chatroomListener->historyLoaded[a1]; *flagHistoryLoaded = false;
    bool *msgUnsentLoaded = &chatroomListener->msgLoaded[a1]; *msgUnsentLoaded = false;
    chatroomListener->clearMessages(a1);
    ASSERT_TRUE(megaChatApi[a1]->openChatRoom(chatid, chatroomListener)) << "Can't open chatRoom account " << (a1+1);
    bool msgUnsentFound = false;
    do
    {
        ASSERT_TRUE(waitForResponse(msgUnsentLoaded)) << "Expired timeout to load unsent message";
        if (chatroomListener->hasArrivedMessage(a1, msgSent->getMsgId()))
        {
            msgUnsentFound = true;
            break;
        }
        *msgUnsentLoaded = false;
    } while (*flagHistoryLoaded);
    ASSERT_TRUE(msgUnsentFound) << "Failed to load unsent message";
    megaChatApi[a1]->closeChatRoom(chatid, chatroomListener);

    buffer.str("");
    buffer << endl << endl << "Connect from the Internet now" << endl << endl;
    postLog(buffer.str());

//        system("pause");

    bool *flagRetry = &requestFlagsChat[a1][MegaChatRequest::TYPE_RETRY_PENDING_CONNECTIONS]; *flagRetry = false;
    megaChatApi[a1]->retryPendingConnections();
    ASSERT_TRUE(waitForResponse(flagRetry)) << "Timeout expired for retry pending connections";
    ASSERT_TRUE(!lastErrorChat[a1]) << "Failed to retry pending connections";

    flagHistoryLoaded = &chatroomListener->historyLoaded[a1]; *flagHistoryLoaded = false;
    bool *msgSentLoaded = &chatroomListener->msgLoaded[a1]; *msgSentLoaded = false;
    chatroomListener->clearMessages(a1);
    ASSERT_TRUE(megaChatApi[a1]->openChatRoom(chatid, chatroomListener)) << "Can't open chatRoom account " << (a1+1);
    bool msgSentFound = false;
    do
    {
        ASSERT_TRUE(waitForResponse(msgSentLoaded)) << "Expired timeout to load sent message";
        if (chatroomListener->hasArrivedMessage(a1, msgSent->getMsgId()))
        {
            msgSentFound = true;
            break;
        }
        *msgSentLoaded = false;
    } while (*flagHistoryLoaded);
    megaChatApi[a1]->closeChatRoom(chatid, chatroomListener);

    delete [] sessionPrimary;
    // We need to ensure we finish the test being logged in for the tear down
    ASSERT_NO_FATAL_FAILURE({ logout(a1); });
    sessionPrimary = login(a1);
    ASSERT_TRUE(sessionPrimary);

    ASSERT_TRUE(msgSentFound) << "Failed to load sent message";
    delete msgSent; msgSent = NULL;
    delete chatroomListener;
    chatroomListener = NULL;

    delete [] sessionPrimary;
    delete [] sessionSecondary;
}

/**
 * @brief MegaChatApiTest.ClearHistory
 *
 * Requirements:
 * - Both accounts should be conctacts
 * - The 1on1 chatroom between them should exist
 * (if not accomplished, the test automatically solves the above)
 *
 * This test does the following:
 *
 * - Send five mesages to chatroom
 * Check history has five messages
 * - Clear history
 * Check history has zero messages
 *
 */
TEST_F(MegaChatApiTest, ClearHistory)
{
    unsigned a1 = 0;
    unsigned a2 = 1;

    char *sessionPrimary = login(a1);
    ASSERT_TRUE(sessionPrimary);
    char *sessionSecondary = login(a2);
    ASSERT_TRUE(sessionSecondary);

    MegaUser *user = megaApi[a1]->getContact(account(a2).getEmail().c_str());
    if (!user || (user->getVisibility() != MegaUser::VISIBILITY_VISIBLE))
    {
        ASSERT_NO_FATAL_FAILURE({ makeContact(a1, a2); });
    }
    delete user;
    user = NULL;

    MegaChatHandle chatid = getPeerToPeerChatRoom(a1, a2);
    ASSERT_NE(chatid, MEGACHAT_INVALID_HANDLE);

    // Open chatrooms
    TestChatRoomListener *chatroomListener = new TestChatRoomListener(this, megaChatApi, chatid);
    ASSERT_TRUE(megaChatApi[a1]->openChatRoom(chatid, chatroomListener)) << "Can't open chatRoom account " << (a1+1);
    ASSERT_TRUE(megaChatApi[a2]->openChatRoom(chatid, chatroomListener)) << "Can't open chatRoom account " << (a2+1);

    // Load some message to feed history
    loadHistory(a1, chatid, chatroomListener);
    loadHistory(a2, chatid, chatroomListener);

    // Send 5 messages to have some history
    for (int i = 0; i < 5; i++)
    {
        string msg0 = "HI " + account(a2).getEmail() + " - Testing clearhistory. This messages is the number " + std::to_string(i);

        MegaChatMessage *message = sendTextMessageOrUpdate(a1, a2, chatid, msg0, chatroomListener);
        ASSERT_TRUE(message);

        delete message;
        message = NULL;
    }

    // Close the chatrooms
    megaChatApi[a1]->closeChatRoom(chatid, chatroomListener);
    megaChatApi[a2]->closeChatRoom(chatid, chatroomListener);
    delete chatroomListener;

    // Open chatrooms
    chatroomListener = new TestChatRoomListener(this, megaChatApi, chatid);
    ASSERT_TRUE(megaChatApi[a1]->openChatRoom(chatid, chatroomListener)) << "Can't open chatRoom account " << (a1+1);
    ASSERT_TRUE(megaChatApi[a2]->openChatRoom(chatid, chatroomListener)) << "Can't open chatRoom account " << (a2+1);

    // --> Load some message to feed history
    int count = loadHistory(a1, chatid, chatroomListener);
    // we sent 5 messages, but if the chat already existed, there was a "Clear history" message already
    ASSERT_TRUE(count == 5 || count == 6) << "Wrong count of messages: " << count;
    count = loadHistory(a2, chatid, chatroomListener);
    ASSERT_TRUE(count == 5 || count == 6) << "Wrong count of messages: " << count;

    // Clear history
    ASSERT_NO_FATAL_FAILURE({ clearHistory(a1, a2, chatid, chatroomListener); });
    // TODO: in this case, it's not just to clear the history, but
    // to also check the other user received the corresponding message.

    // Close and re-open chatrooms
    megaChatApi[a1]->closeChatRoom(chatid, chatroomListener);
    megaChatApi[a2]->closeChatRoom(chatid, chatroomListener);
    delete chatroomListener;
    chatroomListener = new TestChatRoomListener(this, megaChatApi, chatid);
    ASSERT_TRUE(megaChatApi[a1]->openChatRoom(chatid, chatroomListener)) << "Can't open chatRoom account " << (a1+1);
    ASSERT_TRUE(megaChatApi[a2]->openChatRoom(chatid, chatroomListener)) << "Can't open chatRoom account " << (a2+1);

    // --> Check history is been truncated
    count = loadHistory(a1, chatid, chatroomListener);
    ASSERT_EQ(count, 1) << "Wrong count of messages";
    count = loadHistory(a2, chatid, chatroomListener);
    ASSERT_EQ(count, 1) << "Wrong count of messages";

    // Close the chatrooms
    megaChatApi[a1]->closeChatRoom(chatid, chatroomListener);
    megaChatApi[a2]->closeChatRoom(chatid, chatroomListener);
    delete chatroomListener;

    delete [] sessionPrimary;
    sessionPrimary = NULL;
    delete [] sessionSecondary;
    sessionSecondary = NULL;
}

/**
 * @brief MegaChatApiTest.SwitchAccounts
 *
 * This test does the following:
 * - Login with accoun1 email and pasword
 * - Logout
 * - With the same megaApi and megaChatApi, login with account2
 */
TEST_F(MegaChatApiTest, SwitchAccounts)
{
    unsigned a1 = 0;
    unsigned a2 = 1;

    char *session = login(a1);
    ASSERT_TRUE(session);

    MegaChatListItemList *items = megaChatApi[a1]->getChatListItems();
    for (unsigned i = 0; i < items->size(); i++)
    {
        const MegaChatListItem *item = items->get(i);
        if (item->isPublic())
        {
            continue;
        }

        const char *info = MegaChatApiTest::printChatListItemInfo(item);
        postLog(info);
        delete [] info; info = NULL;

        std::this_thread::sleep_for(std::chrono::seconds(3));

        MegaChatHandle chatid = item->getChatId();
        MegaChatListItem *itemUpdated = megaChatApi[a1]->getChatListItem(chatid);

        info = MegaChatApiTest::printChatListItemInfo(itemUpdated);
        postLog(info);
        delete [] info; info = NULL;

        delete itemUpdated;
        itemUpdated = NULL;
    }

    delete items;
    items = NULL;

    ASSERT_NO_FATAL_FAILURE({ logout(a1, true); });    // terminate() and destroy Client

    delete [] session;
    session = NULL;

    // Login over same index account but with other user
    session = login(a1, NULL, account(a2).getEmail().c_str(), account(a2).getPassword().c_str());
    ASSERT_TRUE(session);

    delete [] session;
    session = NULL;
}

/**
 * @brief MegaChatApiTest.Attachment
 *
 * Requirements:
 * - Both accounts should be conctacts
 * - The 1on1 chatroom between them should exist
 * (if not accomplished, the test automatically solves the above)
 * - Image <PATH_IMAGE>/<FILE_IMAGE_NAME> should exist
 *
 * This test does the following:
 *
 * - Upload new file
 * - Send file as attachment to chatroom
 * + Download received file
 * + Import received file into the cloud
 * - Revoke access to file
 * + Download received file again --> no access
 *
 * - Upload an image
 * - Download the thumbnail
 * + Download the thumbnail
 *
 */
TEST_F(MegaChatApiTest, Attachment)
{
    unsigned a1 = 0;
    unsigned a2 = 1;

    char *primarySession = login(a1);
    ASSERT_TRUE(primarySession);
    char *secondarySession = login(a2);
    ASSERT_TRUE(secondarySession);

    // 0. Ensure both accounts are contacts and there's a 1on1 chatroom
    MegaUser *user = megaApi[a1]->getContact(account(a2).getEmail().c_str());
    if (!user || (user->getVisibility() != MegaUser::VISIBILITY_VISIBLE))
    {
        ASSERT_NO_FATAL_FAILURE({ makeContact(a1, a2); });
    }
    delete user;
    user = NULL;

    MegaChatHandle chatid = getPeerToPeerChatRoom(a1, a2);
    ASSERT_NE(chatid, MEGACHAT_INVALID_HANDLE);

    TestChatRoomListener *chatroomListener = new TestChatRoomListener(this, megaChatApi, chatid);
    ASSERT_TRUE(megaChatApi[a1]->openChatRoom(chatid, chatroomListener)) << "Cannot open chatroom";
    ASSERT_TRUE(megaChatApi[a2]->openChatRoom(chatid, chatroomListener)) << "Cannot open chatroom";

    // Load some messages to feed history
    loadHistory(a1, chatid, chatroomListener);
    loadHistory(a2, chatid, chatroomListener);

    chatroomListener->clearMessages(a1);   // will be set at confirmation
    chatroomListener->clearMessages(a2);   // will be set at reception

    std::string formatDate = dateToString();

    // A uploads a new file
    createFile(formatDate, LOCAL_PATH, formatDate);
    MegaNode* nodeSent = uploadFile(a1, formatDate, LOCAL_PATH, REMOTE_PATH);
    ASSERT_TRUE(nodeSent);

    // A sends the file as attachment to the chatroom
    MegaChatMessage *msgSent = attachNode(a1, a2, chatid, nodeSent, chatroomListener);
    ASSERT_TRUE(msgSent);
    MegaNode *nodeReceived = msgSent->getMegaNodeList()->get(0)->copy();

    // B downloads the node
    ASSERT_TRUE(downloadNode(a2, nodeReceived)) << "Cannot download node attached to message";

    // B imports the node
    ASSERT_TRUE(importNode(a2, nodeReceived, FILE_IMAGE_NAME)) << "Cannot import node attached to message";

    // A revokes access to node
    bool *flagRequest = &requestFlagsChat[a1][MegaChatRequest::TYPE_REVOKE_NODE_MESSAGE]; *flagRequest = false;
    bool *flagConfirmed = &chatroomListener->msgConfirmed[a1]; *flagConfirmed = false;
    bool *flagReceived = &chatroomListener->msgReceived[a2]; *flagReceived = false;
    chatroomListener->mConfirmedMessageHandle[a1] = MEGACHAT_INVALID_HANDLE;
    chatroomListener->clearMessages(a1);   // will be set at confirmation
    chatroomListener->clearMessages(a2);   // will be set at reception
    megachat::MegaChatHandle revokeAttachmentNode = nodeSent->getHandle();
    megaChatApi[a1]->revokeAttachment(chatid, revokeAttachmentNode, this);
    ASSERT_TRUE(waitForResponse(flagRequest)) << "Failed to revoke access to node after " << maxTimeout << " seconds";
    ASSERT_TRUE(!lastErrorChat[a1]) << "Failed to revoke access: " << lastErrorChat[a1];
    ASSERT_TRUE(waitForResponse(flagConfirmed)) << "Timeout expired for receiving confirmation by server";
    MegaChatHandle msgId0 = chatroomListener->mConfirmedMessageHandle[a1];
    ASSERT_NE(msgId0, MEGACHAT_INVALID_HANDLE) << "Wrong message id";

    // Wait for message recived has same id that message sent. It can fail if we receive a message
    ASSERT_TRUE(waitForResponse(flagReceived)) << "Timeout expired for receiving message by target user";

    ASSERT_TRUE(chatroomListener->hasArrivedMessage(a2, msgId0)) << "Message ids don't match";
    MegaChatMessage *msgReceived = megaChatApi[a2]->getMessage(chatid, msgId0);   // message should be already received, so in RAM
    ASSERT_TRUE(msgReceived) << "Message not found";
    ASSERT_EQ(msgReceived->getType(), MegaChatMessage::TYPE_REVOKE_NODE_ATTACHMENT) << "Unexpected type of message";
    ASSERT_EQ(msgReceived->getHandleOfAction(), nodeSent->getHandle()) << "Handle of attached nodes don't match";

    // Remove the downloaded file to try to download it again after revoke
    std::string filePath = DOWNLOAD_PATH + std::string(formatDate);
    std::string secondaryFilePath = DOWNLOAD_PATH + std::string("remove");
    rename(filePath.c_str(), secondaryFilePath.c_str());

    // B attempt to download the file after access revocation
    ASSERT_FALSE(downloadNode(1, nodeReceived)) << "Download succeed, when it should fail";

    delete nodeReceived;
    nodeReceived = NULL;

    delete msgSent;
    msgSent = NULL;

    delete nodeSent;
    nodeSent = NULL;

    // A uploads an image to check previews / thumbnails
    std::string path = DEFAULT_PATH;
    if (getenv(PATH_IMAGE.c_str()) != NULL)
    {
        path = getenv(PATH_IMAGE.c_str());
    }
    nodeSent = uploadFile(a1, FILE_IMAGE_NAME, path, REMOTE_PATH);
    ASSERT_TRUE(nodeSent);
    msgSent = attachNode(a1, a2, chatid, nodeSent, chatroomListener);
    ASSERT_TRUE(msgSent);
    nodeReceived = msgSent->getMegaNodeList()->get(0)->copy();

    // A gets the thumbnail of the uploaded image
    std::string thumbnailPath = LOCAL_PATH + "/thumbnail0.jpg";
    auto getThumbnailTracker = ::mega::make_unique<RequestTracker>(megaApi[a1]);
    megaApi[a1]->getThumbnail(nodeSent, thumbnailPath.c_str(), getThumbnailTracker.get());
    ErrorCodes getThumbnailResult = getThumbnailTracker->waitForResult();
    ASSERT_EQ(getThumbnailResult, API_OK) << "Failed to get thumbnail.";

    // B gets the thumbnail of the attached image
    thumbnailPath = LOCAL_PATH + "/thumbnail1.jpg";
    getThumbnailTracker.reset(new RequestTracker(megaApi[a2]));
    megaApi[a2]->getThumbnail(nodeReceived, thumbnailPath.c_str(), getThumbnailTracker.get());
    getThumbnailResult = getThumbnailTracker->waitForResult();
    ASSERT_EQ(getThumbnailResult, API_OK) << "Failed to get thumbnail.";

    megaChatApi[a1]->closeChatRoom(chatid, chatroomListener);
    megaChatApi[a2]->closeChatRoom(chatid, chatroomListener);

    delete msgReceived;
    msgReceived = NULL;

    delete nodeReceived;
    nodeReceived = NULL;

    delete msgSent;
    msgSent = NULL;

    delete nodeSent;
    nodeSent = NULL;

    delete [] primarySession;
    primarySession = NULL;
    delete [] secondarySession;
    secondarySession = NULL;
}

/**
 * @brief MegaChatApiTest.LastMessage
 *
 * Requirements:
 *      - Both accounts should be conctacts
 *      - The 1on1 chatroom between them should exist
 * (if not accomplished, the test automatically solves them)
 *
 * This test does the following:
 *
 * - Send a message to chatroom
 * + Receive message
 * Check if the last message received is equal to the message sent
 *
 * - Upload new file
 * - Send file as attachment to chatroom
 * + Receive message with attach node
 * Check if the last message content is equal to the node's name sent
 */
TEST_F(MegaChatApiTest, LastMessage)
{
    unsigned a1 = 0;
    unsigned a2 = 1;

    char *sessionPrimary = login(a1);
    ASSERT_TRUE(sessionPrimary);
    char *sessionSecondary = login(a2);
    ASSERT_TRUE(sessionSecondary);

    MegaUser *user = megaApi[a1]->getContact(account(a2).getEmail().c_str());
    if (!user || (user->getVisibility() != MegaUser::VISIBILITY_VISIBLE))
    {
        ASSERT_NO_FATAL_FAILURE({ makeContact(a1, a2); });
    }
    delete user;
    user = NULL;

    MegaChatHandle chatid = getPeerToPeerChatRoom(a1, a2);
    ASSERT_NE(chatid, MEGACHAT_INVALID_HANDLE);

    TestChatRoomListener *chatroomListener = new TestChatRoomListener(this, megaChatApi, chatid);
    ASSERT_TRUE(megaChatApi[a1]->openChatRoom(chatid, chatroomListener)) << "Can't open chatRoom account " << (a1+1);
    ASSERT_TRUE(megaChatApi[a2]->openChatRoom(chatid, chatroomListener)) << "Can't open chatRoom account " << (a2+1);

    // Load some message to feed history
    loadHistory(a1, chatid, chatroomListener);
    loadHistory(a2, chatid, chatroomListener);

    chatroomListener->clearMessages(a1);
    chatroomListener->clearMessages(a2);
    std::string formatDate = dateToString();

    MegaChatMessage *msgSent = sendTextMessageOrUpdate(a1, a2, chatid, formatDate, chatroomListener);
    ASSERT_TRUE(msgSent);
    MegaChatHandle msgId = msgSent->getMsgId();
    bool hasArrived = chatroomListener->hasArrivedMessage(a1, msgId);
    ASSERT_TRUE(hasArrived) << "Id of sent message has not been received yet";
    MegaChatListItem *itemAccount1 = megaChatApi[a1]->getChatListItem(chatid);
    MegaChatListItem *itemAccount2 = megaChatApi[a2]->getChatListItem(chatid);
    ASSERT_STREQ(formatDate.c_str(), itemAccount1->getLastMessage()) <<
                     "Content of last-message doesn't match.\n Sent vs Received.";
    ASSERT_EQ(itemAccount1->getLastMessageId(), msgId) << "Last message id is different from message sent id";
    ASSERT_EQ(itemAccount2->getLastMessageId(), msgId) << "Last message id is different from message received id";
    MegaChatMessage *messageConfirm = megaChatApi[a1]->getMessage(chatid, msgId);
    ASSERT_STREQ(messageConfirm->getContent(), itemAccount1->getLastMessage()) <<
                     "Content of last-message reported id is different than last-message reported content";

    delete itemAccount1;
    itemAccount1 = NULL;
    delete itemAccount2;
    itemAccount2 = NULL;

    delete msgSent;
    msgSent = NULL;
    delete messageConfirm;
    messageConfirm = NULL;

    ASSERT_NO_FATAL_FAILURE({ clearHistory(a1, a2, chatid, chatroomListener); });
    chatroomListener->clearMessages(a1);
    chatroomListener->clearMessages(a2);

    formatDate = dateToString();
    createFile(formatDate, LOCAL_PATH, formatDate);
    MegaNode* nodeSent = uploadFile(a1, formatDate, LOCAL_PATH, REMOTE_PATH);
    ASSERT_TRUE(nodeSent);
    msgSent = attachNode(a1, a2, chatid, nodeSent, chatroomListener);
    ASSERT_TRUE(msgSent);
    MegaNode *nodeReceived = msgSent->getMegaNodeList()->get(0)->copy();
    msgId = msgSent->getMsgId();
    hasArrived = chatroomListener->hasArrivedMessage(a1, msgId);
    ASSERT_TRUE(hasArrived) << "Id of sent message has not been received yet";
    itemAccount1 = megaChatApi[a1]->getChatListItem(chatid);
    itemAccount2 = megaChatApi[a2]->getChatListItem(chatid);
    ASSERT_STREQ(formatDate.c_str(), itemAccount1->getLastMessage()) <<
                     "Last message content differs from content of message sent.\n Sent vs Received.";
    ASSERT_EQ(itemAccount1->getLastMessageId(), msgId) << "Last message id is different from message sent id";
    ASSERT_EQ(itemAccount2->getLastMessageId(), msgId) << "Last message id is different from message received id";
    delete itemAccount1;
    itemAccount1 = NULL;
    delete itemAccount2;
    itemAccount2 = NULL;

    megaChatApi[a1]->closeChatRoom(chatid, chatroomListener);
    megaChatApi[a2]->closeChatRoom(chatid, chatroomListener);

    delete nodeReceived;
    nodeReceived = NULL;

    delete nodeSent;
    nodeSent = NULL;

    delete msgSent;
    msgSent = NULL;

    delete [] sessionPrimary;
    sessionPrimary = NULL;
    delete [] sessionSecondary;
    sessionSecondary = NULL;
}

/**
 * @brief MegaChatApiTest.SendContact
 *
 * Requirements:
 *      - Both accounts should be conctacts
 *      - The 1on1 chatroom between them should exist
 * (if not accomplished, the test automatically solves them)
 *
 * This test does the following:
 * - Send a message with an attach contact to chatroom
 * + Receive message
 *
 * + Forward the contact message
 * - Receive message
 * Check if message type is TYPE_CONTACT_ATTACHMENT and contact email received is equal to account2 email
 */
TEST_F(MegaChatApiTest, SendContact)
{
    unsigned a1 = 0;
    unsigned a2 = 1;

    char *primarySession = login(a1);
    ASSERT_TRUE(primarySession);
    char *secondarySession = login(a2);
    ASSERT_TRUE(secondarySession);

    MegaUser *user = megaApi[a1]->getContact(account(a2).getEmail().c_str());
    if (!user || (user->getVisibility() != MegaUser::VISIBILITY_VISIBLE))
    {
        ASSERT_NO_FATAL_FAILURE({ makeContact(a1, a2); });
    }
    delete user;
    user = NULL;

    MegaChatHandle chatid = getPeerToPeerChatRoom(a1, a2);
    ASSERT_NE(chatid, MEGACHAT_INVALID_HANDLE);

    // 1. A sends a message to B while B has the chat opened.
    // --> check the confirmed in A, the received message in B, the delivered in A

    TestChatRoomListener *chatroomListener = new TestChatRoomListener(this, megaChatApi, chatid);
    ASSERT_TRUE(megaChatApi[a1]->openChatRoom(chatid, chatroomListener)) << "Can't open chatRoom account 1";
    ASSERT_TRUE(megaChatApi[a2]->openChatRoom(chatid, chatroomListener)) << "Can't open chatRoom account 2";

    loadHistory(a1, chatid, chatroomListener);
    loadHistory(a2, chatid, chatroomListener);

    bool *flagConfirmed = &chatroomListener->msgConfirmed[a1]; *flagConfirmed = false;
    bool *flagReceived = &chatroomListener->msgContactReceived[a2]; *flagReceived = false;
    bool *flagDelivered = &chatroomListener->msgDelivered[a1]; *flagDelivered = false;
    chatroomListener->clearMessages(a1);
    chatroomListener->clearMessages(a2);

    user = megaApi[a1]->getContact(account(a2).getEmail().c_str());
    ASSERT_TRUE(user) << "Failed to get contact with email" << account(a2).getEmail();
    MegaChatHandle uh1 = user->getHandle();
    delete user;
    user = NULL;

    MegaHandleList* contactList = MegaHandleList::createInstance();
    contactList->addMegaHandle(uh1);
    MegaChatMessage *messageSent = megaChatApi[a1]->attachContacts(chatid, contactList);

    ASSERT_TRUE(waitForResponse(flagConfirmed)) << "Timeout expired for receiving confirmation by server";
    MegaChatHandle msgId0 = chatroomListener->mConfirmedMessageHandle[a1];
    ASSERT_NE(msgId0, MEGACHAT_INVALID_HANDLE) << "Wrong message id at origin";

    ASSERT_TRUE(waitForResponse(flagReceived)) << "Timeout expired for receiving message by target user";    // for reception
    ASSERT_TRUE(chatroomListener->hasArrivedMessage(a2, msgId0)) << "Wrong message id at destination";
    MegaChatMessage *msgReceived = megaChatApi[a2]->getMessage(chatid, msgId0);   // message should be already received, so in RAM
    ASSERT_TRUE(msgReceived) << "Failed to get message by id";

    ASSERT_EQ(msgReceived->getType(), MegaChatMessage::TYPE_CONTACT_ATTACHMENT) << "Wrong type of message.";
    ASSERT_EQ(msgReceived->getUsersCount(), 1) << "Wrong number of users in message.";
    ASSERT_STREQ(msgReceived->getUserEmail(0), account(a2).getEmail().c_str()) << "Wrong email address in message.";

    // Check if reception confirmation is active and, in this case, only 1on1 rooms have acknowledgement of receipt
    if (megaChatApi[a1]->isMessageReceptionConfirmationActive()
            && !megaChatApi[a1]->getChatRoom(chatid)->isGroup())
    {
        ASSERT_TRUE(waitForResponse(flagDelivered)) << "Timeout expired for receiving delivery notification";    // for delivery
    }

    flagConfirmed = &chatroomListener->msgConfirmed[a2]; *flagConfirmed = false;
    flagReceived = &chatroomListener->msgContactReceived[a1]; *flagReceived = false;
    flagDelivered = &chatroomListener->msgDelivered[a2]; *flagDelivered = false;
    chatroomListener->clearMessages(a1);
    chatroomListener->clearMessages(a2);

    MegaChatMessage *messageForwared = megaChatApi[a2]->forwardContact(chatid, msgId0, chatid);
    ASSERT_TRUE(messageForwared) << "Failed to forward a contact message";
    ASSERT_TRUE(waitForResponse(flagConfirmed)) << "Timeout expired for receiving confirmation by server";
    MegaChatHandle msgId1 = chatroomListener->mConfirmedMessageHandle[a2];
    ASSERT_NE(msgId1, MEGACHAT_INVALID_HANDLE) << "Wrong message id at origin";

    ASSERT_TRUE(waitForResponse(flagReceived)) << "Timeout expired for receiving message by target user";    // for reception
    ASSERT_TRUE(chatroomListener->hasArrivedMessage(a1, msgId1)) << "Wrong message id at destination";
    MegaChatMessage *msgReceived1 = megaChatApi[a2]->getMessage(chatid, msgId1);   // message should be already received, so in RAM
    ASSERT_TRUE(msgReceived1) << "Failed to get message by id";

    ASSERT_EQ(msgReceived1->getType(), MegaChatMessage::TYPE_CONTACT_ATTACHMENT) << "Wrong type of message.";
    ASSERT_EQ(msgReceived1->getUsersCount(), 1) << "Wrong number of users in message.";
    ASSERT_STREQ(msgReceived1->getUserEmail(0), account(a2).getEmail().c_str()) << "Wrong email address in message.";

    // Check if reception confirmation is active and, in this case, only 1on1 rooms have acknowledgement of receipt
    if (megaChatApi[a2]->isMessageReceptionConfirmationActive()
            && !megaChatApi[a2]->getChatRoom(chatid)->isGroup())
    {
        ASSERT_TRUE(waitForResponse(flagDelivered)) << "Timeout expired for receiving delivery notification";    // for delivery
    }

    megaChatApi[a1]->closeChatRoom(chatid, chatroomListener);
    megaChatApi[a2]->closeChatRoom(chatid, chatroomListener);

    delete contactList;
    contactList = NULL;

    delete messageSent;
    messageSent = NULL;

    delete msgReceived;
    msgReceived = NULL;

    delete [] primarySession;
    primarySession = NULL;
    delete [] secondarySession;
    secondarySession = NULL;
}

/**
 * @brief MegaChatApiTest.GroupLastMessage
 *
 * Requirements:
 *      - Both accounts should be conctacts
 * (if not accomplished, the test automatically solves them)
 *
 * This test does the following:
 * - Create a group chat room
 * - Send a message to chatroom
 * + Receive message
 * - Change chatroom title
 * + Check chatroom titles has changed
 *
 * Check if the last message content is equal to the last message sent excluding
 * management messages, which are not to be shown as last message.
 */
TEST_F(MegaChatApiTest, GroupLastMessage)
{
    unsigned a1 = 0;
    unsigned a2 = 1;

    char *session0 = login(a1);
    ASSERT_TRUE(session0);
    char *session1 = login(a2);
    ASSERT_TRUE(session1);

    // Prepare peers, privileges...
    MegaUser *user = megaApi[a1]->getContact(account(a2).getEmail().c_str());
    if (!user || (user->getVisibility() != MegaUser::VISIBILITY_VISIBLE))
    {
        ASSERT_NO_FATAL_FAILURE({ makeContact(a1, a2); });
        delete user;
        user = megaApi[a1]->getContact(account(a2).getEmail().c_str());
    }

    MegaChatHandle uh = user->getHandle();
    delete user;
    user = NULL;

    MegaChatPeerList *peers = MegaChatPeerList::createInstance();
    peers->addPeer(uh, MegaChatPeerList::PRIV_STANDARD);

    MegaChatHandle chatid = getGroupChatRoom(a1, a2, peers);
    delete peers;
    ASSERT_NE(chatid, MEGACHAT_INVALID_HANDLE);

    // --> Open chatroom
    TestChatRoomListener *chatroomListener = new TestChatRoomListener(this, megaChatApi, chatid);
    ASSERT_TRUE(megaChatApi[a1]->openChatRoom(chatid, chatroomListener)) << "Can't open chatRoom account 1";
    ASSERT_TRUE(megaChatApi[a2]->openChatRoom(chatid, chatroomListener)) << "Can't open chatRoom account 2";

    // Load some message to feed history
    loadHistory(a1, chatid, chatroomListener);
    loadHistory(a2, chatid, chatroomListener);

    chatroomListener->clearMessages(a1);
    chatroomListener->clearMessages(a2);

    std::string textToSend = "Last Message";
    MegaChatMessage *msgSent = sendTextMessageOrUpdate(a1, a2, chatid, textToSend, chatroomListener);
    ASSERT_TRUE(msgSent);
    MegaChatHandle msgId = msgSent->getMsgId();
    bool hasArrived = chatroomListener->hasArrivedMessage(a1, msgId);
    ASSERT_TRUE(hasArrived) << "Id of sent message has not been received yet";
    MegaChatListItem *itemAccount1 = megaChatApi[a1]->getChatListItem(chatid);
    MegaChatListItem *itemAccount2 = megaChatApi[a2]->getChatListItem(chatid);
    ASSERT_EQ(itemAccount1->getLastMessageId(), msgId) << "Last message id is different from message sent id";
    ASSERT_EQ(itemAccount2->getLastMessageId(), msgId) << "Last message id is different from message received id";
    delete itemAccount1;
    itemAccount1 = NULL;
    delete itemAccount2;
    itemAccount2 = NULL;


    // --> Set title
    std::string title = "Title " + std::to_string(time(NULL));
    bool *flagChatRoomName = &requestFlagsChat[a1][MegaChatRequest::TYPE_EDIT_CHATROOM_NAME]; *flagChatRoomName = false;
    bool *titleItemChanged0 = &titleUpdated[a1]; *titleItemChanged0 = false;
    bool *titleItemChanged1 = &titleUpdated[a2]; *titleItemChanged1 = false;
    bool *titleChanged0 = &chatroomListener->titleUpdated[a1]; *titleChanged0 = false;
    bool *titleChanged1 = &chatroomListener->titleUpdated[a2]; *titleChanged1 = false;
    bool *mngMsgRecv = &chatroomListener->msgReceived[a1]; *mngMsgRecv = false;
    std::string *msgContent = &chatroomListener->content[a1]; *msgContent = "";
    megaChatApi[a1]->setChatTitle(chatid, title.c_str());
    ASSERT_TRUE(waitForResponse(flagChatRoomName)) << "Timeout expired for changing name";
    ASSERT_TRUE(!lastErrorChat[a1]) << "Failed to change name. Error: " << lastErrorMsgChat[a1] << " (" << lastErrorChat[a1] << ")";
    ASSERT_TRUE(waitForResponse(titleItemChanged0)) << "Timeout expired for receiving chat list title update for main account";
    ASSERT_TRUE(waitForResponse(titleItemChanged1)) << "Timeout expired for receiving chat list title update for auxiliar account";
    ASSERT_TRUE(waitForResponse(titleChanged0)) << "Timeout expired for receiving chatroom title update for main account";
    ASSERT_TRUE(waitForResponse(titleChanged1)) << "Timeout expired for receiving chatroom title update for auxiliar account";
    ASSERT_TRUE(waitForResponse(mngMsgRecv)) << "Timeout expired for receiving management";
    ASSERT_EQ(title, *msgContent) <<
                     "Title name has not changed correctly. Name established by a1 VS name received in a2";
    MegaChatHandle managementMsg1 = chatroomListener->msgId[a1].back();
    MegaChatHandle managementMsg2 = chatroomListener->msgId[a2].back();

    itemAccount1 = megaChatApi[a1]->getChatListItem(chatid);
    itemAccount2 = megaChatApi[a2]->getChatListItem(chatid);
    ASSERT_STREQ(title.c_str(), itemAccount1->getLastMessage()) << "Last message content has not the tittle at account 1.";

    ASSERT_STREQ(title.c_str(), itemAccount2->getLastMessage()) << "Last message content has not the tittle at account 2.";

    ASSERT_EQ(itemAccount1->getLastMessageId(), managementMsg1) << "Last message id is different from management message id at account1";
    ASSERT_EQ(itemAccount2->getLastMessageId(), managementMsg2) << "Last message id is different from management message id at account2";
    ASSERT_EQ(itemAccount2->getLastMessageId(), itemAccount1->getLastMessageId()) << "Last message id is different from account1 and account2";

    megaChatApi[a1]->closeChatRoom(chatid, chatroomListener);
    megaChatApi[a2]->closeChatRoom(chatid, chatroomListener);

    delete itemAccount1;
    itemAccount1 = NULL;
    delete itemAccount2;
    itemAccount2 = NULL;

    delete msgSent;
    msgSent = NULL;

    delete [] session0;
    session0 = NULL;
    delete [] session1;
    session1 = NULL;
}

/**
 * @brief MegaChatApiTest.RetentionHistory
 *
 * Requirements:
 *      - Both accounts should be contacts
 * (if not accomplished, the test automatically solves them)
 *
 * This test does the following:
 * - Select or create a group chat room
 * - Set secondary account chat room privilege to READ ONLY
 * + Set retention time for an invalid handle (error)
 * + Set retention time for an invalid chatroom (error)
 * + Set retention time without enough permissions (error)
 * - Set retention time to zero (disabled)
 * - Send a couple of messages
 * - Set retention time to 5 seconds
 * - Sleep 30 seconds
 * - Check history has been cleared
 * + Check history has been cleared
 * - Set retention time to zero (disabled)
 * - Send 5 messages
 * - Close and re-open chatrooms
 * - Check history contains messages
 * + Check history contains messages
 * - Close the chatrooms
 **/
TEST_F(MegaChatApiTest, RetentionHistory)
{
    unsigned a1 = 0;
    unsigned a2 = 1;

    // Login both accounts
    ::mega::unique_ptr<char[]>sessionPrimary(login(a1));
    ASSERT_TRUE(sessionPrimary);
    ::mega::unique_ptr<char[]>sessionSecondary(login(a2));
    ASSERT_TRUE(sessionSecondary);

    // Prepare peers, privileges...
    ::mega::unique_ptr<MegaUser>user(megaApi[a1]->getContact(account(a2).getEmail().c_str()));
    if (!user || (user->getVisibility() != MegaUser::VISIBILITY_VISIBLE))
    {
        ASSERT_NO_FATAL_FAILURE({ makeContact(a1, a2); });
        user.reset(megaApi[a1]->getContact(account(a2).getEmail().c_str()));
    }

    // Get a group chatroom with both users
    MegaChatHandle uh = user->getHandle();
    ::mega::unique_ptr<MegaChatPeerList> peers(MegaChatPeerList::createInstance());
    peers->addPeer(uh, MegaChatPeerList::PRIV_STANDARD);
    MegaChatHandle chatid = getGroupChatRoom(a1, a2, peers.get());
    ASSERT_NE(chatid, MEGACHAT_INVALID_HANDLE);

    // Open chatroom
    TestChatRoomListener *chatroomListener = new TestChatRoomListener(this, megaChatApi, chatid);
    ASSERT_TRUE(megaChatApi[a1]->openChatRoom(chatid, chatroomListener)) << "Can't open chatRoom account " << (a1+1);
    ASSERT_TRUE(megaChatApi[a2]->openChatRoom(chatid, chatroomListener)) << "Can't open chatRoom account " << (a2+1);
    ::mega::unique_ptr <MegaChatRoom> chatroom (megaChatApi[a1]->getChatRoom(chatid));
    ::mega::unique_ptr<char[]> chatidB64(megaApi[a1]->handleToBase64(chatid));
    ASSERT_TRUE(chatroom) << "Cannot get chatroom for id " << chatidB64.get();

    // Set secondary account priv to READ ONLY
    if (chatroom->getPeerPrivilegeByHandle(uh) != PRIV_RO)
    {
        // Change peer privileges to Read-only
        bool *flagUpdatePeerPermision = &requestFlagsChat[a1][MegaChatRequest::TYPE_UPDATE_PEER_PERMISSIONS]; *flagUpdatePeerPermision = false;
        bool *peerUpdated0 = &peersUpdated[a1]; *peerUpdated0 = false;
        bool *peerUpdated1 = &peersUpdated[a2]; *peerUpdated1 = false;
        bool *mngMsgRecv = &chatroomListener->msgReceived[a1]; *mngMsgRecv = false;
        MegaChatHandle *uhAction = &chatroomListener->uhAction[a1]; *uhAction = MEGACHAT_INVALID_HANDLE;
        int *priv = &chatroomListener->priv[a1]; *priv = MegaChatRoom::PRIV_UNKNOWN;
        megaChatApi[a1]->updateChatPermissions(chatid, uh, MegaChatRoom::PRIV_RO);
        ASSERT_TRUE(waitForResponse(flagUpdatePeerPermision)) << "Timeout expired for update privilege of peer";
        ASSERT_TRUE(!lastErrorChat[a1]) << "Failed to update privilege of peer Error: " << lastErrorMsgChat[a1] << " (" << lastErrorChat[a1] << ")";
        ASSERT_TRUE(waitForResponse(peerUpdated0)) << "Timeout expired for receiving peer update";
        ASSERT_TRUE(waitForResponse(peerUpdated1)) << "Timeout expired for receiving peer update";
        ASSERT_TRUE(waitForResponse(mngMsgRecv)) << "Timeout expired for receiving management message";
        ASSERT_EQ(*uhAction, uh) << "User handle from message doesn't match";
        ASSERT_EQ(*priv, MegaChatRoom::PRIV_RO) << "Privilege is incorrect";
    }

    // Set retention time for an invalid handle
    bool *flagChatRetentionTime = &requestFlagsChat[a2][MegaChatRequest::TYPE_SET_RETENTION_TIME]; *flagChatRetentionTime = false;
    megaChatApi[a2]->setChatRetentionTime(MEGACHAT_INVALID_HANDLE, 1);
    ASSERT_TRUE(waitForResponse(flagChatRetentionTime)) << "Timeout expired set chat retention time";
    ASSERT_EQ(lastErrorChat[a2], MegaChatError::ERROR_ARGS) << "Set retention time: Unexpected error for Invalid handle. Error: " << lastErrorMsgChat[a2];

    // Set retention time for a not found chatroom
    flagChatRetentionTime = &requestFlagsChat[a2][MegaChatRequest::TYPE_SET_RETENTION_TIME]; *flagChatRetentionTime = false;
    megaChatApi[a2]->setChatRetentionTime(123456, 1);
    ASSERT_TRUE(waitForResponse(flagChatRetentionTime)) << "Timeout expired set chat retention time";
    ASSERT_EQ(lastErrorChat[a2], MegaChatError::ERROR_NOENT) << "Set retention time: Unexpected error for a not found chatroom. Error: " << lastErrorMsgChat[a2];

    // Set retention time without enough permissions
    flagChatRetentionTime = &requestFlagsChat[a2][MegaChatRequest::TYPE_SET_RETENTION_TIME]; *flagChatRetentionTime = false;
    megaChatApi[a2]->setChatRetentionTime(chatid, 1);
    ASSERT_TRUE(waitForResponse(flagChatRetentionTime)) << "Timeout expired set chat retention time";
    ASSERT_EQ(lastErrorChat[a2], MegaChatError::ERROR_ACCESS) << "Set retention time: Unexpected error for not enough permissions. Error: " << lastErrorMsgChat[a2];

    // Disable retention time
    if (chatroom->getRetentionTime() != 0)
    {
        // Disable retention time if any
        bool *retentionTimeChanged0 = &chatroomListener->retentionTimeUpdated[a1]; *retentionTimeChanged0 = false;
        bool *retentionTimeChanged1 = &chatroomListener->retentionTimeUpdated[a2]; *retentionTimeChanged1 = false;
        bool *mngMsgRecv = &chatroomListener->msgReceived[a1]; *mngMsgRecv = false;
        flagChatRetentionTime = &requestFlagsChat[a1][MegaChatRequest::TYPE_SET_RETENTION_TIME]; *flagChatRetentionTime = false;
        megaChatApi[a1]->setChatRetentionTime(chatid, 0);
        ASSERT_TRUE(waitForResponse(flagChatRetentionTime)) << "Timeout expired set chat retention time";
        ASSERT_EQ(lastErrorChat[a1], MegaChatError::ERROR_OK) << "Set retention time: Unexpected error. Error: " << lastErrorMsgChat[a1];
        ASSERT_TRUE(waitForResponse(retentionTimeChanged0)) << "Timeout expired for receiving chatroom update";
        ASSERT_TRUE(waitForResponse(retentionTimeChanged1)) << "Timeout expired for receiving chatroom update";
        ASSERT_TRUE(waitForResponse(mngMsgRecv)) << "Timeout expired for receiving management message";
    }

    // Send 5 messages
    std::string messageToSend = "Msg from " +account(a1).getEmail();
    for (int i = 0; i < 5; i++)
    {
        unique_ptr<MegaChatMessage> msg(sendTextMessageOrUpdate(a1, a2, chatid, messageToSend, chatroomListener));
        ASSERT_TRUE(msg);
    }

    // Set retention time to 5 seconds
    bool *retentionTimeChanged0 = &chatroomListener->retentionTimeUpdated[a1]; *retentionTimeChanged0 = false;
    bool *retentionTimeChanged1 = &chatroomListener->retentionTimeUpdated[a2]; *retentionTimeChanged1 = false;
    bool *mngMsgRecv = &chatroomListener->msgReceived[a1]; *mngMsgRecv = false;
    bool *flagConfirmed0 = &chatroomListener->retentionHistoryTruncated[a1]; *flagConfirmed0 = false;
    MegaChatHandle *msgId0 = &chatroomListener->mRetentionMessageHandle[a1]; *msgId0 = MEGACHAT_INVALID_HANDLE;
    bool *flagConfirmed1 = &chatroomListener->retentionHistoryTruncated[a2]; *flagConfirmed1 = false;
    MegaChatHandle *msgId1 = &chatroomListener->mRetentionMessageHandle[a2]; *msgId1 = MEGACHAT_INVALID_HANDLE;
    flagChatRetentionTime = &requestFlagsChat[a1][MegaChatRequest::TYPE_SET_RETENTION_TIME]; *flagChatRetentionTime = false;
    megaChatApi[a1]->setChatRetentionTime(chatid, 5);
    ASSERT_TRUE(waitForResponse(flagChatRetentionTime)) << "Timeout expired set chat retention time";
    ASSERT_EQ(lastErrorChat[a1], MegaChatError::ERROR_OK) << "Set retention time: Unexpected error. Error: " << lastErrorMsgChat[a1];
    ASSERT_TRUE(waitForResponse(retentionTimeChanged0)) << "Timeout expired for receiving chatroom update";
    ASSERT_TRUE(waitForResponse(retentionTimeChanged1)) << "Timeout expired for receiving chatroom update";
    ASSERT_TRUE(waitForResponse(mngMsgRecv)) << "Timeout expired for receiving management message";

    // Wait a considerable time period to ensure that retentionTime has been processed successfully
    std::this_thread::sleep_for(std::chrono::seconds(chatd::Client::kMinRetentionTimeout + 10));
    ASSERT_TRUE(waitForResponse(flagConfirmed0)) << "Retention history autotruncate hasn't been received for account " << (a1+1) << " after timeout: " << maxTimeout << " seconds";
    ASSERT_NE(*msgId0, MEGACHAT_INVALID_HANDLE) << "Wrong message id";
    ASSERT_TRUE(waitForResponse(flagConfirmed1)) << "Retention history autotruncate hasn't been received for account " << (a2+1) << " after timeout: " << maxTimeout << " seconds";
    ASSERT_NE(*msgId1, MEGACHAT_INVALID_HANDLE) << "Wrong message id";
    ASSERT_FALSE(loadHistory(a1, chatid, chatroomListener)) << "History should be empty after retention history autotruncate";

    // Disable retention time
    retentionTimeChanged0 = &chatroomListener->retentionTimeUpdated[a1]; *retentionTimeChanged0 = false;
    retentionTimeChanged1 = &chatroomListener->retentionTimeUpdated[a2]; *retentionTimeChanged1 = false;
    mngMsgRecv = &chatroomListener->msgReceived[a1]; *mngMsgRecv = false;
    flagChatRetentionTime = &requestFlagsChat[a1][MegaChatRequest::TYPE_SET_RETENTION_TIME]; *flagChatRetentionTime = false;
    megaChatApi[a1]->setChatRetentionTime(chatid, 0);
    ASSERT_TRUE(waitForResponse(flagChatRetentionTime)) << "Timeout expired set chat retention time";
    ASSERT_EQ(lastErrorChat[a1], MegaChatError::ERROR_OK) << "Set retention time: Unexpected error. Error: " << lastErrorMsgChat[a1];
    ASSERT_TRUE(waitForResponse(retentionTimeChanged0)) << "Timeout expired for receiving chatroom update";
    ASSERT_TRUE(waitForResponse(retentionTimeChanged1)) << "Timeout expired for receiving chatroom update";
    ASSERT_TRUE(waitForResponse(mngMsgRecv)) << "Timeout expired for receiving management message";

    // Send 5 messages
    messageToSend = "Msg from " +account(a1).getEmail();
    for (int i = 0; i < 5; i++)
    {
        unique_ptr<MegaChatMessage> msg(sendTextMessageOrUpdate(a1, a2, chatid, messageToSend, chatroomListener));
        ASSERT_TRUE(msg);
    }

    // Close chatrooms
    megaChatApi[a1]->closeChatRoom(chatid, chatroomListener);
    megaChatApi[a2]->closeChatRoom(chatid, chatroomListener);
    delete chatroomListener;

    // Logout and login
    ASSERT_NO_FATAL_FAILURE({ logout(a1, true); });
    sessionPrimary.reset(login(a1));
    ASSERT_TRUE(sessionPrimary);
    ASSERT_NO_FATAL_FAILURE({ logout(a2, true); });
    sessionSecondary.reset(login(a2));
    ASSERT_TRUE(sessionSecondary);

    // Open chatroom
    chatroomListener = new TestChatRoomListener(this, megaChatApi, chatid);
    ASSERT_TRUE(megaChatApi[a1]->openChatRoom(chatid, chatroomListener)) << "Can't open chatRoom account " << (a1+1);
    ASSERT_TRUE(megaChatApi[a2]->openChatRoom(chatid, chatroomListener)) << "Can't open chatRoom account " << (a2+1);

    // Check history has 5 messages + setRetentionTime management message
    int count = loadHistory(a1, chatid, chatroomListener);
    ASSERT_TRUE(count == 6 || count == 7) << "Wrong count of messages: " << count;
    count = loadHistory(a2, chatid, chatroomListener);
    ASSERT_TRUE(count == 6 || count == 7) << "Wrong count of messages: " << count;

    // Close the chatrooms
    megaChatApi[a1]->closeChatRoom(chatid, chatroomListener);
    megaChatApi[a2]->closeChatRoom(chatid, chatroomListener);
    delete chatroomListener;
}

/**
 * @brief MegaChatApiTest.ChangeMyOwnName
 *
 * This test does the following:
 * - Get current name
 * - Change last name - it has been updated in memory and db.
 * - Get current name - value from memory
 * - Logout
 * - Login
 * - Get current name - value from db
 * - Change last name - set initial value for next tests execution
 *
 * Check if last name changed is the same at memory and at db
 */
TEST_F(MegaChatApiTest, ChangeMyOwnName)
{
    unsigned a1 = 0;

    char *sessionPrimary = login(a1);
    ASSERT_TRUE(sessionPrimary);
    std::string appendToLastName = "Test";

    std::string myAccountLastName;
    char *nameFromApi = megaChatApi[a1]->getMyLastname();
    if (nameFromApi)
    {
        myAccountLastName = nameFromApi;
        delete [] nameFromApi;
        nameFromApi = NULL;
    }

    std::string newLastName = myAccountLastName + appendToLastName;
    ASSERT_NO_FATAL_FAILURE({ changeLastName(a1, newLastName); });

    nameFromApi = megaChatApi[a1]->getMyLastname();
    std::string finalLastName;
    if (nameFromApi)
    {
        finalLastName = nameFromApi;
        delete [] nameFromApi;
        nameFromApi = NULL;
    }

    ASSERT_NO_FATAL_FAILURE({ logout(a1, false); });

    char *newSession = login(a1, sessionPrimary);
    ASSERT_TRUE(newSession);

    nameFromApi = megaChatApi[a1]->getMyLastname();
    std::string lastNameAfterLogout;
    if (nameFromApi)
    {
        lastNameAfterLogout = nameFromApi;
        delete [] nameFromApi;
        nameFromApi = NULL;
    }

    //Name comes back to old value.
    ASSERT_NO_FATAL_FAILURE({ changeLastName(a1, myAccountLastName); });

    ASSERT_EQ(newLastName, finalLastName) <<
                     "Failed to change fullname (checked from memory). Name established VS Name in memory";
    ASSERT_EQ(lastNameAfterLogout, finalLastName) <<
                     "Failed to change fullname (checked from DB) Name established VS Name in DB";

    delete [] sessionPrimary;
    sessionPrimary = NULL;

    delete [] newSession;
    newSession = NULL;
}

/**
 * @brief TEST_GetChatFilters
 *
 * This test does the following:
 *
 * - Test getChatListItems filters and masks results with previous interface (deprecated)
 * - Compares the completion of the results by complementary options (e.g. total non-archived
 * chats must be equal to non-archived reads + non-archived unread)
 *
 * Note: masks and filters values can be found at megachatapi.h documentation/comments
 */
void MegaChatApiTest::TEST_GetChatFilters(unsigned int accountIndex)
{
    std::unique_ptr<char[]> session(login(accountIndex));

    const auto getLogTrace = [](const std::string& name, const auto& l) -> std::string
    {
        return std::string{name + ": " + std::to_string(l.size()) + " chats received\n"};
    };
    const auto equals = [](const auto& lhs, const auto& rhs) -> bool
    {
        if (!lhs && !rhs)               return true;
        if (!lhs || !rhs)               return false;
        if (lhs->size() != rhs->size()) return false;

        const auto s = lhs->size();
        for (unsigned int i = 0; i < s; ++i)
        {
            if (lhs->get(i)->getChatId() != rhs->get(i)->getChatId()) return false;
        }

        return true;
    };

    std::unique_ptr<MegaChatRoomList> chats(megaChatApi[accountIndex]->getChatRooms());
    postLog(getLogTrace("getChatRooms()", *chats));
    std::unique_ptr<MegaChatListItemList> allChats(megaChatApi[accountIndex]->getChatListItems(0, 0));
    postLog(getLogTrace("getChatListItems(0, 0)", *allChats));
    ASSERT_CHAT_TEST(equals(allChats, chats), "Filterless chat retrieval doesn't match");

    const auto getErrMsg = [](const std::string& name) -> std::string
    {
        return std::string {"Error " + name + " [deprecated] chats retrieval"};
    };

    std::unique_ptr<MegaChatListItemList> nonArchivedChatsDep(megaChatApi[accountIndex]->getChatListItems());
    postLog(getLogTrace("[deprecated] getChatListItems()", *nonArchivedChatsDep));
    std::unique_ptr<MegaChatListItemList> byTypeAllNADep(megaChatApi[accountIndex]->getChatListItemsByType(MegaChatApi::CHAT_TYPE_ALL));
    postLog(getLogTrace("[deprecated] getChatListItemsByType(CHAT_TYPE_ALL)", *byTypeAllNADep));
    std::unique_ptr<MegaChatListItemList> nonArchivedChats(megaChatApi[accountIndex]->getChatListItems(8, 0));
    postLog(getLogTrace("getChatListItems(8, 0)", *nonArchivedChats));
    ASSERT_CHAT_TEST(equals(nonArchivedChatsDep, byTypeAllNADep), getErrMsg("all non-archived"));
    ASSERT_CHAT_TEST(equals(nonArchivedChats, byTypeAllNADep), getErrMsg("byType(CHAT_TYPE_ALL)"));

    std::unique_ptr<MegaChatListItemList> nonArchivedActiveChatsDep(megaChatApi[accountIndex]->getActiveChatListItems());
    postLog(getLogTrace("getActiveChatListItems()", *nonArchivedActiveChatsDep));
    std::unique_ptr<MegaChatListItemList> nonArchivedActiveChats(megaChatApi[accountIndex]->getChatListItems(8+16, 16));
    postLog(getLogTrace("getChatListItems(8+16, 16)", *nonArchivedChats));
    ASSERT_CHAT_TEST(equals(nonArchivedChats, nonArchivedChatsDep), getErrMsg("non-archived active"));

    std::unique_ptr<MegaChatListItemList> nonArchivedInactiveChatsDep(megaChatApi[accountIndex]-> getInactiveChatListItems());
    postLog(getLogTrace("getInactiveChatListItems()",*nonArchivedInactiveChatsDep));
    std::unique_ptr<MegaChatListItemList> nonArchivedInactiveChats(megaChatApi[accountIndex]->getChatListItems(8+16, 0));
    postLog(getLogTrace("getChatListItems(8+16, 0)", *nonArchivedInactiveChats));
    ASSERT_CHAT_TEST(equals(nonArchivedInactiveChats, nonArchivedInactiveChatsDep), getErrMsg("non-archived inactive"));
    ASSERT_CHAT_TEST(nonArchivedInactiveChats->size() + nonArchivedActiveChats->size() == nonArchivedChats->size(),
                     "Incomplete set non-archived active/non-active");

    std::unique_ptr<MegaChatListItemList> archivedChatsDep(megaChatApi[accountIndex]->getArchivedChatListItems());
    postLog(getLogTrace("getArchivedChatListItems()", *archivedChatsDep));
    std::unique_ptr<MegaChatListItemList> archivedChats(megaChatApi[accountIndex]->getChatListItems(8, 8));
    postLog(getLogTrace("getChatListItems(8, 8)", *archivedChats));
    ASSERT_CHAT_TEST(equals(archivedChatsDep, archivedChats), getErrMsg("archived"));

    std::unique_ptr<MegaChatListItemList> nonArchivedUnreadChatsDep(megaChatApi[accountIndex]->getUnreadChatListItems());
    postLog(getLogTrace("getUnreadChatListItems()", *nonArchivedUnreadChatsDep));
    std::unique_ptr<MegaChatListItemList> nonArchivedUnreadChats(megaChatApi[accountIndex]->getChatListItems(8+32, 0));
    postLog(getLogTrace("getChatListItems(8+32, 0)", *nonArchivedUnreadChats));
    ASSERT_CHAT_TEST(equals(nonArchivedUnreadChatsDep, nonArchivedUnreadChats), getErrMsg("non-archived unread"));

    std::unique_ptr<MegaChatListItemList> nonArchivedReadChats(megaChatApi[accountIndex]->getChatListItems(8+32, 32));
    postLog(getLogTrace("getChatListItems(8+32, 32)", *nonArchivedReadChats));
    ASSERT_CHAT_TEST(nonArchivedReadChats->size() + nonArchivedUnreadChats->size() == nonArchivedChats->size(),
        "Error nonArchivedRead chats added to nonArchivedUnread don't equal nonArchived chats");

    std::unique_ptr<MegaChatListItemList> byTypeIndividualNADep(megaChatApi[accountIndex]->getChatListItemsByType(MegaChatApi::CHAT_TYPE_INDIVIDUAL));
    std::unique_ptr<MegaChatListItemList> nonArchivedIndividual(megaChatApi[accountIndex]->getChatListItems(1+8, 1));
    postLog(getLogTrace("getChatListItems(1+8, 1)", *nonArchivedIndividual));
    ASSERT_CHAT_TEST(equals(byTypeIndividualNADep, nonArchivedIndividual), getErrMsg("byType(CHAT_TYPE_INDIVIDUAL)"));

    std::unique_ptr<MegaChatListItemList> byTypeGroupNADep(megaChatApi[accountIndex]->getChatListItemsByType(MegaChatApi::CHAT_TYPE_GROUP));
    std::unique_ptr<MegaChatListItemList> nonArchivedGroups(megaChatApi[accountIndex]->getChatListItems(1+8, 0));
    postLog(getLogTrace("getChatListItems(1+8, 0)", *nonArchivedGroups));
    ASSERT_CHAT_TEST(equals(byTypeGroupNADep, nonArchivedGroups), getErrMsg("byType(CHAT_TYPE_GROUP)"));

    std::unique_ptr<MegaChatListItemList> byTypePrivateNADep(megaChatApi[accountIndex]->getChatListItemsByType(MegaChatApi::CHAT_TYPE_GROUP_PRIVATE));
    std::unique_ptr<MegaChatListItemList> nonArchivedPrivate(megaChatApi[accountIndex]->getChatListItems(2+8, 0));
    postLog(getLogTrace("getChatListItems(2+8, 0)", *nonArchivedPrivate));
    ASSERT_CHAT_TEST(equals(byTypePrivateNADep, nonArchivedPrivate), getErrMsg("byType(CHAT_TYPE_PRIVATE)"));

    std::unique_ptr<MegaChatListItemList> byTypePublicNADep(megaChatApi[accountIndex]->getChatListItemsByType(MegaChatApi::CHAT_TYPE_GROUP_PUBLIC));
    std::unique_ptr<MegaChatListItemList> nonArchivedPublic(megaChatApi[accountIndex]->getChatListItems(2+8, 2));
    postLog(getLogTrace("getChatListItems(2+8, 2)", *nonArchivedPublic));
    ASSERT_CHAT_TEST(equals(byTypePublicNADep, nonArchivedPublic), getErrMsg("byType(CHAT_TYPE_PUBLIC)"));

    std::unique_ptr<MegaChatListItemList> byTypeMeetingNADep(megaChatApi[accountIndex]->getChatListItemsByType(MegaChatApi::CHAT_TYPE_MEETING_ROOM));
    std::unique_ptr<MegaChatListItemList> nonArchivedMeeting(megaChatApi[accountIndex]->getChatListItems(4+8, 4));
    postLog(getLogTrace("getChatListItems(4+8, 4)", *nonArchivedMeeting));
    ASSERT_CHAT_TEST(equals(byTypeMeetingNADep, nonArchivedMeeting), getErrMsg("byType(CHAT_TYPE_MEETING_ROOM)"));

    std::unique_ptr<MegaChatListItemList> byTypeNonMeetingNADep(megaChatApi[accountIndex]->getChatListItemsByType(MegaChatApi::CHAT_TYPE_NON_MEETING));
    std::unique_ptr<MegaChatListItemList> nonArchivedNonMeeting(megaChatApi[accountIndex]->getChatListItems(4+8, 0));
    postLog(getLogTrace("getChatListItems(4+8, 0)", *nonArchivedNonMeeting));
    ASSERT_CHAT_TEST(equals(byTypeNonMeetingNADep, nonArchivedNonMeeting), getErrMsg("byType(CHAT_TYPE_NON_MEETING)"));
}

#ifndef KARERE_DISABLE_WEBRTC
/**
 * @brief MegaChatApiTest.Calls
 *
 * Requirements:
 *      - Both accounts should be conctacts
 * (if not accomplished, the test automatically solves them)
 *
 * This test does the following:
 * - A calls B
 * - B rejects the call
 *
 * - A calls B
 * - A cancels the call before B answers
 *
 * - B logouts
 * - A calls B
 * - B logins
 * - B rejects the call
 *
 * - A calls B
 * - B doesn't answer the call
 *
 */
TEST_F(MegaChatApiTest, Calls)
{
    unsigned a1 = 0;
    unsigned a2 = 1;

    char *primarySession = login(a1);
    ASSERT_TRUE(primarySession);
    char *secondarySession = login(a2);
    ASSERT_TRUE(secondarySession);

    MegaUser *user = megaApi[a1]->getContact(account(a2).getEmail().c_str());
    if (!user || user->getVisibility() != MegaUser::VISIBILITY_VISIBLE)
    {
        ASSERT_NO_FATAL_FAILURE({ makeContact(a1, a2); });
    }
    delete user;

    MegaChatHandle chatid = getPeerToPeerChatRoom(a1, a2);
    ASSERT_NE(chatid, MEGACHAT_INVALID_HANDLE);

    TestChatRoomListener *chatroomListener = new TestChatRoomListener(this, megaChatApi, chatid);

    ASSERT_TRUE(megaChatApi[a1]->openChatRoom(chatid, chatroomListener)) << "Can't open chatRoom account 1";
    ASSERT_TRUE(megaChatApi[a2]->openChatRoom(chatid, chatroomListener)) << "Can't open chatRoom account 2";

    loadHistory(a1, chatid, chatroomListener);
    loadHistory(a2, chatid, chatroomListener);

    mLocalVideoListener[a1] = new TestChatVideoListener();
    mLocalVideoListener[a2] = new TestChatVideoListener();
    megaChatApi[a1]->addChatLocalVideoListener(chatid, mLocalVideoListener[a1]);
    megaChatApi[a2]->addChatLocalVideoListener(chatid, mLocalVideoListener[a2]);
    // Remote video listener aren't necessary because call is never ging to be answered at tests

    // A calls B and B hangs up the call
    bool *callInProgress = &mCallInProgress[a1]; *callInProgress = false;
    bool *flagStartCall = &requestFlagsChat[a1][MegaChatRequest::TYPE_START_CHAT_CALL]; *flagStartCall = false;
    bool *callReceivedRinging = &mCallReceivedRinging[a2]; *callReceivedRinging = false;
    mCallIdExpectedReceived[a2] = MEGACHAT_INVALID_HANDLE;
    mChatIdRingInCall[a2] = MEGACHAT_INVALID_HANDLE;
    bool *callDestroyed0 = &mCallDestroyed[a1]; *callDestroyed0 = false;
    bool *callDestroyed1 = &mCallDestroyed[a2]; *callDestroyed1 = false;
    int *termCode0 = &mTerminationCode[a1]; *termCode0 = 0;
    int *termCode1 = &mTerminationCode[a2]; *termCode1 = 0;
    bool *flagHangUpCall = &requestFlagsChat[a2][MegaChatRequest::TYPE_HANG_CHAT_CALL]; *flagHangUpCall = false;
    mCallIdRingIn[a2] = MEGACHAT_INVALID_HANDLE;
    mCallIdJoining[a1] = MEGACHAT_INVALID_HANDLE;
    megaChatApi[a1]->startChatCall(chatid, false, false);
    ASSERT_TRUE(waitForResponse(flagStartCall)) << "Timeout after start chat call " << maxTimeout << " seconds";
    ASSERT_TRUE(!lastErrorChat[a1]) << "Failed to start chat call: " << lastErrorChat[a1];
    ASSERT_TRUE(waitForResponse(callInProgress)) << "Timeout expired for receiving a call";
    unique_ptr<MegaChatCall> auxCall(megaChatApi[a1]->getChatCall(mChatIdInProgressCall[a1]));
    if (auxCall)
    {
        // set the callid that we expect to for account B in onChatCallUpdate
        mCallIdExpectedReceived[a2] = auxCall->getCallId();
    }

    ASSERT_TRUE(waitForResponse(callReceivedRinging)) << "Timeout expired for receiving a call";
    ASSERT_EQ(mChatIdRingInCall[a2], chatid) << "Incorrect chat id at call receptor";
    ASSERT_EQ(mCallIdJoining[a1], mCallIdRingIn[a2]) << "Differents call id between caller and answer";
    MegaChatCall *call = megaChatApi[a2]->getChatCall(chatid);
    delete call;

    sleep(5);

    megaChatApi[a2]->hangChatCall(mCallIdRingIn[a2]);
    ASSERT_TRUE(waitForResponse(flagHangUpCall)) << "Timeout after hang up chat call " << maxTimeout << " seconds";
    ASSERT_TRUE(!lastErrorChat[a2]) << "Failed to hang up chat call: " << lastErrorChat[a2];
    ASSERT_TRUE(waitForResponse(callDestroyed0)) << "The call has to be finished account 1";
    ASSERT_TRUE(waitForResponse(callDestroyed1)) << "The call has to be finished account 2";


    // A calls B and A hangs up the call before B answers
    flagStartCall = &requestFlagsChat[a1][MegaChatRequest::TYPE_START_CHAT_CALL]; *flagStartCall = false;
    callInProgress = &mCallInProgress[a1]; *callInProgress = false;
    callReceivedRinging = &mCallReceivedRinging[a2]; *callReceivedRinging = false;
    mCallIdExpectedReceived[a2] = MEGACHAT_INVALID_HANDLE;
    mChatIdRingInCall[a2] = MEGACHAT_INVALID_HANDLE;
    callDestroyed0 = &mCallDestroyed[a1]; *callDestroyed0 = false;
    callDestroyed1 = &mCallDestroyed[a2]; *callDestroyed1 = false;
    termCode0 = &mTerminationCode[a1]; *termCode0 = 0;
    termCode1 = &mTerminationCode[a2]; *termCode1 = 0;
    flagHangUpCall = &requestFlagsChat[a1][MegaChatRequest::TYPE_HANG_CHAT_CALL]; *flagHangUpCall = false;
    mCallIdRingIn[a2] = MEGACHAT_INVALID_HANDLE;
    mCallIdJoining[a1] = MEGACHAT_INVALID_HANDLE;
    megaChatApi[a1]->startChatCall(chatid, false, false);
    ASSERT_TRUE(waitForResponse(flagStartCall)) << "Timeout after start chat call " << maxTimeout << " seconds";
    ASSERT_TRUE(!lastErrorChat[a1]) << "Failed to start chat call: " << lastErrorChat[a1];
    ASSERT_TRUE(waitForResponse(callInProgress)) << "Timeout expired for receiving a call";
    auxCall.reset(megaChatApi[a1]->getChatCall(mChatIdInProgressCall[a1]));
    if (auxCall)
    {
        // set the callid that we expect to for account B in onChatCallUpdate
        mCallIdExpectedReceived[a2] = auxCall->getCallId();
    }

    ASSERT_TRUE(waitForResponse(callReceivedRinging)) << "Timeout expired for receiving a call";
    ASSERT_EQ(mChatIdRingInCall[a2], chatid) << "Incorrect chat id at call receptor";
    ASSERT_EQ(mCallIdJoining[a1], mCallIdRingIn[a2]) << "Differents call id between caller and answer";
    call = megaChatApi[a2]->getChatCall(chatid);
    delete call;

    sleep(5);

    megaChatApi[a1]->hangChatCall(mCallIdJoining[a1]);
    ASSERT_TRUE(waitForResponse(flagHangUpCall)) << "Timeout after hang up chat call " << maxTimeout << " seconds";
    ASSERT_TRUE(!lastErrorChat[a1]) << "Failed to hang up chat call: " << lastErrorChat[a1];
    ASSERT_TRUE(waitForResponse(callDestroyed0)) << "The call has to be finished account 1";
    ASSERT_TRUE(waitForResponse(callDestroyed1)) << "The call has to be finished account 2";

    // A calls B(B is logged out), B logins, B receives the call and B hangs up the call
    ASSERT_NO_FATAL_FAILURE({ logout(a2); });
    callInProgress = &mCallInProgress[a1]; *callInProgress = false;
    flagStartCall = &requestFlagsChat[a1][MegaChatRequest::TYPE_START_CHAT_CALL]; *flagStartCall = false;
    bool *callReceived = &mCallReceived[a2]; *callReceived = false;
    callReceivedRinging = &mCallReceivedRinging[a2]; *callReceivedRinging = false;
    mChatIdRingInCall[a2] = MEGACHAT_INVALID_HANDLE;
    mCallIdExpectedReceived[a2] = MEGACHAT_INVALID_HANDLE;
    callDestroyed0 = &mCallDestroyed[a1]; *callDestroyed0 = false;
    callDestroyed1 = &mCallDestroyed[a2]; *callDestroyed1 = false;
    termCode0 = &mTerminationCode[a1]; *termCode0 = 0;
    termCode1 = &mTerminationCode[a2]; *termCode1 = 0;
    flagHangUpCall = &requestFlagsChat[a2][MegaChatRequest::TYPE_HANG_CHAT_CALL]; *flagHangUpCall = false;
    mCallIdRingIn[a2] = MEGACHAT_INVALID_HANDLE;
    mCallIdJoining[a1] = MEGACHAT_INVALID_HANDLE;

    megaChatApi[a1]->startChatCall(chatid, false, false);
    ASSERT_TRUE(waitForResponse(flagStartCall)) << "Timeout after start chat call " << maxTimeout << " seconds";
    ASSERT_TRUE(!lastErrorChat[a1]) << "Failed to start chat call: " << lastErrorChat[a1];
    ASSERT_TRUE(waitForResponse(callInProgress)) << "Timeout expired for receiving a call";
    auxCall.reset(megaChatApi[a1]->getChatCall(mChatIdInProgressCall[a1]));
    if (auxCall)
    {
        // set the callid that we expect to for account B in onChatCallUpdate
        mCallIdExpectedReceived[a2] = auxCall->getCallId();
    }

    char* secondarySession2 = login(a2, secondarySession);
    ASSERT_TRUE(secondarySession2);
    waitForResponse(callReceived);
    if (!(*callReceived))
    {
        std::unique_ptr<MegaChatListItem> itemSecondary(megaChatApi[a2]->getChatListItem(chatid));
        ASSERT_TRUE(itemSecondary) << "Can't retrieve chat list item";

        if (itemSecondary->getLastMessageType() == MegaChatMessage::TYPE_CALL_ENDED)
        {
            // login process for secondary account has taken too much time, so Call has been destroyed with reason kNoAnswer
            std::unique_ptr<MegaChatMessage> m(megaChatApi[a2]->getMessage(chatid, itemSecondary->getLastMessageId()));
            ASSERT_TRUE(m && m->getHandleOfAction() == mCallIdExpectedReceived[a2]) << "Management message of type TYPE_CALL_ENDED not received";
        }
        else
        {
            // the test must fail, as we haven't received the call for secondary account, but neither a call ended management message
            ASSERT_TRUE(callReceived) << "Timeout expired for receiving a call";
        }
    }

    auxCall.reset(megaChatApi[a2]->getChatCall(auxCall->getChatid()));
    ASSERT_TRUE(auxCall) << "Can't retrieve call by callid";

    MegaChatHandle ringingCallId = mCallIdRingIn[a2];
    // This scenario B (loging in and connect to SFU) could take enough time to receive a CALLSTATE with Ringing 0
    if (auxCall->getCallId() == ringingCallId)
    {
        // just perform following actions in case that call is still ringing
        ASSERT_EQ(mChatIdRingInCall[a2], chatid) << "Incorrect chat id at call receptor";
        ASSERT_EQ(mCallIdJoining[a1], ringingCallId) << "Differents call id between caller and answer";
    }

    sleep(5);
    if (auxCall->isRinging())
    {
        /* call hangChatCall just in case it's still ringing, otherwise mcme command won't be sent, and
         * a1 won't receive onChatCallUpdate (MegaChatCall::CALL_STATUS_DESTROYED), so callDestroyed0 won't bet set true
         *
         * Note: when TYPE_HANG_CHAT_CALL request is processed, call could stop ringing, so in that case, test will fail.
         * this is a very corner case, as call must stop ringing in the period between the ringing checkup above and the process
         * of CALL_STATUS_DESTROYED request.
        */
        flagHangUpCall = &requestFlagsChat[a2][MegaChatRequest::TYPE_HANG_CHAT_CALL]; *flagHangUpCall = false;
        megaChatApi[a2]->hangChatCall(ringingCallId);
        ASSERT_TRUE(waitForResponse(flagHangUpCall)) << "Timeout after hang up chat call " << maxTimeout << " seconds";
        ASSERT_TRUE(!lastErrorChat[a2]) << "Failed to hang up chat call: " << lastErrorChat[a2];

        // in case of any of these asserts fails, logs can be checked to find a CALLSTATE with a ringing state change
        ASSERT_TRUE(waitForResponse(callDestroyed0)) << "call not finished for account 1 (possible corner case where call stops ringing before request is processed)";
        ASSERT_TRUE(waitForResponse(callDestroyed1)) << "call not finished for account 2 (possible corner case where call stops ringing before request is processed)";
    }

    megaChatApi[a1]->closeChatRoom(chatid, chatroomListener);
    megaChatApi[a2]->closeChatRoom(chatid, chatroomListener);

    megaChatApi[a1]->removeChatLocalVideoListener(chatid, mLocalVideoListener[a1]);
    megaChatApi[a2]->removeChatLocalVideoListener(chatid, mLocalVideoListener[a2]);

    delete chatroomListener;
    chatroomListener = NULL;

    delete [] primarySession;
    primarySession = NULL;
    delete [] secondarySession;
    secondarySession = NULL;

    delete mLocalVideoListener[a1];
    mLocalVideoListener[a1] = NULL;

    delete mLocalVideoListener[a2];
    mLocalVideoListener[a2] = NULL;

    delete [] primarySession;
    primarySession = NULL;
    delete [] secondarySession;
    secondarySession = NULL;
    delete [] secondarySession2;
    secondarySession2 = NULL;
}

/**
 * @brief MegaChatApiTest.ManualCalls
 *
 * Requirements:
 *      - Both accounts should be conctacts
 * (if not accomplished, the test automatically solves them)
 *
 * This test does the following:
 * - A calls B
 * - B in other client has to answer the call (manual)
 * - A mutes call
 * - A disables video
 * - A unmutes call
 * - A enables video
 * - A finishes the call
 *
 * - A waits for B call
 * - B calls A from other client (manual)
 * - A mutes call
 * - A disables video
 * - A unmutes call
 * - A enables video
 * - A finishes the call
 *
 */
TEST_F(MegaChatApiTest, DISABLED_ManualCalls)
{
    unsigned a1 = 0;
    unsigned a2 = 1;

    char *primarySession = login(a1);
    ASSERT_TRUE(primarySession);
    char *secondarySession = login(a2);
    ASSERT_TRUE(secondarySession);

    MegaUser *user = megaApi[a1]->getContact(account(a2).getEmail().c_str());
    if (!user || user->getVisibility() != MegaUser::VISIBILITY_VISIBLE)
    {
        ASSERT_NO_FATAL_FAILURE({ makeContact(a1, a2); });
    }
    delete user;

    MegaChatHandle chatid = getPeerToPeerChatRoom(a1, a2);
    ASSERT_NE(chatid, MEGACHAT_INVALID_HANDLE);
    ASSERT_EQ(megaChatApi[a1]->getChatConnectionState(chatid), MegaChatApi::CHAT_CONNECTION_ONLINE) <<
                     "Not connected to chatd for account " << (a1+1) << ": " << account(a1).getEmail();

    TestChatRoomListener *chatroomListener = new TestChatRoomListener(this, megaChatApi, chatid);

    ASSERT_TRUE(megaChatApi[a1]->openChatRoom(chatid, chatroomListener)) << "Can't open chatRoom account 1";
    ASSERT_TRUE(megaChatApi[a2]->openChatRoom(chatid, chatroomListener)) << "Can't open chatRoom account 2";

    loadHistory(a1, chatid, chatroomListener);
    loadHistory(a2, chatid, chatroomListener);
    megaChatApi[a2]->closeChatRoom(chatid, chatroomListener);
    ASSERT_NO_FATAL_FAILURE({ logout(a2); });

    TestChatVideoListener localVideoListener;

    megaChatApi[a1]->addChatLocalVideoListener(chatid, &localVideoListener);

    // Manual Test
    // Emit call
    bool *flagRequest = &requestFlagsChat[a1][MegaChatRequest::TYPE_START_CHAT_CALL]; *flagRequest = false;
    std::cerr << "Start Call" << std::endl;
    megaChatApi[a1]->startChatCall(chatid, true);
    ASSERT_TRUE(waitForResponse(flagRequest)) << "Timeout after start chat call " << maxTimeout << " seconds";
    ASSERT_TRUE(!lastErrorChat[a1]) << "Failed to start chat call: " << lastErrorChat[a1];
    bool *callInProgress = &mCallInProgress[a1]; *callInProgress = false;
    ASSERT_TRUE(waitForResponse(callInProgress)) << "Timeout expired for receiving a call";
    sleep(5);
    std::cerr << "Mute Call" << std::endl;
    megaChatApi[a1]->disableAudio(mChatIdInProgressCall[a1]);
    sleep(5);
    std::cerr << "Disable Video" << std::endl;
    megaChatApi[a1]->disableVideo(mChatIdInProgressCall[a1]);
    sleep(5);
    std::cerr << "Unmute Call" << std::endl;
    megaChatApi[a1]->enableAudio(mChatIdInProgressCall[a1]);
    sleep(5);
    std::cerr << "Enable Video" << std::endl;
    megaChatApi[a1]->enableVideo(mChatIdInProgressCall[a1]);

    MegaChatCall *chatCall = megaChatApi[a1]->getChatCall(mChatIdInProgressCall[a1]);
    ASSERT_TRUE(chatCall) << "Invalid chat call at getChatCallByChatId";

    MegaChatCall *chatCall2 = megaChatApi[a1]->getChatCallByCallId(chatCall->getCallId());
    ASSERT_TRUE(chatCall2) << "Invalid chat call at getChatCall";


    bool *callDestroyed= &mCallDestroyed[a1]; *callDestroyed = false;
    sleep(5);
    std::cerr << "Finish Call" << std::endl;
    sleep(2);
    megaChatApi[a1]->hangChatCall(chatCall->getCallId());
    std::cout << "Call finished." << std::endl;

    ASSERT_TRUE(waitForResponse(callDestroyed)) << "The call has to be finished";
    megaChatApi[a1]->removeChatLocalVideoListener(chatid, &localVideoListener);

    // Receive call
    std::cout << "Ready to receive calls..." << std::endl;
    bool *callReceivedRinging = &mCallReceivedRinging[a1]; *callReceivedRinging = false;
    mChatIdRingInCall[a1] = MEGACHAT_INVALID_HANDLE;
    ASSERT_TRUE(waitForResponse(callReceivedRinging)) << "Timeout expired for receiving a call";
    ASSERT_NE(mChatIdRingInCall[a1], MEGACHAT_INVALID_HANDLE) << "Invalid Chatid from call emisor";
    megaChatApi[a1]->answerChatCall(mChatIdRingInCall[a1], true);
    megaChatApi[a1]->addChatLocalVideoListener(chatid, &localVideoListener);

    sleep(5);
    std::cerr << "Mute Call" << std::endl;
    megaChatApi[a1]->disableAudio(chatCall->getCallId());
    sleep(5);
    std::cerr << "Disable Video" << std::endl;
    megaChatApi[a1]->disableVideo(chatCall->getCallId());
    sleep(5);
    std::cerr << "Unmute Call" << std::endl;
    megaChatApi[a1]->enableAudio(chatCall->getCallId());
    sleep(5);
    std::cerr << "Enable Video" << std::endl;
    megaChatApi[a1]->enableVideo(chatCall->getCallId());

    sleep(10);
    std::cerr << "Finish Call" << std::endl;
    sleep(2);
    megaChatApi[a1]->hangChatCall(mChatIdInProgressCall[a1]);
    std::cout << "Call finished." << std::endl;
    sleep(5);

    megaChatApi[a1]->removeChatLocalVideoListener(chatid, &localVideoListener);

    megaChatApi[a1]->closeChatRoom(chatid, chatroomListener);

    delete chatroomListener;
    chatroomListener = NULL;

    delete [] primarySession;
    primarySession = NULL;
    delete [] secondarySession;
    secondarySession = NULL;
}

/**
 * @brief MegaChatApiTest.ManualGroupCalls
 *
 * Requirements:
 *      - Both accounts should be conctacts
 * (if not accomplished, the test automatically solves them)
 *
 * This test does the following:
 * - A looks for the group chat
 * - A starts a call in that group chat
 * - A waits for call was established correctly
 * - A hangs up the call
 *
 * + A waits to receive a incoming call
 * - A answers it
 * - A hangs the call
 */
TEST_F(MegaChatApiTest, DISABLED_ManualGroupCalls)
{
    unsigned a1 = 0;
    std::string chatRoomName("name_of_groupchat");

    char *primarySession = login(a1);
    ASSERT_TRUE(primarySession);
    megachat::MegaChatRoomList *chatRoomList = megaChatApi[a1]->getChatRooms();

    MegaChatHandle chatid = MEGACHAT_INVALID_HANDLE;
    for (unsigned int i = 0; i < chatRoomList->size(); i++)
    {
        const MegaChatRoom *chatRoom = chatRoomList->get(i);
        if (chatRoomName == std::string(chatRoom->getTitle()))
        {
            chatid = chatRoom->getChatId();
            break;
        }
    }

    delete chatRoomList;

    ASSERT_NE(chatid, MEGACHAT_INVALID_HANDLE) << "Chat with title: " << chatRoomName << " not found.";
    ASSERT_EQ(megaChatApi[a1]->getChatConnectionState(chatid), MegaChatApi::CHAT_CONNECTION_ONLINE) <<
                     "Not connected to chatd for account " << (a1+1) << ": " << account(a1).getEmail();

    TestChatRoomListener *chatroomListener = new TestChatRoomListener(this, megaChatApi, chatid);

    ASSERT_TRUE(megaChatApi[a1]->openChatRoom(chatid, chatroomListener)) << "Can't open chatRoom account 1";

    loadHistory(a1, chatid, chatroomListener);

    TestChatVideoListener localVideoListener;
    megaChatApi[a1]->addChatLocalVideoListener(chatid, &localVideoListener);

    // ---- MANUAL TEST ----

    // Start call

    bool *flagRequest = &requestFlagsChat[a1][MegaChatRequest::TYPE_START_CHAT_CALL]; *flagRequest = false;
    std::cerr << "Start Call" << std::endl;
    megaChatApi[a1]->startChatCall(chatid, true);
    ASSERT_TRUE(waitForResponse(flagRequest)) << "Timeout after start chat call " << maxTimeout << " seconds";
    ASSERT_TRUE(!lastErrorChat[a1]) << "Failed to start chat call: " << lastErrorChat[a1];
    bool *callInProgress = &mCallInProgress[a1]; *callInProgress = false;
    ASSERT_TRUE(waitForResponse(callInProgress)) << "Timeout expired for receiving a call";

    std::cout << "Waiting for the other peer to answer the call..." << std::endl;
    sleep(60);

    MegaChatCall *chatCall = megaChatApi[a1]->getChatCall(mChatIdInProgressCall[a1]);
    ASSERT_TRUE(chatCall) << "Invalid chat call at getChatCall (by chatid)";

    MegaChatCall *chatCall2 = megaChatApi[a1]->getChatCallByCallId(chatCall->getCallId());
    ASSERT_TRUE(chatCall2) << "Invalid chat call at getChatCall (by callid)";

    delete chatCall;    chatCall = NULL;
    delete chatCall2;   chatCall2 = NULL;

    bool *callDestroyed= &mCallDestroyed[a1]; *callDestroyed = false;
    std::cerr << "Finish Call" << std::endl;
    megaChatApi[a1]->hangChatCall(mChatIdInProgressCall[a1]);
    std::cout << "Call finished." << std::endl;
    ASSERT_TRUE(waitForResponse(callDestroyed)) << "The call must be already finished and it is not";
    megaChatApi[a1]->removeChatLocalVideoListener(chatid, &localVideoListener);

    // Receive call

    std::cout << "Waiting for the other peer to start a call..." << std::endl;
    sleep(20);

    std::cout << "Ready to receive calls..." << std::endl;
    bool *callReceived = &mCallReceivedRinging[a1]; *callReceived = false;
    mChatIdRingInCall[a1] = MEGACHAT_INVALID_HANDLE;
    ASSERT_TRUE(waitForResponse(callReceived)) << "Timeout expired for receiving a call";
    ASSERT_NE(mChatIdRingInCall[a1], MEGACHAT_INVALID_HANDLE) << "Invalid Chatid from call emisor";
    megaChatApi[a1]->answerChatCall(mChatIdRingInCall[a1], true);
    megaChatApi[a1]->addChatLocalVideoListener(chatid, &localVideoListener);

    sleep(40);  // wait to receive some traffic
    megaChatApi[a1]->hangChatCall(mChatIdInProgressCall[a1]);
    std::cout << "Call finished." << std::endl;
    megaChatApi[a1]->removeChatLocalVideoListener(chatid, &localVideoListener);

    megaChatApi[a1]->closeChatRoom(chatid, chatroomListener);

    delete chatroomListener;
    chatroomListener = NULL;

    delete [] primarySession;
    primarySession = NULL;
}

/**
 * @brief MegaChatApiTest.EstablishedCalls
 *
 * Requirements:
 *      - Both accounts should be conctacts
 * (if not accomplished, the test automatically solves them)
 *
 * This test does the following:
 * + A starts a groupal Meeting in chat1 (without audio nor video)
 * - B answers call (without audio nor video)
 * - B puts call in hold on
 * + A puts call in hold on
 * + A releases hold on
 * - B releases hold on
 * - B enables audio monitor
 * - B disables audio monitor
 * + A force reconnect => retryPendingConnections(true)
 * - B hangs up call
 * + A hangs up call
 */
TEST_F(MegaChatApiTest, EstablishedCalls)
{
    unsigned a1 = 0;
    unsigned a2 = 1;

    /* lambda functions to simplify some recurrent operations */
    // gets a pointer to the local flag that indicates if we have reached an specific callstate
    std::function<bool*(unsigned int, int)> getChatCallStateFlag =
    [this](unsigned int index, int state) -> bool*
    {
        switch (state)
        {
            case MegaChatCall::CALL_STATUS_INITIAL:     return &mCallReceived[index];
            case MegaChatCall::CALL_STATUS_CONNECTING:  return &mCallConnecting[index];
            case MegaChatCall::CALL_STATUS_IN_PROGRESS: return &mCallInProgress[index];
            default:                                    break;
        }

        ADD_FAILURE() << "Invalid account index";
        return nullptr;
    };

    // resets the local flag that indicates if we have reached an specific call state
    std::function<void(unsigned int, int)> resetTestChatCallState =
    [getChatCallStateFlag](unsigned int index, int state)
    {
        bool* statusReceived = getChatCallStateFlag(index, state);
        if (statusReceived)    { *statusReceived = false; }
    };

    // waits for a specific callstate
    std::function<void(unsigned int, int)> waitForChatCallState =
    [this, getChatCallStateFlag](unsigned int index, int state)
    {
        bool* statusReceived = getChatCallStateFlag(index, state);
        if (statusReceived)
        {
            ASSERT_TRUE(waitForResponse(statusReceived)) <<
                             "Timeout expired for receiving call state: " << state <<
                             " for account index [" << index << "]";
        }
    };

    // ensures that <action> is executed successfully before maxAttempts and before timeout expires
    // if call gets disconnected before action is executed, command queue will be cleared, so we need to wait
    // until performer account is connected (CALL_STATUS_IN_PROGRESS) to SFU for that call and re-try <action>
    std::function<void(unsigned int, int, bool*, const char *, unsigned int, std::function<void()>)> waitForCallAction =
    [this, &resetTestChatCallState, &getChatCallStateFlag, &waitForChatCallState]
    (unsigned int pIdx, int maxAttempts, bool* exitFlag,  const char* errMsg, unsigned int timeout, std::function<void()>action)
    {
        int retries = 0;
        std::string errStr = errMsg ? errMsg : "executing provided action";
        bool* callConnecting = getChatCallStateFlag(pIdx, MegaChatCall::CALL_STATUS_CONNECTING);
        while (!*exitFlag)
        {
            ASSERT_TRUE(action) << "waitForCallAction: no valid action provided";

            // reset call state flags to false before executing the required action
            resetTestChatCallState(pIdx, MegaChatCall::CALL_STATUS_CONNECTING);
            resetTestChatCallState(pIdx, MegaChatCall::CALL_STATUS_IN_PROGRESS);

            // execute custom user action and wait until exitFlag is set true, OR performer account gets disconnected from SFU for the target call
            action();
            ASSERT_TRUE(waitForMultiResponse(std::vector<bool *> { exitFlag, callConnecting }, false /*waitForAll*/, timeout)) << "Timeout expired for " << errStr;

            // if performer account gets disconnected from SFU for the target call, wait until reconnect and retry <action>
            if (*callConnecting)
            {
               ASSERT_LT(++retries, maxAttempts) << "Max attempts exceeded for " << errStr;
               waitForChatCallState(pIdx, MegaChatCall::CALL_STATUS_IN_PROGRESS);
            }
        }
    };

    std::function<void()> action = nullptr;
    bool* exitFlag = nullptr;

    // Prepare users, and chat room
    std::unique_ptr<char[]> primarySession(login(a1));   // user A
    ASSERT_TRUE(primarySession);
    std::unique_ptr<char[]> secondarySession(login(a2)); // user B
    ASSERT_TRUE(secondarySession);

    std::unique_ptr<MegaUser> user(megaApi[a1]->getContact(account(a2).getEmail().c_str()));
    if (!user || user->getVisibility() != MegaUser::VISIBILITY_VISIBLE)
    {
        ASSERT_NO_FATAL_FAILURE({ makeContact(a1, a2); });
    }
    // Get a group chatroom with both users
    MegaChatHandle uh = user->getHandle();
    std::unique_ptr<MegaChatPeerList> peers(MegaChatPeerList::createInstance());
    peers->addPeer(uh, MegaChatPeerList::PRIV_STANDARD);
    MegaChatHandle chatid = getGroupChatRoom(a1, a2, peers.get());
    ASSERT_NE(chatid, MEGACHAT_INVALID_HANDLE) <<
                     "Common chat for both users not found.";
    ASSERT_EQ(megaChatApi[a1]->getChatConnectionState(chatid), MegaChatApi::CHAT_CONNECTION_ONLINE) <<
                     "Not connected to chatd for account " << (a1+1) << ": " <<
                     account(a1).getEmail();

    std::unique_ptr<TestChatRoomListener>chatroomListener(new TestChatRoomListener(this,
                                                                                   megaChatApi,
                                                                                   chatid));
    ASSERT_TRUE(megaChatApi[a1]->openChatRoom(chatid, chatroomListener.get())) <<
                     "Can't open chatRoom user A";
    ASSERT_TRUE(megaChatApi[a2]->openChatRoom(chatid, chatroomListener.get())) <<
                     "Can't open chatRoom user B";

    loadHistory(a1, chatid, chatroomListener.get());
    loadHistory(a2, chatid, chatroomListener.get());

    TestChatVideoListener localVideoListenerA;
    megaChatApi[a1]->addChatLocalVideoListener(chatid, &localVideoListenerA);
    TestChatVideoListener localVideoListenerB;
    megaChatApi[a2]->addChatLocalVideoListener(chatid, &localVideoListenerB);

    // A starts a groupal meeting without audio, nor video
    LOG_debug << "Start Call";
    mCallIdJoining[a1] = MEGACHAT_INVALID_HANDLE;
    mChatIdInProgressCall[a1] = MEGACHAT_INVALID_HANDLE;
    mCallIdRingIn[a2] = MEGACHAT_INVALID_HANDLE;
    mChatIdRingInCall[a2] = MEGACHAT_INVALID_HANDLE;

    ASSERT_NO_FATAL_FAILURE({
    waitForAction (1, // just one attempt as mCallReceivedRinging for B account could fail but call could have been created from A account
                   std::vector<bool *> { &requestFlagsChat[a1][MegaChatRequest::TYPE_START_CHAT_CALL], &mCallInProgress[a1], &mCallReceivedRinging[a2]},
                   std::vector<string> { "TYPE_START_CHAT_CALL[a1]", "mCallInProgress[a1]", "mCallReceivedRinging[a2]"},
                   "starting chat call from A",
                   true /* wait for all exit flags*/,
                   true /*reset flags*/,
                   maxTimeout,
                   [this, a1, chatid](){ megaChatApi[a1]->startChatCall(chatid, /*enableVideo*/ false, /*enableAudio*/ false); });
    });

    ASSERT_TRUE(!lastErrorChat[a1]) << "Failed to start chat call: " << lastErrorChat[a1];

    // B picks up the call
    LOG_debug << "B picking up the call";
    mCallIdExpectedReceived[a2] = MEGACHAT_INVALID_HANDLE;
    unique_ptr<MegaChatCall> auxCall(megaChatApi[a1]->getChatCall(mChatIdInProgressCall[a1]));
    if (auxCall)
    {
        mCallIdExpectedReceived[a2] = auxCall->getCallId();
    }

    ASSERT_NE(mChatIdRingInCall[a2], MEGACHAT_INVALID_HANDLE) <<
                     "Invalid Chatid from call emisor";
    ASSERT_TRUE((mCallIdJoining[a1] == mCallIdRingIn[a2])
                      && (mCallIdRingIn[a2] != MEGACHAT_INVALID_HANDLE))
                     << "A and B are in different call";
    ASSERT_NE(mChatIdRingInCall[a2], MEGACHAT_INVALID_HANDLE) <<
                     "Invalid Chatid for B from A (call emisor)";
    LOG_debug << "B received the call";


    ASSERT_NO_FATAL_FAILURE({
    waitForAction (1, // just one attempt as call could be answered properly at B account but any of the other flags not received
                   std::vector<bool *> { &requestFlagsChat[a2][MegaChatRequest::TYPE_ANSWER_CHAT_CALL],
                                         &mChatCallSessionStatusInProgress[a1],
                                         &mChatCallSilenceReq[a1],
                                         &mChatCallSessionStatusInProgress[a2],
                                         &mChatCallSilenceReq[a2]
                                       },
                   std::vector<string> { "TYPE_ANSWER_CHAT_CALL[a2]",
                                         "mChatCallSessionStatusInProgress[a1]",
                                         "mChatCallSilenceReq[a1]",
                                         "mChatCallSessionStatusInProgress[a2]",
                                         "mChatCallSilenceReq[a2]"
                                         },
                   "answering chat call from B",
                   true /* wait for all exit flags*/,
                   true /*reset flags*/,
                   maxTimeout,
                   [this, a2, chatid](){ megaChatApi[a2]->answerChatCall(chatid, /*enableVideo*/ false, /*enableAudio*/ false); });
    });

    // B puts the call on hold
    LOG_debug << "B setting the call on hold";
    exitFlag = &mChatCallOnHold[a1]; *exitFlag = false;  // from receiver account
    action = [this, a2, chatid](){ megaChatApi[a2]->setCallOnHold(chatid, /*setOnHold*/ true); };
    waitForCallAction(a2 /*performer*/, MAX_ATTEMPTS, exitFlag, "receiving call on hold at account A", maxTimeout, action);

    // A puts the call on hold
    LOG_debug << "A setting the call on hold";
    exitFlag = &mChatCallOnHold[a2]; *exitFlag = false; // from receiver account
    action = [this, a1, chatid](){ megaChatApi[a1]->setCallOnHold(chatid, /*setOnHold*/ true); };
    waitForCallAction(a2 /*performer*/, MAX_ATTEMPTS, exitFlag, "receiving call on hold at account B", maxTimeout, action);

    // A releases on hold
    LOG_debug << "A releasing on hold";
    exitFlag = &mChatCallOnHoldResumed[a2]; *exitFlag = false; // from receiver account
    action = [this, a1, chatid](){ megaChatApi[a1]->setCallOnHold(chatid, /*setOnHold*/ false); };
    waitForCallAction(a2 /*performer*/, MAX_ATTEMPTS, exitFlag, "receiving call resume from on hold at account B", maxTimeout, action);

    // B releases on hold
    LOG_debug << "B releasing on hold";
    exitFlag = &mChatCallOnHoldResumed[a1]; *exitFlag = false; // from receiver account
    action = [this, a2, chatid](){ megaChatApi[a2]->setCallOnHold(chatid, /*setOnHold*/ false); };
    waitForCallAction(a2 /*performer*/, MAX_ATTEMPTS, exitFlag, "receiving call resume from on hold at account A", maxTimeout, action);

    // B enables audio monitor
    LOG_debug << "B enabling audio in the call";
    exitFlag = &mChatCallAudioEnabled[a1]; *exitFlag = false; // from receiver account
    action = [this, a2, chatid](){ megaChatApi[a2]->enableAudio(chatid); };
    waitForCallAction(a2 /*performer*/, MAX_ATTEMPTS, exitFlag, "receiving audio enabled at account A", maxTimeout, action);

    // A enables audio monitor
    LOG_debug << "A enabling audio in the call";
    exitFlag = &mChatCallAudioEnabled[a2]; *exitFlag = false; // from receiver account
    action = [this, a1, chatid](){ megaChatApi[a1]->enableAudio(chatid); };
    waitForCallAction(a1 /*performer*/, MAX_ATTEMPTS, exitFlag, "receiving audio enabled at account B", maxTimeout, action);

    // B disables audio monitor
    LOG_debug << "B disabling audio in the call";
    exitFlag = &mChatCallAudioDisabled[a1]; *exitFlag = false; // from receiver account
    action = [this, a2, chatid](){ megaChatApi[a2]->disableAudio(chatid); };
    waitForCallAction(a2 /*performer*/, MAX_ATTEMPTS, exitFlag, "receiving audio disabled at account A", maxTimeout, action);

    // A disables audio monitor
    LOG_debug << "A disabling audio in the call";
    exitFlag = &mChatCallAudioDisabled[a2]; *exitFlag = false; // from receiver account
    action = [this, a1, chatid](){ megaChatApi[a1]->disableAudio(chatid); };
    waitForCallAction(a1 /*performer*/, MAX_ATTEMPTS, exitFlag, "receiving audio disabled at account B", maxTimeout, action);

    // A forces reconnect
    LOG_debug << "A forcing a reconnect";
    bool* chatCallReconnectA = &mChatCallReconnection[a1]; *chatCallReconnectA = false;
    bool* sessionWasDestroyedA = &mChatSessionWasDestroyed[a1]; *sessionWasDestroyedA = false;
    bool* sessionWasDestroyedB = &mChatSessionWasDestroyed[a2]; *sessionWasDestroyedB = false;

    bool* chatCallSessionStatusInProgressA = &mChatCallSessionStatusInProgress[a1];
    *chatCallSessionStatusInProgressA = false;
    bool* chatCallSilenceReqA = &mChatCallSilenceReq[a1]; *chatCallSilenceReqA = false;
    bool* chatCallSessionStatusInProgressB = &mChatCallSessionStatusInProgress[a2];
    *chatCallSessionStatusInProgressB = false;
    bool* chatCallSilenceReqB = &mChatCallSilenceReq[a2]; *chatCallSilenceReqB = false;

    std::function<void()> waitForChatCallReadyA =
      [this, &chatCallSessionStatusInProgressA, &chatCallSilenceReqA]()
      {
          ASSERT_TRUE(waitForResponse(chatCallSessionStatusInProgressA)) <<
                           "Timeout expired for A receiving chat call in progress";
          ASSERT_TRUE(waitForResponse(chatCallSilenceReqA)) <<
                           "Timeout expired for A receiving speak request to false";
      };

    std::function<void()> waitForChatCallReadyB =
      [this, &chatCallSessionStatusInProgressB, &chatCallSilenceReqB] ()
      {
          ASSERT_TRUE(waitForResponse(chatCallSessionStatusInProgressB)) <<
                           "Timeout expired for B receiving chat call in progress";
          ASSERT_TRUE(waitForResponse(chatCallSilenceReqB)) <<
                           "Timeout expired for B receiving speak request to false";
      };

    megaChatApi[a1]->retryPendingConnections(true);
    // wait for session destruction checks
    std::function<void()> waitForChatCallSessionDestroyedB =
        [this, &sessionWasDestroyedB]()
        {
            ASSERT_TRUE(waitForResponse(sessionWasDestroyedB))
                             << "Timeout expired for B receiving session destroyed notification";
        };
    waitForChatCallSessionDestroyedB();
    std::function<void()> waitForChatCallSessionDestroyedA =
        [this, &sessionWasDestroyedA]()
        {
            ASSERT_TRUE(waitForResponse(sessionWasDestroyedA))
                             << "Timeout expired for A receiving session destroyed notification";
        };
    waitForChatCallSessionDestroyedA();
    // Wait for request finish (i.e. disconnection confirmation)
    ASSERT_TRUE(waitForResponse(chatCallReconnectA)) <<
                     "Timeout expired for A to received request completion for reconnection";
    // B confirms new mega chat session is ready
    waitForChatCallReadyB();
    // A confirms new mega chat session is ready
    waitForChatCallReadyA();

    // B hangs up
    bool* callDestroyedB = &mCallDestroyed[a2]; *callDestroyedB = false;
    *sessionWasDestroyedB = false; *sessionWasDestroyedA = false; // reset flags of session destruction

    LOG_debug << "B hangs up the call";
    exitFlag = &requestFlagsChat[a2][MegaChatRequest::TYPE_HANG_CHAT_CALL]; *exitFlag = false; // from receiver account
    action = [this, a2](){ megaChatApi[a2]->hangChatCall(mCallIdRingIn[a2]); };
    waitForCallAction(a2 /*performer*/, MAX_ATTEMPTS, exitFlag, "hanging up chat call at account B", maxTimeout, action);

    // wait for session destruction checks
    waitForChatCallSessionDestroyedB();
    waitForChatCallSessionDestroyedA();
    ASSERT_TRUE(!lastErrorChat[a2]) << "Failed to hang up chat call: " << lastErrorChat[a2];
    LOG_debug << "Call finished for B";

    // A hangs up
    bool* callDestroyedA = &mCallDestroyed[a1]; *callDestroyedA = false;
    LOG_debug << "A hangs up the call";
    exitFlag = &requestFlagsChat[a1][MegaChatRequest::TYPE_HANG_CHAT_CALL]; *exitFlag = false; // from receiver account
    action = [this, a1](){ megaChatApi[a1]->hangChatCall(mCallIdJoining[a1]); };
    waitForCallAction(a1 /*performer*/, MAX_ATTEMPTS, exitFlag, "hanging up chat call at account B", maxTimeout, action);
    ASSERT_TRUE(!lastErrorChat[a1]) << "Failed to hang up A's chat call: " << lastErrorChat[a1];
    LOG_debug << "Call finished for A";

    // Check the call was destroyed at both ends
    LOG_debug << "Now that A and B hung up, we can check if the call is destroyed";
    ASSERT_TRUE(waitForResponse(callDestroyedA)) <<
                     "The call for A should be already finished and it is not";
    LOG_debug << "Destroyed for A is OK, checking for B";
    ASSERT_TRUE(waitForResponse(callDestroyedB)) <<
                     "The call for B should be already finished and it is not";
    LOG_debug << "Destroyed for B is OK.";


    // close & cleanup
    megaChatApi[a1]->closeChatRoom(chatid, chatroomListener.get());
    megaChatApi[a2]->closeChatRoom(chatid, chatroomListener.get());
    megaChatApi[a1]->removeChatLocalVideoListener(chatid, &localVideoListenerA);
    megaChatApi[a2]->removeChatLocalVideoListener(chatid, &localVideoListenerB);
}


/**
 * @brief MegaChatApiTest.ScheduledMeetings
 *
 * Requirements:
 *      - Both accounts should be conctacts
 * (if not accomplished, the test automatically solves them)
 *
 * This test does the following:
 * + TEST 1.  A Creates a Meeting room and a recurrent scheduled meeting in one step
 * + TEST 2.  A Updates a recurrent scheduled meeting with invalid TimeZone (Error)
 * + TEST 3.  A Updates previous recurrent scheduled meeting with valid data
 * + TEST 4.  A Updates a scheduled meeting occurrence with invalid schedId (Error)
 * + TEST 5.  A Updates a scheduled meeting occurrence (new child sched meeting created)
 * + TEST 6.  A Fetch scheduled meetings occurrences chatroom
 * + TEST 7.  A Cancels previous scheduled meeting occurrence
 * + TEST 8.  A Cancel entire series
 * + TEST 9.  A Deletes scheduled meeting with invalid schedId (Error)
 * + TEST 10. A Deletes scheduled meeting
 */
TEST_F(MegaChatApiTest, ScheduledMeetings)
{
    unsigned a1 = 0;
    unsigned a2 = 1;

    // aux data structure to handle lambdas' arguments
    struct SchedMeetingData
    {
        MegaChatHandle chatId = MEGACHAT_INVALID_HANDLE;
        MegaChatHandle schedId = MEGACHAT_INVALID_HANDLE;
        std::string timeZone, title, description;
        MegaChatTimeStamp startDate = 0, endDate = 0, overrides = 0, newStartDate = 0, newEndDate = 0;
        bool cancelled = false, newCancelled = false, publicChat = false, speakRequest = false,
                waitingRoom = false, openInvite = false, isMeeting = false;
        std::shared_ptr<MegaChatScheduledFlags> flags;
        std::shared_ptr<MegaChatScheduledRules> rules;
        std::shared_ptr<MegaChatPeerList> peerList;
    } smDataTests127, smDataTests456;

    // remove scheduled meeting
    const auto deleteSchedMeeting = [this, &a1, &a2](const unsigned int index, const int expectedError, const SchedMeetingData& smData) -> void
    {
        lastErrorChat[index] = MegaChatError::ERROR_OK;                      // reset last MegaChatRequest error
        mSchedMeetingUpdated[a1] = mSchedMeetingUpdated[a2] = false;         // reset sched meetings updated flags
        mSchedIdRemoved[a1] = mSchedIdRemoved[a2] = MEGACHAT_INVALID_HANDLE; // reset sched meetings id's (do after assign vars above)

        // wait for onRequestFinish
        ASSERT_NO_FATAL_FAILURE({
        waitForAction (1,
                       std::vector<bool *> { &requestFlagsChat[a1][MegaChatRequest::TYPE_DELETE_SCHEDULED_MEETING]},
                       std::vector<string> { "TYPE_DELETE_SCHEDULED_MEETING[a1]"},
                       "Removing scheduled meeting from A",
                       true /* wait for all exit flags*/,
                       true /*reset flags*/,
                       maxTimeout,
                       [this, &index, &d = smData]()
                       {
                            megaChatApi[index]->removeScheduledMeeting(d.chatId, d.schedId);
                       });
        });
        ASSERT_EQ(lastErrorChat[a1], expectedError) << "Unexpected TYPE_DELETE_SCHEDULED_MEETING request error";
        if (expectedError != MegaChatError::ERROR_OK) { return; }

        // wait for onChatSchedMeetingUpdate (just in case expectedError is ERROR_OK)
        waitForMultiResponse(std::vector<bool *> {&mSchedMeetingUpdated[a1], &mSchedMeetingUpdated[a2]}, true, maxTimeout);
        ASSERT_NE(mSchedIdRemoved[a1], MEGACHAT_INVALID_HANDLE) << "Scheduled meeting for primary account could not be removed";
        ASSERT_NE(mSchedIdRemoved[a2], MEGACHAT_INVALID_HANDLE) << "Scheduled meeting for secondary account could not be removed";
    };

    // update scheduled meeting
    const auto updateSchedMeeting = [this, &a1, &a2](const unsigned int index, const int expectedError, const SchedMeetingData& smData) -> void
    {
        lastErrorChat[index] = MegaChatError::ERROR_OK;                      // reset last MegaChatRequest error
        mSchedMeetingUpdated[a1] = mSchedMeetingUpdated[a2] = false;         // reset sched meetings updated flags
        mSchedIdUpdated[a1] = mSchedIdUpdated[a2] = MEGACHAT_INVALID_HANDLE; // reset sched meetings id's (do after assign vars above)

        // wait for onRequestFinish
        ASSERT_NO_FATAL_FAILURE({
        waitForAction (1,
                       std::vector<bool *> { &requestFlagsChat[a1][MegaChatRequest::TYPE_UPDATE_SCHEDULED_MEETING]},
                       std::vector<string> { "TYPE_UPDATE_SCHEDULED_MEETING[a1]"},
                       "Updating meeting room and scheduled meeting from A",
                       true /* wait for all exit flags*/,
                       true /*reset flags*/,
                       maxTimeout,
                       [this, &index, &d = smData]()
                       {
                            megaChatApi[index]->updateScheduledMeeting(d.chatId, d.schedId, d.timeZone.c_str(), d.startDate, d.endDate, d.title.c_str(),
                                                                       d.description.c_str(), d.cancelled, d.flags.get(), d.rules.get());
                       });
        });
        ASSERT_EQ(lastErrorChat[a1], expectedError) << "Unexpected TYPE_UPDATE_SCHEDULED_MEETING request error.";
        if (expectedError != MegaChatError::ERROR_OK) { return; }

        // wait for onChatSchedMeetingUpdate (just in case expectedError is ERROR_OK)
        waitForMultiResponse(std::vector<bool *> {&mSchedMeetingUpdated[a1], &mSchedMeetingUpdated[a2]}, true, maxTimeout);
        ASSERT_NE(mSchedIdUpdated[a1], MEGACHAT_INVALID_HANDLE) << "Scheduled meeting for primary account could not be updated";
        ASSERT_NE(mSchedIdUpdated[a2], MEGACHAT_INVALID_HANDLE) << "Scheduled meeting for secondary account could not be updated";
    };

    // update scheduled meeting occurrence
    const auto updateOccurrence = [this, &a1, &a2](const unsigned int index, int expectedError, const SchedMeetingData& smData) -> void
    {
        lastErrorChat[index] = MegaChatError::ERROR_OK;                      // reset last MegaChatRequest error
        mSchedMeetingUpdated[a1] = mSchedMeetingUpdated[a2] = false;         // reset sched meetings updated flags
        mSchedIdUpdated[a1] = mSchedIdUpdated[a2] = MEGACHAT_INVALID_HANDLE; // reset sched meetings id's (do after assign vars above)

        // wait for onRequestFinish
        ASSERT_NO_FATAL_FAILURE({
        waitForAction (1,
                       std::vector<bool *> { &requestFlagsChat[a1][MegaChatRequest::TYPE_UPDATE_SCHEDULED_MEETING_OCCURRENCE]},
                       std::vector<string> { "TYPE_UPDATE_SCHEDULED_MEETING_OCCURRENCE[a1]"},
                       "Updating scheduled meeting occurrence",
                       true /* wait for all exit flags */,
                       true /* reset flags */,
                       maxTimeout,
                       [this, &index, &d = smData]()
                       {
                            megaChatApi[index]->updateScheduledMeetingOccurrence(d.chatId, d.schedId, d.overrides, d.newStartDate, d.newEndDate, d.newCancelled);
                       });
        });

        ASSERT_EQ(lastErrorChat[a1], expectedError) << "Unexpected TYPE_UPDATE_SCHEDULED_MEETING_OCCURRENCE request error.";
        if (expectedError != MegaChatError::ERROR_OK) { return; }

        // wait for onChatSchedMeetingUpdate (just in case expectedError is ERROR_OK)
        waitForMultiResponse(std::vector<bool *> {&mSchedMeetingUpdated[a1], &mSchedMeetingUpdated[a2]}, true, maxTimeout);
        ASSERT_NE(mSchedIdUpdated[a1], MEGACHAT_INVALID_HANDLE) << "Scheduled meeting occurrence for primary account could not be updated";
        ASSERT_NE(mSchedIdUpdated[a2], MEGACHAT_INVALID_HANDLE) << "Scheduled meeting occurrence for secondary account could not be updated";
    };

    // get scheduled meeting
    const auto getSchedMeeting = [this](const unsigned int index, const SchedMeetingData& smData) -> std::unique_ptr<MegaChatScheduledMeeting*>
    {
        const auto smList = std::make_unique<megachat::MegaChatScheduledMeetingList*>(megaChatApi[index]->getScheduledMeetingsByChat(smData.chatId));
        const bool validSchedId = smData.schedId != MEGACHAT_INVALID_HANDLE;
        for (size_t i = 0, sz = (*smList)->size(); i < sz; ++i)
        {
            if (!validSchedId && (*smList)->at(i)->parentSchedId() == MEGACHAT_INVALID_HANDLE)
            {
                // if no schedId provided return the parent sched meeting for this chat
                return std::make_unique<MegaChatScheduledMeeting*>((*smList)->at(i)->copy());
            }

            if (validSchedId && (*smList)->at(i)->schedId() == smData.schedId)
            {
                // if schedId provided return the sched meeting that matches with provided schedId, if any
                return std::make_unique<MegaChatScheduledMeeting*>((*smList)->at(i)->copy());
            }
        }
        return nullptr;
    };

    // create chatroom and scheduled meeting
    const auto createChatroomAndSchedMeeting = [this, &a1, &a2] (const unsigned int index, const SchedMeetingData& smData) -> void
    {

        // reset sched meetings id and chatid to invalid handle
        chatid[a1] = chatid[a2] = MEGACHAT_INVALID_HANDLE;
        mSchedIdUpdated[a1] = mSchedIdUpdated[a2] = MEGACHAT_INVALID_HANDLE;

        // create Meeting room and scheduled meeting
        ASSERT_NO_FATAL_FAILURE({
        waitForAction (1,
                       std::vector<bool *> { &requestFlagsChat[a1][MegaChatRequest::TYPE_CREATE_CHATROOM], &mSchedMeetingUpdated[a1], &mSchedMeetingUpdated[a2], &chatItemUpdated[a2]},
                       std::vector<string> { "TYPE_CREATE_CHATROOM[a1]", "mChatSchedMeeting[a1]", "mChatSchedMeeting[a2]", "chatItemUpdated[a2]"},
                       "Creating meeting room and scheduled meeting from A",
                       true /* wait for all exit flags*/,
                       true /*reset flags*/,
                       maxTimeout,
                       [this, &index, &d = smData]()
                       {
                            megaChatApi[index]->createChatroomAndSchedMeeting(d.peerList.get(), d.isMeeting, d.publicChat,
                                                                           d.title.c_str(), d.speakRequest, d.waitingRoom,
                                                                           d.openInvite, d.timeZone.c_str(), d.startDate, d.endDate,
                                                                           d.description.c_str(), d.flags.get(), d.rules.get(), nullptr /*attributes*/);
                       });
        });

        ASSERT_NE(chatid[a1], MEGACHAT_INVALID_HANDLE) << "Chatroom could not be created";
        ASSERT_NE(mSchedIdUpdated[a1], MEGACHAT_INVALID_HANDLE) << "Scheduled meeting for primary account could not be created";
        ASSERT_NE(mSchedIdUpdated[a2], MEGACHAT_INVALID_HANDLE) << "Scheduled meeting for secondary account could not be created";
    };

    // fetch scheduled meeting occurrences
    const auto fetchOccurrences = [this, a1](const unsigned int index, int expectedError, const SchedMeetingData& smData) -> void
    {
        // check if occurrence is inside requested range
        const MegaChatTimeStamp sinceTs = smData.startDate;
        const auto isValidOccurr = [&sinceTs](const MegaChatTimeStamp& ts)
        {
            return sinceTs <= ts; // check until limit in this method when apps can filter ocurrences by that field
        };

        lastErrorChat[index] = MegaChatError::ERROR_OK; // reset last MegaChatRequest error
        mOccurrList[index].reset();                     // clear occurrences list

        // wait for onRequestFinish
        ASSERT_NO_FATAL_FAILURE({
        waitForAction (1,
                       std::vector<bool *> { &requestFlagsChat[a1][MegaChatRequest::TYPE_FETCH_SCHEDULED_MEETING_OCCURRENCES] },
                       std::vector<string> { "TYPE_FETCH_SCHEDULED_MEETING_OCCURRENCES[a1]" },
                       "Fetching scheduled meeting occurrences",
                       true /* wait for all exit flags */,
                       true /* reset flags */,
                       maxTimeout,
                       [this, &index, &d = smData]()
                       {
                            megaChatApi[index]->fetchScheduledMeetingOccurrencesByChat(d.chatId, d.startDate);
                       });
        });

        ASSERT_EQ(lastErrorChat[a1], expectedError) << "Unexpected TYPE_FETCH_SCHEDULED_MEETING_OCCURRENCES request error.";
        for (size_t i =  0; i < mOccurrList[index]->size(); ++i)
        {
             const auto occurr = mOccurrList[index]->at(i);
             ASSERT_TRUE(isValidOccurr(occurr->startDateTime()) && isValidOccurr(occurr->endDateTime())) << "Some of received occurrences are out of specified range";
        }
    };

    //================================================================================//
    // TEST preparation
    //================================================================================//
    const std::unique_ptr <char[]> primarySession(login(a1));
    ASSERT_TRUE(primarySession);
    const std::unique_ptr <char[]> secondarySession(login(a2));
    ASSERT_TRUE(secondarySession);
    std::unique_ptr<MegaUser> user(megaApi[a1]->getContact(account(a2).getEmail().c_str()));
    if (!user || user->getVisibility() != MegaUser::VISIBILITY_VISIBLE)
    {
        ASSERT_NO_FATAL_FAILURE({ makeContact(a1, a2); });
        user.reset(megaApi[a1]->getContact(account(a2).getEmail().c_str()));
        ASSERT_TRUE(user) << "Secondary account is not a contact of primary account yet";
    }

    //================================================================================//
    // TEST 1. Create a meeting room and a recurrent scheduled meeting
    //================================================================================//
    LOG_debug << "TEST_ScheduledMeetings 1: Create meeting room and scheduled meeting";
    const std::shared_ptr<MegaChatPeerList> peerList(MegaChatPeerList::createInstance());
    const time_t now = time(nullptr);
    peerList->addPeer(user->getHandle(), MegaChatPeerList::PRIV_STANDARD);
    std::string title = "SMChat_" + std::to_string(now);
    std::string description = "SMChat_Description";
    std::string timeZone = "Europe/Madrid";
    const MegaChatTimeStamp startDate = now + 60;
    const MegaChatTimeStamp endDate =  startDate + 60;

    // create MegaChatScheduledFlags
    std::shared_ptr<MegaChatScheduledFlags> flags(MegaChatScheduledFlags::createInstance());
    flags->setEmailsDisabled(false);

    // create MegaChatScheduledRules
    std::shared_ptr<::mega::MegaIntegerList> byWeekDay(::mega::MegaIntegerList::createInstance());
    byWeekDay->add(1); byWeekDay->add(3); byWeekDay->add(5);
    std::shared_ptr<MegaChatScheduledRules> rules(MegaChatScheduledRules::createInstance(MegaChatScheduledRules::FREQ_WEEKLY,
                                                                                         MegaChatScheduledRules::INTERVAL_INVALID,
                                                                                         MEGACHAT_INVALID_TIMESTAMP,
                                                                                         byWeekDay.get(), nullptr, nullptr));
    smDataTests127.peerList = peerList;
    smDataTests127.isMeeting = true;
    smDataTests127.publicChat = true;
    smDataTests127.title = title;
    smDataTests127.speakRequest = false;
    smDataTests127.waitingRoom = false;
    smDataTests127.openInvite = false;
    smDataTests127.timeZone = timeZone;
    smDataTests127.startDate = startDate;
    smDataTests127.endDate = endDate;
    smDataTests127.description = description;
    smDataTests127.flags = flags;
    smDataTests127.rules = rules;
    createChatroomAndSchedMeeting (a1, smDataTests127);

    const MegaChatHandle chatId = chatid[a1];
    const MegaChatHandle schedId = mSchedIdUpdated[a1];
    const std::unique_ptr<char[]> chatIdB64(MegaApi::userHandleToBase64(chatId));
    const std::unique_ptr<char[]> schedIdB64(MegaApi::userHandleToBase64(schedId));
    SchedMeetingData smData; // Designated initializers generate too many warnings (gcc)
    smData.chatId = chatid[a1];
    smData.schedId = MEGACHAT_INVALID_HANDLE;
    ASSERT_TRUE(getSchedMeeting(a1, smData)) <<
                     "Can't retrieve scheduled meeting for new chat " << (chatIdB64 ? chatIdB64.get() : "INVALID chatId");

    //================================================================================//
    // TEST 2. Update a recurrent scheduled meeting with invalid TimeZone (Error)
    //================================================================================//
    LOG_debug << "TEST_ScheduledMeetings 2: Update a recurrent scheduled meeting with invalid TimeZone (Error)";
    timeZone = "Europe/Borlin"; // invalid timezone
    title.append("(updated)");
    description.append("(updated)");
    smDataTests127.chatId = chatId;
    smDataTests127.schedId = schedId;
    smDataTests127.timeZone = timeZone;
    smDataTests127.title = title;
    smDataTests127.cancelled = false;
    updateSchedMeeting(a1, MegaChatError::ERROR_ARGS, smDataTests127);

    //================================================================================//
    // TEST 3. Update previous recurrent scheduled meeting with valid data
    //================================================================================//
    LOG_debug << "TEST_ScheduledMeetings 3: Update a recurrent scheduled meeting";
    timeZone = "Europe/Dublin";
    smDataTests127.timeZone = timeZone;
    updateSchedMeeting(a1, MegaChatError::ERROR_OK, smDataTests127);

    //================================================================================//
    // TEST 4. Update a scheduled meeting occurrence with invalid schedId (Error)
    //================================================================================//
    LOG_debug << "TEST_ScheduledMeetings 4: Update a scheduled meeting occurrence with invalid schedId (Error)";
    smDataTests456.chatId = chatId;
    smDataTests456.overrides = startDate;
    smDataTests456.newStartDate = startDate;
    smDataTests456.newEndDate = endDate;
    smDataTests456.newCancelled = false;
    updateOccurrence(a1, MegaChatError::ERROR_NOENT, smDataTests456);

    //================================================================================//
    // TEST 5. Update a scheduled meeting occurrence (new child sched meeting created)
    //================================================================================//
    LOG_debug << "TEST_ScheduledMeetings 5: Update a scheduled meeting occurrence (child sched meeting created)";
    MegaChatTimeStamp overrides =  startDate;
    const MegaChatTimeStamp auxStartDate =  startDate + 50;
    const MegaChatTimeStamp auxEndDate = endDate + 50;
    // update occurrence and ensure that we have received a new child scheduled meeting whose parent is the original sched meeting and contains the updated occurrence
    smDataTests456.schedId = schedId;
    smDataTests456.overrides = overrides;
    smDataTests456.newStartDate = auxStartDate;
    smDataTests456.newEndDate = auxEndDate;
    updateOccurrence(a1, MegaChatError::ERROR_OK, smDataTests456);
    auto sched = std::make_unique<MegaChatScheduledMeeting*>(megaChatApi[a1]->getScheduledMeeting(chatId, mSchedIdUpdated[a1]));
    ASSERT_TRUE(sched && (*sched)->parentSchedId() == schedId) << "Child scheduled meeting for primary account has not been received";

    const MegaChatHandle childSchedId = (*sched)->schedId();
    smData = SchedMeetingData(); // Designated initializers generate too many warnings (gcc)
    smData.chatId = chatid[a1];
    smData.schedId = childSchedId;
    ASSERT_TRUE(getSchedMeeting(a1, smData)) << "Can't retrieve child scheduled meeting for chat "
                     << (chatIdB64 ? chatIdB64.get() : "INVALID chatId");

    //================================================================================//
    // TEST 6. Fetch scheduled meetings occurrences chatroom
    //================================================================================//
    LOG_debug << "TEST_ScheduledMeetings 6: fetch scheduled meetings occurrences";
    smData = SchedMeetingData(); // Designated initializers generate too many warnings (gcc)
    smData.chatId = chatId;
    smData.startDate = MEGACHAT_INVALID_TIMESTAMP;
    fetchOccurrences(a1, MegaChatError::ERROR_OK, smData);
    ASSERT_TRUE(mOccurrList[a1] && mOccurrList[a1]->size() == MegaChatScheduledMeeting::NUM_OCURRENCES_REQ) <<
                     "Scheduled meeting occurrences for primary account could not be fetched";

    const MegaChatScheduledMeetingOccurr* lastestOcurr = mOccurrList[a1]->at(mOccurrList[a1]->size() -1);
    if (lastestOcurr && lastestOcurr->startDateTime() != MEGACHAT_INVALID_TIMESTAMP)
    {
        smData = SchedMeetingData(); // Designated initializers generate too many warnings (gcc)
        smData.chatId = chatId;
        smData.startDate = lastestOcurr->startDateTime();
        fetchOccurrences(a1, MegaChatError::ERROR_OK, smData);
        ASSERT_TRUE(mOccurrList[a1] && mOccurrList[a1]->size() == MegaChatScheduledMeeting::NUM_OCURRENCES_REQ) <<
                         "More scheduled meeting occurrences for primary account could not be fetched";
    }

    //================================================================================//
    // TEST 7. Cancel previous scheduled meeting occurrence
    //================================================================================//
    LOG_debug << "TEST_ScheduledMeetings 7: Cancel a scheduled meeting occurrence";
    overrides = auxStartDate;
    smDataTests456.schedId = childSchedId;
    smDataTests456.overrides = overrides;
    smDataTests456.newCancelled = true;
    updateOccurrence(a1, MegaChatError::ERROR_OK, smDataTests456);
    sched = std::make_unique<MegaChatScheduledMeeting*>(megaChatApi[a1]->getScheduledMeeting(chatId, mSchedIdUpdated[a1]));
    ASSERT_TRUE(sched && (*sched)->schedId() == childSchedId && (*sched)->cancelled()) << "Scheduled meeting occurrence could not be cancelled";

    //================================================================================//
    // TEST 8. Cancel entire series
    //================================================================================//
    LOG_debug << "TEST_ScheduledMeetings 8: Update a recurrent scheduled meeting";
    smDataTests127.cancelled = true;
    updateSchedMeeting(a1, MegaChatError::ERROR_OK, smDataTests127);
    smData = SchedMeetingData(); // Designated initializers generate too many warnings (gcc)
    smData.chatId = chatId;
    smData.startDate = MEGACHAT_INVALID_TIMESTAMP;
    fetchOccurrences(a1, MegaChatError::ERROR_OK, smData);
    ASSERT_TRUE(mOccurrList[a1] && !mOccurrList[a1]->size()) << "No scheduled meeting occurrences for primary account should be received";

    //================================================================================//
    // TEST 9. Delete scheduled meeting with invalid schedId (Error)
    //================================================================================//
    LOG_debug << "TEST_ScheduledMeetings 9: remove a scheduled meeting occurrence with invalid schedId (Error)";
    smData = SchedMeetingData(); // Designated initializers generate too many warnings (gcc)
    smData.chatId = chatId;
    smData.schedId = MEGACHAT_INVALID_HANDLE;
    deleteSchedMeeting(a1, MegaChatError::ERROR_ARGS, smData);

    //================================================================================//
    // TEST 10. Delete scheduled meeting
    //================================================================================//
    LOG_debug << "TEST_ScheduledMeetings 10: remove a scheduled meeting occurrence";
    smData = SchedMeetingData(); // Designated initializers generate too many warnings (gcc)
    smData.chatId = chatId;
    smData.schedId = schedId;
    deleteSchedMeeting(a1, MegaChatError::ERROR_OK, smData);
}
#endif

/**
 * @brief MegaChatApiTest.RichLinkUserAttribute
 *
 * This test does the following:
 *
 * - Get state for rich link user attribute
 * - Enable/disable rich link generation
 * - Check if value has been established correctly
 * - Change value for rich link counter
 * - Check if value has been established correctly
 *
 */
TEST_F(MegaChatApiTest, RichLinkUserAttribute)
{
    unsigned a1 = 0;

   char *primarySession = login(a1);
   ASSERT_TRUE(primarySession);

   // Get rich link state
   TestMegaRequestListener requestListener(megaApi[a1], nullptr);
   megaApi[a1]->shouldShowRichLinkWarning(&requestListener);
   ASSERT_TRUE(requestListener.waitForResponse()) << "Expired timeout for rich Link";
   int error = requestListener.getErrorCode();
   ASSERT_TRUE(!error || error == ::mega::API_ENOENT) << "Should show richLink warning. Error: " << error;
   ASSERT_EQ(requestListener.getMegaRequest()->getNumDetails(), 1) << "Active at shouldShowRichLink";

   // Enable/disable rich link generation
   bool enableRichLink = !(requestListener.getMegaRequest()->getFlag());
   requestListener = TestMegaRequestListener(megaApi[a1], nullptr);
   megaApi[a1]->enableRichPreviews(enableRichLink, &requestListener);
   ASSERT_TRUE(requestListener.waitForResponse()) << "User attribute retrieval not finished after timeout";
   ASSERT_TRUE(!requestListener.getErrorCode()) << "Failed to enable rich preview. Error: " << requestListener.getErrorCode();

   // Get rich link state
   requestListener = TestMegaRequestListener(megaApi[a1], nullptr);
   megaApi[a1]->shouldShowRichLinkWarning(&requestListener);
   ASSERT_TRUE(requestListener.waitForResponse()) << "Expired timeout for rich Link";
   error = requestListener.getErrorCode();
   ASSERT_TRUE(!error || error == ::mega::API_ENOENT) << "Should show richLink warning. Error: " << error;
   ASSERT_FALSE(requestListener.getMegaRequest()->getFlag()) << "Rich link enable/disable has not worked, (Rich link warning hasn't to be shown)";

   // Change value for rich link counter
   int counter = 1;
   requestListener = TestMegaRequestListener(megaApi[a1], nullptr);
   megaApi[a1]->setRichLinkWarningCounterValue(counter, &requestListener);
   ASSERT_TRUE(requestListener.waitForResponse()) << "User attribute retrieval not finished after timeout";
   ASSERT_FALSE(requestListener.getErrorCode()) << "Failed to set rich preview count. Error: " << requestListener.getErrorCode();

   requestListener = TestMegaRequestListener(megaApi[a1], nullptr);
   megaApi[a1]->shouldShowRichLinkWarning(&requestListener);
   ASSERT_TRUE(requestListener.waitForResponse()) << "Expired timeout for rich Link";
   error = requestListener.getErrorCode();
   ASSERT_TRUE(!error || error == ::mega::API_ENOENT) << "Should show richLink warning. Error: " << error;
   ASSERT_EQ(requestListener.getMegaRequest()->getNumDetails(), 1) << "Active at shouldShowRichLink";
   ASSERT_EQ(counter, requestListener.getMegaRequest()->getNumber()) << "Rich link count has not taken the correct value.";
   ASSERT_TRUE(requestListener.getMegaRequest()->getFlag()) << "Rich link enable/disable has not worked, (Rich link warning has to be shown)";

   delete [] primarySession;
   primarySession = NULL;
}

/**
 * @brief MegaChatApiTest.SendRichLink
 *
 * This test does the following:
 *
 * - Enable rich links
 * - Send a message with a url
 * - Wait for rich link update
 * - Check if message has been updated with a rich link
 *
 */
TEST_F(MegaChatApiTest, SendRichLink)
{
    unsigned a1 = 0;
    unsigned a2 = 1;

    constexpr unsigned int timeoutUsec = maxTimeout * 1000000;
    char *primarySession = login(a1);
    ASSERT_TRUE(primarySession);
    char *secondarySession = login(a2);
    ASSERT_TRUE(secondarySession);

    // Enable rich link
    bool enableRichLink = true;
    bool* richPreviewEnabled = &mUsersChanged[a1][MegaUser::CHANGE_TYPE_RICH_PREVIEWS]; *richPreviewEnabled = false;
    TestMegaRequestListener requestListener(megaApi[a1], nullptr);
    megaApi[a1]->enableRichPreviews(enableRichLink, &requestListener);
    ASSERT_TRUE(requestListener.waitForResponse()) << "User attribute retrieval not finished after timeout";
    int error = requestListener.getErrorCode();
    ASSERT_FALSE(error) << "Failed to enable rich preview. Error: " << error;
    ASSERT_TRUE(waitForResponse(richPreviewEnabled)) << "Richlink previews attr change not received, account" << (a1+1) << ", after timeout: " << maxTimeout << " seconds";

    MegaUser *user = megaApi[a1]->getContact(account(a2).getEmail().c_str());
    if (!user || (user->getVisibility() != MegaUser::VISIBILITY_VISIBLE))
    {
        ASSERT_NO_FATAL_FAILURE({ makeContact(a1, a2); });
    }
    delete user;
    user = NULL;

    MegaChatHandle chatid = getPeerToPeerChatRoom(a1, a2);
    ASSERT_NE(chatid, MEGACHAT_INVALID_HANDLE);

    TestChatRoomListener *chatroomListener = new TestChatRoomListener(this, megaChatApi, chatid);
    ASSERT_TRUE(megaChatApi[a1]->openChatRoom(chatid, chatroomListener)) << "Can't open chatRoom account " << (a1+1);
    ASSERT_TRUE(megaChatApi[a2]->openChatRoom(chatid, chatroomListener)) << "Can't open chatRoom account " << (a2+1);

    // Load some message to feed history
    loadHistory(a1, chatid, chatroomListener);
    loadHistory(a2, chatid, chatroomListener);

    // Define lambda for future messages check
    auto checkMessages = [&](MegaChatMessage* msgSent, const std::string& msgToSend, bool isRichLink, bool senderOnly = false)
    {

        std::array<const unsigned int, 2> an = { a1, a2 };
        // Wait for update (richLink needs a "double" edition)
        if (!chatroomListener->msgEdited[a1])
        {
            for (auto& ai : an)
            {
                ASSERT_TRUE(waitForResponse(&chatroomListener->msgEdited[ai])) << "Message HAS NOT been fully updated after richlink edition, account" << (ai+1) << ", after timeout: " << maxTimeout << " seconds";
            }
        }
        // Check if messages have been updated correctly
        for (auto& ai : an)
        {
            MegaChatMessage* msgUpdated = senderOnly ? msgSent : megaChatApi[ai]->getMessage(chatid, msgSent->getMsgId());
            if (!senderOnly)
            {
                unsigned int tWaited = 0;
                while (((isRichLink && msgUpdated->getType() != MegaChatMessage::TYPE_CONTAINS_META) ||
                            (!isRichLink && msgUpdated->getType() == MegaChatMessage::TYPE_CONTAINS_META)) &&
                        (tWaited < timeoutUsec))
                {
                    std::this_thread::sleep_for(std::chrono::microseconds(pollingT));
                    tWaited += pollingT;
                    MegaChatMessage* newMsgUpdated = megaChatApi[ai]->getMessage(chatid, msgSent->getMsgId());
                    if (msgUpdated != newMsgUpdated)
                    {
                        delete msgUpdated;
                        msgUpdated = newMsgUpdated;
                    }
                }
            }
            ASSERT_TRUE((isRichLink && msgUpdated->getType() == MegaChatMessage::TYPE_CONTAINS_META) ||
                        (!isRichLink && msgUpdated->getType() != MegaChatMessage::TYPE_CONTAINS_META)) << "Invalid Message Type: " << msgUpdated->getType() << ", it should " << (isRichLink ? "" : "NOT ") << "be " << MegaChatMessage::TYPE_CONTAINS_META << " (account " << (ai+1) << ")";
            ASSERT_TRUE((isRichLink && msgUpdated->getContainsMeta() &&
                         msgUpdated->getContainsMeta()->getRichPreview()) ||
                        (!isRichLink && !msgUpdated->getContainsMeta())) << "Rich link information HAS" << (isRichLink ? " NOT" : "") << " been established (account " << (ai+1) << ")";
            ASSERT_TRUE(!isRichLink || msgUpdated->getContainsMeta()->getType() == MegaChatContainsMeta::CONTAINS_META_RICH_PREVIEW) << "Invalid ContainsMeta Type: " << (isRichLink ? to_string(msgUpdated->getContainsMeta()->getType()) : "NONE") << ", due to containsPreview = " << (isRichLink ? "true" : "false") << ", it should " << (isRichLink ? "" : "NOT ") << "be " << MegaChatContainsMeta::CONTAINS_META_RICH_PREVIEW << " (account " << (ai+1) << ")";

            const char* updatedText = isRichLink ? msgUpdated->getContainsMeta()->getRichPreview()->getText() :
                                                   msgUpdated->getContent();
            ASSERT_EQ(updatedText, msgToSend) << "Two strings have to have the same value (account " << (ai+1) << "): UpdatedText -> " << updatedText << " Message sent: " << msgToSend;

            if (senderOnly)
            {
                return;
            }

            delete msgUpdated;
        }
    };

    //=================================//
    // TEST 1. Send rich link message
    //=================================//

    LOG_debug << "TEST 1. Send rich link message";
    std::string messageToSend = "Hello friend, http://mega.nz";
    // Need to do this for the first message as it's send and edited
    chatroomListener->msgEdited[a1] = false;
    chatroomListener->msgEdited[a2] = false;
    MegaChatMessage* msgSent = sendTextMessageOrUpdate(a1, a2, chatid, messageToSend, chatroomListener);
    ASSERT_TRUE(msgSent);
    checkMessages(msgSent, messageToSend, true);

    //===============================================================================================//
    // TEST 2. Remove richlink (used to remove preview) from previous message with removeRichLink()
    //===============================================================================================//

    LOG_debug << "TEST 2. Remove richlink";
    // No call to sendTextMessageOrUpdate, so we must manually waitForUpdate for msgEdited to be set to 'true'
    chatroomListener->msgEdited[a1] = false;
    chatroomListener->msgEdited[a2] = false;
    MegaChatMessage* msgUpdated1 = megaChatApi[a1]->removeRichLink(chatid, msgSent->getMsgId());
    checkMessages(msgUpdated1, messageToSend, false, true);

    //===================================================================//
    // TEST 3. Edit previous non-richlinked message by removing the URL.
    //===================================================================//

    LOG_debug << "TEST 3. Edit previous non-richlinked message by removing the URL";
    std::string messageToUpdate2 = "Hello friend";
    MegaChatMessage* msgUpdated2 = sendTextMessageOrUpdate(a1, a2, chatid, messageToUpdate2, chatroomListener, msgUpdated1->getMsgId());
    ASSERT_TRUE(msgUpdated2);
    checkMessages(msgUpdated2, messageToUpdate2, false);


    //======================================================//
    // TEST 4. Edit previous message by adding a new URL.
    //======================================================//

    LOG_debug << "TEST 4. Edit previous message by adding a new URL";
    std::string messageToUpdate3 = "Hello friend, sorry, the URL is https://mega.nz";
    MegaChatMessage* msgUpdated3 = sendTextMessageOrUpdate(a1, a2, chatid, messageToUpdate3, chatroomListener, msgUpdated2->getMsgId());
    ASSERT_TRUE(msgUpdated3);
    checkMessages(msgUpdated3, messageToUpdate3, true);

    //===============================================================//
    // TEST 5. Edit previous message by modifying the previous URL.
    //===============================================================//

    LOG_debug << "TEST 5. Edit previous message by modifying the previous URL";
    std::string messageToUpdate4 = "Argghhh!!! Sorry again!! I meant https://mega.io that's the good one!!!";
    MegaChatMessage* msgUpdated4 = sendTextMessageOrUpdate(a1, a2, chatid, messageToUpdate4, chatroomListener, msgUpdated3->getMsgId());
    ASSERT_TRUE(msgUpdated4);
    checkMessages(msgUpdated4, messageToUpdate4, true);

    //===============================================================//
    // TEST 6. Edit previous richlinked message by deleting the URL.
    //===============================================================//

    LOG_debug << "TEST 6. Edit previous richlinked message by deleting the URL";
    std::string messageToUpdate5 = "No more richlinks please!!!!";
    MegaChatMessage* msgUpdated5 = sendTextMessageOrUpdate(a1, a2, chatid, messageToUpdate5, chatroomListener, msgUpdated4->getMsgId());
    ASSERT_TRUE(msgUpdated5);
    checkMessages(msgUpdated5, messageToUpdate5, false);


    // Close chat rooms and free up memory
    megaChatApi[a1]->closeChatRoom(chatid, chatroomListener);
    megaChatApi[a2]->closeChatRoom(chatid, chatroomListener);

    delete msgSent;
    delete msgUpdated1;
    delete msgUpdated2;
    delete msgUpdated3;
    delete msgUpdated4;
    delete msgUpdated5;

    delete chatroomListener;

    delete [] primarySession;
    delete [] secondarySession;
}

/**
 * @brief MegaChatApiTest.SendGiphy
 *
 * This test does the following:
 *
 * - Send a message with a giphy
 * - Check if the receiver can get get the message correctly
 * - Check if the json can be parsed correctly
 */
TEST_F(MegaChatApiTest, SendGiphy)
{
    unsigned a1 = 0;
    unsigned a2 = 1;

    TestChatRoomListener* chatroomListener = nullptr;
    MegaUser* user = nullptr;
    MegaChatHandle chatid = 0;
    char* primarySession = nullptr;
    char* secondarySession = nullptr;

    ASSERT_NO_FATAL_FAILURE({
    initChat(a1, a2, user, chatid, primarySession, secondarySession, chatroomListener);
    });

    bool* flagConfirmed = &chatroomListener->msgConfirmed[a1]; *flagConfirmed = false;
    bool* flagReceived = &chatroomListener->msgContactReceived[a2]; *flagReceived = false;
    bool* flagDelivered = &chatroomListener->msgDelivered[a1]; *flagDelivered = false;
    chatroomListener->clearMessages(a1);
    chatroomListener->clearMessages(a2);

    //giphy data
    const char* srcMp4 = "giphy://media/Wm9XlKG2xIMiVcH4CP/200.mp4?cid=a2a900dl&rid=200.mp4&dom=bWVkaWEyLmdpcGh5LmNvbQ%3D%3D";
    const char* srcWebp = "giphy://media/Wm9XlKG2xIMiVcH4CP/200.webp?cid=a2a900dl&rid=200.webp&dom=bWVkaWEyLmdpcGh5LmNvbQ%3D%3D";
    long long sizeMp4 = 59970;
    long long sizeWebp = 159970;
    int giphyWidth = 200;
    int giphyHeight = 200;
    const char* giphyTitle = "MegaChatApiTest.SendGiphy";

    MegaChatMessage* msgSent = megaChatApi[a1]->sendGiphy(chatid, srcMp4, srcWebp, sizeMp4, sizeWebp, giphyWidth, giphyHeight, giphyTitle);

    // Wait for update
    ASSERT_TRUE(waitForResponse(flagConfirmed)) << "Timeout expired for receiving confirmation by server. Timeout: " << maxTimeout << " seconds";

    // Check if message has been received correctly
    MegaChatHandle msgId0 = chatroomListener->mConfirmedMessageHandle[a1];
    MegaChatMessage* msgReceived = megaChatApi[a2]->getMessage(chatid, msgId0);
    ASSERT_EQ(msgReceived->getType(), MegaChatMessage::TYPE_CONTAINS_META) << "Invalid Message Type (account " << (a1+1) << ")";
    auto meta = msgReceived->getContainsMeta();
    ASSERT_TRUE(meta && meta->getGiphy()) << "Giphy information has not been established (account " << (a1+1) << ")";
    auto giphy = meta->getGiphy();
    ASSERT_STREQ(giphy->getMp4Src(), srcMp4) << "giphy mp4 src of message received doesn't match that of the message sent";
    ASSERT_STREQ(giphy->getWebpSrc(), srcWebp) << "giphy webp src of message received doesn't match that of the message sent";
    ASSERT_EQ(giphy->getMp4Size(), sizeMp4) << "giphy mp4 size of message received doesn't match that of the message sent";
    ASSERT_EQ(giphy->getWebpSize(), sizeWebp) << "giphy webp size of message received doesn't match that of the message sent";
    ASSERT_EQ(giphy->getWidth(), giphyWidth) << "giphy width of message received doesn't match that of the message sent";
    ASSERT_EQ(giphy->getHeight(), giphyHeight) << "giphy height size of message received doesn't match that of the message sent";
    ASSERT_STREQ(giphy->getTitle(), giphyTitle) << "giphy title of message received doesn't match that of the message sent";

    megaChatApi[a1]->closeChatRoom(chatid, chatroomListener);
    megaChatApi[a2]->closeChatRoom(chatid, chatroomListener);

    delete user;
    delete msgReceived;
    delete msgSent;
    delete[] primarySession;
    delete[] secondarySession;
}

void MegaChatApiTest::initChat(unsigned int a1, unsigned int a2, MegaUser*& user, megachat::MegaChatHandle& chatid, char*& primarySession, char*& secondarySession, TestChatRoomListener*& chatroomListener)
{
    primarySession = login(a1);
    ASSERT_TRUE(primarySession);
    secondarySession = login(a2);
    ASSERT_TRUE(secondarySession);

    user = megaApi[a1]->getContact(account(a2).getEmail().c_str());
    if (!user || (user->getVisibility() != MegaUser::VISIBILITY_VISIBLE))
    {
        ASSERT_NO_FATAL_FAILURE({ makeContact(a1, a2); });
    }

    chatid = getPeerToPeerChatRoom(a1, a2);
    ASSERT_NE(chatid, MEGACHAT_INVALID_HANDLE);

    // 1. A sends a message to B while B has the chat opened.
    // --> check the confirmed in A, the received message in B, the delivered in A

    chatroomListener = new TestChatRoomListener(this, megaChatApi, chatid);
    ASSERT_TRUE(megaChatApi[a1]->openChatRoom(chatid, chatroomListener)) << "Can't open chatRoom account 1";
    ASSERT_TRUE(megaChatApi[a2]->openChatRoom(chatid, chatroomListener)) << "Can't open chatRoom account 2";

    loadHistory(a1, chatid, chatroomListener);
    loadHistory(a2, chatid, chatroomListener);
}

int MegaChatApiTest::loadHistory(unsigned int accountIndex, MegaChatHandle chatid, TestChatRoomListener *chatroomListener)
{
    // first of all, ensure the chatd connection is ready
    bool *flagChatdOnline = &mChatConnectionOnline[accountIndex]; *flagChatdOnline = false;
    while (megaChatApi[accountIndex]->getChatConnectionState(chatid) != MegaChatApi::CHAT_CONNECTION_ONLINE)
    {
        postLog("Attempt to load history when still offline. Waiting for connection...");
        bool responseOk = waitForResponse(flagChatdOnline);
        EXPECT_TRUE(responseOk) << "Timeout expired for connecting to chatd";
        *flagChatdOnline = false;
        if (!responseOk) return 0;
    }

    chatroomListener->msgCount[accountIndex] = 0;
    while (1)
    {
        bool *flagHistoryLoaded = &chatroomListener->historyLoaded[accountIndex];
        *flagHistoryLoaded = false;
        int source = megaChatApi[accountIndex]->loadMessages(chatid, 16);
        if (source == MegaChatApi::SOURCE_NONE || source == MegaChatApi::SOURCE_ERROR)
        {
            break;  // no more history or cannot retrieve it
        }

        const char *hstr = MegaApi::userHandleToBase64(chatid);
        bool responseOk = waitForResponse(flagHistoryLoaded);
        EXPECT_TRUE(responseOk) << "Timeout expired for loading history from chat: " << hstr;
        delete [] hstr;
        if (!responseOk) return 0;
    }

    return chatroomListener->msgCount[accountIndex];
}

void MegaChatApiTest::makeContact(unsigned int a1, unsigned int a2)
{
    bool *flagRequestInviteContact = &requestFlags[a1][MegaRequest::TYPE_INVITE_CONTACT];
    *flagRequestInviteContact = false;
    bool *flagContactRequestUpdatedSecondary = &mContactRequestUpdated[a2];
    *flagContactRequestUpdatedSecondary = false;
    std::string contactRequestMessage = "Contact Request Message";
    auto inviteContactTracker = ::mega::make_unique<RequestTracker>(megaApi[a1]);
    megaApi[a1]->inviteContact(account(a2).getEmail().c_str(),
                               contactRequestMessage.c_str(),
                               MegaContactRequest::INVITE_ACTION_ADD,
                               inviteContactTracker.get());

    ASSERT_TRUE(waitForResponse(flagRequestInviteContact)) << "Expired timeout for invite contact request";
    ErrorCodes inviteContactResult = inviteContactTracker->waitForResult();
    ASSERT_EQ(inviteContactResult, API_OK) << "Error invite contact.";
    ASSERT_TRUE(waitForResponse(flagContactRequestUpdatedSecondary)) << "Expired timeout for receive contact request";

    ASSERT_NO_FATAL_FAILURE({ getContactRequest(a2, false); });

    bool *flagReplyContactRequest = &requestFlags[a2][MegaRequest::TYPE_REPLY_CONTACT_REQUEST];
    *flagReplyContactRequest = false;
    bool *flagContactRequestUpdatedPrimary = &mContactRequestUpdated[a1];
    *flagContactRequestUpdatedPrimary = false;
    auto replyContactRequestTracker = ::mega::make_unique<RequestTracker>(megaApi[a2]);
    megaApi[a2]->replyContactRequest(mContactRequest[a2], MegaContactRequest::REPLY_ACTION_ACCEPT,
                                     replyContactRequestTracker.get());
    ASSERT_TRUE(waitForResponse(flagReplyContactRequest)) << "Expired timeout for reply contact request";
    ErrorCodes replyContactRequestResult = replyContactRequestTracker->waitForResult();
    ASSERT_EQ(replyContactRequestResult, API_OK) << "Error reply contact request.";
    ASSERT_TRUE(waitForResponse(flagContactRequestUpdatedPrimary)) << "Expired timeout for receive contact request reply";

    delete mContactRequest[a2];
    mContactRequest[a2] = NULL;
}

bool MegaChatApiTest::isChatroomUpdated(unsigned int index, MegaChatHandle chatid)
{
    for (auto &auxchatid: mChatListUpdated[index])
    {
       if (auxchatid == chatid)
       {
           return true;
       }
    }
    return false;
}

MegaChatHandle MegaChatApiTest::getGroupChatRoom(unsigned int a1, unsigned int a2,
                                                 MegaChatPeerList *peers, int a1Priv, bool create, bool publicChat, const char*)
{
    std::string logMsg;
    MegaChatRoomList *chats = megaChatApi[a1]->getChatRooms();
    bool chatroomExist = false;
    MegaChatHandle targetChatid = MEGACHAT_INVALID_HANDLE;
    for (unsigned i = 0; i < chats->size() && !chatroomExist; ++i)
    {
        const MegaChatRoom *chat = chats->get(i);
        if (!chat->isGroup() || !chat->isActive()
                || (chat->isPublic() != publicChat)
                || ((int)chat->getPeerCount() != peers->size())
                || (a1Priv != megachat::MegaChatPeerList::PRIV_UNKNOWN && a1Priv != chat->getOwnPrivilege()))
        {
            continue;
        }

        for (unsigned userIndex = 0; userIndex < chat->getPeerCount(); userIndex++)
        {
            if (chat->getPeerHandle(userIndex) == peers->getPeerHandle(0))
            {
                bool a2LoggedIn = (megaChatApi[a2] &&
                                   (megaChatApi[a2]->getInitState() == MegaChatApi::INIT_ONLINE_SESSION ||
                                    megaChatApi[a2]->getInitState() == MegaChatApi::INIT_OFFLINE_SESSION));

                MegaChatRoom *chatToCheck = a2LoggedIn ? megaChatApi[a2]->getChatRoom(chat->getChatId()) : NULL;
                if (!a2LoggedIn || (chatToCheck))
                {
                    delete chatToCheck;
                    chatroomExist = true;
                    targetChatid = chat->getChatId();
                    unique_ptr<char[]> base64(::MegaApi::handleToBase64(targetChatid));
                    logMsg.append("getGroupChatRoom: existing chat found, chatid: ").append(base64.get());

                    // --> Ensure we are connected to chatd for the chatroom
                    int connState = megaChatApi[a1]->getChatConnectionState(targetChatid);
                    EXPECT_EQ(connState, MegaChatApi::CHAT_CONNECTION_ONLINE) <<
                                     "Not connected to chatd for account " << (a1+1) << ": " << account(a1).getEmail();
                    if (connState != MegaChatApi::CHAT_CONNECTION_ONLINE) return MEGACHAT_INVALID_HANDLE;
                    if (a2LoggedIn)
                    {
                        connState = megaChatApi[a2]->getChatConnectionState(targetChatid);
                        EXPECT_EQ(megaChatApi[a2]->getChatConnectionState(targetChatid), MegaChatApi::CHAT_CONNECTION_ONLINE) <<
                                     "Not connected to chatd for account " << (a2+1) << ": " << account(a2).getEmail();
                        if (connState != MegaChatApi::CHAT_CONNECTION_ONLINE) return MEGACHAT_INVALID_HANDLE;
                    }
                    break;
                }
            }
        }
    }

    delete chats;
    chats = NULL;

    if (!chatroomExist && create)
    {
        bool *flagCreateChatRoom = &requestFlagsChat[a1][MegaChatRequest::TYPE_CREATE_CHATROOM]; *flagCreateChatRoom = false;
        bool *chatItemPrimaryReceived = &chatItemUpdated[a1]; *chatItemPrimaryReceived = false;
        bool *chatItemSecondaryReceived = &chatItemUpdated[a2]; *chatItemSecondaryReceived = false;
        chatid[a1] = MEGACHAT_INVALID_HANDLE;
        bool *flagChatdOnline1 = &mChatConnectionOnline[a1]; *flagChatdOnline1 = false;
        bool *flagChatdOnline2 = &mChatConnectionOnline[a2]; *flagChatdOnline2 = false;

        megaChatApi[a1]->createChat(true, peers, this);
        bool responseOk = waitForResponse(flagCreateChatRoom);
        EXPECT_TRUE(responseOk) << "Expired timeout for creating groupchat";
        if (!responseOk) return MEGACHAT_INVALID_HANDLE;
        EXPECT_FALSE(lastErrorChat[a1]) << "Failed to create groupchat. Error: " << lastErrorMsgChat[a1] << " (" << lastErrorChat[a1] << ")";
        if (lastErrorChat[a1]) return MEGACHAT_INVALID_HANDLE;
        targetChatid = chatid[a1];
        EXPECT_NE(targetChatid, MEGACHAT_INVALID_HANDLE) << "Wrong chat id";
        if (targetChatid == MEGACHAT_INVALID_HANDLE) return MEGACHAT_INVALID_HANDLE;

        responseOk = waitForResponse(chatItemPrimaryReceived);
        EXPECT_TRUE(responseOk) << "Expired timeout for receiving the new chat list item";
        if (!responseOk) return MEGACHAT_INVALID_HANDLE;

        unique_ptr<char[]> base64(::MegaApi::handleToBase64(targetChatid));
        logMsg.append("getGroupChatRoom: new chat created, chatid: ").append(base64.get());
        // wait for login into chatd for the new groupchat
        while (megaChatApi[a1]->getChatConnectionState(targetChatid) != MegaChatApi::CHAT_CONNECTION_ONLINE)
        {
            postLog("Waiting for connection to chatd for new chat before proceeding with test...");
            responseOk = waitForResponse(flagChatdOnline1);
            EXPECT_TRUE(responseOk) << "Timeout expired for connecting to chatd after creation";
            if (!responseOk) return MEGACHAT_INVALID_HANDLE;
            *flagChatdOnline1 = false;
        }

        // since we may have multiple notifications for other chats, check we received the right one
        MegaChatListItem *chatItemSecondaryCreated = NULL;
        do
        {
            responseOk = waitForResponse(chatItemSecondaryReceived);
            EXPECT_TRUE(responseOk) << "Expired timeout for receiving the new chat list item";
            if (!responseOk) return MEGACHAT_INVALID_HANDLE;
            *chatItemSecondaryReceived = false;

            chatItemSecondaryCreated = megaChatApi[a2]->getChatListItem(targetChatid);
            if (!chatItemSecondaryCreated)
            {
                continue;
            }
            else
            {
                if (chatItemSecondaryCreated->getChatId() != targetChatid)
                {
                    delete chatItemSecondaryCreated; chatItemSecondaryCreated = NULL;
                }
            }
        } while (!chatItemSecondaryCreated);

        delete chatItemSecondaryCreated;    chatItemSecondaryCreated = NULL;

        // wait for login into chatd for the new groupchat
        while (megaChatApi[a2]->getChatConnectionState(targetChatid) != MegaChatApi::CHAT_CONNECTION_ONLINE)
        {
            postLog("Waiting for connection to chatd for new chat before proceeding with test...");
            responseOk = waitForResponse(flagChatdOnline2);
            EXPECT_TRUE(responseOk) << "Timeout expired for connecting to chatd after creation";
            if (!responseOk) return MEGACHAT_INVALID_HANDLE;
            *flagChatdOnline2 = false;
        }
    }

    postLog(logMsg);
    return targetChatid;
}

MegaChatHandle MegaChatApiTest::getPeerToPeerChatRoom(unsigned int a1, unsigned int a2)
{
    MegaUser *peerPrimary = megaApi[a1]->getContact(account(a2).getEmail().c_str());
    MegaUser *peerSecondary = megaApi[a2]->getContact(account(a1).getEmail().c_str());
    EXPECT_TRUE(peerPrimary && peerSecondary) << "Fail to get Peers";
    if (!peerPrimary || !peerSecondary) return MEGACHAT_INVALID_HANDLE;

    MegaChatHandle chatid0 = MEGACHAT_INVALID_HANDLE;
    MegaChatRoom *chatroom0 = megaChatApi[a1]->getChatRoomByUser(peerPrimary->getHandle());
    if (!chatroom0) // chat 1on1 doesn't exist yet --> create it
    {
        MegaChatPeerList *peers = MegaChatPeerList::createInstance();
        peers->addPeer(peerPrimary->getHandle(), MegaChatPeerList::PRIV_STANDARD);

        bool *flag = &requestFlagsChat[a1][MegaChatRequest::TYPE_CREATE_CHATROOM]; *flag = false;
        bool *chatCreated = &chatItemUpdated[a1]; *chatCreated = false;
        bool *chatReceived = &chatItemUpdated[a2]; *chatReceived = false;
        bool *flagChatdOnline1 = &mChatConnectionOnline[a1]; *flagChatdOnline1 = false;
        bool *flagChatdOnline2 = &mChatConnectionOnline[a2]; *flagChatdOnline2 = false;
        megaChatApi[a1]->createChat(false, peers, this);
        bool responseOk = waitForResponse(flag);
        EXPECT_TRUE(responseOk) << "Expired timeout for create new chatroom request";
        if (!responseOk) return MEGACHAT_INVALID_HANDLE;
        EXPECT_FALSE(lastErrorChat[a1]) << "Error create new chatroom request. Error: " << lastErrorMsgChat[a1] << " (" << lastErrorChat[a1] << ")";
        if (lastErrorChat[a1]) return MEGACHAT_INVALID_HANDLE;
        responseOk = waitForResponse(chatCreated);
        EXPECT_TRUE(responseOk) << "Expired timeout for  create new chatroom";
        if (!responseOk) return MEGACHAT_INVALID_HANDLE;
        responseOk = waitForResponse(chatReceived);
        EXPECT_TRUE(responseOk) << "Expired timeout for create new chatroom";
        if (!responseOk) return MEGACHAT_INVALID_HANDLE;
        chatroom0 = megaChatApi[a1]->getChatRoomByUser(peerPrimary->getHandle());
        chatid0 = chatroom0->getChatId();
        EXPECT_NE(chatid0, MEGACHAT_INVALID_HANDLE) << "Invalid chatid";
        if (chatid0 == MEGACHAT_INVALID_HANDLE) return MEGACHAT_INVALID_HANDLE;

        // Wait until both accounts are connected to chatd
        while (megaChatApi[a1]->getChatConnectionState(chatid0) != MegaChatApi::CHAT_CONNECTION_ONLINE)
        {
            postLog("Waiting for connection to chatd...");
            responseOk = waitForResponse(flagChatdOnline1);
            EXPECT_TRUE(responseOk) << "Timeout expired for connecting to chatd, account " << (a1+1);
            if (!responseOk) return MEGACHAT_INVALID_HANDLE;
            *flagChatdOnline1 = false;
        }
        while (megaChatApi[a2]->getChatConnectionState(chatid0) != MegaChatApi::CHAT_CONNECTION_ONLINE)
        {
            postLog("Waiting for connection to chatd...");
            responseOk = waitForResponse(flagChatdOnline2);
            EXPECT_TRUE(waitForResponse(flagChatdOnline2)) << "Timeout expired for connecting to chatd, account " << (a2+1);
            if (!responseOk) return MEGACHAT_INVALID_HANDLE;
            *flagChatdOnline2 = false;
        }
    }
    else
    {
        // --> Ensure we are connected to chatd for the chatroom
        chatid0 = chatroom0->getChatId();
        EXPECT_NE(chatid0, MEGACHAT_INVALID_HANDLE) << "Invalid chatid";
        if (chatid0 == MEGACHAT_INVALID_HANDLE) return MEGACHAT_INVALID_HANDLE;
        EXPECT_EQ(megaChatApi[a1]->getChatConnectionState(chatid0), MegaChatApi::CHAT_CONNECTION_ONLINE) <<
                         "Not connected to chatd for account " << (a1+1) << ": " << account(a1).getEmail();
        if (megaChatApi[a1]->getChatConnectionState(chatid0) != MegaChatApi::CHAT_CONNECTION_ONLINE) return MEGACHAT_INVALID_HANDLE;
        EXPECT_EQ(megaChatApi[a2]->getChatConnectionState(chatid0), MegaChatApi::CHAT_CONNECTION_ONLINE) <<
                         "Not connected to chatd for account " << (a2+1) << ": " << account(a2).getEmail();
        if (megaChatApi[a2]->getChatConnectionState(chatid0) != MegaChatApi::CHAT_CONNECTION_ONLINE) return MEGACHAT_INVALID_HANDLE;
    }

    delete chatroom0;
    chatroom0 = NULL;

    MegaChatRoom *chatroom1 = megaChatApi[a2]->getChatRoomByUser(peerSecondary->getHandle());
    MegaChatHandle chatid1 = chatroom1->getChatId();
    delete chatroom1;
    chatroom1 = NULL;
    EXPECT_EQ(chatid0, chatid1) << "Chat identificator is different for account0 and account1.";
    if (chatid0 != chatid1) return MEGACHAT_INVALID_HANDLE;

    delete peerPrimary;
    peerPrimary = NULL;
    delete peerSecondary;
    peerSecondary = NULL;

    return chatid0;
}

MegaChatMessage * MegaChatApiTest::sendTextMessageOrUpdate(unsigned int senderAccountIndex, unsigned int receiverAccountIndex,
                                                MegaChatHandle chatid, const string &textToSend,
                                                TestChatRoomListener *chatroomListener, MegaChatHandle messageId)
{
    bool *flagConfirmed = NULL;
    bool *flagReceived = NULL;
    bool *flagDelivered = &chatroomListener->msgDelivered[senderAccountIndex]; *flagDelivered = false;
    chatroomListener->clearMessages(senderAccountIndex);
    chatroomListener->clearMessages(receiverAccountIndex);

    MegaChatMessage *messageSendEdit = NULL;
    MegaChatHandle *msgidSendEdit = NULL;
    if (messageId == MEGACHAT_INVALID_HANDLE)
    {
        flagConfirmed = &chatroomListener->msgConfirmed[senderAccountIndex]; *flagConfirmed = false;
        flagReceived = &chatroomListener->msgReceived[receiverAccountIndex]; *flagReceived = false;

        messageSendEdit = megaChatApi[senderAccountIndex]->sendMessage(chatid, textToSend.c_str());
        msgidSendEdit = &chatroomListener->mConfirmedMessageHandle[senderAccountIndex];
    }
    else  // Update Message
    {
        flagConfirmed = &chatroomListener->msgEdited[senderAccountIndex]; *flagConfirmed = false;
        flagReceived = &chatroomListener->msgEdited[receiverAccountIndex]; *flagReceived = false;
        messageSendEdit = megaChatApi[senderAccountIndex]->editMessage(chatid, messageId, textToSend.c_str());
        msgidSendEdit = &chatroomListener->mEditedMessageHandle[senderAccountIndex];
    }

    EXPECT_TRUE(messageSendEdit) << "Failed to edit message";
    if (!messageSendEdit) return nullptr;
    delete messageSendEdit;
    bool responseOk = waitForResponse(flagConfirmed);
    EXPECT_TRUE(responseOk) << "Timeout expired for receiving confirmation by server";    // for confirmation, sendMessage() is synchronous
    if (!responseOk) return nullptr;
    MegaChatHandle msgPrimaryId = *msgidSendEdit;
    EXPECT_NE(msgPrimaryId, MEGACHAT_INVALID_HANDLE) << "Wrong message id for sent message";
    if (msgPrimaryId == MEGACHAT_INVALID_HANDLE) return nullptr;
    MegaChatMessage *messageSent = megaChatApi[senderAccountIndex]->getMessage(chatid, msgPrimaryId);   // message should be already confirmed, so in RAM
    EXPECT_TRUE(messageSent) << "Failed to find the confirmed message by msgid";
    if (!messageSent) return nullptr;
    EXPECT_EQ(messageSent->getMsgId(), msgPrimaryId) << "Failed to retrieve the message id";
    if (messageSent->getMsgId() != msgPrimaryId) return nullptr;

    responseOk = waitForResponse(flagReceived);
    EXPECT_TRUE(responseOk) << "Timeout expired for receiving message by target user";    // for reception
    if (!responseOk) return nullptr;
    responseOk = chatroomListener->hasArrivedMessage(receiverAccountIndex, msgPrimaryId);
    EXPECT_TRUE(responseOk) << "Message id of sent message and received message don't match";
    if (!responseOk) return nullptr;
    MegaChatHandle msgSecondaryId = msgPrimaryId;
    MegaChatMessage *messageReceived = megaChatApi[receiverAccountIndex]->getMessage(chatid, msgSecondaryId);   // message should be already received, so in RAM
    EXPECT_TRUE(messageReceived) << "Failed to retrieve the message at the receiver account";
    if (!messageReceived) return nullptr;
    EXPECT_STREQ(textToSend.c_str(), messageReceived->getContent()) << "Content of message received doesn't match the content of sent message";
    if (strcmp(textToSend.c_str(), messageReceived->getContent())) return nullptr;

    // Check if reception confirmation is active and, in this case, only 1on1 rooms have acknowledgement of receipt
    if (megaChatApi[senderAccountIndex]->isMessageReceptionConfirmationActive()
            && !megaChatApi[senderAccountIndex]->getChatRoom(chatid)->isGroup())
    {
        responseOk = waitForResponse(flagDelivered);
        EXPECT_TRUE(responseOk) << "Timeout expired for receiving delivery notification";    // for delivery
        if (!responseOk) return nullptr;
    }

    // Update Message
    if (messageId != MEGACHAT_INVALID_HANDLE)
    {
        EXPECT_TRUE(messageReceived->isEdited()) << "Edited messages is not reported as edition";
        if (!messageReceived->isEdited()) return nullptr;
    }

    delete messageReceived;
    messageReceived = NULL;

    return messageSent;
}

void MegaChatApiTest::checkEmail(unsigned int indexAccount)
{
    char *myEmail = megaChatApi[indexAccount]->getMyEmail();
    ASSERT_TRUE(myEmail) << "Incorrect email";
    ASSERT_EQ(string(myEmail), account(indexAccount).getEmail());

    std::stringstream buffer;
    buffer << "My email is: " << myEmail << endl;
    postLog(buffer.str());

    delete [] myEmail;
    myEmail = NULL;
}

string MegaChatApiTest::dateToString()
{
    time_t rawTime;
    struct tm * timeInfo;
    char formatDate[80];
    time(&rawTime);
    timeInfo = localtime(&rawTime);
    strftime(formatDate, 80, "%Y%m%d_%H%M%S", timeInfo);

    return formatDate;
}

MegaChatMessage *MegaChatApiTest::attachNode(unsigned int a1, unsigned int a2, MegaChatHandle chatid,
                                        MegaNode* nodeToSend, TestChatRoomListener* chatroomListener)
{
    MegaNodeList *megaNodeList = MegaNodeList::createInstance();
    megaNodeList->addNode(nodeToSend);

    bool *flagRequest = &requestFlagsChat[a1][MegaChatRequest::TYPE_ATTACH_NODE_MESSAGE]; *flagRequest = false;
    bool *flagConfirmed = &chatroomListener->msgConfirmed[a1]; *flagConfirmed = false;
    bool *flagReceived = &chatroomListener->msgReceived[a2]; *flagReceived = false;

    megaChatApi[a1]->attachNodes(chatid, megaNodeList, this);
    bool responseOk = waitForResponse(flagRequest);
    EXPECT_TRUE(responseOk) << "Expired timeout for attaching node";
    if (!responseOk) return nullptr;
    EXPECT_FALSE(lastErrorChat[a1]) << "Failed to attach node. Error: " << lastErrorMsgChat[a1] << " (" << lastErrorChat[a1] << ")";
    delete megaNodeList;
    if (lastErrorChat[a1]) return nullptr;

    responseOk = waitForResponse(flagConfirmed);
    EXPECT_TRUE(responseOk) << "Timeout expired for receiving confirmation by server";
    if (!responseOk) return nullptr;
    MegaChatHandle msgId0 = chatroomListener->mConfirmedMessageHandle[a1];
    EXPECT_NE(msgId0, MEGACHAT_INVALID_HANDLE) << "Wrong message id for message sent";
    if (msgId0 == MEGACHAT_INVALID_HANDLE) return nullptr;
    MegaChatMessage *msgSent = megaChatApi[a1]->getMessage(chatid, msgId0);   // message should be already confirmed, so in RAM

    responseOk = waitForResponse(flagReceived);
    EXPECT_TRUE(waitForResponse(flagReceived)) << "Timeout expired for receiving message by target user";    // for reception
    if (!responseOk) return nullptr;
    EXPECT_TRUE(chatroomListener->hasArrivedMessage(a2, msgId0)) << "Wrong message id at destination";
    if (!chatroomListener->hasArrivedMessage(a2, msgId0)) return nullptr;
    MegaChatMessage *msgReceived = megaChatApi[a2]->getMessage(chatid, msgId0);   // message should be already received, so in RAM
    EXPECT_TRUE(msgReceived) << "Failed to get messagbe by id";
    if (!msgReceived) return nullptr;
    EXPECT_EQ(msgReceived->getType(), MegaChatMessage::TYPE_NODE_ATTACHMENT) << "Wrong type of message. Type: " << msgReceived->getType();
    if (msgReceived->getType() != MegaChatMessage::TYPE_NODE_ATTACHMENT) return nullptr;
    megaNodeList = msgReceived->getMegaNodeList();
    EXPECT_TRUE(megaNodeList) << "Failed to get list of nodes attached";
    if (!megaNodeList) return nullptr;
    EXPECT_EQ(megaNodeList->size(), 1) << "Wrong size of list of nodes attached";
    if (megaNodeList->size() != 1) return nullptr;
    EXPECT_TRUE(nodeToSend && megaNodeList->get(0)->getHandle() == nodeToSend->getHandle()) << "Handle of node from received message doesn't match the nodehandle attached";
    if (!nodeToSend || megaNodeList->get(0)->getHandle() != nodeToSend->getHandle()) return nullptr;

    delete msgReceived;
    msgReceived = NULL;

    return msgSent;
}

void MegaChatApiTest::clearHistory(unsigned int a1, unsigned int a2, MegaChatHandle chatid, TestChatRoomListener *chatroomListener)
{
    bool *flagTruncateHistory = &requestFlagsChat[a1][MegaChatRequest::TYPE_TRUNCATE_HISTORY]; *flagTruncateHistory = false;
    bool *flagTruncatedPrimary = &chatroomListener->historyTruncated[a1]; *flagTruncatedPrimary = false;
    bool *flagTruncatedSecondary = &chatroomListener->historyTruncated[a2]; *flagTruncatedSecondary = false;
    bool *chatItemUpdated0 = &chatItemUpdated[a1]; *chatItemUpdated0 = false;
    bool *chatItemUpdated1 = &chatItemUpdated[a2]; *chatItemUpdated1 = false;
    megaChatApi[a1]->clearChatHistory(chatid);
    ASSERT_TRUE(waitForResponse(flagTruncateHistory)) << "Expired timeout for truncating history";
    ASSERT_TRUE(!lastErrorChat[a1]) << "Failed to truncate history. Error: " << lastErrorMsgChat[a1] << " (" << lastErrorChat[a1] << ")";
    ASSERT_TRUE(waitForResponse(flagTruncatedPrimary)) << "Expired timeout for truncating history for primary account";
    ASSERT_TRUE(waitForResponse(flagTruncatedSecondary)) << "Expired timeout for truncating history for secondary account";
    ASSERT_TRUE(waitForResponse(chatItemUpdated0)) << "Expired timeout for receiving chat list item update for primary account";
    ASSERT_TRUE(waitForResponse(chatItemUpdated1)) << "Expired timeout for receiving chat list item update for secondary account";

    MegaChatListItem *itemPrimary = megaChatApi[a1]->getChatListItem(chatid);
    ASSERT_EQ(itemPrimary->getUnreadCount(), 0) << "Wrong unread count for chat list item after clear history.";
    ASSERT_STREQ(itemPrimary->getLastMessage(), "") << "Wrong content of last message for chat list item after clear history.";
    ASSERT_EQ(itemPrimary->getLastMessageType(), MegaChatMessage::TYPE_TRUNCATE) << "Wrong type of last message after clear history.";
    ASSERT_NE(itemPrimary->getLastTimestamp(), 0) << "Wrong last timestamp after clear history";
    delete itemPrimary; itemPrimary = NULL;
    MegaChatListItem *itemSecondary = megaChatApi[a2]->getChatListItem(chatid);
    ASSERT_EQ(itemSecondary->getUnreadCount(), 0) << "Wrong unread count for chat list item after clear history.";
    ASSERT_STREQ(itemSecondary->getLastMessage(), "") << "Wrong content of last message for chat list item after clear history.";
    ASSERT_EQ(itemSecondary->getLastMessageType(), MegaChatMessage::TYPE_TRUNCATE) << "Wrong type of last message after clear history.";
    ASSERT_NE(itemSecondary->getLastTimestamp(), 0) << "Wrong last timestamp after clear history";
    delete itemSecondary; itemSecondary = NULL;
}

void MegaChatApiTest::leaveChat(unsigned int accountIndex, MegaChatHandle chatid)
{
    bool *flagRemoveFromchatRoom = &requestFlagsChat[accountIndex][MegaChatRequest::TYPE_REMOVE_FROM_CHATROOM]; *flagRemoveFromchatRoom = false;
    bool *chatClosed = &chatItemClosed[accountIndex]; *chatClosed = false;
    megaChatApi[accountIndex]->leaveChat(chatid);
    TEST_LOG_ERROR(waitForResponse(flagRemoveFromchatRoom), "Expired timeout for MegaChatApi remove from chatroom");
    TEST_LOG_ERROR(!lastErrorChat[accountIndex], "Failed to leave chatroom. Error: " + lastErrorMsgChat[accountIndex] + " (" + std::to_string(lastErrorChat[accountIndex]) + ")");
    TEST_LOG_ERROR(waitForResponse(chatClosed), "Chatroom closed error");
    MegaChatRoom *chatroom = megaChatApi[accountIndex]->getChatRoom(chatid);
    if (chatroom->isGroup())
    {
        TEST_LOG_ERROR(!chatroom->isActive(), "Chatroom active error");
    }
    delete chatroom;    chatroom = NULL;
}

unsigned int MegaChatApiTest::getMegaChatApiIndex(MegaChatApi *api)
{
    int apiIndex = -1;
    for (int i = 0; i < static_cast<int>(NUM_ACCOUNTS); i++)
    {
        if (api == megaChatApi[i])
        {
            apiIndex = i;
            break;
        }
    }

    if (apiIndex == -1)
    {
        ADD_FAILURE() << "Instance of MegaChatApi not recognized";
    }

    return apiIndex;
}

unsigned int MegaChatApiTest::getMegaApiIndex(MegaApi *api)
{
    int apiIndex = -1;
    for (int i = 0; i < static_cast<int>(NUM_ACCOUNTS); i++)
    {
        if (api == megaApi[i])
        {
            apiIndex = i;
            break;
        }
    }

    if (apiIndex == -1)
    {
        ADD_FAILURE() << "Instance of MegaApi not recognized";
    }

    return apiIndex;
}

void MegaChatApiTest::createFile(const string &fileName, const string &sourcePath, const string &contain)
{
    std::string filePath = sourcePath + "/" + fileName;
    FILE* fileDescriptor = fopen(filePath.c_str(), "w");
    fprintf(fileDescriptor, "%s", contain.c_str());
    fclose(fileDescriptor);
}

MegaNode *MegaChatApiTest::uploadFile(int accountIndex, const std::string& fileName, const std::string& sourcePath, const std::string& targetPath)
{
    addTransfer(accountIndex);
    std::string filePath = sourcePath + "/" + fileName;
    mNodeUploadHandle[accountIndex] = INVALID_HANDLE;
    megaApi[accountIndex]->startUpload(filePath.c_str()
                                       , megaApi[accountIndex]->getNodeByPath(targetPath.c_str())
                                       , nullptr    /*fileName*/
                                       , 0          /*mtime*/
                                       , nullptr    /*appdata*/
                                       , false      /*isSourceTemporary*/
                                       , false      /*startFirst*/
                                       , nullptr    /*cancelToken*/
                                       , this);     /*listener*/
    bool responseOk = waitForResponse(&isNotTransferRunning(accountIndex));
    EXPECT_TRUE(responseOk) << "Expired timeout for upload file";
    if (!responseOk) return nullptr;
    EXPECT_FALSE(lastErrorTransfer[accountIndex]) <<
                     "Error upload file. Error: " << (lastErrorTransfer[accountIndex]) << ". Source: " << filePath << "  target: " << targetPath;
    if (lastErrorTransfer[accountIndex]) return nullptr;

    EXPECT_NE(mNodeUploadHandle[accountIndex], INVALID_HANDLE) << "Upload node handle is invalid";
    if (mNodeUploadHandle[accountIndex] == INVALID_HANDLE) return nullptr;

    MegaNode *node = megaApi[accountIndex]->getNodeByHandle(mNodeUploadHandle[accountIndex]);
    EXPECT_TRUE(node) << "It is not possible recover upload node";

    return node;
}

void MegaChatApiTest::addTransfer(int accountIndex)
{
    mNotTransferRunning[accountIndex] = false;
}

bool &MegaChatApiTest::isNotTransferRunning(int accountIndex)
{
    return mNotTransferRunning[accountIndex];
}

bool MegaChatApiTest::downloadNode(int accountIndex, MegaNode *nodeToDownload)
{
    struct stat st = {}; // init all members to default values (0)
    if (stat(DOWNLOAD_PATH.c_str(), &st) == -1)
    {
#ifdef _WIN32
        _mkdir(DOWNLOAD_PATH.c_str());
#else
        mkdir(DOWNLOAD_PATH.c_str(), 0700);
#endif
    }

    addTransfer(accountIndex);
    megaApi[accountIndex]->startDownload(nodeToDownload,
                                         DOWNLOAD_PATH.c_str(),
                                         nullptr,   /*customName*/
                                         nullptr,   /*appData*/
                                         false,     /*startFirst*/
                                         nullptr,   /*cancelToken*/
                                         this);
    EXPECT_TRUE(waitForResponse(&isNotTransferRunning(accountIndex))) << "Expired timeout for download file";
    return lastErrorTransfer[accountIndex] == API_OK;
}

bool MegaChatApiTest::importNode(int accountIndex, MegaNode *node, const string &targetName)
{
    mNodeCopiedHandle[accountIndex] = INVALID_HANDLE;
    megaApi[accountIndex]->authorizeNode(node);
    MegaNode *parentNode = megaApi[accountIndex]->getRootNode();
    auto copyNodeTracker = ::mega::make_unique<RequestTracker>(megaApi[accountIndex]);
    megaApi[accountIndex]->copyNode(node, parentNode, targetName.c_str(), copyNodeTracker.get());
    ErrorCodes copyNodeResult = copyNodeTracker->waitForResult();
    delete parentNode;
    parentNode = NULL;

    return copyNodeResult == API_OK;
}

void MegaChatApiTest::getContactRequest(unsigned int accountIndex, bool outgoing, int expectedSize)
{
    MegaContactRequestList *crl;

    if (outgoing)
    {
        crl = megaApi[accountIndex]->getOutgoingContactRequests();
        ASSERT_EQ(expectedSize, crl->size());

        if (expectedSize)
        {
            mContactRequest[accountIndex] = crl->get(0)->copy();
        }
    }
    else
    {
        crl = megaApi[accountIndex]->getIncomingContactRequests();
        ASSERT_EQ(expectedSize, crl->size());

        if (expectedSize)
        {
            mContactRequest[accountIndex] = crl->get(0)->copy();
        }
    }

    delete crl;
}

int MegaChatApiTest::purgeLocalTree(const std::string &path)
{
#ifdef _WIN32
    // should be reimplemented, maybe using std::filesystem
    std::cout << "Manually purge local tree: " << path << std::endl;
    return 0;

#else
    DIR *directory = opendir(path.c_str());
    size_t path_len = path.length();
    int r = -1;

    if (directory)
    {
        struct dirent *p;
        r = 0;
        while (!r && (p=readdir(directory)))
        {
            int r2 = -1;
            char *buf;
            size_t len;
            /* Skip the names "." and ".." as we don't want to recurse on them. */
            if (!strcmp(p->d_name, ".") || !strcmp(p->d_name, ".."))
            {
                continue;
            }

            len = path_len + strlen(p->d_name) + 2;
            buf = (char *)malloc(len);

            if (buf)
            {
                struct stat statbuf;
                snprintf(buf, len, "%s/%s", path.c_str(), p->d_name);
                if (!stat(buf, &statbuf))
                {
                    if (S_ISDIR(statbuf.st_mode))
                    {
                        r2 = purgeLocalTree(buf);
                    }
                    else
                    {
                        r2 = unlink(buf);
                    }
                }

                free(buf);
            }

            r = r2;
        }

        closedir(directory);
    }

    if (!r)
    {
        r = rmdir(path.c_str());
    }

    return r;
#endif
}

void MegaChatApiTest::purgeCloudTree(unsigned int accountIndex, MegaNode *node)
{
    MegaNodeList *children;
    children = megaApi[accountIndex]->getChildren(node);

    for (int i = 0; i < children->size(); i++)
    {
        MegaNode *childrenNode = children->get(i);
        if (childrenNode->isFolder())
        {
            purgeCloudTree(accountIndex, childrenNode);
        }

        auto removeTracker = ::mega::make_unique<RequestTracker>(megaApi[accountIndex]);
        megaApi[accountIndex]->remove(childrenNode, removeTracker.get());
        ErrorCodes removeResult = removeTracker->waitForResult();
        TEST_LOG_ERROR((removeResult == API_OK), "Failed to remove node. Error: "
                       + std::to_string(removeResult));
    }

    delete children;
}

void MegaChatApiTest::clearAndLeaveChats(unsigned int accountIndex, MegaChatHandle skipChatId)
{
    MegaChatRoomList *chatRooms = megaChatApi[accountIndex]->getChatRooms();

    for (unsigned int i = 0; i < chatRooms->size(); ++i)
    {
        const MegaChatRoom *chatroom = chatRooms->get(i);

        if (chatroom->isActive() && chatroom->getOwnPrivilege() == MegaChatRoom::PRIV_MODERATOR)
        {
            bool *flagTruncateHistory = &requestFlagsChat[accountIndex][MegaChatRequest::TYPE_TRUNCATE_HISTORY]; *flagTruncateHistory = false;
            megaChatApi[accountIndex]->clearChatHistory(chatroom->getChatId());
            TEST_LOG_ERROR(waitForResponse(flagTruncateHistory), "Expired timeout for truncate history");
            TEST_LOG_ERROR(!lastErrorChat[accountIndex], "Failed to truncate history. Error: " + lastErrorMsgChat[accountIndex] + " (" + std::to_string(lastErrorChat[accountIndex]) + ")");
        }

        if (chatroom->isGroup() && chatroom->isActive() && chatroom->getChatId() != skipChatId)
        {
            leaveChat(accountIndex, chatroom->getChatId());
        }
    }

    delete chatRooms;
    chatRooms = NULL;
}

void MegaChatApiTest::removePendingContactRequest(unsigned int accountIndex)
{
    MegaContactRequestList *contactRequests = megaApi[accountIndex]->getOutgoingContactRequests();

    for (int i = 0; i < contactRequests->size(); i++)
    {
        MegaContactRequest *contactRequest = contactRequests->get(i);
        auto inviteContactTracker = ::mega::make_unique<RequestTracker>(megaApi[accountIndex]);
        megaApi[accountIndex]->inviteContact(contactRequest->getTargetEmail(),
                                             "Removing you",
                                             MegaContactRequest::INVITE_ACTION_DELETE,
                                             inviteContactTracker.get());
        ErrorCodes inviteContactResult = inviteContactTracker->waitForResult();
        TEST_LOG_ERROR((inviteContactResult == API_OK), "Failed to remove peer. Error: "
                       + std::to_string(inviteContactResult));
    }

    delete contactRequests;
    contactRequests = NULL;
}

void MegaChatApiTest::changeLastName(unsigned int accountIndex, std::string lastName)
{
    auto setUserAttributeTracker = ::mega::make_unique<RequestTracker>(megaApi[accountIndex]);
    megaApi[accountIndex]->setUserAttribute(MegaApi::USER_ATTR_LASTNAME, lastName.c_str(),
                                            setUserAttributeTracker.get());
    ErrorCodes setUserAttributeResult = setUserAttributeTracker->waitForResult();
    ASSERT_EQ(setUserAttributeResult, API_OK) << "Failed SDK request to change lastname.";

    auto getUserAttributeTracker = ::mega::make_unique<RequestTracker>(megaApi[accountIndex]);
    megaApi[accountIndex]->getUserAttribute(MegaApi::USER_ATTR_LASTNAME,
                                            getUserAttributeTracker.get());
    ErrorCodes getUserAttributeResult = getUserAttributeTracker->waitForResult();

    ASSERT_NE(getUserAttributeResult, static_cast<ErrorCodes>(-999)) <<
                     "Expired timeout to get last name after own change ("
                      << maxTimeout << " seconds)";
    ASSERT_EQ(getUserAttributeResult, API_OK) << "Failed SDK to get lastname.";

    std::string currentUserLastName {getUserAttributeTracker->request->getText()};
    ASSERT_EQ(currentUserLastName, lastName) << "Failed SDK last name update.";


    // This sleep is necessary to allow execute the two listeners (MegaChatApi and MegaChatApiTest) for
    // MegaRequest::TYPE_GET_ATTR_USER before exit from this function.
    // In other case, we could ask for the name to MegaChatApi before this will be established
    // because MegachatApiTest listener is called before than MegaChatApi listener
    std::this_thread::sleep_for(std::chrono::seconds(1));
}

void MegaChatApiTest::onRequestFinish(MegaApi *api, MegaRequest *request, MegaError *e)
{
    unsigned int apiIndex = getMegaApiIndex(api);
    ASSERT_NE(apiIndex, -1u) << "MegaChatApiTest::onRequestFinish(MegaApi *api, ...)";

    if (e->getErrorCode() == API_OK)
    {
        switch(request->getType())
        {
            case MegaRequest::TYPE_GET_ATTR_USER:
                if (request->getParamType() ==  MegaApi::USER_ATTR_FIRSTNAME)
                {
                    mFirstname = request->getText() ? request->getText() : "";
                    nameReceived[apiIndex] = true;
                }
                else if (request->getParamType() == MegaApi::USER_ATTR_LASTNAME)
                {
                    mLastname = request->getText() ? request->getText() : "";
                    nameReceived[apiIndex] = true;
                }

                break;

            case MegaRequest::TYPE_COPY:
                mNodeCopiedHandle[apiIndex] = request->getNodeHandle();
                break;
        }
    }

    requestFlags[apiIndex][request->getType()] = true;
}

void MegaChatApiTest::onChatsUpdate(MegaApi* api, MegaTextChatList *chats)
{
    if (!chats)
    {
        return;
    }

    unsigned int apiIndex = getMegaApiIndex(api);
    ASSERT_NE(apiIndex, -1u) << "MegaChatApiTest::onChatsUpdate()";
    mChatsUpdated[apiIndex] = true;
    for (int i = 0; i < chats->size(); i++)
    {
         mChatListUpdated[apiIndex].emplace_back(chats->get(i)->getHandle());
    }
}

void MegaChatApiTest::onContactRequestsUpdate(MegaApi* api, MegaContactRequestList* /*requests*/)
{
    unsigned int apiIndex = getMegaApiIndex(api);
    ASSERT_NE(apiIndex, -1u) << "MegaChatApiTest::onContactRequestsUpdate()";

    mContactRequestUpdated[apiIndex] = true;
}

void MegaChatApiTest::onUsersUpdate(::mega::MegaApi* api, ::mega::MegaUserList* userList)
{
    if (!userList) return;

    unsigned int accountIndex = getMegaApiIndex(api);
    ASSERT_NE(accountIndex, -1u) << "MegaChatApiTest::onUsersUpdate()";
    for (int i = 0; i < userList->size(); i++)
    {
        ::mega::MegaUser* user = userList->get(i);
        if (user->getHandle() != megaApi[accountIndex]->getMyUserHandleBinary())
        {
            // add here code to manage other users changes
            continue;
        }

        // own user changes
        if (user->hasChanged(MegaUser::CHANGE_TYPE_RICH_PREVIEWS))
        {
            mUsersChanged[accountIndex][MegaUser::CHANGE_TYPE_RICH_PREVIEWS] = true;
        }
    }
}

void MegaChatApiTest::onRequestFinish(MegaChatApi *api, MegaChatRequest *request, MegaChatError *e)
{
    unsigned int apiIndex = getMegaChatApiIndex(api);
    ASSERT_NE(apiIndex, -1u) << "MegaChatApiTest::onRequestFinish(MegaChatApi *api, ...)";

    lastErrorChat[apiIndex] = e->getErrorCode();
    lastErrorMsgChat[apiIndex] = e->getErrorString();
    if (!lastErrorChat[apiIndex])
    {
        switch(request->getType())
        {
            case MegaChatRequest::TYPE_CREATE_CHATROOM:
                chatid[apiIndex] = request->getChatHandle();
                break;

            case MegaChatRequest::TYPE_GET_FIRSTNAME:
                mChatFirstname = request->getText() ? request->getText() : "";
                break;

            case MegaChatRequest::TYPE_GET_LASTNAME:
                mChatLastname = request->getText() ? request->getText() : "";
                break;

            case MegaChatRequest::TYPE_GET_EMAIL:
                mChatEmail = request->getText() ? request->getText() : "";
                break;

            case MegaChatRequest::TYPE_CHAT_LINK_HANDLE:
                if (!request->getFlag())
                {
                    chatLinks[apiIndex] = request->getText();
                }
                break;
            case MegaChatRequest::TYPE_RETRY_PENDING_CONNECTIONS:
#ifndef KARERE_DISABLE_WEBRTC
                mChatCallReconnection[apiIndex] = request->getFlag() &&
                    !static_cast<bool>(request->getParamType());
#endif
                break;

             case MegaChatRequest::TYPE_FETCH_SCHEDULED_MEETING_OCCURRENCES:
#ifndef KARERE_DISABLE_WEBRTC
                (mOccurrList[apiIndex]).reset(request->getMegaChatScheduledMeetingOccurrList()
                                                ? request->getMegaChatScheduledMeetingOccurrList()->copy()
                                                : nullptr);
#endif
                break;
        }
    }

    requestFlagsChat[apiIndex][request->getType()] = true;
}

void MegaChatApiTest::onChatInitStateUpdate(MegaChatApi *api, int newState)
{
    unsigned int apiIndex = getMegaChatApiIndex(api);
    ASSERT_NE(apiIndex, -1u) << "MegaChatApiTest::onChatInitStateUpdate()";

    initState[apiIndex] = newState;
    initStateChanged[apiIndex] = true;
}

void MegaChatApiTest::onChatListItemUpdate(MegaChatApi *api, MegaChatListItem *item)
{
    unsigned int apiIndex = getMegaChatApiIndex(api);
    ASSERT_NE(apiIndex, -1u) << "MegaChatApiTest::onChatListItemUpdate()";

    if (item)
    {
        std::stringstream buffer;
        buffer << "[api: " << apiIndex << "] Chat list item added or updated - ";

        const char *info = MegaChatApiTest::printChatListItemInfo(item);
        buffer << info;
        postLog(buffer.str());
        delete [] info; info = NULL;

        if (item->hasChanged(MegaChatListItem::CHANGE_TYPE_CLOSED))
        {
            chatItemClosed[apiIndex] = true;
        }
        if (item->hasChanged(MegaChatListItem::CHANGE_TYPE_PARTICIPANTS) ||
                item->hasChanged(MegaChatListItem::CHANGE_TYPE_OWN_PRIV))
        {
            peersUpdated[apiIndex] = true;
        }
        if (item->hasChanged(MegaChatListItem::CHANGE_TYPE_TITLE))
        {
            titleUpdated[apiIndex] = true;
        }
        if (item->hasChanged(MegaChatListItem::CHANGE_TYPE_ARCHIVE))
        {
            chatArchived[apiIndex] = true;
        }

        chatItemUpdated[apiIndex] = true;
    }
}

void MegaChatApiTest::onChatOnlineStatusUpdate(MegaChatApi* api, MegaChatHandle userhandle, int status, bool)
{
    unsigned int apiIndex = getMegaChatApiIndex(api);
    ASSERT_NE(apiIndex, -1u) << "MegaChatApiTest::onChatOnlineStatusUpdate()";
    if (userhandle == megaChatApi[apiIndex]->getMyUserHandle())
    {
        mOnlineStatusUpdated[apiIndex] = true;
        mOnlineStatus[apiIndex] = status;
    }
}

void MegaChatApiTest::onChatPresenceConfigUpdate(MegaChatApi *api, MegaChatPresenceConfig */*config*/)
{
    unsigned int apiIndex = getMegaChatApiIndex(api);
    ASSERT_NE(apiIndex, -1u) << "MegaChatApiTest::onChatPresenceConfigUpdate()";
    mPresenceConfigUpdated[apiIndex] = true;
}

void MegaChatApiTest::onChatConnectionStateUpdate(MegaChatApi *api, MegaChatHandle chatid, int state)
{
    unsigned int apiIndex = getMegaChatApiIndex(api);
    ASSERT_NE(apiIndex, -1u) << "MegaChatApiTest::onChatConnectionStateUpdate()";
    mChatConnectionOnline[apiIndex] = (state == MegaChatApi::CHAT_CONNECTION_ONLINE);
    mLoggedInAllChats[apiIndex] = (state == MegaChatApi::CHAT_CONNECTION_ONLINE) && (chatid == MEGACHAT_INVALID_HANDLE);
}

void MegaChatApiTest::onTransferStart(MegaApi */*api*/, MegaTransfer */*transfer*/)
{

}

void MegaChatApiTest::onTransferFinish(MegaApi *api, MegaTransfer *transfer, MegaError *error)
{
    unsigned int apiIndex = getMegaApiIndex(api);
    ASSERT_NE(apiIndex, -1u) << "MegaChatApiTest::onTransferFinish()";

    mNodeUploadHandle[apiIndex] = transfer->getNodeHandle();
    lastErrorTransfer[apiIndex] = error->getErrorCode();
    mNotTransferRunning[apiIndex] = true;
}

void MegaChatApiTest::onTransferUpdate(MegaApi */*api*/, MegaTransfer */*transfer*/)
{
}

void MegaChatApiTest::onTransferTemporaryError(MegaApi */*api*/, MegaTransfer */*transfer*/, MegaError */*error*/)
{
}

bool MegaChatApiTest::onTransferData(MegaApi */*api*/, MegaTransfer */*transfer*/, char */*buffer*/, size_t /*size*/)
{
    return false;
}

#ifndef KARERE_DISABLE_WEBRTC

void MegaChatApiTest::onChatCallUpdate(MegaChatApi *api, MegaChatCall *call)
{
    unsigned int apiIndex = getMegaChatApiIndex(api);
    ASSERT_NE(apiIndex, -1u) << "MegaChatApiTest::onChatCallUpdate()";

    if (call->hasChanged(MegaChatCall::CHANGE_TYPE_RINGING_STATUS) && call->isRinging())
    {
        if (api->getNumCalls() > 1)
        {
            // Hangup in progress call and answer the new call
//                api->hangChatCall(mCallId[apiIndex]);
//                api->answerChatCall(call->getChatid());

            // Hangup in coming call
            api->hangChatCall(call->getCallId());
        }

        if (mCallIdExpectedReceived[apiIndex] == MEGACHAT_INVALID_HANDLE
                || mCallIdExpectedReceived[apiIndex] == call->getCallId())
        {
            /* we are waiting to receive a ringing call for a specific callid, this could be util
             * for those scenarios where we receive multiple onChatCallUpdate like a login */
            mCallReceivedRinging[apiIndex] = true;
            mChatIdRingInCall[apiIndex] = call->getChatid();
            mCallIdRingIn[apiIndex] = call->getCallId();
        }
    }

    if (call->hasChanged(MegaChatCall::CHANGE_TYPE_STATUS))
    {
        unsigned int apiIndex = getMegaChatApiIndex(api); // why is this needed again?
        ASSERT_NE(apiIndex, -1u) << "MegaChatApiTest::onChatCallUpdate() (2)";
        switch (call->getStatus())
        {
        case MegaChatCall::CALL_STATUS_INITIAL:
            if (mCallIdExpectedReceived[apiIndex] != MEGACHAT_INVALID_HANDLE
                    && mCallIdExpectedReceived[apiIndex] == call->getCallId())
            {
                /* we are waiting to receive a call status change (CALL_STATUS_INITIAL) generated in
                 * Call ctor, for a specific callid, this could be util for those scenarios where
                 * we receive multiple onChatCallUpdate like a login */
                mCallReceived[apiIndex] = true;
            }
            break;

        case MegaChatCall::CALL_STATUS_IN_PROGRESS:
            mCallInProgress[apiIndex] = true;
            mChatIdInProgressCall[apiIndex] = call->getChatid();
            break;

        case MegaChatCall::CALL_STATUS_JOINING:
            mCallIdJoining[apiIndex] = call->getCallId();
            break;

        case MegaChatCall::CALL_STATUS_TERMINATING_USER_PARTICIPATION:
            mTerminationCode[apiIndex] = call->getTermCode();
            break;

        case MegaChatCall::CALL_STATUS_DESTROYED:
            mCallDestroyed[apiIndex] = true;
            break;

        case MegaChatCall::CALL_STATUS_CONNECTING:
            mCallConnecting[apiIndex] = true;
            break;

        default:
            break;
        }
    }

    LOG_debug << "On chat call change state ";
}

void MegaChatApiTest::onChatSessionUpdate(MegaChatApi* api, MegaChatHandle,
                                          MegaChatHandle, MegaChatSession *session)
{
    unsigned int apiIndex = getMegaChatApiIndex(api);
    ASSERT_NE(apiIndex, -1u) << "MegaChatApiTest::onChatSessionUpdate()";
    LOG_debug << "On chat session update START with apiIndex|" << apiIndex << "|";

    if(session->getChanges())
    {
        switch (session->getChanges())
        {
        case MegaChatSession::CHANGE_TYPE_STATUS:
            mChatCallSessionStatusInProgress[apiIndex] =
                session->getStatus() == MegaChatSession::SESSION_STATUS_IN_PROGRESS;
            mChatSessionWasDestroyed[apiIndex] = mChatSessionWasDestroyed[apiIndex]
                || !mChatCallSessionStatusInProgress[apiIndex];
            break;
        case MegaChatSession::CHANGE_TYPE_SESSION_SPEAK_REQUESTED:
            mChatCallSilenceReq[apiIndex] = !session->hasRequestSpeak();
            break;
        case MegaChatSession::CHANGE_TYPE_SESSION_ON_HOLD:
            mChatCallOnHold[apiIndex] = session->isOnHold();
            mChatCallOnHoldResumed[apiIndex] = !session->isOnHold();
            break;
        case MegaChatSession::CHANGE_TYPE_REMOTE_AVFLAGS:
            mChatCallAudioEnabled[apiIndex] = session->hasAudio();
            mChatCallAudioDisabled[apiIndex] = !session->hasAudio();
            break;
        default:
            LOG_debug << "Chat session update |" << session->getChanges() << "| not processed";
            break;
        }
    }

    LOG_debug << "On chat session update END with apiIndex|" << apiIndex << "|";
}

void MegaChatApiTest::onChatSchedMeetingUpdate(megachat::MegaChatApi* api, megachat::MegaChatScheduledMeeting* sm)
{
    unsigned int apiIndex = getMegaChatApiIndex(api);
    ASSERT_NE(apiIndex, -1u) << "MegaChatApiTest::onChatSchedMeetingUpdate()";
    if (sm)
    {
       mSchedMeetingUpdated[apiIndex] = true;
       mSchedIdUpdated[apiIndex] = sm->schedId();

       if (sm->isDeleted())
       {
           mSchedIdRemoved[apiIndex] = sm->schedId();
       }
    }
}

void MegaChatApiTest::onSchedMeetingOccurrencesUpdate(megachat::MegaChatApi* api, MegaChatHandle /*chatid*/, bool /*append*/)
{
    unsigned int apiIndex = getMegaChatApiIndex(api);
    ASSERT_NE(apiIndex, -1u) << "MegaChatApiTest::onSchedMeetingOccurrencesUpdate()";
    mSchedOccurrUpdated[apiIndex] = true;
}

TestChatVideoListener::TestChatVideoListener()
{
}

TestChatVideoListener::~TestChatVideoListener()
{
}

void TestChatVideoListener::onChatVideoData(MegaChatApi*, MegaChatHandle, int, int, char*, size_t)
{
}

#endif

TestChatRoomListener::TestChatRoomListener(MegaChatApiTest *t, MegaChatApi **apis, MegaChatHandle chatid)
{
    this->t = t;
    this->megaChatApi = apis;
    this->chatid = chatid;
    this->message = NULL;

    for (unsigned i = 0u; i < NUM_ACCOUNTS; i++)
    {
        this->historyLoaded[i] = false;
        this->historyTruncated[i] = false;
        this->msgLoaded[i] = false;
        this->msgCount[i] = 0;
        this->msgConfirmed[i] = false;
        this->msgDelivered[i] = false;
        this->msgReceived[i] = false;
        this->msgEdited[i] = false;
        this->msgRejected[i] = false;
        this->msgId[i].clear();
        this->chatUpdated[i] = false;
        this->userTyping[i] = false;
        this->titleUpdated[i] = false;
        this->archiveUpdated[i] = false;
        this->msgAttachmentReceived[i] = false;
        this->msgContactReceived[i] = false;
        this->msgRevokeAttachmentReceived[i] = false;
        this->reactionReceived[i] = false;
        this->retentionTimeUpdated[i] = false;
        this->mConfirmedMessageHandle[i] = MEGACHAT_INVALID_HANDLE;
        this->mEditedMessageHandle[i] = MEGACHAT_INVALID_HANDLE;
    }
}

void TestChatRoomListener::clearMessages(unsigned int apiIndex)
{
    msgId[apiIndex].clear();
    mConfirmedMessageHandle[apiIndex] = MEGACHAT_INVALID_HANDLE;
    mEditedMessageHandle[apiIndex] = MEGACHAT_INVALID_HANDLE;
}

bool TestChatRoomListener::hasValidMessages(unsigned int apiIndex)
{
    return !msgId[apiIndex].empty();
}

bool TestChatRoomListener::hasArrivedMessage(unsigned int apiIndex, MegaChatHandle messageHandle)
{
    for (unsigned i = 0u; i < msgId[apiIndex].size(); ++i)
    {
        if (msgId[apiIndex][i] == messageHandle)
        {
            return true;
        }
    }

    return false;
}

void TestChatRoomListener::onChatRoomUpdate(MegaChatApi *api, MegaChatRoom *chat)
{
    unsigned int apiIndex = getMegaChatApiIndex(api);
    ASSERT_NE(apiIndex, -1u) << "TestChatRoomListener::onChatRoomUpdate()";

    if (!chat)
    {
        std::stringstream buffer;
        buffer << "[api: " << apiIndex << "] Initialization completed!" << endl;
        t->postLog(buffer.str());
        return;
    }
    if (chat)
    {
        if (chat->hasChanged(MegaChatRoom::CHANGE_TYPE_USER_TYPING))
        {
            uhAction[apiIndex] = chat->getUserTyping();
            userTyping[apiIndex] = true;
        }
        else if (chat->hasChanged(MegaChatRoom::CHANGE_TYPE_USER_STOP_TYPING))
        {
            uhAction[apiIndex] = chat->getUserTyping();
            userTyping[apiIndex] = true;
        }
        else if (chat->hasChanged(MegaChatRoom::CHANGE_TYPE_TITLE))
        {
            titleUpdated[apiIndex] = true;
        }
        else if (chat->hasChanged(MegaChatRoom::CHANGE_TYPE_ARCHIVE))
        {
            archiveUpdated[apiIndex] = true;
        }
        else if (chat->hasChanged(MegaChatListItem::CHANGE_TYPE_UPDATE_PREVIEWERS))
        {
            previewsUpdated[apiIndex] = true;
        }
        else if (chat->hasChanged(MegaChatRoom::CHANGE_TYPE_RETENTION_TIME))
        {
            retentionTimeUpdated[apiIndex] = true;
        }
    }

    std::stringstream buffer;
    buffer << "[api: " << apiIndex << "] Chat updated - ";
    const char *info = MegaChatApiTest::printChatRoomInfo(chat);
    buffer << info;
    t->postLog(buffer.str());
    delete [] info; info = NULL;

    chatUpdated[apiIndex] = chat->getChatId();
}

void TestChatRoomListener::onMessageLoaded(MegaChatApi *api, MegaChatMessage *msg)
{
    unsigned int apiIndex = getMegaChatApiIndex(api);
    ASSERT_NE(apiIndex, -1u) << "TestChatRoomListener::onMessageLoaded()";

    if (msg)
    {
        std::stringstream buffer;
        buffer << endl << "[api: " << apiIndex << "] Message loaded - ";
        const char *info = MegaChatApiTest::printMessageInfo(msg);
        buffer << info;
        t->postLog(buffer.str());
        delete [] info; info = NULL;

        msgCount[apiIndex]++;
        msgId[apiIndex].push_back(msg->getMsgId());

        if (msg->getStatus() == MegaChatMessage::STATUS_SENDING_MANUAL)
        {
            if (msg->getCode() == MegaChatMessage::REASON_NO_WRITE_ACCESS)
            {
                msgRejected[apiIndex] = true;
            }
        }

        if (msg->getType() == MegaChatMessage::TYPE_NODE_ATTACHMENT)
        {
            msgAttachmentReceived[apiIndex] = true;
        }
        else if (msg->getType() == MegaChatMessage::TYPE_CONTACT_ATTACHMENT)
        {
            msgContactReceived[apiIndex] = true;
        }

        msgLoaded[apiIndex] = true;
    }
    else
    {
        historyLoaded[apiIndex] = true;
        std::stringstream buffer;
        buffer << "[api: " << apiIndex << "] Loading of messages completed" << endl;
        t->postLog(buffer.str());
    }
}

void TestChatRoomListener::onMessageReceived(MegaChatApi *api, MegaChatMessage *msg)
{
    unsigned int apiIndex = getMegaChatApiIndex(api);
    ASSERT_NE(apiIndex, -1u) << "TestChatRoomListener::onMessageReceived()";

    std::stringstream buffer;
    buffer << "[api: " << apiIndex << "] Message received - ";
    const char *info = MegaChatApiTest::printMessageInfo(msg);
    buffer << info;
    t->postLog(buffer.str());
    delete [] info; info = NULL;

    if (msg->getType() == MegaChatMessage::TYPE_ALTER_PARTICIPANTS ||
            msg->getType() == MegaChatMessage::TYPE_PRIV_CHANGE)
    {
        uhAction[apiIndex] = msg->getHandleOfAction();
        priv[apiIndex] = msg->getPrivilege();
    }
    if (msg->getType() == MegaChatMessage::TYPE_CHAT_TITLE)
    {
        content[apiIndex] = msg->getContent() ? msg->getContent() : "<empty>";
        titleUpdated[apiIndex] = true;
    }

    msgId[apiIndex].push_back(msg->getMsgId());

    if (msg->getType() == MegaChatMessage::TYPE_NODE_ATTACHMENT)
    {
        msgAttachmentReceived[apiIndex] = true;
    }
    else if (msg->getType() == MegaChatMessage::TYPE_CONTACT_ATTACHMENT)
    {
        msgContactReceived[apiIndex] = true;

    }
    else if(msg->getType() == MegaChatMessage::TYPE_REVOKE_NODE_ATTACHMENT)
    {
        msgRevokeAttachmentReceived[apiIndex] = true;
    }

    msgReceived[apiIndex] = true;
}

void TestChatRoomListener::onReactionUpdate(MegaChatApi *api, MegaChatHandle, const char*, int)
{
    unsigned int apiIndex = getMegaChatApiIndex(api);
    ASSERT_NE(apiIndex, -1u) << "TestChatRoomListener::onReactionUpdate()";
    reactionReceived[apiIndex] = true;
}

void TestChatRoomListener::onHistoryTruncatedByRetentionTime(MegaChatApi *api, MegaChatMessage *msg)
{
    unsigned int apiIndex = getMegaChatApiIndex(api);
    ASSERT_NE(apiIndex, -1u) << "TestChatRoomListener::onHistoryTruncatedByRetentionTime()";
    mRetentionMessageHandle[apiIndex] = msg->getMsgId();
    retentionHistoryTruncated[apiIndex] = true;
}

void TestChatRoomListener::onMessageUpdate(MegaChatApi *api, MegaChatMessage *msg)
{
    unsigned int apiIndex = getMegaChatApiIndex(api);
    ASSERT_NE(apiIndex, -1u) << "TestChatRoomListener::onMessageUpdate()";

    std::stringstream buffer;
    buffer << "[api: " << apiIndex << "] Message updated - ";
    const char *info = MegaChatApiTest::printMessageInfo(msg);
    buffer << info;
    t->postLog(buffer.str());
    delete [] info; info = NULL;

    msgId[apiIndex].push_back(msg->getMsgId());

    if (msg->hasChanged(MegaChatMessage::CHANGE_TYPE_STATUS))
    {
        if (msg->getStatus() == MegaChatMessage::STATUS_SERVER_RECEIVED)
        {
            mConfirmedMessageHandle[apiIndex] = msg->getMsgId();
            msgConfirmed[apiIndex] = true;
        }
        else if (msg->getStatus() == MegaChatMessage::STATUS_DELIVERED)
        {
            msgDelivered[apiIndex] = true;
        }
    }

    if (msg->hasChanged(MegaChatMessage::CHANGE_TYPE_CONTENT) && msg->isEdited())
    {
        mEditedMessageHandle[apiIndex] = msg->getMsgId();
        msgEdited[apiIndex] = true;
    }

    if (msg->getType() == MegaChatMessage::TYPE_TRUNCATE)
    {
        historyTruncated[apiIndex] = true;
    }
}

unsigned int TestChatRoomListener::getMegaChatApiIndex(MegaChatApi *api)
{
    int apiIndex = -1;
    for (unsigned int i = 0; i < NUM_ACCOUNTS; i++)
    {
        if (api == this->megaChatApi[i])
        {
            apiIndex = i;
            break;
        }
    }

    assert(apiIndex != -1); // Instance of MegaChatApi not recognized
    return apiIndex;
}

MegaLoggerTest::MegaLoggerTest(const char *filename)
{
    testlog.open(filename, ios::out | ios::app);
}

MegaLoggerTest::~MegaLoggerTest()
{
    testlog.close();
}

void MegaLoggerTest::log(const char *time, int loglevel, const char *source, const char *message)
{
    testlog << "[" << time << "] " << SimpleLogger::toStr((LogLevel)loglevel) << ": ";
    testlog << message << " (" << source << ")" << endl;
}

void MegaLoggerTest::postLog(const char *message)
{
    testlog << message << endl;
}

void MegaLoggerTest::log(int loglevel, const char *message)
{
    string levelStr;

    switch (loglevel)
    {
        case MegaChatApi::LOG_LEVEL_ERROR: levelStr = "err"; break;
        case MegaChatApi::LOG_LEVEL_WARNING: levelStr = "warn"; break;
        case MegaChatApi::LOG_LEVEL_INFO: levelStr = "info"; break;
        case MegaChatApi::LOG_LEVEL_VERBOSE: levelStr = "verb"; break;
        case MegaChatApi::LOG_LEVEL_DEBUG: levelStr = "debug"; break;
        case MegaChatApi::LOG_LEVEL_MAX: levelStr = "debug-verbose"; break;
        default: levelStr = ""; break;
    }

    // message comes with a line-break at the end
    testlog  << message;
}

bool MegaChatApiUnitaryTest::UNITARYTEST_ParseUrl()
{
    // Test cases
    mOKTests ++;
    std::map<std::string, int> checkUrls;
    checkUrls["googl."] = 0;
    checkUrls["googl.com\"fsdafasdf"] = 1;
    checkUrls["googl.com<fsdafasdf"] = 1;
    checkUrls["http://googl.com"] = 1;
    checkUrls["http://www.googl.com"] = 1;
    checkUrls["www.googl.com"] = 1;
    checkUrls["esto   es un prueba   www.mega.nz dsfasdfa"] = 1;
    checkUrls["esto   es un prueba \twww.mega.nz\tdsfasdfa"] = 1;
    checkUrls["esto   es un prueba \nwww.mega.nz\ndsfasdfa"] = 1;
    checkUrls["esto es un prueba www.mega. nz"] = 1;
    checkUrls["ftp://www.googl.com"] = 0;
    checkUrls["www.googl .com"] = 1;
    checkUrls[" www.sfdsadfasfdsfsdf "] = 0;
    checkUrls["example.com/products?id=1&page=2"] = 1;
    checkUrls["www.example.com/products?iddfdsfdsfsfsdfa=1&page=2"] = 1;
    checkUrls["https://mega.co.nz/#!p2QnF89I!Kf-m03Lwmyut-eF7RnJjSv1PRYYtYHg7oodFrW1waEQ"] = 0;
    checkUrls["https://mega.co.nz/file/p2Qn984I#Kf-m03Lwmyut-eF7RnJjSv1PRYYtYHg7oodFrW1waEQ"] = 0;
    checkUrls["https://mega.co.nz/folder/p2Qn984I#Kf-m03Lwmyut-eF7RnJjSv1PRYYtYHg7oodFrW1waEQ"] = 0;
    checkUrls["https://mega.co.nz/file/p2Qn984I#"] = 0;
    checkUrls["https://mega.co.nz/folder/p2Qn984I#"] = 0;
    checkUrls["https://mega.co.nz/foder/p2Qn984I#"] = 1;
    checkUrls["https://mega.nz/#F!l6h3985J!j8QVi46YEyzaISaqGVRsOA"] = 0;
    checkUrls["https://mega.nz/?fbclid=IwAR260bchewVmPrlijdF8-TbbvCnnKqkWcr3vrCx6VKChvI8NgLNK1oOSaAk#F!xP4E98AB!FH_5HjrWyFsUMjjEHCFIHw"] = 0;
    checkUrls["mega.nz/?fbclid=IwAR260bchewVmPrlijdF8-TbbvCnnKqkWcr3vrCx6VKChvI8NgLNK1oOSaAk#F!xP498AAB!FH_5HjrWyFsUjjnEHCFIHw"] = 0;
    checkUrls["www.mega.nz/?fbclid=IwAR260bchewVmPrlijdF8-TbbvCnnKqkWcr3vrCx6VKChvI8NgLNK1oOSaAk#F!xP4EAYYB!FH_5HjrWyFsUMKnEHCFIHw"] = 0;
    checkUrls["https://mega.nz/?fbclid=IwAR260bchewVmPrlijdF8-TbbvCnnKqkWcrNK1oOSaAk#!xP4EYYAB!FH_5HjrWyFsUMKjjHCFIHw"] = 0;
    checkUrls["https://mega.nz/?fbclid=IwAR260bchewVmPrlijdF8-TbbvCnnKqkWcrNK1oOSaAkC!xP4EAYYB!FH_5HjrWyFsUMKnjjCFIHw"] = 0;
    checkUrls["https://mega.nz/C!xP4E45AB!FH_5HjrWyTTUMKnEHCFIHw"] = 0;
    checkUrls["https://mega.nz/?fbclid=IwAR260bchewVmPrlijdF8-TbbvCnnKqkWcr3vrCx6VKChvI8NgLNK1oOSaAk/chat/xP4EA55B!FH_5HjrWyFsU45nEHCFIHw"] = 0;
    checkUrls["mega.nz/?fbclid=IwAR260bchewVmPrlijdF8-TbbvCnnKqkWcr3vrCx6VKChvI8NgLNK1oOSaAk"] = 1;
    checkUrls["ELPAIS.com"] = 1;
    checkUrls["ELPAIS.COM"] = 1;
    checkUrls["https://www.ELPAIS.CoM"] = 1;
    checkUrls["sdfsadfsad://dsfasdfasd.dsd"] = 0;
    checkUrls["sshf://www.ELPAIS.CoM"] = 0;
    checkUrls["Lorem ipsum dolor sit amet, consectetur adipiscing elit, sed do eiusmod tempor incididunt ut labore et dolore magna aliqua. http://www.microsiervos.com/archivo/curiosidades/montana-mas-alta-sistema-solar-en-vesta.html Ut enim ad minim veniam,"] = 1;
    checkUrls["googel.com:"] = 1;
    checkUrls["5/16/18 10:43 AM] platano asdf: Os Mandi Otto link estusbeidj😒😙😓😙😙😙😙😙 www.facebook.com"] = 1;
    checkUrls["http://15.08.02.jpg\",\"s\":3936106,\"hash\":\"GA2oPPAFx4gKx231I3odD1rTHVwOQQyAClb\",\"fa\":\"827:0*00661Rw6wWo/823:1*0Nb4JK5Gd-0\",\"ts\":1529413682}]"] = 1;
    checkUrls["www.ta_ta.com"] = 1;
    checkUrls["http://foo.com/blah_blah"] = 1;
    checkUrls["http://foo.com/blah_blah/"] = 1;
    checkUrls["http://foo.com/blah_blah_(wikipedia)"] = 1;
    checkUrls["http://foo.com/blah_blah_(wikipedia)_(again)"] = 1;
    checkUrls["http://www.example.com/wpstyle/?p=364"] = 1;
    checkUrls["https://www.example.com/foo/?bar=baz&inga=42&quux"] = 1;
    checkUrls["http://odf.ws/123"] = 1;
    checkUrls["http://userid:password@example.com:8080)"] = 0;
    checkUrls["http://userid:password@example.com:8080/"] = 0;
    checkUrls["http://userid@example.com"] = 0;
    checkUrls["http://userid@example.com/"] = 0;
    checkUrls["http://userid@example.com:8080"] = 0;
    checkUrls["http://userid@example.com:8080/"] = 0;
    checkUrls["http://userid:password@example.com"] = 0;
    checkUrls["http://userid:password@example.com/"] = 0;
    checkUrls["http://foo.com/blah_(wikipedia)#cite-1"] = 1;
    checkUrls["http://foo.com/unicode_(✪)_in_parens"] = 1;
    checkUrls["http://code.google.com/events/#&product=browser"] = 1;
    checkUrls["www.code.google.com/events/#&product=browser"] = 1;
    checkUrls["http://1337.net"] = 1;
    checkUrls["http://a.b-c.de"] = 1;
    checkUrls["https://foo_bar.example.com/"] = 1;
    checkUrls["http://"] = 0;
    checkUrls["http://."] = 0;
    checkUrls["http://.."] = 0;
    checkUrls["http://../"] = 0;
    checkUrls["http://?"] = 0;
    checkUrls["http://??"] = 0;
    checkUrls["http://\?\?/"] = 0; // escape '?' to avoid confusion with trigraph (clang)
    checkUrls["http://#"] = 0;
    checkUrls["http://foo.bar?q=Spaces should be encoded"] = 0;
    checkUrls["///a"] = 0;
    checkUrls["http:// shouldfail.com"] = 1;
    checkUrls["http://foo.bar/foo(bar)baz quux"] = 1;
    checkUrls["http://10.1.1.0"] = 1;
    checkUrls["http://3628126748"] = 0;
    checkUrls["http://123.123.123"] = 0;
    checkUrls["http://123.123..123"] = 0;
    checkUrls["http://.www.foo.bar./"] = 0;
    checkUrls["Test ..www.google.es..."] = 1;
    checkUrls["Test ..test..."] = 0;
    checkUrls[":// should fail"] = 0;
    checkUrls["prueba,,,"] = 0;
    checkUrls["prueba!!"] = 0;
    checkUrls["prueba.com!!"] = 1;
    checkUrls["pepitoPerez@gmail.com"] = 0;
    checkUrls["hi..dsdd"] = 0;
    checkUrls["hidsfdf..ddsfsdsdd"] = 0;
    checkUrls["hidsfdf..com"] = 0;
    checkUrls["hidsfdf.d.ddsfsdsdd"] = 0;
    checkUrls["122.123.122.123/jjkkk"] = 1;

    std::cout << "          TEST - Message::parseUrl()" << std::endl;
    bool succesful = true;
    int executedTests = 0;
    int failureTests = 0;
    std::string url;
    for (const auto& testCase : checkUrls)
    {
        executedTests ++;
        if (chatd::Message::hasUrl(testCase.first, url) != !!testCase.second)
        {
            failureTests ++;
            std::cout << "         [" << " FAILED Parse" << "] " << testCase.first << std::endl;
            LOG_debug << "Failed to parse: " << testCase.first;
            succesful = false;
        }
    }

    if (failureTests > 0)
    {
        mFailedTests ++;
    }

    std::cout << "          TEST - Message::parseUrl() - Executed Tests : " << executedTests << "   Failure Tests : " << failureTests << std::endl;
    return succesful;
}

#ifndef KARERE_DISABLE_WEBRTC
bool MegaChatApiUnitaryTest::UNITARYTEST_SfuDataReception()
{
    std::cout << "          TEST - SfuConnection::handleIncomingData()" << std::endl;
    mOKTests++;
    MockupCall call;
    std::map<std::string, std::unique_ptr<sfu::Command>> commands;
    sfu::SfuConnection::setCallbackToCommands(call, commands);
    std::map<std::string, bool> checkCommands;
    checkCommands["{\"cmd\":\"AV\",\"cid\":\"sdfasdfas\",\"peer\":\"dsfasdfas\",\"av\":1}"]     = false;
    checkCommands["{\"cmd\":\"AV\",\"cid\":\"sdfasdfas\",\"peer\":"]                            = false;
    checkCommands["{\"a\":\"HIRES_STOP\"}"]                                                     = true;
    checkCommands["{\"a\":\"PEERLEFT\",\"cid\":2,\"rsn\":65}"]                                  = true;
    checkCommands["{\"a\":\"PEERJOIN\",\"cid\":2,\"userId\":\"amECEsVQJQ8\",\"av\":0}"]         = true;
    checkCommands["{\"a\":\"HIRES_START\"}"]                                                    = true;
    checkCommands["{\"a\":\"ERR\",\"code\":129,\"msg\":\"Error\"}"]                             = false;
    checkCommands["{\"err\":129}"]                                                              = true;

    int failedTest = 0;
    int executedTests = 0;
    for (const auto& testCase : checkCommands)
    {
        executedTests++;
        int32_t errCode = INT32_MIN; // init errCode to invalid value, to check if a valid errCode has been returned by SFU
        std::string command;
        std::string errMsg;
        rapidjson::Document document;
        bool parseSuccess = sfu::SfuConnection::parseSfuData(testCase.first.c_str(), document, command, errMsg, errCode);

        /* Command processing is considered failed if:
         * 1) An error happened upon parsing "SFU" incoming data
         * 2) Parsed command could not be found at commands
         * 3) An error happened processing parsed command (processCommand)
         */
        bool commandProcSuccess = parseSuccess
               && (errCode != INT32_MIN
                    || (commands.find(command) != commands.end() && commands[command]->processCommand(document)));

        if (commandProcSuccess != testCase.second)
        {
            std::string errStr = "          [FAILED processing SFU command] :";
            errStr.append(testCase.first).append(". ").append(errMsg);
            failedTest++;
            std::cout << errStr << std::endl;
            LOG_debug << errStr;
        }
    }

    if (failedTest > 0)
    {
        mFailedTests++;
    }

    std::cout << "          TEST - SfuConnection::handleIncomingData() - Executed Tests : " << executedTests << "   Failure Tests : " << failedTest << std::endl;
    return !failedTest;
}
#endif

karere::IApp::IChatListHandler* MegaChatApiUnitaryTest::chatListHandler()
{
    return nullptr;
}

void MegaChatApiUnitaryTest::onPresenceConfigChanged(const presenced::Config& /*config*/, bool /*pending*/)
{

}

void MegaChatApiUnitaryTest::onPresenceLastGreenUpdated(karere::Id /*userid*/, uint16_t /*lastGreen*/)
{

}

void MegaChatApiUnitaryTest::onDbError(int /*error*/, const std::string &/*msg*/)
{

}

TestMegaRequestListener::TestMegaRequestListener(MegaApi *megaApi, MegaChatApi *megaChatApi)
    : RequestListener(megaApi, megaChatApi)
{
}

TestMegaRequestListener::~TestMegaRequestListener()
{
    delete mRequest;
    delete mError;
}

void TestMegaRequestListener::onRequestFinish(MegaApi *, MegaRequest *request, MegaError *e)
{
    mFinished = true;
    mRequest = request->copy();
    mError = e->copy();

}

int TestMegaRequestListener::getErrorCode() const
{
    assert(mFinished);
    assert(mError);
    return mError->getErrorCode();
}

MegaRequest *TestMegaRequestListener::getMegaRequest() const
{
    assert(mFinished);
    assert(mRequest);
    return mRequest;
}

TestMegaChatRequestListener::TestMegaChatRequestListener(MegaApi *megaApi, MegaChatApi *megaChatApi)
    : RequestListener(megaApi, megaChatApi)
{
}

TestMegaChatRequestListener::~TestMegaChatRequestListener()
{
    delete mRequest;
    delete mError;
}

void TestMegaChatRequestListener::onRequestFinish(MegaChatApi *, MegaChatRequest *request, MegaChatError *e)
{
    mFinished = true;
    mRequest = request->copy();
    mError = e->copy();
}

int TestMegaChatRequestListener::getErrorCode() const
{
    assert(mFinished);
    assert(mError);
    return mError->getErrorCode();
}

MegaChatRequest *TestMegaChatRequestListener::getMegaChatRequest() const
{
    assert(mFinished);
    assert(mRequest);
    return mRequest;
}

bool RequestListener::waitForResponse(unsigned int timeout)
{
    assert(!mFinished);
    timeout *= 1000000; // convert to micro-seconds
    unsigned int tWaited = 0;    // microseconds
    bool connRetried = false;
    while(!mFinished)
    {
        std::this_thread::sleep_for(std::chrono::microseconds(pollingT));

        if (timeout)
        {
            tWaited += pollingT;
            if (tWaited >= timeout)
            {
                return false;   // timeout is expired
            }
            else if (!connRetried && tWaited > (pollingT * 10))
            {
                for (unsigned int i = 0; i < NUM_ACCOUNTS; i++)
                {
                    if (mMegaApi && mMegaApi->isLoggedIn())
                    {
                        mMegaApi->retryPendingConnections();
                    }

                    if (mMegaChatApi && mMegaChatApi->getInitState() == MegaChatApi::INIT_ONLINE_SESSION)
                    {
                        mMegaChatApi->retryPendingConnections();
                    }
                }
                connRetried = true;
            }
        }
    }

    return true;    // response is received
}

RequestListener::RequestListener(MegaApi *megaApi, MegaChatApi* megaChatApi)
    : mMegaApi(megaApi)
    , mMegaChatApi(megaChatApi)
{

}

#ifndef KARERE_DISABLE_WEBRTC
bool MockupCall::handleAvCommand(Cid_t, unsigned)
{
    return true;
}

bool MockupCall::handleAnswerCommand(Cid_t, sfu::Sdp &, uint64_t, const std::vector<sfu::Peer> &, const std::map<Cid_t, sfu::TrackDescriptor> &, const std::map<Cid_t, sfu::TrackDescriptor> &, std::set<karere::Id>&, bool)
{
    return true;
}

bool MockupCall::handleKeyCommand(Keyid_t, Cid_t, const std::string &)
{
    return true;
}

bool MockupCall::handleVThumbsCommand(const std::map<Cid_t, sfu::TrackDescriptor> &)
{
    return true;
}

bool MockupCall::handleVThumbsStartCommand()
{
    return true;
}

bool MockupCall::handleVThumbsStopCommand()
{
    return true;
}

bool MockupCall::handleHiResCommand(const std::map<Cid_t, sfu::TrackDescriptor> &)
{
    return true;
}

bool MockupCall::handleHiResStartCommand()
{
    return true;
}

bool MockupCall::handleHiResStopCommand()
{
    return true;
}

bool MockupCall::handleSpeakReqsCommand(const std::vector<Cid_t> &)
{
    return true;
}

bool MockupCall::handleSpeakReqDelCommand(Cid_t)
{
    return true;
}

bool MockupCall::handleSpeakOnCommand(Cid_t, sfu::TrackDescriptor)
{
    return true;
}

bool MockupCall::handleSpeakOffCommand(Cid_t)
{
    return true;
}


bool MockupCall::handlePeerJoin(Cid_t, uint64_t, int)
{
    return true;
}

bool MockupCall::handlePeerLeft(Cid_t, unsigned)
{
    return true;
}

bool MockupCall::handleBye(unsigned)
{
    return false;
}

bool MockupCall::handleModAdd(uint64_t)
{
    return false;
}

bool MockupCall::handleModDel(uint64_t)
{
    return false;
}

void MockupCall::onSfuConnected()
{

}

void MockupCall::onSendByeCommand()
{

}

void MockupCall::onSfuDisconnected()
{

}
bool MockupCall::error(unsigned int, const string &)
{
    return true;
}

void MockupCall::logError(const char *)
{

}
#endif<|MERGE_RESOLUTION|>--- conflicted
+++ resolved
@@ -34,47 +34,7 @@
                 g_APIURL_default += '/';
         }
     }
-
-<<<<<<< HEAD
-    MegaChatApiTest t;
-    t.init();
-
-#ifndef KARERE_DISABLE_WEBRTC
-    // Tests that requires a groupchat (start with public chat, converted into private)
-    EXECUTE_TEST(t.TEST_PublicChatManagement(0, 1), "TEST Publicchat management");
-    EXECUTE_TEST(t.TEST_GroupChatManagement(0, 1), "TEST Groupchat management");
-    EXECUTE_TEST(t.TEST_Reactions(0, 1), "TEST Chat Reactions");
-    EXECUTE_TEST(t.TEST_RetentionHistory(0, 1), "TEST Retention history");
-    EXECUTE_TEST(t.TEST_ClearHistory(0, 1), "TEST Clear history");
-    EXECUTE_TEST(t.TEST_GroupLastMessage(0, 1), "TEST Last message (group)");
-
-    // Test using a 1on1 chat
-    EXECUTE_TEST(t.TEST_SetOnlineStatus(0), "TEST Online status");
-    EXECUTE_TEST(t.TEST_GetChatRoomsAndMessages(0), "TEST Load chatrooms & messages");
-    EXECUTE_TEST(t.TEST_EditAndDeleteMessages(0, 1), "TEST Edit & delete messages");
-    EXECUTE_TEST(t.TEST_SwitchAccounts(0, 1), "TEST Switch accounts");
-    EXECUTE_TEST(t.TEST_ResumeSession(0), "TEST Resume session");
-    EXECUTE_TEST(t.TEST_Attachment(0, 1), "TEST Attachments");
-    EXECUTE_TEST(t.TEST_SendContact(0, 1), "TEST Send contact");
-    EXECUTE_TEST(t.TEST_LastMessage(0, 1), "TEST Last message");
-    EXECUTE_TEST(t.TEST_ChangeMyOwnName(0), "TEST Change my name");
-    EXECUTE_TEST(t.TEST_RichLinkUserAttribute(0), "TEST Rich link user attributes");
-    EXECUTE_TEST(t.TEST_SendRichLink(0, 1), "TEST Send Rich link");
-    EXECUTE_TEST(t.TEST_SendGiphy(0, 1), "TEST Send Giphy");
-
-    EXECUTE_TEST(t.TEST_Calls(0, 1), "TEST Signalling calls");
-    EXECUTE_TEST(t.TEST_EstablishedCalls(0, 1), "TEST Groupal meeting without audio nor video");
-    EXECUTE_TEST(t.TEST_ScheduledMeetings(0, 1), "TEST Scheduled meetings");
-    EXECUTE_TEST(t.TEST_GetChatFilters(0), "TEST Chats retreival filters");
-#endif
-
-    // The tests below are manual tests. They require the call to be answered from another client
-//    EXECUTE_TEST(t.TEST_ManualCalls(0, 1), "TEST Manual Calls");
-//    EXECUTE_TEST(t.TEST_ManualGroupCalls(0, <name_of_groupchat>), "TEST Manual Calls");
-=======
     MegaChatApiTest::init();
->>>>>>> 68b8e773
-
     testing::InitGoogleTest(&argc, argv);
     int rc = RUN_ALL_TESTS(); // returns 0 (success) or 1 (failed tests)
 
@@ -3108,7 +3068,7 @@
 }
 
 /**
- * @brief TEST_GetChatFilters
+ * @brief MegaChatApiTest.GetChatFilters
  *
  * This test does the following:
  *
@@ -3118,8 +3078,9 @@
  *
  * Note: masks and filters values can be found at megachatapi.h documentation/comments
  */
-void MegaChatApiTest::TEST_GetChatFilters(unsigned int accountIndex)
-{
+TEST_F(MegaChatApiTest, GetChatFilters)
+{
+    static constexpr unsigned int accountIndex = 0;
     std::unique_ptr<char[]> session(login(accountIndex));
 
     const auto getLogTrace = [](const std::string& name, const auto& l) -> std::string
@@ -3145,7 +3106,7 @@
     postLog(getLogTrace("getChatRooms()", *chats));
     std::unique_ptr<MegaChatListItemList> allChats(megaChatApi[accountIndex]->getChatListItems(0, 0));
     postLog(getLogTrace("getChatListItems(0, 0)", *allChats));
-    ASSERT_CHAT_TEST(equals(allChats, chats), "Filterless chat retrieval doesn't match");
+    ASSERT_TRUE(equals(allChats, chats)) << "Filterless chat retrieval doesn't match";
 
     const auto getErrMsg = [](const std::string& name) -> std::string
     {
@@ -3158,69 +3119,69 @@
     postLog(getLogTrace("[deprecated] getChatListItemsByType(CHAT_TYPE_ALL)", *byTypeAllNADep));
     std::unique_ptr<MegaChatListItemList> nonArchivedChats(megaChatApi[accountIndex]->getChatListItems(8, 0));
     postLog(getLogTrace("getChatListItems(8, 0)", *nonArchivedChats));
-    ASSERT_CHAT_TEST(equals(nonArchivedChatsDep, byTypeAllNADep), getErrMsg("all non-archived"));
-    ASSERT_CHAT_TEST(equals(nonArchivedChats, byTypeAllNADep), getErrMsg("byType(CHAT_TYPE_ALL)"));
+    ASSERT_TRUE(equals(nonArchivedChatsDep, byTypeAllNADep)) << getErrMsg("all non-archived");
+    ASSERT_TRUE(equals(nonArchivedChats, byTypeAllNADep)) << getErrMsg("byType(CHAT_TYPE_ALL)");
 
     std::unique_ptr<MegaChatListItemList> nonArchivedActiveChatsDep(megaChatApi[accountIndex]->getActiveChatListItems());
     postLog(getLogTrace("getActiveChatListItems()", *nonArchivedActiveChatsDep));
     std::unique_ptr<MegaChatListItemList> nonArchivedActiveChats(megaChatApi[accountIndex]->getChatListItems(8+16, 16));
     postLog(getLogTrace("getChatListItems(8+16, 16)", *nonArchivedChats));
-    ASSERT_CHAT_TEST(equals(nonArchivedChats, nonArchivedChatsDep), getErrMsg("non-archived active"));
+    ASSERT_TRUE(equals(nonArchivedChats, nonArchivedChatsDep)) << getErrMsg("non-archived active");
 
     std::unique_ptr<MegaChatListItemList> nonArchivedInactiveChatsDep(megaChatApi[accountIndex]-> getInactiveChatListItems());
     postLog(getLogTrace("getInactiveChatListItems()",*nonArchivedInactiveChatsDep));
     std::unique_ptr<MegaChatListItemList> nonArchivedInactiveChats(megaChatApi[accountIndex]->getChatListItems(8+16, 0));
     postLog(getLogTrace("getChatListItems(8+16, 0)", *nonArchivedInactiveChats));
-    ASSERT_CHAT_TEST(equals(nonArchivedInactiveChats, nonArchivedInactiveChatsDep), getErrMsg("non-archived inactive"));
-    ASSERT_CHAT_TEST(nonArchivedInactiveChats->size() + nonArchivedActiveChats->size() == nonArchivedChats->size(),
-                     "Incomplete set non-archived active/non-active");
+    ASSERT_TRUE(equals(nonArchivedInactiveChats, nonArchivedInactiveChatsDep)) << getErrMsg("non-archived inactive");
+    ASSERT_EQ(nonArchivedInactiveChats->size() + nonArchivedActiveChats->size(), nonArchivedChats->size())
+                     << "Incomplete set non-archived active/non-active";
 
     std::unique_ptr<MegaChatListItemList> archivedChatsDep(megaChatApi[accountIndex]->getArchivedChatListItems());
     postLog(getLogTrace("getArchivedChatListItems()", *archivedChatsDep));
     std::unique_ptr<MegaChatListItemList> archivedChats(megaChatApi[accountIndex]->getChatListItems(8, 8));
     postLog(getLogTrace("getChatListItems(8, 8)", *archivedChats));
-    ASSERT_CHAT_TEST(equals(archivedChatsDep, archivedChats), getErrMsg("archived"));
+    ASSERT_TRUE(equals(archivedChatsDep, archivedChats)) << getErrMsg("archived");
 
     std::unique_ptr<MegaChatListItemList> nonArchivedUnreadChatsDep(megaChatApi[accountIndex]->getUnreadChatListItems());
     postLog(getLogTrace("getUnreadChatListItems()", *nonArchivedUnreadChatsDep));
     std::unique_ptr<MegaChatListItemList> nonArchivedUnreadChats(megaChatApi[accountIndex]->getChatListItems(8+32, 0));
     postLog(getLogTrace("getChatListItems(8+32, 0)", *nonArchivedUnreadChats));
-    ASSERT_CHAT_TEST(equals(nonArchivedUnreadChatsDep, nonArchivedUnreadChats), getErrMsg("non-archived unread"));
+    ASSERT_TRUE(equals(nonArchivedUnreadChatsDep, nonArchivedUnreadChats)) << getErrMsg("non-archived unread");
 
     std::unique_ptr<MegaChatListItemList> nonArchivedReadChats(megaChatApi[accountIndex]->getChatListItems(8+32, 32));
     postLog(getLogTrace("getChatListItems(8+32, 32)", *nonArchivedReadChats));
-    ASSERT_CHAT_TEST(nonArchivedReadChats->size() + nonArchivedUnreadChats->size() == nonArchivedChats->size(),
-        "Error nonArchivedRead chats added to nonArchivedUnread don't equal nonArchived chats");
+    ASSERT_EQ(nonArchivedReadChats->size() + nonArchivedUnreadChats->size(), nonArchivedChats->size())
+        << "Error nonArchivedRead chats added to nonArchivedUnread don't equal nonArchived chats";
 
     std::unique_ptr<MegaChatListItemList> byTypeIndividualNADep(megaChatApi[accountIndex]->getChatListItemsByType(MegaChatApi::CHAT_TYPE_INDIVIDUAL));
     std::unique_ptr<MegaChatListItemList> nonArchivedIndividual(megaChatApi[accountIndex]->getChatListItems(1+8, 1));
     postLog(getLogTrace("getChatListItems(1+8, 1)", *nonArchivedIndividual));
-    ASSERT_CHAT_TEST(equals(byTypeIndividualNADep, nonArchivedIndividual), getErrMsg("byType(CHAT_TYPE_INDIVIDUAL)"));
+    ASSERT_TRUE(equals(byTypeIndividualNADep, nonArchivedIndividual)) << getErrMsg("byType(CHAT_TYPE_INDIVIDUAL)");
 
     std::unique_ptr<MegaChatListItemList> byTypeGroupNADep(megaChatApi[accountIndex]->getChatListItemsByType(MegaChatApi::CHAT_TYPE_GROUP));
     std::unique_ptr<MegaChatListItemList> nonArchivedGroups(megaChatApi[accountIndex]->getChatListItems(1+8, 0));
     postLog(getLogTrace("getChatListItems(1+8, 0)", *nonArchivedGroups));
-    ASSERT_CHAT_TEST(equals(byTypeGroupNADep, nonArchivedGroups), getErrMsg("byType(CHAT_TYPE_GROUP)"));
+    ASSERT_TRUE(equals(byTypeGroupNADep, nonArchivedGroups)) << getErrMsg("byType(CHAT_TYPE_GROUP)");
 
     std::unique_ptr<MegaChatListItemList> byTypePrivateNADep(megaChatApi[accountIndex]->getChatListItemsByType(MegaChatApi::CHAT_TYPE_GROUP_PRIVATE));
     std::unique_ptr<MegaChatListItemList> nonArchivedPrivate(megaChatApi[accountIndex]->getChatListItems(2+8, 0));
     postLog(getLogTrace("getChatListItems(2+8, 0)", *nonArchivedPrivate));
-    ASSERT_CHAT_TEST(equals(byTypePrivateNADep, nonArchivedPrivate), getErrMsg("byType(CHAT_TYPE_PRIVATE)"));
+    ASSERT_TRUE(equals(byTypePrivateNADep, nonArchivedPrivate)) << getErrMsg("byType(CHAT_TYPE_PRIVATE)");
 
     std::unique_ptr<MegaChatListItemList> byTypePublicNADep(megaChatApi[accountIndex]->getChatListItemsByType(MegaChatApi::CHAT_TYPE_GROUP_PUBLIC));
     std::unique_ptr<MegaChatListItemList> nonArchivedPublic(megaChatApi[accountIndex]->getChatListItems(2+8, 2));
     postLog(getLogTrace("getChatListItems(2+8, 2)", *nonArchivedPublic));
-    ASSERT_CHAT_TEST(equals(byTypePublicNADep, nonArchivedPublic), getErrMsg("byType(CHAT_TYPE_PUBLIC)"));
+    ASSERT_TRUE(equals(byTypePublicNADep, nonArchivedPublic)) << getErrMsg("byType(CHAT_TYPE_PUBLIC)");
 
     std::unique_ptr<MegaChatListItemList> byTypeMeetingNADep(megaChatApi[accountIndex]->getChatListItemsByType(MegaChatApi::CHAT_TYPE_MEETING_ROOM));
     std::unique_ptr<MegaChatListItemList> nonArchivedMeeting(megaChatApi[accountIndex]->getChatListItems(4+8, 4));
     postLog(getLogTrace("getChatListItems(4+8, 4)", *nonArchivedMeeting));
-    ASSERT_CHAT_TEST(equals(byTypeMeetingNADep, nonArchivedMeeting), getErrMsg("byType(CHAT_TYPE_MEETING_ROOM)"));
+    ASSERT_TRUE(equals(byTypeMeetingNADep, nonArchivedMeeting)) << getErrMsg("byType(CHAT_TYPE_MEETING_ROOM)");
 
     std::unique_ptr<MegaChatListItemList> byTypeNonMeetingNADep(megaChatApi[accountIndex]->getChatListItemsByType(MegaChatApi::CHAT_TYPE_NON_MEETING));
     std::unique_ptr<MegaChatListItemList> nonArchivedNonMeeting(megaChatApi[accountIndex]->getChatListItems(4+8, 0));
     postLog(getLogTrace("getChatListItems(4+8, 0)", *nonArchivedNonMeeting));
-    ASSERT_CHAT_TEST(equals(byTypeNonMeetingNADep, nonArchivedNonMeeting), getErrMsg("byType(CHAT_TYPE_NON_MEETING)"));
+    ASSERT_TRUE(equals(byTypeNonMeetingNADep, nonArchivedNonMeeting)) << getErrMsg("byType(CHAT_TYPE_NON_MEETING)");
 }
 
 #ifndef KARERE_DISABLE_WEBRTC
@@ -3896,15 +3857,11 @@
     waitForAction (1, // just one attempt as call could be answered properly at B account but any of the other flags not received
                    std::vector<bool *> { &requestFlagsChat[a2][MegaChatRequest::TYPE_ANSWER_CHAT_CALL],
                                          &mChatCallSessionStatusInProgress[a1],
-                                         &mChatCallSilenceReq[a1],
-                                         &mChatCallSessionStatusInProgress[a2],
-                                         &mChatCallSilenceReq[a2]
+                                         &mChatCallSessionStatusInProgress[a2]
                                        },
                    std::vector<string> { "TYPE_ANSWER_CHAT_CALL[a2]",
                                          "mChatCallSessionStatusInProgress[a1]",
-                                         "mChatCallSilenceReq[a1]",
-                                         "mChatCallSessionStatusInProgress[a2]",
-                                         "mChatCallSilenceReq[a2]"
+                                         "mChatCallSessionStatusInProgress[a2]"
                                          },
                    "answering chat call from B",
                    true /* wait for all exit flags*/,
@@ -3969,27 +3926,21 @@
 
     bool* chatCallSessionStatusInProgressA = &mChatCallSessionStatusInProgress[a1];
     *chatCallSessionStatusInProgressA = false;
-    bool* chatCallSilenceReqA = &mChatCallSilenceReq[a1]; *chatCallSilenceReqA = false;
     bool* chatCallSessionStatusInProgressB = &mChatCallSessionStatusInProgress[a2];
     *chatCallSessionStatusInProgressB = false;
-    bool* chatCallSilenceReqB = &mChatCallSilenceReq[a2]; *chatCallSilenceReqB = false;
 
     std::function<void()> waitForChatCallReadyA =
-      [this, &chatCallSessionStatusInProgressA, &chatCallSilenceReqA]()
+      [this, &chatCallSessionStatusInProgressA]()
       {
           ASSERT_TRUE(waitForResponse(chatCallSessionStatusInProgressA)) <<
                            "Timeout expired for A receiving chat call in progress";
-          ASSERT_TRUE(waitForResponse(chatCallSilenceReqA)) <<
-                           "Timeout expired for A receiving speak request to false";
       };
 
     std::function<void()> waitForChatCallReadyB =
-      [this, &chatCallSessionStatusInProgressB, &chatCallSilenceReqB] ()
+      [this, &chatCallSessionStatusInProgressB] ()
       {
           ASSERT_TRUE(waitForResponse(chatCallSessionStatusInProgressB)) <<
                            "Timeout expired for B receiving chat call in progress";
-          ASSERT_TRUE(waitForResponse(chatCallSilenceReqB)) <<
-                           "Timeout expired for B receiving speak request to false";
       };
 
     megaChatApi[a1]->retryPendingConnections(true);
