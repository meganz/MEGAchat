#include "sdk_test.h"

#include <mega.h>
#include <megaapi.h>

#ifdef _WIN32
#include <direct.h>
#endif

using namespace mega;
using namespace megachat;
using namespace std;

const std::string MegaChatApiTest::DEFAULT_PATH = "../../tests/sdk_test/";
const std::string MegaChatApiTest::FILE_IMAGE_NAME = "logo.png";
const std::string MegaChatApiTest::PATH_IMAGE = "PATH_IMAGE";

const std::string MegaChatApiTest::LOCAL_PATH = "./tmp"; // no ending slash
const std::string MegaChatApiTest::REMOTE_PATH = "/";
const std::string MegaChatApiTest::DOWNLOAD_PATH = LOCAL_PATH + "/download/";

class GTestLogger : public ::testing::EmptyTestEventListener
{
public:
    void OnTestStart(const ::testing::TestInfo& info) override
    {
        LOG_info << "GTEST: " << info.test_suite_name() << '.' << info.name() << " RUNNING";
    }

    void OnTestEnd(const ::testing::TestInfo& info) override
    {
        LOG_info << "GTEST: " << info.test_suite_name() << '.' << info.name() << ' '
                 << (info.result()->Passed() ? "PASSED" : "FAILED");
    }

    void OnTestPartResult(const ::testing::TestPartResult& result) override
    {
        if (result.type() == ::testing::TestPartResult::kSuccess) return;

        std::string location = result.file_name() ? result.file_name() : "unknown";
        if (result.line_number() >= 0)
        {
            location += ':' + std::to_string(result.line_number());
        }

        LOG_info << "GTEST: " << location << ": Failure";

        std::istringstream istream(result.message());
        for (std::string s; std::getline(istream, s); )
        {
            LOG_info << "GTEST: " << s;
        }
    }
}; // GTestLogger

int main(int argc, char **argv)
{
    remove("test.log");

    std::vector<char*> myargv1(argv, argv + argc);
    for (auto it = myargv1.begin(); it != myargv1.end(); ++it)
    {
        if (std::string(*it).substr(0, 9) == "--APIURL:")
        {
            std::lock_guard<std::mutex> g(g_APIURL_default_mutex);
            g_APIURL_default = std::string(*it).substr(9);
            if (!g_APIURL_default.empty() && g_APIURL_default.back() != '/')
                g_APIURL_default += '/';
        }
    }
    MegaChatApiTest::init(); // logger set here will also be enough for MegaChatApiUnitaryTest
    testing::InitGoogleTest(&argc, argv);
    testing::UnitTest::GetInstance()->listeners().Append(new GTestLogger());

    int rc = RUN_ALL_TESTS(); // returns 0 (success) or 1 (failed tests)

    MegaChatApiTest::terminate();

    return rc;
}

Account::Account()
{
}

Account::Account(const std::string &email, const std::string &password)
    : mEmail(email)
    , mPassword(password)
{
}

std::string Account::getEmail() const
{
    return mEmail;
}

std::string Account::getPassword() const
{
    return mPassword;
}

MegaChatApiTest::MegaChatApiTest()
{
    for (unsigned i = 0u; i < NUM_ACCOUNTS; i++)
    {
        megaApi[i] = NULL;
        megaChatApi[i] = NULL;
    }
}

MegaChatApiTest::~MegaChatApiTest()
{
}

char *MegaChatApiTest::login(unsigned int accountIndex, const char *session, const char *email, const char *password)
{
    std::string mail;
    std::string pwd;
    if (email == NULL || password == NULL)
    {
        mail = account(accountIndex).getEmail();
        pwd = account(accountIndex).getPassword();
    }
    else
    {
        mail = email;
        pwd = password;
    }

    // Every karere::Client will add another logger -- will instantiate a MyMegaApi member,
    // which will instantiate a new MyMegaLogger member, which (by default) will call
    // MegaApi::addLoggerObject() which will add it to g_externalLogger.
    // That has led to duplicated messages in the log file. Below is an attempt to work around that.
    g_externalLogger.useOnlyFirstLogger();

    // 1. Initialize chat engine
    bool *flagInit = &initStateChanged[accountIndex]; *flagInit = false;
    int initializationState = megaChatApi[accountIndex]->init(session);
    EXPECT_GE(initializationState, 0) << "MegaChatApiImpl::init returned error";
    if (initializationState < 0) return nullptr;
    MegaApi::removeLoggerObject(logger());

    // MegaChatApi::INIT_TERMINATED will not be notified. Do not wait for state-change in that case.
    // Worth asking: why is MegaChatApi::init() returning that undocumented value?!
    if (initializationState != MegaChatApi::INIT_TERMINATED)
    {
        bool responseOk = waitForResponse(flagInit);
        EXPECT_TRUE(responseOk) << "Initialization failed";
        if (!responseOk) return nullptr;
        int initStateValue = initState[accountIndex];
        if (!session)
        {
            EXPECT_EQ(initStateValue, MegaChatApi::INIT_WAITING_NEW_SESSION) << "Wrong chat initialization state (1).";
            if (initStateValue != MegaChatApi::INIT_WAITING_NEW_SESSION) return nullptr;
        }
        else
        {
            EXPECT_EQ(initStateValue, MegaChatApi::INIT_OFFLINE_SESSION) << "Wrong chat initialization state (2).";
            if (initStateValue != MegaChatApi::INIT_OFFLINE_SESSION) return nullptr;
        }
    }

    // 2. login
    flagInit = &initStateChanged[accountIndex]; *flagInit = false;
    RequestTracker loginTracker;
    session && std::strlen(session)
        ? megaApi[accountIndex]->fastLogin(session, &loginTracker)  // session must be not null and non empty
        : megaApi[accountIndex]->login(mail.c_str(), pwd.c_str(), &loginTracker);

    int loginResult = loginTracker.waitForResult();
    EXPECT_EQ(loginResult, API_OK) << "Login failed. Error: " << loginResult << ' ' << loginTracker.getErrorString();
    if (loginResult != API_OK) return nullptr;

    // 3. fetchnodes
    bool *loggedInFlag = &mLoggedInAllChats[accountIndex]; *loggedInFlag = false;
    RequestTracker fetchNodesTracker;
    megaApi[accountIndex]->fetchNodes(&fetchNodesTracker);
    int fetchNodesResult = fetchNodesTracker.waitForResult();
    EXPECT_EQ(fetchNodesResult, API_OK) << "Error fetch nodes. Error: " << fetchNodesResult << ' ' << fetchNodesTracker.getErrorString();
    if (fetchNodesResult != API_OK) return nullptr;
    // after fetchnodes, karere should be ready for offline, at least
    int initStateValue = initState[accountIndex];
    if (initStateValue == MegaChatApi::INIT_WAITING_NEW_SESSION || initStateValue == MegaChatApi::INIT_OFFLINE_SESSION)
    {
        bool responseOk = waitForResponse(flagInit);
        EXPECT_TRUE(responseOk) << "Expired timeout for change init state";
        if (!responseOk) return nullptr;
        initStateValue = initState[accountIndex];
    }
    EXPECT_EQ(initStateValue, MegaChatApi::INIT_ONLINE_SESSION) << "Wrong chat initialization state (3).";
    if (initStateValue != MegaChatApi::INIT_ONLINE_SESSION) return nullptr;

    // if there are chatrooms in this account, wait to be joined to all of them
    std::unique_ptr<MegaChatListItemList> items(megaChatApi[accountIndex]->getChatListItems());
    if (items->size())
    {
        bool responseOk = waitForResponse(loggedInFlag, 120);
        EXPECT_TRUE(responseOk) << "Expired timeout for login to all chats in account '" << mail << "'. (DDOS protection triggered?)";
        if (!responseOk) return nullptr;
    }

    return megaApi[accountIndex]->dumpSession();
}

void MegaChatApiTest::logout(unsigned int accountIndex, bool closeSession)
{
    RequestTracker logoutTracker;
    if (closeSession)
    {
        ChatLogoutTracker chatLogoutTracker;
        megaChatApi[accountIndex]->addChatRequestListener(&chatLogoutTracker);

#ifdef ENABLE_SYNC
        megaApi[accountIndex]->logout(false, &logoutTracker);
#else
        megaApi[accountIndex]->logout(logoutTracker.get());
#endif

        ASSERT_EQ(chatLogoutTracker.waitForResult(), MegaChatError::ERROR_OK);
        megaChatApi[accountIndex]->removeChatRequestListener(&chatLogoutTracker);
    }
    else
    {
        megaApi[accountIndex]->localLogout(&logoutTracker);
    }

    int logoutResult = logoutTracker.waitForResult();
    ASSERT_TRUE(logoutResult == API_OK || logoutResult == API_ESID) <<
                     "Error sdk logout. Error: " << logoutResult << ' ' << logoutTracker.getErrorString();


    if (!closeSession)  // for closed session, karere automatically logs out itself
    {
        ChatRequestTracker crt;
        megaChatApi[accountIndex]->localLogout(&crt);
        ASSERT_EQ(crt.waitForResult(), MegaChatError::ERROR_OK) << "Error chat logout. Error: " << crt.getErrorString();
    }

    MegaApi::addLoggerObject(logger());   // need to restore customized logger
}

void MegaChatApiTest::init()
{
    std::cout << "[========] Global test environment initialization" << endl;

    getEnv().setLogFile("test.log");
    MegaApi::addLoggerObject(logger());
    MegaApi::setLogToConsole(false);    // already disabled by default
    MegaChatApi::setLoggerObject(logger());
    MegaChatApi::setLogToConsole(false);
    MegaChatApi::setCatchException(false);

    for (unsigned int i = 0; i < NUM_ACCOUNTS; i++)
    {
        // get credentials from environment variables
        std::string varName = "MEGA_EMAIL";
        varName += std::to_string(i);
        char *buf = getenv(varName.c_str());
        std::string email;
        if (buf)
        {
            email.assign(buf);
        }
        if (!email.length())
        {
            cout << "TEST - Set your username at the environment variable $" << varName << endl;
            exit(-1);
        }

        varName.assign("MEGA_PWD");
        varName += std::to_string(i);
        buf = getenv(varName.c_str());
        std::string pwd;
        if (buf)
        {
            pwd.assign(buf);
        }
        if (!pwd.length())
        {
            cout << "TEST - Set your password at the environment variable $" << varName << endl;
            exit(-1);
        }

        getEnv().addAccount(email, pwd);
    }
}

void MegaChatApiTest::terminate()
{
    std::cout << "[==========] Global test environment termination" << endl; \

    MegaApi::removeLoggerObject(logger());
    MegaChatApi::setLoggerObject(NULL);
}

void MegaChatApiTest::SetUp()
{
    const ::testing::TestInfo* ti = ::testing::UnitTest::GetInstance()->current_test_info();
    string name = string(ti->test_suite_name()) + '.' + ti->name();
    LOG_info << "Test " << name << ": SetUp starting.";

    struct stat st = {}; // init all members to default values (0)
    if (stat(LOCAL_PATH.c_str(), &st) == -1)
    {
#ifdef _WIN32
        _mkdir(LOCAL_PATH.c_str());
#else
        mkdir(LOCAL_PATH.c_str(), 0700);
#endif
    }

    for (unsigned i = 0u; i < NUM_ACCOUNTS; i++)
    {
        char path[1024];
#ifdef _WIN32
        _getcwd(path, sizeof path);
#else
        if (!getcwd(path, sizeof path))
        {
            LOG_err << "Test " << name << ": getcwd() failed.";
        }
#endif
        megaApi[i] = new MegaApi(APPLICATION_KEY.c_str(), path, USER_AGENT_DESCRIPTION.c_str());
        megaApi[i]->setLogLevel(MegaApi::LOG_LEVEL_DEBUG);
        megaApi[i]->setLoggingName(to_string(i).c_str());
        megaApi[i]->addListener(this);

        megaChatApi[i] = new MegaChatApi(megaApi[i]);
        megaChatApi[i]->setLogLevel(MegaChatApi::LOG_LEVEL_DEBUG);
        megaChatApi[i]->addChatListener(this);

#ifndef KARERE_DISABLE_WEBRTC
        megaChatApi[i]->addChatCallListener(this);
        megaChatApi[i]->addSchedMeetingListener(this);
#endif

        // kill all sessions to ensure no interferences from other tests running in parallel
        RequestTracker loginTracker;
        megaApi[i]->login(account(i).getEmail().c_str(), account(i).getPassword().c_str(),
                          &loginTracker);
        ASSERT_EQ(loginTracker.waitForResult(), API_OK) << "Login failed in SetUp(). Error: " << loginTracker.getErrorString();

        RequestTracker killSessionTracker;
        megaApi[i]->killSession(INVALID_HANDLE, &killSessionTracker);
        ASSERT_EQ(killSessionTracker.waitForResult(), API_OK) << "Kill sessions failed in SetUp(). Error: " << killSessionTracker.getErrorString();
        RequestTracker logoutTracker;
#ifdef ENABLE_SYNC
        megaApi[i]->logout(false, &logoutTracker);
#else
        megaApi[i]->logout(&logoutTracker);
#endif
        int logoutResult = logoutTracker.waitForResult();
        ASSERT_TRUE(logoutResult == API_OK || logoutResult == API_ESID) <<
                         "Logout failed in SetUp(). Error: " << logoutResult << ' ' << logoutTracker.getErrorString();

        for (int j = 0; j < ::mega::MegaRequest::TOTAL_OF_REQUEST_TYPES; ++j)
        {
            requestFlags[i][j] = false;
        }

        initStateChanged[i] = false;
        initState[i] = -1;
        mChatConnectionOnline[i] = false;
        mLoggedInAllChats[i] = false;
        mChatsUpdated[i] = false;
        mChatListUpdated[i].clear();
        lastErrorTransfer[i] = -1;

        chatroom[i] = NULL;
        chatUpdated[i] = false;
        chatItemUpdated[i] = false;
        chatItemClosed[i] = false;
        peersUpdated[i] = false;
        titleUpdated[i] = false;
        chatArchived[i] = false;

        mNotTransferRunning[i] = true;
        mPresenceConfigUpdated[i] = false;

#ifndef KARERE_DISABLE_WEBRTC
        mCallWithIdReceived[i] = false;
        mCallReceivedRinging[i] = false;
        mCallInProgress[i] = false;
        mCallDestroyed[i] = false;
        mCallConnecting[i] = false;
        mSchedMeetingUpdated[i] = false;
        mSchedOccurrUpdated[i] = false;
        mChatIdRingInCall[i] = MEGACHAT_INVALID_HANDLE;
        mTerminationCode[i] = 0;
        mChatIdInProgressCall[i] = MEGACHAT_INVALID_HANDLE;
        mCallIdRingIn[i] = MEGACHAT_INVALID_HANDLE;
        mCallIdJoining[i] = MEGACHAT_INVALID_HANDLE;
        mSchedIdUpdated[i] = MEGACHAT_INVALID_HANDLE;
        mSchedIdRemoved[i] = MEGACHAT_INVALID_HANDLE;
        mCallIdExpectedReceived[i] = MEGACHAT_INVALID_HANDLE;
        mLocalVideoListener[i] = NULL;
        mRemoteVideoListener[i] = NULL;
        mOwnCallPermissionsChanged[i] = false;
#endif
    }

    LOG_info << "Test " << name << ": SetUp finished.";
}

void clearMegaChatApiImplLeftovers();

void MegaChatApiTest::TearDown()
{
    const ::testing::TestInfo* ti = ::testing::UnitTest::GetInstance()->current_test_info();
    string name = string(ti->test_suite_name()) + '.' + ti->name();
    LOG_info << "Test " << name << ": TearDown starting.";

    for (unsigned int i = 0; i < NUM_ACCOUNTS; i++)
    {
        if (megaChatApi[i])
        {
            if (megaChatApi[i]->getInitState() == MegaChatApi::INIT_ONLINE_SESSION ||
                    megaChatApi[i]->getInitState() == MegaChatApi::INIT_OFFLINE_SESSION )
            {
                vector<MegaChatHandle> chatsToSkip;
                for (unsigned a2 = 0; a2 < NUM_ACCOUNTS; ++a2)
                {
                    if (a2 == i)
                    {
                        continue;
                    }

                    MegaChatHandle uh = megaChatApi[i]->getUserHandleByEmail(account(a2).getEmail().c_str());
                    if (uh != MEGACHAT_INVALID_HANDLE)
                    {
                        std::unique_ptr<MegaChatPeerList> peers(MegaChatPeerList::createInstance());
                        peers->addPeer(uh, MegaChatPeerList::PRIV_STANDARD);
                        MegaChatHandle chatToSkip = getGroupChatRoom({i, a2}, peers.get(), MegaChatPeerList::PRIV_UNKNOWN, false);
                        chatsToSkip.push_back(chatToSkip);
                    }
                }

                clearAndLeaveChats(i, chatsToSkip);
            }
        }

        // Required order:
        // 1. logout megaApi;
        // 2. logout megaChatApi;
        // 3. delete megaChatApi;
        // 4. delete megaApi.

        if (megaApi[i])
        {
            if (megaApi[i]->isLoggedIn())
            {
                MegaNode* cloudNode = megaApi[i]->getRootNode();
                purgeCloudTree(i, cloudNode);
                delete cloudNode;
                cloudNode = NULL;
                MegaNode* rubbishNode = megaApi[i]->getRubbishNode();
                purgeCloudTree(i, rubbishNode);
                delete rubbishNode;
                rubbishNode = NULL;

                removePendingContactRequest(i);

                // 1. logout megaApi;
                ChatLogoutTracker chatLogoutTracker;
                megaChatApi[i]->addChatRequestListener(&chatLogoutTracker);

                RequestTracker logoutTracker;
#ifdef ENABLE_SYNC
                megaApi[i]->logout(false, &logoutTracker);
#else
                megaApi[i]->logout(&logoutTracker);
#endif
                TEST_LOG_ERROR(logoutTracker.waitForResult(60) == API_OK, "Failed to logout from SDK. Error: " + logoutTracker.getErrorString());
                TEST_LOG_ERROR(chatLogoutTracker.waitForResult() == MegaChatError::ERROR_OK, "Failed to auto-logout from chat. Error: " + chatLogoutTracker.getErrorString());
                megaChatApi[i]->removeChatRequestListener(&chatLogoutTracker);
            }
        }

        if (megaChatApi[i])
        {
            // 2. logout megaChatApi;
            ChatRequestTracker crtLogout;
            megaChatApi[i]->logout(&crtLogout);
            TEST_LOG_ERROR(crtLogout.waitForResult(60) == MegaChatError::ERROR_OK, "Failed to logout from Chat. Error: " + crtLogout.getErrorString());
            MegaApi::addLoggerObject(logger());   // need to restore customized logger

#ifndef KARERE_DISABLE_WEBRTC
            megaChatApi[i]->removeChatCallListener(this);
            megaChatApi[i]->removeSchedMeetingListener(this);
#endif
            megaChatApi[i]->removeChatListener(this);

            // 3. delete megaChatApi;
            delete megaChatApi[i];
            megaChatApi[i] = NULL;
        }

        // 4. delete megaApi.
        delete megaApi[i];
        megaApi[i] = NULL;
    }

    purgeLocalTree(LOCAL_PATH);

    // Clear MegaChatApi leftovers AFTER MegaApi instances have been released
    clearMegaChatApiImplLeftovers();

    LOG_info << "Test " << name << ": TearDown finished.";
}

const char* MegaChatApiTest::printChatRoomInfo(const MegaChatRoom *chat)
{
    if (!chat)
    {
        return MegaApi::strdup("");
    }

    MegaChatHandle chatid = chat->getChatId();
    const char *hstr = MegaApi::userHandleToBase64(chatid);

    std::stringstream buffer;
    buffer << "Chat ID: " << hstr << " (" << chatid << ")" << endl;
    delete [] hstr;
    hstr = NULL;

    buffer << "\tOwn privilege level: " << MegaChatRoom::privToString(chat->getOwnPrivilege()) << endl;
    if (chat->isActive())
    {
        buffer << "\tActive: yes" << endl;
    }
    else
    {
        buffer << "\tActive: no" << endl;
    }
    if (chat->isGroup())
    {
        buffer << "\tGroup chat: yes" << endl;
    }
    else
    {
        buffer << "\tGroup chat: no" << endl;
    }
    if (chat->isArchived())
    {
        buffer << "\tArchived chat: yes" << endl;
    }
    else
    {
        buffer << "\tArchived chat: no" << endl;
    }
    if (chat->isPublic())
    {
        buffer << "\tPublic chat: yes" << endl;
    }
    else
    {
        buffer << "\tPublic chat: no" << endl;
    }
    buffer << "\tPeers:";

    if (chat->getPeerCount())
    {
        buffer << "\t\t(userhandle)\t(privilege)\t(firstname)\t(lastname)\t(fullname)" << endl;
        for (unsigned i = 0; i < chat->getPeerCount(); i++)
        {
            const char *fullName = chat->getPeerFullname(i);
            MegaChatHandle uh = chat->getPeerHandle(i);
            hstr = MegaApi::userHandleToBase64(uh);
            buffer << "\t\t\t" << hstr;
            delete [] hstr;
            hstr = NULL;
            buffer << "\t" << MegaChatRoom::privToString(chat->getPeerPrivilege(i));
            buffer << "\t\t" << chat->getPeerFirstname(i);
            buffer << "\t" << chat->getPeerLastname(i);
            buffer << "\t" << fullName << endl;
            delete [] fullName;
        }
    }
    else
    {
        buffer << " no peers (only you as participant)" << endl;
    }
    if (chat->getTitle())
    {
        buffer << "\tTitle: " << chat->getTitle() << endl;
    }
    buffer << "\tUnread count: " << chat->getUnreadCount() << " message/s" << endl;
    buffer << "-------------------------------------------------" << endl;

    return MegaApi::strdup(buffer.str().c_str());
}

const char* MegaChatApiTest::printMessageInfo(const MegaChatMessage *msg)
{
    if (!msg)
    {
        return MegaApi::strdup("");
    }

    const char *content = msg->getContent() ? msg->getContent() : "<empty>";

    std::stringstream buffer;
    buffer << "id: " << msg->getMsgId() << ", content: " << content;
    buffer << ", tempId: " << msg->getTempId() << ", index:" << msg->getMsgIndex();
    buffer << ", status: " << msg->getStatus() << ", uh: " << msg->getUserHandle();
    buffer << ", type: " << msg->getType() << ", edited: " << msg->isEdited();
    buffer << ", deleted: " << msg->isDeleted() << ", changes: " << msg->getChanges();
    buffer << ", ts: " << msg->getTimestamp() << endl;

    return MegaApi::strdup(buffer.str().c_str());
}

const char* MegaChatApiTest::printChatListItemInfo(const MegaChatListItem *item)
{
    if (!item)
    {
        return MegaApi::strdup("");
    }

    const char *title = item->getTitle() ? item->getTitle() : "<empty>";

    std::stringstream buffer;
    buffer << "id: " << item->getChatId() << ", title: " << title;
    buffer << ", ownPriv: " << item->getOwnPrivilege();
    buffer << ", unread: " << item->getUnreadCount() << ", changes: " << item->getChanges();
    buffer << ", lastMsg: " << item->getLastMessage() << ", lastMsgType: " << item->getLastMessageType();
    buffer << ", lastTs: " << item->getLastTimestamp();

    return MegaApi::strdup(buffer.str().c_str());
}

void MegaChatApiTest::postLog(const std::string &msg)
{
    logger()->postLog(msg.c_str());
}

bool MegaChatApiTest::exitWait(const std::vector<bool *>&responsesReceived, bool waitForAll) const
{
    for (auto r: responsesReceived)
    {
        if (!waitForAll && (*r))  { return true; };   // any response must be received
        if (waitForAll && !(*r))  { return false; };  // all responses must be received
    }
    return waitForAll; // true (all received) false (none received)
};

bool MegaChatApiTest::waitForMultiResponse(std::vector<bool *>responsesReceived, bool waitForAll, unsigned int timeout) const
{
    timeout *= 1000000; // convert to micro-seconds
    unsigned int tWaited = 0;    // microseconds
    bool connRetried = false;
    while (!exitWait(responsesReceived, waitForAll))
    {
        std::this_thread::sleep_for(std::chrono::microseconds(pollingT));

        if (timeout)
        {
            tWaited += pollingT;
            if (tWaited >= timeout)
            {
                return false;   // timeout is expired
            }
            else if (!connRetried && tWaited > (pollingT * 10))
            {
                for (unsigned int i = 0; i < NUM_ACCOUNTS; i++)
                {
                    if (megaApi[i] && megaApi[i]->isLoggedIn())
                    {
                        megaApi[i]->retryPendingConnections();
                    }

                    if (megaChatApi[i] && megaChatApi[i]->getInitState() == MegaChatApi::INIT_ONLINE_SESSION)
                    {
                        megaChatApi[i]->retryPendingConnections();
                    }
                }
                connRetried = true;
            }
        }
    }

    return true;    // responses have been received
}

// this method could be deprecated in favor of waitForMultiResponse, when it's proven it works as expected
bool MegaChatApiTest::waitForResponse(bool *responseReceived, unsigned int timeout) const
{
    timeout *= 1000000; // convert to micro-seconds
    unsigned int tWaited = 0;    // microseconds
    bool connRetried = false;
    while(!(*responseReceived))
    {
        std::this_thread::sleep_for(std::chrono::microseconds(pollingT));

        if (timeout)
        {
            tWaited += pollingT;
            if (tWaited >= timeout)
            {
                return false;   // timeout is expired
            }
            else if (!connRetried && tWaited > (pollingT * 10))
            {
                for (unsigned int i = 0; i < NUM_ACCOUNTS; i++)
                {
                    if (megaApi[i] && megaApi[i]->isLoggedIn())
                    {
                        megaApi[i]->retryPendingConnections();
                    }

                    if (megaChatApi[i] && megaChatApi[i]->getInitState() == MegaChatApi::INIT_ONLINE_SESSION)
                    {
                        megaChatApi[i]->retryPendingConnections();
                    }
                }
                connRetried = true;
            }
        }
    }

    return true;    // response is received
}

void MegaChatApiTest::waitForAction(int maxAttempts, std::vector<bool*> exitFlags, const std::vector<std::string>& flagsStr, const std::string& actionMsg, bool waitForAll, bool resetFlags, unsigned int timeout, std::function<void()>action)
{
    ASSERT_TRUE(exitFlags.size() == flagsStr.size() || flagsStr.empty()) << "waitForAction: invalid flags provided";
    ASSERT_TRUE(action) << "waitForAction: no valid action provided";

    if (resetFlags)
    {
        for (auto f: exitFlags)
        {
            if (f) { *f = false; }
        }
    }

    int retries = 0;
    while (!exitWait(exitFlags, waitForAll))
    {
        action();
        if (!waitForMultiResponse(exitFlags, waitForAll, timeout))
        {
            std::string msg = "Attempt ["; msg.append(std::to_string(retries)).append("] for ").append(actionMsg).append(": ");
            for (size_t i = 0; i < exitFlags.size(); i++)
            {
                (i > flagsStr.size())
                        ? msg.append("Flag_").append(std::to_string(i))
                        : msg.append(flagsStr.at(i));

                msg.append(" = ").append(*exitFlags.at(i) ? "true" : "false").append(" ");
            }
            LOG_debug << msg;
            ASSERT_LE(++retries, maxAttempts) << "Max attempts exceeded for " << actionMsg;
        }
    }
}

TEST_F(MegaChatApiTest, BasicTest)
{
    std::function<void()> testCleanup = [this] () -> void
    {
        closeOpenedChatrooms();     // close opened chatrooms
        cleanChatVideoListeners();  // clean registered videolisteners (if any)
        logoutTestAccounts();       // logout from all logged in accounts
    };
    MegaMrProper p (testCleanup);

    //========================================================================//
    // Test preparation: login, get chatroom ...
    //========================================================================//

    // login into all involved accounts for this test, and establish required contact relationships
    // Note: all involved accounts in this test, must be added to mSessions and mAccounts
    const unsigned a1 = 0;
    const unsigned a2 = 1;
    mData.mSessions.emplace(a1, login(a1));
    mData.mSessions.emplace(a2, login(a2));
    const MegaChatHandle a1Uh = megaChatApi[a1]->getMyUserHandle();
    const MegaChatHandle a2Uh = megaChatApi[a2]->getMyUserHandle();
    mData.mAccounts.emplace(a1, a1Uh);
    mData.mAccounts.emplace(a2, a2Uh);
    ASSERT_NO_FATAL_FAILURE(mData.areSessionsValid(););
    ASSERT_NO_FATAL_FAILURE(makeContact(a1, a2););
    ASSERT_NO_FATAL_FAILURE(mData.checkSessionsAndAccounts(););

    // set chat selection criteria
    mData.mChatOptions.mCreate          = true;
    mData.mChatOptions.mPublicChat      = true;
    mData.mChatOptions.mMeetingRoom     = false;
    mData.mChatOptions.mWaitingRoom     = false;
    mData.mChatOptions.mSpeakRequest    = false;
    mData.mChatOptions.mOpenInvite      = false;

    // set chat operator idx and privileges, and create chat participants list
    // chat operator idx corresponds with idx of account from which we retrieve chatroom
    mData.mChatOptions.mChatOpIdx = a1;
    mData.mChatOptions.mOpPriv = megachat::MegaChatPeerList::PRIV_MODERATOR;
    mData.mChatOptions.mChatPeerList.reset(megachat::MegaChatPeerList::createInstance());
    mData.mChatOptions.mChatPeerList->addPeer(a2Uh, MegaChatPeerList::PRIV_STANDARD);
    mData.mChatOptions.mChatPeerIdx.emplace_back(a2);

    // get a group chatroom
    LOG_verbose << "Get a chatroom for test";
    mData.mChatid = getGroupChatRoom();
    ASSERT_NE(mData.mChatid, MEGACHAT_INVALID_HANDLE) << "Can't get a chatroom with selected criteria";

    // open chatroom (just add chatroom listeners for chatroom participants)
    //std::shared_ptr<TestChatRoomListener> crl(new TestChatRoomListener(this, megaChatApi, mData.mChatid));
    auto crl = std::make_shared<TestChatRoomListener>(this, megaChatApi, mData.mChatid);
    mData.mChatroomListeners.emplace(a1, crl);
    ASSERT_TRUE(megaChatApi[a1]->openChatRoom(mData.mChatid, crl.get())) << "Can't open chatRoom a1 account";
    mData.mChatroomListeners.emplace(a2, crl);
    ASSERT_TRUE(megaChatApi[a2]->openChatRoom(mData.mChatid, crl.get())) << "Can't open chatRoom a2 account";

    // load history
    ASSERT_GE(loadHistory(a1, mData.mChatid, crl.get()), 0);
    ASSERT_GE(loadHistory(a2, mData.mChatid, crl.get()), 0);

    // add video listeners
    ASSERT_TRUE(addChatVideoListener(a1, mData.mChatid)) << "Cannot register a video listener for a1 account";
    ASSERT_TRUE(addChatVideoListener(a2, mData.mChatid)) << "Cannot register a video listener for a2 account";

    // set test operator role index (will be the account in charge of performing all operations)
    // This index can be changed at any point of the test. Every auxiliar method will check for
    // mData.mOpIdx to get the index of account with operator role
    mData.mOpIdx = a1;

    //========================================================================//
    // Test1: Change chatroom title from a1
    //========================================================================//
    LOG_verbose << "Change chatroom title from a1";
    setChatTitle(std::string("Title ") + std::to_string(time(NULL)), 120 /*waitSecs*/);
}

/**
 * @brief MegaChatApiTest.ResumeSession
 *
 * This test does the following:
 *
 * - Create a new session
 * - Resume with previous sesion
 * - Resume an existing session without karere cache
 * - Re-create Karere cache without login out from SDK
 * - Close session
 * - Login with chat enabled, transition to disabled and back to enabled
 * - Login with chat disabled, transition to enabled
 * - Go into background, sleep and back to foreground
 * - Disconnect from chat server and reconnect
 *
 */
TEST_F(MegaChatApiTest, ResumeSession)
{
    unsigned accountIndex = 0;

    // ___ Create a new session ___
    char *session = login(accountIndex);
    ASSERT_TRUE(session);

    ASSERT_NO_FATAL_FAILURE({ checkEmail(accountIndex); });

    // Test for management of ESID:
    // (uncomment the following block)
//    {
//        bool *flag = &requestFlagsChat[0][MegaChatRequest::TYPE_LOGOUT]; *flag = false;
//        // ---> NOW close session remotely ---
//        sleep(30);
//        // and wait for forced logout of megachatapi due to ESID
//        ASSERT_TRUE(waitForResponse(flag));
//        session = login(0);
//        ASSERT_TRUE(session);
//    }

    // ___ Resume an existing session ___
    ASSERT_NO_FATAL_FAILURE({ logout(accountIndex, false); }); // keeps session alive
    char *tmpSession = login(accountIndex, session);
    ASSERT_TRUE(tmpSession);
    ASSERT_STREQ(session, tmpSession) << "Bad session key";
    delete [] tmpSession;   tmpSession = NULL;

    ASSERT_NO_FATAL_FAILURE({ checkEmail(accountIndex); });

    // ___ Resume an existing session without karere cache ___
    // logout from SDK keeping cache
    RequestTracker logoutTracker;
    megaApi[accountIndex]->localLogout(&logoutTracker);
    ASSERT_EQ(logoutTracker.waitForResult(), API_OK) << "Error local sdk logout. Error: " << logoutTracker.getErrorString();

    // logout from Karere removing cache
    ChatRequestTracker crtLogout;
    megaChatApi[accountIndex]->logout(&crtLogout);
    ASSERT_EQ(crtLogout.waitForResult(), MegaChatError::ERROR_OK) << "Error chat logout. Error: " << crtLogout.getErrorString();
    MegaApi::addLoggerObject(logger());   // need to restore customized logger
    // try to initialize chat engine with cache --> should fail
    bool *flagInit = &initStateChanged[accountIndex]; *flagInit = false;
    ASSERT_EQ(megaChatApi[accountIndex]->init(session), MegaChatApi::INIT_NO_CACHE) <<
                     "Wrong chat initialization state (4).";
    ASSERT_TRUE(waitForResponse(flagInit)) << "Expired timeout for change init state";
    MegaApi::removeLoggerObject(logger());
    megaApi[accountIndex]->invalidateCache();

    // ___ Re-create Karere cache without login out from SDK___
    flagInit = &initStateChanged[accountIndex]; *flagInit = false;
    // login in SDK
    RequestTracker loginTracker;
    session ? megaApi[accountIndex]->fastLogin(session, &loginTracker)
            : megaApi[accountIndex]->login(account(accountIndex).getEmail().c_str(),
                                           account(accountIndex).getPassword().c_str(),
                                           &loginTracker);
    ASSERT_EQ(loginTracker.waitForResult(), API_OK) << "Error sdk fast login. Error: " << loginTracker.getErrorString();

    // fetchnodes in SDK
    RequestTracker fetchNodesTracker;
    megaApi[accountIndex]->fetchNodes(&fetchNodesTracker);
    ASSERT_EQ(fetchNodesTracker.waitForResult(), API_OK) << "Error fetchnodes. Error: " << fetchNodesTracker.getErrorString();
    ASSERT_TRUE(waitForResponse(flagInit)) << "Expired timeout for change init state";
    int initStateValue = initState[accountIndex];
    ASSERT_EQ(initStateValue, MegaChatApi::INIT_ONLINE_SESSION) << "Wrong chat initialization state (5).";

    // check there's a list of chats already available
    MegaChatListItemList *list = megaChatApi[accountIndex]->getChatListItems();
    ASSERT_TRUE(list->size()) << "Chat list item is empty";
    delete list; list = NULL;

    // ___ Close session ___
    ASSERT_NO_FATAL_FAILURE({ logout(accountIndex, true); });
    delete [] session; session = NULL;

    // ___ Login with chat enabled, transition to disabled and back to enabled
    session = login(accountIndex);
    ASSERT_TRUE(session) << "Empty session key";
    // fully disable chat: logout + remove logger + delete MegaChatApi instance
    ChatRequestTracker crtLogout2;
    megaChatApi[accountIndex]->logout(&crtLogout2);
    // tolerate -11 (Access denied) which can be returned here
    //
    // debugging this is extremely tricky, because memory corruption can occur when setting breakpoints due to
    // MegaChatApiImpl::sendPendingRequests() -> case MegaChatRequest::TYPE_LOGOUT -> delete mClient;
    // which should happen with a delay (how much?), but often will crash after continuing from the breakpoint
    int logoutResult = crtLogout2.waitForResult();
    TEST_LOG_ERROR(logoutResult == MegaChatError::ERROR_OK, "Error chat logout (2). Error: " +
                   std::to_string(logoutResult) + " (" + crtLogout2.getErrorString() + ')');
    MegaApi::addLoggerObject(logger());   // need to restore customized logger
    delete megaChatApi[accountIndex];
    // create a new MegaChatApi instance
    megaChatApi[accountIndex] = new MegaChatApi(megaApi[accountIndex]);
    megaChatApi[accountIndex]->setLogLevel(MegaChatApi::LOG_LEVEL_DEBUG);
    megaChatApi[accountIndex]->addChatListener(this);
    MegaChatApi::setLoggerObject(logger());
    // back to enabled: init + fetchnodes + connect
    ASSERT_EQ(megaChatApi[accountIndex]->init(session), MegaChatApi::INIT_NO_CACHE) <<
                     "Wrong chat initialization state (6).";

    MegaApi::removeLoggerObject(logger());
    flagInit = &initStateChanged[accountIndex]; *flagInit = false;
    RequestTracker fetchNodesTracker2;
    megaApi[accountIndex]->fetchNodes(&fetchNodesTracker2);
    ASSERT_EQ(fetchNodesTracker2.waitForResult(), API_OK) << "Error fetchnodes. Error: " << fetchNodesTracker2.getErrorString();
    ASSERT_TRUE(waitForResponse(flagInit)) << "Expired timeout for change init state";
    initStateValue = initState[accountIndex];
    ASSERT_EQ(initStateValue, MegaChatApi::INIT_ONLINE_SESSION) <<
                     "Wrong chat initialization state (7).";

    // check there's a list of chats already available
    list = megaChatApi[accountIndex]->getChatListItems();
    ASSERT_TRUE(list->size()) << "Chat list item is empty";
    delete list; list = NULL;
    // close session and remove cache
    ASSERT_NO_FATAL_FAILURE({ logout(accountIndex, true); });
    delete [] session; session = NULL;

    // ___ Login with chat disabled, transition to enabled ___
    // fully disable chat: remove logger + delete MegaChatApi instance
    delete megaChatApi[accountIndex];
    // create a new MegaChatApi instance
    megaChatApi[accountIndex] = new MegaChatApi(megaApi[accountIndex]);
    megaChatApi[accountIndex]->setLogLevel(MegaChatApi::LOG_LEVEL_DEBUG);
    megaChatApi[accountIndex]->addChatListener(this);
    MegaChatApi::setLoggerObject(logger());
    // login in SDK
    RequestTracker loginTracker2;
    megaApi[accountIndex]->login(account(accountIndex).getEmail().c_str(),
                                 account(accountIndex).getPassword().c_str(),
                                 &loginTracker2);
    ASSERT_EQ(loginTracker2.waitForResult(), API_OK) << "Error fast login. Error: " << loginTracker2.getErrorString();
    session = megaApi[accountIndex]->dumpSession();
    // fetchnodes in SDK
    RequestTracker fetchNodesTracker3;
    megaApi[accountIndex]->fetchNodes(&fetchNodesTracker3);
    ASSERT_EQ(fetchNodesTracker3.waitForResult(), API_OK) << "Error fetch nodes. Error: " << fetchNodesTracker3.getErrorString();
    // init in Karere
    ASSERT_EQ(megaChatApi[accountIndex]->init(session), MegaChatApi::INIT_NO_CACHE) << "Bad Megachat state.";
    MegaApi::removeLoggerObject(logger());
    // full-fetchndoes in SDK to regenerate cache in Karere
    flagInit = &initStateChanged[accountIndex]; *flagInit = false;
    RequestTracker fetchNodesTracker4;
    megaApi[accountIndex]->fetchNodes(&fetchNodesTracker4);
    ASSERT_EQ(fetchNodesTracker4.waitForResult(), API_OK) << "Error fetch nodes. Error: " << fetchNodesTracker4.getErrorString();
    ASSERT_TRUE(waitForResponse(flagInit)) << "Expired timeout for change init state";
    initStateValue = initState[accountIndex];
    ASSERT_EQ(initStateValue, MegaChatApi::INIT_ONLINE_SESSION) << "Bad Megachat state.";

    // check there's a list of chats already available
    list = megaChatApi[accountIndex]->getChatListItems();
    ASSERT_TRUE(list->size()) << "Chat list item is empty";
    delete list;
    list = NULL;

    // ___ Test going into background, sleep and back to foreground ___
    for(int i = 0; i < 3; i++)
    {
        ChatRequestTracker crtBkgrTrue;
        megaChatApi[accountIndex]->setBackgroundStatus(true, &crtBkgrTrue);
        ASSERT_EQ(crtBkgrTrue.waitForResult(), MegaChatError::ERROR_OK) << "Failed to set background status on. Error: " << crtBkgrTrue.getErrorString();

        logger()->postLog("========== Enter background status ================= ");
        std::this_thread::sleep_for(std::chrono::seconds(15));

        ChatRequestTracker crtBkgrFalse;
        megaChatApi[accountIndex]->setBackgroundStatus(false, &crtBkgrFalse);
        ASSERT_EQ(crtBkgrFalse.waitForResult(), MegaChatError::ERROR_OK) << "Failed to set background status off. Error: " << crtBkgrFalse.getErrorString();

        logger()->postLog("========== Enter foreground status ================= ");
        std::this_thread::sleep_for(std::chrono::seconds(5));
    }

    delete [] session; session = NULL;
}

/**
 * @brief MegaChatApiTest.SetOnlineStatus
 *
 * This test does the following:
 *
 * - Login
 * - Set status busy
 *
 */
TEST_F(MegaChatApiTest, SetOnlineStatus)
{
    unsigned accountIndex = 0;

    bool *flagPresence = &mPresenceConfigUpdated[accountIndex]; *flagPresence = false;

    char *sesion = login(accountIndex);
    ASSERT_TRUE(sesion);

    ASSERT_TRUE(waitForResponse(flagPresence)) << "Presence config not received after " << maxTimeout << " seconds";

    // Reset status to online before starting the test
    if (megaChatApi[accountIndex]->getPresenceConfig()->getOnlineStatus() != MegaChatApi::STATUS_ONLINE)
    {
        ChatRequestTracker crtOnline;
        megaChatApi[accountIndex]->setOnlineStatus(MegaChatApi::STATUS_ONLINE, &crtOnline);
        ASSERT_EQ(crtOnline.waitForResult(), MegaChatError::ERROR_OK) << "Failed to set online status. Error: " << crtOnline.getErrorString();
    }

    flagPresence = &mPresenceConfigUpdated[accountIndex]; *flagPresence = false;
    bool* flagStatus = &mOnlineStatusUpdated[accountIndex]; *flagStatus = false;
    ChatRequestTracker crtBusy;
    megaChatApi[accountIndex]->setOnlineStatus(MegaChatApi::STATUS_BUSY, &crtBusy);
    ASSERT_EQ(crtBusy.waitForResult(), MegaChatError::ERROR_OK) << "Failed to set busy status. Error: " << crtBusy.getErrorString();
    ASSERT_TRUE(waitForResponse(flagPresence)) << "Presence config not received after " << maxTimeout << " seconds";
    ASSERT_TRUE(waitForResponse(flagStatus)) << "Online status not received after " << maxTimeout << " seconds";

    // set online status
    flagStatus = &mOnlineStatusUpdated[accountIndex]; *flagStatus = false;
    flagPresence = &mPresenceConfigUpdated[accountIndex]; *flagPresence = false;
    ChatRequestTracker crtOnline;
    megaChatApi[accountIndex]->setOnlineStatus(MegaChatApi::STATUS_ONLINE, &crtOnline);
    ASSERT_EQ(crtOnline.waitForResult(), MegaChatError::ERROR_OK) << "Failed to set online status (2). Error: " << crtOnline.getErrorString();
    ASSERT_TRUE(waitForResponse(flagPresence)) << "Presence config not received after " << maxTimeout << " seconds";
    ASSERT_TRUE(waitForResponse(flagStatus)) << "Online status not received after " << maxTimeout << " seconds";

    // Update autoway timeout to force to send values to the server
    int64_t autowayTimeout = 5;
    if (megaChatApi[accountIndex]->getPresenceConfig()->getAutoawayTimeout() == autowayTimeout)
    {
        autowayTimeout ++;
    }

    // enable auto-away with 5 seconds timeout
    flagPresence = &mPresenceConfigUpdated[accountIndex]; *flagPresence = false;
    ChatRequestTracker crtAutoaway;
    megaChatApi[accountIndex]->setPresenceAutoaway(true, autowayTimeout, &crtAutoaway);
    ASSERT_EQ(crtAutoaway.waitForResult(), MegaChatError::ERROR_OK) << "Failed to set presence autoaway. Error: " << crtAutoaway.getErrorString();
    ASSERT_TRUE(waitForResponse(flagPresence)) << "Presence config not received after " << maxTimeout << " seconds";

    // disable persist
    if (megaChatApi[accountIndex]->getPresenceConfig()->isPersist())
    {
        flagPresence = &mPresenceConfigUpdated[accountIndex]; *flagPresence = false;
        ChatRequestTracker crtUAutoaway;
        megaChatApi[accountIndex]->setPresencePersist(false, &crtUAutoaway);
        ASSERT_EQ(crtUAutoaway.waitForResult(), MegaChatError::ERROR_OK) << "Failed to unset presence autoaway. Error: " << crtUAutoaway.getErrorString();
        ASSERT_TRUE(waitForResponse(flagPresence)) << "Presence config not received after " << maxTimeout << " seconds";
    }

    // Set signal activity true, signal activity to false is sent automatically by presenced client
    ChatRequestTracker crtActivity;
    megaChatApi[accountIndex]->signalPresenceActivity(&crtActivity);
    ASSERT_EQ(crtActivity.waitForResult(), MegaChatError::ERROR_OK) << "Failed to signal presence activity. Error: " << crtActivity.getErrorString();

    // now wait for timeout to expire
    LOG_debug << "Going to sleep for longer than autoaway timeout";
    MegaChatPresenceConfig *config = megaChatApi[accountIndex]->getPresenceConfig();
    std::this_thread::sleep_for(std::chrono::seconds(static_cast<unsigned int>(config->getAutoawayTimeout() + 12)));   // +12 to ensure at least one heartbeat (every 10s), where the `USERACTIVE 0` is sent for transition to Away

    // and check the status is away
    ASSERT_EQ(mOnlineStatus[accountIndex], MegaChatApi::STATUS_AWAY) <<
                     "Online status didn't changed to away automatically after timeout";
    int onlineStatus = megaChatApi[accountIndex]->getOnlineStatus();
    ASSERT_EQ(onlineStatus, MegaChatApi::STATUS_AWAY) <<
                     "Online status didn't changed to away automatically after timeout. Received: " << MegaChatRoom::statusToString(onlineStatus);

    // now signal user's activity to become online again
    flagStatus = &mOnlineStatusUpdated[accountIndex]; *flagStatus = false;
    ChatRequestTracker crtActivity2;
    megaChatApi[accountIndex]->signalPresenceActivity(&crtActivity2);
    ASSERT_EQ(crtActivity2.waitForResult(), MegaChatError::ERROR_OK) << "Failed to signal presence activity (2). Error: " << crtActivity2.getErrorString();
    ASSERT_TRUE(waitForResponse(flagStatus)) << "Online status not received after " << maxTimeout << " seconds";

    // and check the status is online
    ASSERT_EQ(mOnlineStatus[accountIndex], MegaChatApi::STATUS_ONLINE) <<
                     "Online status didn't changed to online from autoaway after signaling activity";
    onlineStatus = megaChatApi[accountIndex]->getOnlineStatus();
    ASSERT_EQ(onlineStatus, MegaChatApi::STATUS_ONLINE) <<
                     "Online status didn't changed to online from autoaway after signaling activity. Received: " << MegaChatRoom::statusToString(onlineStatus);


    delete [] sesion;
    sesion = NULL;
}

/**
 * @brief MegaChatApiTest.GetChatRoomsAndMessages
 *
 * This test does the following:
 *
 * - Print chatrooms information
 * - Load history from one chatroom
 * - Close chatroom
 * - Load history from cache
 *
 */
TEST_F(MegaChatApiTest, GetChatRoomsAndMessages)
{
    unsigned accountIndex = 0;

    char *session = login(accountIndex);
    ASSERT_TRUE(session);

    MegaChatRoomList *chats = megaChatApi[accountIndex]->getChatRooms();
    std::stringstream buffer;
    buffer << chats->size() << " chat/s received: " << endl;
    postLog(buffer.str());

    // Open chats and print history
    for (unsigned i = 0; i < chats->size(); i++)
    {
        // Open a chatroom
        const MegaChatRoom *chatroom = chats->get(i);
        if (chatroom->isPublic())
        {
            continue;
        }

        MegaChatHandle chatid = chatroom->getChatId();
        TestChatRoomListener *chatroomListener = new TestChatRoomListener(this, megaChatApi, chatid);
        ASSERT_TRUE(megaChatApi[accountIndex]->openChatRoom(chatid, chatroomListener))
                << "Can't open chatRoom account " << (accountIndex+1);

        // Print chatroom information and peers' names
        const char *info = MegaChatApiTest::printChatRoomInfo(chatroom);
        postLog(info);
        delete [] info; info = NULL;
        if (chatroom->getPeerCount())
        {
            for (unsigned i = 0; i < chatroom->getPeerCount(); i++)
            {
                MegaChatHandle uh = chatroom->getPeerHandle(i);

                ChatRequestTracker fnTracker;
                megaChatApi[accountIndex]->getUserFirstname(uh, nullptr, &fnTracker);

                ChatRequestTracker lnTracker;
                megaChatApi[accountIndex]->getUserLastname(uh, nullptr, &lnTracker);

                ASSERT_EQ(fnTracker.waitForResult(), MegaChatError::ERROR_OK) << "Failed to retrieve first name. Error: " << fnTracker.getErrorString();
                buffer << "Peer firstname (" << uh << "): '" << fnTracker.getText() << '\'' << endl;
                ASSERT_EQ(lnTracker.waitForResult(), MegaChatError::ERROR_OK) << "Failed to retrieve last name. Error: " << lnTracker.getErrorString();
                buffer << "Peer lastname (" << uh << "): '" << lnTracker.getText() << '\'' << endl;

                char *email = megaChatApi[accountIndex]->getContactEmail(uh);
                if (email)
                {
                    buffer << "Contact email (" << uh << "): " << email << " (len: " << strlen(email) << ")" << endl;
                    delete [] email;
                }
                else
                {
                    ChatRequestTracker emailTracker;
                    megaChatApi[accountIndex]->getUserEmail(uh, &emailTracker);
                    ASSERT_EQ(emailTracker.waitForResult(), MegaChatError::ERROR_OK) << "Failed to retrieve email. Error: " << emailTracker.getErrorString();
                    buffer << "Peer email (" << uh << "): '" << emailTracker.getText() << '\'' << endl;
                }
            }
        }

        // Load history
        buffer << "Loading messages for chat " << chatroom->getTitle() << " (id: " << chatroom->getChatId() << ")" << endl;
        loadHistory(accountIndex, chatid, chatroomListener);

        // Close the chatroom
        megaChatApi[accountIndex]->closeChatRoom(chatid, chatroomListener);
        delete chatroomListener;

        // Now, load history locally (it should be cached by now)
        chatroomListener = new TestChatRoomListener(this, megaChatApi, chatid);
        ASSERT_TRUE(megaChatApi[accountIndex]->openChatRoom(chatid, chatroomListener)) << "Can't open chatRoom account " << (accountIndex+1);
        buffer << "Loading messages locally for chat " << chatroom->getTitle() << " (id: " << chatroom->getChatId() << ")" << endl;
        loadHistory(accountIndex, chatid, chatroomListener);

        // Close the chatroom
        megaChatApi[accountIndex]->closeChatRoom(chatid, chatroomListener);
        delete chatroomListener;

        delete chatroom;
        chatroom = NULL;
    }

    logger()->postLog(buffer.str().c_str());

    delete [] session;
    session = NULL;
}

/**
 * @brief MegaChatApiTest.EditAndDeleteMessages
 *
 * Requirements:
 * - Both accounts should be conctacts
 * - The 1on1 chatroom between them should exist
 * (if not accomplished, the test automatically solves the above)
 *
 * This test does the following:
 *
 * - Send a message
 * + Receive the message
 * - Update the messages
 *
 */
TEST_F(MegaChatApiTest, EditAndDeleteMessages)
{
    unsigned a1 = 0;
    unsigned a2 = 1;

    char *primarySession = login(a1);
    ASSERT_TRUE(primarySession);
    char *secondarySession = login(a2);
    ASSERT_TRUE(secondarySession);

    MegaUser *user = megaApi[a1]->getContact(account(a2).getEmail().c_str());
    if (!user || user->getVisibility() != MegaUser::VISIBILITY_VISIBLE)
    {
        ASSERT_NO_FATAL_FAILURE({ makeContact(a1, a2); });
    }
    delete user;
    user = NULL;

    MegaChatHandle chatid = getPeerToPeerChatRoom(a1, a2);
    ASSERT_NE(chatid, MEGACHAT_INVALID_HANDLE);

    // 1. A sends a message to B while B has the chat opened.
    // --> check the confirmed in A, the received message in B, the delivered in A
    TestChatRoomListener *chatroomListener = new TestChatRoomListener(this, megaChatApi, chatid);
    ASSERT_TRUE(megaChatApi[a1]->openChatRoom(chatid, chatroomListener)) << "Can't open chatRoom account " << (a1+1);
    ASSERT_TRUE(megaChatApi[a2]->openChatRoom(chatid, chatroomListener)) << "Can't open chatRoom account " << (a2+1);

    // Load some message to feed history
    loadHistory(a1, chatid, chatroomListener);
    loadHistory(a2, chatid, chatroomListener);

    std::string messageToSend = "HI " + account(a1).getEmail() + " - This is a testing message automatically sent to you";
    MegaChatMessage *msgSent = sendTextMessageOrUpdate(a1, a2, chatid, messageToSend, chatroomListener);
    ASSERT_TRUE(msgSent);

    // edit the message
    std::string messageToUpdate = "This is an edited message to " + account(a1).getEmail();
    MegaChatMessage *msgUpdated = sendTextMessageOrUpdate(a1, a2, chatid, messageToUpdate, chatroomListener, msgSent->getMsgId());
    ASSERT_TRUE(msgUpdated);
    delete msgUpdated; msgUpdated = NULL;
    delete msgSent; msgSent = NULL;

    megaChatApi[a1]->closeChatRoom(chatid, chatroomListener);
    megaChatApi[a2]->closeChatRoom(chatid, chatroomListener);

    delete chatroomListener;

    // 2. A sends a message to B while B doesn't have the chat opened.
    // Then, B opens the chat --> check the received message in B, the delivered in A

    delete [] primarySession;
    primarySession = NULL;
    delete [] secondarySession;
    secondarySession = NULL;
}

/**
 * @brief MegaChatApiTest.GroupChatManagement
 *
 * Requirements:
 * - Both accounts should be conctacts
 * (if not accomplished, the test automatically solves the above)
 *
 * This test does the following:
 * - Create a group chat room or select an existing one
 * - Remove memeber
 * - Invite a new member
 * - Invite same account (error)
 * - Change chatroom title
 * - Change privileges to admin
 * - Changes privileges to read only
 * + Send message (error)
 * - Archive chatroom
 * - Send message (automatically unarchives)
 * - Archive chatroom
 * - Unarchive chatroom
 * - Remove peer from groupchat
 * - Invite another account
 */
TEST_F(MegaChatApiTest, GroupChatManagement)
{
    unsigned a1 = 0;
    unsigned a2 = 1;

    char *sessionPrimary = login(a1);
    ASSERT_TRUE(sessionPrimary);
    char *sessionSecondary = login(a2);
    ASSERT_TRUE(sessionSecondary);

    // Prepare peers, privileges...
    MegaUser *user = megaApi[a1]->getContact(account(a2).getEmail().c_str());
    if (!user || (user->getVisibility() != MegaUser::VISIBILITY_VISIBLE))
    {
        ASSERT_NO_FATAL_FAILURE({ makeContact(a1, a2); });
        delete user;
        user = megaApi[a1]->getContact(account(a2).getEmail().c_str());
    }

    MegaChatHandle uh = user->getHandle();
    delete user;
    user = NULL;

    MegaChatPeerList *peers = MegaChatPeerList::createInstance();
    peers->addPeer(uh, MegaChatPeerList::PRIV_STANDARD);

    MegaChatHandle chatid = getGroupChatRoom({a1, a2}, peers);
    delete peers;
    ASSERT_NE(chatid, MEGACHAT_INVALID_HANDLE);

    // --> Open chatroom
    TestChatRoomListener *chatroomListener = new TestChatRoomListener(this, megaChatApi, chatid);
    ASSERT_TRUE(megaChatApi[a1]->openChatRoom(chatid, chatroomListener)) << "Can't open chatRoom account " << (a1+1);
    ASSERT_TRUE(megaChatApi[a2]->openChatRoom(chatid, chatroomListener)) << "Can't open chatRoom account " << (a2+1);

    // --> Remove from chat
    bool *chatItemLeft0 = &chatItemUpdated[a1]; *chatItemLeft0 = false;
    bool *chatItemLeft1 = &chatItemUpdated[a2]; *chatItemLeft1 = false;
    bool *chatItemClosed1 = &chatItemClosed[a2]; *chatItemClosed1 = false;
    bool *chatLeft0 = &chatroomListener->chatUpdated[a1]; *chatLeft0 = false;
    bool *chatLeft1 = &chatroomListener->chatUpdated[a2]; *chatLeft1 = false;
    bool *mngMsgRecv = &chatroomListener->msgReceived[a1]; *mngMsgRecv = false;
    bool *flagChatsUpdated1 = &mChatsUpdated[a2]; *flagChatsUpdated1 = false;
    mChatListUpdated[a2].clear();
    MegaChatHandle *uhAction = &chatroomListener->uhAction[a1]; *uhAction = MEGACHAT_INVALID_HANDLE;
    int *priv = &chatroomListener->priv[a1]; *priv = MegaChatRoom::PRIV_UNKNOWN;
    ChatRequestTracker crtRemoveFromChat;
    megaChatApi[a1]->removeFromChat(chatid, uh, &crtRemoveFromChat);
    ASSERT_EQ(crtRemoveFromChat.waitForResult(), MegaChatError::ERROR_OK) << "Failed to remove peer from chatroom " << crtRemoveFromChat.getErrorString();
    ASSERT_TRUE(waitForResponse(mngMsgRecv)) << "Failed to receive management message after " << maxTimeout << " seconds";
    ASSERT_EQ(*uhAction, uh) << "User handle from message doesn't match";
    ASSERT_EQ(*priv, MegaChatRoom::PRIV_RM) << "Privilege is incorrect";
    ASSERT_TRUE(waitForResponse(flagChatsUpdated1)) << "Failed to receive onChatsUpdate after " << maxTimeout << " seconds";
    ASSERT_TRUE(isChatroomUpdated(a2, chatid)) << "Chatroom " << chatid << " is not included in onChatsUpdate";
    mChatListUpdated[a2].clear();

    MegaChatRoom *chatroom = megaChatApi[a2]->getChatRoom(chatid);
    ASSERT_TRUE(chatroom) << "Cannot get chatroom for id " << chatid;
    ASSERT_EQ(chatroom->getOwnPrivilege(), MegaChatRoom::PRIV_RM) << "Invalid own privilege";
    delete chatroom;

    chatroom = megaChatApi[a1]->getChatRoom(chatid);
    ASSERT_TRUE(chatroom) << "Cannot get chatroom for id" << chatid;
    ASSERT_EQ(chatroom->getPeerCount(), 0u) << "Wrong number of peers in chatroom " << chatid;
    delete chatroom;

    ASSERT_TRUE(waitForResponse(chatItemLeft0)) << "Chat list item update not received for main account after " << maxTimeout << " seconds";
    ASSERT_TRUE(waitForResponse(chatItemLeft1)) << "Chat list item update not received for auxiliar account after " << maxTimeout << " seconds";
    ASSERT_TRUE(waitForResponse(chatItemClosed1)) << "Chat list item close notification for auxiliar account not received after " << maxTimeout << " seconds";
    ASSERT_TRUE(waitForResponse(chatLeft0)) << "Chat list item leave notification for main account not received after " << maxTimeout << " seconds";

    ASSERT_TRUE(waitForResponse(chatLeft1)) << "Chat list item leave notification for auxiliar account not received after " << maxTimeout << " seconds";
    chatroom = megaChatApi[a1]->getChatRoom(chatid);
    ASSERT_TRUE(chatroom) << "Cannot get chatroom for id " << chatid;
    ASSERT_EQ(chatroom->getPeerCount(), 0u) << "Wrong number of peers in chatroom " << chatid;
    delete chatroom;

    // Close the chatroom, even if we've been removed from it
    megaChatApi[a2]->closeChatRoom(chatid, chatroomListener);

    // --> Invite to chat
    bool *chatItemJoined0 = &chatItemUpdated[a1]; *chatItemJoined0 = false;
    bool *chatItemJoined1 = &chatItemUpdated[a2]; *chatItemJoined1 = false;
    bool *chatJoined0 = &chatroomListener->chatUpdated[a1]; *chatJoined0 = false;
    bool *chatJoined1 = &chatroomListener->chatUpdated[a2]; *chatJoined1 = false;
    *flagChatsUpdated1 = &mChatsUpdated[a2]; *flagChatsUpdated1 = false;
    mChatListUpdated[a2].clear();
    mngMsgRecv = &chatroomListener->msgReceived[a1]; *mngMsgRecv = false;
    uhAction = &chatroomListener->uhAction[a1]; *uhAction = MEGACHAT_INVALID_HANDLE;
    priv = &chatroomListener->priv[a1]; *priv = MegaChatRoom::PRIV_UNKNOWN;
    ChatRequestTracker crtInviteToChat;
    megaChatApi[a1]->inviteToChat(chatid, uh, MegaChatPeerList::PRIV_STANDARD, &crtInviteToChat);
    ASSERT_EQ(crtInviteToChat.waitForResult(), MegaChatError::ERROR_OK) << "Failed to invite a new peer. Error: " << crtInviteToChat.getErrorString();
    ASSERT_TRUE(waitForResponse(chatItemJoined0)) << "Chat list item update for main account not received after " << maxTimeout << " seconds";
    ASSERT_TRUE(waitForResponse(chatItemJoined1)) << "Chat list item update for auxiliar account not received after " << maxTimeout << " seconds";
    ASSERT_TRUE(waitForResponse(chatJoined0)) << "Chatroom update for main account not received after " << maxTimeout << " seconds";
//    ASSERT_TRUE(waitForResponse(chatJoined1)); --> account 1 haven't opened chat, won't receive callback
    ASSERT_TRUE(waitForResponse(mngMsgRecv)) << "Management message not received after " << maxTimeout << " seconds";
    ASSERT_EQ(*uhAction, uh) << "User handle from message doesn't match";
    ASSERT_EQ(*priv, MegaChatRoom::PRIV_UNKNOWN) << "Privilege is incorrect";    // the message doesn't report the new priv
    ASSERT_TRUE(waitForResponse(flagChatsUpdated1)) << "Failed to receive onChatsUpdate " << maxTimeout << " seconds";
    ASSERT_TRUE(isChatroomUpdated(a2, chatid)) << "Chatroom " << chatid << " is not included in onChatsUpdate";
    mChatListUpdated[a2].clear();

    chatroom = megaChatApi[a2]->getChatRoom(chatid);
    ASSERT_TRUE(chatroom) << "Cannot get chatroom for id " << chatid;
    ASSERT_EQ(chatroom->getOwnPrivilege(), MegaChatRoom::PRIV_STANDARD) << "Invalid own privilege";
    delete chatroom;

    chatroom = megaChatApi[a1]->getChatRoom(chatid);
    ASSERT_TRUE(chatroom) << "Cannot get chatroom for id " << chatid;
    ASSERT_EQ(chatroom->getPeerCount(), 1u) << "Wrong number of peers in chatroom " << chatid;
    delete chatroom;

    // since we were expulsed from chatroom, we need to open it again
    ASSERT_TRUE(megaChatApi[a2]->openChatRoom(chatid, chatroomListener)) << "Can't open chatRoom account " << (a2+1);

    // invite again --> error
    ChatRequestTracker crtInviteToChat2;
    megaChatApi[a1]->inviteToChat(chatid, uh, MegaChatPeerList::PRIV_STANDARD, &crtInviteToChat2);
    ASSERT_EQ(crtInviteToChat2.waitForResult(), MegaChatError::ERROR_EXIST) << "Invitation should have failed, but it succeed: " << crtInviteToChat2.getErrorString();

    // --> Set title
    string title = "Title " + std::to_string(time(NULL));
    bool *titleItemChanged0 = &titleUpdated[a1]; *titleItemChanged0 = false;
    bool *titleItemChanged1 = &titleUpdated[a2]; *titleItemChanged1 = false;
    bool *titleChanged0 = &chatroomListener->titleUpdated[a1]; *titleChanged0 = false;
    bool *titleChanged1 = &chatroomListener->titleUpdated[a2]; *titleChanged1 = false;
    mngMsgRecv = &chatroomListener->msgReceived[a1]; *mngMsgRecv = false;
    string *msgContent = &chatroomListener->content[a1]; *msgContent = "";
    ChatRequestTracker crtSetTitle;
    megaChatApi[a1]->setChatTitle(chatid, title.c_str(), &crtSetTitle);
    ASSERT_EQ(crtSetTitle.waitForResult(), MegaChatError::ERROR_OK) << "Failed to set chat title. Error: " << crtSetTitle.getErrorString();
    ASSERT_TRUE(waitForResponse(titleItemChanged0)) << "Timeout expired for receiving chat list item update";
    ASSERT_TRUE(waitForResponse(titleItemChanged1)) << "Timeout expired for receiving chat list item update";
    ASSERT_TRUE(waitForResponse(titleChanged0)) << "Timeout expired for receiving chatroom update";
    ASSERT_TRUE(waitForResponse(titleChanged1)) << "Timeout expired for receiving chatroom update";
    ASSERT_TRUE(waitForResponse(mngMsgRecv)) << "Timeout expired for receiving management message";
    ASSERT_EQ(title, *msgContent) << "Title received doesn't match the title set";

    chatroom = megaChatApi[a2]->getChatRoom(chatid);
    ASSERT_TRUE(chatroom) << "Cannot get chatroom for id " << chatid;
    ASSERT_STREQ(chatroom->getTitle(), title.c_str()) << "Titles don't match";
    delete chatroom;    chatroom = NULL;

    // --> Change peer privileges to Moderator
    bool *peerUpdated0 = &peersUpdated[a1]; *peerUpdated0 = false;
    bool *peerUpdated1 = &peersUpdated[a2]; *peerUpdated1 = false;
    mngMsgRecv = &chatroomListener->msgReceived[a1]; *mngMsgRecv = false;
    uhAction = &chatroomListener->uhAction[a1]; *uhAction = MEGACHAT_INVALID_HANDLE;
    priv = &chatroomListener->priv[a1]; *priv = MegaChatRoom::PRIV_UNKNOWN;
    ChatRequestTracker crtMakeMod;
    megaChatApi[a1]->updateChatPermissions(chatid, uh, MegaChatRoom::PRIV_MODERATOR, &crtMakeMod);
    ASSERT_EQ(crtMakeMod.waitForResult(), MegaChatError::ERROR_OK) << "Failed to make peer moderator. Error: " << crtMakeMod.getErrorString();
    ASSERT_TRUE(waitForResponse(peerUpdated0)) << "Timeout expired for receiving peer update";
    ASSERT_TRUE(waitForResponse(peerUpdated1)) << "Timeout expired for receiving peer update";
    ASSERT_TRUE(waitForResponse(mngMsgRecv)) << "Timeout expired for receiving management message";
    ASSERT_EQ(*uhAction, uh) << "User handle from message doesn't match";
    ASSERT_EQ(*priv, MegaChatRoom::PRIV_MODERATOR) << "Privilege is incorrect";

    // --> Change peer privileges to Read-only
    peerUpdated0 = &peersUpdated[a1]; *peerUpdated0 = false;
    peerUpdated1 = &peersUpdated[a2]; *peerUpdated1 = false;
    mngMsgRecv = &chatroomListener->msgReceived[a1]; *mngMsgRecv = false;
    uhAction = &chatroomListener->uhAction[a1]; *uhAction = MEGACHAT_INVALID_HANDLE;
    priv = &chatroomListener->priv[a1]; *priv = MegaChatRoom::PRIV_UNKNOWN;
    ChatRequestTracker crtMakeReadonly;
    megaChatApi[a1]->updateChatPermissions(chatid, uh, MegaChatRoom::PRIV_RO, &crtMakeReadonly);
    ASSERT_EQ(crtMakeReadonly.waitForResult(), MegaChatError::ERROR_OK) << "Failed to set peer readonly. Error: " << crtMakeMod.getErrorString();
    ASSERT_TRUE(waitForResponse(peerUpdated0)) << "Timeout expired for receiving peer update";
    ASSERT_TRUE(waitForResponse(peerUpdated1)) << "Timeout expired for receiving peer update";
    ASSERT_TRUE(waitForResponse(mngMsgRecv)) << "Timeout expired for receiving management message";
    ASSERT_EQ(*uhAction, uh) << "User handle from message doesn't match";
    ASSERT_EQ(*priv, MegaChatRoom::PRIV_RO) << "Privilege is incorrect";

    // --> Try to send a message without the right privilege
    string msg1 = "HI " + account(a1).getEmail()+ " - This message can't be send because I'm read-only";
    bool *flagRejected = &chatroomListener->msgRejected[a2]; *flagRejected = false;
    chatroomListener->clearMessages(a2);   // will be set at reception
    MegaChatMessage *msgSent = megaChatApi[a2]->sendMessage(chatid, msg1.c_str());
    ASSERT_TRUE(msgSent) << "Succeed to send message, when it should fail";
    delete msgSent; msgSent = NULL;
    ASSERT_TRUE(waitForResponse(flagRejected)) << "Timeout expired for rejection of message";    // for confirmation, sendMessage() is synchronous
    ASSERT_EQ(chatroomListener->mConfirmedMessageHandle[a2], MEGACHAT_INVALID_HANDLE) << "Message confirmed, when it should fail";

    // --> Load some message to feed history
    loadHistory(a1, chatid, chatroomListener);
    loadHistory(a2, chatid, chatroomListener);

    // --> Send typing notification
    bool *flagTyping1 = &chatroomListener->userTyping[a2]; *flagTyping1 = false;
    uhAction = &chatroomListener->uhAction[a2]; *uhAction = MEGACHAT_INVALID_HANDLE;
    megaChatApi[a1]->sendTypingNotification(chatid);
    ASSERT_TRUE(waitForResponse(flagTyping1)) << "Timeout expired for sending typing notification";
    ASSERT_EQ(*uhAction, megaChatApi[a1]->getMyUserHandle()) << "My user handle is wrong at typing";

    // --> Send stop typing notification
    flagTyping1 = &chatroomListener->userTyping[a2]; *flagTyping1 = false;
    uhAction = &chatroomListener->uhAction[a2]; *uhAction = MEGACHAT_INVALID_HANDLE;
    megaChatApi[a1]->sendStopTypingNotification(chatid);
    ASSERT_TRUE(waitForResponse(flagTyping1)) << "Timeout expired for sending stop typing notification";
    ASSERT_EQ(*uhAction, megaChatApi[a1]->getMyUserHandle()) << "My user handle is wrong at stop typing";

    // --> Archive the chatroom
    chatroom = megaChatApi[a1]->getChatRoom(chatid);
    delete chatroom; chatroom = NULL;
    bool *chatArchiveChanged = &chatArchived[a1]; *chatArchiveChanged = false;
    bool *chatroomArchiveChanged = &chatroomListener->archiveUpdated[a1]; *chatroomArchiveChanged = false;
    ChatRequestTracker crtArchive;
    megaChatApi[a1]->archiveChat(chatid, true, &crtArchive);
    ASSERT_EQ(crtArchive.waitForResult(), MegaChatError::ERROR_OK) << "Failed to archive chat. Error: " << crtArchive.getErrorString();
    ASSERT_TRUE(waitForResponse(chatArchiveChanged)) << "Timeout expired for receiving chat list item update about archive";
    ASSERT_TRUE(waitForResponse(chatroomArchiveChanged)) << "Timeout expired for receiving chatroom update about archive (This time out is usually produced by missing api notification)";
    chatroom = megaChatApi[a1]->getChatRoom(chatid);
    ASSERT_TRUE(chatroom->isArchived()) << "Chatroom is not archived when it should";
    delete chatroom; chatroom = NULL;

    // TODO: Redmine ticket: #10596
    {
        // give some margin to API-chatd synchronization, so chatd knows the room is archived and needs
        // to be unarchived upon new message
        std::this_thread::sleep_for(std::chrono::seconds(3));
    }

    // --> Send a message and wait for reception by target user
    string msg0 = "HI " + account(a1).getEmail() + " - Testing groupchats";
    bool *msgConfirmed = &chatroomListener->msgConfirmed[a1]; *msgConfirmed = false;
    bool *msgReceived = &chatroomListener->msgReceived[a2]; *msgReceived = false;
    bool *msgDelivered = &chatroomListener->msgDelivered[a1]; *msgDelivered = false;
    chatArchiveChanged = &chatArchived[a1]; *chatArchiveChanged = false;
    chatroomArchiveChanged = &chatroomListener->archiveUpdated[a1]; *chatroomArchiveChanged = false;
    chatroomListener->clearMessages(a1);
    chatroomListener->clearMessages(a2);
    MegaChatMessage *messageSent = megaChatApi[a1]->sendMessage(chatid, msg0.c_str());
    ASSERT_TRUE(waitForResponse(msgConfirmed)) << "Timeout expired for receiving confirmation by server";    // for confirmation, sendMessage() is synchronous
    MegaChatHandle msgId = chatroomListener->mConfirmedMessageHandle[a1];
    ASSERT_TRUE(chatroomListener->hasArrivedMessage(a1, msgId)) << "Message not received";
    ASSERT_NE(msgId, MEGACHAT_INVALID_HANDLE) << "Wrong message id at origin";
    ASSERT_TRUE(waitForResponse(msgReceived)) << "Timeout expired for receiving message by target user";    // for reception
    ASSERT_TRUE(chatroomListener->hasArrivedMessage(a2, msgId)) << "Wrong message id at destination";
    MegaChatMessage *messageReceived = megaChatApi[a2]->getMessage(chatid, msgId);   // message should be already received, so in RAM
    ASSERT_TRUE(messageReceived && !strcmp(msg0.c_str(), messageReceived->getContent())) << "Content of message doesn't match";
    // now wait for automatic unarchive, due to new message
    ASSERT_TRUE(waitForResponse(chatArchiveChanged)) << "Timeout expired for receiving chat list item update after new message";
    ASSERT_TRUE(waitForResponse(chatroomArchiveChanged)) << "Timeout expired for receiving chatroom update after new message";
    chatroom = megaChatApi[a1]->getChatRoom(chatid);
    ASSERT_FALSE(chatroom->isArchived()) << "Chatroom is not unarchived automatically upon new message";
    delete chatroom; chatroom = NULL;


    // --> Archive the chatroom
    chatArchiveChanged = &chatArchived[a1]; *chatArchiveChanged = false;
    chatroomArchiveChanged = &chatroomListener->archiveUpdated[a1]; *chatroomArchiveChanged = false;
    ChatRequestTracker crtArchive2;
    megaChatApi[a1]->archiveChat(chatid, true, &crtArchive2);
    ASSERT_EQ(crtArchive2.waitForResult(), MegaChatError::ERROR_OK) << "Failed to archive chat (2). Error: " << crtArchive2.getErrorString();
    ASSERT_TRUE(waitForResponse(chatArchiveChanged)) << "Timeout expired for receiving chat list item update about archive";
    ASSERT_TRUE(waitForResponse(chatroomArchiveChanged)) << "Timeout expired for receiving chatroom update about archive";
    chatroom = megaChatApi[a1]->getChatRoom(chatid);
    ASSERT_TRUE(chatroom->isArchived()) << "Chatroom is not archived when it should";
    delete chatroom; chatroom = NULL;

    // --> Unarchive the chatroom
    delete chatroom; chatroom = NULL;
    chatArchiveChanged = &chatArchived[a1]; *chatArchiveChanged = false;
    chatroomArchiveChanged = &chatroomListener->archiveUpdated[a1]; *chatroomArchiveChanged = false;
    ChatRequestTracker crtArchive3;
    megaChatApi[a1]->archiveChat(chatid, false, &crtArchive3);
    ASSERT_EQ(crtArchive3.waitForResult(), MegaChatError::ERROR_OK) << "Failed to archive chat (3). Error: " << crtArchive3.getErrorString();
    ASSERT_TRUE(waitForResponse(chatArchiveChanged)) << "Timeout expired for receiving chat list item update about archive";
    ASSERT_TRUE(waitForResponse(chatroomArchiveChanged)) << "Timeout expired for receiving chatroom update about archive";
    chatroom = megaChatApi[a1]->getChatRoom(chatid);
    ASSERT_FALSE(chatroom->isArchived()) << "Chatroom is archived when it shouldn't";
    delete chatroom; chatroom = NULL;

    delete messageSent;
    messageSent = NULL;

    delete messageReceived;
    messageReceived = NULL;

    // --> Close the chatroom
    megaChatApi[a1]->closeChatRoom(chatid, chatroomListener);
    megaChatApi[a2]->closeChatRoom(chatid, chatroomListener);

    // --> Remove peer from groupchat
    bool *chatClosed = &chatItemClosed[a2]; *chatClosed = false;
    ChatRequestTracker crtRemoveFromChat2;
    megaChatApi[a1]->removeFromChat(chatid, uh, &crtRemoveFromChat2);
    ASSERT_EQ(crtRemoveFromChat2.waitForResult(), MegaChatError::ERROR_OK) << "Failed to remove peer from group chat. Error: " << crtRemoveFromChat2.getErrorString();
    ASSERT_TRUE(waitForResponse(chatClosed)) << "Timeout expired";
    chatroom = megaChatApi[a2]->getChatRoom(chatid);
    ASSERT_TRUE(chatroom) << "Cannot get chatroom for id " << chatid;
    ASSERT_FALSE(chatroom->isActive()) << "Chatroom should be inactive, but it's still active";
    delete chatroom;    chatroom = NULL;

    // --> Invite to chat
    ChatRequestTracker crtInviteToChat3;
    megaChatApi[a1]->inviteToChat(chatid, uh, MegaChatPeerList::PRIV_STANDARD, &crtInviteToChat3);
    ASSERT_EQ(crtInviteToChat3.waitForResult(), MegaChatError::ERROR_OK) << "Failed to invite a new peer (3). Error: " << crtInviteToChat3.getErrorString();

    delete chatroomListener;
    delete [] sessionPrimary;
    sessionPrimary = NULL;
    delete [] sessionSecondary;
    sessionSecondary = NULL;
}


/**
 * @brief MegaChatApiTest.PublicChatManagement
 *
 * Requirements:
 * - Both accounts should be conctacts
 * (if not accomplished, the test automatically solves the above)
 *
 * This test does the following:
 * [ Anonymous mode test ]
 * - Login in primary account
 * + Init anonymous in secondary account
 * - Create a public chat with no peers nor title
 * - Open chatroom
 * - Create chat link (ERR)
 * - Set title
 * - Create chat link
 * + Load chat link
 * + Open chatroom
 * + Send a message (ERR)
 * - Send a message
 * + Close preview
 * - Remove chat link
 * + Load chat link (ERR)
 * + Logout
 *
 * [ Public chat test ]
 * + Login in secondary account
 * - Create chat link
 * + Load chat link
 * + Open chatroom
 * + Send a message (ERR)
 * + Autojoin chat link
 * + Send a message
 * + Set chat to private mode
 * + Remove peer from groupchat (OK)
 * + Preview chat link (ERR)
 * - Invite other account
 * - Leave chat room
*/
TEST_F(MegaChatApiTest, PublicChatManagement)
{
    unsigned a1 = 0;
    unsigned a2 = 1;

    /// Anonymous mode test
    // Login in primary account
    char *sessionPrimary = login(a1);
    ASSERT_TRUE(sessionPrimary);

    // Init anonymous in secondary account and connect
    initState[a2] = megaChatApi[a2]->initAnonymous();
    ASSERT_EQ(initState[a2], MegaChatApi::INIT_ANONYMOUS) << "Init sesion in anonymous mode failed";
    char *sessionAnonymous = megaApi[a2]->dumpSession();

    // Create a public chat with no peers nor title, this chat will be reused by the rest of the tests
    MegaChatHandle chatid = MEGACHAT_INVALID_HANDLE;
    MegaChatPeerList *peers = MegaChatPeerList::createInstance();
    ChatRequestTracker crtCreate;
    megaChatApi[a1]->createPublicChat(peers, nullptr, &crtCreate);
    ASSERT_EQ(crtCreate.waitForResult(), MegaChatError::ERROR_OK) << "Failed to create public groupchat. Error: " << crtCreate.getErrorString();
    chatid = crtCreate.getChatHandle();
    ASSERT_NE(chatid, MEGACHAT_INVALID_HANDLE) << "Wrong chat id";
    delete peers;
    peers = NULL;

    const std::unique_ptr<char[]> chatidB64(MegaApi::userHandleToBase64(chatid));
    LOG_debug << "PublicChatManagement: selected chat: " << chatidB64.get();

    // Open chatroom
    TestChatRoomListener *chatroomListener = new TestChatRoomListener(this, megaChatApi, chatid);
    ASSERT_TRUE(megaChatApi[a1]->openChatRoom(chatid, chatroomListener)) << "Can't open chatRoom account " << (a1+1);
    bool *flagChatdOnline = &mChatConnectionOnline[a1]; *flagChatdOnline = false;
    while (megaChatApi[a1]->getChatConnectionState(chatid) != MegaChatApi::CHAT_CONNECTION_ONLINE)
    {
        postLog("Waiting for connection to chatd...");
        ASSERT_TRUE(waitForResponse(flagChatdOnline)) << "Timeout expired for connecting to chatd";
        *flagChatdOnline = false;
    }

    // Create chat link (ERR No title)
    ChatRequestTracker crtCreateLink;
    megaChatApi[a1]->createChatLink(chatid, &crtCreateLink);
    ASSERT_NE(crtCreateLink.waitForResult(), MegaChatError::ERROR_OK) << "Creating chat link succeeded. Should have failed!";

    // Set title
    string title = "TestPublicChatWithTitle_" + dateToString().substr(dateToString().length() - 5, 5);
    bool *titleItemChanged0 = &titleUpdated[a1]; *titleItemChanged0 = false;
    bool *titleChanged0 = &chatroomListener->titleUpdated[a1]; *titleChanged0 = false;
    bool *mngMsgRecv = &chatroomListener->msgReceived[a1]; *mngMsgRecv = false;
    string *msgContent = &chatroomListener->content[a1]; *msgContent = "";
    ChatRequestTracker crtSetTitle;
    megaChatApi[a1]->setChatTitle(chatid, title.c_str(), &crtSetTitle);
    ASSERT_EQ(crtSetTitle.waitForResult(), MegaChatError::ERROR_OK) << "Failed to set chat title. Error: " << crtSetTitle.getErrorString();
    ASSERT_TRUE(waitForResponse(titleItemChanged0)) << "Timeout expired for receiving chat list item update";
    ASSERT_TRUE(waitForResponse(titleChanged0)) << "Timeout expired for receiving chatroom update";
    ASSERT_TRUE(waitForResponse(mngMsgRecv)) << "Timeout expired for receiving management message";
    ASSERT_EQ(title, *msgContent) << "Title received doesn't match the title set";

    // Create chat link
    ChatRequestTracker crtCreateLink2;
    megaChatApi[a1]->createChatLink(chatid, &crtCreateLink2);
    ASSERT_EQ(crtCreateLink2.waitForResult(), MegaChatError::ERROR_OK) << "Error creating chat link (2). Error: " << crtCreateLink2.getErrorString();
    ASSERT_FALSE(crtCreateLink2.getFlag());
    const string& chatLink = crtCreateLink2.getText();
    ASSERT_FALSE(chatLink.empty());

    // Load chat link
    ChatRequestTracker crtPreviewTracker;
    megaChatApi[a2]->openChatPreview(chatLink.c_str(), &crtPreviewTracker);
    ASSERT_EQ(crtPreviewTracker.waitForResult(), MegaChatError::ERROR_OK) << "Failed to open chat preview. Error: " << crtPreviewTracker.getErrorString();

    // Open chatroom
    bool *previewsUpdated = &chatroomListener->previewsUpdated[a1]; *previewsUpdated = false;
    ASSERT_TRUE(megaChatApi[a2]->openChatRoom(chatid, chatroomListener)) << "Can't open chatRoom account " << (a2+1);
    ASSERT_TRUE(waitForResponse(previewsUpdated)) << "Timeout expired for update previewers";

    // Send a message (ERR)
    string msg = "HI " + account(a1).getEmail()+ " - This message will be rejected because now I'm a previewer";
    bool *flagRejected = &chatroomListener->msgRejected[a2]; *flagRejected = false;
    chatroomListener->clearMessages(a2);   // will be set at reception
    MegaChatMessage *msgSent = megaChatApi[a2]->sendMessage(chatid, msg.c_str());
    delete msgSent; msgSent = NULL;
    ASSERT_TRUE(waitForResponse(flagRejected)) << "Timeout expired for rejection of message";    // for confirmation, sendMessage() is synchronous
    ASSERT_EQ(chatroomListener->mConfirmedMessageHandle[a2], MEGACHAT_INVALID_HANDLE) << "Message confirmed, when it should fail";

    // Send a message
    msg = "HI Anonymous user, This message will be sent";
    flagRejected = &chatroomListener->msgRejected[a1]; *flagRejected = false;
    chatroomListener->clearMessages(a1);   // will be set at reception
    msgSent = megaChatApi[a1]->sendMessage(chatid, msg.c_str());
    ASSERT_TRUE(msgSent) << "Succeed to send message";
    delete msgSent; msgSent = NULL;
    ASSERT_EQ(chatroomListener->mConfirmedMessageHandle[a1], MEGACHAT_INVALID_HANDLE) << "Message confirmed, when it should fail";

    // Close preview
    previewsUpdated = &chatroomListener->previewsUpdated[a1]; *previewsUpdated = false;
    megaChatApi[a2]->closeChatPreview(chatid);
    ASSERT_TRUE(waitForResponse(previewsUpdated)) << "Timeout expired for close preview";

    // Remove chat link
    ChatRequestTracker crtRemoveLink;
    megaChatApi[a1]->removeChatLink(chatid, &crtRemoveLink);
    ASSERT_EQ(crtRemoveLink.waitForResult(), MegaChatError::ERROR_OK) << "Failed to remove chat link. Error: " << crtRemoveLink.getErrorString();

    // Preview chat link (ERR)
    ChatRequestTracker crtPreviewTracker2;
    megaChatApi[a2]->openChatPreview(chatLink.c_str(), &crtPreviewTracker2);
    ASSERT_NE(crtPreviewTracker2.waitForResult(), MegaChatError::ERROR_OK) << "Opening chat preview succeeded. Should have failed!";

    // Logout in anonymous mode
    ASSERT_NO_FATAL_FAILURE({ logout(a2); });
    delete [] sessionAnonymous;
    sessionAnonymous = NULL;

    /// Public chats test
    // Login in secondary account
    char *sessionSecondary = login(a2);
    ASSERT_TRUE(sessionSecondary);

    // Make a1 and a2 contacts
    { // scope for 'user' local variable
    MegaUser *user = megaApi[a1]->getContact(account(a2).getEmail().c_str());
    if (!user || (user->getVisibility() != MegaUser::VISIBILITY_VISIBLE))
    {
        ASSERT_NO_FATAL_FAILURE({ makeContact(a1, a2); });
        delete user;
    }
    }

    // Create chat link
    ChatRequestTracker crtCreateLink3;
    megaChatApi[a1]->createChatLink(chatid, &crtCreateLink3);
    ASSERT_EQ(crtCreateLink3.waitForResult(), MegaChatError::ERROR_OK) << "Error creating chat link (3). Error: " << crtCreateLink3.getErrorString();
    ASSERT_FALSE(crtCreateLink3.getFlag());
    const string& chatLink3 = crtCreateLink3.getText();
    ASSERT_FALSE(chatLink3.empty());

    // Load chat link (OK)
    ChatRequestTracker crtPreviewTracker3;
    megaChatApi[a2]->openChatPreview(chatLink3.c_str(), &crtPreviewTracker3);
    ASSERT_EQ(crtPreviewTracker3.waitForResult(), MegaChatError::ERROR_OK) << "Failed to open chat preview (3). Error: " << crtPreviewTracker3.getErrorString();

    // Open chatroom
    previewsUpdated = &chatroomListener->previewsUpdated[a1]; *previewsUpdated = false;
    ASSERT_TRUE(megaChatApi[a2]->openChatRoom(chatid, chatroomListener)) << "Can't open chatRoom account " << (a2+1);
    ASSERT_TRUE(waitForResponse(previewsUpdated)) << "Timeout expired for update previewers";

    // Try to send a message (ERR)
    string msgaux = "HI " + account(a1).getEmail()+ " - This message can't be send because I'm in preview mode (read-only)";
    flagRejected = &chatroomListener->msgRejected[a2]; *flagRejected = false;
    chatroomListener->clearMessages(a2);   // will be set at reception
    msgSent = megaChatApi[a2]->sendMessage(chatid, msgaux.c_str());
    ASSERT_TRUE(msgSent) << "Fail to send message, when it should succeed";
    delete msgSent; msgSent = NULL;
    ASSERT_TRUE(waitForResponse(flagRejected)) << "Timeout expired for rejection of message";
    ASSERT_EQ(chatroomListener->mConfirmedMessageHandle[a2], MEGACHAT_INVALID_HANDLE) << "Message confirmed, when it should fail";

    // Autojoin chat link
    bool* flagChatsUpdated1 = &mChatsUpdated[a1]; *flagChatsUpdated1 = false;
    mChatListUpdated[a1].clear();
    previewsUpdated = &chatroomListener->previewsUpdated[a1]; *previewsUpdated = false;
    ChatRequestTracker crtAutojoin;
    megaChatApi[a2]->autojoinPublicChat(chatid, &crtAutojoin);
    ASSERT_EQ(crtAutojoin.waitForResult(), MegaChatError::ERROR_OK) << "Failed to autojoin chat-link. Error: " << crtAutojoin.getErrorString();
    ASSERT_TRUE(waitForResponse(previewsUpdated)) << "Timeout expired for update previewers";
    ASSERT_TRUE(waitForResponse(flagChatsUpdated1)) << "Failed to receive onChatsUpdate after " << maxTimeout << " seconds";
    ASSERT_TRUE(isChatroomUpdated(a1, chatid)) << "Chatroom " << chatid << " is not included in onChatsUpdate";
    mChatListUpdated[a1].clear();

    MegaChatListItem *item = megaChatApi[a2]->getChatListItem(chatid);
    ASSERT_EQ(item->getNumPreviewers(), 0u) << "Wrong number of previewers.";
    delete item;
    item = NULL;

    // Send a message
    msgaux = "HI " + account(a1).getEmail()+ " - I have autojoined to this chat";
    flagRejected = &chatroomListener->msgRejected[a2]; *flagRejected = false;
    chatroomListener->clearMessages(a2);   // will be set at reception
    msgSent = megaChatApi[a2]->sendMessage(chatid, msgaux.c_str());
    ASSERT_TRUE(msgSent) << "Succeed to send message, when it should fail";
    delete msgSent; msgSent = NULL;

    // Set chat to private mode
    ASSERT_NO_FATAL_FAILURE({
        waitForAction (1, // just one attempt
                      std::vector<bool *> { &chatroomListener->chatModeUpdated[a1], &chatroomListener->chatModeUpdated[a2]},
                      std::vector<string> { "chatroomListener->chatModeUpdated[a1]", "chatroomListener->chatModeUpdated[a2]"},
                      "Set chat into private mode(EKR enabled)from A",
                      true /* wait for all exit flags */,
                      true /* reset flags */,
                      maxTimeout,
                      [this, a1, chatid]()
                      {
                          // Convert chat to private mode (EKR enabled)
                          ChatRequestTracker crtSetPrivate;
                          megaChatApi[a1]->setPublicChatToPrivate(chatid, &crtSetPrivate);
                          ASSERT_EQ(crtSetPrivate.waitForResult(), MegaChatError::ERROR_OK) << "Failed to set chat to private. Error: " << crtSetPrivate.getErrorString();
                      });
    });


    // Remove peer from groupchat
    auto uh =  megaChatApi[a2]->getMyUserHandle();
    bool *chatClosed = &chatItemClosed[a2]; *chatClosed = false;
    ChatRequestTracker crtRemoveFromGroup;
    megaChatApi[a1]->removeFromChat(chatid, uh, &crtRemoveFromGroup);
    ASSERT_EQ(crtRemoveFromGroup.waitForResult(), MegaChatError::ERROR_OK) << "Failed to remove peer from group chat. Error: " << crtRemoveFromGroup.getErrorString();
    ASSERT_TRUE(waitForResponse(chatClosed)) << "Timeout expired for remove peer from chat";

    MegaChatRoom * auxchatroom = megaChatApi[a2]->getChatRoom(chatid);
    ASSERT_TRUE(auxchatroom) << "Cannot get chatroom for id " << chatid;
    ASSERT_FALSE(auxchatroom->isActive()) << "Chatroom should be inactive, but it's still active";
    delete auxchatroom;    auxchatroom = NULL;

    // Preview chat link (ERR)
    ChatRequestTracker crtPreviewTracker4;
    megaChatApi[a2]->openChatPreview(chatLink3.c_str(), &crtPreviewTracker4);
    ASSERT_NE(crtPreviewTracker4.waitForResult(), MegaChatError::ERROR_OK) << "Opening chat preview succeeded (4). Should have failed!";

    // --> Invite to chat
    ChatRequestTracker crtInvite;
    megaChatApi[a1]->inviteToChat(chatid, uh, MegaChatPeerList::PRIV_STANDARD, &crtInvite);
    ASSERT_EQ(crtInvite.waitForResult(), MegaChatError::ERROR_OK) << "Failed to invite a new peer. Error: " << crtInvite.getErrorString();

    // Close chatroom
    megaChatApi[a1]->closeChatRoom(chatid, chatroomListener);
    megaChatApi[a2]->closeChatRoom(chatid, chatroomListener);

    delete chatroomListener;
    delete [] sessionPrimary;
    sessionPrimary = NULL;
    delete [] sessionSecondary;
    sessionSecondary = NULL;
}

/**
 * @brief MegaChatApiTest.Reactions
 *
 * Requirements:
 * - Both accounts should be conctacts
 * (if not accomplished, the test automatically solves the above)
 *
 * This test does the following:
 * - Create a group chat room or select an existing one
 * - Change another account privileges to readonly
 * - Send message
 * - Check reactions in message (error)
 * - Add reaction with NULL reaction (error)
 * - Add reaction with invalid chat (error)
 * - Add reaction with invalid message (error)
 * + Add reaction without enough permissions (error)
 * - Add reaction
 * - Add duplicate reaction (error)
 * - Check reactions in message
 * - Remove reaction with NULL reaction (error)
 * - Remove reaction with invalid chat (error)
 * - Remove reaction with invalid message (error)
 * + Remove reaction without enough permissions (error)
 * - Remove reaction
 * - Remove non-existent reaction (error)
 */
TEST_F(MegaChatApiTest, Reactions)
{
    unsigned a1 = 0;
    unsigned a2 = 1;

    // Login both accounts
    char *sessionPrimary = login(a1);
    ASSERT_TRUE(sessionPrimary);
    char *sessionSecondary = login(a2);
    ASSERT_TRUE(sessionSecondary);

    // Prepare peers, privileges...
    MegaUser *user = megaApi[a1]->getContact(account(a2).getEmail().c_str());
    if (!user || (user->getVisibility() != MegaUser::VISIBILITY_VISIBLE))
    {
        ASSERT_NO_FATAL_FAILURE({ makeContact(a1, a2); });
        delete user;
        user = megaApi[a1]->getContact(account(a2).getEmail().c_str());
    }

    // Get a group chatroom with both users
    MegaChatHandle uh = user->getHandle();
    delete user;
    user = NULL;
    MegaChatPeerList *peers = MegaChatPeerList::createInstance();
    peers->addPeer(uh, MegaChatPeerList::PRIV_STANDARD);
    MegaChatHandle chatid = getGroupChatRoom({a1, a2}, peers);
    delete peers;
    ASSERT_NE(chatid, MEGACHAT_INVALID_HANDLE);

    // Open chatroom
    TestChatRoomListener *chatroomListener = new TestChatRoomListener(this, megaChatApi, chatid);
    ASSERT_TRUE(megaChatApi[a1]->openChatRoom(chatid, chatroomListener)) << "Can't open chatRoom account " << (a1+1);
    ASSERT_TRUE(megaChatApi[a2]->openChatRoom(chatid, chatroomListener)) << "Can't open chatRoom account " << (a2+1);
    std::unique_ptr<MegaChatRoom> chatroom (megaChatApi[a1]->getChatRoom(chatid));
    std::unique_ptr<char[]> chatidB64(megaApi[a1]->handleToBase64(chatid));
    ASSERT_TRUE(chatroom) << "Cannot get chatroom for id " << chatidB64.get();

    if (chatroom->getPeerPrivilegeByHandle(uh) != PRIV_RO)
    {
        // Change peer privileges to Read-only
        bool *peerUpdated0 = &peersUpdated[a1]; *peerUpdated0 = false;
        bool *peerUpdated1 = &peersUpdated[a2]; *peerUpdated1 = false;
        bool *mngMsgRecv = &chatroomListener->msgReceived[a1]; *mngMsgRecv = false;
        MegaChatHandle *uhAction = &chatroomListener->uhAction[a1]; *uhAction = MEGACHAT_INVALID_HANDLE;
        int *priv = &chatroomListener->priv[a1]; *priv = MegaChatRoom::PRIV_UNKNOWN;
        TestMegaChatRequestListener auxrequestListener(nullptr, megaChatApi[a1]);
        megaChatApi[a1]->updateChatPermissions(chatid, uh, MegaChatRoom::PRIV_RO, &auxrequestListener);
        ASSERT_TRUE(auxrequestListener.waitForResponse()) << "Timeout expired for update privilege of peer";
        ASSERT_TRUE(!auxrequestListener.getErrorCode()) << "Failed to update privilege of peer Error: " << auxrequestListener.getErrorCode();
        ASSERT_TRUE(waitForResponse(peerUpdated0)) << "Timeout expired for receiving peer update";
        ASSERT_TRUE(waitForResponse(peerUpdated1)) << "Timeout expired for receiving peer update";
        ASSERT_TRUE(waitForResponse(mngMsgRecv)) << "Timeout expired for receiving management message";
        ASSERT_EQ(*uhAction, uh) << "User handle from message doesn't match";
        ASSERT_EQ(*priv, MegaChatRoom::PRIV_RO) << "Privilege is incorrect";
    }

    // Send a message and wait for reception by target user
    string msg0 = "HI " + account(a1).getEmail() + " - Testing reactions";
    bool *msgConfirmed = &chatroomListener->msgConfirmed[a1]; *msgConfirmed = false;
    bool *msgReceived = &chatroomListener->msgReceived[a2]; *msgReceived = false;
    bool *msgDelivered = &chatroomListener->msgDelivered[a1]; *msgDelivered = false;
    chatroomListener->clearMessages(a1);
    chatroomListener->clearMessages(a2);
    std::unique_ptr<MegaChatMessage> messageSent(megaChatApi[a1]->sendMessage(chatid, msg0.c_str()));
    ASSERT_TRUE(waitForResponse(msgConfirmed)) << "Timeout expired for receiving confirmation by server";    // for confirmation, sendMessage() is synchronous
    MegaChatHandle msgId = chatroomListener->mConfirmedMessageHandle[a1];
    ASSERT_TRUE(chatroomListener->hasArrivedMessage(a1, msgId)) << "Message not received";
    ASSERT_NE(msgId, MEGACHAT_INVALID_HANDLE) << "Wrong message id at origin";
    ASSERT_TRUE(waitForResponse(msgReceived)) << "Timeout expired for receiving message by target user";    // for reception
    ASSERT_TRUE(chatroomListener->hasArrivedMessage(a2, msgId)) << "Wrong message id at destination";
    MegaChatMessage *messageReceived = megaChatApi[a2]->getMessage(chatid, msgId);   // message should be already received, so in RAM
    ASSERT_TRUE(messageReceived && !strcmp(msg0.c_str(), messageReceived->getContent())) << "Content of message doesn't match";

    // Check reactions for the message sent above (It shouldn't exist any reaction)
    std::unique_ptr<MegaStringList> reactionsList;
    reactionsList.reset(megaChatApi[a1]->getMessageReactions(chatid, msgId));
    ASSERT_FALSE(reactionsList->size()) << "getMessageReactions Error: The message shouldn't have reactions";
    int userCount = megaChatApi[a1]->getMessageReactionCount(chatid, msgId, "😰");
    ASSERT_FALSE(userCount) << "getReactionUsers Error: The reaction shouldn't exist";

    // Add invalid reaction (error)
    TestMegaChatRequestListener requestListener(nullptr, megaChatApi[a1]);
    megaChatApi[a1]->addReaction(chatid, msgId, nullptr, &requestListener);
    ASSERT_TRUE(requestListener.waitForResponse()) << "Timeout expired for add reaction";
    ASSERT_EQ(requestListener.getErrorCode(), MegaChatError::ERROR_ARGS) << "addReaction: Unexpected error for NULL reaction param.";

    // Add reaction for invalid chat (error)
    requestListener = TestMegaChatRequestListener (nullptr, megaChatApi[a1]);
    megaChatApi[a1]->addReaction(MEGACHAT_INVALID_HANDLE, msgId, "😰", &requestListener);
    ASSERT_TRUE(requestListener.waitForResponse()) << "Timeout expired for add reaction";
    ASSERT_EQ(requestListener.getErrorCode(), MegaChatError::ERROR_NOENT) << "addReaction: Unexpected error for invalid chat.";

    // Add reaction for invalid message (error)
    requestListener = TestMegaChatRequestListener (nullptr, megaChatApi[a1]);
    megaChatApi[a1]->addReaction(chatid, MEGACHAT_INVALID_HANDLE, "😰", &requestListener);
    ASSERT_TRUE(requestListener.waitForResponse()) << "Timeout expired for add reaction";
    ASSERT_EQ(requestListener.getErrorCode(), MegaChatError::ERROR_NOENT) << "addReaction: Unexpected error for invalid message.";

    // Add reaction without enough permissions (error)
    requestListener = TestMegaChatRequestListener (nullptr, megaChatApi[a2]);
    megaChatApi[a2]->addReaction(chatid, msgId, "😰", &requestListener);
    ASSERT_TRUE(requestListener.waitForResponse()) << "Timeout expired for add reaction";
    ASSERT_EQ(requestListener.getErrorCode(), MegaChatError::ERROR_ACCESS) << "addReaction: Unexpected error adding reaction without enough permissions.";

    // Add reaction (ok)
    requestListener = TestMegaChatRequestListener (nullptr, megaChatApi[a1]);
    megaChatApi[a1]->addReaction(chatid, msgId, "😰", &requestListener);
    ASSERT_TRUE(requestListener.waitForResponse()) << "Timeout expired for add reaction";
    ASSERT_EQ(requestListener.getErrorCode(), MegaChatError::ERROR_OK) << "addReaction: Unexpected error adding reaction.";

    // Add existing reaction (error)
    requestListener = TestMegaChatRequestListener (nullptr, megaChatApi[a1]);
    megaChatApi[a1]->addReaction(chatid, msgId, "😰", &requestListener);
    ASSERT_TRUE(requestListener.waitForResponse()) << "Timeout expired for add reaction";
    ASSERT_EQ(requestListener.getErrorCode(), MegaChatError::ERROR_EXIST) << "addReaction: Unexpected error for adding an existing reaction.";

    // Check reactions
    reactionsList.reset(megaChatApi[a1]->getMessageReactions(chatid, msgId));
    ASSERT_TRUE(reactionsList->size()) << "getMessageReactions Error: The message doesn't have reactions";
    userCount = megaChatApi[a1]->getMessageReactionCount(chatid, msgId, "😰");
    ASSERT_TRUE(userCount) << "getReactionUsers Error: The reaction doesn't exists";

    // Remove reaction (ok)
    requestListener = TestMegaChatRequestListener (nullptr, megaChatApi[a1]);
    megaChatApi[a1]->delReaction(chatid, msgId, "😰", &requestListener);
    ASSERT_TRUE(requestListener.waitForResponse()) << "Timeout expired for del reaction";
    ASSERT_EQ(requestListener.getErrorCode(), MegaChatError::ERROR_OK) << "delReaction: Unexpected error removing reaction.";

    // Remove unexisting reaction (error)
    requestListener = TestMegaChatRequestListener (nullptr, megaChatApi[a1]);
    megaChatApi[a1]->delReaction(chatid, msgId, "😰", &requestListener);
    ASSERT_TRUE(requestListener.waitForResponse()) << "Timeout expired for del reaction";
    ASSERT_EQ(requestListener.getErrorCode(), MegaChatError::ERROR_EXIST) << "delReaction: Unexpected error for removing a non-existent reaction.";

    // Close chatroom
    megaChatApi[a1]->closeChatRoom(chatid, chatroomListener);
    megaChatApi[a2]->closeChatRoom(chatid, chatroomListener);

    delete chatroomListener;
    delete [] sessionPrimary;
    sessionPrimary = NULL;
    delete [] sessionSecondary;
    sessionSecondary = NULL;
}

/**
 * @brief MegaChatApiTest.OfflineMode
 *
 * Requirements:
 * - Both accounts should be conctacts
 * - The 1on1 chatroom between them should exist
 * (if not accomplished, the test automatically solves the above)
 *
 * This test does the following:
 *
 * - Send message without internet connection
 * - Logout
 * - Init offline sesion
 * - Check messages unsend
 * - Connect to internet
 * - Check message has been received by the server
 *
 */
TEST_F(MegaChatApiTest, DISABLED_OfflineMode)
{
    unsigned a1 = 0;
    unsigned a2 = 1;

    char *sessionPrimary = login(a1);
    ASSERT_TRUE(sessionPrimary);
    char *sessionSecondary = login(a2);
    ASSERT_TRUE(sessionSecondary);

    // Prepare peers, privileges...
    MegaUser *user = megaApi[a1]->getContact(account(a2).getEmail().c_str());
    if (!user || (user->getVisibility() != MegaUser::VISIBILITY_VISIBLE))
    {
        ASSERT_NO_FATAL_FAILURE({ makeContact(a1, a2); });
        delete user;
        user = megaApi[a1]->getContact(account(a2).getEmail().c_str());
    }

    MegaChatHandle uh = user->getHandle();
    delete user;
    user = NULL;

    MegaChatPeerList *peers = MegaChatPeerList::createInstance();
    peers->addPeer(uh, MegaChatPeerList::PRIV_STANDARD);

    MegaChatHandle chatid = getGroupChatRoom({a1, a2}, peers);
    ASSERT_NE(chatid, MEGACHAT_INVALID_HANDLE);
    ASSERT_EQ(megaChatApi[a1]->getChatConnectionState(chatid), MegaChatApi::CHAT_CONNECTION_ONLINE) <<
                             "Not connected to chatd for account " << (a1+1) << ": " << account(a1).getEmail();
    ASSERT_EQ(megaChatApi[a2]->getChatConnectionState(chatid), MegaChatApi::CHAT_CONNECTION_ONLINE) <<
                             "Not connected to chatd for account " << (a2+1) << ": " << account(a2).getEmail();

    MegaChatRoom *chatRoom = megaChatApi[a1]->getChatRoom(chatid);
    ASSERT_TRUE(chatRoom && (chatid != MEGACHAT_INVALID_HANDLE)) << "Can't get a chatroom";
    delete peers;
    peers = NULL;

    const char *info = MegaChatApiTest::printChatRoomInfo(chatRoom);
    postLog(info);
    delete [] info; info = NULL;
    delete chatRoom;

    TestChatRoomListener *chatroomListener = new TestChatRoomListener(this, megaChatApi, chatid);
    ASSERT_TRUE(megaChatApi[a1]->openChatRoom(chatid, chatroomListener)) << "Can't open chatRoom account " << (a1+1);

    // Load some message to feed history
    bool *flagHistoryLoaded = &chatroomListener->historyLoaded[a1]; *flagHistoryLoaded = false;
    megaChatApi[a1]->loadMessages(chatid, 16);
    ASSERT_TRUE(waitForResponse(flagHistoryLoaded)) << "Expired timeout for loading history";

    std::stringstream buffer;
    buffer << endl << endl << "Disconnect from the Internet now" << endl << endl;
    postLog(buffer.str());

//        system("pause");

    string msg0 = "This is a test message sent without Internet connection";
    chatroomListener->clearMessages(a1);
    MegaChatMessage *msgSent = megaChatApi[a1]->sendMessage(chatid, msg0.c_str());
    ASSERT_TRUE(msgSent) << "Failed to send message";
    ASSERT_EQ(msgSent->getStatus(), MegaChatMessage::STATUS_SENDING) << "Wrong message status.";

    megaChatApi[a1]->closeChatRoom(chatid, chatroomListener);

    // close session and resume it while offline
    ASSERT_NO_FATAL_FAILURE({ logout(a1, false); });
    bool *flagInit = &initStateChanged[a1]; *flagInit = false;
    megaChatApi[a1]->init(sessionPrimary);
    MegaApi::removeLoggerObject(logger());
    ASSERT_TRUE(waitForResponse(flagInit)) << "Expired timeout for initialization";
    int initStateValue = initState[a1];
    ASSERT_EQ(initStateValue, MegaChatApi::INIT_OFFLINE_SESSION) <<
                     "Wrong chat initialization state (8).";

    // check the unsent message is properly loaded
    flagHistoryLoaded = &chatroomListener->historyLoaded[a1]; *flagHistoryLoaded = false;
    bool *msgUnsentLoaded = &chatroomListener->msgLoaded[a1]; *msgUnsentLoaded = false;
    chatroomListener->clearMessages(a1);
    ASSERT_TRUE(megaChatApi[a1]->openChatRoom(chatid, chatroomListener)) << "Can't open chatRoom account " << (a1+1);
    bool msgUnsentFound = false;
    do
    {
        ASSERT_TRUE(waitForResponse(msgUnsentLoaded)) << "Expired timeout to load unsent message";
        if (chatroomListener->hasArrivedMessage(a1, msgSent->getMsgId()))
        {
            msgUnsentFound = true;
            break;
        }
        *msgUnsentLoaded = false;
    } while (*flagHistoryLoaded);
    ASSERT_TRUE(msgUnsentFound) << "Failed to load unsent message";
    megaChatApi[a1]->closeChatRoom(chatid, chatroomListener);

    buffer.str("");
    buffer << endl << endl << "Connect from the Internet now" << endl << endl;
    postLog(buffer.str());

//        system("pause");

    ChatRequestTracker crtRetryConn;
    megaChatApi[a1]->retryPendingConnections(false, &crtRetryConn);
    ASSERT_EQ(crtRetryConn.waitForResult(), MegaChatError::ERROR_OK) << "Failed to retry pending connections. Error: " << crtRetryConn.getErrorString();

    flagHistoryLoaded = &chatroomListener->historyLoaded[a1]; *flagHistoryLoaded = false;
    bool *msgSentLoaded = &chatroomListener->msgLoaded[a1]; *msgSentLoaded = false;
    chatroomListener->clearMessages(a1);
    ASSERT_TRUE(megaChatApi[a1]->openChatRoom(chatid, chatroomListener)) << "Can't open chatRoom account " << (a1+1);
    bool msgSentFound = false;
    do
    {
        ASSERT_TRUE(waitForResponse(msgSentLoaded)) << "Expired timeout to load sent message";
        if (chatroomListener->hasArrivedMessage(a1, msgSent->getMsgId()))
        {
            msgSentFound = true;
            break;
        }
        *msgSentLoaded = false;
    } while (*flagHistoryLoaded);
    megaChatApi[a1]->closeChatRoom(chatid, chatroomListener);

    delete [] sessionPrimary;
    // We need to ensure we finish the test being logged in for the tear down
    ASSERT_NO_FATAL_FAILURE({ logout(a1); });
    sessionPrimary = login(a1);
    ASSERT_TRUE(sessionPrimary);

    ASSERT_TRUE(msgSentFound) << "Failed to load sent message";
    delete msgSent; msgSent = NULL;
    delete chatroomListener;
    chatroomListener = NULL;

    delete [] sessionPrimary;
    delete [] sessionSecondary;
}

/**
 * @brief MegaChatApiTest.ClearHistory
 *
 * Requirements:
 * - Both accounts should be conctacts
 * - The 1on1 chatroom between them should exist
 * (if not accomplished, the test automatically solves the above)
 *
 * This test does the following:
 *
 * - Send five mesages to chatroom
 * Check history has five messages
 * - Clear history
 * Check history has zero messages
 *
 */
TEST_F(MegaChatApiTest, ClearHistory)
{
    unsigned a1 = 0;
    unsigned a2 = 1;

    char *sessionPrimary = login(a1);
    ASSERT_TRUE(sessionPrimary);
    char *sessionSecondary = login(a2);
    ASSERT_TRUE(sessionSecondary);

    MegaUser *user = megaApi[a1]->getContact(account(a2).getEmail().c_str());
    if (!user || (user->getVisibility() != MegaUser::VISIBILITY_VISIBLE))
    {
        ASSERT_NO_FATAL_FAILURE({ makeContact(a1, a2); });
    }
    delete user;
    user = NULL;

    MegaChatHandle chatid = getPeerToPeerChatRoom(a1, a2);
    ASSERT_NE(chatid, MEGACHAT_INVALID_HANDLE);

    // Open chatrooms
    TestChatRoomListener *chatroomListener = new TestChatRoomListener(this, megaChatApi, chatid);
    ASSERT_TRUE(megaChatApi[a1]->openChatRoom(chatid, chatroomListener)) << "Can't open chatRoom account " << (a1+1);
    ASSERT_TRUE(megaChatApi[a2]->openChatRoom(chatid, chatroomListener)) << "Can't open chatRoom account " << (a2+1);

    // Load some message to feed history
    loadHistory(a1, chatid, chatroomListener);
    loadHistory(a2, chatid, chatroomListener);

    // Send 5 messages to have some history
    for (int i = 0; i < 5; i++)
    {
        string msg0 = "HI " + account(a2).getEmail() + " - Testing clearhistory. This messages is the number " + std::to_string(i);

        MegaChatMessage *message = sendTextMessageOrUpdate(a1, a2, chatid, msg0, chatroomListener);
        ASSERT_TRUE(message);

        delete message;
        message = NULL;
    }

    // Close the chatrooms
    megaChatApi[a1]->closeChatRoom(chatid, chatroomListener);
    megaChatApi[a2]->closeChatRoom(chatid, chatroomListener);
    delete chatroomListener;

    // Open chatrooms
    chatroomListener = new TestChatRoomListener(this, megaChatApi, chatid);
    ASSERT_TRUE(megaChatApi[a1]->openChatRoom(chatid, chatroomListener)) << "Can't open chatRoom account " << (a1+1);
    ASSERT_TRUE(megaChatApi[a2]->openChatRoom(chatid, chatroomListener)) << "Can't open chatRoom account " << (a2+1);

    // --> Load some message to feed history
    int count = loadHistory(a1, chatid, chatroomListener);
    // we sent 5 messages, but if the chat already existed, there was a "Clear history" message already
    ASSERT_TRUE(count == 5 || count == 6) << "Wrong count of messages: " << count;
    count = loadHistory(a2, chatid, chatroomListener);
    ASSERT_TRUE(count == 5 || count == 6) << "Wrong count of messages: " << count;

    // Clear history
    ASSERT_NO_FATAL_FAILURE({ clearHistory(a1, a2, chatid, chatroomListener); });
    // TODO: in this case, it's not just to clear the history, but
    // to also check the other user received the corresponding message.

    // Close and re-open chatrooms
    megaChatApi[a1]->closeChatRoom(chatid, chatroomListener);
    megaChatApi[a2]->closeChatRoom(chatid, chatroomListener);
    delete chatroomListener;
    chatroomListener = new TestChatRoomListener(this, megaChatApi, chatid);
    ASSERT_TRUE(megaChatApi[a1]->openChatRoom(chatid, chatroomListener)) << "Can't open chatRoom account " << (a1+1);
    ASSERT_TRUE(megaChatApi[a2]->openChatRoom(chatid, chatroomListener)) << "Can't open chatRoom account " << (a2+1);

    // --> Check history is been truncated
    count = loadHistory(a1, chatid, chatroomListener);
    ASSERT_EQ(count, 1) << "Wrong count of messages";
    count = loadHistory(a2, chatid, chatroomListener);
    ASSERT_EQ(count, 1) << "Wrong count of messages";

    // Close the chatrooms
    megaChatApi[a1]->closeChatRoom(chatid, chatroomListener);
    megaChatApi[a2]->closeChatRoom(chatid, chatroomListener);
    delete chatroomListener;

    delete [] sessionPrimary;
    sessionPrimary = NULL;
    delete [] sessionSecondary;
    sessionSecondary = NULL;
}

/**
 * @brief MegaChatApiTest.SwitchAccounts
 *
 * This test does the following:
 * - Login with accoun1 email and pasword
 * - Logout
 * - With the same megaApi and megaChatApi, login with account2
 */
TEST_F(MegaChatApiTest, SwitchAccounts)
{
    unsigned a1 = 0;
    unsigned a2 = 1;

    char *session = login(a1);
    ASSERT_TRUE(session);

    MegaChatListItemList *items = megaChatApi[a1]->getChatListItems();
    for (unsigned i = 0; i < items->size(); i++)
    {
        const MegaChatListItem *item = items->get(i);
        if (item->isPublic())
        {
            continue;
        }

        const char *info = MegaChatApiTest::printChatListItemInfo(item);
        postLog(info);
        delete [] info; info = NULL;

        std::this_thread::sleep_for(std::chrono::seconds(3));

        MegaChatHandle chatid = item->getChatId();
        MegaChatListItem *itemUpdated = megaChatApi[a1]->getChatListItem(chatid);

        info = MegaChatApiTest::printChatListItemInfo(itemUpdated);
        postLog(info);
        delete [] info; info = NULL;

        delete itemUpdated;
        itemUpdated = NULL;
    }

    delete items;
    items = NULL;

    ASSERT_NO_FATAL_FAILURE({ logout(a1, true); });    // terminate() and destroy Client

    delete [] session;
    session = NULL;

    // Login over same index account but with other user
    session = login(a1, NULL, account(a2).getEmail().c_str(), account(a2).getPassword().c_str());
    ASSERT_TRUE(session);

    delete [] session;
    session = NULL;
}

/**
 * @brief MegaChatApiTest.Attachment
 *
 * Requirements:
 * - Both accounts should be conctacts
 * - The 1on1 chatroom between them should exist
 * (if not accomplished, the test automatically solves the above)
 * - Image <PATH_IMAGE>/<FILE_IMAGE_NAME> should exist
 *
 * This test does the following:
 *
 * - Upload new file
 * - Send file as attachment to chatroom
 * + Download received file
 * + Import received file into the cloud
 * - Revoke access to file
 * + Download received file again --> no access
 *
 * - Upload an image
 * - Download the thumbnail
 * + Download the thumbnail
 *
 */
TEST_F(MegaChatApiTest, Attachment)
{
    unsigned a1 = 0;
    unsigned a2 = 1;

    char *primarySession = login(a1);
    ASSERT_TRUE(primarySession);
    char *secondarySession = login(a2);
    ASSERT_TRUE(secondarySession);

    // 0. Ensure both accounts are contacts and there's a 1on1 chatroom
    MegaUser *user = megaApi[a1]->getContact(account(a2).getEmail().c_str());
    if (!user || (user->getVisibility() != MegaUser::VISIBILITY_VISIBLE))
    {
        ASSERT_NO_FATAL_FAILURE({ makeContact(a1, a2); });
    }
    delete user;
    user = NULL;

    MegaChatHandle chatid = getPeerToPeerChatRoom(a1, a2);
    ASSERT_NE(chatid, MEGACHAT_INVALID_HANDLE);

    TestChatRoomListener *chatroomListener = new TestChatRoomListener(this, megaChatApi, chatid);
    ASSERT_TRUE(megaChatApi[a1]->openChatRoom(chatid, chatroomListener)) << "Cannot open chatroom";
    ASSERT_TRUE(megaChatApi[a2]->openChatRoom(chatid, chatroomListener)) << "Cannot open chatroom";

    // Load some messages to feed history
    loadHistory(a1, chatid, chatroomListener);
    loadHistory(a2, chatid, chatroomListener);

    chatroomListener->clearMessages(a1);   // will be set at confirmation
    chatroomListener->clearMessages(a2);   // will be set at reception

    std::string formatDate = dateToString();

    // A uploads a new file
    createFile(formatDate, LOCAL_PATH, formatDate);
    MegaNode* nodeSent = uploadFile(a1, formatDate, LOCAL_PATH, REMOTE_PATH);
    ASSERT_TRUE(nodeSent);

    // A sends the file as attachment to the chatroom
    MegaChatMessage *msgSent = attachNode(a1, a2, chatid, nodeSent, chatroomListener);
    ASSERT_TRUE(msgSent);
    MegaNode *nodeReceived = msgSent->getMegaNodeList()->get(0)->copy();

    // B downloads the node
    ASSERT_TRUE(downloadNode(a2, nodeReceived)) << "Cannot download node attached to message";

    // B imports the node
    ASSERT_TRUE(importNode(a2, nodeReceived, FILE_IMAGE_NAME)) << "Cannot import node attached to message";

    // A revokes access to node
    bool *flagConfirmed = &chatroomListener->msgConfirmed[a1]; *flagConfirmed = false;
    bool *flagReceived = &chatroomListener->msgReceived[a2]; *flagReceived = false;
    chatroomListener->mConfirmedMessageHandle[a1] = MEGACHAT_INVALID_HANDLE;
    chatroomListener->clearMessages(a1);   // will be set at confirmation
    chatroomListener->clearMessages(a2);   // will be set at reception
    megachat::MegaChatHandle revokeAttachmentNode = nodeSent->getHandle();
    ChatRequestTracker crtRevokeAttachment;
    megaChatApi[a1]->revokeAttachment(chatid, revokeAttachmentNode, &crtRevokeAttachment);
    ASSERT_EQ(crtRevokeAttachment.waitForResult(), MegaChatError::ERROR_OK) << "Failed to revoke access to node. Error: " << crtRevokeAttachment.getErrorString();
    ASSERT_TRUE(waitForResponse(flagConfirmed)) << "Timeout expired for receiving confirmation by server";
    MegaChatHandle msgId0 = chatroomListener->mConfirmedMessageHandle[a1];
    ASSERT_NE(msgId0, MEGACHAT_INVALID_HANDLE) << "Wrong message id";

    // Wait for message recived has same id that message sent. It can fail if we receive a message
    ASSERT_TRUE(waitForResponse(flagReceived)) << "Timeout expired for receiving message by target user";

    ASSERT_TRUE(chatroomListener->hasArrivedMessage(a2, msgId0)) << "Message ids don't match";
    MegaChatMessage *msgReceived = megaChatApi[a2]->getMessage(chatid, msgId0);   // message should be already received, so in RAM
    ASSERT_TRUE(msgReceived) << "Message not found";
    ASSERT_EQ(msgReceived->getType(), MegaChatMessage::TYPE_REVOKE_NODE_ATTACHMENT) << "Unexpected type of message";
    ASSERT_EQ(msgReceived->getHandleOfAction(), nodeSent->getHandle()) << "Handle of attached nodes don't match";

    // Remove the downloaded file to try to download it again after revoke
    std::string filePath = DOWNLOAD_PATH + std::string(formatDate);
    std::string secondaryFilePath = DOWNLOAD_PATH + std::string("remove");
    rename(filePath.c_str(), secondaryFilePath.c_str());

    // B attempt to download the file after access revocation
    ASSERT_FALSE(downloadNode(1, nodeReceived)) << "Download succeed, when it should fail";

    delete nodeReceived;
    nodeReceived = NULL;

    delete msgSent;
    msgSent = NULL;

    delete nodeSent;
    nodeSent = NULL;

    // A uploads an image to check previews / thumbnails
    std::string path = DEFAULT_PATH;
    if (getenv(PATH_IMAGE.c_str()) != NULL)
    {
        path = getenv(PATH_IMAGE.c_str());
    }
    nodeSent = uploadFile(a1, FILE_IMAGE_NAME, path, REMOTE_PATH);
    ASSERT_TRUE(nodeSent);
    msgSent = attachNode(a1, a2, chatid, nodeSent, chatroomListener);
    ASSERT_TRUE(msgSent);
    nodeReceived = msgSent->getMegaNodeList()->get(0)->copy();

    // A gets the thumbnail of the uploaded image
    std::string thumbnailPath = LOCAL_PATH + "/thumbnail0.jpg";
    RequestTracker getThumbnailTracker;
    megaApi[a1]->getThumbnail(nodeSent, thumbnailPath.c_str(), &getThumbnailTracker);
    ASSERT_EQ(getThumbnailTracker.waitForResult(), API_OK) << "Failed to get thumbnail. Error: " << getThumbnailTracker.getErrorString();

    // B gets the thumbnail of the attached image
    thumbnailPath = LOCAL_PATH + "/thumbnail1.jpg";
    RequestTracker getThumbnailTracker2;
    megaApi[a2]->getThumbnail(nodeReceived, thumbnailPath.c_str(), &getThumbnailTracker2);
    ASSERT_EQ(getThumbnailTracker2.waitForResult(), API_OK) << "Failed to get thumbnail (2). Error: " << getThumbnailTracker2.getErrorString();

    megaChatApi[a1]->closeChatRoom(chatid, chatroomListener);
    megaChatApi[a2]->closeChatRoom(chatid, chatroomListener);

    delete msgReceived;
    msgReceived = NULL;

    delete nodeReceived;
    nodeReceived = NULL;

    delete msgSent;
    msgSent = NULL;

    delete nodeSent;
    nodeSent = NULL;

    delete [] primarySession;
    primarySession = NULL;
    delete [] secondarySession;
    secondarySession = NULL;
}

/**
 * @brief MegaChatApiTest.LastMessage
 *
 * Requirements:
 *      - Both accounts should be conctacts
 *      - The 1on1 chatroom between them should exist
 * (if not accomplished, the test automatically solves them)
 *
 * This test does the following:
 *
 * - Send a message to chatroom
 * + Receive message
 * Check if the last message received is equal to the message sent
 *
 * - Upload new file
 * - Send file as attachment to chatroom
 * + Receive message with attach node
 * Check if the last message content is equal to the node's name sent
 */
TEST_F(MegaChatApiTest, LastMessage)
{
    unsigned a1 = 0;
    unsigned a2 = 1;

    char *sessionPrimary = login(a1);
    ASSERT_TRUE(sessionPrimary);
    char *sessionSecondary = login(a2);
    ASSERT_TRUE(sessionSecondary);

    MegaUser *user = megaApi[a1]->getContact(account(a2).getEmail().c_str());
    if (!user || (user->getVisibility() != MegaUser::VISIBILITY_VISIBLE))
    {
        ASSERT_NO_FATAL_FAILURE({ makeContact(a1, a2); });
    }
    delete user;
    user = NULL;

    MegaChatHandle chatid = getPeerToPeerChatRoom(a1, a2);
    ASSERT_NE(chatid, MEGACHAT_INVALID_HANDLE);

    TestChatRoomListener *chatroomListener = new TestChatRoomListener(this, megaChatApi, chatid);
    ASSERT_TRUE(megaChatApi[a1]->openChatRoom(chatid, chatroomListener)) << "Can't open chatRoom account " << (a1+1);
    ASSERT_TRUE(megaChatApi[a2]->openChatRoom(chatid, chatroomListener)) << "Can't open chatRoom account " << (a2+1);

    // Load some message to feed history
    loadHistory(a1, chatid, chatroomListener);
    loadHistory(a2, chatid, chatroomListener);

    chatroomListener->clearMessages(a1);
    chatroomListener->clearMessages(a2);
    std::string formatDate = dateToString();

    MegaChatMessage *msgSent = sendTextMessageOrUpdate(a1, a2, chatid, formatDate, chatroomListener);
    ASSERT_TRUE(msgSent);
    MegaChatHandle msgId = msgSent->getMsgId();
    bool hasArrived = chatroomListener->hasArrivedMessage(a1, msgId);
    ASSERT_TRUE(hasArrived) << "Id of sent message has not been received yet";
    MegaChatListItem *itemAccount1 = megaChatApi[a1]->getChatListItem(chatid);
    MegaChatListItem *itemAccount2 = megaChatApi[a2]->getChatListItem(chatid);
    ASSERT_STREQ(formatDate.c_str(), itemAccount1->getLastMessage()) <<
                     "Content of last-message doesn't match.\n Sent vs Received.";
    ASSERT_EQ(itemAccount1->getLastMessageId(), msgId) << "Last message id is different from message sent id";
    ASSERT_EQ(itemAccount2->getLastMessageId(), msgId) << "Last message id is different from message received id";
    MegaChatMessage *messageConfirm = megaChatApi[a1]->getMessage(chatid, msgId);
    ASSERT_STREQ(messageConfirm->getContent(), itemAccount1->getLastMessage()) <<
                     "Content of last-message reported id is different than last-message reported content";

    delete itemAccount1;
    itemAccount1 = NULL;
    delete itemAccount2;
    itemAccount2 = NULL;

    delete msgSent;
    msgSent = NULL;
    delete messageConfirm;
    messageConfirm = NULL;

    ASSERT_NO_FATAL_FAILURE({ clearHistory(a1, a2, chatid, chatroomListener); });
    chatroomListener->clearMessages(a1);
    chatroomListener->clearMessages(a2);

    formatDate = dateToString();
    createFile(formatDate, LOCAL_PATH, formatDate);
    MegaNode* nodeSent = uploadFile(a1, formatDate, LOCAL_PATH, REMOTE_PATH);
    ASSERT_TRUE(nodeSent);
    msgSent = attachNode(a1, a2, chatid, nodeSent, chatroomListener);
    ASSERT_TRUE(msgSent);
    MegaNode *nodeReceived = msgSent->getMegaNodeList()->get(0)->copy();
    msgId = msgSent->getMsgId();
    hasArrived = chatroomListener->hasArrivedMessage(a1, msgId);
    ASSERT_TRUE(hasArrived) << "Id of sent message has not been received yet";
    itemAccount1 = megaChatApi[a1]->getChatListItem(chatid);
    itemAccount2 = megaChatApi[a2]->getChatListItem(chatid);
    ASSERT_STREQ(formatDate.c_str(), itemAccount1->getLastMessage()) <<
                     "Last message content differs from content of message sent.\n Sent vs Received.";
    ASSERT_EQ(itemAccount1->getLastMessageId(), msgId) << "Last message id is different from message sent id";
    ASSERT_EQ(itemAccount2->getLastMessageId(), msgId) << "Last message id is different from message received id";
    delete itemAccount1;
    itemAccount1 = NULL;
    delete itemAccount2;
    itemAccount2 = NULL;

    megaChatApi[a1]->closeChatRoom(chatid, chatroomListener);
    megaChatApi[a2]->closeChatRoom(chatid, chatroomListener);

    delete nodeReceived;
    nodeReceived = NULL;

    delete nodeSent;
    nodeSent = NULL;

    delete msgSent;
    msgSent = NULL;

    delete [] sessionPrimary;
    sessionPrimary = NULL;
    delete [] sessionSecondary;
    sessionSecondary = NULL;
}

/**
 * @brief MegaChatApiTest.SendContact
 *
 * Requirements:
 *      - Both accounts should be conctacts
 *      - The 1on1 chatroom between them should exist
 * (if not accomplished, the test automatically solves them)
 *
 * This test does the following:
 * - Send a message with an attach contact to chatroom
 * + Receive message
 *
 * + Forward the contact message
 * - Receive message
 * Check if message type is TYPE_CONTACT_ATTACHMENT and contact email received is equal to account2 email
 */
TEST_F(MegaChatApiTest, SendContact)
{
    unsigned a1 = 0;
    unsigned a2 = 1;

    char *primarySession = login(a1);
    ASSERT_TRUE(primarySession);
    char *secondarySession = login(a2);
    ASSERT_TRUE(secondarySession);

    MegaUser *user = megaApi[a1]->getContact(account(a2).getEmail().c_str());
    if (!user || (user->getVisibility() != MegaUser::VISIBILITY_VISIBLE))
    {
        ASSERT_NO_FATAL_FAILURE({ makeContact(a1, a2); });
    }
    delete user;
    user = NULL;

    MegaChatHandle chatid = getPeerToPeerChatRoom(a1, a2);
    ASSERT_NE(chatid, MEGACHAT_INVALID_HANDLE);

    // 1. A sends a message to B while B has the chat opened.
    // --> check the confirmed in A, the received message in B, the delivered in A

    TestChatRoomListener *chatroomListener = new TestChatRoomListener(this, megaChatApi, chatid);
    ASSERT_TRUE(megaChatApi[a1]->openChatRoom(chatid, chatroomListener)) << "Can't open chatRoom account 1";
    ASSERT_TRUE(megaChatApi[a2]->openChatRoom(chatid, chatroomListener)) << "Can't open chatRoom account 2";

    loadHistory(a1, chatid, chatroomListener);
    loadHistory(a2, chatid, chatroomListener);

    bool *flagConfirmed = &chatroomListener->msgConfirmed[a1]; *flagConfirmed = false;
    bool *flagReceived = &chatroomListener->msgContactReceived[a2]; *flagReceived = false;
    bool *flagDelivered = &chatroomListener->msgDelivered[a1]; *flagDelivered = false;
    chatroomListener->clearMessages(a1);
    chatroomListener->clearMessages(a2);

    user = megaApi[a1]->getContact(account(a2).getEmail().c_str());
    ASSERT_TRUE(user) << "Failed to get contact with email" << account(a2).getEmail();
    MegaChatHandle uh1 = user->getHandle();
    delete user;
    user = NULL;

    MegaHandleList* contactList = MegaHandleList::createInstance();
    contactList->addMegaHandle(uh1);
    MegaChatMessage *messageSent = megaChatApi[a1]->attachContacts(chatid, contactList);

    ASSERT_TRUE(waitForResponse(flagConfirmed)) << "Timeout expired for receiving confirmation by server";
    MegaChatHandle msgId0 = chatroomListener->mConfirmedMessageHandle[a1];
    ASSERT_NE(msgId0, MEGACHAT_INVALID_HANDLE) << "Wrong message id at origin";

    ASSERT_TRUE(waitForResponse(flagReceived)) << "Timeout expired for receiving message by target user";    // for reception
    ASSERT_TRUE(chatroomListener->hasArrivedMessage(a2, msgId0)) << "Wrong message id at destination";
    MegaChatMessage *msgReceived = megaChatApi[a2]->getMessage(chatid, msgId0);   // message should be already received, so in RAM
    ASSERT_TRUE(msgReceived) << "Failed to get message by id";

    ASSERT_EQ(msgReceived->getType(), MegaChatMessage::TYPE_CONTACT_ATTACHMENT) << "Wrong type of message.";
    ASSERT_EQ(msgReceived->getUsersCount(), 1u) << "Wrong number of users in message.";
    ASSERT_STREQ(msgReceived->getUserEmail(0), account(a2).getEmail().c_str()) << "Wrong email address in message.";

    // Check if reception confirmation is active and, in this case, only 1on1 rooms have acknowledgement of receipt
    if (megaChatApi[a1]->isMessageReceptionConfirmationActive()
            && !megaChatApi[a1]->getChatRoom(chatid)->isGroup())
    {
        ASSERT_TRUE(waitForResponse(flagDelivered)) << "Timeout expired for receiving delivery notification";    // for delivery
    }

    flagConfirmed = &chatroomListener->msgConfirmed[a2]; *flagConfirmed = false;
    flagReceived = &chatroomListener->msgContactReceived[a1]; *flagReceived = false;
    flagDelivered = &chatroomListener->msgDelivered[a2]; *flagDelivered = false;
    chatroomListener->clearMessages(a1);
    chatroomListener->clearMessages(a2);

    MegaChatMessage *messageForwared = megaChatApi[a2]->forwardContact(chatid, msgId0, chatid);
    ASSERT_TRUE(messageForwared) << "Failed to forward a contact message";
    ASSERT_TRUE(waitForResponse(flagConfirmed)) << "Timeout expired for receiving confirmation by server";
    MegaChatHandle msgId1 = chatroomListener->mConfirmedMessageHandle[a2];
    ASSERT_NE(msgId1, MEGACHAT_INVALID_HANDLE) << "Wrong message id at origin";

    ASSERT_TRUE(waitForResponse(flagReceived)) << "Timeout expired for receiving message by target user";    // for reception
    ASSERT_TRUE(chatroomListener->hasArrivedMessage(a1, msgId1)) << "Wrong message id at destination";
    MegaChatMessage *msgReceived1 = megaChatApi[a2]->getMessage(chatid, msgId1);   // message should be already received, so in RAM
    ASSERT_TRUE(msgReceived1) << "Failed to get message by id";

    ASSERT_EQ(msgReceived1->getType(), MegaChatMessage::TYPE_CONTACT_ATTACHMENT) << "Wrong type of message.";
    ASSERT_EQ(msgReceived1->getUsersCount(), 1u) << "Wrong number of users in message.";
    ASSERT_STREQ(msgReceived1->getUserEmail(0), account(a2).getEmail().c_str()) << "Wrong email address in message.";

    // Check if reception confirmation is active and, in this case, only 1on1 rooms have acknowledgement of receipt
    if (megaChatApi[a2]->isMessageReceptionConfirmationActive()
            && !megaChatApi[a2]->getChatRoom(chatid)->isGroup())
    {
        ASSERT_TRUE(waitForResponse(flagDelivered)) << "Timeout expired for receiving delivery notification";    // for delivery
    }

    megaChatApi[a1]->closeChatRoom(chatid, chatroomListener);
    megaChatApi[a2]->closeChatRoom(chatid, chatroomListener);

    delete contactList;
    contactList = NULL;

    delete messageSent;
    messageSent = NULL;

    delete msgReceived;
    msgReceived = NULL;

    delete [] primarySession;
    primarySession = NULL;
    delete [] secondarySession;
    secondarySession = NULL;
}

/**
 * @brief MegaChatApiTest.GroupLastMessage
 *
 * Requirements:
 *      - Both accounts should be conctacts
 * (if not accomplished, the test automatically solves them)
 *
 * This test does the following:
 * - Create a group chat room
 * - Send a message to chatroom
 * + Receive message
 * - Change chatroom title
 * + Check chatroom titles has changed
 *
 * Check if the last message content is equal to the last message sent excluding
 * management messages, which are not to be shown as last message.
 */
TEST_F(MegaChatApiTest, GroupLastMessage)
{
    unsigned a1 = 0;
    unsigned a2 = 1;

    char *session0 = login(a1);
    ASSERT_TRUE(session0);
    char *session1 = login(a2);
    ASSERT_TRUE(session1);

    // Prepare peers, privileges...
    MegaUser *user = megaApi[a1]->getContact(account(a2).getEmail().c_str());
    if (!user || (user->getVisibility() != MegaUser::VISIBILITY_VISIBLE))
    {
        ASSERT_NO_FATAL_FAILURE({ makeContact(a1, a2); });
        delete user;
        user = megaApi[a1]->getContact(account(a2).getEmail().c_str());
    }

    MegaChatHandle uh = user->getHandle();
    delete user;
    user = NULL;

    MegaChatPeerList *peers = MegaChatPeerList::createInstance();
    peers->addPeer(uh, MegaChatPeerList::PRIV_STANDARD);

    MegaChatHandle chatid = getGroupChatRoom({a1, a2}, peers);
    delete peers;
    ASSERT_NE(chatid, MEGACHAT_INVALID_HANDLE);

    // --> Open chatroom
    TestChatRoomListener *chatroomListener = new TestChatRoomListener(this, megaChatApi, chatid);
    ASSERT_TRUE(megaChatApi[a1]->openChatRoom(chatid, chatroomListener)) << "Can't open chatRoom account 1";
    ASSERT_TRUE(megaChatApi[a2]->openChatRoom(chatid, chatroomListener)) << "Can't open chatRoom account 2";

    // Load some message to feed history
    loadHistory(a1, chatid, chatroomListener);
    loadHistory(a2, chatid, chatroomListener);

    chatroomListener->clearMessages(a1);
    chatroomListener->clearMessages(a2);

    std::string textToSend = "Last Message";
    MegaChatMessage *msgSent = sendTextMessageOrUpdate(a1, a2, chatid, textToSend, chatroomListener);
    ASSERT_TRUE(msgSent);
    MegaChatHandle msgId = msgSent->getMsgId();
    bool hasArrived = chatroomListener->hasArrivedMessage(a1, msgId);
    ASSERT_TRUE(hasArrived) << "Id of sent message has not been received yet";
    MegaChatListItem *itemAccount1 = megaChatApi[a1]->getChatListItem(chatid);
    MegaChatListItem *itemAccount2 = megaChatApi[a2]->getChatListItem(chatid);
    ASSERT_EQ(itemAccount1->getLastMessageId(), msgId) << "Last message id is different from message sent id";
    ASSERT_EQ(itemAccount2->getLastMessageId(), msgId) << "Last message id is different from message received id";
    delete itemAccount1;
    itemAccount1 = NULL;
    delete itemAccount2;
    itemAccount2 = NULL;


    // --> Set title
    std::string title = "Title " + std::to_string(time(NULL));
    bool *titleItemChanged0 = &titleUpdated[a1]; *titleItemChanged0 = false;
    bool *titleItemChanged1 = &titleUpdated[a2]; *titleItemChanged1 = false;
    bool *titleChanged0 = &chatroomListener->titleUpdated[a1]; *titleChanged0 = false;
    bool *titleChanged1 = &chatroomListener->titleUpdated[a2]; *titleChanged1 = false;
    bool *mngMsgRecv = &chatroomListener->msgReceived[a1]; *mngMsgRecv = false;
    std::string *msgContent = &chatroomListener->content[a1]; *msgContent = "";
    ChatRequestTracker crtSetTitle;
    megaChatApi[a1]->setChatTitle(chatid, title.c_str(),&crtSetTitle);
    ASSERT_EQ(crtSetTitle.waitForResult(), MegaChatError::ERROR_OK) << "Failed to change name. Error: " << crtSetTitle.getErrorString();
    ASSERT_TRUE(waitForResponse(titleItemChanged0)) << "Timeout expired for receiving chat list title update for main account";
    ASSERT_TRUE(waitForResponse(titleItemChanged1)) << "Timeout expired for receiving chat list title update for auxiliar account";
    ASSERT_TRUE(waitForResponse(titleChanged0)) << "Timeout expired for receiving chatroom title update for main account";
    ASSERT_TRUE(waitForResponse(titleChanged1)) << "Timeout expired for receiving chatroom title update for auxiliar account";
    ASSERT_TRUE(waitForResponse(mngMsgRecv)) << "Timeout expired for receiving management";
    ASSERT_EQ(title, *msgContent) <<
                     "Title name has not changed correctly. Name established by a1 VS name received in a2";
    MegaChatHandle managementMsg1 = chatroomListener->msgId[a1].back();
    MegaChatHandle managementMsg2 = chatroomListener->msgId[a2].back();

    itemAccount1 = megaChatApi[a1]->getChatListItem(chatid);
    itemAccount2 = megaChatApi[a2]->getChatListItem(chatid);
    ASSERT_STREQ(title.c_str(), itemAccount1->getLastMessage()) << "Last message content has not the tittle at account 1.";

    ASSERT_STREQ(title.c_str(), itemAccount2->getLastMessage()) << "Last message content has not the tittle at account 2.";

    ASSERT_EQ(itemAccount1->getLastMessageId(), managementMsg1) << "Last message id is different from management message id at account1";
    ASSERT_EQ(itemAccount2->getLastMessageId(), managementMsg2) << "Last message id is different from management message id at account2";
    ASSERT_EQ(itemAccount2->getLastMessageId(), itemAccount1->getLastMessageId()) << "Last message id is different from account1 and account2";

    megaChatApi[a1]->closeChatRoom(chatid, chatroomListener);
    megaChatApi[a2]->closeChatRoom(chatid, chatroomListener);

    delete itemAccount1;
    itemAccount1 = NULL;
    delete itemAccount2;
    itemAccount2 = NULL;

    delete msgSent;
    msgSent = NULL;

    delete [] session0;
    session0 = NULL;
    delete [] session1;
    session1 = NULL;
}

/**
 * @brief MegaChatApiTest.RetentionHistory
 *
 * Requirements:
 *      - Both accounts should be contacts
 * (if not accomplished, the test automatically solves them)
 *
 * This test does the following:
 * - Select or create a group chat room
 * - Set secondary account chat room privilege to READ ONLY
 * + Set retention time for an invalid handle (error)
 * + Set retention time for an invalid chatroom (error)
 * + Set retention time without enough permissions (error)
 * - Set retention time to zero (disabled)
 * - Send a couple of messages
 * - Set retention time to 5 seconds
 * - Sleep 30 seconds
 * - Check history has been cleared
 * + Check history has been cleared
 * - Set retention time to zero (disabled)
 * - Send 5 messages
 * - Close and re-open chatrooms
 * - Check history contains messages
 * + Check history contains messages
 * - Close the chatrooms
 **/
TEST_F(MegaChatApiTest, RetentionHistory)
{
    unsigned a1 = 0;
    unsigned a2 = 1;

    // Login both accounts
    std::unique_ptr<char[]>sessionPrimary(login(a1));
    ASSERT_TRUE(sessionPrimary);
    std::unique_ptr<char[]>sessionSecondary(login(a2));
    ASSERT_TRUE(sessionSecondary);

    // Prepare peers, privileges...
    std::unique_ptr<MegaUser>user(megaApi[a1]->getContact(account(a2).getEmail().c_str()));
    if (!user || (user->getVisibility() != MegaUser::VISIBILITY_VISIBLE))
    {
        ASSERT_NO_FATAL_FAILURE({ makeContact(a1, a2); });
        user.reset(megaApi[a1]->getContact(account(a2).getEmail().c_str()));
    }

    // Get a group chatroom with both users
    MegaChatHandle uh = user->getHandle();
    std::unique_ptr<MegaChatPeerList> peers(MegaChatPeerList::createInstance());
    peers->addPeer(uh, MegaChatPeerList::PRIV_STANDARD);
    MegaChatHandle chatid = getGroupChatRoom({a1, a2}, peers.get());
    ASSERT_NE(chatid, MEGACHAT_INVALID_HANDLE);

    // Open chatroom
    TestChatRoomListener *chatroomListener = new TestChatRoomListener(this, megaChatApi, chatid);
    ASSERT_TRUE(megaChatApi[a1]->openChatRoom(chatid, chatroomListener)) << "Can't open chatRoom account " << (a1+1);
    ASSERT_TRUE(megaChatApi[a2]->openChatRoom(chatid, chatroomListener)) << "Can't open chatRoom account " << (a2+1);
    std::unique_ptr<MegaChatRoom> chatroom (megaChatApi[a1]->getChatRoom(chatid));
    std::unique_ptr<char[]> chatidB64(megaApi[a1]->handleToBase64(chatid));
    ASSERT_TRUE(chatroom) << "Cannot get chatroom for id " << chatidB64.get();

    //=========================================================//
    // Preconditions: Set secondary account priv to READ ONLY.
    //=========================================================//
    LOG_debug << "[Test.RetentionHistory] Preconditions: Set secondary account priv to READ ONLY.";

    // Set secondary account priv to READ ONLY
    if (chatroom->getPeerPrivilegeByHandle(uh) != PRIV_RO)
    {
        // Change peer privileges to Read-only
        bool *peerUpdated0 = &peersUpdated[a1]; *peerUpdated0 = false;
        bool *peerUpdated1 = &peersUpdated[a2]; *peerUpdated1 = false;
        bool *mngMsgRecv = &chatroomListener->msgReceived[a1]; *mngMsgRecv = false;
        MegaChatHandle *uhAction = &chatroomListener->uhAction[a1]; *uhAction = MEGACHAT_INVALID_HANDLE;
        int *priv = &chatroomListener->priv[a1]; *priv = MegaChatRoom::PRIV_UNKNOWN;
        ChatRequestTracker crtSetReadonly;
        megaChatApi[a1]->updateChatPermissions(chatid, uh, MegaChatRoom::PRIV_RO, &crtSetReadonly);
        ASSERT_EQ(crtSetReadonly.waitForResult(), MegaChatError::ERROR_OK) << "Failed to update privilege of peer. Error: " << crtSetReadonly.getErrorString();
        ASSERT_TRUE(waitForResponse(peerUpdated0)) << "Timeout expired for receiving peer update";
        ASSERT_TRUE(waitForResponse(peerUpdated1)) << "Timeout expired for receiving peer update";
        ASSERT_TRUE(waitForResponse(mngMsgRecv)) << "Timeout expired for receiving management message";
        ASSERT_EQ(*uhAction, uh) << "User handle from message doesn't match";
        ASSERT_EQ(*priv, MegaChatRoom::PRIV_RO) << "Privilege is incorrect";
    }

    //=========================================================//
    // Test1: Set retention time for an invalid handle.
    //=========================================================//
    LOG_debug << "[Test.RetentionHistory] Test1: Set retention time for an invalid handle.";
    ChatRequestTracker crtSetRetention;
    megaChatApi[a2]->setChatRetentionTime(MEGACHAT_INVALID_HANDLE, 1, &crtSetRetention);
    ASSERT_EQ(crtSetRetention.waitForResult(), MegaChatError::ERROR_ARGS) << "Set retention time: Unexpected error for Invalid handle. Error: " << crtSetRetention.getErrorString();

    //=========================================================//
    // Test2: Set retention time for a not found chatroom.
    //=========================================================//
    LOG_debug << "[Test.RetentionHistory] Test2: Set retention time for a not found chatroom";
    ChatRequestTracker crtSetRetention2;
    megaChatApi[a2]->setChatRetentionTime(123456, 1, &crtSetRetention2);
    ASSERT_EQ(crtSetRetention2.waitForResult(), MegaChatError::ERROR_NOENT) << "Set retention time: Unexpected error for a not found chatroom. Error: " << crtSetRetention2.getErrorString();

    //=========================================================//
    // Test3: Set retention time without enough permissions.
    //=========================================================//
    LOG_debug << "[Test.RetentionHistory] Test3: Set retention time without enough permissions.";
    ChatRequestTracker crtSetRetention3;
    megaChatApi[a2]->setChatRetentionTime(chatid, 1, &crtSetRetention3);
    ASSERT_EQ(crtSetRetention3.waitForResult(), MegaChatError::ERROR_ACCESS) << "Set retention time: Unexpected error for not enough permissions. Error: " << crtSetRetention3.getErrorString();

    //=========================================================//
    // Test4: Disable retention time.
    //=========================================================//
    LOG_debug << "[Test.RetentionHistory] Test4: Disable retention time.";
    if (chatroom->getRetentionTime() != 0)
    {
        // Disable retention time if any
        bool *retentionTimeChanged0 = &chatroomListener->retentionTimeUpdated[a1]; *retentionTimeChanged0 = false;
        bool *retentionTimeChanged1 = &chatroomListener->retentionTimeUpdated[a2]; *retentionTimeChanged1 = false;
        bool *mngMsgRecv = &chatroomListener->msgReceived[a1]; *mngMsgRecv = false;
        ChatRequestTracker crtSetRetention4;
        megaChatApi[a1]->setChatRetentionTime(chatid, 0, &crtSetRetention4);
        ASSERT_EQ(crtSetRetention4.waitForResult(), MegaChatError::ERROR_OK) << "Set retention time: Unexpected error. Error: " << crtSetRetention4.getErrorString();
        ASSERT_TRUE(waitForResponse(retentionTimeChanged0)) << "Timeout expired for receiving chatroom update";
        ASSERT_TRUE(waitForResponse(retentionTimeChanged1)) << "Timeout expired for receiving chatroom update";
        ASSERT_TRUE(waitForResponse(mngMsgRecv)) << "Timeout expired for receiving management message";
    }

    //=======================================================================================//
    // Test5: Send some messages, then enable retention history, and wait for msg's removal
    //=======================================================================================//
    LOG_debug << "[Test.RetentionHistory] Test5: Send some messages, then enable retention history, and wait for msg's removal";
    std::string messageToSend = "Msg from " +account(a1).getEmail();
    for (int i = 0; i < 5; i++)
    {
        unique_ptr<MegaChatMessage> msg(sendTextMessageOrUpdate(a1, a2, chatid, messageToSend, chatroomListener));
        ASSERT_TRUE(msg);
    }

    // Set retention time to 5 seconds
    bool *retentionTimeChanged0 = &chatroomListener->retentionTimeUpdated[a1]; *retentionTimeChanged0 = false;
    bool *retentionTimeChanged1 = &chatroomListener->retentionTimeUpdated[a2]; *retentionTimeChanged1 = false;
    bool *mngMsgRecv = &chatroomListener->msgReceived[a1]; *mngMsgRecv = false;
    bool *flagConfirmed0 = &chatroomListener->retentionHistoryTruncated[a1]; *flagConfirmed0 = false;
    MegaChatHandle *msgId0 = &chatroomListener->mRetentionMessageHandle[a1]; *msgId0 = MEGACHAT_INVALID_HANDLE;
    bool *flagConfirmed1 = &chatroomListener->retentionHistoryTruncated[a2]; *flagConfirmed1 = false;
    MegaChatHandle *msgId1 = &chatroomListener->mRetentionMessageHandle[a2]; *msgId1 = MEGACHAT_INVALID_HANDLE;
    ChatRequestTracker crtSetRetention5;
    megaChatApi[a1]->setChatRetentionTime(chatid, 5, &crtSetRetention5);
    ASSERT_EQ(crtSetRetention5.waitForResult(), MegaChatError::ERROR_OK) << "Set retention time: Unexpected error (5). Error: " << crtSetRetention5.getErrorString();
    ASSERT_TRUE(waitForResponse(retentionTimeChanged0)) << "Timeout expired for receiving chatroom update";
    ASSERT_TRUE(waitForResponse(retentionTimeChanged1)) << "Timeout expired for receiving chatroom update";
    ASSERT_TRUE(waitForResponse(mngMsgRecv)) << "Timeout expired for receiving management message";

    // Wait a considerable time period to ensure that retentionTime has been processed successfully
    std::this_thread::sleep_for(std::chrono::seconds(chatd::Client::kMinRetentionTimeout + 10));
    ASSERT_TRUE(waitForResponse(flagConfirmed0)) << "Retention history autotruncate hasn't been received for account " << (a1+1) << " after timeout: " << maxTimeout << " seconds";
    ASSERT_NE(*msgId0, MEGACHAT_INVALID_HANDLE) << "Wrong message id";
    ASSERT_TRUE(waitForResponse(flagConfirmed1)) << "Retention history autotruncate hasn't been received for account " << (a2+1) << " after timeout: " << maxTimeout << " seconds";
    ASSERT_NE(*msgId1, MEGACHAT_INVALID_HANDLE) << "Wrong message id";
    ASSERT_FALSE(loadHistory(a1, chatid, chatroomListener)) << "History should be empty after retention history autotruncate";

    //===============================================================================================//
    // Test6: Disable retention time, send some messages. Upon logout/login check msgs still exist
    //===============================================================================================//
    LOG_debug << "[Test.RetentionHistory] Test6: Disable retention time, send some messages. Upon logout/login check msgs still exist";
    // Disable retention time
    retentionTimeChanged0 = &chatroomListener->retentionTimeUpdated[a1]; *retentionTimeChanged0 = false;
    retentionTimeChanged1 = &chatroomListener->retentionTimeUpdated[a2]; *retentionTimeChanged1 = false;
    mngMsgRecv = &chatroomListener->msgReceived[a1]; *mngMsgRecv = false;
    ChatRequestTracker crtSetRetention6;
    megaChatApi[a1]->setChatRetentionTime(chatid, 0, &crtSetRetention6);
    ASSERT_EQ(crtSetRetention6.waitForResult(), MegaChatError::ERROR_OK) << "Set retention time: Unexpected error (6). Error: " << crtSetRetention6.getErrorString();
    ASSERT_TRUE(waitForResponse(retentionTimeChanged0)) << "Timeout expired for receiving chatroom update";
    ASSERT_TRUE(waitForResponse(retentionTimeChanged1)) << "Timeout expired for receiving chatroom update";
    ASSERT_TRUE(waitForResponse(mngMsgRecv)) << "Timeout expired for receiving management message";

    // Send 5 messages
    messageToSend = "Msg from " +account(a1).getEmail();
    for (int i = 0; i < 5; i++)
    {
        unique_ptr<MegaChatMessage> msg(sendTextMessageOrUpdate(a1, a2, chatid, messageToSend, chatroomListener));
        ASSERT_TRUE(msg);
    }

    // Close chatrooms
    megaChatApi[a1]->closeChatRoom(chatid, chatroomListener);
    megaChatApi[a2]->closeChatRoom(chatid, chatroomListener);
    delete chatroomListener;

    // Logout and login
    ASSERT_NO_FATAL_FAILURE({ logout(a1, true); });
    ASSERT_NO_FATAL_FAILURE({ logout(a2, true); });
    sessionPrimary.reset(login(a1));
    ASSERT_TRUE(sessionPrimary);
    sessionSecondary.reset(login(a2));
    ASSERT_TRUE(sessionSecondary);

    // Open chatroom
    chatroomListener = new TestChatRoomListener(this, megaChatApi, chatid);
    ASSERT_TRUE(megaChatApi[a1]->openChatRoom(chatid, chatroomListener)) << "Can't open chatRoom account " << (a1+1);
    ASSERT_TRUE(megaChatApi[a2]->openChatRoom(chatid, chatroomListener)) << "Can't open chatRoom account " << (a2+1);

    // Check history has 5 messages + setRetentionTime management message
    int count = loadHistory(a1, chatid, chatroomListener);
    ASSERT_TRUE(count == 6 || count == 7) << "Wrong count of messages: " << count;
    count = loadHistory(a2, chatid, chatroomListener);
    ASSERT_TRUE(count == 6 || count == 7) << "Wrong count of messages: " << count;

    // Close the chatrooms
    megaChatApi[a1]->closeChatRoom(chatid, chatroomListener);
    megaChatApi[a2]->closeChatRoom(chatid, chatroomListener);
    delete chatroomListener;
}

/**
 * @brief MegaChatApiTest.ChangeMyOwnName
 *
 * This test does the following:
 * - Get current name
 * - Change last name - it has been updated in memory and db.
 * - Get current name - value from memory
 * - Logout
 * - Login
 * - Get current name - value from db
 * - Change last name - set initial value for next tests execution
 *
 * Check if last name changed is the same at memory and at db
 */
TEST_F(MegaChatApiTest, ChangeMyOwnName)
{
    unsigned a1 = 0;

    char *sessionPrimary = login(a1);
    ASSERT_TRUE(sessionPrimary);
    std::string appendToLastName = "Test";

    std::string myAccountLastName;
    char *nameFromApi = megaChatApi[a1]->getMyLastname();
    if (nameFromApi)
    {
        myAccountLastName = nameFromApi;
        delete [] nameFromApi;
        nameFromApi = NULL;
    }

    std::string newLastName = myAccountLastName + appendToLastName;
    ASSERT_NO_FATAL_FAILURE({ changeLastName(a1, newLastName); });

    nameFromApi = megaChatApi[a1]->getMyLastname();
    std::string finalLastName;
    if (nameFromApi)
    {
        finalLastName = nameFromApi;
        delete [] nameFromApi;
        nameFromApi = NULL;
    }

    ASSERT_NO_FATAL_FAILURE({ logout(a1, false); });

    char *newSession = login(a1, sessionPrimary);
    ASSERT_TRUE(newSession);

    nameFromApi = megaChatApi[a1]->getMyLastname();
    std::string lastNameAfterLogout;
    if (nameFromApi)
    {
        lastNameAfterLogout = nameFromApi;
        delete [] nameFromApi;
        nameFromApi = NULL;
    }

    //Name comes back to old value.
    ASSERT_NO_FATAL_FAILURE({ changeLastName(a1, myAccountLastName); });

    ASSERT_EQ(newLastName, finalLastName) <<
                     "Failed to change fullname (checked from memory). Name established VS Name in memory";
    ASSERT_EQ(lastNameAfterLogout, finalLastName) <<
                     "Failed to change fullname (checked from DB) Name established VS Name in DB";

    delete [] sessionPrimary;
    sessionPrimary = NULL;

    delete [] newSession;
    newSession = NULL;
}

/**
 * @brief MegaChatApiTest.GetChatFilters
 *
 * This test does the following:
 *
 * - Test getChatListItems filters and masks results with previous interface (deprecated)
 * - Compares the completion of the results by complementary options (e.g. total non-archived
 * chats must be equal to non-archived reads + non-archived unread)
 *
 * Note: masks and filters values can be found at megachatapi.h documentation/comments
 */
TEST_F(MegaChatApiTest, GetChatFilters)
{
    static constexpr unsigned int accountIndex = 0;
    std::unique_ptr<char[]> session(login(accountIndex));

    const auto getLogTrace = [](const std::string& name, const auto& l) -> std::string
    {
        return std::string{name + ": " + std::to_string(l.size()) + " chats received\n"};
    };
    const auto equals = [](const auto& lhs, const auto& rhs) -> bool
    {
        if (!lhs && !rhs)               return true;
        if (!lhs || !rhs)               return false;
        if (lhs->size() != rhs->size()) return false;

        const auto s = lhs->size();
        for (unsigned int i = 0; i < s; ++i)
        {
            if (lhs->get(i)->getChatId() != rhs->get(i)->getChatId()) return false;
        }

        return true;
    };

    std::unique_ptr<MegaChatRoomList> chats(megaChatApi[accountIndex]->getChatRooms());
    postLog(getLogTrace("getChatRooms()", *chats));
    std::unique_ptr<MegaChatListItemList> allChats(megaChatApi[accountIndex]->getChatListItems(0, 0));
    postLog(getLogTrace("getChatListItems(0, 0)", *allChats));
    ASSERT_TRUE(equals(allChats, chats)) << "Filterless chat retrieval doesn't match";

    const auto getErrMsg = [](const std::string& name) -> std::string
    {
        return std::string {"Error " + name + " [deprecated] chats retrieval"};
    };

    std::unique_ptr<MegaChatListItemList> nonArchivedChatsDep(megaChatApi[accountIndex]->getChatListItems());
    postLog(getLogTrace("[deprecated] getChatListItems()", *nonArchivedChatsDep));
    std::unique_ptr<MegaChatListItemList> byTypeAllNADep(megaChatApi[accountIndex]->getChatListItemsByType(MegaChatApi::CHAT_TYPE_ALL));
    postLog(getLogTrace("[deprecated] getChatListItemsByType(CHAT_TYPE_ALL)", *byTypeAllNADep));
    std::unique_ptr<MegaChatListItemList> nonArchivedChats(
        megaChatApi[accountIndex]->getChatListItems(MegaChatApi::CHAT_FILTER_BY_ARCHIVED_OR_NON_ARCHIVED,
                                                    MegaChatApi::CHAT_GET_NON_ARCHIVED));
    static const std::string pref = "getChatListItems(";
    postLog(getLogTrace(pref + std::to_string(MegaChatApi::CHAT_FILTER_BY_ARCHIVED_OR_NON_ARCHIVED)
                        + ", "+ std::to_string(MegaChatApi::CHAT_GET_NON_ARCHIVED)
                        + ")", *nonArchivedChats));
    ASSERT_TRUE(equals(nonArchivedChatsDep, byTypeAllNADep)) << getErrMsg("all non-archived");
    ASSERT_TRUE(equals(nonArchivedChats, byTypeAllNADep)) << getErrMsg("byType(CHAT_TYPE_ALL)");

    std::unique_ptr<MegaChatListItemList> nonArchivedActiveChatsDep(megaChatApi[accountIndex]->getActiveChatListItems());
    postLog(getLogTrace("getActiveChatListItems()", *nonArchivedActiveChatsDep));
    std::unique_ptr<MegaChatListItemList> nonArchivedActiveChats(
        megaChatApi[accountIndex]->getChatListItems(MegaChatApi::CHAT_FILTER_BY_ARCHIVED_OR_NON_ARCHIVED
                                                    + MegaChatApi::CHAT_FILTER_BY_ACTIVE_OR_NON_ACTIVE
                                                    , MegaChatApi::CHAT_GET_NON_ARCHIVED
                                                    + MegaChatApi::CHAT_GET_ACTIVE));

    postLog(getLogTrace(pref + std::to_string(MegaChatApi::CHAT_FILTER_BY_ARCHIVED_OR_NON_ARCHIVED)
                        + "+"+ std::to_string(MegaChatApi::CHAT_FILTER_BY_ACTIVE_OR_NON_ACTIVE)
                        + ", " + std::to_string(MegaChatApi::CHAT_GET_NON_ARCHIVED)
                        + "+" + std::to_string(MegaChatApi::CHAT_GET_ACTIVE)
                        + ")", *nonArchivedActiveChats));
    ASSERT_TRUE(equals(nonArchivedActiveChats, nonArchivedActiveChatsDep)) << getErrMsg("non-archived active");

    std::unique_ptr<MegaChatListItemList> nonArchivedInactiveChatsDep(megaChatApi[accountIndex]-> getInactiveChatListItems());
    postLog(getLogTrace("getInactiveChatListItems()",*nonArchivedInactiveChatsDep));
    std::unique_ptr<MegaChatListItemList> nonArchivedInactiveChats(
        megaChatApi[accountIndex]->getChatListItems(MegaChatApi::CHAT_FILTER_BY_ARCHIVED_OR_NON_ARCHIVED
                                                    + MegaChatApi::CHAT_FILTER_BY_ACTIVE_OR_NON_ACTIVE
                                                    , MegaChatApi::CHAT_GET_NON_ARCHIVED
                                                    + MegaChatApi::CHAT_GET_NON_ACTIVE));

    postLog(getLogTrace(pref + std::to_string(MegaChatApi::CHAT_FILTER_BY_ARCHIVED_OR_NON_ARCHIVED)
                        + "+" + std::to_string(MegaChatApi::CHAT_FILTER_BY_ACTIVE_OR_NON_ACTIVE)
                        + ", " + std::to_string(MegaChatApi::CHAT_GET_NON_ARCHIVED)
                        + "+" + std::to_string(MegaChatApi::CHAT_GET_NON_ACTIVE)
                        + ")", *nonArchivedInactiveChats));
    ASSERT_TRUE(equals(nonArchivedInactiveChats, nonArchivedInactiveChatsDep)) << getErrMsg("non-archived inactive");
    ASSERT_EQ(nonArchivedInactiveChats->size() + nonArchivedActiveChats->size(), nonArchivedChats->size())
                     << "Incomplete set non-archived active/non-active";

    std::unique_ptr<MegaChatListItemList> archivedChatsDep(megaChatApi[accountIndex]->getArchivedChatListItems());
    postLog(getLogTrace("getArchivedChatListItems()", *archivedChatsDep));
    std::unique_ptr<MegaChatListItemList> archivedChats(
        megaChatApi[accountIndex]->getChatListItems(MegaChatApi::CHAT_FILTER_BY_ARCHIVED_OR_NON_ARCHIVED
                                                    , MegaChatApi::CHAT_GET_ARCHIVED));
    postLog(getLogTrace(pref + std::to_string(MegaChatApi::CHAT_FILTER_BY_ARCHIVED_OR_NON_ARCHIVED)
                        + ", " + std::to_string(MegaChatApi::CHAT_GET_ARCHIVED)
                        + ")", *archivedChats));
    ASSERT_TRUE(equals(archivedChatsDep, archivedChats)) << getErrMsg("archived");

    std::unique_ptr<MegaChatListItemList> nonArchivedUnreadChatsDep(megaChatApi[accountIndex]->getUnreadChatListItems());
    postLog(getLogTrace("getUnreadChatListItems()", *nonArchivedUnreadChatsDep));
    std::unique_ptr<MegaChatListItemList> nonArchivedUnreadChats(
        megaChatApi[accountIndex]->getChatListItems(MegaChatApi::CHAT_FILTER_BY_ARCHIVED_OR_NON_ARCHIVED
                                                    + MegaChatApi::CHAT_FILTER_BY_READ_OR_UNREAD
                                                    , MegaChatApi::CHAT_GET_NON_ARCHIVED
                                                    + MegaChatApi::CHAT_GET_UNREAD));
    postLog(getLogTrace(pref + std::to_string(MegaChatApi::CHAT_FILTER_BY_ARCHIVED_OR_NON_ARCHIVED)
                        + "+" + std::to_string(MegaChatApi::CHAT_FILTER_BY_READ_OR_UNREAD)
                        + ", " + std::to_string(MegaChatApi::CHAT_GET_NON_ARCHIVED)
                        + "+" + std::to_string(MegaChatApi::CHAT_GET_UNREAD)
                        + ")", *nonArchivedUnreadChats));
    ASSERT_TRUE(equals(nonArchivedUnreadChatsDep, nonArchivedUnreadChats)) << getErrMsg("non-archived unread");

    std::unique_ptr<MegaChatListItemList> nonArchivedReadChats(
        megaChatApi[accountIndex]->getChatListItems(MegaChatApi::CHAT_FILTER_BY_ARCHIVED_OR_NON_ARCHIVED
                                                    + MegaChatApi::CHAT_FILTER_BY_READ_OR_UNREAD
                                                    , MegaChatApi::CHAT_GET_NON_ARCHIVED
                                                    + MegaChatApi::CHAT_GET_READ));
    postLog(getLogTrace(pref + std::to_string(MegaChatApi::CHAT_FILTER_BY_ARCHIVED_OR_NON_ARCHIVED)
                        + "+" + std::to_string(MegaChatApi::CHAT_FILTER_BY_READ_OR_UNREAD)
                        + ", " + std::to_string(MegaChatApi::CHAT_GET_NON_ARCHIVED)
                        + "+" + std::to_string(MegaChatApi::CHAT_GET_READ)
                        + ")", *nonArchivedReadChats));
    ASSERT_EQ(nonArchivedReadChats->size() + nonArchivedUnreadChats->size(), nonArchivedChats->size())
        << "Error nonArchivedRead chats added to nonArchivedUnread don't equal nonArchived chats";

    std::unique_ptr<MegaChatListItemList> byTypeIndividualNADep(megaChatApi[accountIndex]->getChatListItemsByType(MegaChatApi::CHAT_TYPE_INDIVIDUAL));
    std::unique_ptr<MegaChatListItemList> nonArchivedIndividual(
        megaChatApi[accountIndex]->getChatListItems(MegaChatApi::CHAT_FILTER_BY_ARCHIVED_OR_NON_ARCHIVED
                                                    + MegaChatApi::CHAT_FILTER_BY_INDIVIDUAL_OR_GROUP
                                                    , MegaChatApi::CHAT_GET_NON_ARCHIVED
                                                    + MegaChatApi::CHAT_GET_INDIVIDUAL));
    postLog(getLogTrace(pref + std::to_string(MegaChatApi::CHAT_FILTER_BY_ARCHIVED_OR_NON_ARCHIVED)
                        + "+" + std::to_string(MegaChatApi::CHAT_FILTER_BY_INDIVIDUAL_OR_GROUP)
                        + ", " + std::to_string(MegaChatApi::CHAT_GET_NON_ARCHIVED)
                        + "+" + std::to_string(MegaChatApi::CHAT_GET_INDIVIDUAL)
                        + ")", *nonArchivedIndividual));
    ASSERT_TRUE(equals(byTypeIndividualNADep, nonArchivedIndividual)) << getErrMsg("byType(CHAT_TYPE_INDIVIDUAL)");

    std::unique_ptr<MegaChatListItemList> byTypeGroupNADep(megaChatApi[accountIndex]->getChatListItemsByType(MegaChatApi::CHAT_TYPE_GROUP));
    std::unique_ptr<MegaChatListItemList> nonArchivedGroups(
        megaChatApi[accountIndex]->getChatListItems(MegaChatApi::CHAT_FILTER_BY_ARCHIVED_OR_NON_ARCHIVED
                                                    + MegaChatApi::CHAT_FILTER_BY_INDIVIDUAL_OR_GROUP
                                                    , MegaChatApi::CHAT_GET_NON_ARCHIVED
                                                    + MegaChatApi::CHAT_GET_GROUP));
    postLog(getLogTrace(pref + std::to_string(MegaChatApi::CHAT_FILTER_BY_ARCHIVED_OR_NON_ARCHIVED)
                        + "+" + std::to_string(MegaChatApi::CHAT_FILTER_BY_INDIVIDUAL_OR_GROUP)
                        + ", " + std::to_string(MegaChatApi::CHAT_GET_NON_ARCHIVED)
                        + "+" + std::to_string(MegaChatApi::CHAT_GET_GROUP)
                        + ")",  *nonArchivedGroups));
    ASSERT_TRUE(equals(byTypeGroupNADep, nonArchivedGroups)) << getErrMsg("byType(CHAT_TYPE_GROUP)");

    std::unique_ptr<MegaChatListItemList> byTypePrivateNADep(megaChatApi[accountIndex]->getChatListItemsByType(MegaChatApi::CHAT_TYPE_GROUP_PRIVATE));
    std::unique_ptr<MegaChatListItemList> nonArchivedPrivate(
        megaChatApi[accountIndex]->getChatListItems(MegaChatApi::CHAT_FILTER_BY_ARCHIVED_OR_NON_ARCHIVED
                                                    + MegaChatApi::CHAT_FILTER_BY_PUBLIC_OR_PRIVATE
                                                    , MegaChatApi::CHAT_GET_NON_ARCHIVED
                                                    + MegaChatApi::CHAT_GET_PRIVATE));
    postLog(getLogTrace(pref + std::to_string(MegaChatApi::CHAT_FILTER_BY_ARCHIVED_OR_NON_ARCHIVED)
                        + "+" + std::to_string(MegaChatApi::CHAT_FILTER_BY_PUBLIC_OR_PRIVATE)
                        + ", " + std::to_string(MegaChatApi::CHAT_GET_NON_ARCHIVED)
                        + "+" + std::to_string(MegaChatApi::CHAT_GET_PRIVATE)
                        + ")",  *nonArchivedPrivate));
    ASSERT_TRUE(equals(byTypePrivateNADep, nonArchivedPrivate)) << getErrMsg("byType(CHAT_TYPE_PRIVATE)");

    std::unique_ptr<MegaChatListItemList> byTypePublicNADep(megaChatApi[accountIndex]->getChatListItemsByType(MegaChatApi::CHAT_TYPE_GROUP_PUBLIC));
    std::unique_ptr<MegaChatListItemList> nonArchivedPublic(
        megaChatApi[accountIndex]->getChatListItems(MegaChatApi::CHAT_FILTER_BY_ARCHIVED_OR_NON_ARCHIVED
                                                    + MegaChatApi::CHAT_FILTER_BY_PUBLIC_OR_PRIVATE
                                                    , MegaChatApi::CHAT_GET_NON_ARCHIVED
                                                    + MegaChatApi::CHAT_GET_PUBLIC));
    postLog(getLogTrace(pref + std::to_string(MegaChatApi::CHAT_FILTER_BY_ARCHIVED_OR_NON_ARCHIVED)
                        + "+" + std::to_string(MegaChatApi::CHAT_FILTER_BY_PUBLIC_OR_PRIVATE)
                        + ", " + std::to_string(MegaChatApi::CHAT_GET_NON_ARCHIVED)
                        + "+" + std::to_string(MegaChatApi::CHAT_GET_PUBLIC)
                        + ")",  *nonArchivedPublic));
    ASSERT_TRUE(equals(byTypePublicNADep, nonArchivedPublic)) << getErrMsg("byType(CHAT_TYPE_PUBLIC)");

    std::unique_ptr<MegaChatListItemList> byTypeMeetingNADep(megaChatApi[accountIndex]->getChatListItemsByType(MegaChatApi::CHAT_TYPE_MEETING_ROOM));
    std::unique_ptr<MegaChatListItemList> nonArchivedMeeting(
        megaChatApi[accountIndex]->getChatListItems(MegaChatApi::CHAT_FILTER_BY_ARCHIVED_OR_NON_ARCHIVED
                                                    + MegaChatApi::CHAT_FILTER_BY_MEETING_OR_NON_MEETING
                                                    , MegaChatApi::CHAT_GET_NON_ARCHIVED
                                                    + MegaChatApi::CHAT_GET_MEETING));
    postLog(getLogTrace(pref + std::to_string(MegaChatApi::CHAT_FILTER_BY_ARCHIVED_OR_NON_ARCHIVED)
                        + "+" + std::to_string(MegaChatApi::CHAT_FILTER_BY_MEETING_OR_NON_MEETING)
                        + ", " + std::to_string(MegaChatApi::CHAT_GET_NON_ARCHIVED)
                        + "+" + std::to_string(MegaChatApi::CHAT_GET_MEETING)
                        + ")", *nonArchivedMeeting));
    ASSERT_TRUE(equals(byTypeMeetingNADep, nonArchivedMeeting)) << getErrMsg("byType(CHAT_TYPE_MEETING_ROOM)");

    std::unique_ptr<MegaChatListItemList> byTypeNonMeetingNADep(megaChatApi[accountIndex]->getChatListItemsByType(MegaChatApi::CHAT_TYPE_NON_MEETING));
    std::unique_ptr<MegaChatListItemList> nonArchivedNonMeeting(
        megaChatApi[accountIndex]->getChatListItems(MegaChatApi::CHAT_FILTER_BY_ARCHIVED_OR_NON_ARCHIVED
                                                    + MegaChatApi::CHAT_FILTER_BY_MEETING_OR_NON_MEETING
                                                    , MegaChatApi::CHAT_GET_NON_ARCHIVED
                                                    + MegaChatApi::CHAT_GET_NON_MEETING));
    postLog(getLogTrace(pref + std::to_string(MegaChatApi::CHAT_FILTER_BY_ARCHIVED_OR_NON_ARCHIVED)
                        + "+" + std::to_string(MegaChatApi::CHAT_FILTER_BY_MEETING_OR_NON_MEETING)
                        + ", " + std::to_string(MegaChatApi::CHAT_GET_NON_ARCHIVED)
                        + "+" + std::to_string(MegaChatApi::CHAT_GET_NON_MEETING)
                        + ")", *nonArchivedNonMeeting));
    ASSERT_TRUE(equals(byTypeNonMeetingNADep, nonArchivedNonMeeting)) << getErrMsg("byType(CHAT_TYPE_NON_MEETING)");
}

#ifndef KARERE_DISABLE_WEBRTC
/**
 * @brief MegaChatApiTest.Calls
 *
 * Requirements:
 *      - Both accounts should be conctacts
 * (if not accomplished, the test automatically solves them)
 *
 * This test does the following:
 * - A calls B
 * - B rejects the call
 *
 * - A calls B
 * - A cancels the call before B answers
 *
 * - B logouts
 * - A calls B
 * - B logins
 * - B rejects the call
 *
 * - A calls B
 * - B doesn't answer the call
 *
 */
TEST_F(MegaChatApiTest, Calls)
{
    unsigned a1 = 0;
    unsigned a2 = 1;

    char *primarySession = login(a1);
    ASSERT_TRUE(primarySession);
    char *secondarySession = login(a2);
    ASSERT_TRUE(secondarySession);

    MegaUser *user = megaApi[a1]->getContact(account(a2).getEmail().c_str());
    if (!user || user->getVisibility() != MegaUser::VISIBILITY_VISIBLE)
    {
        ASSERT_NO_FATAL_FAILURE({ makeContact(a1, a2); });
    }
    delete user;

    MegaChatHandle chatid = getPeerToPeerChatRoom(a1, a2);
    ASSERT_NE(chatid, MEGACHAT_INVALID_HANDLE);

    TestChatRoomListener *chatroomListener = new TestChatRoomListener(this, megaChatApi, chatid);

    ASSERT_TRUE(megaChatApi[a1]->openChatRoom(chatid, chatroomListener)) << "Can't open chatRoom account 1";
    ASSERT_TRUE(megaChatApi[a2]->openChatRoom(chatid, chatroomListener)) << "Can't open chatRoom account 2";

    loadHistory(a1, chatid, chatroomListener);
    loadHistory(a2, chatid, chatroomListener);

    mLocalVideoListener[a1] = new TestChatVideoListener();
    mLocalVideoListener[a2] = new TestChatVideoListener();
    megaChatApi[a1]->addChatLocalVideoListener(chatid, mLocalVideoListener[a1]);
    megaChatApi[a2]->addChatLocalVideoListener(chatid, mLocalVideoListener[a2]);
    // Remote video listener aren't necessary because call is never ging to be answered at tests

    // A calls B and B hangs up the call
    bool *callInProgress = &mCallInProgress[a1]; *callInProgress = false;
    bool *callReceivedRinging = &mCallReceivedRinging[a2]; *callReceivedRinging = false;
    mCallIdExpectedReceived[a2] = MEGACHAT_INVALID_HANDLE;
    mChatIdRingInCall[a2] = MEGACHAT_INVALID_HANDLE;
    bool *callDestroyed0 = &mCallDestroyed[a1]; *callDestroyed0 = false;
    bool *callDestroyed1 = &mCallDestroyed[a2]; *callDestroyed1 = false;
    int *termCode0 = &mTerminationCode[a1]; *termCode0 = 0;
    int *termCode1 = &mTerminationCode[a2]; *termCode1 = 0;
    mCallIdRingIn[a2] = MEGACHAT_INVALID_HANDLE;
    mCallIdJoining[a1] = MEGACHAT_INVALID_HANDLE;
    ChatRequestTracker crtCall;
    megaChatApi[a1]->startChatCall(chatid, false, false, &crtCall);
    ASSERT_EQ(crtCall.waitForResult(), MegaChatError::ERROR_OK) << "Failed to start chat call: " << crtCall.getErrorString();
    ASSERT_TRUE(waitForResponse(callInProgress)) << "Timeout expired for receiving a call";
    unique_ptr<MegaChatCall> auxCall(megaChatApi[a1]->getChatCall(mChatIdInProgressCall[a1]));
    if (auxCall)
    {
        // set the callid that we expect to for account B in onChatCallUpdate
        mCallIdExpectedReceived[a2] = auxCall->getCallId();
    }

    ASSERT_TRUE(waitForResponse(callReceivedRinging)) << "Timeout expired for receiving a call";
    ASSERT_EQ(mChatIdRingInCall[a2], chatid) << "Incorrect chat id at call receptor";
    ASSERT_EQ(mCallIdJoining[a1], mCallIdRingIn[a2]) << "Differents call id between caller and answer";
    MegaChatCall *call = megaChatApi[a2]->getChatCall(chatid);
    delete call;

    sleep(5);

    ChatRequestTracker crtHangup;
    megaChatApi[a2]->hangChatCall(mCallIdRingIn[a2], &crtHangup);
    ASSERT_EQ(crtHangup.waitForResult(), MegaChatError::ERROR_OK) << "Failed to hang up chat call: " << crtHangup.getErrorString();
    ASSERT_TRUE(waitForResponse(callDestroyed0)) << "The call has to be finished account 1";
    ASSERT_TRUE(waitForResponse(callDestroyed1)) << "The call has to be finished account 2";


    // A calls B and A hangs up the call before B answers
    callInProgress = &mCallInProgress[a1]; *callInProgress = false;
    callReceivedRinging = &mCallReceivedRinging[a2]; *callReceivedRinging = false;
    mCallIdExpectedReceived[a2] = MEGACHAT_INVALID_HANDLE;
    mChatIdRingInCall[a2] = MEGACHAT_INVALID_HANDLE;
    callDestroyed0 = &mCallDestroyed[a1]; *callDestroyed0 = false;
    callDestroyed1 = &mCallDestroyed[a2]; *callDestroyed1 = false;
    termCode0 = &mTerminationCode[a1]; *termCode0 = 0;
    termCode1 = &mTerminationCode[a2]; *termCode1 = 0;
    mCallIdRingIn[a2] = MEGACHAT_INVALID_HANDLE;
    mCallIdJoining[a1] = MEGACHAT_INVALID_HANDLE;
    ChatRequestTracker crtCall2;
    megaChatApi[a1]->startChatCall(chatid, false, false, &crtCall2);
    ASSERT_EQ(crtCall2.waitForResult(), MegaChatError::ERROR_OK) << "Failed to start chat call (2): " << crtCall2.getErrorString();
    ASSERT_TRUE(waitForResponse(callInProgress)) << "Timeout expired for receiving a call";
    auxCall.reset(megaChatApi[a1]->getChatCall(mChatIdInProgressCall[a1]));
    if (auxCall)
    {
        // set the callid that we expect to for account B in onChatCallUpdate
        mCallIdExpectedReceived[a2] = auxCall->getCallId();
    }

    ASSERT_TRUE(waitForResponse(callReceivedRinging)) << "Timeout expired for receiving a call";
    ASSERT_EQ(mChatIdRingInCall[a2], chatid) << "Incorrect chat id at call receptor";
    ASSERT_EQ(mCallIdJoining[a1], mCallIdRingIn[a2]) << "Differents call id between caller and answer";
    call = megaChatApi[a2]->getChatCall(chatid);
    delete call;

    sleep(5);

    ChatRequestTracker crtHangup2;
    megaChatApi[a1]->hangChatCall(mCallIdJoining[a1], &crtHangup2);
    ASSERT_EQ(crtHangup2.waitForResult(), MegaChatError::ERROR_OK) << "Failed to hang up chat call (2): " << crtHangup2.getErrorString();
    ASSERT_TRUE(waitForResponse(callDestroyed0)) << "The call has to be finished account 1";
    ASSERT_TRUE(waitForResponse(callDestroyed1)) << "The call has to be finished account 2";

    // A calls B(B is logged out), B logins, B receives the call and B hangs up the call
    ASSERT_NO_FATAL_FAILURE({ logout(a2); });
    callInProgress = &mCallInProgress[a1]; *callInProgress = false;
    bool* callReceived = &mCallWithIdReceived[a2]; *callReceived = false;
    callReceivedRinging = &mCallReceivedRinging[a2]; *callReceivedRinging = false;
    mChatIdRingInCall[a2] = MEGACHAT_INVALID_HANDLE;
    mCallIdExpectedReceived[a2] = MEGACHAT_INVALID_HANDLE;
    callDestroyed0 = &mCallDestroyed[a1]; *callDestroyed0 = false;
    callDestroyed1 = &mCallDestroyed[a2]; *callDestroyed1 = false;
    termCode0 = &mTerminationCode[a1]; *termCode0 = 0;
    termCode1 = &mTerminationCode[a2]; *termCode1 = 0;
    mCallIdRingIn[a2] = MEGACHAT_INVALID_HANDLE;
    mCallIdJoining[a1] = MEGACHAT_INVALID_HANDLE;

    ChatRequestTracker crtCall3;
    megaChatApi[a1]->startChatCall(chatid, false, false, &crtCall3);
    ASSERT_EQ(crtCall3.waitForResult(), MegaChatError::ERROR_OK) << "Failed to start chat call (3): " << crtCall3.getErrorString();
    ASSERT_TRUE(waitForResponse(callInProgress)) << "Timeout expired for receiving a call";
    auxCall.reset(megaChatApi[a1]->getChatCall(mChatIdInProgressCall[a1]));
    if (auxCall)
    {
        // set the callid that we expect to for account B in onChatCallUpdate
        mCallIdExpectedReceived[a2] = auxCall->getCallId();
    }

    char* secondarySession2 = login(a2, secondarySession);
    ASSERT_TRUE(secondarySession2);
    waitForResponse(callReceived);
    if (!(*callReceived))
    {
        std::unique_ptr<MegaChatListItem> itemSecondary(megaChatApi[a2]->getChatListItem(chatid));
        ASSERT_TRUE(itemSecondary) << "Can't retrieve chat list item";

        if (itemSecondary->getLastMessageType() == MegaChatMessage::TYPE_CALL_ENDED)
        {
            // login process for secondary account has taken too much time, so Call has been destroyed with reason kNoAnswer
            std::unique_ptr<MegaChatMessage> m(megaChatApi[a2]->getMessage(chatid, itemSecondary->getLastMessageId()));
            ASSERT_TRUE(m && m->getHandleOfAction() == mCallIdExpectedReceived[a2]) << "Management message of type TYPE_CALL_ENDED not received";
        }
        else
        {
            // the test must fail, as we haven't received the call for secondary account, but neither a call ended management message
            ASSERT_TRUE(callReceived) << "Timeout expired for receiving a call";
        }
    }

    auxCall.reset(megaChatApi[a2]->getChatCall(auxCall->getChatid()));
    ASSERT_TRUE(auxCall) << "Can't retrieve call by callid";

    MegaChatHandle ringingCallId = mCallIdRingIn[a2];
    // This scenario B (loging in and connect to SFU) could take enough time to receive a CALLSTATE with Ringing 0
    if (auxCall->getCallId() == ringingCallId)
    {
        // just perform following actions in case that call is still ringing
        ASSERT_EQ(mChatIdRingInCall[a2], chatid) << "Incorrect chat id at call receptor";
        ASSERT_EQ(mCallIdJoining[a1], ringingCallId) << "Differents call id between caller and answer";
    }

    sleep(5);
    if (auxCall->isRinging())
    {
        /* call hangChatCall just in case it's still ringing, otherwise mcme command won't be sent, and
         * a1 won't receive onChatCallUpdate (MegaChatCall::CALL_STATUS_DESTROYED), so callDestroyed0 won't bet set true
         *
         * Note: when TYPE_HANG_CHAT_CALL request is processed, call could stop ringing, so in that case, test will fail.
         * this is a very corner case, as call must stop ringing in the period between the ringing checkup above and the process
         * of CALL_STATUS_DESTROYED request.
        */
        ChatRequestTracker crtHangup3;
        megaChatApi[a2]->hangChatCall(ringingCallId, &crtHangup3);
        ASSERT_EQ(crtHangup3.waitForResult(), MegaChatError::ERROR_OK) << "Failed to hang up chat call (3): " << crtHangup3.getErrorString();

        // in case of any of these asserts fails, logs can be checked to find a CALLSTATE with a ringing state change
        ASSERT_TRUE(waitForResponse(callDestroyed0)) << "call not finished for account 1 (possible corner case where call stops ringing before request is processed)";
        ASSERT_TRUE(waitForResponse(callDestroyed1)) << "call not finished for account 2 (possible corner case where call stops ringing before request is processed)";
    }

    megaChatApi[a1]->closeChatRoom(chatid, chatroomListener);
    megaChatApi[a2]->closeChatRoom(chatid, chatroomListener);

    megaChatApi[a1]->removeChatLocalVideoListener(chatid, mLocalVideoListener[a1]);
    megaChatApi[a2]->removeChatLocalVideoListener(chatid, mLocalVideoListener[a2]);

    delete chatroomListener;
    chatroomListener = NULL;

    delete [] primarySession;
    primarySession = NULL;
    delete [] secondarySession;
    secondarySession = NULL;

    delete mLocalVideoListener[a1];
    mLocalVideoListener[a1] = NULL;

    delete mLocalVideoListener[a2];
    mLocalVideoListener[a2] = NULL;

    delete [] primarySession;
    primarySession = NULL;
    delete [] secondarySession;
    secondarySession = NULL;
    delete [] secondarySession2;
    secondarySession2 = NULL;
}

/**
 * @brief MegaChatApiTest.ManualCalls
 *
 * Requirements:
 *      - Both accounts should be conctacts
 * (if not accomplished, the test automatically solves them)
 *
 * This test does the following:
 * - A calls B
 * - B in other client has to answer the call (manual)
 * - A mutes call
 * - A disables video
 * - A unmutes call
 * - A enables video
 * - A finishes the call
 *
 * - A waits for B call
 * - B calls A from other client (manual)
 * - A mutes call
 * - A disables video
 * - A unmutes call
 * - A enables video
 * - A finishes the call
 *
 */
TEST_F(MegaChatApiTest, DISABLED_ManualCalls)
{
    unsigned a1 = 0;
    unsigned a2 = 1;

    char *primarySession = login(a1);
    ASSERT_TRUE(primarySession);
    char *secondarySession = login(a2);
    ASSERT_TRUE(secondarySession);

    MegaUser *user = megaApi[a1]->getContact(account(a2).getEmail().c_str());
    if (!user || user->getVisibility() != MegaUser::VISIBILITY_VISIBLE)
    {
        ASSERT_NO_FATAL_FAILURE({ makeContact(a1, a2); });
    }
    delete user;

    MegaChatHandle chatid = getPeerToPeerChatRoom(a1, a2);
    ASSERT_NE(chatid, MEGACHAT_INVALID_HANDLE);
    ASSERT_EQ(megaChatApi[a1]->getChatConnectionState(chatid), MegaChatApi::CHAT_CONNECTION_ONLINE) <<
                     "Not connected to chatd for account " << (a1+1) << ": " << account(a1).getEmail();

    TestChatRoomListener *chatroomListener = new TestChatRoomListener(this, megaChatApi, chatid);

    ASSERT_TRUE(megaChatApi[a1]->openChatRoom(chatid, chatroomListener)) << "Can't open chatRoom account 1";
    ASSERT_TRUE(megaChatApi[a2]->openChatRoom(chatid, chatroomListener)) << "Can't open chatRoom account 2";

    loadHistory(a1, chatid, chatroomListener);
    loadHistory(a2, chatid, chatroomListener);
    megaChatApi[a2]->closeChatRoom(chatid, chatroomListener);
    ASSERT_NO_FATAL_FAILURE({ logout(a2); });

    TestChatVideoListener localVideoListener;

    megaChatApi[a1]->addChatLocalVideoListener(chatid, &localVideoListener);

    // Manual Test
    // Emit call
    std::cerr << "Start Call" << std::endl;
    ChatRequestTracker crtCall;
    megaChatApi[a1]->startChatCall(chatid, true, true, &crtCall);
    ASSERT_EQ(crtCall.waitForResult(), MegaChatError::ERROR_OK) << "Failed to start chat call: " << crtCall.getErrorString();
    bool *callInProgress = &mCallInProgress[a1]; *callInProgress = false;
    ASSERT_TRUE(waitForResponse(callInProgress)) << "Timeout expired for receiving a call";
    sleep(5);
    std::cerr << "Mute Call" << std::endl;
    megaChatApi[a1]->disableAudio(mChatIdInProgressCall[a1]);
    sleep(5);
    std::cerr << "Disable Video" << std::endl;
    megaChatApi[a1]->disableVideo(mChatIdInProgressCall[a1]);
    sleep(5);
    std::cerr << "Unmute Call" << std::endl;
    megaChatApi[a1]->enableAudio(mChatIdInProgressCall[a1]);
    sleep(5);
    std::cerr << "Enable Video" << std::endl;
    megaChatApi[a1]->enableVideo(mChatIdInProgressCall[a1]);

    MegaChatCall *chatCall = megaChatApi[a1]->getChatCall(mChatIdInProgressCall[a1]);
    ASSERT_TRUE(chatCall) << "Invalid chat call at getChatCallByChatId";

    MegaChatCall *chatCall2 = megaChatApi[a1]->getChatCallByCallId(chatCall->getCallId());
    ASSERT_TRUE(chatCall2) << "Invalid chat call at getChatCall";


    bool *callDestroyed= &mCallDestroyed[a1]; *callDestroyed = false;
    sleep(5);
    std::cerr << "Finish Call" << std::endl;
    sleep(2);
    megaChatApi[a1]->hangChatCall(chatCall->getCallId());
    std::cout << "Call finished." << std::endl;

    ASSERT_TRUE(waitForResponse(callDestroyed)) << "The call has to be finished";
    megaChatApi[a1]->removeChatLocalVideoListener(chatid, &localVideoListener);

    // Receive call
    std::cout << "Ready to receive calls..." << std::endl;
    bool *callReceivedRinging = &mCallReceivedRinging[a1]; *callReceivedRinging = false;
    mChatIdRingInCall[a1] = MEGACHAT_INVALID_HANDLE;
    ASSERT_TRUE(waitForResponse(callReceivedRinging)) << "Timeout expired for receiving a call";
    ASSERT_NE(mChatIdRingInCall[a1], MEGACHAT_INVALID_HANDLE) << "Invalid Chatid from call emisor";
    megaChatApi[a1]->answerChatCall(mChatIdRingInCall[a1], true /*video*/, true /*audio*/);
    megaChatApi[a1]->addChatLocalVideoListener(chatid, &localVideoListener);

    sleep(5);
    std::cerr << "Mute Call" << std::endl;
    megaChatApi[a1]->disableAudio(chatCall->getCallId());
    sleep(5);
    std::cerr << "Disable Video" << std::endl;
    megaChatApi[a1]->disableVideo(chatCall->getCallId());
    sleep(5);
    std::cerr << "Unmute Call" << std::endl;
    megaChatApi[a1]->enableAudio(chatCall->getCallId());
    sleep(5);
    std::cerr << "Enable Video" << std::endl;
    megaChatApi[a1]->enableVideo(chatCall->getCallId());

    sleep(10);
    std::cerr << "Finish Call" << std::endl;
    sleep(2);
    megaChatApi[a1]->hangChatCall(mChatIdInProgressCall[a1]);
    std::cout << "Call finished." << std::endl;
    sleep(5);

    megaChatApi[a1]->removeChatLocalVideoListener(chatid, &localVideoListener);

    megaChatApi[a1]->closeChatRoom(chatid, chatroomListener);

    delete chatroomListener;
    chatroomListener = NULL;

    delete [] primarySession;
    primarySession = NULL;
    delete [] secondarySession;
    secondarySession = NULL;
}

/**
 * @brief MegaChatApiTest.ManualGroupCalls
 *
 * Requirements:
 *      - Both accounts should be conctacts
 * (if not accomplished, the test automatically solves them)
 *
 * This test does the following:
 * - A looks for the group chat
 * - A starts a call in that group chat
 * - A waits for call was established correctly
 * - A hangs up the call
 *
 * + A waits to receive a incoming call
 * - A answers it
 * - A hangs the call
 */
TEST_F(MegaChatApiTest, DISABLED_ManualGroupCalls)
{
    unsigned a1 = 0;
    std::string chatRoomName("name_of_groupchat");

    char *primarySession = login(a1);
    ASSERT_TRUE(primarySession);
    megachat::MegaChatRoomList *chatRoomList = megaChatApi[a1]->getChatRooms();

    MegaChatHandle chatid = MEGACHAT_INVALID_HANDLE;
    for (unsigned int i = 0; i < chatRoomList->size(); i++)
    {
        const MegaChatRoom *chatRoom = chatRoomList->get(i);
        if (chatRoomName == std::string(chatRoom->getTitle()))
        {
            chatid = chatRoom->getChatId();
            break;
        }
    }

    delete chatRoomList;

    ASSERT_NE(chatid, MEGACHAT_INVALID_HANDLE) << "Chat with title: " << chatRoomName << " not found.";
    ASSERT_EQ(megaChatApi[a1]->getChatConnectionState(chatid), MegaChatApi::CHAT_CONNECTION_ONLINE) <<
                     "Not connected to chatd for account " << (a1+1) << ": " << account(a1).getEmail();

    TestChatRoomListener *chatroomListener = new TestChatRoomListener(this, megaChatApi, chatid);

    ASSERT_TRUE(megaChatApi[a1]->openChatRoom(chatid, chatroomListener)) << "Can't open chatRoom account 1";

    loadHistory(a1, chatid, chatroomListener);

    TestChatVideoListener localVideoListener;
    megaChatApi[a1]->addChatLocalVideoListener(chatid, &localVideoListener);

    // ---- MANUAL TEST ----

    // Start call

    std::cerr << "Start Call" << std::endl;
    ChatRequestTracker crtCall;
    megaChatApi[a1]->startChatCall(chatid, true, true, &crtCall);
    ASSERT_EQ(crtCall.waitForResult(), MegaChatError::ERROR_OK) << "Failed to start chat call: " << crtCall.getErrorString();
    bool *callInProgress = &mCallInProgress[a1]; *callInProgress = false;
    ASSERT_TRUE(waitForResponse(callInProgress)) << "Timeout expired for receiving a call";

    std::cout << "Waiting for the other peer to answer the call..." << std::endl;
    sleep(60);

    MegaChatCall *chatCall = megaChatApi[a1]->getChatCall(mChatIdInProgressCall[a1]);
    ASSERT_TRUE(chatCall) << "Invalid chat call at getChatCall (by chatid)";

    MegaChatCall *chatCall2 = megaChatApi[a1]->getChatCallByCallId(chatCall->getCallId());
    ASSERT_TRUE(chatCall2) << "Invalid chat call at getChatCall (by callid)";

    delete chatCall;    chatCall = NULL;
    delete chatCall2;   chatCall2 = NULL;

    bool *callDestroyed= &mCallDestroyed[a1]; *callDestroyed = false;
    std::cerr << "Finish Call" << std::endl;
    megaChatApi[a1]->hangChatCall(mChatIdInProgressCall[a1]);
    std::cout << "Call finished." << std::endl;
    ASSERT_TRUE(waitForResponse(callDestroyed)) << "The call must be already finished and it is not";
    megaChatApi[a1]->removeChatLocalVideoListener(chatid, &localVideoListener);

    // Receive call

    std::cout << "Waiting for the other peer to start a call..." << std::endl;
    sleep(20);

    std::cout << "Ready to receive calls..." << std::endl;
    bool *callReceived = &mCallReceivedRinging[a1]; *callReceived = false;
    mChatIdRingInCall[a1] = MEGACHAT_INVALID_HANDLE;
    ASSERT_TRUE(waitForResponse(callReceived)) << "Timeout expired for receiving a call";
    ASSERT_NE(mChatIdRingInCall[a1], MEGACHAT_INVALID_HANDLE) << "Invalid Chatid from call emisor";
    megaChatApi[a1]->answerChatCall(mChatIdRingInCall[a1], true /*video*/, true /*audio*/);
    megaChatApi[a1]->addChatLocalVideoListener(chatid, &localVideoListener);

    sleep(40);  // wait to receive some traffic
    megaChatApi[a1]->hangChatCall(mChatIdInProgressCall[a1]);
    std::cout << "Call finished." << std::endl;
    megaChatApi[a1]->removeChatLocalVideoListener(chatid, &localVideoListener);

    megaChatApi[a1]->closeChatRoom(chatid, chatroomListener);

    delete chatroomListener;
    chatroomListener = NULL;

    delete [] primarySession;
    primarySession = NULL;
}

/**
 * @brief MegaChatApiTest.EstablishedCalls
 *
 * Requirements:
 *      - Both accounts should be conctacts
 * (if not accomplished, the test automatically solves them)
 *
 * This test does the following:
 * + A starts a groupal Meeting in chat1 (without audio nor video)
 * - B answers call (without audio nor video)
 * - A mutes B in call
 * - B puts call in hold on
 * + A puts call in hold on
 * + A releases hold on
 * - B releases hold on
 * - B enables audio monitor
 * - B disables audio monitor
 * + A force reconnect => retryPendingConnections(true)
 * - B hangs up call
 * + A hangs up call
 */
TEST_F(MegaChatApiTest, EstablishedCalls)
{
    unsigned a1 = 0;
    unsigned a2 = 1;

    std::function<void()> action = nullptr;
    bool* exitFlag = nullptr;

    // Prepare users, and chat room
    std::unique_ptr<char[]> primarySession(login(a1));   // user A
    ASSERT_TRUE(primarySession);
    std::unique_ptr<char[]> secondarySession(login(a2)); // user B
    ASSERT_TRUE(secondarySession);

    std::unique_ptr<MegaUser> user(megaApi[a1]->getContact(account(a2).getEmail().c_str()));
    if (!user || user->getVisibility() != MegaUser::VISIBILITY_VISIBLE)
    {
        ASSERT_NO_FATAL_FAILURE({ makeContact(a1, a2); });
    }
    // Get a group chatroom with both users
    MegaChatHandle uh = user->getHandle();
    std::unique_ptr<MegaChatPeerList> peers(MegaChatPeerList::createInstance());
    peers->addPeer(uh, MegaChatPeerList::PRIV_STANDARD);
    MegaChatHandle chatid = getGroupChatRoom({a1, a2}, peers.get(),
                                             megachat::MegaChatPeerList::PRIV_MODERATOR,
                                             true /*create*/,
                                             true /*meetingRoom*/,
                                             false /*waitingRoom*/);

    ASSERT_NE(chatid, MEGACHAT_INVALID_HANDLE) <<
                     "Common chat for both users not found.";
    ASSERT_EQ(megaChatApi[a1]->getChatConnectionState(chatid), MegaChatApi::CHAT_CONNECTION_ONLINE) <<
                     "Not connected to chatd for account " << (a1+1) << ": " <<
                     account(a1).getEmail();

    std::unique_ptr<TestChatRoomListener>chatroomListener(new TestChatRoomListener(this,
                                                                                   megaChatApi,
                                                                                   chatid));
    ASSERT_TRUE(megaChatApi[a1]->openChatRoom(chatid, chatroomListener.get())) <<
                     "Can't open chatRoom user A";
    ASSERT_TRUE(megaChatApi[a2]->openChatRoom(chatid, chatroomListener.get())) <<
                     "Can't open chatRoom user B";

    loadHistory(a1, chatid, chatroomListener.get());
    loadHistory(a2, chatid, chatroomListener.get());

    TestChatVideoListener localVideoListenerA;
    megaChatApi[a1]->addChatLocalVideoListener(chatid, &localVideoListenerA);
    TestChatVideoListener localVideoListenerB;
    megaChatApi[a2]->addChatLocalVideoListener(chatid, &localVideoListenerB);

    // Make some testing with limit for simultaneous input video tracks in both accounts
    LOG_debug << "Checking that default limit for simultaneous input video tracks is valid for both accounts";
    ASSERT_NE(megaChatApi[a1]->getCurrentInputVideoTracksLimit(), MegaChatApi::INVALID_CALL_VIDEO_SENDERS)
        << "Default limit for simultaneous input video tracks that call supports is invalid for primary account";

    ASSERT_NE(megaChatApi[a2]->getCurrentInputVideoTracksLimit(), MegaChatApi::INVALID_CALL_VIDEO_SENDERS)
        << "Default limit for simultaneous input video tracks that call supports is invalid for secondary account";

    LOG_debug << "Trying to set and invalid limit for simultaneous input video tracks for both accounts";
    unsigned int limitInputVideoTracks = static_cast<unsigned int>(megaChatApi[a1]->getMaxSupportedVideoCallParticipants()) + 1;

    ASSERT_FALSE(megaChatApi[a1]->setCurrentInputVideoTracksLimit(limitInputVideoTracks))
        << "setCurrentInputVideoTracksLimit should failed for an invalid numInputVideoTracks value for primary account";

    ASSERT_FALSE(megaChatApi[a2]->setCurrentInputVideoTracksLimit(limitInputVideoTracks))
        << "setCurrentInputVideoTracksLimit should failed for an invalid numInputVideoTracks value for secondary account";

    LOG_debug << "Setting a valid limit for simultaneous input video tracks for both accounts";
    limitInputVideoTracks -= 5;

    ASSERT_TRUE(megaChatApi[a1]->setCurrentInputVideoTracksLimit(limitInputVideoTracks))
        << "setCurrentInputVideoTracksLimit should succeed for a valid numInputVideoTracks value for primary account";

    ASSERT_TRUE(megaChatApi[a2]->setCurrentInputVideoTracksLimit(limitInputVideoTracks))
        << "setCurrentInputVideoTracksLimit should succeed for a valid numInputVideoTracks value for secondary account";

    LOG_debug << "Checking that limit for simultaneous input video tracks has been updated properly";
    ASSERT_EQ(megaChatApi[a1]->getCurrentInputVideoTracksLimit(), limitInputVideoTracks)
        << "Default limit for simultaneous input video tracks that call supports has not been updated for primary account";

    ASSERT_EQ(megaChatApi[a2]->getCurrentInputVideoTracksLimit(), limitInputVideoTracks)
        << "Default limit for simultaneous input video tracks that call supports has not been updated for secondary account";

    // A starts a groupal meeting without audio, nor video
    LOG_debug << "Start Call";
    mCallIdJoining[a1] = MEGACHAT_INVALID_HANDLE;
    mChatIdInProgressCall[a1] = MEGACHAT_INVALID_HANDLE;
    mCallIdRingIn[a2] = MEGACHAT_INVALID_HANDLE;
    mChatIdRingInCall[a2] = MEGACHAT_INVALID_HANDLE;

    ASSERT_NO_FATAL_FAILURE({
    waitForAction (1, // just one attempt as mCallReceivedRinging for B account could fail but call could have been created from A account
                   std::vector<bool *> { &mCallInProgress[a1], &mCallReceivedRinging[a2]},
                   std::vector<string> { "mCallInProgress[a1]", "mCallReceivedRinging[a2]"},
                   "starting chat call from A",
                   true /* wait for all exit flags*/,
                   true /*reset flags*/,
                   maxTimeout,
                   [this, a1, chatid]()
                                {
                                    ChatRequestTracker crtCall;
                                    megaChatApi[a1]->startChatCall(chatid, /*enableVideo*/ false, /*enableAudio*/ false, &crtCall);
                                    ASSERT_EQ(crtCall.waitForResult(), MegaChatError::ERROR_OK)
                                    << "Failed to start call. Error: " << crtCall.getErrorString();
                                });
    });

    // B picks up the call
    LOG_debug << "B picking up the call";
    mCallIdExpectedReceived[a2] = MEGACHAT_INVALID_HANDLE;
    unique_ptr<MegaChatCall> auxCall(megaChatApi[a1]->getChatCall(mChatIdInProgressCall[a1]));
    if (auxCall)
    {
        mCallIdExpectedReceived[a2] = auxCall->getCallId();
    }

    ASSERT_NE(mChatIdRingInCall[a2], MEGACHAT_INVALID_HANDLE) <<
                     "Invalid Chatid from call emisor";
    ASSERT_TRUE((mCallIdJoining[a1] == mCallIdRingIn[a2])
                      && (mCallIdRingIn[a2] != MEGACHAT_INVALID_HANDLE))
                     << "A and B are in different call";
    ASSERT_NE(mChatIdRingInCall[a2], MEGACHAT_INVALID_HANDLE) <<
                     "Invalid Chatid for B from A (call emisor)";
    LOG_debug << "B received the call";


    ASSERT_NO_FATAL_FAILURE({
    waitForAction (1, // just one attempt as call could be answered properly at B account but any of the other flags not received
                   std::vector<bool *> { &mChatCallSessionStatusInProgress[a1],
                                         &mChatCallSessionStatusInProgress[a2]
                                       },
                   std::vector<string> { "mChatCallSessionStatusInProgress[a1]",
                                         "mChatCallSessionStatusInProgress[a2]"
                                       },
                   "answering chat call from B",
                   true /* wait for all exit flags*/,
                   true /*reset flags*/,
                   maxTimeout,
                   [this, a2, chatid]()
                                {
                                    ChatRequestTracker crtAnswerCall;
                                    megaChatApi[a2]->answerChatCall(chatid, /*enableVideo*/ false, /*enableAudio*/ true, &crtAnswerCall);
                                    ASSERT_EQ(crtAnswerCall.waitForResult(), MegaChatError::ERROR_OK)
                                    << "Failed to answer call. Error: " << crtAnswerCall.getErrorString();
                                });
    });

    auxCall.reset(megaChatApi[a1]->getChatCall(chatid));
    ASSERT_TRUE(auxCall) << "Can't get call from chatroom: " << getChatIdStrB64(chatid);
    std::unique_ptr<MegaHandleList> hl(auxCall->getSessionsClientid());
    ASSERT_TRUE(hl && hl->size()) << "Can't get a client id list from call";
    MegaChatSession* secondarySess = auxCall->getMegaChatSession(hl->get(0));
    ASSERT_TRUE(secondarySess) << "Can't get a session for clientid: " << hl->get(0);
    MegaChatHandle secondaryCid = secondarySess->getClientid();
    ASSERT_NE(secondaryCid, MEGACHAT_INVALID_HANDLE) << "Invalid client id for secondary session";

    // A mutes B in the call
    LOG_debug << "A mutes B in the call";
    bool* remoteAvFlagsChanged = &mChatCallAudioDisabled[a1]; *remoteAvFlagsChanged = false; // a2 will receive onChatSessionUpdate (CHANGE_TYPE_REMOTE_AVFLAGS)
    exitFlag = &mChatCallAudioDisabled[a2]; *exitFlag = false; // a2 will receive onChatCallUpdate (CHANGE_TYPE_LOCAL_AVFLAGS)
    action = [this, a1, chatid, secondaryCid](){ megaChatApi[a1]->mutePeers(chatid, secondaryCid); };
    ASSERT_NO_FATAL_FAILURE({
        waitForCallAction(a1 /*performer*/, MAX_ATTEMPTS, exitFlag, "receiving MUTED notification from SFU for secondary account", maxTimeout, action);
    });
    ASSERT_TRUE(waitForResponse(remoteAvFlagsChanged)) << "Timeout expired for Primary account receiving AvFlags update for Secondary account";

    // B puts the call on hold
    LOG_debug << "B setting the call on hold";
    exitFlag = &mChatCallOnHold[a1]; *exitFlag = false;  // from receiver account
    action = [this, a2, chatid](){ megaChatApi[a2]->setCallOnHold(chatid, /*setOnHold*/ true); };
    ASSERT_NO_FATAL_FAILURE({
    waitForCallAction(a2 /*performer*/, MAX_ATTEMPTS, exitFlag, "receiving call on hold at account A", maxTimeout, action);
                            });

    // A puts the call on hold
    LOG_debug << "A setting the call on hold";
    exitFlag = &mChatCallOnHold[a2]; *exitFlag = false; // from receiver account
    action = [this, a1, chatid](){ megaChatApi[a1]->setCallOnHold(chatid, /*setOnHold*/ true); };
    ASSERT_NO_FATAL_FAILURE({
    waitForCallAction(a2 /*performer*/, MAX_ATTEMPTS, exitFlag, "receiving call on hold at account B", maxTimeout, action);
                            });

    // A releases on hold
    LOG_debug << "A releasing on hold";
    exitFlag = &mChatCallOnHoldResumed[a2]; *exitFlag = false; // from receiver account
    action = [this, a1, chatid](){ megaChatApi[a1]->setCallOnHold(chatid, /*setOnHold*/ false); };
    ASSERT_NO_FATAL_FAILURE({
    waitForCallAction(a2 /*performer*/, MAX_ATTEMPTS, exitFlag, "receiving call resume from on hold at account B", maxTimeout, action);
                            });

    // B releases on hold
    LOG_debug << "B releasing on hold";
    exitFlag = &mChatCallOnHoldResumed[a1]; *exitFlag = false; // from receiver account
    action = [this, a2, chatid](){ megaChatApi[a2]->setCallOnHold(chatid, /*setOnHold*/ false); };
    ASSERT_NO_FATAL_FAILURE({
    waitForCallAction(a2 /*performer*/, MAX_ATTEMPTS, exitFlag, "receiving call resume from on hold at account A", maxTimeout, action);
                            });

    // B enables audio monitor
    LOG_debug << "B enabling audio in the call";
    exitFlag = &mChatCallAudioEnabled[a1]; *exitFlag = false; // from receiver account
    action = [this, a2, chatid](){ megaChatApi[a2]->enableAudio(chatid); };
    ASSERT_NO_FATAL_FAILURE({
    waitForCallAction(a2 /*performer*/, MAX_ATTEMPTS, exitFlag, "receiving audio enabled at account A", maxTimeout, action);
                            });

    // A enables audio monitor
    LOG_debug << "A enabling audio in the call";
    exitFlag = &mChatCallAudioEnabled[a2]; *exitFlag = false; // from receiver account
    action = [this, a1, chatid](){ megaChatApi[a1]->enableAudio(chatid); };
    ASSERT_NO_FATAL_FAILURE({
    waitForCallAction(a1 /*performer*/, MAX_ATTEMPTS, exitFlag, "receiving audio enabled at account B", maxTimeout, action);
                            });

    // B disables audio monitor
    LOG_debug << "B disabling audio in the call";
    exitFlag = &mChatCallAudioDisabled[a1]; *exitFlag = false; // from receiver account
    action = [this, a2, chatid](){ megaChatApi[a2]->disableAudio(chatid); };
    ASSERT_NO_FATAL_FAILURE({
    waitForCallAction(a2 /*performer*/, MAX_ATTEMPTS, exitFlag, "receiving audio disabled at account A", maxTimeout, action);
                            });

    // A disables audio monitor
    LOG_debug << "A disabling audio in the call";
    exitFlag = &mChatCallAudioDisabled[a2]; *exitFlag = false; // from receiver account
    action = [this, a1, chatid](){ megaChatApi[a1]->disableAudio(chatid); };
    ASSERT_NO_FATAL_FAILURE({
    waitForCallAction(a1 /*performer*/, MAX_ATTEMPTS, exitFlag, "receiving audio disabled at account B", maxTimeout, action);
                            });

    // A forces reconnect
    LOG_debug << "A forcing a reconnect";
    bool* sessionWasDestroyedA = &mChatSessionWasDestroyed[a1]; *sessionWasDestroyedA = false;
    bool* sessionWasDestroyedB = &mChatSessionWasDestroyed[a2]; *sessionWasDestroyedB = false;

    bool* chatCallSessionStatusInProgressA = &mChatCallSessionStatusInProgress[a1];
    *chatCallSessionStatusInProgressA = false;
    bool* chatCallSessionStatusInProgressB = &mChatCallSessionStatusInProgress[a2];
    *chatCallSessionStatusInProgressB = false;

    std::function<void()> waitForChatCallReadyA =
      [this, &chatCallSessionStatusInProgressA]()
      {
          ASSERT_TRUE(waitForResponse(chatCallSessionStatusInProgressA)) <<
                           "Timeout expired for A receiving chat call in progress";
      };

    std::function<void()> waitForChatCallReadyB =
      [this, &chatCallSessionStatusInProgressB] ()
      {
          ASSERT_TRUE(waitForResponse(chatCallSessionStatusInProgressB)) <<
                           "Timeout expired for B receiving chat call in progress";
      };

    ChatRequestTracker crtRetryConn;
    megaChatApi[a1]->retryPendingConnections(true, &crtRetryConn);
    // wait for session destruction checks
    std::function<void()> waitForChatCallSessionDestroyedB =
        [this, &sessionWasDestroyedB]()
        {
            ASSERT_TRUE(waitForResponse(sessionWasDestroyedB))
                             << "Timeout expired for B receiving session destroyed notification";
        };
    ASSERT_NO_FATAL_FAILURE({ waitForChatCallSessionDestroyedB(); });
    std::function<void()> waitForChatCallSessionDestroyedA =
        [this, &sessionWasDestroyedA]()
        {
            ASSERT_TRUE(waitForResponse(sessionWasDestroyedA))
                             << "Timeout expired for A receiving session destroyed notification";
        };
    ASSERT_NO_FATAL_FAILURE({ waitForChatCallSessionDestroyedA(); });
    // Wait for request finish (i.e. disconnection confirmation)
    ASSERT_EQ(crtRetryConn.waitForResult(), MegaChatError::ERROR_OK) << "Client A failed to reconnect. Error: " << crtRetryConn.getErrorString();
    ASSERT_TRUE(crtRetryConn.getFlag());
    ASSERT_FALSE(crtRetryConn.getParamType());

    // B confirms new mega chat session is ready
    ASSERT_NO_FATAL_FAILURE({ waitForChatCallReadyB(); });
    // A confirms new mega chat session is ready
    ASSERT_NO_FATAL_FAILURE({ waitForChatCallReadyA(); });

    // B hangs up
    bool* callDestroyedB = &mCallDestroyed[a2]; *callDestroyedB = false;
    *sessionWasDestroyedB = false; *sessionWasDestroyedA = false; // reset flags of session destruction

    LOG_debug << "B hangs up the call";
    bool hangupCallExitFlag = false;
    action = [&api = megaChatApi[a2], &ringInHandle = mCallIdRingIn[a2], &hangupCallExitFlag]()
    {
        ChatRequestTracker crtHangup;
        api->hangChatCall(ringInHandle, &crtHangup);
        auto res = crtHangup.waitForResult();
        hangupCallExitFlag = true;
        ASSERT_EQ(res, MegaChatError::ERROR_OK)
                << "Failed to hangup call (B). Error: " << crtHangup.getErrorString();
    };
    ASSERT_NO_FATAL_FAILURE({
    waitForCallAction(a2 /*performer*/, MAX_ATTEMPTS, &hangupCallExitFlag, "hanging up chat call at account B", maxTimeout, action);
                            });

    // wait for session destruction checks
    ASSERT_NO_FATAL_FAILURE({ waitForChatCallSessionDestroyedB(); });
    ASSERT_NO_FATAL_FAILURE({ waitForChatCallSessionDestroyedA(); });
    LOG_debug << "Call finished for B";

    // A hangs up
    bool* callDestroyedA = &mCallDestroyed[a1]; *callDestroyedA = false;
    LOG_debug << "A hangs up the call";
    hangupCallExitFlag = false;
    action = [&api = megaChatApi[a1], &joinIdHandle = mCallIdJoining[a1], &hangupCallExitFlag]()
    {
        ChatRequestTracker crtHangup;
        api->hangChatCall(joinIdHandle, &crtHangup);
        auto res = crtHangup.waitForResult();
        hangupCallExitFlag = true;
        ASSERT_EQ(res, MegaChatError::ERROR_OK)
                << "Failed to hangup call (A). Error: " << crtHangup.getErrorString();
    };
    ASSERT_NO_FATAL_FAILURE({
    waitForCallAction(a1 /*performer*/, MAX_ATTEMPTS, &hangupCallExitFlag, "hanging up chat call at account A", maxTimeout, action);
                            });
    LOG_debug << "Call finished for A";

    // Check the call was destroyed at both ends
    LOG_debug << "Now that A and B hung up, we can check if the call is destroyed";
    ASSERT_TRUE(waitForResponse(callDestroyedA)) <<
                     "The call for A should be already finished and it is not";
    LOG_debug << "Destroyed for A is OK, checking for B";
    ASSERT_TRUE(waitForResponse(callDestroyedB)) <<
                     "The call for B should be already finished and it is not";
    LOG_debug << "Destroyed for B is OK.";


    // close & cleanup
    megaChatApi[a1]->closeChatRoom(chatid, chatroomListener.get());
    megaChatApi[a2]->closeChatRoom(chatid, chatroomListener.get());
    megaChatApi[a1]->removeChatLocalVideoListener(chatid, &localVideoListenerA);
    megaChatApi[a2]->removeChatLocalVideoListener(chatid, &localVideoListenerB);
}

/**
 * @brief MegaChatApiTest.RaiseHandToSpeakCall
 * - Test1: A starts call in a meeting room with speak request option enabled, B answers
 * - Test2: B request to speak, A rejects it
 * - Test3: B requests to speak, A approves it
 * - Test4: B enables audio (unmute)
 * - Test5: Remove B as speaker
 */
TEST_F(MegaChatApiTest, DISABLED_RaiseHandToSpeakCall)
{
    // Note: Speak request feature is temporarily disabled, enable this test once
    // SFU code has been updated and MegaChat also has made required adjustments

    const unsigned int a1 = 0; // primary account
    const unsigned int a2 = 1; // secondary account

    // Test preparation. Prepare users, and chat room
    std::unique_ptr<char[]> primarySession(login(a1));   // user A
    ASSERT_TRUE(primarySession);
    std::unique_ptr<char[]> secondarySession(login(a2)); // user B
    ASSERT_TRUE(secondarySession);
    LOG_debug << "\tSwitching to staging (TEMPORARY)";
    megaApi[a1]->changeApiUrl("https://staging.api.mega.co.nz/");
    megaApi[a1]->setSFUid(336); // set SFU id to staging (temporary)

    if (!areContact(a1, a2))
    {
        ASSERT_NO_FATAL_FAILURE({ makeContact(a1, a2); });
    }

    // select/create a chatroom with speak request enabled
    std::unique_ptr<MegaUser> secondaryUser(megaApi[a1]->getContact(account(a2).getEmail().c_str()));
    ASSERT_TRUE(secondaryUser) << "Cannot get contact for secondary account";
    const MegaChatHandle secondaryUh = secondaryUser->getHandle();
    const std::shared_ptr<MegaChatPeerList> peerList(MegaChatPeerList::createInstance());
    const MegaChatHandle chatid = getGroupChatRoom({a1}, peerList.get(), megachat::MegaChatPeerList::PRIV_MODERATOR, true /*create*/
                                                   , true /*publicChat*/, true /*meetingRoom*/
                                                   , false /*waitingRoom*/, true /*speakRequest*/);

    ASSERT_NE(chatid, MEGACHAT_INVALID_HANDLE) << "Can't get/create a chat room with speak request enabled.";
    const std::unique_ptr<char[]> chatIdB64(MegaApi::userHandleToBase64(chatid));
    std::unique_ptr<MegaChatRoom> chatRoom(megaChatApi[a1]->getChatRoom(chatid));
    ASSERT_TRUE(chatRoom) << "Can't get chatroom with chatid: " << chatIdB64.get();
    ASSERT_TRUE(chatRoom->isMeeting() && chatRoom->isSpeakRequest()) << "Selected chatroom is not meeting room or speak "
                                                                        "request is disabled. chatid: " << chatIdB64.get();

    ASSERT_EQ(megaChatApi[a1]->getChatConnectionState(chatid), MegaChatApi::CHAT_CONNECTION_ONLINE) <<
        "Not connected to chatd for account " << (a1+1) << ": " << account(a1).getEmail();

    // chatroom listener shared by all accounts in the test
    std::shared_ptr<TestChatRoomListener>chatroomListener(new TestChatRoomListener(this, megaChatApi, chatid));
    ASSERT_TRUE(megaChatApi[a1]->openChatRoom(chatid, chatroomListener.get())) << "Can't open chatRoom user A";

    // check peer's privilege
    const auto secondaryPriv = chatRoom->getPeerPrivilegeByHandle(secondaryUser->getHandle());
    if (secondaryPriv == megachat::MegaChatPeerList::PRIV_UNKNOWN || secondaryPriv == megachat::MegaChatPeerList::PRIV_RM)
    {
        ASSERT_NO_FATAL_FAILURE(inviteToChat(a1, a2, secondaryUh, chatid, MegaChatPeerList::PRIV_STANDARD, chatroomListener));
    }
    else if (secondaryPriv != megachat::MegaChatPeerList::PRIV_STANDARD)
    {
        ASSERT_NO_FATAL_FAILURE(updateChatPermission(a1, a2, secondaryUh, chatid, megachat::MegaChatPeerList::PRIV_STANDARD, chatroomListener));
    }

    chatRoom.reset(megaChatApi[a1]->getChatRoom(chatid));
    ASSERT_TRUE(chatRoom) << "Can't get chatroom after update peer permissions, chatid: " << chatIdB64.get();
    ASSERT_TRUE(chatRoom->getPeerPrivilegeByHandle(secondaryUser->getHandle()) == megachat::MegaChatPeerList::PRIV_STANDARD)
        << "Can't update Meeting room aux user permission to standard";

    ASSERT_TRUE(megaChatApi[a2]->openChatRoom(chatid, chatroomListener.get())) << "Can't open chatRoom user B";

    TestChatVideoListener localVideoListenerA;
    megaChatApi[a1]->addChatLocalVideoListener(chatid, &localVideoListenerA);

    TestChatVideoListener localVideoListenerB;
    megaChatApi[a2]->addChatLocalVideoListener(chatid, &localVideoListenerB);

    auto removeSpeaker = [this](const unsigned int moderatorIdx, const unsigned int peerIdx, const MegaChatHandle peerId, const MegaChatHandle chatid) -> void
    {
        std::unique_ptr<MegaChatCall> call(megaChatApi[moderatorIdx]->getChatCall(chatid));
        ASSERT_TRUE(call) << "Call could not be retrieved for account: " << moderatorIdx << ". Chatid: " << getChatIdStrB64(chatid);
        ASSERT_TRUE(call->isSpeakRequestEnabled()) << "Speak request is disabled for call: " << getCallIdStrB64(call->getCallId());
        ASSERT_TRUE(call->isOwnModerator()) << "Unexpected call permission for account: " << moderatorIdx << ". Callid: " << getCallIdStrB64(call->getCallId());

        MegaChatHandle peerCid = MEGACHAT_INVALID_HANDLE;
        std::unique_ptr<MegaHandleList> sessionsList(call->getSessionsClientid());
        for (unsigned int i = 0; i < sessionsList->size(); ++i)
        {
            auto cid = sessionsList->get(i);
            const MegaChatSession* sess = call->getMegaChatSession(cid);
            if (sess && !sess->isModerator() && sess->getPeerid() == peerId)
            {
                peerCid = cid;
                break;
            }
        }

        ASSERT_NE(peerCid, MEGACHAT_INVALID_HANDLE) << "Could not get any peer (non host) for Callid: " << getCallIdStrB64(call->getCallId());
        ASSERT_NO_FATAL_FAILURE({
            waitForAction (1,
                          { &mOwnFlagsChanged[peerIdx], &mOwnSpeakStatusChanged[peerIdx]
                           , &mSessSpeakPermChanged[moderatorIdx], &mChatCallAudioDisabled[moderatorIdx]},
                          { "mOwnFlagsChanged[moderatorIdx]", "mOwnSpeakStatusChanged[requesterIdx]", "mSessSpeakPermChanged[moderatorIdx]"
                           , "mChatCallAudioDisabled[moderatorIdx]"},
                          "Remove speaker from call",
                          true /* wait for all exit flags*/,
                          true /* reset flags */,
                          maxTimeout,
                          [this, &moderatorIdx, &peerCid, &chatid]()
                          {
                              ChatRequestTracker crtSpeakerRemove;
                              megaChatApi[moderatorIdx]->removeSpeaker(chatid, peerCid, &crtSpeakerRemove);
                              auto res = crtSpeakerRemove.waitForResult();
                              ASSERT_EQ(res, MegaChatError::ERROR_OK) << "Failed to remove speaker: " << crtSpeakerRemove.getErrorString();
                          });
        });

        ASSERT_TRUE(!mSessSpeakPerm[moderatorIdx][peerCid]) << "onChatSessionUpdate(CHANGE_TYPE_SPEAK_PERMISSION) not received for peercid: "
                                                            << peerCid << ". Callid: " << getCallIdStrB64(call->getCallId());

        ASSERT_EQ(mOwnSpeakStatus[peerIdx], MegaChatCall::SPEAKER_STATUS_DISABLED) << "Peer speak status: " << mOwnSpeakStatus[peerIdx]
                                                                                   << " it should be SPEAKER_STATUS_DISABLED"
                                                                                   << ". Callid: " << getCallIdStrB64(call->getCallId());
    };

    auto checkSpeakPermissions = [this](const unsigned int performerIdx, const bool isMod, const MegaChatHandle chatid) -> void
    {
        std::unique_ptr<MegaChatCall> call(megaChatApi[performerIdx]->getChatCall(chatid));
        ASSERT_TRUE(call) << "Call could not be retrieved for account: " << performerIdx;
        ASSERT_TRUE(call->isSpeakRequestEnabled()) << "Speak request is disabled for call: " << getChatIdStrB64(call->getCallId());

        // check own speak permissions
        ASSERT_TRUE(call->isOwnModerator() || !isMod) << "Unexpected call permission for account: " << performerIdx;
        ASSERT_TRUE(call->hasSpeakPermission() || !isMod) << "Unexpected speak permission for account: " << performerIdx;
        ASSERT_TRUE(!call->hasLocalAudio()) << "Audio is flag is enabled for account: " << performerIdx;

        // check speak permissions for the rest of participants
        std::unique_ptr<MegaHandleList> sessionsList(call->getSessionsClientid());
        for (unsigned int i = 0; i < sessionsList->size(); ++i)
        {
            const auto cid = sessionsList->get(i);
            const MegaChatSession* sess = call->getMegaChatSession(cid);
            ASSERT_TRUE(sess) << "account session could not be retrieved for cid: " << i;
            ASSERT_TRUE(!sess->hasAudio()) << "session is ummuted for cid: " << i;
            ASSERT_TRUE(!sess->isModerator() ? !sess->hasSpeakPermission() : sess->hasSpeakPermission())
                << "Unexpected speak permission for cid: " << i;
        }
    };

    auto requestSpeak = [this](const unsigned int requesterIdx, const unsigned int moderatorIdx, const bool approve, const MegaChatHandle chatid)
    {
        MegaChatHandle clientId = MEGACHAT_INVALID_HANDLE;
        mSessSpeakRequests[moderatorIdx].clear();
        ASSERT_NO_FATAL_FAILURE({
            waitForAction (1,
                          { &mSessSpeakReqRecv[moderatorIdx], &mOwnSpeakStatusChanged[requesterIdx]},
                          { "mChatCallSpeakReq[moderatorIdx]", "mSpeakStatusChanged[requesterIdx]"},
                          "Send speak request",
                          true /* wait for all exit flags*/,
                          true /* reset flags */,
                          maxTimeout,
                          [this, &requesterIdx, &chatid]()
                          {
                              ChatRequestTracker crtSpeakReq;
                              megaChatApi[requesterIdx]->requestSpeak(chatid, &crtSpeakReq);
                              auto res = crtSpeakReq.waitForResult();
                              ASSERT_EQ(res, MegaChatError::ERROR_OK) << "Failed to request speak: " << crtSpeakReq.getErrorString();
                          });
        });

        ASSERT_EQ(mSessSpeakRequests[moderatorIdx].size(), 1u) << "Unexpected speak request list size for account index: " << moderatorIdx;
        ASSERT_EQ(mSessSpeakRequests[moderatorIdx].begin()->second, true) << "Speak request not received for account index: " << moderatorIdx;
        clientId = mSessSpeakRequests[moderatorIdx].begin()->first;

        std::vector<bool*> exitFlags = {&mOwnSpeakStatusChanged[requesterIdx]};
        std::vector<std::string> exitFlagsStr = {"mOwnSpeakStatusChanged[requesterIdx]"};
        if (approve)
        {
            exitFlags.emplace_back(&mSessSpeakPermChanged[moderatorIdx]);
            exitFlagsStr.emplace_back("mSessSpeakPermChanged[moderatorIdx]");
        }

        std::string msgSpeakReq = approve ? "approve speak request" : "reject speak request";
        mSessSpeakRequests[moderatorIdx].clear();
        mSessSpeakPerm[moderatorIdx].clear();
        ASSERT_NO_FATAL_FAILURE({
            waitForAction (1,
                          exitFlags,
                          exitFlagsStr,
                          msgSpeakReq.c_str(),
                          true /* wait for all exit flags*/,
                          true /* reset flags */,
                          maxTimeout,
                          [this, &moderatorIdx, &clientId, &approve, &chatid]()
                          {
                              ChatRequestTracker crtSpeakReq;
                              approve
                                  ? megaChatApi[moderatorIdx]->approveSpeakRequest(chatid, clientId, &crtSpeakReq)
                                  : megaChatApi[moderatorIdx]->rejectSpeakRequest(chatid, clientId, &crtSpeakReq);

                              auto res = crtSpeakReq.waitForResult();
                              ASSERT_EQ(res, MegaChatError::ERROR_OK) << "Failed to request speak: " << crtSpeakReq.getErrorString();

                          });
        });

        ASSERT_EQ(mOwnSpeakStatus[requesterIdx], approve ? MegaChatCall::SPEAKER_STATUS_ACTIVE : MegaChatCall::SPEAKER_STATUS_DISABLED)
            << "Peer speak status: " << mOwnSpeakStatus[requesterIdx];

        if (approve)
        {
            ASSERT_EQ(mSessSpeakPerm[moderatorIdx].size(), 1u);
            ASSERT_EQ(mSessSpeakPerm[moderatorIdx].begin()->second, approve)  << "onChatSessionUpdate(CHANGE_TYPE_SPEAK_PERMISSION) not received for peercid: " << clientId;
        }
    };

    auto updateFlags = [this](const unsigned int requesterIdx, const unsigned int moderatorIdx, const bool audio, const bool enable, const MegaChatHandle chatid)
    {
        ASSERT_NO_FATAL_FAILURE({
            waitForAction (1,
                          { &mOwnFlagsChanged[requesterIdx], &mChatCallAudioEnabled[moderatorIdx]},
                          { "mOwnFlagsChanged[requesterIdx]", "mChatCallAudioEnabled[moderatorIdx]"},
                          "Update audio flags",
                          true /* wait for all exit flags*/,
                          true /* reset flags */,
                          maxTimeout,
                          [this, &requesterIdx, &audio, &chatid, &enable]()
                          {
                              ChatRequestTracker crtFlags;
                              if (audio)
                              {
                                  enable
                                      ? megaChatApi[requesterIdx]->enableAudio(chatid, &crtFlags)
                                      : megaChatApi[requesterIdx]->disableAudio(chatid, &crtFlags);
                              }
                              else
                              {
                                  enable
                                      ? megaChatApi[requesterIdx]->enableVideo(chatid, &crtFlags)
                                      : megaChatApi[requesterIdx]->disableVideo(chatid, &crtFlags);
                              }
                              ASSERT_EQ(crtFlags.waitForResult(), MegaChatError::ERROR_OK) << "Failed to update flags: " << crtFlags.getErrorString();
                          });
        });

        std::unique_ptr<MegaChatCall> call(megaChatApi[requesterIdx]->getChatCall(chatid));
        ASSERT_TRUE(call) << "Call could not be retrieved for account: " << requesterIdx << ". Chatid: " << getChatIdStrB64(chatid);
        ASSERT_TRUE(!audio || enable == call->hasLocalAudio()) << "Unexpected value for local audio that is: "
                                                               << (call->hasLocalAudio() ? "enabled" : "disabled")
                                                               << " for account index : " << requesterIdx
                                                               << ". Callid: " << getCallIdStrB64(call->getCallId());

        ASSERT_TRUE(audio || enable == call->hasLocalVideo()) << "Unexpected value for local video that is: "
                                                              << (call->hasLocalVideo() ? "enabled" : "disabled")
                                                              << " for account index : " << requesterIdx
                                                              << ". Callid: " << getCallIdStrB64(call->getCallId());
    };

    // specific test cleanup method that will be executed in MrProper dtor
    std::function<void(MegaChatHandle)> testCleanup = [this, a1, a2, crl = chatroomListener.get(),
                                                       lvlA = &localVideoListenerA, lvlB = &localVideoListenerB]
        (MegaChatHandle chatid) -> void
    {
        ASSERT_NE(chatid, MEGACHAT_INVALID_HANDLE) << "testCleanup: Invalid chatid provided";
        std::unique_ptr<MegaChatCall> call(megaChatApi[a1]->getChatCall(chatid));
        if (call)
        {
            LOG_debug << "A ends call for all participants";
            ASSERT_NE(call->getCallId(), MEGACHAT_INVALID_HANDLE) << "testCleanup: Invalid callid";
            ASSERT_NO_FATAL_FAILURE({
                waitForAction (1,
                              { &mCallDestroyed[a1], &mCallDestroyed[a2] },
                              { "&mCallDestroyed[a1]", "&mCallDestroyed[a2]" },
                              "A ends call for all participants",
                              true /* wait for all exit flags*/,
                              true /*reset flags*/,
                              maxTimeout,
                              [this, a1, callid = call->getCallId()]()
                              {
                                  ChatRequestTracker crtEndCall;
                                  megaChatApi[a1]->endChatCall(callid, &crtEndCall);
                                  ASSERT_EQ(crtEndCall.waitForResult(), MegaChatError::ERROR_OK)
                                      << "Failed to end call. Error: " << crtEndCall.getErrorString();
                              });
            });
        }
        // else => call doesn't exists anymore for this chat, the main purpose of this method is cleaning up test environment
        //         so in case there's no call, we can assume that it has ended by any other reason

        LOG_debug << "Unregistering chatRoomListeners and localVideoListeners";
        megaChatApi[a1]->closeChatRoom(chatid, crl);
        megaChatApi[a2]->closeChatRoom(chatid, crl);
        megaChatApi[a1]->removeChatLocalVideoListener(chatid, lvlA);
        megaChatApi[a2]->removeChatLocalVideoListener(chatid, lvlB);
    };

    MrProper p (testCleanup, chatid);
    LOG_debug << "[Test.RaiseHandToSpeakCall] Starting test after initialization";

    //========================================================================//
    // Test1: A starts call in a meeting room with speak request option enabled, B answers
    //========================================================================//
    LOG_debug << "Test1: A starts call in a meeting room with speak request option enabled, B answers";
    ASSERT_NO_FATAL_FAILURE({ startChatCall(chatid,  a1, std::set<unsigned int> {a2}, /*enableVideo*/ false, /*enableAudio*/ false); });
    ASSERT_NO_FATAL_FAILURE({ answerChatCall(chatid, a2, std::set<unsigned int> {a1}, /*enableVideo*/ false, /*enableAudio*/ false); });
    ASSERT_NO_FATAL_FAILURE({ checkSpeakPermissions(a1, true/*moderator*/, chatid);});
    ASSERT_NO_FATAL_FAILURE({ checkSpeakPermissions(a2, false/*moderator*/, chatid);});

    //========================================================================//
    // Test2: B request to speak, A rejects it
    //========================================================================//
    LOG_debug << "Test2: B request to speak, A rejects it";
    ASSERT_NO_FATAL_FAILURE({ requestSpeak(a2, a1, false /*approve*/, chatid); });

    //========================================================================//
    // Test3: B requests to speak, A approves it
    //========================================================================//
    LOG_debug << "Test3: B requests to speak, A approves it";
    ASSERT_NO_FATAL_FAILURE({ requestSpeak(a2, a1, true  /*approve*/, chatid); });

    //========================================================================//
    // Test4: B enables audio (unmute)
    //========================================================================//
    LOG_debug << "Test4: B enables audio (unmute)";
    updateFlags(a2, a1, true /*audio*/, true /*enable*/, chatid);
    std::unique_ptr<MegaChatCall> call(megaChatApi[a2]->getChatCall(chatid));
    ASSERT_TRUE(call) << "Cannot get call for account index " << a2 << " with chatid " << getChatIdStrB64(chatid);
    ASSERT_TRUE(call->isSpeakAllowed()) << "Speak permission or audio flag is disabled at account index " << a2
                                        << " for callid " << getCallIdStrB64(call->getCallId());
    //========================================================================//
    // Test5: Remove B as speaker
    //========================================================================//
    LOG_debug << "Test5: Remove B as speaker";
    ASSERT_NO_FATAL_FAILURE({ removeSpeaker(a1, a2, secondaryUh, chatid); });

    LOG_debug << "\tSwitching back to prod (TEMPORARY)";
    megaApi[a1]->changeApiUrl("https://g.api.mega.co.nz/");
}

/**
 * @brief TEST_EstablishedCallsRingUserIndividually
 *
 * Requirements:
 *      - 3 accounts
 *      - All accounts should be contacts
 * (if not accomplished, the test automatically solves them)
 *
 * This test does the following:
 * + A starts a groupal Meeting in chat1 (without audio nor video)
 * - B answers call (without audio nor video)
 * / C doesn't answer the call and times out
 * <optional - just performing some actions in the call> B, A set audio, and then stop it
 * + A rings C individually
 * / C receives the new ring, doesn't answer, and the call times out again
 * - B hangs up call
 * + A hangs up call
 *
 */
TEST_F(MegaChatApiTest, EstablishedCallsRingUserIndividually)
{
    const unsigned int a1 = 0, a2 = 1, a3 = 2;

    LOG_debug << "# Prepare users, and chat room";
    std::unique_ptr<char[]> primarySession(login(a1));   // user A
    std::unique_ptr<char[]> secondarySession(login(a2)); // user B
    std::unique_ptr<char[]> tertiarySession(login(a3));  // user C
    const auto ensureContact = [this](unsigned int u1, unsigned int u2)
    {
        if (!areContact(u1, u2)) makeContact(u1, u2);
    };
    ensureContact(a1, a2);
    ensureContact(a1, a3);
    ensureContact(a2, a3);

    LOG_debug << "\tGet or create a group chatroom with all users";
    const auto getContactUserHandle = [this](const auto src, const auto target) -> MegaChatHandle
    {
        std::unique_ptr<MegaUser> user(megaApi[src]->getContact(account(target).getEmail().c_str()));
        return user->getHandle();
    };
    const MegaChatHandle uhB = getContactUserHandle(a1, a2);
    const MegaChatHandle uhC = getContactUserHandle(a1, a3);
    std::unique_ptr<MegaChatPeerList> peers(MegaChatPeerList::createInstance());
    peers->addPeer(uhB, MegaChatPeerList::PRIV_STANDARD);
    peers->addPeer(uhC, MegaChatPeerList::PRIV_STANDARD);
    const MegaChatHandle chatId = getGroupChatRoom({a1, a2, a3}, peers.get());
    ASSERT_NE(chatId, MEGACHAT_INVALID_HANDLE) << "Common chat for all users not found.";
    ASSERT_EQ(megaChatApi[a1]->getChatConnectionState(chatId), MegaChatApi::CHAT_CONNECTION_ONLINE)
        << "Not connected to chatd for account " << account(a1).getEmail() << "(" << a1 + 1 << ")";

    auto chatroomListener = std::make_unique<TestChatRoomListener>(this, megaChatApi, chatId);
    const auto openChatRoom = [this, &chatId, l = chatroomListener.get()](const auto idx, const std::string& u)
    { ASSERT_TRUE(megaChatApi[idx]->openChatRoom(chatId, l)) << "Can't open chatRoom user " + u; };
    ASSERT_NO_FATAL_FAILURE(openChatRoom(a1, "A"));
    ASSERT_NO_FATAL_FAILURE(openChatRoom(a2, "B"));
    ASSERT_NO_FATAL_FAILURE(openChatRoom(a3, "C"));
    LOG_debug << "# Chat room for the 3 users created / retrieved";

    const auto lHistory = [this, &chatId, l = chatroomListener.get()](const auto idx) { loadHistory(idx, chatId, l); };
    lHistory(a1);
    lHistory(a2);
    lHistory(a3);
    LOG_debug << "# History loaded for the 3 users";

    LOG_debug << "+ A starts a groupal meeting without audio, nor video";
    mCallIdJoining[a1] = MEGACHAT_INVALID_HANDLE; mChatIdInProgressCall[a1] = MEGACHAT_INVALID_HANDLE;
    mCallIdRingIn[a2] = MEGACHAT_INVALID_HANDLE;  mChatIdRingInCall[a2] = MEGACHAT_INVALID_HANDLE;
    mCallIdRingIn[a3] = MEGACHAT_INVALID_HANDLE;  mChatIdRingInCall[a3] = MEGACHAT_INVALID_HANDLE;
    mCallReceivedRinging[a3] = false;
    constexpr bool waitForAllExitFlags = true;
    constexpr bool resetFlags = true;
    constexpr bool enableVideo = false;
    constexpr bool enableAudio = false;
    constexpr int maxAttempts = 1;

    std::function<void()> action = [this, &a1, &chatId, &enableVideo, &enableAudio]()
    {
        ChatRequestTracker crtCall;
        megaChatApi[a1]->startChatCall(chatId, enableVideo, enableAudio, &crtCall);
        ASSERT_EQ(crtCall.waitForResult(), MegaChatError::ERROR_OK)
            << "Failed to start call. Error: " << crtCall.getErrorString();
    };
    ASSERT_NO_FATAL_FAILURE(waitForAction(maxAttempts,
                                          {&mCallInProgress[a1], &mCallReceivedRinging[a2]},
                                          {"mCallInProgress[a1]", "mCallReceivedRinging[a2]"},
                                          "starting chat call from A", waitForAllExitFlags, resetFlags, maxTimeout, action));

    LOG_debug << "- B picking up the call";
    mCallIdExpectedReceived[a2] = MEGACHAT_INVALID_HANDLE;
    unique_ptr<MegaChatCall> auxCall(megaChatApi[a1]->getChatCall(mChatIdInProgressCall[a1]));
    if (auxCall) mCallIdExpectedReceived[a2] = auxCall->getCallId();
    ASSERT_EQ(mCallIdExpectedReceived[a2], mCallIdJoining[a1]) << "B expects same call Id as A's";
    ASSERT_NE(mChatIdRingInCall[a2], MEGACHAT_INVALID_HANDLE) << "Invalid ChatId for B from A (call emisor)";
    ASSERT_TRUE((mCallIdRingIn[a2] != MEGACHAT_INVALID_HANDLE) &&
                (mCallIdRingIn[a2] == mCallIdJoining[a1])) << "A and B are in different call";
    LOG_debug << "- B received the call";

    action = [this, &a2, &chatId, &enableVideo, &enableAudio]()
    {
        ChatRequestTracker crtAnswerCall;
        megaChatApi[a2]->answerChatCall(chatId, enableVideo, enableAudio, &crtAnswerCall);
        ASSERT_EQ(crtAnswerCall.waitForResult(), MegaChatError::ERROR_OK)
            << "Failed to answer call. Error: " << crtAnswerCall.getErrorString();
    };
    ASSERT_NO_FATAL_FAILURE(waitForAction(maxAttempts,
                                          {&mChatCallSessionStatusInProgress[a1], &mChatCallSessionStatusInProgress[a2]},
                                          {"mChatCallSessionStatusInProgress[a1]", "mChatCallSessionStatusInProgress[a2]"},
                                          "answering chat call from B", waitForAllExitFlags, resetFlags, maxTimeout, action));

    const auto waitRingingForC = [this, &waitForAllExitFlags, &a1, &a3, &uhC, &auxCall]()
    {
        bool* exitFlag = &mCallReceivedRinging[a3];
        ASSERT_TRUE(waitForMultiResponse({exitFlag}, waitForAllExitFlags)) << "Timeout waiting for C acknowledging the call";
        ASSERT_NE(mChatIdRingInCall[a3], MEGACHAT_INVALID_HANDLE) << "Invalid ChatId for C from A";
        ASSERT_TRUE((mCallIdRingIn[a3] != MEGACHAT_INVALID_HANDLE) &&
                    (mCallIdRingIn[a3] == mCallIdJoining[a1])) << "C and A are in different calls";
        if (auxCall)
        {
            mCallIdExpectedReceived[a3] = auxCall->getCallId();
            ASSERT_NE(auxCall->getCaller(), uhC) << "User C shouldn't be the caller";
        }
        *exitFlag = false;
        mCallStopRinging[a3] = false;
        mCallIdStopRingIn[a3] = MEGACHAT_INVALID_HANDLE;
        mChatIdStopRingInCall[a3] = MEGACHAT_INVALID_HANDLE;
        LOG_debug << "/ C doesn't pick up the call";
    };
    ASSERT_NO_FATAL_FAILURE(waitRingingForC());

    /////////// <optional>
    LOG_debug << "- B enabling audio in the call";
    const auto enableAudioFor = [this, &chatId](unsigned int performer, unsigned int receiver)
    {
        bool* exitFlag = &mChatCallAudioEnabled[receiver]; *exitFlag = false;
        const auto action = [this, &performer, &chatId](){ megaChatApi[performer]->enableAudio(chatId); };
        const std::string msg {"receiving audio enabled by " + std::to_string(performer)
                               + " at account " + std::to_string(receiver)};
        ASSERT_NO_FATAL_FAILURE(waitForCallAction(performer, MAX_ATTEMPTS, exitFlag, msg.c_str(), maxTimeout, action));
    };
    ASSERT_NO_FATAL_FAILURE(enableAudioFor(a2, a1));

    LOG_debug << "+ A enabling audio in the call";
    ASSERT_NO_FATAL_FAILURE(enableAudioFor(a1, a2));

    LOG_debug << "- B disabling audio in the call";
    const auto disableAudioFor = [this, &chatId](unsigned int p, unsigned int r)
    {
        bool* exitFlag = &mChatCallAudioDisabled[r]; *exitFlag = false;
        const auto action = [this, &p, &chatId](){ megaChatApi[p]->disableAudio(chatId); };
        const std::string msg {"receiving audio disabled by " + std::to_string(p)
                               + " at account " + std::to_string(r)};
        ASSERT_NO_FATAL_FAILURE(waitForCallAction(p, MAX_ATTEMPTS, exitFlag, msg.c_str(), maxTimeout, action));
    };
    ASSERT_NO_FATAL_FAILURE(disableAudioFor(a2, a1));

    LOG_debug << "+ A disabling audio in the call";
    ASSERT_NO_FATAL_FAILURE(disableAudioFor(a1, a2));
    /////////// </optional>

    const auto waitStopRingingForC = [this, &waitForAllExitFlags, &a3]()
    {
        LOG_debug << "# Wait for ringing timeout on C";
        bool* exitFlag = &mCallStopRinging[a3];
        ASSERT_TRUE(waitForMultiResponse({exitFlag}, waitForAllExitFlags))
            << "Timeout for C waiting the ringing to stop";

        const std::string pref {"error on C ringing timeout: "};
        ASSERT_NE(mCallIdStopRingIn[a3], MEGACHAT_INVALID_HANDLE) << pref << "missing call id";
        ASSERT_EQ(mCallIdStopRingIn[a3], mCallIdExpectedReceived[a3]) << pref << "unexpected call id";
        ASSERT_NE(mChatIdStopRingInCall[a3], MEGACHAT_INVALID_HANDLE) << pref << "missing chat id";
        *exitFlag = false;
        LOG_debug << "# C's call stop ringing";
    };
    ASSERT_NO_FATAL_FAILURE(waitStopRingingForC());

    LOG_debug << "+ A rings C individually";
    auto& userId = uhC;
    auto& callId = mCallIdExpectedReceived[a3];
    LOG_debug << "\tchatId " << toHandle(chatId) << " userId " << toHandle(userId) << " callId " << toHandle(callId);
    action = [this, &a1, &chatId, &userId, &callId]()
    {
        const int ringTimeout = 3; // ring timeout set specifically for this test
        ChatRequestTracker crtRingIndividualCall;
        megaChatApi[a1]->ringIndividualInACall(chatId, userId, ringTimeout, &crtRingIndividualCall);
        ASSERT_EQ(crtRingIndividualCall.waitForResult(), MegaChatError::ERROR_OK)
            << "Failed to ring individual in a call. Error: " << crtRingIndividualCall.getErrorString();
    };
    ASSERT_NO_FATAL_FAILURE(action());

    LOG_debug << "/ C acknowledges individual ringing";
    ASSERT_NO_FATAL_FAILURE(waitRingingForC());
    LOG_debug << "/ C waits for individual ringing timeout";
    ASSERT_NO_FATAL_FAILURE(waitStopRingingForC());

    LOG_debug << "- B hangs up the call";
    bool* sessionWasDestroyedA = &mChatSessionWasDestroyed[a1]; *sessionWasDestroyedA = false;
    bool* sessionWasDestroyedB = &mChatSessionWasDestroyed[a2]; *sessionWasDestroyedB = false;
    bool* callDestroyedA = &mCallDestroyed[a1]; *callDestroyedA = false;
    bool* callDestroyedB = &mCallDestroyed[a2]; *callDestroyedB = false;
    bool* callDestroyedC = &mCallDestroyed[a3]; *callDestroyedC = false;
    const auto hangUpCall = [this](const auto u, const auto callId)
    {
        bool exitFlag = false;
        const auto action = [this, &u, &callId, &exitFlag]()
        {
            ChatRequestTracker crtHangup;
            megaChatApi[u]->hangChatCall(callId, &crtHangup);
            auto res = crtHangup.waitForResult();
            exitFlag = true;
            ASSERT_EQ(res, MegaChatError::ERROR_OK)
                << "Failed to hangup call (" << u + 1 << "). Error: " << crtHangup.getErrorString();
        };
        const std::string msg {"hanging up chat call at account " + std::to_string(u)};
        ASSERT_NO_FATAL_FAILURE(waitForCallAction(u, MAX_ATTEMPTS, &exitFlag, msg.c_str(), maxTimeout, action));
        LOG_debug << "# Call finished for account " << u + 1;
    };
    ASSERT_NO_FATAL_FAILURE(hangUpCall(a2, mCallIdRingIn[a2]));

    LOG_debug << "+ A hangs up the call";
    ASSERT_NO_FATAL_FAILURE(hangUpCall(a1, mCallIdJoining[a1]));

    LOG_debug << "# Checking session B and session A destruction"; // no session for C since it didn't join
    const auto checkSessionDestroyed = [this, w = &waitForAllExitFlags](const auto& f, const std::string& msg)
    {
        ASSERT_TRUE(waitForMultiResponse({f}, w)) << "Timeout expired for " << msg << " receiving session destroyed notification";
    };
    ASSERT_NO_FATAL_FAILURE(checkSessionDestroyed(sessionWasDestroyedB, "B"));
    ASSERT_NO_FATAL_FAILURE(checkSessionDestroyed(sessionWasDestroyedA, "A"));

    LOG_debug << "# Checking call destruction for A, B, and C";
    const auto checkCallDestroyed = [this, w = &waitForAllExitFlags](const auto& f, const std::string& msg)
    { ASSERT_TRUE(waitForMultiResponse({f}, w)) << msg; };
    static const std::string err = "'s call should already be finished and it is not";
    ASSERT_NO_FATAL_FAILURE(checkCallDestroyed(callDestroyedA, "A" + err));
    ASSERT_NO_FATAL_FAILURE(checkCallDestroyed(callDestroyedB, "B" + err));
    ASSERT_NO_FATAL_FAILURE(checkCallDestroyed(callDestroyedC, "C" + err + "(it never started)"));

    LOG_debug << "# Closing chat room for each user and removing its localVideoListener";
    const auto closeChatRoom =
        [this, &chatId, l = chatroomListener.get()](const auto u){ megaChatApi[u]->closeChatRoom(chatId, l); };
    closeChatRoom(a1);
    closeChatRoom(a2);
    closeChatRoom(a3);
}

/**
 * @brief MegaChatApiTest.WaitingRooms
 * + Test1: A starts a groupal meeting, B it's (automatically) pushed into waiting room and A grants access to call
 * + Test2: A Pushes B into waiting room, (A ignores it, there's no way to reject a Join req)
 * + Test3: A kicks (completely disconnect) B from call
 * + Test4: A starts call Bypassing waiting room, B Joins directly to the call (Addhoc call)
 * + Test5: B (non-host) grants access to call to C (open invite is enabled)
 */
TEST_F(MegaChatApiTest, WaitingRooms)
{
//  [Test initialization]: Prepare users, initialize variables ...
//  --------------------------------------------------------------
    const unsigned a1 = 0;
    const unsigned a2 = 1;
    const unsigned a3 = 2;

    std::unique_ptr<char[]> primarySession(login(a1));
    ASSERT_TRUE(primarySession);

    std::unique_ptr<char[]> secondarySession(login(a2));
    ASSERT_TRUE(secondarySession);

    LOG_debug << "\tSwitching to staging (Shard 2) for group creation (TEMPORARY)";
    megaApi[a1]->changeApiUrl("https://staging.api.mega.co.nz/");
    megaChatApi[a1]->setSFUid(336); //set SFU staging

    std::unique_ptr<MegaUser> a2User(megaApi[a1]->getContact(account(a2).getEmail().c_str()));
    if (!a2User || a2User->getVisibility() != MegaUser::VISIBILITY_VISIBLE)
    {
        ASSERT_NO_FATAL_FAILURE({ makeContact(a1, a2); });
    }

    // Get a group chatroom with both users
    const MegaChatHandle a2uh = a2User->getHandle();
    MegaChatHandle chatid = MEGACHAT_INVALID_HANDLE;

    // Define a SchedMeetingData instance and initialize relevant fields
    SchedMeetingData smDataTests127;
    std::string timeZone = "Europe/Madrid";
    const time_t now = time(nullptr);
    const MegaChatTimeStamp startDate = now + 300;
    const MegaChatTimeStamp endDate =  startDate + 600;
    std::string title = "SMChat_" + std::to_string(now);
    const std::shared_ptr<MegaChatPeerList> peerList(MegaChatPeerList::createInstance());
    std::shared_ptr<MegaChatScheduledRules> rules(MegaChatScheduledRules::createInstance(MegaChatScheduledRules::FREQ_DAILY,
                                                                                         MegaChatScheduledRules::INTERVAL_INVALID,
                                                                                         MEGACHAT_INVALID_TIMESTAMP,
                                                                                         nullptr, nullptr, nullptr));
    peerList->addPeer(a2User->getHandle(), MegaChatPeerList::PRIV_STANDARD);
    smDataTests127.peerList = peerList;
    smDataTests127.isMeeting = true;
    smDataTests127.publicChat = true;
    smDataTests127.title = title;
    smDataTests127.speakRequest = false;
    smDataTests127.waitingRoom = true;
    smDataTests127.openInvite = false;
    smDataTests127.timeZone = timeZone;
    smDataTests127.startDate = startDate;
    smDataTests127.endDate = endDate;
    smDataTests127.description = ""; // description is not a mandatory field
    smDataTests127.flags = nullptr;  // flags is not a mandatory field
    smDataTests127.rules = rules;

    // Get a meeting room with a scheduled meeting associated
    // Waiting rooms currently just works if there's a scheduled meeting created for the chatroom
    LOG_debug << "[Test preconditions]: Get a meeting room with a scheduled meeting associated";
    chatid = getGroupChatRoom({a1, a2}, peerList.get(), megachat::MegaChatPeerList::PRIV_MODERATOR, true /*create*/,
                                              true /*publicChat*/, true /*meetingRoom*/, true /*waitingRoom*/, false /*speakRequest*/, &smDataTests127);

    ASSERT_NE(chatid, MEGACHAT_INVALID_HANDLE) << "Can't get/create a Meeting room with waiting room enabled";
    const std::unique_ptr<char[]> chatIdB64(MegaApi::userHandleToBase64(chatid));
    std::unique_ptr<MegaChatRoom> chatRoom(megaChatApi[a1]->getChatRoom(chatid));
    ASSERT_TRUE(chatRoom && chatRoom->isMeeting() && chatRoom->isWaitingRoom()) << "Can't retrieve Meeting room with waiting room enabled. chatid: "
                                                                                << chatIdB64.get();
    // Get scheduled meeting for chatroom created
    std::unique_ptr <MegaChatScheduledMeetingList> schedlist(megaChatApi[a1]->getScheduledMeetingsByChat(chatid));
    ASSERT_TRUE(schedlist && schedlist->size() == 1) << "Chat doesn't have scheduled meetings";
    const MegaChatScheduledMeeting* sm = schedlist->at(0);
    ASSERT_TRUE(sm && sm->parentSchedId() == MEGACHAT_INVALID_HANDLE && sm->schedId() != MEGACHAT_INVALID_HANDLE) << "Invalid schedid";
    const MegaChatHandle schedId = sm->schedId();

    ASSERT_EQ(megaChatApi[a1]->getChatConnectionState(chatid), MegaChatApi::CHAT_CONNECTION_ONLINE) <<
        "Not connected to chatd for account " << (a1+1) << ": " << account(a1).getEmail();

    std::shared_ptr<TestChatRoomListener>chatroomListener(new TestChatRoomListener(this, megaChatApi, chatid));
    ASSERT_TRUE(megaChatApi[a1]->openChatRoom(chatid, chatroomListener.get())) << "Can't open chatRoom user a1";

    if (chatRoom->getPeerPrivilegeByHandle(a2User->getHandle()) == megachat::MegaChatPeerList::PRIV_UNKNOWN
        || chatRoom->getPeerPrivilegeByHandle(a2User->getHandle()) == megachat::MegaChatPeerList::PRIV_RM)
    {
        ASSERT_NO_FATAL_FAILURE(inviteToChat(a1, a2, a2uh, chatid, MegaChatPeerList::PRIV_STANDARD, chatroomListener));
    }
    else if (chatRoom->getPeerPrivilegeByHandle(a2User->getHandle()) != megachat::MegaChatPeerList::PRIV_STANDARD)
    {
        ASSERT_NO_FATAL_FAILURE(updateChatPermission(a1, a2, a2uh, chatid, megachat::MegaChatPeerList::PRIV_STANDARD, chatroomListener));
    }

<<<<<<< HEAD
    // Enable speak request if it's disabled
=======
    // Note: Speak request feature is temporarily disabled, enable this test once
    // SFU code has been updated and MegaChat also has made required adjustments
    /*
>>>>>>> fcf4b7d4
    if (!chatRoom->isSpeakRequest())
    {
        ChatRequestTracker crtChatOpt;
        megaChatApi[a1]->setSpeakRequest(chatid, true, &crtChatOpt);
        ASSERT_EQ(crtChatOpt.waitForResult(), MegaChatError::ERROR_OK) << "Failed to enable speak request. Error: " << crtChatOpt.getErrorString();
    }*/

    // Enable open invite if it's disabled
    if (!chatRoom->isOpenInvite())
    {
        ChatRequestTracker crtChatOpt1;
        megaChatApi[a1]->setOpenInvite(chatid, true, &crtChatOpt1);
        ASSERT_EQ(crtChatOpt1.waitForResult(), MegaChatError::ERROR_OK) << "Failed to enable open invite. Error: " << crtChatOpt1.getErrorString();
    }

    // Create chat link
    ChatRequestTracker crtCreateLink;
    megaChatApi[a1]->createChatLink(chatid, &crtCreateLink);
    ASSERT_EQ(crtCreateLink.waitForResult(), MegaChatError::ERROR_OK) << "Creating chat link failed. Should have succeeded!";

    // Init anonymous in a3 and connect
    initState[a3] = megaChatApi[a3]->initAnonymous();
    ASSERT_EQ(initState[a3], MegaChatApi::INIT_ANONYMOUS) << "Init sesion in anonymous mode for a3 account failed";
    std::unique_ptr<char[]>tertiarySession(megaApi[a3]->dumpSession());

    // Open chat link with a3, and check that wr flag and scheduled meetings are received upon onRequestFinish(TYPE_LOAD_PREVIEW)
    ChatRequestTracker crtOpenLink;
    bool *previewsUpdated = &chatroomListener->previewsUpdated[a1]; *previewsUpdated = false;
    megaChatApi[a3]->openChatPreview(crtCreateLink.getText().c_str(), &crtOpenLink);
    ASSERT_EQ(crtOpenLink.waitForResult(), MegaChatError::ERROR_OK) << "Opening chat link failed mwith a3. Should have succeeded!";
    ASSERT_TRUE(waitForResponse(previewsUpdated)) << "Timeout expired for open preview from a3";

    // Check chatroom options upon onRequestFinish (TYPE_LOAD_PREVIEW)
    const int chatOptions = crtOpenLink.getPrivilege();
    ASSERT_TRUE(crtOpenLink.hasScheduledMeetings()) << "Chatroom doesn't have scheduled meeting enabled";
    ASSERT_TRUE(MegaChatApi::hasChatOptionEnabled(MegaChatApi::CHAT_OPTION_WAITING_ROOM, chatOptions))  << "Waiting room is disabled";
    // Note: Speak request feature is temporarily disabled, enable this test once
    // SFU code has been updated and MegaChat also has made required adjustments
    //ASSERT_TRUE(MegaChatApi::hasChatOptionEnabled(MegaChatApi::CHAT_OPTION_SPEAK_REQUEST, chatOptions)) << "Speak request is disabled";
    ASSERT_TRUE(MegaChatApi::hasChatOptionEnabled(MegaChatApi::CHAT_OPTION_OPEN_INVITE, chatOptions))   << "Open invite is disabled";

    // Get scheduled meeting list from chatroom with a3
    std::unique_ptr<MegaChatScheduledMeetingList> smlist(megaChatApi[a3]->getScheduledMeetingsByChat(chatid));
    ASSERT_TRUE(smlist && smlist->size()) << "Chatroom doesn't have scheduled meetings";

    // Close preview from a3
    *previewsUpdated = false;
    megaChatApi[a3]->closeChatPreview(chatid);
    ASSERT_TRUE(waitForResponse(previewsUpdated)) << "Timeout expired for close preview";

    // Logout from a3
    ASSERT_NO_FATAL_FAILURE({ logout(a3); });

<<<<<<< HEAD
    // Login from a3 account and ensure that a1 and a3 are contacts
    std::unique_ptr<char[]> terciarySession(login(a3));
    ASSERT_TRUE(terciarySession);
    const MegaChatHandle terciaryUh = megaChatApi[a3]->getMyUserHandle();
    std::unique_ptr<MegaUser> auxuser(megaApi[a1]->getContact(account(a3).getEmail().c_str()));
    if (!auxuser || auxuser->getVisibility() != MegaUser::VISIBILITY_VISIBLE)
    {
        ASSERT_NO_FATAL_FAILURE({ makeContact(a1, a3); });
    }

    // Disable speak request if enabled
=======
    // Note: Speak request feature is temporarily disabled, enable this test once
    // SFU code has been updated and MegaChat also has made required adjustments
    /*
    // disable speak request again
>>>>>>> fcf4b7d4
    if (!chatRoom->isSpeakRequest())
    {
        ChatRequestTracker crtChatOpt;
        megaChatApi[a1]->setSpeakRequest(chatid, false, &crtChatOpt);
        ASSERT_EQ(crtChatOpt.waitForResult(), MegaChatError::ERROR_OK) << "Failed to disable speak request. Error: " << crtChatOpt.getErrorString();
    }*/

    chatRoom.reset(megaChatApi[a1]->getChatRoom(chatid));
    ASSERT_TRUE(chatRoom->getPeerPrivilegeByHandle(a2User->getHandle()) == megachat::MegaChatPeerList::PRIV_STANDARD)
        << "Can't update Meeting room aux user permission to standard:";

    ASSERT_TRUE(megaChatApi[a2]->openChatRoom(chatid, chatroomListener.get())) <<
        "Can't open chatRoom user B";

    // Invite or update peer priv, to ensures that a3 participates in selected chat with standard permissions
    if (chatRoom->getPeerPrivilegeByHandle(terciaryUh) == megachat::MegaChatPeerList::PRIV_UNKNOWN
        || chatRoom->getPeerPrivilegeByHandle(terciaryUh) == megachat::MegaChatPeerList::PRIV_RM)
    {
        ASSERT_NO_FATAL_FAILURE(inviteToChat(a1, a3, terciaryUh, chatid, MegaChatPeerList::PRIV_STANDARD, chatroomListener));
    }
    else if (chatRoom->getPeerPrivilegeByHandle(a2User->getHandle()) != megachat::MegaChatPeerList::PRIV_STANDARD)
    {
        ASSERT_NO_FATAL_FAILURE(updateChatPermission(a1, a3, terciaryUh, chatid, megachat::MegaChatPeerList::PRIV_STANDARD, chatroomListener));
    }

    ASSERT_TRUE(megaChatApi[a3]->openChatRoom(chatid, chatroomListener.get()))
        << "Can't open chatRoom C";

    // Load chat history for all accounts and register video listeners
    loadHistory(a1, chatid, chatroomListener.get());
    loadHistory(a2, chatid, chatroomListener.get());
    loadHistory(a3, chatid, chatroomListener.get());

    TestChatVideoListener localVideoListenerA;
    megaChatApi[a1]->addChatLocalVideoListener(chatid, &localVideoListenerA);

    TestChatVideoListener localVideoListenerB;
    megaChatApi[a2]->addChatLocalVideoListener(chatid, &localVideoListenerB);

    TestChatVideoListener localVideoListenerC;
    megaChatApi[a3]->addChatLocalVideoListener(chatid, &localVideoListenerC);

//  [Auxiliar lambdas]
//  --------------------------------------------------------------
    // idx1 grants permission to JOIN call from waiting room to idx2
    auto grantsJoinPermission = [this](unsigned int idx1, unsigned int idx2, const MegaChatHandle uh, const MegaChatHandle chatid)
    {
        // a grants permission to b for joining call
        mUsersAllowJoin[idx1].clear();
        bool* allowJoin = &mUsersAllowJoin[idx1][uh]; *allowJoin = false; // important to initialize, otherwise key won't exists on map
        ASSERT_NO_FATAL_FAILURE({
            waitForAction (1,
                          std::vector<bool *> {allowJoin,
                                              &mCallWrAllow[idx2]
                                              },
                          std::vector<string> {
                              "allowJoin",
                              "&mCallWrAllow[idx2]"
                          },
                          "grants b Join permission to call from a",
                          true /* wait for all exit flags*/,
                          true /*reset flags*/,
                          maxTimeout,
                          [this, idx1, chatid, uh](){
                              ChatRequestTracker crtAllowJoin;
                              std::unique_ptr <::mega::MegaHandleList> hl(::mega::MegaHandleList::createInstance());
                              hl->addMegaHandle(uh);
                              megaChatApi[idx1]->allowUsersJoinCall(chatid, hl.get(), false /*all*/, &crtAllowJoin);
                              ASSERT_EQ(crtAllowJoin.waitForResult(), MegaChatError::ERROR_OK)
                                  << "Failed to allow join users from WR. Error: " << crtAllowJoin.getErrorString();
                          });
        });
    };

    // a1 pushes a2 into waiting room
    auto pushIntoWr = [this, a1, a2, chatid, a2uh]()
    {
        ASSERT_NO_FATAL_FAILURE({
            waitForAction (1,
                          std::vector<bool *> {&mCallWrChanged[a1], &mCallWR[a2]},
                          std::vector<string> {"&mCallWrChanged[a1]", "&mCallWR[a2]"},
                          "grants a2 Join permission to call from a1",
                          true /* wait for all exit flags*/,
                          true /* reset flags*/,
                          maxTimeout,
                          [this, a1, chatid, a2uh](){
                              ChatRequestTracker crtPushWr;
                              std::unique_ptr <::mega::MegaHandleList> hl(::mega::MegaHandleList::createInstance());
                              hl->addMegaHandle(a2uh);
                              megaChatApi[a1]->pushUsersIntoWaitingRoom(chatid, hl.get(), false /*all*/, &crtPushWr);
                              ASSERT_EQ(crtPushWr.waitForResult(), MegaChatError::ERROR_OK)
                                  << "Failed to push users into WR. Error: " << crtPushWr.getErrorString();
                          });
        });
    };

    // a1 kicks a2 from call
    auto kickFromCall = [this, a1, a2, chatid, a2uh]()
    {
        ASSERT_NO_FATAL_FAILURE({
            waitForAction (1,
                          std::vector<bool *> {&mCallLeft[a2]},
                          std::vector<string> {"&mCallDestroyed[a2]"},
                          "grants a2 Join permission to call from a1",
                          true /* wait for all exit flags*/,
                          true /* reset flags*/,
                          maxTimeout,
                          [this, a1, chatid, a2uh](){
                              ChatRequestTracker crtKickWr;
                              std::unique_ptr <::mega::MegaHandleList> hl(::mega::MegaHandleList::createInstance());
                              hl->addMegaHandle(a2uh);
                              megaChatApi[a1]->kickUsersFromCall(chatid, hl.get(), &crtKickWr);
                              ASSERT_EQ(crtKickWr.waitForResult(), MegaChatError::ERROR_OK)
                                  << "Failed to kick users from call. Error: " << crtKickWr.getErrorString();
                          });
        });
        ASSERT_TRUE(mTerminationCode[a2] == MegaChatCall::TERM_CODE_KICKED) << "Unexpected termcode" << MegaChatCall::termcodeToString(mTerminationCode[a2]);
    };

    // starts chat call from a1 in a chatroom with waiting room enabled
    auto startWaitingRoomCallPrimaryAccount = [this, &a1, &a2, &chatid](const MegaChatHandle schedIdWr = MEGACHAT_INVALID_HANDLE){

        mCallIdJoining[a1] = MEGACHAT_INVALID_HANDLE;
        mChatIdInProgressCall[a1] = MEGACHAT_INVALID_HANDLE;
        mCallIdRingIn[a2] = MEGACHAT_INVALID_HANDLE;
        mChatIdRingInCall[a2] = MEGACHAT_INVALID_HANDLE;

        bool* receivedSecondary = schedIdWr != MEGACHAT_INVALID_HANDLE
                                      ? &mCallReceived[a2]
                                      : &mCallReceivedRinging[a2];

        ASSERT_NO_FATAL_FAILURE({
            waitForAction (1, // just one attempt as mCallReceivedRinging for B account could fail but call could have been created from A account
                          std::vector<bool *> {&mCallInProgress[a1], receivedSecondary},
                          std::vector<string> {"mCallInProgress[a1]", "mCallReceivedRinging[a2]"},
                          "starting chat call from a1",
                          true /* wait for all exit flags*/,
                          true /*reset flags*/,
                          maxTimeout,
                          [this, &a1, &chatid, &schedIdWr]()
                          {
                              ChatRequestTracker crtStartCall;
                              megaChatApi[a1]->startMeetingInWaitingRoomChat(chatid, schedIdWr, /*enableVideo*/ false, /*enableAudio*/ false, &crtStartCall);
                              ASSERT_EQ(crtStartCall.waitForResult(), MegaChatError::ERROR_OK)
                                  << "Failed to start call. Error: " << crtStartCall.getErrorString();
                          });
        });
    };

    // answers chat call from idx2 account
    const auto answerCall = [this](unsigned int idx1, unsigned int idx2, MegaChatHandle chatid, const bool waitingRoom)
    {
        bool* waitingIdx1 = nullptr;
        bool* waitingIdx2 = nullptr;

        if (waitingRoom) // peers that answers call will be redirectedinto waiting room
        {
            waitingIdx1 = &mCallWrChanged[idx1];
            waitingIdx2 = &mCallWR[idx2];
        }
        else // waiting room will be bypassed by participants that answers the call
        {
            waitingIdx1 = &mChatCallSessionStatusInProgress[idx1];
            waitingIdx2 = &mChatCallSessionStatusInProgress[idx2];
        }

        ASSERT_NO_FATAL_FAILURE({
            waitForAction (1, // just one attempt as call could be answered properly at B account but any of the other flags not received
                          std::vector<bool *> { waitingIdx1, waitingIdx2 },
                          std::vector<string> { "waitingPrimary", "waitingSecondary" },
                          "answering chat call from b",
                          true /* wait for all exit flags*/,
                          true /*reset flags*/,
                          maxTimeout,
                          [this, idx2, chatid]()
                          {
                              ChatRequestTracker crtAnswerCall;
                              megaChatApi[idx2]->answerChatCall(chatid, /*enableVideo*/ false, /*enableAudio*/ false, &crtAnswerCall);
                              ASSERT_EQ(crtAnswerCall.waitForResult(), MegaChatError::ERROR_OK)
                                  << "Failed to answer call. Error: " << crtAnswerCall.getErrorString();
                          });
        });
    };

    // end chat call for all participoants from account a1
    auto endCallPrimaryAccount = [this, &a1, &a2](const MegaChatHandle callId){
        bool* callDestroyedA = &mCallDestroyed[a1]; *callDestroyedA = false;
        bool* callDestroyedB = &mCallDestroyed[a2]; *callDestroyedB = false;
        ASSERT_NO_FATAL_FAILURE({
            waitForAction (1,
                          std::vector<bool *> { &mCallDestroyed[a1], &mCallDestroyed[a2] },
                          std::vector<string> { "&mCallDestroyed[a1]", "&mCallDestroyed[a2]" },
                          "A ends call for all participants",
                          true /* wait for all exit flags*/,
                          true /*reset flags*/,
                          maxTimeout,
                          [this, a1, callDestroyedA, callDestroyedB, callId]()
                          {
                              ChatRequestTracker crtEndCall;
                              megaChatApi[a1]->endChatCall(callId, &crtEndCall);
                              ASSERT_EQ(crtEndCall.waitForResult(), MegaChatError::ERROR_OK)
                                  << "Failed to end call. Error: " << crtEndCall.getErrorString();

                              // Check the call was destroyed at both ends
                              LOG_debug << "Now that a1 and a2 hung up, we can check if the call is destroyed";
                              ASSERT_TRUE(waitForResponse(callDestroyedA)) <<
                                  "The call for a1 should be already finished and it is not";
                              LOG_debug << "Destroyed for a1 is OK, checking for a2";
                              ASSERT_TRUE(waitForResponse(callDestroyedB)) <<
                                  "The call for a2 should be already finished and it is not";
                              LOG_debug << "Destroyed for a2 is OK.";
                          });
        });
    };

    // check that call is received in account a2
    auto picksUpCallSecondaryAccount = [this, &a1, &a2](const bool isRingingExpected) -> unique_ptr<MegaChatCall>
    {
        mCallIdExpectedReceived[a2] = MEGACHAT_INVALID_HANDLE;
        unique_ptr<MegaChatCall> auxCall(megaChatApi[a1]->getChatCall(mChatIdInProgressCall[a1]));
        if (!auxCall)
        {
            return nullptr;
        }

        mCallIdExpectedReceived[a2] = auxCall->getCallId();
        if (isRingingExpected)
        {
            EXPECT_TRUE((mCallIdJoining[a1] == mCallIdRingIn[a2]) && (mCallIdRingIn[a2] != MEGACHAT_INVALID_HANDLE)) << "A and B are in different call";
            EXPECT_NE(mChatIdRingInCall[a2], MEGACHAT_INVALID_HANDLE) << "Invalid Chatid for B from A (call emisor)";
        }
        LOG_debug << "B received the call";
        return auxCall;
    };

    // end call in used call (if any), close chatrooms and unregister listeners
    std::function<void(MegaChatHandle)> testCleanup = [this, a1, a2, crl = chatroomListener.get(),
                                                       lvlA = &localVideoListenerA, lvlB = &localVideoListenerB, lvlC = &localVideoListenerC]
        (MegaChatHandle chatid) -> void
    {
        ASSERT_NE(chatid, MEGACHAT_INVALID_HANDLE) << "testCleanup: Invalid chatid provided";
        std::unique_ptr<MegaChatCall> call(megaChatApi[a1]->getChatCall(chatid));
        if (call)
        {
            LOG_verbose << "A ends call for all participants";
            ASSERT_NE(call->getCallId(), MEGACHAT_INVALID_HANDLE) << "testCleanup: Invalid callid";
            ASSERT_NO_FATAL_FAILURE({
                waitForAction (1,
                              std::vector<bool *> { &mCallDestroyed[a1], &mCallDestroyed[a2] },
                              std::vector<string> { "&mCallDestroyed[a1]", "&mCallDestroyed[a2]" },
                              "a1 ends call for all participants",
                              true /* wait for all exit flags*/,
                              true /*reset flags*/,
                              maxTimeout,
                              [this, a1, callid = call->getCallId()]()
                              {
                                  ChatRequestTracker crtEndCall;
                                  megaChatApi[a1]->endChatCall(callid, &crtEndCall);
                                  ASSERT_EQ(crtEndCall.waitForResult(), MegaChatError::ERROR_OK)
                                      << "Failed to end call. Error: " << crtEndCall.getErrorString();
                              });
            });
        }
        // else => call doesn't exists anymore for this chat, the main purpose of this method is cleaning up test environment
        //         so in case there's no call, we can assume that it has ended by any other reason


        LOG_debug << "Unregistering chatRoomListeners and localVideoListeners";
        megaChatApi[a1]->closeChatRoom(chatid, crl);
        megaChatApi[a2]->closeChatRoom(chatid, crl);
        megaChatApi[a3]->closeChatRoom(chatid, crl);
        megaChatApi[a1]->removeChatLocalVideoListener(chatid, lvlA);
        megaChatApi[a2]->removeChatLocalVideoListener(chatid, lvlB);
        megaChatApi[a3]->removeChatLocalVideoListener(chatid, lvlC);
    };

    // ** Important: when this object goes out of scope testCleanup will be executed ending any call in this chat and freeing any resource associated to it
    MrProper p (testCleanup, chatid);

//  [Test1]: Test1: A starts a groupal meeting, B it's (automatically) pushed into waiting room and A grants access to call
//           Call won't ring for the rest of participants as schedId is provided
//  ----------------------------------------------------------------------------------------------------------------
    LOG_debug << "[Test1]: A starts a groupal meeting, B it's (automatically) pushed into waiting room and A grants access to call";
    ASSERT_NO_FATAL_FAILURE({startWaitingRoomCallPrimaryAccount(schedId);});
    unique_ptr<MegaChatCall> auxCall(megaChatApi[a1]->getChatCall(chatid));

    LOG_verbose << "B Answers the call";
    ASSERT_NO_FATAL_FAILURE({answerCall(a1, a2, chatid, true /*waitingRoom*/);});

    std::unique_ptr<MegaChatCall> call(megaChatApi[a1]->getChatCall(chatid));
    std::unique_ptr<MegaChatWaitingRoom> wr(call && call->getWaitingRoom()
                                                ? call->getWaitingRoom()->copy()
                                                : nullptr);

    ASSERT_TRUE(wr && wr->getPeerStatus(a2uh) == MegaChatWaitingRoom::MWR_NOT_ALLOWED)
        << (!wr ? "Waiting room can't be retrieved for user A" : "B it's not in the waiting room");

    // ** Note: can't simulate use case where a2 sends JOIN without any moderator has allowed to enter the call (WR_DENY would be received for a2 from SFU),
    // because JOIN command is automatically managed by karere, and is only sent when user has permission to JOIN
    grantsJoinPermission(a1, a2, a2uh, chatid);

//  [Test2]: A Pushes B into waiting room, (A ignores it, there's no way to reject a Join req)
//  ------------------------------------------------------------------------------------------------------
    LOG_debug << "[Test2]: A Pushes B into waiting room, (A ignores it, there's no way to reject a Join req)";
    pushIntoWr();
    // ** note: can't simulate use case where a1 sends WR_PUSH for a2, and a2 is still in waiting room, but has already received WR_ALLOW.
    // In that case SFU would send WR_USERS_DENY to all moderators, however this is a race condition, as upon WR_ALLOW, karere automatically
    // sends JOIN command

//  [Test3]: A kicks (completely disconnect) B from call
//  ------------------------------------------------------------------------------------------------------
    LOG_debug << "[Test3]: A kicks (completely disconnect) B from call";
    kickFromCall();

    LOG_verbose << "A ends call for all participants";
    endCallPrimaryAccount(auxCall->getCallId());

//  [Test4]: A starts call Bypassing waiting room, B Joins directly to the call (Addhoc call)
//           call will ring for the rest of participants as schedId is not provided
//  --------------------------------------------------------------------------------------------------------------
    LOG_debug << "[Test4]: A starts call Bypassing waiting room, B Joins directly to the call (Addhoc call)";
    mCallIdExpectedReceived[a1] = mCallIdExpectedReceived[a2] = MEGACHAT_INVALID_HANDLE;
    ASSERT_NO_FATAL_FAILURE({startWaitingRoomCallPrimaryAccount(MEGACHAT_INVALID_HANDLE /*schedId*/);});

    LOG_verbose << "B Pickups the call and wait for ringing";
    auxCall = picksUpCallSecondaryAccount(true /*isRingingExpected*/);
    LOG_verbose << "B received the call";

    LOG_verbose << "B Answers the call bypassing waiting room";
    ASSERT_NO_FATAL_FAILURE({answerCall(a1, a2, chatid, false /*waitingRoom*/);});

    LOG_debug << "A kicks (completely disconnect) B from call";
    kickFromCall();

    LOG_debug << "A ends call for all participants";
    endCallPrimaryAccount(auxCall->getCallId());

//  [Test5]: A starts a groupal meeting, B it's (automatically) pushed into waiting room"
//           A grants access to call to B, and B (non-host) grants access to call to C (open invite is enabled)
//  --------------------------------------------------------------------------------------------------------------
    LOG_debug << "[Test5]: B (non-host) grants access to call to C (open invite is enabled)";
    LOG_verbose << "Test5: A starts the call";

    std::unique_ptr<MegaChatRoom> room(megaChatApi[a2]->getChatRoom(chatid));
    ASSERT_TRUE(room) << "Chatroom not found";
    ASSERT_TRUE(room->isOpenInvite() && room->getOwnPrivilege() == megachat::MegaChatRoom::PRIV_STANDARD) << "Permissions not enough";

    ASSERT_NO_FATAL_FAILURE({startWaitingRoomCallPrimaryAccount(schedId);});

    LOG_verbose << "Test5: B Answers the call";
    ASSERT_NO_FATAL_FAILURE({answerCall(a1, a2, chatid, true /*waitingRoom*/);});

<<<<<<< HEAD
    LOG_verbose << "Test5: C Answers the call";
    ASSERT_NO_FATAL_FAILURE({answerCall(a1, a3, chatid, true /*waitingRoom*/);});

    LOG_verbose << "Test5: A grants permission to B";
    grantsJoinPermission(a1, a2, a2uh, chatid);

    LOG_verbose << "Test5: B (non-host) grants permission to C (openInvite enabled)";
    grantsJoinPermission(a2, a3, terciaryUh, chatid);

    LOG_verbose << "Test5: A ends call for all participants";
    endCallPrimaryAccount(mCallIdJoining[a2]);

    LOG_debug << "\tSwitching back from staging (Shard 2) for group creation (TEMPORARY)";
    megaApi[a1]->changeApiUrl("https://g.api.mega.co.nz/");
=======
    // B answers the call bypassing waiting room
    LOG_debug << "JDEBUG B Answers the call bypassing waiting room";
    ASSERT_NO_FATAL_FAILURE({answerCallSecondaryAccount(false /*waitingRoom*/);});
    endCallPrimaryAccount(mCallIdJoining[a1]);

    // [Test5]: B JOINS automatically to call from Waiting Room, when he receives MOD_ADD command from SFU
    // ----------------------------------------------------------------------------------------------------------------
    LOG_debug << "Test5: B JOINS automatically to call from Waiting Room, when he receives MOD_ADD command from SFU";
    // A starts call
    bool* a2CallProgress = &mCallInProgress[a2]; *a2CallProgress = false;
    bool* a2CallPermChanged = &mOwnCallPermissionsChanged[a2]; *a2CallPermChanged = false;
    ASSERT_NO_FATAL_FAILURE({startWaitingRoomCallPrimaryAccount(schedId);});

    // B picks up the call
    LOG_debug << "B Pickups the call (should not ring)";
    auxCall = picksUpCallSecondaryAccount(false /*isRingingExpected*/);

    // B answers call and it's pushed into waiting room
    LOG_debug << "B Answers the call";
    ASSERT_NO_FATAL_FAILURE({answerCallSecondaryAccount(true /*waitingRoom*/);});

    // A grants chat room host permissions to B
    int* priv = &chatroomListener->priv[a1]; *priv = MegaChatRoom::PRIV_UNKNOWN;
    bool* peerUpdated0 = &peersUpdated[a1]; *peerUpdated0 = false;
    bool* peerUpdated1 = &peersUpdated[a2]; *peerUpdated1 = false;
    ChatRequestTracker crtUpdateToHost;
    megaChatApi[a1]->updateChatPermissions(chatid, uh, MegaChatRoom::PRIV_MODERATOR, &crtUpdateToHost);
    ASSERT_EQ(crtUpdateToHost.waitForResult(), MegaChatError::ERROR_OK) << "Failed to update privilege of peer. Error: " << crtUpdateToHost.getErrorString();
    ASSERT_TRUE(waitForResponse(peerUpdated0)) << "Timeout expired for receiving peer update";
    ASSERT_TRUE(waitForResponse(peerUpdated1)) << "Timeout expired for receiving peer update";
    ASSERT_EQ(*priv, MegaChatRoom::PRIV_MODERATOR) << "Privilege is incorrect";

    // B waits to receive MOD_ADD and autojoins call automatically
    ASSERT_TRUE(waitForResponse(a2CallPermChanged)) << "Timeout expired for receiving MOD_ADD command from SFU";
    ASSERT_TRUE(waitForResponse(a2CallProgress)) << "Timeout expired for JOINING call from a2, after being promoted to host";
    endCallPrimaryAccount(mCallIdJoining[a1]);
>>>>>>> fcf4b7d4
}

/**
 * @brief MegaChatApiTest.EditMessageFromDifferentSender
 *
 * Requirements:
 *      - Both accounts should be conctacts
 *      - The 1on1 chatroom between them should exist
 * (if not accomplished, the test automatically solves them)
 *
 * This test does the following:
 *
 * - Send a message to chatroom
 * + Receive message
 * + Try to edit a message by a different user than composer
 *
 */
TEST_F(MegaChatApiTest, EditMessageFromDifferentSender)
{
    const unsigned a1 = 0;
    const unsigned a2 = 1;

    LOG_debug << "# Prepare users and chat room";
    std::unique_ptr<char[]> sessionPrimary {login(a1)};
    ASSERT_TRUE(sessionPrimary.get()) << "User A login failed";
    std::unique_ptr<char[]> sessionSecondary {login(a2)};
    ASSERT_TRUE(sessionSecondary.get()) << "User B login failed";

    if (!areContact(a1, a2)) makeContact(a1, a2);

    LOG_debug << "\tGet or create a peer to peer chatroom with both users";
    MegaChatHandle chatId = getPeerToPeerChatRoom(a1, a2);
    ASSERT_NE(chatId, MEGACHAT_INVALID_HANDLE) << "Failed to get peer to peer chat room";

    auto chatroomListener = std::make_unique<TestChatRoomListener>(this, megaChatApi, chatId);
    const auto openChatRoom = [this, &chatId, l = chatroomListener.get()](const auto idx, const std::string& u)
    { ASSERT_TRUE(megaChatApi[idx]->openChatRoom(chatId, l)) << "Can't open chatRoom user " + u; };
    ASSERT_NO_FATAL_FAILURE(openChatRoom(a1, "A"));
    ASSERT_NO_FATAL_FAILURE(openChatRoom(a2, "B"));


    MrProper p {[this, &a1, &a2, crl = chatroomListener.get()](MegaChatHandle pChatId)
                {
                    LOG_debug << "# Clearing history and closing chat room for each user";
                    ASSERT_NO_FATAL_FAILURE(clearHistory(a1, a2, pChatId, crl););
                    megaChatApi[a1]->closeChatRoom(pChatId, crl);
                    megaChatApi[a2]->closeChatRoom(pChatId, crl);
                }, chatId};

    LOG_debug << "\tLoad some messages to feed history";
    const auto lHistory = [this, &chatId, l = chatroomListener.get()](const auto idx) { loadHistory(idx, chatId, l); };
    lHistory(a1);
    lHistory(a2);

    LOG_debug << "# User A sends message to chatroom";
    const std::string formatDate = dateToString();
    std::unique_ptr<MegaChatMessage> msgSent {sendTextMessageOrUpdate(a1, a2, chatId, formatDate, chatroomListener.get())};
    ASSERT_TRUE(msgSent.get()) << "Initial message sent failed";
    const MegaChatHandle msgId = msgSent->getMsgId();
    const bool hasArrived = chatroomListener->hasArrivedMessage(a1, msgId);
    ASSERT_TRUE(hasArrived) << "Id of sent message has not been received yet";

    LOG_debug << "# Trying to edit a message by a different user than composer";
    const std::string str {"diff"};
    std::unique_ptr<MegaChatMessage>msg2 {megaChatApi[a2]->editMessage(chatId, msgId, str.c_str())};
    ASSERT_FALSE(msg2.get()) << "Message update should have failed";

    LOG_debug << "# Comparing message content";
    std::unique_ptr<MegaChatListItem> itemAccount1 {megaChatApi[a1]->getChatListItem(chatId)};
    std::unique_ptr<MegaChatListItem> itemAccount2 {megaChatApi[a2]->getChatListItem(chatId)};
    ASSERT_STREQ(formatDate.c_str(), itemAccount1->getLastMessage()) <<
                     "Content of last-message doesn't match.\n Sent vs Received.";
    ASSERT_EQ(itemAccount1->getLastMessageId(), msgId) << "Last message id is different from message sent id";
    ASSERT_EQ(itemAccount2->getLastMessageId(), msgId) << "Last message id is different from message received id";
    std::unique_ptr<MegaChatMessage> messageConfirm {megaChatApi[a1]->getMessage(chatId, msgId)};
    ASSERT_STREQ(messageConfirm->getContent(), itemAccount1->getLastMessage()) <<
                     "Content of last-message reported id is different than last-message reported content";

}

/**
 * @brief MegaChatApiTest.WaitingRoomsTimeout
 * + Test1: A starts a groupal meeting, B it's (automatically) pushed into waiting room and A grants access to call.
 *          Call won't ring for the rest of participants
 * + Test2: A Pushes B into waiting room, (A ignores it, there's no way to reject a Join req)
 * + Test3: B waits into waiting room until SFU timeout expires and BYE command is received with termcode: TERM_CODE_WR_TIMEOUT
 */
TEST_F(MegaChatApiTest, DISABLED_WaitingRoomsTimeout)
{
    const unsigned a1 = 0;
    const unsigned a2 = 1;

    // Test preparation. Prepare users, and chat room
    std::unique_ptr<char[]> primarySession(login(a1));   // user A
    ASSERT_TRUE(primarySession);
    std::unique_ptr<char[]> secondarySession(login(a2)); // user B
    ASSERT_TRUE(secondarySession);

    if (!areContact(a1, a2))
    {
        ASSERT_NO_FATAL_FAILURE({ makeContact(a1, a2); });
    }

    std::unique_ptr<MegaUser> user(megaApi[a1]->getContact(account(a2).getEmail().c_str()));
    ASSERT_TRUE(user) << "Cannot get contact for secondary account";
    const MegaChatHandle uh = user->getHandle();
    // Define a SchedMeetingData instance and initialize relevant fields
    SchedMeetingData smDataTest;
    std::string timeZone = "Europe/Madrid";
    const time_t now = time(nullptr);
    const MegaChatTimeStamp startDate = now + 300;
    const MegaChatTimeStamp endDate =  startDate + 600;
    std::string title = "SMChat_" + std::to_string(now);
    const std::shared_ptr<MegaChatPeerList> peerList(MegaChatPeerList::createInstance());
    // create MegaChatScheduledRules
    std::shared_ptr<MegaChatScheduledRules> rules(MegaChatScheduledRules::createInstance(MegaChatScheduledRules::FREQ_DAILY,
                                                                                         MegaChatScheduledRules::INTERVAL_INVALID,
                                                                                         MEGACHAT_INVALID_TIMESTAMP,
                                                                                         nullptr, nullptr, nullptr));
    peerList->addPeer(user->getHandle(), MegaChatPeerList::PRIV_STANDARD);
    smDataTest.peerList = peerList;
    smDataTest.isMeeting = true;
    smDataTest.publicChat = true;
    smDataTest.title = title;
    smDataTest.speakRequest = false;
    smDataTest.waitingRoom = true;
    smDataTest.openInvite = false;
    smDataTest.timeZone = timeZone;
    smDataTest.startDate = startDate;
    smDataTest.endDate = endDate;
    smDataTest.description = ""; // description is not a mandatory field
    smDataTest.flags = nullptr;  // flags is not a mandatory field
    smDataTest.rules = rules;

    // Test preconditions: Get a meeting room with a scheduled meeting associated
    // Waiting rooms currently just works if there's a scheduled meeting created for the chatroom
    LOG_debug << "Test preconditions: Get a meeting room with a scheduled meeting associated";
    const MegaChatHandle chatid = getGroupChatRoom({a1, a2}, peerList.get(), megachat::MegaChatPeerList::PRIV_MODERATOR, true /*create*/,
                              true /*publicChat*/, true /*meetingRoom*/, true /*waitingRoom*/, false /*speakRequest*/, &smDataTest);

    ASSERT_NE(chatid, MEGACHAT_INVALID_HANDLE) << "Can't get/create a Meeting room with waiting room enabled";
    const std::unique_ptr<char[]> chatIdB64(MegaApi::userHandleToBase64(chatid));
    std::unique_ptr<MegaChatRoom> chatRoom(megaChatApi[a1]->getChatRoom(chatid));
    ASSERT_TRUE(chatRoom && chatRoom->isMeeting() && chatRoom->isWaitingRoom()) << "Can't retrieve Meeting room with waiting room enabled. chatid: "
                                                                                << chatIdB64.get();
    // get scheduled meeting for chatroom created
    std::unique_ptr <MegaChatScheduledMeetingList> schedlist(megaChatApi[a1]->getScheduledMeetingsByChat(chatid));
    ASSERT_TRUE(schedlist && schedlist->size() == 1) << "Chat doesn't have scheduled meetings";
    const MegaChatScheduledMeeting* sm = schedlist->at(0);
    ASSERT_TRUE(sm && sm->parentSchedId() == MEGACHAT_INVALID_HANDLE && sm->schedId() != MEGACHAT_INVALID_HANDLE) << "Invalid scheduled meeting";
    const MegaChatHandle schedId = sm->schedId();

    ASSERT_EQ(megaChatApi[a1]->getChatConnectionState(chatid), MegaChatApi::CHAT_CONNECTION_ONLINE) <<
        "Not connected to chatd for account " << (a1+1) << ": " << account(a1).getEmail();

    std::shared_ptr<TestChatRoomListener>chatroomListener(new TestChatRoomListener(this, megaChatApi, chatid));
    ASSERT_TRUE(megaChatApi[a1]->openChatRoom(chatid, chatroomListener.get())) << "Can't open chatRoom user A";

    if (chatRoom->getPeerPrivilegeByHandle(user->getHandle()) == megachat::MegaChatPeerList::PRIV_UNKNOWN
        || chatRoom->getPeerPrivilegeByHandle(user->getHandle()) == megachat::MegaChatPeerList::PRIV_RM)
    {
        ASSERT_NO_FATAL_FAILURE(inviteToChat(a1, a2, uh, chatid, MegaChatPeerList::PRIV_STANDARD, chatroomListener));
    }
    else if (chatRoom->getPeerPrivilegeByHandle(user->getHandle()) != megachat::MegaChatPeerList::PRIV_STANDARD)
    {
        ASSERT_NO_FATAL_FAILURE(updateChatPermission(a1, a2, uh, chatid, megachat::MegaChatPeerList::PRIV_STANDARD, chatroomListener));
    }

    // Create chat link
    ChatRequestTracker crtCreateLink;
    megaChatApi[a1]->createChatLink(chatid, &crtCreateLink);
    ASSERT_EQ(crtCreateLink.waitForResult(), MegaChatError::ERROR_OK) << "Creating chat link failed. Should have succeeded!";
    ASSERT_TRUE(chatRoom->getPeerPrivilegeByHandle(user->getHandle()) == megachat::MegaChatPeerList::PRIV_STANDARD)
        << "Can't update Meeting room aux user permission to standard:";

    ASSERT_TRUE(megaChatApi[a2]->openChatRoom(chatid, chatroomListener.get())) <<
        "Can't open chatRoom user B";

    loadHistory(a1, chatid, chatroomListener.get());
    loadHistory(a2, chatid, chatroomListener.get());

    TestChatVideoListener localVideoListenerA;
    megaChatApi[a1]->addChatLocalVideoListener(chatid, &localVideoListenerA);
    TestChatVideoListener localVideoListenerB;
    megaChatApi[a2]->addChatLocalVideoListener(chatid, &localVideoListenerB);

    auto grantsJoinPermission = [this, &a1, &a2, &chatid, &uh]()
    {
        // A grants permission to B for joining call
        mUsersAllowJoin[a1].clear();
        bool* allowJoin = &mUsersAllowJoin[a1][uh]; *allowJoin = false; // important to initialize, otherwise key won't exists on map
        ASSERT_NO_FATAL_FAILURE({
            waitForAction (1,
                          { allowJoin, &mCallWrAllow[a2] },
                          { "allowJoin", "&mCallWrAllow[a2]" },
                          "grants B Join permission to call from A",
                          true /* wait for all exit flags*/,
                          true /*reset flags*/,
                          maxTimeout,
                          [this, &a1, &chatid, &uh](){
                              ChatRequestTracker crtAllowJoin;
                              std::unique_ptr <::mega::MegaHandleList> hl(::mega::MegaHandleList::createInstance());
                              hl->addMegaHandle(uh);
                              megaChatApi[a1]->allowUsersJoinCall(chatid, hl.get(), false /*all*/, &crtAllowJoin);
                              ASSERT_EQ(crtAllowJoin.waitForResult(), MegaChatError::ERROR_OK)
                                  << "Failed to allow join users from WR. Error: " << crtAllowJoin.getErrorString();
                          });
        });
    };

    auto pushIntoWr = [this, &a1, &a2, &chatid, &uh]()
    {
        ASSERT_NO_FATAL_FAILURE({
            waitForAction (1,
                          { &mCallWrChanged[a1], &mCallWR[a2] },
                          { "&mCallWrChanged[a1]", "&mCallWR[a2]" },
                          "grants B Join permission to call from A",
                          true /* wait for all exit flags*/,
                          true /* reset flags*/,
                          maxTimeout,
                          [this, &a1, &chatid, &uh](){
                              ChatRequestTracker crtPushWr;
                              std::unique_ptr <::mega::MegaHandleList> hl(::mega::MegaHandleList::createInstance());
                              hl->addMegaHandle(uh);
                              megaChatApi[a1]->pushUsersIntoWaitingRoom(chatid, hl.get(), false /*all*/, &crtPushWr);
                              ASSERT_EQ(crtPushWr.waitForResult(), MegaChatError::ERROR_OK)
                                  << "Failed to push users into WR. Error: " << crtPushWr.getErrorString();
                          });
        });
    };

    auto startWaitingRoomCallPrimaryAccount = [this, &a1, &a2, &chatid](const MegaChatHandle schedIdWr = MEGACHAT_INVALID_HANDLE){

        mCallIdJoining[a1] = MEGACHAT_INVALID_HANDLE;
        mChatIdInProgressCall[a1] = MEGACHAT_INVALID_HANDLE;
        mCallIdRingIn[a2] = MEGACHAT_INVALID_HANDLE;
        mChatIdRingInCall[a2] = MEGACHAT_INVALID_HANDLE;

        bool* receivedSecondary = schedIdWr != MEGACHAT_INVALID_HANDLE
                                      ? &mCallReceived[a2]
                                      : &mCallReceivedRinging[a2];

        ASSERT_NO_FATAL_FAILURE({
            waitForAction (1, // just one attempt as mCallReceivedRinging for B account could fail but call could have been created from A account
                          { &mCallInProgress[a1], receivedSecondary },
                          { "mCallInProgress[a1]", "mCallReceivedRinging[a2]" },
                          "starting chat call from A",
                          true /* wait for all exit flags*/,
                          true /*reset flags*/,
                          maxTimeout,
                          [this, &a1, &chatid, &schedIdWr]()
                          {
                              ChatRequestTracker crtStartCall;
                              megaChatApi[a1]->startMeetingInWaitingRoomChat(chatid, schedIdWr, /*enableVideo*/ false, /*enableAudio*/ false, &crtStartCall);
                              ASSERT_EQ(crtStartCall.waitForResult(), MegaChatError::ERROR_OK)
                                  << "Failed to start call. Error: " << crtStartCall.getErrorString();
                          });
        });
    };

    const auto answerCallSecondaryAccount = [this, &a1, &a2, &chatid](const bool waitingRoom){

        bool* waitingPrimary = nullptr;
        bool* waitingSecondary = nullptr;

        if (waitingRoom) // peers that answers call will be redirectedinto waitinf room
        {
            waitingPrimary = &mCallWrChanged[a1];
            waitingSecondary = &mCallWR[a2];
        }
        else // waiting room will be bypassed by participants that answers the call
        {
            waitingPrimary = &mChatCallSessionStatusInProgress[a1];
            waitingSecondary = &mChatCallSessionStatusInProgress[a2];
        }

        ASSERT_NO_FATAL_FAILURE({
            waitForAction (1, // just one attempt as call could be answered properly at B account but any of the other flags not received
                          { waitingPrimary, waitingSecondary },
                          { "waitingPrimary", "waitingSecondary" },
                          "answering chat call from B",
                          true /* wait for all exit flags*/,
                          true /*reset flags*/,
                          maxTimeout,
                          [this, &a2, &chatid]()
                          {
                              ChatRequestTracker crtAnswerCall;
                              megaChatApi[a2]->answerChatCall(chatid, /*enableVideo*/ false, /*enableAudio*/ false, &crtAnswerCall);
                              ASSERT_EQ(crtAnswerCall.waitForResult(), MegaChatError::ERROR_OK)
                                  << "Failed to answer call. Error: " << crtAnswerCall.getErrorString();
                          });
        });
    };

    auto picksUpCallSecondaryAccount = [this, &a1, &a2](const bool isRingingExpected) -> unique_ptr<MegaChatCall>
    {
        mCallIdExpectedReceived[a2] = MEGACHAT_INVALID_HANDLE;
        unique_ptr<MegaChatCall> auxCall(megaChatApi[a1]->getChatCall(mChatIdInProgressCall[a1]));
        if (!auxCall)
        {
            return nullptr;
        }

        mCallIdExpectedReceived[a2] = auxCall->getCallId();
        if (isRingingExpected)
        {
            EXPECT_NE(mChatIdRingInCall[a2], MEGACHAT_INVALID_HANDLE) << "Invalid Chatid for B from A (call emisor)";
            EXPECT_TRUE((mCallIdJoining[a1] == mCallIdRingIn[a2]) && (mCallIdRingIn[a2] != MEGACHAT_INVALID_HANDLE)) << "A and B are in different call";
        }
        LOG_debug << "B received the call";
        return auxCall;
    };

    std::function<void(MegaChatHandle)> testCleanup = [this, &a1, &a2, crl = chatroomListener.get(),
                                                       lvlA = &localVideoListenerA, lvlB = &localVideoListenerB]
        (MegaChatHandle chatid) -> void
    {
        ASSERT_NE(chatid, MEGACHAT_INVALID_HANDLE) << "testCleanup: Invalid chatid provided";
        std::unique_ptr<MegaChatCall> call(megaChatApi[a1]->getChatCall(chatid));
        if (call)
        {
            LOG_debug << "JDEBUG: T_WaitingRooms: A ends call for all participants";
            ASSERT_NE(call->getCallId(), MEGACHAT_INVALID_HANDLE) << "testCleanup: Invalid callid";
            ASSERT_NO_FATAL_FAILURE({
                waitForAction (1,
                              { &mCallDestroyed[a1], &mCallDestroyed[a2] },
                              { "&mCallDestroyed[a1]", "&mCallDestroyed[a2]" },
                              "A ends call for all participants",
                              true /* wait for all exit flags*/,
                              true /*reset flags*/,
                              maxTimeout,
                              [this, &a1, callid = call->getCallId()]()
                              {
                                  ChatRequestTracker crtEndCall;
                                  megaChatApi[a1]->endChatCall(callid, &crtEndCall);
                                  ASSERT_EQ(crtEndCall.waitForResult(), MegaChatError::ERROR_OK)
                                      << "Failed to end call. Error: " << crtEndCall.getErrorString();
                              });
            });
        }
        // else => call doesn't exists anymore for this chat, the main purpose of this method is cleaning up test environment
        //         so in case there's no call, we can assume that it has ended by any other reason


        LOG_debug << "Unregistering chatRoomListeners and localVideoListeners";
        megaChatApi[a1]->closeChatRoom(chatid, crl);
        megaChatApi[a2]->closeChatRoom(chatid, crl);
        megaChatApi[a1]->removeChatLocalVideoListener(chatid, lvlA);
        megaChatApi[a2]->removeChatLocalVideoListener(chatid, lvlB);
    };

    // when this object goes out of scope testCleanup will be executed ending any call in this chat and freeing any resource associated to it
    MrProper p (testCleanup, chatid);

    // [Test1]: A starts a groupal meeting, B it's (automatically) pushed into waiting room and A grants access to call.
    //          Call won't ring for the rest of participants as schedId is provided
    // ----------------------------------------------------------------------------------------------------------------
    LOG_debug << "Test1: A starts a groupal meeting, B it's (automatically) pushed into waiting room and A grants access to call";
    ASSERT_NO_FATAL_FAILURE({startWaitingRoomCallPrimaryAccount(schedId);});
    unique_ptr<MegaChatCall> auxCall(megaChatApi[a1]->getChatCall(chatid));

    // B picks up the call
    LOG_debug << "B Pickups the call (should not ring)";
    auxCall = picksUpCallSecondaryAccount(false /*isRingingExpected*/);

    // B answers call and it's pushed into waiting room
    LOG_debug << "B Answers the call";
    ASSERT_NO_FATAL_FAILURE({answerCallSecondaryAccount(true /*waitingRoom*/);});

    std::unique_ptr<MegaChatCall> call(megaChatApi[a1]->getChatCall(chatid));
    std::unique_ptr<MegaChatWaitingRoom> wr(call && call->getWaitingRoom()
                                                ? call->getWaitingRoom()->copy()
                                                : nullptr);

    ASSERT_TRUE(wr && wr->getPeerStatus(uh) == MegaChatWaitingRoom::MWR_NOT_ALLOWED)
        << (!wr ? "Waiting room can't be retrieved for user A" : "B it's not in the waiting room");

    grantsJoinPermission();

    // [Test2]: A Pushes B into waiting room
    // ------------------------------------------------------------------------------------------------------
    LOG_debug << "Test2: A Pushes B into waiting room, (A ignores it, there's no way to reject a Join req)";
    pushIntoWr();

    // [Test3]: B waits into waiting room until SFU timeout expires and BYE command is received with termcode: TERM_CODE_WR_TIMEOUT
    // ----------------------------------------------------------------------------------------------------------------------------
    LOG_debug << "Test3: B waits into waiting room until SFU timeout expires and BYE command is received with termcode: TERM_CODE_WR_TIMEOUT";
    unsigned int timeout = 660; // SFU timeout for waiting room is 10 minutes, so we need to add an extra period to deal with any posible delay
    bool* callLeftSecondary = &mCallLeft[a2]; *callLeftSecondary = false;
    int* termcodeLeftSecondary = &mTerminationCode[a2]; *termcodeLeftSecondary = MegaChatCall::TERM_CODE_INVALID;
    ASSERT_TRUE(waitForResponse(callLeftSecondary, timeout)) << "Call not ended after expire SFU waiting room timeout";
    ASSERT_EQ(*termcodeLeftSecondary, MegaChatCall::TERM_CODE_WR_TIMEOUT) << "Unexpected termcode received upon SFU waiting room timeout: " << *termcodeLeftSecondary;
}

/**
 * @brief MegaChatApiTest.ScheduledMeetings
 *
 * Requirements:
 *      - Both accounts should be conctacts
 * (if not accomplished, the test automatically solves them)
 *
 * This test does the following:
 * + TEST 1.  A Creates a Meeting room and a recurrent scheduled meeting in one step
 * + TEST 2.  A Updates a recurrent scheduled meeting with invalid TimeZone (Error)
 * + TEST 3.  A Updates previous recurrent scheduled meeting with valid data
 * + TEST 4.  A Updates a scheduled meeting occurrence with invalid schedId (Error)
 * + TEST 5.  A Updates a scheduled meeting occurrence (new child sched meeting created)
 * + TEST 6.  A Fetch scheduled meetings occurrences chatroom
 * + TEST 7.  A Cancels previous scheduled meeting occurrence
 * + TEST 8.  A Cancel entire series
 * + TEST 9.  A Deletes scheduled meeting with invalid schedId (Error)
 * + TEST 10. A Deletes scheduled meeting
 */
TEST_F(MegaChatApiTest, ScheduledMeetings)
{
    unsigned a1 = 0;
    unsigned a2 = 1;

    LOG_debug << "\tSwitching to staging (Shard 2) for group creation (TEMPORARY)";
    megaApi[a1]->changeApiUrl("https://staging.api.mega.co.nz/");

    // aux data structure to handle lambdas' arguments
    SchedMeetingData smDataTests12389, smDataTests457;

    // remove scheduled meeting
    const auto deleteSchedMeeting = [this, &a1, &a2](const unsigned int index, const int expectedError, const SchedMeetingData& smData) -> void
    {
        bool exitFlag = false;
        mSchedMeetingUpdated[a1] = mSchedMeetingUpdated[a2] = false;         // reset sched meetings updated flags
        mSchedIdRemoved[a1] = mSchedIdRemoved[a2] = MEGACHAT_INVALID_HANDLE; // reset sched meetings id's (do after assign vars above)

        // wait for onRequestFinish
        ASSERT_NO_FATAL_FAILURE({
        waitForAction (1,
                       std::vector<bool *> { &exitFlag },
                       std::vector<string> { "TYPE_DELETE_SCHEDULED_MEETING[a1]"},
                       "Removing scheduled meeting from A",
                       true /* wait for all exit flags*/,
                       true /*reset flags*/,
                       maxTimeout,
                       [&api = megaChatApi[index], &d = smData, &expectedError, &exitFlag]()
                       {
                            ChatRequestTracker crtRemoveMeeting;
                            api->removeScheduledMeeting(d.chatId, d.schedId, &crtRemoveMeeting);
                            auto res = crtRemoveMeeting.waitForResult();
                            exitFlag = true;
                            ASSERT_EQ(res, expectedError)
                                        << "Unexpected error while removing scheduled meeting. Error: " << crtRemoveMeeting.getErrorString();
                       });
        });
        if (expectedError != MegaChatError::ERROR_OK) { return; }

        // wait for onChatSchedMeetingUpdate (just in case expectedError is ERROR_OK)
        waitForMultiResponse(std::vector<bool *> {&mSchedMeetingUpdated[a1], &mSchedMeetingUpdated[a2]}, true, maxTimeout);
        ASSERT_NE(mSchedIdRemoved[a1], MEGACHAT_INVALID_HANDLE) << "Scheduled meeting for primary account could not be removed. scheduled meeting id: "
                                                                << getSchedIdStrB64(smData.schedId);

        ASSERT_NE(mSchedIdRemoved[a2], MEGACHAT_INVALID_HANDLE) << "Scheduled meeting for secondary account could not be removed. scheduled meeting id: "
                                                                << getSchedIdStrB64(smData.schedId);
    };

    // update scheduled meeting
    const auto updateSchedMeeting = [this, &a1, &a2](const unsigned int index, const int expectedError, const SchedMeetingData& smData) -> void
    {
        bool exitFlag = false;
        mSchedMeetingUpdated[a1] = mSchedMeetingUpdated[a2] = false;         // reset sched meetings updated flags
        mSchedIdUpdated[a1] = mSchedIdUpdated[a2] = MEGACHAT_INVALID_HANDLE; // reset sched meetings id's (do after assign vars above)

        // wait for onRequestFinish
        ASSERT_NO_FATAL_FAILURE({
        waitForAction (1,
                       std::vector<bool *> { &exitFlag },
                       std::vector<string> { "TYPE_UPDATE_SCHEDULED_MEETING[a1]"},
                       "Updating meeting room and scheduled meeting from A",
                       true /* wait for all exit flags*/,
                       true /*reset flags*/,
                       maxTimeout,
                       [&api = megaChatApi[index], &d = smData, &expectedError, &exitFlag]()
                       {
                            ChatRequestTracker crtUpdateMeeting;
                            api->updateScheduledMeeting(d.chatId, d.schedId, d.timeZone.c_str(), d.startDate, d.endDate, d.title.c_str(),
                                                                       d.description.c_str(), d.cancelled, d.flags.get(), d.rules.get(), &crtUpdateMeeting);
                            auto res = crtUpdateMeeting.waitForResult();
                            exitFlag = true;
                            ASSERT_EQ(res, expectedError)
                                        << "Unexpected error when updating scheduled meeting. Error: " << crtUpdateMeeting.getErrorString();
                       });
        });

        if (expectedError != MegaChatError::ERROR_OK) { return; }

        // wait for onChatSchedMeetingUpdate (just in case expectedError is ERROR_OK)
        waitForMultiResponse(std::vector<bool *> {&mSchedMeetingUpdated[a1], &mSchedMeetingUpdated[a2]}, true, maxTimeout);
        ASSERT_NE(mSchedIdUpdated[a1], MEGACHAT_INVALID_HANDLE) << "Scheduled meeting for primary account could not be updated. scheduled meeting id: "
                                                                << getSchedIdStrB64(smData.schedId);

        ASSERT_NE(mSchedIdUpdated[a2], MEGACHAT_INVALID_HANDLE) << "Scheduled meeting for secondary account could not be updated. scheduled meeting id: "
                                                                << getSchedIdStrB64(smData.schedId);
    };

    // fetch scheduled meeting occurrences
    std::unique_ptr<::megachat::MegaChatScheduledMeetingOccurrList> occurrences;
    const auto fetchOccurrences = [this, &occurrences](const unsigned int index, const int expectedError,
                                                       const SchedMeetingData& smData) -> void
    {
        occurrences.reset();
        // check if occurrence is inside requested range
        bool exitFlag = false;

        // wait for onRequestFinish
        ASSERT_NO_FATAL_FAILURE({
            waitForAction (1,
                          std::vector<bool *> { &exitFlag },
                          std::vector<string> { "TYPE_FETCH_SCHEDULED_MEETING_OCCURRENCES[a1]" },
                          "Fetching scheduled meeting occurrences",
                          true /* wait for all exit flags */,
                          true /* reset flags */,
                          maxTimeout,
                          [&api = megaChatApi[index], &d = smData, &expectedError, &exitFlag, &occurrences]()
                          {
                              const MegaChatTimeStamp sinceTs = d.startDate;
                              const auto isValidOccurr = [&sinceTs](const MegaChatTimeStamp& ts)
                              {
                                  return sinceTs <= ts; // check until limit in this method when apps can filter ocurrences by that field
                              };

                              ChatRequestTracker crtFetchOccurrences;
                              api->fetchScheduledMeetingOccurrencesByChat(d.chatId, d.startDate, &crtFetchOccurrences);
                              const int errCode = crtFetchOccurrences.waitForResult();
                              exitFlag = true; // set exitFlag as true as waitForAction is waiting for it
                              ASSERT_EQ(errCode, expectedError) << "Unexpected error while fetching scheduled meetings. Error: " << crtFetchOccurrences.getErrorString();

                              if (!errCode)
                              {
                                  ASSERT_TRUE(crtFetchOccurrences.hasScheduledMeetingOccurrList()) << "fetchScheduledMeetingOccurrencesByChat finished Ok "
												   << "but no scheduled meeting occurrences list received";
                                  occurrences = crtFetchOccurrences.getScheduledMeetingsOccurrences();
                                  if (occurrences)
                                  {
                                      for (size_t i =  0; i < occurrences->size(); ++i)
                                      {
                                          const auto occurr = occurrences->at(i);
                                          ASSERT_TRUE(isValidOccurr(occurr->startDateTime())) << "StartDateTime out of specified range for occurrence";
                                          ASSERT_TRUE(isValidOccurr(occurr->endDateTime()))   << "EndDateTime out of specified range for occurrence";
                                      }
                                  }
                              }
                          });
        });
    };

    auto printOccurrences = [](const::megachat::MegaChatScheduledMeetingOccurrList* l, const int expectedOccurr) -> void
    {
        if (!l) { return; }
        std::string text = "Error fetching occurrences. \nExpected occurrences: (";
        text.append(std::to_string(expectedOccurr)).append(")");
        text.append("\nReceived occurrences: (").append(std::to_string(l->size())).append(")\n{\n");
        std::string schedIdB64;
        MegaChatHandle schedId = MEGACHAT_INVALID_HANDLE;
        for (size_t i = 0; i < l->size(); ++i)
        {
            if (schedId != l->at(i)->schedId())
            {
                schedId = l->at(i)->schedId();
                const std::unique_ptr<char[]> auxId(MegaApi::userHandleToBase64(schedId));
                schedIdB64 = auxId.get();
            }
            text.append("\tscheId: ").append(schedIdB64).append(" | startTs: ")
                .append(std::to_string(l->at(i)->startDateTime())).append("\n");
        }
        text.append("}");
        LOG_err << text;
    };

    // update scheduled meeting occurrence
    const auto updateOccurrence = [this, &a1, &a2, &fetchOccurrences, &printOccurrences, &occurrences](const unsigned int index, const unsigned int maxAttempts,
                                                                      const int expectedError, const int repeatError, const SchedMeetingData& smData) -> void
    {
        bool exitFlag = false;
        mSchedMeetingUpdated[a1] = mSchedMeetingUpdated[a2] = false;         // reset sched meetings updated flags
        mSchedIdUpdated[a1] = mSchedIdUpdated[a2] = MEGACHAT_INVALID_HANDLE; // reset sched meetings id's (do after assign vars above)
        int res = MegaChatError::ERROR_UNKNOWN;

        // wait for onRequestFinish
        ASSERT_NO_FATAL_FAILURE({
        waitForAction (1,
                       std::vector<bool *> { &exitFlag },
                       std::vector<string> { "TYPE_UPDATE_SCHEDULED_MEETING_OCCURRENCE[a1]"},
                       "Updating scheduled meeting occurrence",
                       true /* wait for all exit flags */,
                       true /* reset flags */,
                       maxTimeout,
                       [&api = megaChatApi[index], &d = smData, &repeatError, &maxAttempts, &exitFlag, &res]()
                       {
                            unsigned int attempts = 0;
                            do
                            {
                                ChatRequestTracker crtUpdateOccurrence;
                                api->updateScheduledMeetingOccurrence(d.chatId, d.schedId, d.overrides, d.newStartDate, d.newEndDate, d.newCancelled, &crtUpdateOccurrence);
                                res = crtUpdateOccurrence.waitForResult();
                                if (res == repeatError && ++attempts < maxAttempts) { continue; }
                                exitFlag = true;
                                break;
                            }
                            while (1);
                       });
        });

        if (res == MegaChatError::ERROR_OK)
        {
            // wait for onChatSchedMeetingUpdate (just in case expectedError is ERROR_OK)
            waitForMultiResponse(std::vector<bool *> {&mSchedMeetingUpdated[a1], &mSchedMeetingUpdated[a2]}, true, maxTimeout);
            ASSERT_NE(mSchedIdUpdated[a1], MEGACHAT_INVALID_HANDLE) << "Scheduled meeting occurrence for primary account could not be updated scheduled meeting id: "
                                                                    << getSchedIdStrB64(smData.schedId) << " overrides: " << std::to_string(smData.overrides);

            ASSERT_NE(mSchedIdUpdated[a2], MEGACHAT_INVALID_HANDLE) << "Scheduled meeting occurrence for secondary account could not be updated scheduled meeting id: "
                                                                    << getSchedIdStrB64(smData.schedId) << " overrides: " << std::to_string(smData.overrides);
        }
        else
        {
            if (res == MegaChatError::ERROR_NOENT)
            {
                LOG_err << "Can't update scheduled meeting occurrence, fetching occurrences";
                ASSERT_NO_FATAL_FAILURE({ fetchOccurrences(a1, MegaChatError::ERROR_OK, smData); });
                if (occurrences) { printOccurrences(occurrences.get(), MegaChatScheduledMeeting::NUM_OCURRENCES_REQ); }
            }
            ASSERT_EQ(res, expectedError) << "Unexpected error while updating scheduled meeting occurrence. Error: " << res;
        }

    };

    // get scheduled meeting
    const auto getSchedMeeting = [this](const unsigned int index, const SchedMeetingData& smData) -> std::unique_ptr<MegaChatScheduledMeeting>
    {
        const auto smList = std::unique_ptr<megachat::MegaChatScheduledMeetingList>(megaChatApi[index]->getScheduledMeetingsByChat(smData.chatId));
        const bool validSchedId = smData.schedId != MEGACHAT_INVALID_HANDLE;
        for (size_t i = 0, sz = smList->size(); i < sz; ++i)
        {
            if (!validSchedId && smList->at(i)->parentSchedId() == MEGACHAT_INVALID_HANDLE)
            {
                // if no schedId provided return the parent sched meeting for this chat
                return std::unique_ptr<MegaChatScheduledMeeting>(smList->at(i)->copy());
            }

            if (validSchedId && smList->at(i)->schedId() == smData.schedId)
            {
                // if schedId provided return the sched meeting that matches with provided schedId, if any
                return std::unique_ptr<MegaChatScheduledMeeting>(smList->at(i)->copy());
            }
        }
        return nullptr;
    };

    // create chatroom and scheduled meeting
    MegaChatHandle chatid = MEGACHAT_INVALID_HANDLE;

    auto getLastMsgIfManagement = [this] (const unsigned uIndex, const MegaChatHandle chatid, const int expectedType) -> MegaChatMessage*
    {
        auto crListener = std::make_unique<TestChatRoomListener>(this, megaChatApi, chatid);
        if (!megaChatApi[uIndex]->openChatRoom(chatid, crListener.get()))
        {
            LOG_debug << "getLastMsgIfManagement: Cannot open chatroom" << getChatIdStrB64(chatid);
            return nullptr;
        }
        loadHistory(uIndex, chatid, crListener.get());
        megaChatApi[uIndex]->closeChatRoom(chatid, crListener.get());

        std::unique_ptr<MegaChatListItem> lItem(megaChatApi[uIndex]->getChatListItem(chatid));
        if (!lItem)
        {
            LOG_debug << "getLastMsgIfManagement: Cannot get chatlist item for chat" << getChatIdStrB64(chatid);
            return nullptr;
        }

        if (lItem->getLastMessageType() != expectedType)
        {
            LOG_debug << "getLastMsgIfManagement: last message in chat: " << getChatIdStrB64(chatid) << "is not of type: " << expectedType;
            return nullptr;
        }

        MegaChatMessage* msg = megaChatApi[uIndex]->getMessage(chatid, lItem->getLastMessageId());
        if (!msg || msg->getType() != expectedType)
        {
            return nullptr;
        }

        return msg;
    };

    const auto schedChangeToString = [] (const unsigned int flag) -> std::string
    {
        if (flag == MegaChatScheduledMeeting::SC_NEW_SCHED)     { return "New"; }
        if (flag == MegaChatScheduledMeeting::SC_PARENT)        { return "p"; }
        if (flag == MegaChatScheduledMeeting::SC_TZONE)         { return "tz"; }
        if (flag == MegaChatScheduledMeeting::SC_START)         { return "s"; }
        if (flag == MegaChatScheduledMeeting::SC_END)           { return "e"; }
        if (flag == MegaChatScheduledMeeting::SC_TITLE)         { return "t"; }
        if (flag == MegaChatScheduledMeeting::SC_DESC)          { return "d"; }
        if (flag == MegaChatScheduledMeeting::SC_ATTR)          { return "at"; }
        if (flag == MegaChatScheduledMeeting::SC_OVERR)         { return "o"; }
        if (flag == MegaChatScheduledMeeting::SC_CANC)          { return "c"; }
        if (flag == MegaChatScheduledMeeting::SC_FLAGS)         { return "f"; }
        if (flag == MegaChatScheduledMeeting::SC_RULES)         { return "r"; }
        if (flag == MegaChatScheduledMeeting::SC_FLAGS_SIZE)    { return "Invalid"; }
        return "Unknown";
    };

    auto checkSchedMeetMsgChanges = [&schedChangeToString] (const MegaChatMessage* msg, const std::vector<unsigned int>& flags) -> bool
    {
        if (!msg) { return false;}

        bool match = true;
        for (const auto flag: flags)
        {
            if (!msg->hasSchedMeetingChanged(flag))
            {
                match = false;
                break;
            }
        };

        if (!match)
        {
            std::string changesStr = "checkSchedMeetMsgChanges: Expected changes => [  ";
            for (auto f: flags)
            {
                changesStr.append(schedChangeToString(f).append("  "));
            }

            changesStr.append("] Received changes: {  ");
            for (unsigned int i = MegaChatScheduledMeeting::SC_NEW_SCHED; i < MegaChatScheduledMeeting::SC_FLAGS_SIZE; ++i)
            {
                changesStr.append(schedChangeToString(i)).append(": ").append(std::to_string(msg->hasSchedMeetingChanged(i)).append("  "));
            }
            changesStr.append("}");
            LOG_err << changesStr;
        }

        return match;
    };

    auto checkSchedParentId = [] (const MegaChatMessage* msg, const MegaChatHandle parentSchedId) -> bool
    {
        if (!msg) { return false;}
        const MegaStringList* l = msg->getScheduledMeetingChange(MegaChatScheduledMeeting::SC_PARENT);
        const bool msgHasParentId = l && l->size() == 1;

        return parentSchedId != MEGACHAT_INVALID_HANDLE
            ? msgHasParentId && MegaApi::base64ToUserHandle(l->get(0)) == parentSchedId
            : !msgHasParentId;
    };

    const auto checkSchedMeetMsg = [&getLastMsgIfManagement, &checkSchedMeetMsgChanges, &checkSchedParentId]
        (unsigned int index, const MegaChatHandle chatid, const MegaChatHandle parentSchedId
         , const std::vector<unsigned int> changes, const std::string msg) -> void
    {
        // fetch last message that must be of type: TYPE_SCHED_MEETING and check that msg changes, matches with expected ones
        std::unique_ptr<MegaChatMessage> lastManagementMsg(getLastMsgIfManagement(index, chatid, megachat::MegaChatMessage::TYPE_SCHED_MEETING));
        ASSERT_TRUE(lastManagementMsg) << msg << " .Can't retrieve last message or it's type is not expected one";

        ASSERT_TRUE(checkSchedMeetMsgChanges(lastManagementMsg.get(), changes))
            << msg << " .Unexpected changeset received for sched meeting management msg";

        ASSERT_TRUE(checkSchedParentId(lastManagementMsg.get(), parentSchedId /*expected parent SchedId*/))
            << msg << " .Unexpected parentSchedId in sched meeting management msg";
    };

    //================================================================================//
    // TEST preparation
    //================================================================================//
    const std::unique_ptr <char[]> primarySession(login(a1));
    ASSERT_TRUE(primarySession);
    const std::unique_ptr <char[]> secondarySession(login(a2));
    ASSERT_TRUE(secondarySession);
    std::unique_ptr<MegaUser> user(megaApi[a1]->getContact(account(a2).getEmail().c_str()));
    if (!user || user->getVisibility() != MegaUser::VISIBILITY_VISIBLE)
    {
        ASSERT_NO_FATAL_FAILURE({ makeContact(a1, a2); });
        user.reset(megaApi[a1]->getContact(account(a2).getEmail().c_str()));
        ASSERT_TRUE(user) << "Secondary account is not a contact of primary account yet";
    }

    //================================================================================//
    // TEST 1. Create a meeting room and a recurrent scheduled meeting
    //================================================================================//
    LOG_debug << "TEST_ScheduledMeetings 1: Create meeting room and scheduled meeting";
    const std::shared_ptr<MegaChatPeerList> peerList(MegaChatPeerList::createInstance());
    const time_t now = time(nullptr);
    peerList->addPeer(user->getHandle(), MegaChatPeerList::PRIV_STANDARD);
    std::string title = "SMChat_" + std::to_string(now);
    std::string description = "SMChat_Description";
    std::string timeZone = "Europe/Madrid";
    const MegaChatTimeStamp startDate = now + 300;
    const MegaChatTimeStamp endDate =  startDate + 600;

    // create MegaChatScheduledFlags
    std::shared_ptr<MegaChatScheduledFlags> flags(MegaChatScheduledFlags::createInstance());
    flags->setSendEmails(true);

    // create MegaChatScheduledRules
    std::shared_ptr<MegaChatScheduledRules> rules(MegaChatScheduledRules::createInstance(MegaChatScheduledRules::FREQ_DAILY,
                                                                                         MegaChatScheduledRules::INTERVAL_INVALID,
                                                                                         MEGACHAT_INVALID_TIMESTAMP,
                                                                                         nullptr, nullptr, nullptr));
    smDataTests12389.peerList = peerList;
    smDataTests12389.isMeeting = true;
    smDataTests12389.publicChat = true;
    smDataTests12389.title = title;
    smDataTests12389.speakRequest = false;
    smDataTests12389.waitingRoom = false;
    smDataTests12389.openInvite = false;
    smDataTests12389.timeZone = timeZone;
    smDataTests12389.startDate = startDate;
    smDataTests12389.endDate = endDate;
    smDataTests12389.description = ""; // description is not a mandatory field
    smDataTests12389.flags = nullptr;  // flags is not a mandatory field
    smDataTests12389.rules = rules;
    ASSERT_NO_FATAL_FAILURE({ createChatroomAndSchedMeeting (chatid, a1, a2, smDataTests12389); });

    // check that SC_NEW_SCHED management msg content is expected
    ASSERT_NO_FATAL_FAILURE({ checkSchedMeetMsg(a2
                                                , chatid
                                                , MEGACHAT_INVALID_HANDLE
                                                , std::vector<unsigned int> { MegaChatScheduledMeeting::SC_NEW_SCHED }
                                                , "TEST_1"); });

    const MegaChatHandle schedId = mSchedIdUpdated[a1];
    SchedMeetingData smData; // Designated initializers generate too many warnings (gcc)
    smData.chatId = chatid;
    smData.schedId = MEGACHAT_INVALID_HANDLE;

    const auto schedMeet = getSchedMeeting(a1, smData);
    ASSERT_TRUE(schedMeet) << "Can't retrieve scheduled meeting for new chat " << getChatIdStrB64(chatid);
    ASSERT_TRUE(!schedMeet->flags() && !schedMeet->description()) << "Scheduled meeting flags must be unset and description must be an empty string" ;
    ASSERT_TRUE(flags->sendEmails()) << "Scheduled meeting created doesn't have send emails flag enabled but it was set on creation";

    //================================================================================//
    // TEST 2. Update a recurrent scheduled meeting with invalid TimeZone (Error)
    //================================================================================//
    LOG_debug << "TEST_ScheduledMeetings 2: Update a recurrent scheduled meeting with invalid TimeZone (Error)";
    timeZone = "Europe/Borlin"; // invalid timezone
    title.append("(updated)");
    description.append("(updated)");
    smDataTests12389.chatId = chatid;
    smDataTests12389.schedId = schedId;
    smDataTests12389.timeZone = timeZone;
    smDataTests12389.title = title;
    smDataTests12389.cancelled = false;
    ASSERT_NO_FATAL_FAILURE({ updateSchedMeeting(a1, MegaChatError::ERROR_ARGS, smDataTests12389); });

    //================================================================================//
    // TEST 3. Update previous recurrent scheduled meeting with valid data
    //================================================================================//
    LOG_debug << "TEST_ScheduledMeetings 3: Update a recurrent scheduled meeting";
    timeZone = "Europe/Dublin";
    smDataTests12389.timeZone = timeZone;
    ASSERT_NO_FATAL_FAILURE({ updateSchedMeeting(a1, MegaChatError::ERROR_OK, smDataTests12389); });

    // check that SC_NEW_SCHED management msg content is expected
    ASSERT_NO_FATAL_FAILURE({ checkSchedMeetMsg(a2
                                                , chatid
                                                , MEGACHAT_INVALID_HANDLE
                                                , std::vector<unsigned int> { MegaChatScheduledMeeting::SC_TZONE }
                                                , "TEST_3"); });

    //================================================================================//
    // TEST 4. Update a scheduled meeting occurrence with invalid schedId (Error)
    //================================================================================//
    LOG_debug << "TEST_ScheduledMeetings 4: Update a scheduled meeting occurrence with invalid schedId (Error)";
    smDataTests457.chatId = chatid;
    smDataTests457.overrides = startDate;
    smDataTests457.newStartDate = startDate;
    smDataTests457.newEndDate = endDate;
    smDataTests457.newCancelled = false;
    ASSERT_NO_FATAL_FAILURE({ updateOccurrence(a1, 1/*maxAttempts*/, MegaChatError::ERROR_NOENT, MegaChatError::ERROR_TOOMANY, smDataTests457); });

    //================================================================================//
    // TEST 5. Update a scheduled meeting occurrence (new child sched meeting created)
    //================================================================================//
    LOG_debug << "TEST_ScheduledMeetings 5: Update a scheduled meeting occurrence (child sched meeting created)";
    MegaChatTimeStamp overrides =  startDate;
    const MegaChatTimeStamp auxStartDate =  startDate + 120;
    const MegaChatTimeStamp auxEndDate = endDate + 120;
    // update occurrence and ensure that we have received a new child scheduled meeting whose parent is the original sched meeting and contains the updated occurrence
    smDataTests457.schedId = schedId;
    smDataTests457.overrides = overrides;
    smDataTests457.newStartDate = auxStartDate;
    smDataTests457.newEndDate = auxEndDate;
    ASSERT_NO_FATAL_FAILURE({ updateOccurrence(a1, 3/*maxAttempts*/, MegaChatError::ERROR_OK, MegaChatError::ERROR_TOOMANY, smDataTests457); });
    auto sched = std::unique_ptr<MegaChatScheduledMeeting>(megaChatApi[a1]->getScheduledMeeting(chatid, mSchedIdUpdated[a1]));
    ASSERT_TRUE(sched);
    ASSERT_EQ(sched->parentSchedId(), schedId) << "Child scheduled meeting for primary account has not been received scheduled meeting id: " <<  getSchedIdStrB64(schedId);

    // check that SC_NEW_SCHED management msg content is expected
    ASSERT_NO_FATAL_FAILURE({ checkSchedMeetMsg(a2
                                                , chatid
                                                , schedId
                                                , std::vector<unsigned int> { MegaChatScheduledMeeting::SC_START
                                                                          , MegaChatScheduledMeeting::SC_END }
                                                , "TEST_5"); });

    const MegaChatHandle childSchedId = sched->schedId();
    smData = SchedMeetingData(); // Designated initializers generate too many warnings (gcc)
    smData.chatId = chatid;
    smData.schedId = childSchedId;
    ASSERT_TRUE(getSchedMeeting(a1, smData)) << "Can't retrieve child scheduled meeting for chat: " << getChatIdStrB64(chatid);


    //================================================================================//
    // TEST 6. Fetch scheduled meetings occurrences chatroom
    //================================================================================//
    LOG_debug << "TEST_ScheduledMeetings 6: fetch scheduled meetings occurrences";
    smData = SchedMeetingData(); // Designated initializers generate too many warnings (gcc)
    smData.chatId = chatid;
    smData.startDate = MEGACHAT_INVALID_TIMESTAMP;
    ASSERT_NO_FATAL_FAILURE({ fetchOccurrences(a1, MegaChatError::ERROR_OK, smData); });
    ASSERT_TRUE(occurrences) << "Null scheduled meeting occurrences list received for chat: " << getChatIdStrB64(chatid)
                             << ". We should have received a valid occurrences list";

    if (occurrences->size() != MegaChatScheduledMeeting::NUM_OCURRENCES_REQ)
    {
        printOccurrences(occurrences.get(), MegaChatScheduledMeeting::NUM_OCURRENCES_REQ);
        ASSERT_TRUE(false) << "Error fetching occurrences for primary account for chat: " << getChatIdStrB64(chatid);
    }

    const MegaChatScheduledMeetingOccurr* lastestOcurr = occurrences->at(occurrences->size() -1);
    if (lastestOcurr && lastestOcurr->startDateTime() != MEGACHAT_INVALID_TIMESTAMP)
    {
        smData = SchedMeetingData(); // Designated initializers generate too many warnings (gcc)
        smData.chatId = chatid;
        smData.startDate = lastestOcurr->startDateTime();
        ASSERT_NO_FATAL_FAILURE({ fetchOccurrences(a1, MegaChatError::ERROR_OK, smData); });
        if (!occurrences || occurrences->size() != MegaChatScheduledMeeting::NUM_OCURRENCES_REQ)
        {
            if (occurrences) { printOccurrences(occurrences.get(), MegaChatScheduledMeeting::NUM_OCURRENCES_REQ); }
            ASSERT_TRUE(false) << "Error fetching more occurrences for primary account for chat: " << getChatIdStrB64(chatid);
        }
    }

    //================================================================================//
    // TEST 7. Cancel previous scheduled meeting occurrence
    //================================================================================//
    LOG_debug << "TEST_ScheduledMeetings 7: Cancel a scheduled meeting occurrence";
    overrides = auxStartDate;
    smDataTests457.schedId = childSchedId;
    smDataTests457.overrides = overrides;
    smDataTests457.newCancelled = true;
    ASSERT_NO_FATAL_FAILURE({ updateOccurrence(a1, 3/*maxAttempts*/, MegaChatError::ERROR_OK, MegaChatError::ERROR_TOOMANY, smDataTests457); });
    sched = std::unique_ptr<MegaChatScheduledMeeting>(megaChatApi[a1]->getScheduledMeeting(chatid, mSchedIdUpdated[a1]));
    ASSERT_TRUE(sched);
    ASSERT_EQ(sched->schedId(), childSchedId) << "Scheduled meeting id: " << getSchedIdStrB64(schedId)
                                              << " does not match with expected one: " << getSchedIdStrB64(childSchedId);

    ASSERT_TRUE(sched->cancelled()) << "Scheduled meeting occurrence could not be cancelled, scheduled meeting id: "
                                    <<  getSchedIdStrB64(schedId) << " overrides: " << std::to_string(overrides);

    // check that SC_NEW_SCHED management msg content is expected
    ASSERT_NO_FATAL_FAILURE({ checkSchedMeetMsg(a2
                                                , chatid
                                                , schedId
                                                , std::vector<unsigned int> { MegaChatScheduledMeeting::SC_CANC }
                                                , "TEST_7"); });

    //================================================================================//
    // TEST 8. Test negative offset at byMonthWeekDay
    //================================================================================//
    LOG_debug << "TEST_ScheduledMeetings 8: Test negative offset at byMonthWeekDay";
    const int interval = 1;
    const int offset = -1;
    const int day = 1;
    std::unique_ptr<::mega::MegaIntegerMap> byMonthWeekDay(::mega::MegaIntegerMap::createInstance());
    byMonthWeekDay->set(offset, day);
    smDataTests12389.rules.reset(MegaChatScheduledRules::createInstance(MegaChatScheduledRules::FREQ_MONTHLY,
                                                                      interval,
                                                                      MEGACHAT_INVALID_TIMESTAMP,
                                                                      nullptr, nullptr, byMonthWeekDay.get()));

    ASSERT_NO_FATAL_FAILURE({ updateSchedMeeting(a1, MegaChatError::ERROR_OK, smDataTests12389); });
    auto aschedMeet = getSchedMeeting(a1, smDataTests12389);
    ASSERT_TRUE(aschedMeet) << "Can't retrieve scheduled meeting for chat " << getChatIdStrB64(chatid);
    const auto recvRules = aschedMeet->rules();
    ASSERT_TRUE(recvRules) << "Can't retrieve scheduled meeting rules for chat " << getChatIdStrB64(chatid);
    const ::mega::MegaIntegerMap* recvByMonthWeekDay = recvRules->byMonthWeekDay();
    ASSERT_TRUE(recvByMonthWeekDay) << "Can't retrieve ByMonthWeekDay for chat " << getChatIdStrB64(chatid);
    ASSERT_EQ(recvByMonthWeekDay->size(), smDataTests12389.rules->byMonthWeekDay()->size())
        << "Unexpected size for ByMonthWeekDay for chat " << getChatIdStrB64(chatid);

    // check negative offset values at ByMonthWeekDay (-1, 1) Last Monday of each month
    std::unique_ptr<MegaIntegerList> days(recvByMonthWeekDay->get(offset));
    ASSERT_TRUE(days) << "No key : " << offset << " exists at auxByMonthWeekDay for chat " << getChatIdStrB64(chatid);;
    ASSERT_EQ(days->size(), smDataTests12389.rules->byMonthWeekDay()->size()) << "Unexpected byMonthWeekDay size "
                                                                            << days->size() << " for chat " << getChatIdStrB64(chatid);
    ASSERT_EQ(days->get(0), day) << "Unexpected value: " << days->get(0)
                                 << ", expected one(" << day
                                 << ") for key: " << offset << "in chat " << getChatIdStrB64(chatid);

    //================================================================================//
    // TEST 9. Cancel entire series
    //================================================================================//
    LOG_debug << "TEST_ScheduledMeetings 9: Update a recurrent scheduled meeting";
    smDataTests12389.cancelled = true;
    updateSchedMeeting(a1, MegaChatError::ERROR_OK, smDataTests12389);
    smData = SchedMeetingData(); // Designated initializers generate too many warnings (gcc)
    smData.chatId = chatid;
    smData.startDate = MEGACHAT_INVALID_TIMESTAMP;
    ASSERT_NO_FATAL_FAILURE({ fetchOccurrences(a1, MegaChatError::ERROR_OK, smData); });
    ASSERT_TRUE(occurrences) << "Null scheduled meeting occurrences list received for chat: " << getChatIdStrB64(chatid)
                             << ". We should have received an empty list";
    if (occurrences->size())
    {
        printOccurrences(occurrences.get(), 0);
        ASSERT_TRUE(false) << "Non empty scheduled meeting occurrences list received for chat: " << getChatIdStrB64(chatid);
    }

    // check that SC_NEW_SCHED management msg content is expected
    ASSERT_NO_FATAL_FAILURE({ checkSchedMeetMsg(a2
                                                , chatid
                                                , MEGACHAT_INVALID_HANDLE
                                                , std::vector<unsigned int> { MegaChatScheduledMeeting::SC_CANC }
                                                , "TEST_8"); });

    //================================================================================//
    // TEST 10. Delete scheduled meeting with invalid schedId (Error)
    //================================================================================//
    LOG_debug << "TEST_ScheduledMeetings 10: remove a scheduled meeting occurrence with invalid schedId (Error)";
    smData = SchedMeetingData(); // Designated initializers generate too many warnings (gcc)
    smData.chatId = chatid;
    smData.schedId = MEGACHAT_INVALID_HANDLE;
    ASSERT_NO_FATAL_FAILURE({ deleteSchedMeeting(a1, MegaChatError::ERROR_ARGS, smData); });

    //================================================================================//
    // TEST 11. Delete scheduled meeting
    //================================================================================//
    LOG_debug << "TEST_ScheduledMeetings 11: remove a scheduled meeting occurrence";
    smData = SchedMeetingData(); // Designated initializers generate too many warnings (gcc)
    smData.chatId = chatid;
    smData.schedId = schedId;
    ASSERT_NO_FATAL_FAILURE({ deleteSchedMeeting(a1, MegaChatError::ERROR_OK, smData); });

    LOG_debug << "\tSwitching back from staging (Shard 2) for group creation (TEMPORARY)";
    megaApi[a1]->changeApiUrl("https://g.api.mega.co.nz/");

}
#endif

/**
 * @brief MegaChatApiTest.RichLinkUserAttribute
 *
 * This test does the following:
 *
 * - Get state for rich link user attribute
 * - Enable/disable rich link generation
 * - Check if value has been established correctly
 * - Change value for rich link counter
 * - Check if value has been established correctly
 *
 */
TEST_F(MegaChatApiTest, RichLinkUserAttribute)
{
    unsigned a1 = 0;

   char *primarySession = login(a1);
   ASSERT_TRUE(primarySession);

   // Get rich link state
   TestMegaRequestListener requestListener(megaApi[a1], nullptr);
   megaApi[a1]->shouldShowRichLinkWarning(&requestListener);
   ASSERT_TRUE(requestListener.waitForResponse()) << "Expired timeout for rich Link";
   int error = requestListener.getErrorCode();
   ASSERT_TRUE(!error || error == ::mega::API_ENOENT) << "Should show richLink warning. Error: " << error;
   ASSERT_EQ(requestListener.getMegaRequest()->getNumDetails(), 1) << "Active at shouldShowRichLink";

   // Enable/disable rich link generation
   bool enableRichLink = !(requestListener.getMegaRequest()->getFlag());
   requestListener = TestMegaRequestListener(megaApi[a1], nullptr);
   megaApi[a1]->enableRichPreviews(enableRichLink, &requestListener);
   ASSERT_TRUE(requestListener.waitForResponse()) << "User attribute retrieval not finished after timeout";
   ASSERT_TRUE(!requestListener.getErrorCode()) << "Failed to enable rich preview. Error: " << requestListener.getErrorCode();

   // Get rich link state
   requestListener = TestMegaRequestListener(megaApi[a1], nullptr);
   megaApi[a1]->shouldShowRichLinkWarning(&requestListener);
   ASSERT_TRUE(requestListener.waitForResponse()) << "Expired timeout for rich Link";
   error = requestListener.getErrorCode();
   ASSERT_TRUE(!error || error == ::mega::API_ENOENT) << "Should show richLink warning. Error: " << error;
   ASSERT_FALSE(requestListener.getMegaRequest()->getFlag()) << "Rich link enable/disable has not worked, (Rich link warning hasn't to be shown)";

   // Change value for rich link counter
   int counter = 1;
   requestListener = TestMegaRequestListener(megaApi[a1], nullptr);
   megaApi[a1]->setRichLinkWarningCounterValue(counter, &requestListener);
   ASSERT_TRUE(requestListener.waitForResponse()) << "User attribute retrieval not finished after timeout";
   ASSERT_FALSE(requestListener.getErrorCode()) << "Failed to set rich preview count. Error: " << requestListener.getErrorCode();

   requestListener = TestMegaRequestListener(megaApi[a1], nullptr);
   megaApi[a1]->shouldShowRichLinkWarning(&requestListener);
   ASSERT_TRUE(requestListener.waitForResponse()) << "Expired timeout for rich Link";
   error = requestListener.getErrorCode();
   ASSERT_TRUE(!error || error == ::mega::API_ENOENT) << "Should show richLink warning. Error: " << error;
   ASSERT_EQ(requestListener.getMegaRequest()->getNumDetails(), 1) << "Active at shouldShowRichLink";
   ASSERT_EQ(counter, requestListener.getMegaRequest()->getNumber()) << "Rich link count has not taken the correct value.";
   ASSERT_TRUE(requestListener.getMegaRequest()->getFlag()) << "Rich link enable/disable has not worked, (Rich link warning has to be shown)";

   delete [] primarySession;
   primarySession = NULL;
}

/**
 * @brief MegaChatApiTest.SendRichLink
 *
 * This test does the following:
 *
 * - Enable rich links
 * - Send a message with a url
 * - Wait for rich link update
 * - Check if message has been updated with a rich link
 *
 */
TEST_F(MegaChatApiTest, SendRichLink)
{
    unsigned a1 = 0;
    unsigned a2 = 1;

    constexpr unsigned int timeoutUsec = maxTimeout * 1000000;
    char *primarySession = login(a1);
    ASSERT_TRUE(primarySession);
    char *secondarySession = login(a2);
    ASSERT_TRUE(secondarySession);

    // Enable rich link
    bool enableRichLink = true;
    bool* richPreviewEnabled = &mUsersChanged[a1][MegaUser::CHANGE_TYPE_RICH_PREVIEWS]; *richPreviewEnabled = false;
    TestMegaRequestListener requestListener(megaApi[a1], nullptr);
    megaApi[a1]->enableRichPreviews(enableRichLink, &requestListener);
    ASSERT_TRUE(requestListener.waitForResponse()) << "User attribute retrieval not finished after timeout";
    int error = requestListener.getErrorCode();
    ASSERT_FALSE(error) << "Failed to enable rich preview. Error: " << error;
    ASSERT_TRUE(waitForResponse(richPreviewEnabled)) << "Richlink previews attr change not received, account" << (a1+1) << ", after timeout: " << maxTimeout << " seconds";

    MegaUser *user = megaApi[a1]->getContact(account(a2).getEmail().c_str());
    if (!user || (user->getVisibility() != MegaUser::VISIBILITY_VISIBLE))
    {
        ASSERT_NO_FATAL_FAILURE({ makeContact(a1, a2); });
    }
    delete user;
    user = NULL;

    MegaChatHandle chatid = getPeerToPeerChatRoom(a1, a2);
    ASSERT_NE(chatid, MEGACHAT_INVALID_HANDLE);

    TestChatRoomListener *chatroomListener = new TestChatRoomListener(this, megaChatApi, chatid);
    ASSERT_TRUE(megaChatApi[a1]->openChatRoom(chatid, chatroomListener)) << "Can't open chatRoom account " << (a1+1);
    ASSERT_TRUE(megaChatApi[a2]->openChatRoom(chatid, chatroomListener)) << "Can't open chatRoom account " << (a2+1);

    // Load some message to feed history
    loadHistory(a1, chatid, chatroomListener);
    loadHistory(a2, chatid, chatroomListener);

    // Define lambda for future messages check
    auto checkMessages = [&](MegaChatMessage* msgSent, const std::string& msgToSend, bool isRichLink, bool senderOnly = false)
    {

        std::array<const unsigned int, 2> an = { a1, a2 };
        // Wait for update (richLink needs a "double" edition)
        if (!chatroomListener->msgEdited[a1])
        {
            for (auto& ai : an)
            {
                ASSERT_TRUE(waitForResponse(&chatroomListener->msgEdited[ai])) << "Message HAS NOT been fully updated after richlink edition, account" << (ai+1) << ", after timeout: " << maxTimeout << " seconds";
            }
        }
        // Check if messages have been updated correctly
        for (auto& ai : an)
        {
            MegaChatMessage* msgUpdated = senderOnly ? msgSent : megaChatApi[ai]->getMessage(chatid, msgSent->getMsgId());
            if (!senderOnly)
            {
                unsigned int tWaited = 0;
                while (((isRichLink && msgUpdated->getType() != MegaChatMessage::TYPE_CONTAINS_META) ||
                            (!isRichLink && msgUpdated->getType() == MegaChatMessage::TYPE_CONTAINS_META)) &&
                        (tWaited < timeoutUsec))
                {
                    std::this_thread::sleep_for(std::chrono::microseconds(pollingT));
                    tWaited += pollingT;
                    MegaChatMessage* newMsgUpdated = megaChatApi[ai]->getMessage(chatid, msgSent->getMsgId());
                    if (msgUpdated != newMsgUpdated)
                    {
                        delete msgUpdated;
                        msgUpdated = newMsgUpdated;
                    }
                }
            }
            ASSERT_TRUE((isRichLink && msgUpdated->getType() == MegaChatMessage::TYPE_CONTAINS_META) ||
                        (!isRichLink && msgUpdated->getType() != MegaChatMessage::TYPE_CONTAINS_META)) << "Invalid Message Type: " << msgUpdated->getType() << ", it should " << (isRichLink ? "" : "NOT ") << "be " << MegaChatMessage::TYPE_CONTAINS_META << " (account " << (ai+1) << ")";
            ASSERT_TRUE((isRichLink && msgUpdated->getContainsMeta() &&
                         msgUpdated->getContainsMeta()->getRichPreview()) ||
                        (!isRichLink && !msgUpdated->getContainsMeta())) << "Rich link information HAS" << (isRichLink ? " NOT" : "") << " been established (account " << (ai+1) << ")";
            ASSERT_TRUE(!isRichLink || msgUpdated->getContainsMeta()->getType() == MegaChatContainsMeta::CONTAINS_META_RICH_PREVIEW) << "Invalid ContainsMeta Type: " << (isRichLink ? to_string(msgUpdated->getContainsMeta()->getType()) : "NONE") << ", due to containsPreview = " << (isRichLink ? "true" : "false") << ", it should " << (isRichLink ? "" : "NOT ") << "be " << MegaChatContainsMeta::CONTAINS_META_RICH_PREVIEW << " (account " << (ai+1) << ")";

            const char* updatedText = isRichLink ? msgUpdated->getContainsMeta()->getRichPreview()->getText() :
                                                   msgUpdated->getContent();
            ASSERT_EQ(updatedText, msgToSend) << "Two strings have to have the same value (account " << (ai+1) << "): UpdatedText -> " << updatedText << " Message sent: " << msgToSend;

            if (senderOnly)
            {
                return;
            }

            delete msgUpdated;
        }
    };

    //=================================//
    // TEST 1. Send rich link message
    //=================================//

    LOG_debug << "TEST 1. Send rich link message";
    std::string messageToSend = "Hello friend, http://mega.nz";
    // Need to do this for the first message as it's send and edited
    chatroomListener->msgEdited[a1] = false;
    chatroomListener->msgEdited[a2] = false;
    MegaChatMessage* msgSent = sendTextMessageOrUpdate(a1, a2, chatid, messageToSend, chatroomListener);
    ASSERT_TRUE(msgSent);
    ASSERT_NO_FATAL_FAILURE({ checkMessages(msgSent, messageToSend, true); });

    //===============================================================================================//
    // TEST 2. Remove richlink (used to remove preview) from previous message with removeRichLink()
    //===============================================================================================//

    LOG_debug << "TEST 2. Remove richlink";
    // No call to sendTextMessageOrUpdate, so we must manually waitForUpdate for msgEdited to be set to 'true'
    chatroomListener->msgEdited[a1] = false;
    chatroomListener->msgEdited[a2] = false;
    MegaChatMessage* msgUpdated1 = megaChatApi[a1]->removeRichLink(chatid, msgSent->getMsgId());
    ASSERT_NO_FATAL_FAILURE({ checkMessages(msgUpdated1, messageToSend, false, true); });

    //===================================================================//
    // TEST 3. Edit previous non-richlinked message by removing the URL.
    //===================================================================//

    LOG_debug << "TEST 3. Edit previous non-richlinked message by removing the URL";
    std::string messageToUpdate2 = "Hello friend";
    MegaChatMessage* msgUpdated2 = sendTextMessageOrUpdate(a1, a2, chatid, messageToUpdate2, chatroomListener, msgUpdated1->getMsgId());
    ASSERT_TRUE(msgUpdated2);
    ASSERT_NO_FATAL_FAILURE({ checkMessages(msgUpdated2, messageToUpdate2, false); });


    //======================================================//
    // TEST 4. Edit previous message by adding a new URL.
    //======================================================//

    LOG_debug << "TEST 4. Edit previous message by adding a new URL";
    std::string messageToUpdate3 = "Hello friend, sorry, the URL is https://mega.nz";
    MegaChatMessage* msgUpdated3 = sendTextMessageOrUpdate(a1, a2, chatid, messageToUpdate3, chatroomListener, msgUpdated2->getMsgId());
    ASSERT_TRUE(msgUpdated3);
    ASSERT_NO_FATAL_FAILURE({ checkMessages(msgUpdated3, messageToUpdate3, true); });

    //===============================================================//
    // TEST 5. Edit previous message by modifying the previous URL.
    //===============================================================//

    LOG_debug << "TEST 5. Edit previous message by modifying the previous URL";
    std::string messageToUpdate4 = "Argghhh!!! Sorry again!! I meant https://mega.io that's the good one!!!";
    MegaChatMessage* msgUpdated4 = sendTextMessageOrUpdate(a1, a2, chatid, messageToUpdate4, chatroomListener, msgUpdated3->getMsgId());
    ASSERT_TRUE(msgUpdated4);
    ASSERT_NO_FATAL_FAILURE({ checkMessages(msgUpdated4, messageToUpdate4, true); });

    //===============================================================//
    // TEST 6. Edit previous richlinked message by deleting the URL.
    //===============================================================//

    LOG_debug << "TEST 6. Edit previous richlinked message by deleting the URL";
    std::string messageToUpdate5 = "No more richlinks please!!!!";
    MegaChatMessage* msgUpdated5 = sendTextMessageOrUpdate(a1, a2, chatid, messageToUpdate5, chatroomListener, msgUpdated4->getMsgId());
    ASSERT_TRUE(msgUpdated5);
    ASSERT_NO_FATAL_FAILURE({ checkMessages(msgUpdated5, messageToUpdate5, false); });


    // Close chat rooms and free up memory
    megaChatApi[a1]->closeChatRoom(chatid, chatroomListener);
    megaChatApi[a2]->closeChatRoom(chatid, chatroomListener);

    delete msgSent;
    delete msgUpdated1;
    delete msgUpdated2;
    delete msgUpdated3;
    delete msgUpdated4;
    delete msgUpdated5;

    delete chatroomListener;

    delete [] primarySession;
    delete [] secondarySession;
}

/**
 * @brief MegaChatApiTest.SendGiphy
 *
 * This test does the following:
 *
 * - Send a message with a giphy
 * - Check if the receiver can get get the message correctly
 * - Check if the json can be parsed correctly
 */
TEST_F(MegaChatApiTest, SendGiphy)
{
    unsigned a1 = 0;
    unsigned a2 = 1;

    TestChatRoomListener* chatroomListener = nullptr;
    MegaUser* user = nullptr;
    MegaChatHandle chatid = 0;
    char* primarySession = nullptr;
    char* secondarySession = nullptr;

    ASSERT_NO_FATAL_FAILURE({
    initChat(a1, a2, user, chatid, primarySession, secondarySession, chatroomListener);
    });

    bool* flagConfirmed = &chatroomListener->msgConfirmed[a1]; *flagConfirmed = false;
    bool* flagReceived = &chatroomListener->msgContactReceived[a2]; *flagReceived = false;
    bool* flagDelivered = &chatroomListener->msgDelivered[a1]; *flagDelivered = false;
    chatroomListener->clearMessages(a1);
    chatroomListener->clearMessages(a2);

    //giphy data
    const char* srcMp4 = "giphy://media/Wm9XlKG2xIMiVcH4CP/200.mp4?cid=a2a900dl&rid=200.mp4&dom=bWVkaWEyLmdpcGh5LmNvbQ%3D%3D";
    const char* srcWebp = "giphy://media/Wm9XlKG2xIMiVcH4CP/200.webp?cid=a2a900dl&rid=200.webp&dom=bWVkaWEyLmdpcGh5LmNvbQ%3D%3D";
    long long sizeMp4 = 59970;
    long long sizeWebp = 159970;
    int giphyWidth = 200;
    int giphyHeight = 200;
    const char* giphyTitle = "MegaChatApiTest.SendGiphy";

    MegaChatMessage* msgSent = megaChatApi[a1]->sendGiphy(chatid, srcMp4, srcWebp, sizeMp4, sizeWebp, giphyWidth, giphyHeight, giphyTitle);

    // Wait for update
    ASSERT_TRUE(waitForResponse(flagConfirmed)) << "Timeout expired for receiving confirmation by server. Timeout: " << maxTimeout << " seconds";

    // Check if message has been received correctly
    MegaChatHandle msgId0 = chatroomListener->mConfirmedMessageHandle[a1];
    MegaChatMessage* msgReceived = megaChatApi[a2]->getMessage(chatid, msgId0);
    ASSERT_EQ(msgReceived->getType(), MegaChatMessage::TYPE_CONTAINS_META) << "Invalid Message Type (account " << (a1+1) << ")";
    auto meta = msgReceived->getContainsMeta();
    ASSERT_TRUE(meta && meta->getGiphy()) << "Giphy information has not been established (account " << (a1+1) << ")";
    auto giphy = meta->getGiphy();
    ASSERT_STREQ(giphy->getMp4Src(), srcMp4) << "giphy mp4 src of message received doesn't match that of the message sent";
    ASSERT_STREQ(giphy->getWebpSrc(), srcWebp) << "giphy webp src of message received doesn't match that of the message sent";
    ASSERT_EQ(giphy->getMp4Size(), sizeMp4) << "giphy mp4 size of message received doesn't match that of the message sent";
    ASSERT_EQ(giphy->getWebpSize(), sizeWebp) << "giphy webp size of message received doesn't match that of the message sent";
    ASSERT_EQ(giphy->getWidth(), giphyWidth) << "giphy width of message received doesn't match that of the message sent";
    ASSERT_EQ(giphy->getHeight(), giphyHeight) << "giphy height size of message received doesn't match that of the message sent";
    ASSERT_STREQ(giphy->getTitle(), giphyTitle) << "giphy title of message received doesn't match that of the message sent";

    megaChatApi[a1]->closeChatRoom(chatid, chatroomListener);
    megaChatApi[a2]->closeChatRoom(chatid, chatroomListener);

    delete user;
    delete msgReceived;
    delete msgSent;
    delete[] primarySession;
    delete[] secondarySession;
}

void MegaChatApiTest::initChat(unsigned int a1, unsigned int a2, MegaUser*& user, megachat::MegaChatHandle& chatid, char*& primarySession, char*& secondarySession, TestChatRoomListener*& chatroomListener)
{
    primarySession = login(a1);
    ASSERT_TRUE(primarySession);
    secondarySession = login(a2);
    ASSERT_TRUE(secondarySession);

    user = megaApi[a1]->getContact(account(a2).getEmail().c_str());
    if (!user || (user->getVisibility() != MegaUser::VISIBILITY_VISIBLE))
    {
        ASSERT_NO_FATAL_FAILURE({ makeContact(a1, a2); });
    }

    chatid = getPeerToPeerChatRoom(a1, a2);
    ASSERT_NE(chatid, MEGACHAT_INVALID_HANDLE);

    // 1. A sends a message to B while B has the chat opened.
    // --> check the confirmed in A, the received message in B, the delivered in A

    chatroomListener = new TestChatRoomListener(this, megaChatApi, chatid);
    ASSERT_TRUE(megaChatApi[a1]->openChatRoom(chatid, chatroomListener)) << "Can't open chatRoom account 1";
    ASSERT_TRUE(megaChatApi[a2]->openChatRoom(chatid, chatroomListener)) << "Can't open chatRoom account 2";

    loadHistory(a1, chatid, chatroomListener);
    loadHistory(a2, chatid, chatroomListener);
}

int MegaChatApiTest::loadHistory(const unsigned int accountIndex, const MegaChatHandle chatid, TestChatRoomListener* chatroomListener)
{
    // first of all, ensure the chatd connection is ready
    bool *flagChatdOnline = &mChatConnectionOnline[accountIndex]; *flagChatdOnline = false;
    while (megaChatApi[accountIndex]->getChatConnectionState(chatid) != MegaChatApi::CHAT_CONNECTION_ONLINE)
    {
        postLog("Attempt to load history when still offline. Waiting for connection...");
        bool responseOk = waitForResponse(flagChatdOnline);
        EXPECT_TRUE(responseOk) << "Timeout expired for connecting to chatd";
        *flagChatdOnline = false;
        if (!responseOk) return MegaChatError::ERROR_TOOMANY;
    }

    chatroomListener->msgCount[accountIndex] = 0;
    while (1)
    {
        bool *flagHistoryLoaded = &chatroomListener->historyLoaded[accountIndex];
        *flagHistoryLoaded = false;
        int source = megaChatApi[accountIndex]->loadMessages(chatid, 16);
        if (source == MegaChatApi::SOURCE_NONE || source == MegaChatApi::SOURCE_ERROR)
        {
            break;  // no more history or cannot retrieve it
        }

        const char *hstr = MegaApi::userHandleToBase64(chatid);
        bool responseOk = waitForResponse(flagHistoryLoaded);
        EXPECT_TRUE(responseOk) << "Timeout expired for loading history from chat: " << hstr;
        delete [] hstr;
        if (!responseOk) return MegaChatError::ERROR_ACCESS;
    }

    return chatroomListener->msgCount[accountIndex];
}

void MegaChatApiTest::makeContact(unsigned int a1, unsigned int a2)
{
    if (areContact(a1, a2)) { return; }

    bool *flagRequestInviteContact = &requestFlags[a1][MegaRequest::TYPE_INVITE_CONTACT];
    *flagRequestInviteContact = false;
    bool *flagContactRequestUpdatedSecondary = &mContactRequestUpdated[a2];
    *flagContactRequestUpdatedSecondary = false;
    std::string contactRequestMessage = "Contact Request Message";
    RequestTracker inviteContactTracker;
    megaApi[a1]->inviteContact(account(a2).getEmail().c_str(),
                               contactRequestMessage.c_str(),
                               MegaContactRequest::INVITE_ACTION_ADD,
                               &inviteContactTracker);

    ASSERT_TRUE(waitForResponse(flagRequestInviteContact)) << "Expired timeout for invite contact request";
    ASSERT_EQ(inviteContactTracker.waitForResult(), API_OK) << "Error invite contact. Error: " << inviteContactTracker.getErrorString();
    ASSERT_TRUE(waitForResponse(flagContactRequestUpdatedSecondary)) << "Expired timeout for receive contact request";

    ASSERT_NO_FATAL_FAILURE({ getContactRequest(a2, false); });

    bool *flagReplyContactRequest = &requestFlags[a2][MegaRequest::TYPE_REPLY_CONTACT_REQUEST];
    *flagReplyContactRequest = false;
    bool *flagContactRequestUpdatedPrimary = &mContactRequestUpdated[a1];
    *flagContactRequestUpdatedPrimary = false;
    RequestTracker replyContactRequestTracker;
    megaApi[a2]->replyContactRequest(mContactRequest[a2], MegaContactRequest::REPLY_ACTION_ACCEPT,
                                     &replyContactRequestTracker);
    ASSERT_TRUE(waitForResponse(flagReplyContactRequest)) << "Expired timeout for reply contact request";
    ASSERT_EQ(replyContactRequestTracker.waitForResult(), API_OK) << "Error reply contact request. Error: " << replyContactRequestTracker.getErrorString();
    ASSERT_TRUE(waitForResponse(flagContactRequestUpdatedPrimary)) << "Expired timeout for receive contact request reply";

    delete mContactRequest[a2];
    mContactRequest[a2] = NULL;
}

bool MegaChatApiTest::areContact(unsigned int a1, unsigned int a2)
{
    const std::string a2Email {account(a2).getEmail()};
    LOG_verbose << "areContact: " << account(a1).getEmail() << " (a1) and " << a2Email << " (a2)";
    std::unique_ptr<MegaUser> user2(megaApi[a1]->getContact(a2Email.c_str()));
    return user2 && user2->getVisibility() == MegaUser::VISIBILITY_VISIBLE;
}

bool MegaChatApiTest::isChatroomUpdated(unsigned int index, MegaChatHandle chatid)
{
    for (auto &auxchatid: mChatListUpdated[index])
    {
       if (auxchatid == chatid)
       {
           return true;
       }
    }
    return false;
}

bool MegaChatApiTest::addChatVideoListener(const unsigned int idx, const megachat::MegaChatHandle chatid)
{
#ifndef KARERE_DISABLE_WEBRTC
    auto res = mData.mMapLocalVideoListeners.emplace(idx, TestChatVideoListener());
    if (res.second)
    {
       TestChatVideoListener& vl = res.first->second;
       megaChatApi[idx]->addChatLocalVideoListener(chatid, &vl);
       return true;
    }
#else
    LOG_debug << "KARERE_DISABLE_WEBRTC is defined so you cannot use TestChatVideoListener";
#endif
    return false;
}

void MegaChatApiTest::cleanChatVideoListeners()
{
#ifndef KARERE_DISABLE_WEBRTC
    std::for_each(mData.mMapLocalVideoListeners.begin(), mData.mMapLocalVideoListeners.end(), [this](auto& it)
    {
        removeChatVideoListener(it.first, mData.mChatid, it.second);
    });
#else
    LOG_verbose << "cleanChatVideoListeners: KARERE_DISABLE_WEBRTC is defined so there's no TestChatVideoListeners registered";
#endif
}

void MegaChatApiTest::logoutTestAccounts()
{
    std::for_each(mData.mSessions.begin(), mData.mSessions.end(), [this](const auto& it)
    {
        ASSERT_NO_FATAL_FAILURE( logout(it.first, true /*destroy session*/); );
    });
}

void MegaChatApiTest::closeOpenedChatrooms()
{
    std::for_each(mData.mChatroomListeners.begin(), mData.mChatroomListeners.end(), [this](const auto& it)
    {
        megaChatApi[it.first]->closeChatRoom(mData.mChatid, it.second.get());
    });
}

bool MegaChatApiTest::removeChatVideoListener(const unsigned int idx, const megachat::MegaChatHandle chatid, TestChatVideoListener& vl)
{
#ifndef KARERE_DISABLE_WEBRTC
    megaChatApi[idx]->removeChatLocalVideoListener(chatid, &vl);
    return true;
#else
    LOG_debug << "removeChatVideoListener: KARERE_DISABLE_WEBRTC is defined so you cannot use TestChatVideoListener";
    return false;
#endif
}

MegaChatHandle MegaChatApiTest::getGroupChatRoom()
{
    ChatroomCreationOptions& opt = mData.mChatOptions;
    return getGroupChatRoom(mData.getIdxVector(), opt.mChatPeerList.get(),
                            opt.mOpPriv, opt.mCreate, opt.mPublicChat,
                            opt.mMeetingRoom, opt.mWaitingRoom, opt.mSpeakRequest, opt.mSchedMeetingData.get());
}

void MegaChatApiTest::setChatTitle(const std::string& title, const unsigned int waitSecs)
{
    auto& crlisteners = mData.mChatroomListeners;
    std::for_each(crlisteners.begin(), crlisteners.end(), [this](const auto& it)
    {
        auto idx = it.first;
        // add flag to wait for onChatListItemUpdate(CHANGE_TYPE_TITLE)
        mBools.add(idx, "titleItemChanged", false /*val*/, true/*override*/);

        // add flag to wait for onChatRoomUpdate(CHANGE_TYPE_TITLE)
        mBools.add(idx, "titleChanged", false /*val*/, true/*override*/);
    });

    ChatRequestTracker crtSetTitle;
    auto opIdx = getOpIdx();
    megaChatApi[opIdx]->setChatTitle(mData.mChatid, title.c_str(), &crtSetTitle);
    ASSERT_EQ(crtSetTitle.waitForResult(static_cast<int>(waitSecs)), MegaChatError::ERROR_OK)
                                                                    << "Failed to set chat title from account "
                                                                    << mData.mOpIdx <<". Error: "
                                                                    << crtSetTitle.getErrorString();

    std::for_each(crlisteners.begin(), crlisteners.end(), [this](const auto& it)
    {
        auto idx = it.first;
        auto f1 = mBools.get(idx, "titleItemChanged");
        ASSERT_TRUE(f1) << "titleItemChanged wait flag not found for account: " << idx;
        ASSERT_TRUE(waitForResponse(f1)) << "Timeout expired for receiving chat list item update";
        mBools.remove(idx, "titleItemChanged");

        auto f2 = mBools.get(idx, "titleChanged");
        ASSERT_TRUE(f2) << "titleChanged wait flag not found for account: " << idx;
        ASSERT_TRUE(waitForResponse(f2)) << "Timeout expired for receiving chatroom update";
        mBools.remove(idx, "titleChanged");
    });
};

MegaChatHandle MegaChatApiTest::getGroupChatRoom(const std::vector<unsigned int>& a, MegaChatPeerList* peers,
                                                 const int a1Priv, const bool create, const bool publicChat,
                                                 const bool meetingRoom, const bool waitingRoom, const bool speakRequest, SchedMeetingData* schedMeetingData)
{
    static const std::string errBadParam = "getGroupChatRoom: Attempting to get a group chat for ";
    if (a.size() > NUM_ACCOUNTS)
    {
        LOG_err << errBadParam << "too many accounts. Current tests accept maximum of " << NUM_ACCOUNTS;
        return MEGACHAT_INVALID_HANDLE;
    }
    if (a.empty())
    {
        LOG_err << errBadParam << " no clients/users provided. At least group chat creator is required";
        return MEGACHAT_INVALID_HANDLE;
    }
    if (!peers)
    {
        LOG_err << errBadParam << "an empty list of peers";
        return MEGACHAT_INVALID_HANDLE;
    }
    if (a.size() != static_cast<std::size_t>(peers->size() + 1)) // a1 (AKA perfomer) not included in peers list
    {
        LOG_err << errBadParam << "different test accounts (" << a.size() << ") and peers total (" << peers->size() << ")";
        return MEGACHAT_INVALID_HANDLE;
    }
    for (std::vector<unsigned int>::size_type i = 1; i < a.size(); ++i)
    {
        const auto& currentA = a[i];
        for (std::vector<unsigned int>::size_type j = i + 1; j < a.size(); ++j)
        {
            const auto& followerA = a[j];
            if (!areContact(currentA, followerA))
            {
                LOG_err << errBadParam << " accounts " << account(currentA).getEmail() << " (" << currentA + 1 << ") and "
                        << account(followerA).getEmail() << " (" << followerA + 1 << ") are not contact";
                return MEGACHAT_INVALID_HANDLE;
            }
        }
    }

    auto hasValidSchedMeeting = [this](const MegaHandle chatid) -> bool
    {
        std::unique_ptr<MegaChatScheduledMeetingList> list(megaChatApi[0]->getScheduledMeetingsByChat(chatid));
        if (!list || list->size() != 1) { return false; } // just consider valid chatroom, those without childred scheduled meeting
        for (unsigned long i = 0; i < list->size(); i++)
        {
            const auto sm = list->at(i);
            if (sm && !sm->cancelled())
            {
                return true;
            }
        }
        return false;
    };

    auto waitForChatCreation = [this, &a, &hasValidSchedMeeting](ChatRequestTracker& crtCreateChat, const bool schedMeeting) -> MegaChatHandle
    {
        // wait for creator client's request to be finished
        if (crtCreateChat.waitForResult() != MegaChatError::ERROR_OK)
        {
            LOG_err << "getGroupChatRoom: Failed to create chatroom. Error: " << crtCreateChat.getErrorString();
            return MEGACHAT_INVALID_HANDLE;
        }

        MegaChatHandle createdChatid = crtCreateChat.getChatHandle();
        if (createdChatid == MEGACHAT_INVALID_HANDLE)
        {
            LOG_err << "getGroupChatRoom: Wrong chat id received as create chat request response";
            return MEGACHAT_INVALID_HANDLE;
        }
        unique_ptr<char[]> base64(::MegaApi::handleToBase64(createdChatid));
        LOG_debug << "getGroupChatRoom: New chat created, chatid: " << base64.get();

        // wait for chat joining confirmation
        for (std::vector<unsigned int>::size_type i = 0; i < a.size(); ++i)
        {
            bool done = a.size() == 1; // if there is only creator client
            do
            {
                bool* chatItemReceived = &chatItemUpdated[a[i]];
                if (!waitForResponse(chatItemReceived))
                {
                    LOG_err << "getGroupChatRoom: Expired timeout for receiving the new chat list item";
                    return MEGACHAT_INVALID_HANDLE;
                }
                *chatItemReceived = false; // possible race

                if (!done) // check we received the right chat notification in case it is not the chat creator
                {
                    std::unique_ptr<MegaChatListItem> chatItemCreated(megaChatApi[a[i]]->getChatListItem(createdChatid));
                    done = chatItemCreated && chatItemCreated->getChatId() == createdChatid;
                }
            } while (!done);
        }

        if (schedMeeting && !hasValidSchedMeeting(createdChatid))
        {
            LOG_err << "getGroupChatRoom: Created chatroom doesn't have a scheduled meeting associated as expected";
            return MEGACHAT_INVALID_HANDLE;
        }

        return createdChatid;
    };

    auto createChat =
        [this, &a, &peers, &waitingRoom, &meetingRoom, &publicChat, &speakRequest, &waitForChatCreation, schedMeetingData]() -> MegaChatHandle
    {
        ChatRequestTracker crtCreateChat;
        std::for_each(std::begin(a), std::end(a), [this](const auto& ai)
        {
            chatItemUpdated[ai] = false;
            mChatConnectionOnline[ai] = false;
        });

        const auto& chatUserCreator = a[0];
        const std::string title = "chat_" + std::to_string(m_time(nullptr));
        if (schedMeetingData)
        {
            LOG_debug << "getGroupChatRoom: Creating a chatroom with scheduled meeting associated";
            SchedMeetingData& d = *schedMeetingData;
            megaChatApi[chatUserCreator]->createChatroomAndSchedMeeting(d.peerList.get(), d.isMeeting, d.publicChat,
                                               d.title.c_str(), d.speakRequest, d.waitingRoom,
                                               d.openInvite, d.timeZone.c_str(), d.startDate, d.endDate,
                                               d.description.c_str(), d.flags.get(), d.rules.get(), nullptr /*attributes*/,
                                               &crtCreateChat);
        }
        else if (meetingRoom)
        {
            LOG_debug << "getGroupChatRoom: Creating a meetingroom";
            if (peers->size())
            {
                LOG_err << "there's no interface to create a Meeting room with more participants";
            }
            megaChatApi[chatUserCreator]->createMeeting(title.c_str(), speakRequest /*speakRequest*/, waitingRoom,
                                                        false /*openInvite*/, &crtCreateChat);
        }
        else if (publicChat)
        {
            LOG_debug << "getGroupChatRoom: Creating a public chat";
            megaChatApi[chatUserCreator]->createPublicChat(peers, title.c_str(), &crtCreateChat);
        }
        else
        {
            LOG_debug << "getGroupChatRoom: Creating a group chatroom";
            megaChatApi[chatUserCreator]->createChat(true, peers, &crtCreateChat);
        }

        return waitForChatCreation(crtCreateChat, schedMeetingData);
    };

    auto findChat =
        [this, &a, &peers, &a1Priv, &waitingRoom, &speakRequest, &meetingRoom, &publicChat, &schedMeeting = schedMeetingData, hasValidSchedMeeting]() -> MegaChatHandle
    {
        const auto isChatCandidate =
            [&peers, &a1Priv, &publicChat, &waitingRoom, &meetingRoom, &speakRequest, &schedMeeting, hasValidSchedMeeting](const MegaChatRoom* chat) -> bool
        {
            return !(!chat->isGroup() || !chat->isActive()
                    || (chat->isPublic() != publicChat)
                    || (chat->isWaitingRoom() != waitingRoom)
                    || (chat->isMeeting() != meetingRoom)
                    || (chat->isSpeakRequest() != speakRequest)
                    || (schedMeeting && !hasValidSchedMeeting(chat->getChatId()))
                    || (static_cast<int>(chat->getPeerCount()) != peers->size())
                    || (a1Priv != megachat::MegaChatPeerList::PRIV_UNKNOWN && a1Priv != chat->getOwnPrivilege()));
        };
        const auto inPeersParam = [&peers](const MegaChatHandle& ph) -> bool
        {
            bool found = false;
            for (int idx = 0; !found && idx < peers->size(); ++idx) found = peers->getPeerHandle(idx) == ph;
            return found;
        };
        const auto& chatUserCreator = a[0];
        std::unique_ptr<MegaChatRoomList> chats(megaChatApi[chatUserCreator]->getChatRooms());
        for (unsigned i = 0; i < chats->size(); ++i)
        {
            const MegaChatRoom* chat = chats->get(i);
            if (!isChatCandidate(chat)) continue;

            // all peers must be in this chat, otherwise this is not the chat we are looking for
            bool skip = false;
            for (unsigned int u = 0; u < chat->getPeerCount(); ++u)
            {
                skip = !inPeersParam(chat->getPeerHandle(u));
            }
            if (skip) continue;

            const auto foundChatid = chat->getChatId();
            unique_ptr<char[]> base64(::MegaApi::handleToBase64(foundChatid));
            LOG_debug << "getGroupChatRoom: existing chat found, chatid: " << base64.get();
            return foundChatid;
        }
        return MEGACHAT_INVALID_HANDLE;
    };

    MegaChatHandle targetChatid = findChat();
    if (targetChatid == MEGACHAT_INVALID_HANDLE && create)
    {
        targetChatid = createChat();
    }
    // wait for all clients to be connected to chatd for the chatroom
    if (targetChatid != MEGACHAT_INVALID_HANDLE)
    {
        const bool allConnected = std::all_of(std::begin(a), std::end(a), [this, &targetChatid](const auto& ai)
        {
            if (!megaChatApi[ai]) return false; // depends on FIXME@410 and reconsideration of chatToSkip feature
            while (megaChatApi[ai]->getChatConnectionState(targetChatid) != MegaChatApi::CHAT_CONNECTION_ONLINE)
            {
                LOG_debug << "getGroupChatRoom: waiting for connection to chatd for new chat with chatId "
                          << ::mega::toHandle(targetChatid) << " before proceeding with test for account "
                          << ai + 1 << ": " << account(ai).getEmail();
                bool* flagChatdOnline = &mChatConnectionOnline[ai];
                if (!waitForResponse(flagChatdOnline))
                {
                    LOG_err << "getGroupChatRoom: timeout expired for connecting to chatd after creation for account " << ai+1;
                    return false;
                }
                *flagChatdOnline = false;
            }
            return true;
        });

        if (!allConnected) return MEGACHAT_INVALID_HANDLE;
    }

    return targetChatid;
}

// create chatroom and scheduled meeting
void MegaChatApiTest::createChatroomAndSchedMeeting(MegaChatHandle& chatid, const unsigned int a1,
                                                    const unsigned int a2, const SchedMeetingData& smData)
{
    // reset sched meetings id and chatid to invalid handle
    mSchedIdUpdated[a1] = mSchedIdUpdated[a2] = MEGACHAT_INVALID_HANDLE;

    // create Meeting room and scheduled meeting
    ASSERT_NO_FATAL_FAILURE({
        waitForAction (1,
                      std::vector<bool *> { &mSchedMeetingUpdated[a1], &mSchedMeetingUpdated[a2], &chatItemUpdated[a2]},
                      std::vector<string> { "mChatSchedMeeting[a1]", "mChatSchedMeeting[a2]", "chatItemUpdated[a2]"},
                      "Creating meeting room and scheduled meeting from A",
                      true /* wait for all exit flags*/,
                      true /*reset flags*/,
                      maxTimeout,
                      [&api = megaChatApi[a1], &d = smData, &chatid]()
                      {
                          ChatRequestTracker crtCreateAndSchedule;
                          api->createChatroomAndSchedMeeting(d.peerList.get(), d.isMeeting, d.publicChat,
                                                             d.title.c_str(), d.speakRequest, d.waitingRoom,
                                                             d.openInvite, d.timeZone.c_str(), d.startDate, d.endDate,
                                                             d.description.c_str(), d.flags.get(), d.rules.get(), nullptr /*attributes*/,
                                                             &crtCreateAndSchedule);
                          ASSERT_EQ(crtCreateAndSchedule.waitForResult(), MegaChatError::ERROR_OK)
                              << "Failed to create chatroom and scheduled meeting. Error: " << crtCreateAndSchedule.getErrorString();
                          chatid = crtCreateAndSchedule.getChatHandle();
                          ASSERT_NE(chatid, MEGACHAT_INVALID_HANDLE) << "Invalid chatroom handle";
                      });
    });

    ASSERT_NE(mSchedIdUpdated[a1], MEGACHAT_INVALID_HANDLE) << "Scheduled meeting for primary account could not be created. chatId: " << getChatIdStrB64(chatid);
    ASSERT_NE(mSchedIdUpdated[a2], MEGACHAT_INVALID_HANDLE) << "Scheduled meeting for secondary account could not be created. chatId: " << getChatIdStrB64(chatid);
};

MegaChatHandle MegaChatApiTest::getPeerToPeerChatRoom(unsigned int a1, unsigned int a2)
{
    MegaUser *peerPrimary = megaApi[a1]->getContact(account(a2).getEmail().c_str());
    MegaUser *peerSecondary = megaApi[a2]->getContact(account(a1).getEmail().c_str());
    EXPECT_TRUE(peerPrimary && peerSecondary) << "Fail to get Peers";
    if (!peerPrimary || !peerSecondary) return MEGACHAT_INVALID_HANDLE;

    MegaChatHandle chatid0 = MEGACHAT_INVALID_HANDLE;
    MegaChatRoom *chatroom0 = megaChatApi[a1]->getChatRoomByUser(peerPrimary->getHandle());
    if (!chatroom0) // chat 1on1 doesn't exist yet --> create it
    {
        MegaChatPeerList *peers = MegaChatPeerList::createInstance();
        peers->addPeer(peerPrimary->getHandle(), MegaChatPeerList::PRIV_STANDARD);

        bool *chatCreated = &chatItemUpdated[a1]; *chatCreated = false;
        bool *chatReceived = &chatItemUpdated[a2]; *chatReceived = false;
        bool *flagChatdOnline1 = &mChatConnectionOnline[a1]; *flagChatdOnline1 = false;
        bool *flagChatdOnline2 = &mChatConnectionOnline[a2]; *flagChatdOnline2 = false;
        ChatRequestTracker crtCreateChat;
        megaChatApi[a1]->createChat(true, peers, &crtCreateChat);
        auto result = crtCreateChat.waitForResult();
        EXPECT_EQ(result, MegaChatError::ERROR_OK) << "Failed to create new chatroom. Error: " << crtCreateChat.getErrorString();
        if (result != MegaChatError::ERROR_OK) return MEGACHAT_INVALID_HANDLE;
        bool responseOk = waitForResponse(chatCreated);
        EXPECT_TRUE(responseOk) << "Expired timeout for  create new chatroom";
        if (!responseOk) return MEGACHAT_INVALID_HANDLE;
        responseOk = waitForResponse(chatReceived);
        EXPECT_TRUE(responseOk) << "Expired timeout for create new chatroom";
        if (!responseOk) return MEGACHAT_INVALID_HANDLE;
        chatroom0 = megaChatApi[a1]->getChatRoomByUser(peerPrimary->getHandle());
        chatid0 = chatroom0->getChatId();
        EXPECT_NE(chatid0, MEGACHAT_INVALID_HANDLE) << "Invalid chatid";
        if (chatid0 == MEGACHAT_INVALID_HANDLE) return MEGACHAT_INVALID_HANDLE;

        // Wait until both accounts are connected to chatd
        while (megaChatApi[a1]->getChatConnectionState(chatid0) != MegaChatApi::CHAT_CONNECTION_ONLINE)
        {
            postLog("Waiting for connection to chatd...");
            responseOk = waitForResponse(flagChatdOnline1);
            EXPECT_TRUE(responseOk) << "Timeout expired for connecting to chatd, account " << (a1+1);
            if (!responseOk) return MEGACHAT_INVALID_HANDLE;
            *flagChatdOnline1 = false;
        }
        while (megaChatApi[a2]->getChatConnectionState(chatid0) != MegaChatApi::CHAT_CONNECTION_ONLINE)
        {
            postLog("Waiting for connection to chatd...");
            responseOk = waitForResponse(flagChatdOnline2);
            EXPECT_TRUE(waitForResponse(flagChatdOnline2)) << "Timeout expired for connecting to chatd, account " << (a2+1);
            if (!responseOk) return MEGACHAT_INVALID_HANDLE;
            *flagChatdOnline2 = false;
        }
    }
    else
    {
        // --> Ensure we are connected to chatd for the chatroom
        chatid0 = chatroom0->getChatId();
        EXPECT_NE(chatid0, MEGACHAT_INVALID_HANDLE) << "Invalid chatid";
        if (chatid0 == MEGACHAT_INVALID_HANDLE) return MEGACHAT_INVALID_HANDLE;
        EXPECT_EQ(megaChatApi[a1]->getChatConnectionState(chatid0), MegaChatApi::CHAT_CONNECTION_ONLINE) <<
                         "Not connected to chatd for account " << (a1+1) << ": " << account(a1).getEmail();
        if (megaChatApi[a1]->getChatConnectionState(chatid0) != MegaChatApi::CHAT_CONNECTION_ONLINE) return MEGACHAT_INVALID_HANDLE;
        EXPECT_EQ(megaChatApi[a2]->getChatConnectionState(chatid0), MegaChatApi::CHAT_CONNECTION_ONLINE) <<
                         "Not connected to chatd for account " << (a2+1) << ": " << account(a2).getEmail();
        if (megaChatApi[a2]->getChatConnectionState(chatid0) != MegaChatApi::CHAT_CONNECTION_ONLINE) return MEGACHAT_INVALID_HANDLE;
    }

    delete chatroom0;
    chatroom0 = NULL;

    MegaChatRoom *chatroom1 = megaChatApi[a2]->getChatRoomByUser(peerSecondary->getHandle());
    MegaChatHandle chatid1 = chatroom1->getChatId();
    delete chatroom1;
    chatroom1 = NULL;
    EXPECT_EQ(chatid0, chatid1) << "Chat identificator is different for account0 and account1.";
    if (chatid0 != chatid1) return MEGACHAT_INVALID_HANDLE;

    delete peerPrimary;
    peerPrimary = NULL;
    delete peerSecondary;
    peerSecondary = NULL;

    return chatid0;
}

MegaChatMessage * MegaChatApiTest::sendTextMessageOrUpdate(unsigned int senderAccountIndex, unsigned int receiverAccountIndex,
                                                MegaChatHandle chatid, const string &textToSend,
                                                TestChatRoomListener *chatroomListener, MegaChatHandle messageId)
{
    bool *flagConfirmed = NULL;
    bool *flagReceived = NULL;
    bool *flagDelivered = &chatroomListener->msgDelivered[senderAccountIndex]; *flagDelivered = false;
    chatroomListener->clearMessages(senderAccountIndex);
    chatroomListener->clearMessages(receiverAccountIndex);

    MegaChatMessage *messageSendEdit = NULL;
    MegaChatHandle *msgidSendEdit = NULL;
    if (messageId == MEGACHAT_INVALID_HANDLE)
    {
        flagConfirmed = &chatroomListener->msgConfirmed[senderAccountIndex]; *flagConfirmed = false;
        flagReceived = &chatroomListener->msgReceived[receiverAccountIndex]; *flagReceived = false;

        messageSendEdit = megaChatApi[senderAccountIndex]->sendMessage(chatid, textToSend.c_str());
        msgidSendEdit = &chatroomListener->mConfirmedMessageHandle[senderAccountIndex];
    }
    else  // Update Message
    {
        flagConfirmed = &chatroomListener->msgEdited[senderAccountIndex]; *flagConfirmed = false;
        flagReceived = &chatroomListener->msgEdited[receiverAccountIndex]; *flagReceived = false;
        messageSendEdit = megaChatApi[senderAccountIndex]->editMessage(chatid, messageId, textToSend.c_str());
        msgidSendEdit = &chatroomListener->mEditedMessageHandle[senderAccountIndex];
    }

    EXPECT_TRUE(messageSendEdit) << "Failed to edit message";
    if (!messageSendEdit) return nullptr;
    delete messageSendEdit;
    bool responseOk = waitForResponse(flagConfirmed);
    EXPECT_TRUE(responseOk) << "Timeout expired for receiving confirmation by server";    // for confirmation, sendMessage() is synchronous
    if (!responseOk) return nullptr;
    MegaChatHandle msgPrimaryId = *msgidSendEdit;
    EXPECT_NE(msgPrimaryId, MEGACHAT_INVALID_HANDLE) << "Wrong message id for sent message";
    if (msgPrimaryId == MEGACHAT_INVALID_HANDLE) return nullptr;
    MegaChatMessage *messageSent = megaChatApi[senderAccountIndex]->getMessage(chatid, msgPrimaryId);   // message should be already confirmed, so in RAM
    EXPECT_TRUE(messageSent) << "Failed to find the confirmed message by msgid";
    if (!messageSent) return nullptr;
    EXPECT_EQ(messageSent->getMsgId(), msgPrimaryId) << "Failed to retrieve the message id";
    if (messageSent->getMsgId() != msgPrimaryId) return nullptr;

    responseOk = waitForResponse(flagReceived);
    EXPECT_TRUE(responseOk) << "Timeout expired for receiving message by target user";    // for reception
    if (!responseOk) return nullptr;
    responseOk = chatroomListener->hasArrivedMessage(receiverAccountIndex, msgPrimaryId);
    EXPECT_TRUE(responseOk) << "Message id of sent message and received message don't match";
    if (!responseOk) return nullptr;
    MegaChatHandle msgSecondaryId = msgPrimaryId;
    MegaChatMessage *messageReceived = megaChatApi[receiverAccountIndex]->getMessage(chatid, msgSecondaryId);   // message should be already received, so in RAM
    EXPECT_TRUE(messageReceived) << "Failed to retrieve the message at the receiver account";
    if (!messageReceived) return nullptr;
    EXPECT_STREQ(textToSend.c_str(), messageReceived->getContent()) << "Content of message received doesn't match the content of sent message";
    if (strcmp(textToSend.c_str(), messageReceived->getContent())) return nullptr;

    // Check if reception confirmation is active and, in this case, only 1on1 rooms have acknowledgement of receipt
    if (megaChatApi[senderAccountIndex]->isMessageReceptionConfirmationActive()
            && !megaChatApi[senderAccountIndex]->getChatRoom(chatid)->isGroup())
    {
        responseOk = waitForResponse(flagDelivered);
        EXPECT_TRUE(responseOk) << "Timeout expired for receiving delivery notification";    // for delivery
        if (!responseOk) return nullptr;
    }

    // Update Message
    if (messageId != MEGACHAT_INVALID_HANDLE)
    {
        EXPECT_TRUE(messageReceived->isEdited()) << "Edited messages is not reported as edition";
        if (!messageReceived->isEdited()) return nullptr;
    }

    delete messageReceived;
    messageReceived = NULL;

    return messageSent;
}

void MegaChatApiTest::checkEmail(unsigned int indexAccount)
{
    char *myEmail = megaChatApi[indexAccount]->getMyEmail();
    ASSERT_TRUE(myEmail) << "Incorrect email";
    ASSERT_EQ(string(myEmail), account(indexAccount).getEmail());

    std::stringstream buffer;
    buffer << "My email is: " << myEmail << endl;
    postLog(buffer.str());

    delete [] myEmail;
    myEmail = NULL;
}

string MegaChatApiTest::dateToString()
{
    time_t rawTime;
    struct tm * timeInfo;
    char formatDate[80];
    time(&rawTime);
    timeInfo = localtime(&rawTime);
    strftime(formatDate, 80, "%Y%m%d_%H%M%S", timeInfo);

    return formatDate;
}

MegaChatMessage *MegaChatApiTest::attachNode(unsigned int a1, unsigned int a2, MegaChatHandle chatid,
                                        MegaNode* nodeToSend, TestChatRoomListener* chatroomListener)
{
    MegaNodeList *megaNodeList = MegaNodeList::createInstance();
    megaNodeList->addNode(nodeToSend);

    bool *flagConfirmed = &chatroomListener->msgConfirmed[a1]; *flagConfirmed = false;
    bool *flagReceived = &chatroomListener->msgReceived[a2]; *flagReceived = false;

    ChatRequestTracker crtAttach;
    megaChatApi[a1]->attachNodes(chatid, megaNodeList, &crtAttach);
    auto result = crtAttach.waitForResult();
    EXPECT_EQ(result, MegaChatError::ERROR_OK) << "Failed to attach node. Error: " << crtAttach.getErrorString();
    if (result != MegaChatError::ERROR_OK) return nullptr;
    delete megaNodeList;

    bool responseOk = waitForResponse(flagConfirmed);
    EXPECT_TRUE(responseOk) << "Timeout expired for receiving confirmation by server";
    if (!responseOk) return nullptr;
    MegaChatHandle msgId0 = chatroomListener->mConfirmedMessageHandle[a1];
    EXPECT_NE(msgId0, MEGACHAT_INVALID_HANDLE) << "Wrong message id for message sent";
    if (msgId0 == MEGACHAT_INVALID_HANDLE) return nullptr;
    MegaChatMessage *msgSent = megaChatApi[a1]->getMessage(chatid, msgId0);   // message should be already confirmed, so in RAM

    responseOk = waitForResponse(flagReceived);
    EXPECT_TRUE(waitForResponse(flagReceived)) << "Timeout expired for receiving message by target user";    // for reception
    if (!responseOk) return nullptr;
    EXPECT_TRUE(chatroomListener->hasArrivedMessage(a2, msgId0)) << "Wrong message id at destination";
    if (!chatroomListener->hasArrivedMessage(a2, msgId0)) return nullptr;
    MegaChatMessage *msgReceived = megaChatApi[a2]->getMessage(chatid, msgId0);   // message should be already received, so in RAM
    EXPECT_TRUE(msgReceived) << "Failed to get messagbe by id";
    if (!msgReceived) return nullptr;
    EXPECT_EQ(msgReceived->getType(), MegaChatMessage::TYPE_NODE_ATTACHMENT) << "Wrong type of message. Type: " << msgReceived->getType();
    if (msgReceived->getType() != MegaChatMessage::TYPE_NODE_ATTACHMENT) return nullptr;
    megaNodeList = msgReceived->getMegaNodeList();
    EXPECT_TRUE(megaNodeList) << "Failed to get list of nodes attached";
    if (!megaNodeList) return nullptr;
    EXPECT_EQ(megaNodeList->size(), 1) << "Wrong size of list of nodes attached";
    if (megaNodeList->size() != 1) return nullptr;
    EXPECT_TRUE(nodeToSend && megaNodeList->get(0)->getHandle() == nodeToSend->getHandle()) << "Handle of node from received message doesn't match the nodehandle attached";
    if (!nodeToSend || megaNodeList->get(0)->getHandle() != nodeToSend->getHandle()) return nullptr;

    delete msgReceived;
    msgReceived = NULL;

    return msgSent;
}

void MegaChatApiTest::clearHistory(unsigned int a1, unsigned int a2, MegaChatHandle chatid, TestChatRoomListener *chatroomListener)
{
    bool *flagTruncatedPrimary = &chatroomListener->historyTruncated[a1]; *flagTruncatedPrimary = false;
    bool *flagTruncatedSecondary = &chatroomListener->historyTruncated[a2]; *flagTruncatedSecondary = false;
    bool *chatItemUpdated0 = &chatItemUpdated[a1]; *chatItemUpdated0 = false;
    bool *chatItemUpdated1 = &chatItemUpdated[a2]; *chatItemUpdated1 = false;
    ChatRequestTracker crtClearHist;
    megaChatApi[a1]->clearChatHistory(chatid, &crtClearHist);
    ASSERT_EQ(crtClearHist.waitForResult(), MegaChatError::ERROR_OK) << "Failed to truncate history. Error: " << crtClearHist.getErrorString();
    ASSERT_TRUE(waitForResponse(flagTruncatedPrimary)) << "Expired timeout for truncating history for primary account";
    ASSERT_TRUE(waitForResponse(flagTruncatedSecondary)) << "Expired timeout for truncating history for secondary account";
    ASSERT_TRUE(waitForResponse(chatItemUpdated0)) << "Expired timeout for receiving chat list item update for primary account";
    ASSERT_TRUE(waitForResponse(chatItemUpdated1)) << "Expired timeout for receiving chat list item update for secondary account";

    MegaChatListItem *itemPrimary = megaChatApi[a1]->getChatListItem(chatid);
    ASSERT_EQ(itemPrimary->getUnreadCount(), 0) << "Wrong unread count for chat list item after clear history.";
    ASSERT_STREQ(itemPrimary->getLastMessage(), "") << "Wrong content of last message for chat list item after clear history.";
    ASSERT_EQ(itemPrimary->getLastMessageType(), MegaChatMessage::TYPE_TRUNCATE) << "Wrong type of last message after clear history.";
    ASSERT_NE(itemPrimary->getLastTimestamp(), 0) << "Wrong last timestamp after clear history";
    delete itemPrimary; itemPrimary = NULL;
    MegaChatListItem *itemSecondary = megaChatApi[a2]->getChatListItem(chatid);
    ASSERT_EQ(itemSecondary->getUnreadCount(), 0) << "Wrong unread count for chat list item after clear history.";
    ASSERT_STREQ(itemSecondary->getLastMessage(), "") << "Wrong content of last message for chat list item after clear history.";
    ASSERT_EQ(itemSecondary->getLastMessageType(), MegaChatMessage::TYPE_TRUNCATE) << "Wrong type of last message after clear history.";
    ASSERT_NE(itemSecondary->getLastTimestamp(), 0) << "Wrong last timestamp after clear history";
    delete itemSecondary; itemSecondary = NULL;
}

void MegaChatApiTest::leaveChat(unsigned int accountIndex, MegaChatHandle chatid)
{
    bool *chatClosed = &chatItemClosed[accountIndex]; *chatClosed = false;
    ChatRequestTracker crtLeaveChat;
    megaChatApi[accountIndex]->leaveChat(chatid, &crtLeaveChat);
    TEST_LOG_ERROR(crtLeaveChat.waitForResult() == MegaChatError::ERROR_OK, "Failed to leave chatroom. Error: " + crtLeaveChat.getErrorString());
    TEST_LOG_ERROR(waitForResponse(chatClosed), "Chatroom closed error");
    MegaChatRoom *chatroom = megaChatApi[accountIndex]->getChatRoom(chatid);
    if (chatroom->isGroup())
    {
        TEST_LOG_ERROR(!chatroom->isActive(), "Chatroom active error");
    }
    delete chatroom;    chatroom = NULL;
}

unsigned int MegaChatApiTest::getMegaChatApiIndex(MegaChatApi *api)
{
    int apiIndex = -1;
    for (int i = 0; i < static_cast<int>(NUM_ACCOUNTS); i++)
    {
        if (api == megaChatApi[i])
        {
            apiIndex = i;
            break;
        }
    }

    if (apiIndex == -1)
    {
        ADD_FAILURE() << "Instance of MegaChatApi not recognized";
    }

    return apiIndex;
}

unsigned int MegaChatApiTest::getMegaApiIndex(MegaApi *api)
{
    int apiIndex = -1;
    for (int i = 0; i < static_cast<int>(NUM_ACCOUNTS); i++)
    {
        if (api == megaApi[i])
        {
            apiIndex = i;
            break;
        }
    }

    if (apiIndex == -1)
    {
        ADD_FAILURE() << "Instance of MegaApi not recognized";
    }

    return apiIndex;
}

void MegaChatApiTest::createFile(const string &fileName, const string &sourcePath, const string &contain)
{
    std::string filePath = sourcePath + "/" + fileName;
    FILE* fileDescriptor = fopen(filePath.c_str(), "w");
    fprintf(fileDescriptor, "%s", contain.c_str());
    fclose(fileDescriptor);
}

MegaNode *MegaChatApiTest::uploadFile(int accountIndex, const std::string& fileName, const std::string& sourcePath, const std::string& targetPath)
{
    addTransfer(accountIndex);
    std::string filePath = sourcePath + "/" + fileName;
    mNodeUploadHandle[accountIndex] = INVALID_HANDLE;
    megaApi[accountIndex]->startUpload(filePath.c_str()
                                       , megaApi[accountIndex]->getNodeByPath(targetPath.c_str())
                                       , nullptr    /*fileName*/
                                       , 0          /*mtime*/
                                       , nullptr    /*appdata*/
                                       , false      /*isSourceTemporary*/
                                       , false      /*startFirst*/
                                       , nullptr    /*cancelToken*/
                                       , this);     /*listener*/
    bool responseOk = waitForResponse(&isNotTransferRunning(accountIndex));
    EXPECT_TRUE(responseOk) << "Expired timeout for upload file";
    if (!responseOk) return nullptr;
    EXPECT_FALSE(lastErrorTransfer[accountIndex]) <<
                     "Error upload file. Error: " << (lastErrorTransfer[accountIndex]) << ". Source: " << filePath << "  target: " << targetPath;
    if (lastErrorTransfer[accountIndex]) return nullptr;

    EXPECT_NE(mNodeUploadHandle[accountIndex], INVALID_HANDLE) << "Upload node handle is invalid";
    if (mNodeUploadHandle[accountIndex] == INVALID_HANDLE) return nullptr;

    MegaNode *node = megaApi[accountIndex]->getNodeByHandle(mNodeUploadHandle[accountIndex]);
    EXPECT_TRUE(node) << "It is not possible recover upload node";

    return node;
}

void MegaChatApiTest::addTransfer(int accountIndex)
{
    mNotTransferRunning[accountIndex] = false;
}

bool &MegaChatApiTest::isNotTransferRunning(int accountIndex)
{
    return mNotTransferRunning[accountIndex];
}

bool MegaChatApiTest::downloadNode(int accountIndex, MegaNode *nodeToDownload)
{
    struct stat st = {}; // init all members to default values (0)
    if (stat(DOWNLOAD_PATH.c_str(), &st) == -1)
    {
#ifdef _WIN32
        _mkdir(DOWNLOAD_PATH.c_str());
#else
        mkdir(DOWNLOAD_PATH.c_str(), 0700);
#endif
    }

    addTransfer(accountIndex);
    megaApi[accountIndex]->startDownload(nodeToDownload,
                                         DOWNLOAD_PATH.c_str(),
                                         nullptr,   /*customName*/
                                         nullptr,   /*appData*/
                                         false,     /*startFirst*/
                                         nullptr,   /*cancelToken*/
                                         MegaTransfer::COLLISION_CHECK_FINGERPRINT,
                                         MegaTransfer::COLLISION_RESOLUTION_OVERWRITE,
                                         this);
    EXPECT_TRUE(waitForResponse(&isNotTransferRunning(accountIndex))) << "Expired timeout for download file";
    return lastErrorTransfer[accountIndex] == API_OK;
}

bool MegaChatApiTest::importNode(int accountIndex, MegaNode *node, const string &targetName)
{
    mNodeCopiedHandle[accountIndex] = INVALID_HANDLE;
    megaApi[accountIndex]->authorizeNode(node);
    unique_ptr<MegaNode> parentNode(megaApi[accountIndex]->getRootNode());
    RequestTracker copyNodeTracker;
    megaApi[accountIndex]->copyNode(node, parentNode.get(), targetName.c_str(), &copyNodeTracker);

    return copyNodeTracker.waitForResult() == API_OK;
}

void MegaChatApiTest::getContactRequest(unsigned int accountIndex, bool outgoing, int expectedSize)
{
    MegaContactRequestList *crl;

    if (outgoing)
    {
        crl = megaApi[accountIndex]->getOutgoingContactRequests();
        ASSERT_EQ(expectedSize, crl->size());

        if (expectedSize)
        {
            mContactRequest[accountIndex] = crl->get(0)->copy();
        }
    }
    else
    {
        crl = megaApi[accountIndex]->getIncomingContactRequests();
        ASSERT_EQ(expectedSize, crl->size());

        if (expectedSize)
        {
            mContactRequest[accountIndex] = crl->get(0)->copy();
        }
    }

    delete crl;
}

int MegaChatApiTest::purgeLocalTree(const std::string &path)
{
#ifdef _WIN32
    // should be reimplemented, maybe using std::filesystem
    std::cout << "Manually purge local tree: " << path << std::endl;
    return 0;

#else
    DIR *directory = opendir(path.c_str());
    size_t path_len = path.length();
    int r = -1;

    if (directory)
    {
        struct dirent *p;
        r = 0;
        while (!r && (p=readdir(directory)))
        {
            int r2 = -1;
            char *buf;
            size_t len;
            /* Skip the names "." and ".." as we don't want to recurse on them. */
            if (!strcmp(p->d_name, ".") || !strcmp(p->d_name, ".."))
            {
                continue;
            }

            len = path_len + strlen(p->d_name) + 2;
            buf = (char *)malloc(len);

            if (buf)
            {
                struct stat statbuf;
                snprintf(buf, len, "%s/%s", path.c_str(), p->d_name);
                if (!stat(buf, &statbuf))
                {
                    if (S_ISDIR(statbuf.st_mode))
                    {
                        r2 = purgeLocalTree(buf);
                    }
                    else
                    {
                        r2 = unlink(buf);
                    }
                }

                free(buf);
            }

            r = r2;
        }

        closedir(directory);
    }

    if (!r)
    {
        r = rmdir(path.c_str());
    }

    return r;
#endif
}

void MegaChatApiTest::purgeCloudTree(unsigned int accountIndex, MegaNode *node)
{
    MegaNodeList *children;
    children = megaApi[accountIndex]->getChildren(node);

    for (int i = 0; i < children->size(); i++)
    {
        MegaNode *childrenNode = children->get(i);
        if (childrenNode->isFolder())
        {
            purgeCloudTree(accountIndex, childrenNode);
        }

        RequestTracker removeTracker;
        megaApi[accountIndex]->remove(childrenNode, &removeTracker);
        int removeResult = removeTracker.waitForResult();
        TEST_LOG_ERROR((removeResult == API_OK), "Failed to remove node. Error: "
                       + std::to_string(removeResult) + ' ' + removeTracker.getErrorString());
    }

    delete children;
}

void MegaChatApiTest::clearAndLeaveChats(unsigned accountIndex, const vector<MegaChatHandle>& skipChats)
{
    std::unique_ptr<MegaChatRoomList> chatRooms(megaChatApi[accountIndex]->getChatRooms());

    for (unsigned int i = 0; i < chatRooms->size(); ++i)
    {
        const MegaChatRoom *chatroom = chatRooms->get(i);

        if (chatroom->isActive() && chatroom->getOwnPrivilege() == MegaChatRoom::PRIV_MODERATOR)
        {
            ChatRequestTracker crtClearHist;
            megaChatApi[accountIndex]->clearChatHistory(chatroom->getChatId(), &crtClearHist);
            TEST_LOG_ERROR(crtClearHist.waitForResult() == MegaChatError::ERROR_OK, "Failed to truncate history. Error: " + crtClearHist.getErrorString());
        }

        if (chatroom->isGroup() && chatroom->isActive() &&
            std::find(skipChats.begin(), skipChats.end(), chatroom->getChatId()) == skipChats.end())
        {
            leaveChat(accountIndex, chatroom->getChatId());
        }
    }
}

void MegaChatApiTest::removePendingContactRequest(unsigned int accountIndex)
{
    MegaContactRequestList *contactRequests = megaApi[accountIndex]->getOutgoingContactRequests();

    for (int i = 0; i < contactRequests->size(); i++)
    {
        MegaContactRequest *contactRequest = contactRequests->get(i);
        RequestTracker inviteContactTracker;
        megaApi[accountIndex]->inviteContact(contactRequest->getTargetEmail(),
                                             "Removing you",
                                             MegaContactRequest::INVITE_ACTION_DELETE,
                                             &inviteContactTracker);
        int inviteContactResult = inviteContactTracker.waitForResult();
        TEST_LOG_ERROR((inviteContactResult == API_OK), "Failed to remove peer. Error: "
                       + std::to_string(inviteContactResult) + ' ' + inviteContactTracker.getErrorString());
    }

    delete contactRequests;
    contactRequests = NULL;
}

void MegaChatApiTest::changeLastName(unsigned int accountIndex, std::string lastName)
{
    RequestTracker setUserAttributeTracker;
    megaApi[accountIndex]->setUserAttribute(MegaApi::USER_ATTR_LASTNAME, lastName.c_str(),
                                            &setUserAttributeTracker);
    ASSERT_EQ(setUserAttributeTracker.waitForResult(), API_OK)
            << "Failed SDK request to change lastname. Error: " << setUserAttributeTracker.getErrorString();

    RequestTracker getUserAttributeTracker;
    megaApi[accountIndex]->getUserAttribute(MegaApi::USER_ATTR_LASTNAME,
                                            &getUserAttributeTracker);
    ASSERT_EQ(getUserAttributeTracker.waitForResult(), API_OK)
            << "Failed SDK to get lastname. Error: " << getUserAttributeTracker.getErrorString();
    ASSERT_EQ(getUserAttributeTracker.getText(), lastName) << "Failed SDK last name update.";


    // This sleep is necessary to allow execute the two listeners (MegaChatApi and MegaChatApiTest) for
    // MegaRequest::TYPE_GET_ATTR_USER before exit from this function.
    // In other case, we could ask for the name to MegaChatApi before this will be established
    // because MegachatApiTest listener is called before than MegaChatApi listener
    std::this_thread::sleep_for(std::chrono::seconds(1));
}

void MegaChatApiTest::inviteToChat (const unsigned int& a1, const unsigned int& a2, const megachat::MegaChatHandle& uh,
                                   const megachat::MegaChatHandle& chatid, const int privilege, std::shared_ptr<TestChatRoomListener>chatroomListener)
{
    bool* chatItemJoined0 = &chatItemUpdated[a1]; *chatItemJoined0 = false;
    bool* chatItemJoined1 = &chatItemUpdated[a2]; *chatItemJoined1 = false;
    bool* chatJoined0 = &chatroomListener->chatUpdated[a1]; *chatJoined0 = false;
    bool* chatJoined1 = &chatroomListener->chatUpdated[a2]; *chatJoined1 = false;
    bool* flagChatsUpdated1 = &mChatsUpdated[a2]; *flagChatsUpdated1 = false;
    mChatListUpdated[a2].clear();
    bool* mngMsgRecv = &chatroomListener->msgReceived[a1]; *mngMsgRecv = false;
    MegaChatHandle* uhAction = &chatroomListener->uhAction[a1]; *uhAction = MEGACHAT_INVALID_HANDLE;
    int* priv = &chatroomListener->priv[a1]; *priv = MegaChatRoom::PRIV_UNKNOWN;
    ChatRequestTracker crtInvite;
    megaChatApi[a1]->inviteToChat(chatid, uh, privilege, &crtInvite);
    ASSERT_EQ(crtInvite.waitForResult(), MegaChatError::ERROR_OK)
        << "Failed to invite user to chat. Error: " << crtInvite.getErrorString();
    ASSERT_TRUE(waitForResponse(chatItemJoined0)) << "Chat list item update for main account not received after " << maxTimeout << " seconds";
    ASSERT_TRUE(waitForResponse(chatItemJoined1)) << "Chat list item update for auxiliar account not received after " << maxTimeout << " seconds";
    ASSERT_TRUE(waitForResponse(chatJoined0)) << "Chatroom update for main account not received after " << maxTimeout << " seconds";
    ASSERT_TRUE(waitForResponse(mngMsgRecv)) << "Management message not received after " << maxTimeout << " seconds";
    ASSERT_EQ(*uhAction, uh) << "User handle from message doesn't match";
    ASSERT_EQ(*priv, MegaChatRoom::PRIV_UNKNOWN) << "Privilege is incorrect";    // the message doesn't report the new priv
    ASSERT_TRUE(waitForResponse(flagChatsUpdated1)) << "Failed to receive onChatsUpdate " << maxTimeout << " seconds";
    ASSERT_TRUE(isChatroomUpdated(a2, chatid)) << "Chatroom " << chatid << " is not included in onChatsUpdate";
    mChatListUpdated[a2].clear();
}

#ifndef KARERE_DISABLE_WEBRTC

void MegaChatApiTest::startChatCall(const MegaChatHandle chatid, const unsigned int performerIdx, const std::set<unsigned int> participants, const bool enableVideo, const bool enableAudio)
{
    std::string msg = "Account with index " + std::to_string(performerIdx) + " starts call";
    std::vector<bool *> exitFlags   { &mCallInProgress[performerIdx] };
    std::vector<string> exiFlagsStr { "mCallInProgress[" + std::to_string(performerIdx) + "]" };
    for (auto idx : participants)
    {
        exitFlags.emplace_back(&mCallReceivedRinging[idx]);
        exiFlagsStr.emplace_back("mCallReceivedRinging[" + std::to_string(idx) + "]");
    }

    // Start chat call
    ASSERT_NO_FATAL_FAILURE({
        waitForAction (1,
                      exitFlags,
                      exiFlagsStr,
                      msg.c_str(),
                      true /* wait for all exit flags*/,
                      true /* reset flags */,
                      maxTimeout,
                      [this, &chatid, &performerIdx, &enableVideo, &enableAudio]()
                      {
                          ChatRequestTracker crtCall;
                          megaChatApi[performerIdx]->startChatCall(chatid, enableVideo, enableAudio, &crtCall);
                          ASSERT_EQ(crtCall.waitForResult(), MegaChatError::ERROR_OK)
                              << "Failed to start call from account: " << performerIdx
                              << ". Error: " << crtCall.getErrorString();
                      });
    });
}

void MegaChatApiTest::answerChatCall(const MegaChatHandle chatid, const unsigned int performerIdx, const std::set<unsigned int> participants, const bool enableVideo, const bool enableAudio)
{
    std::string msg = "Account with index " + std::to_string(performerIdx) + " answers call";
    std::vector<bool *> exiFlags;
    std::vector<string> exiFlagsStr;
    for (auto idx : participants)
    {
        exiFlags.emplace_back(&mChatCallSessionStatusInProgress[idx]);
        exiFlagsStr.emplace_back("mChatCallSessionStatusInProgress[" + std::to_string(idx) + "]");
    }

    ASSERT_NO_FATAL_FAILURE({
        waitForAction (1,
                      exiFlags,
                      exiFlagsStr,
                      msg.c_str(),
                      true /* wait for all exit flags*/,
                      true /* reset flags */,
                      maxTimeout,
                      [this, &performerIdx, &chatid, &enableVideo, &enableAudio]()
                      {
                          ChatRequestTracker crtAnswerCall;
                          megaChatApi[performerIdx]->answerChatCall(chatid, enableVideo, enableAudio, &crtAnswerCall);
                          ASSERT_EQ(crtAnswerCall.waitForResult(), MegaChatError::ERROR_OK)
                              << "Failed to answer call from account: " << performerIdx
                              << ". Error: " << crtAnswerCall.getErrorString();
                      });
    });
}

bool* MegaChatApiTest::getChatCallStateFlag (unsigned int index, int state)
{
    switch (state)
    {
    case megachat::MegaChatCall::CALL_STATUS_INITIAL:     return &mCallWithIdReceived[index];
    case megachat::MegaChatCall::CALL_STATUS_CONNECTING:  return &mCallConnecting[index];
    case megachat::MegaChatCall::CALL_STATUS_IN_PROGRESS: return &mCallInProgress[index];
    default:                                              break;
    }

    ADD_FAILURE() << "Invalid account state " << state;
    return nullptr;
}

void MegaChatApiTest::resetTestChatCallState (unsigned int index, int state)
{
    bool* statusReceived = getChatCallStateFlag(index, state);
    if (statusReceived)    { *statusReceived = false; }
}

void MegaChatApiTest::waitForChatCallState(unsigned int index, int state)
{
    bool* statusReceived = getChatCallStateFlag(index, state);
    if (statusReceived)
    {
        ASSERT_TRUE(waitForResponse(statusReceived)) <<
            "Timeout expired for receiving call state: " << state <<
            " for account index [" << index << "]";
    }
}

void MegaChatApiTest::waitForCallAction (unsigned int pIdx, int maxAttempts, bool* exitFlag,  const char* errMsg, unsigned int timeout, std::function<void()>action)
{
    int retries = 0;
    std::string errStr = errMsg ? errMsg : "executing provided action";
    bool* callConnecting = getChatCallStateFlag(pIdx, megachat::MegaChatCall::CALL_STATUS_CONNECTING);
    while (!*exitFlag)
    {
        ASSERT_TRUE(action) << "waitForCallAction: no valid action provided";

        // reset call state flags to false before executing the required action
        resetTestChatCallState(pIdx, megachat::MegaChatCall::CALL_STATUS_CONNECTING);
        resetTestChatCallState(pIdx, megachat::MegaChatCall::CALL_STATUS_IN_PROGRESS);

        // execute custom user action and wait until exitFlag is set true, OR performer account gets disconnected from SFU for the target call
        action();
        ASSERT_TRUE(waitForMultiResponse(std::vector<bool *> { exitFlag, callConnecting }, false /*waitForAll*/, timeout)) << "Timeout expired for " << errStr;

        // if performer account gets disconnected from SFU for the target call, wait until reconnect and retry <action>
        if (*callConnecting)
        {
            ASSERT_LT(++retries, maxAttempts) << "Max attempts exceeded for " << errStr;
            ASSERT_NO_FATAL_FAILURE({ waitForChatCallState(pIdx, megachat::MegaChatCall::CALL_STATUS_IN_PROGRESS); });
        }
    }
}
#endif

void MegaChatApiTest::updateChatPermission (const unsigned int& a1, const unsigned int& a2, const MegaChatHandle& uh, const MegaChatHandle& chatid,
                                           const int privilege, std::shared_ptr<TestChatRoomListener>chatroomListener)
{
    // --> Change peer privileges to Moderator
    bool* peerUpdated0 = &peersUpdated[a1]; *peerUpdated0 = false;
    bool* peerUpdated1 = &peersUpdated[a2]; *peerUpdated1 = false;
    bool* mngMsgRecv = &chatroomListener->msgReceived[a1]; *mngMsgRecv = false;
    MegaChatHandle* uhAction = &chatroomListener->uhAction[a1]; *uhAction = MEGACHAT_INVALID_HANDLE;
    int* priv = &chatroomListener->priv[a1]; *priv = MegaChatRoom::PRIV_UNKNOWN;
    ChatRequestTracker crtPerm;
    megaChatApi[a1]->updateChatPermissions(chatid, uh, privilege, &crtPerm);
    ASSERT_EQ(crtPerm.waitForResult(), MegaChatError::ERROR_OK)
        << "Failed to update user permissions. Error: " << crtPerm.getErrorString();
    ASSERT_TRUE(waitForResponse(peerUpdated0)) << "Timeout expired for receiving peer update";
    ASSERT_TRUE(waitForResponse(peerUpdated1)) << "Timeout expired for receiving peer update";
    ASSERT_TRUE(waitForResponse(mngMsgRecv)) << "Timeout expired for receiving management message";
    ASSERT_EQ(*uhAction, uh) << "User handle from message doesn't match";
    ASSERT_EQ(*priv, MegaChatRoom::PRIV_MODERATOR) << "Privilege is incorrect";
}

void MegaChatApiTest::onRequestFinish(MegaApi *api, MegaRequest *request, MegaError *e)
{
    unsigned int apiIndex = getMegaApiIndex(api);
    ASSERT_NE(apiIndex, UINT_MAX) << "MegaChatApiTest::onRequestFinish(MegaApi *api, ...)";

    if (e->getErrorCode() == API_OK)
    {
        switch(request->getType())
        {
            case MegaRequest::TYPE_GET_ATTR_USER:
                break;

            case MegaRequest::TYPE_COPY:
                mNodeCopiedHandle[apiIndex] = request->getNodeHandle();
                break;
        }
    }

    requestFlags[apiIndex][request->getType()] = true;
}

void MegaChatApiTest::onChatsUpdate(MegaApi* api, MegaTextChatList *chats)
{
    if (!chats)
    {
        return;
    }

    unsigned int apiIndex = getMegaApiIndex(api);
    ASSERT_NE(apiIndex, UINT_MAX) << "MegaChatApiTest::onChatsUpdate()";
    mChatsUpdated[apiIndex] = true;
    for (int i = 0; i < chats->size(); i++)
    {
         mChatListUpdated[apiIndex].emplace_back(chats->get(i)->getHandle());
    }
}

void MegaChatApiTest::onContactRequestsUpdate(MegaApi* api, MegaContactRequestList* /*requests*/)
{
    unsigned int apiIndex = getMegaApiIndex(api);
    ASSERT_NE(apiIndex, UINT_MAX) << "MegaChatApiTest::onContactRequestsUpdate()";

    mContactRequestUpdated[apiIndex] = true;
}

void MegaChatApiTest::onUsersUpdate(::mega::MegaApi* api, ::mega::MegaUserList* userList)
{
    if (!userList) return;

    unsigned int accountIndex = getMegaApiIndex(api);
    ASSERT_NE(accountIndex, UINT_MAX) << "MegaChatApiTest::onUsersUpdate()";
    for (int i = 0; i < userList->size(); i++)
    {
        ::mega::MegaUser* user = userList->get(i);
        if (user->getHandle() != megaApi[accountIndex]->getMyUserHandleBinary())
        {
            // add here code to manage other users changes
            continue;
        }

        // own user changes
        if (user->hasChanged(MegaUser::CHANGE_TYPE_RICH_PREVIEWS))
        {
            mUsersChanged[accountIndex][MegaUser::CHANGE_TYPE_RICH_PREVIEWS] = true;
        }
    }
}

void MegaChatApiTest::onChatInitStateUpdate(MegaChatApi *api, int newState)
{
    unsigned int apiIndex = getMegaChatApiIndex(api);
    ASSERT_NE(apiIndex, UINT_MAX) << "MegaChatApiTest::onChatInitStateUpdate()";

    initState[apiIndex] = newState;
    initStateChanged[apiIndex] = true;
}

void MegaChatApiTest::onChatListItemUpdate(MegaChatApi *api, MegaChatListItem *item)
{
    unsigned int apiIndex = getMegaChatApiIndex(api);
    ASSERT_NE(apiIndex, UINT_MAX) << "MegaChatApiTest::onChatListItemUpdate()";

    if (item)
    {
        std::stringstream buffer;
        buffer << "[api: " << apiIndex << "] Chat list item added or updated - ";

        const char *info = MegaChatApiTest::printChatListItemInfo(item);
        buffer << info;
        postLog(buffer.str());
        delete [] info; info = NULL;

        if (item->hasChanged(MegaChatListItem::CHANGE_TYPE_CLOSED))
        {
            chatItemClosed[apiIndex] = true;
        }
        if (item->hasChanged(MegaChatListItem::CHANGE_TYPE_PARTICIPANTS) ||
                item->hasChanged(MegaChatListItem::CHANGE_TYPE_OWN_PRIV))
        {
            peersUpdated[apiIndex] = true;
        }
        if (item->hasChanged(MegaChatListItem::CHANGE_TYPE_TITLE))
        {
            mBools.update(apiIndex, "titleItemChanged", true);
            titleUpdated[apiIndex] = true;
        }
        if (item->hasChanged(MegaChatListItem::CHANGE_TYPE_ARCHIVE))
        {
            chatArchived[apiIndex] = true;
        }

        chatItemUpdated[apiIndex] = true;
    }
}

void MegaChatApiTest::onChatOnlineStatusUpdate(MegaChatApi* api, MegaChatHandle userhandle, int status, bool)
{
    unsigned int apiIndex = getMegaChatApiIndex(api);
    ASSERT_NE(apiIndex, UINT_MAX) << "MegaChatApiTest::onChatOnlineStatusUpdate()";
    if (userhandle == megaChatApi[apiIndex]->getMyUserHandle())
    {
        mOnlineStatusUpdated[apiIndex] = true;
        mOnlineStatus[apiIndex] = status;
    }
}

void MegaChatApiTest::onChatPresenceConfigUpdate(MegaChatApi *api, MegaChatPresenceConfig */*config*/)
{
    unsigned int apiIndex = getMegaChatApiIndex(api);
    ASSERT_NE(apiIndex, UINT_MAX) << "MegaChatApiTest::onChatPresenceConfigUpdate()";
    mPresenceConfigUpdated[apiIndex] = true;
}

void MegaChatApiTest::onChatConnectionStateUpdate(MegaChatApi *api, MegaChatHandle chatid, int state)
{
    unsigned int apiIndex = getMegaChatApiIndex(api);
    ASSERT_NE(apiIndex, UINT_MAX) << "MegaChatApiTest::onChatConnectionStateUpdate()";
    mChatConnectionOnline[apiIndex] = (state == MegaChatApi::CHAT_CONNECTION_ONLINE);
    mLoggedInAllChats[apiIndex] = (state == MegaChatApi::CHAT_CONNECTION_ONLINE) && (chatid == MEGACHAT_INVALID_HANDLE);
}

void MegaChatApiTest::onTransferStart(MegaApi */*api*/, MegaTransfer */*transfer*/)
{

}

void MegaChatApiTest::onTransferFinish(MegaApi *api, MegaTransfer *transfer, MegaError *error)
{
    unsigned int apiIndex = getMegaApiIndex(api);
    ASSERT_NE(apiIndex, UINT_MAX) << "MegaChatApiTest::onTransferFinish()";

    mNodeUploadHandle[apiIndex] = transfer->getNodeHandle();
    lastErrorTransfer[apiIndex] = error->getErrorCode();
    mNotTransferRunning[apiIndex] = true;
}

void MegaChatApiTest::onTransferUpdate(MegaApi */*api*/, MegaTransfer */*transfer*/)
{
}

void MegaChatApiTest::onTransferTemporaryError(MegaApi */*api*/, MegaTransfer */*transfer*/, MegaError */*error*/)
{
}

bool MegaChatApiTest::onTransferData(MegaApi */*api*/, MegaTransfer */*transfer*/, char */*buffer*/, size_t /*size*/)
{
    return false;
}

#ifndef KARERE_DISABLE_WEBRTC

void MegaChatApiTest::onChatCallUpdate(MegaChatApi *api, MegaChatCall *call)
{
    unsigned int apiIndex = getMegaChatApiIndex(api);
    ASSERT_NE(apiIndex, UINT_MAX) << "MegaChatApiTest::onChatCallUpdate()";

    if (call->hasChanged(MegaChatCall::CHANGE_TYPE_RINGING_STATUS))
    {
        if (api->getNumCalls() > 1)
        {
            // Hangup in coming call
            api->hangChatCall(call->getCallId());
        }

        if (mCallIdExpectedReceived[apiIndex] == MEGACHAT_INVALID_HANDLE
                || mCallIdExpectedReceived[apiIndex] == call->getCallId())
        {
            if (call->isRinging())
            {
                /* we are waiting to receive a ringing call for a specific callid, this could be util
                 * for those scenarios where we receive multiple onChatCallUpdate like a login */
                mCallReceivedRinging[apiIndex] = true;
                mChatIdRingInCall[apiIndex] = call->getChatid();
                mCallIdRingIn[apiIndex] = call->getCallId();
            }
            else
            {
                mCallStopRinging[apiIndex] = true;
                mCallIdStopRingIn[apiIndex] = call->getCallId();
                mChatIdStopRingInCall[apiIndex] = call->getChatid();
            }
        }
    }

    if (call->hasChanged(MegaChatCall::CHANGE_TYPE_WR_USERS_ENTERED)
        || call->hasChanged(MegaChatCall::CHANGE_TYPE_WR_COMPOSITION))
    {
         mCallWrChanged[apiIndex] = true;
    }

    if (call->hasChanged(MegaChatCall::CHANGE_TYPE_WR_ALLOW))
    {
         mCallWrAllow[apiIndex] = true;
    }

    if (call->hasChanged(MegaChatCall::CHANGE_TYPE_WR_DENY))
    {
         mCallWrDeny[apiIndex] = true;
    }

    if (call->hasChanged(MegaChatCall::CHANGE_TYPE_WR_USERS_ALLOW))
    {
        const ::mega::MegaHandleList* usersAllowWr = call->getHandleList();
        ASSERT_TRUE(usersAllowWr) << "Invalid allowed user Join list";
        for (unsigned int i = 0; i < usersAllowWr->size(); i++)
        {
            mUsersAllowJoin[apiIndex][usersAllowWr->get(i)] = true;
        }
    }

    if (call->hasChanged(MegaChatCall::CHANGE_TYPE_WR_USERS_DENY))
    {
        const ::mega::MegaHandleList* usersAllowWr = call->getHandleList();
        ASSERT_TRUE(usersAllowWr) << "Invalid allowed user Join list";
        for (unsigned int i = 0; i < usersAllowWr->size(); i++)
        {
            mUsersRejectJoin[apiIndex][usersAllowWr->get(i)] = true;
        }
    }

    if (call->hasChanged(MegaChatCall::CHANGE_TYPE_STATUS))
    {
        unsigned int apiIndex = getMegaChatApiIndex(api); // why is this needed again?
        ASSERT_NE(apiIndex, UINT_MAX) << "MegaChatApiTest::onChatCallUpdate() (2)";
        switch (call->getStatus())
        {
        case MegaChatCall::CALL_STATUS_INITIAL:
            if (mCallIdExpectedReceived[apiIndex] != MEGACHAT_INVALID_HANDLE
                    && mCallIdExpectedReceived[apiIndex] == call->getCallId())
            {
                /* we are waiting to receive a call status change (CALL_STATUS_INITIAL) generated in
                 * Call ctor, for a specific callid, this could be util for those scenarios where
                 * we receive multiple onChatCallUpdate like a login */
                mCallWithIdReceived[apiIndex] = true;
            }
            mCallReceived[apiIndex] = true;
            break;

        case MegaChatCall::CALL_STATUS_IN_PROGRESS:
            mCallInProgress[apiIndex] = true;
            mChatIdInProgressCall[apiIndex] = call->getChatid();
            break;

        case MegaChatCall::CALL_STATUS_JOINING:
            mCallIdJoining[apiIndex] = call->getCallId();
            break;

        case MegaChatCall::CALL_STATUS_TERMINATING_USER_PARTICIPATION:
        {
            mTerminationCode[apiIndex] = call->getTermCode();
            mCallLeft[apiIndex] = true;
            break;
        }

        case MegaChatCall::CALL_STATUS_DESTROYED:
            mCallDestroyed[apiIndex] = true;
            break;

        case MegaChatCall::CALL_STATUS_CONNECTING:
            mCallConnecting[apiIndex] = true;
            break;

        case MegaChatCall::CALL_STATUS_WAITING_ROOM:
        {
            mCallWR[apiIndex] = true;
            break;
        }

        default:
            break;
        }
    }

    if (call->hasChanged(MegaChatCall::CHANGE_TYPE_LOCAL_AVFLAGS))
    {
        mChatCallAudioEnabled[apiIndex] = call->hasLocalAudio();
        mChatCallAudioDisabled[apiIndex] = !call->hasLocalAudio();
        mOwnFlagsChanged[apiIndex] = true;
    }

    if (call->hasChanged(MegaChatCall::CHANGE_TYPE_CALL_SPEAK))
    {
        mOwnSpeakStatusChanged[apiIndex] = true;
        mOwnSpeakStatus[apiIndex] = call->getSpeakerState();
    }

    if (call->hasChanged(MegaChatCall::CHANGE_TYPE_OWN_PERMISSIONS))
    {
        mOwnCallPermissionsChanged[apiIndex] = true;
    }

    LOG_debug << "On chat call change state ";
}

void MegaChatApiTest::onChatSessionUpdate(MegaChatApi* api, MegaChatHandle,
                                          MegaChatHandle, MegaChatSession *session)
{
    unsigned int apiIndex = getMegaChatApiIndex(api);
    ASSERT_NE(apiIndex, UINT_MAX) << "MegaChatApiTest::onChatSessionUpdate()";
    LOG_debug << "On chat session update START with apiIndex|" << apiIndex << "|";

    if(session->getChanges())
    {
        switch (session->getChanges())
        {
        case MegaChatSession::CHANGE_TYPE_STATUS:
            mChatCallSessionStatusInProgress[apiIndex] =
                session->getStatus() == MegaChatSession::SESSION_STATUS_IN_PROGRESS;
            mChatSessionWasDestroyed[apiIndex] = mChatSessionWasDestroyed[apiIndex]
                || !mChatCallSessionStatusInProgress[apiIndex];
            break;
        case MegaChatSession::CHANGE_TYPE_SESSION_SPEAK_REQUESTED:
            mSessSpeakRequests[apiIndex][session->getClientid()] = session->hasPendingSpeakRequest();
            mSessSpeakReqRecv[apiIndex] = true;
            break;
        case MegaChatSession::CHANGE_TYPE_SESSION_ON_HOLD:
            mChatCallOnHold[apiIndex] = session->isOnHold();
            mChatCallOnHoldResumed[apiIndex] = !session->isOnHold();
            break;
        case MegaChatSession::CHANGE_TYPE_REMOTE_AVFLAGS:
            mChatCallAudioEnabled[apiIndex] = session->hasAudio();
            mChatCallAudioDisabled[apiIndex] = !session->hasAudio();
            break;
        case MegaChatSession::CHANGE_TYPE_SPEAK_PERMISSION:
            mSessSpeakPerm[apiIndex][session->getClientid()] = session->hasSpeakPermission();
            mSessSpeakPermChanged[apiIndex] = true;
            break;
        default:
            LOG_debug << "Chat session update |" << session->getChanges() << "| not processed";
            break;
        }
    }

    LOG_debug << "On chat session update END with apiIndex|" << apiIndex << "|";
}

void MegaChatApiTest::onChatSchedMeetingUpdate(megachat::MegaChatApi* api, megachat::MegaChatScheduledMeeting* sm)
{
    unsigned int apiIndex = getMegaChatApiIndex(api);
    ASSERT_NE(apiIndex, UINT_MAX) << "MegaChatApiTest::onChatSchedMeetingUpdate()";
    if (sm)
    {
       mSchedMeetingUpdated[apiIndex] = true;
       mSchedIdUpdated[apiIndex] = sm->schedId();

       if (sm->isDeleted())
       {
           mSchedIdRemoved[apiIndex] = sm->schedId();
       }
    }
}

void MegaChatApiTest::onSchedMeetingOccurrencesUpdate(megachat::MegaChatApi* api, MegaChatHandle /*chatid*/, bool /*append*/)
{
    unsigned int apiIndex = getMegaChatApiIndex(api);
    ASSERT_NE(apiIndex, UINT_MAX) << "MegaChatApiTest::onSchedMeetingOccurrencesUpdate()";
    mSchedOccurrUpdated[apiIndex] = true;
}

TestChatVideoListener::TestChatVideoListener()
{
}

TestChatVideoListener::~TestChatVideoListener()
{
}

void TestChatVideoListener::onChatVideoData(MegaChatApi*, MegaChatHandle, int, int, char*, size_t)
{
}

#endif

TestChatRoomListener::TestChatRoomListener(MegaChatApiTest *t, MegaChatApi **apis, MegaChatHandle chatid)
{
    this->t = t;
    this->megaChatApi = apis;
    this->chatid = chatid;
    this->message = NULL;

    for (unsigned i = 0u; i < NUM_ACCOUNTS; i++)
    {
        this->historyLoaded[i] = false;
        this->historyTruncated[i] = false;
        this->msgLoaded[i] = false;
        this->msgCount[i] = 0;
        this->msgConfirmed[i] = false;
        this->msgDelivered[i] = false;
        this->msgReceived[i] = false;
        this->msgEdited[i] = false;
        this->msgRejected[i] = false;
        this->msgId[i].clear();
        this->chatUpdated[i] = false;
        this->userTyping[i] = false;
        this->titleUpdated[i] = false;
        this->archiveUpdated[i] = false;
        this->msgAttachmentReceived[i] = false;
        this->msgContactReceived[i] = false;
        this->msgRevokeAttachmentReceived[i] = false;
        this->reactionReceived[i] = false;
        this->retentionTimeUpdated[i] = false;
        this->mConfirmedMessageHandle[i] = MEGACHAT_INVALID_HANDLE;
        this->mEditedMessageHandle[i] = MEGACHAT_INVALID_HANDLE;
    }
}

void TestChatRoomListener::clearMessages(unsigned int apiIndex)
{
    msgId[apiIndex].clear();
    mConfirmedMessageHandle[apiIndex] = MEGACHAT_INVALID_HANDLE;
    mEditedMessageHandle[apiIndex] = MEGACHAT_INVALID_HANDLE;
}

bool TestChatRoomListener::hasValidMessages(unsigned int apiIndex)
{
    return !msgId[apiIndex].empty();
}

bool TestChatRoomListener::hasArrivedMessage(unsigned int apiIndex, MegaChatHandle messageHandle)
{
    for (unsigned i = 0u; i < msgId[apiIndex].size(); ++i)
    {
        if (msgId[apiIndex][i] == messageHandle)
        {
            return true;
        }
    }

    return false;
}

void TestChatRoomListener::onChatRoomUpdate(MegaChatApi *api, MegaChatRoom *chat)
{
    unsigned int apiIndex = getMegaChatApiIndex(api);
    ASSERT_NE(apiIndex, UINT_MAX) << "TestChatRoomListener::onChatRoomUpdate()";

    if (!chat)
    {
        std::stringstream buffer;
        buffer << "[api: " << apiIndex << "] Initialization completed!" << endl;
        t->postLog(buffer.str());
        return;
    }
    if (chat)
    {
        if (chat->hasChanged(MegaChatRoom::CHANGE_TYPE_USER_TYPING))
        {
            uhAction[apiIndex] = chat->getUserTyping();
            userTyping[apiIndex] = true;
        }
        else if (chat->hasChanged(MegaChatRoom::CHANGE_TYPE_USER_STOP_TYPING))
        {
            uhAction[apiIndex] = chat->getUserTyping();
            userTyping[apiIndex] = true;
        }
        else if (chat->hasChanged(MegaChatRoom::CHANGE_TYPE_TITLE))
        {
            t->getBoolVars().update(apiIndex, "titleChanged", true);
            titleUpdated[apiIndex] = true;
        }
        else if (chat->hasChanged(MegaChatRoom::CHANGE_TYPE_ARCHIVE))
        {
            archiveUpdated[apiIndex] = true;
        }
        else if (chat->hasChanged(MegaChatListItem::CHANGE_TYPE_UPDATE_PREVIEWERS))
        {
            previewsUpdated[apiIndex] = true;
        }
        else if (chat->hasChanged(MegaChatRoom::CHANGE_TYPE_RETENTION_TIME))
        {
            retentionTimeUpdated[apiIndex] = true;
        }
        else if (chat->hasChanged(MegaChatRoom::CHANGE_TYPE_CHAT_MODE))
        {
            chatModeUpdated[apiIndex] = true;
        }
    }

    std::stringstream buffer;
    buffer << "[api: " << apiIndex << "] Chat updated - ";
    const char *info = MegaChatApiTest::printChatRoomInfo(chat);
    buffer << info;
    t->postLog(buffer.str());
    delete [] info; info = NULL;

    chatUpdated[apiIndex] = chat->getChatId();
}

void TestChatRoomListener::onMessageLoaded(MegaChatApi *api, MegaChatMessage *msg)
{
    unsigned int apiIndex = getMegaChatApiIndex(api);
    ASSERT_NE(apiIndex, UINT_MAX) << "TestChatRoomListener::onMessageLoaded()";

    if (msg)
    {
        std::stringstream buffer;
        buffer << endl << "[api: " << apiIndex << "] Message loaded - ";
        const char *info = MegaChatApiTest::printMessageInfo(msg);
        buffer << info;
        t->postLog(buffer.str());
        delete [] info; info = NULL;

        msgCount[apiIndex]++;
        msgId[apiIndex].push_back(msg->getMsgId());

        if (msg->getStatus() == MegaChatMessage::STATUS_SENDING_MANUAL)
        {
            if (msg->getCode() == MegaChatMessage::REASON_NO_WRITE_ACCESS)
            {
                msgRejected[apiIndex] = true;
            }
        }

        if (msg->getType() == MegaChatMessage::TYPE_NODE_ATTACHMENT)
        {
            msgAttachmentReceived[apiIndex] = true;
        }
        else if (msg->getType() == MegaChatMessage::TYPE_CONTACT_ATTACHMENT)
        {
            msgContactReceived[apiIndex] = true;
        }
        // else if MegaChatMessage::TYPE_SCHED_MEETING => no changes required

        msgLoaded[apiIndex] = true;
    }
    else
    {
        historyLoaded[apiIndex] = true;
        std::stringstream buffer;
        buffer << "[api: " << apiIndex << "] Loading of messages completed" << endl;
        t->postLog(buffer.str());
    }
}

void TestChatRoomListener::onMessageReceived(MegaChatApi *api, MegaChatMessage *msg)
{
    unsigned int apiIndex = getMegaChatApiIndex(api);
    ASSERT_NE(apiIndex, UINT_MAX) << "TestChatRoomListener::onMessageReceived()";

    std::stringstream buffer;
    buffer << "[api: " << apiIndex << "] Message received - ";
    const char *info = MegaChatApiTest::printMessageInfo(msg);
    buffer << info;
    t->postLog(buffer.str());
    delete [] info; info = NULL;

    if (msg->getType() == MegaChatMessage::TYPE_ALTER_PARTICIPANTS ||
            msg->getType() == MegaChatMessage::TYPE_PRIV_CHANGE)
    {
        uhAction[apiIndex] = msg->getHandleOfAction();
        priv[apiIndex] = msg->getPrivilege();
    }
    if (msg->getType() == MegaChatMessage::TYPE_CHAT_TITLE)
    {
        content[apiIndex] = msg->getContent() ? msg->getContent() : "<empty>";
        titleUpdated[apiIndex] = true;
    }

    msgId[apiIndex].push_back(msg->getMsgId());

    if (msg->getType() == MegaChatMessage::TYPE_NODE_ATTACHMENT)
    {
        msgAttachmentReceived[apiIndex] = true;
    }
    else if (msg->getType() == MegaChatMessage::TYPE_CONTACT_ATTACHMENT)
    {
        msgContactReceived[apiIndex] = true;

    }
    else if(msg->getType() == MegaChatMessage::TYPE_REVOKE_NODE_ATTACHMENT)
    {
        msgRevokeAttachmentReceived[apiIndex] = true;
    }

    msgReceived[apiIndex] = true;
}

void TestChatRoomListener::onReactionUpdate(MegaChatApi *api, MegaChatHandle, const char*, int)
{
    unsigned int apiIndex = getMegaChatApiIndex(api);
    ASSERT_NE(apiIndex, UINT_MAX) << "TestChatRoomListener::onReactionUpdate()";
    reactionReceived[apiIndex] = true;
}

void TestChatRoomListener::onHistoryTruncatedByRetentionTime(MegaChatApi *api, MegaChatMessage *msg)
{
    unsigned int apiIndex = getMegaChatApiIndex(api);
    ASSERT_NE(apiIndex, UINT_MAX) << "TestChatRoomListener::onHistoryTruncatedByRetentionTime()";
    mRetentionMessageHandle[apiIndex] = msg->getMsgId();
    retentionHistoryTruncated[apiIndex] = true;
}

void TestChatRoomListener::onMessageUpdate(MegaChatApi *api, MegaChatMessage *msg)
{
    unsigned int apiIndex = getMegaChatApiIndex(api);
    ASSERT_NE(apiIndex, UINT_MAX) << "TestChatRoomListener::onMessageUpdate()";

    std::stringstream buffer;
    buffer << "[api: " << apiIndex << "] Message updated - ";
    const char *info = MegaChatApiTest::printMessageInfo(msg);
    buffer << info;
    t->postLog(buffer.str());
    delete [] info; info = NULL;

    msgId[apiIndex].push_back(msg->getMsgId());

    if (msg->hasChanged(MegaChatMessage::CHANGE_TYPE_STATUS))
    {
        if (msg->getStatus() == MegaChatMessage::STATUS_SERVER_RECEIVED)
        {
            mConfirmedMessageHandle[apiIndex] = msg->getMsgId();
            msgConfirmed[apiIndex] = true;
        }
        else if (msg->getStatus() == MegaChatMessage::STATUS_DELIVERED)
        {
            msgDelivered[apiIndex] = true;
        }
    }

    if (msg->hasChanged(MegaChatMessage::CHANGE_TYPE_CONTENT) && msg->isEdited())
    {
        mEditedMessageHandle[apiIndex] = msg->getMsgId();
        msgEdited[apiIndex] = true;
    }

    if (msg->getType() == MegaChatMessage::TYPE_TRUNCATE)
    {
        historyTruncated[apiIndex] = true;
    }
}

unsigned int TestChatRoomListener::getMegaChatApiIndex(MegaChatApi *api)
{
    int apiIndex = -1;
    for (unsigned int i = 0; i < NUM_ACCOUNTS; i++)
    {
        if (api == this->megaChatApi[i])
        {
            apiIndex = i;
            break;
        }
    }

    assert(apiIndex != -1); // Instance of MegaChatApi not recognized
    return apiIndex;
}

MegaLoggerTest::MegaLoggerTest(const char *filename)
{
    testlog.open(filename, ios::out | ios::app);
}

MegaLoggerTest::~MegaLoggerTest()
{
    testlog.close();
}

void MegaLoggerTest::log(const char *time, int loglevel, const char *source, const char *message)
{
    testlog << "[" << time << "] " << SimpleLogger::toStr((LogLevel)loglevel) << ": ";
    testlog << message << " (" << source << ")" << endl;
}

void MegaLoggerTest::postLog(const char *message)
{
    testlog << message << endl;
}

void MegaLoggerTest::log(int loglevel, const char *message)
{
    string levelStr;

    switch (loglevel)
    {
        case MegaChatApi::LOG_LEVEL_ERROR: levelStr = "err"; break;
        case MegaChatApi::LOG_LEVEL_WARNING: levelStr = "warn"; break;
        case MegaChatApi::LOG_LEVEL_INFO: levelStr = "info"; break;
        case MegaChatApi::LOG_LEVEL_VERBOSE: levelStr = "verb"; break;
        case MegaChatApi::LOG_LEVEL_DEBUG: levelStr = "debug"; break;
        case MegaChatApi::LOG_LEVEL_MAX: levelStr = "debug-verbose"; break;
        default: levelStr = ""; break;
    }

    // message comes with a line-break at the end
    testlog  << message;
}

TEST_F(MegaChatApiUnitaryTest, ParseUrl)
{
    LOG_info << "___TEST ParseUrl___";

    std::map<std::string, int> checkUrls;
    checkUrls["googl."] = 0;
    checkUrls["googl.com\"fsdafasdf"] = 1;
    checkUrls["googl.com<fsdafasdf"] = 1;
    checkUrls["http://googl.com"] = 1;
    checkUrls["http://www.googl.com"] = 1;
    checkUrls["www.googl.com"] = 1;
    checkUrls["esto   es un prueba   www.mega.nz dsfasdfa"] = 1;
    checkUrls["esto   es un prueba \twww.mega.nz\tdsfasdfa"] = 1;
    checkUrls["esto   es un prueba \nwww.mega.nz\ndsfasdfa"] = 1;
    checkUrls["esto es un prueba www.mega. nz"] = 1;
    checkUrls["ftp://www.googl.com"] = 0;
    checkUrls["www.googl .com"] = 1;
    checkUrls[" www.sfdsadfasfdsfsdf "] = 0;
    checkUrls["example.com/products?id=1&page=2"] = 1;
    checkUrls["www.example.com/products?iddfdsfdsfsfsdfa=1&page=2"] = 1;
    checkUrls["https://mega.co.nz/#!p2QnF89I!Kf-m03Lwmyut-eF7RnJjSv1PRYYtYHg7oodFrW1waEQ"] = 0;
    checkUrls["https://mega.co.nz/file/p2Qn984I#Kf-m03Lwmyut-eF7RnJjSv1PRYYtYHg7oodFrW1waEQ"] = 0;
    checkUrls["https://mega.co.nz/folder/p2Qn984I#Kf-m03Lwmyut-eF7RnJjSv1PRYYtYHg7oodFrW1waEQ"] = 0;
    checkUrls["https://mega.co.nz/file/p2Qn984I#"] = 0;
    checkUrls["https://mega.co.nz/folder/p2Qn984I#"] = 0;
    checkUrls["https://mega.co.nz/foder/p2Qn984I#"] = 1;
    checkUrls["https://mega.nz/#F!l6h3985J!j8QVi46YEyzaISaqGVRsOA"] = 0;
    checkUrls["https://mega.nz/?fbclid=IwAR260bchewVmPrlijdF8-TbbvCnnKqkWcr3vrCx6VKChvI8NgLNK1oOSaAk#F!xP4E98AB!FH_5HjrWyFsUMjjEHCFIHw"] = 0;
    checkUrls["mega.nz/?fbclid=IwAR260bchewVmPrlijdF8-TbbvCnnKqkWcr3vrCx6VKChvI8NgLNK1oOSaAk#F!xP498AAB!FH_5HjrWyFsUjjnEHCFIHw"] = 0;
    checkUrls["www.mega.nz/?fbclid=IwAR260bchewVmPrlijdF8-TbbvCnnKqkWcr3vrCx6VKChvI8NgLNK1oOSaAk#F!xP4EAYYB!FH_5HjrWyFsUMKnEHCFIHw"] = 0;
    checkUrls["https://mega.nz/?fbclid=IwAR260bchewVmPrlijdF8-TbbvCnnKqkWcrNK1oOSaAk#!xP4EYYAB!FH_5HjrWyFsUMKjjHCFIHw"] = 0;
    checkUrls["https://mega.nz/?fbclid=IwAR260bchewVmPrlijdF8-TbbvCnnKqkWcrNK1oOSaAkC!xP4EAYYB!FH_5HjrWyFsUMKnjjCFIHw"] = 0;
    checkUrls["https://mega.nz/C!xP4E45AB!FH_5HjrWyTTUMKnEHCFIHw"] = 0;
    checkUrls["https://mega.nz/?fbclid=IwAR260bchewVmPrlijdF8-TbbvCnnKqkWcr3vrCx6VKChvI8NgLNK1oOSaAk/chat/xP4EA55B!FH_5HjrWyFsU45nEHCFIHw"] = 0;
    checkUrls["mega.nz/?fbclid=IwAR260bchewVmPrlijdF8-TbbvCnnKqkWcr3vrCx6VKChvI8NgLNK1oOSaAk"] = 1;
    checkUrls["ELPAIS.com"] = 1;
    checkUrls["ELPAIS.COM"] = 1;
    checkUrls["https://www.ELPAIS.CoM"] = 1;
    checkUrls["sdfsadfsad://dsfasdfasd.dsd"] = 0;
    checkUrls["sshf://www.ELPAIS.CoM"] = 0;
    checkUrls["Lorem ipsum dolor sit amet, consectetur adipiscing elit, sed do eiusmod tempor incididunt ut labore et dolore magna aliqua. http://www.microsiervos.com/archivo/curiosidades/montana-mas-alta-sistema-solar-en-vesta.html Ut enim ad minim veniam,"] = 1;
    checkUrls["googel.com:"] = 1;
    checkUrls["5/16/18 10:43 AM] platano asdf: Os Mandi Otto link estusbeidj😒😙😓😙😙😙😙😙 www.facebook.com"] = 1;
    checkUrls["http://15.08.02.jpg\",\"s\":3936106,\"hash\":\"GA2oPPAFx4gKx231I3odD1rTHVwOQQyAClb\",\"fa\":\"827:0*00661Rw6wWo/823:1*0Nb4JK5Gd-0\",\"ts\":1529413682}]"] = 1;
    checkUrls["www.ta_ta.com"] = 1;
    checkUrls["http://foo.com/blah_blah"] = 1;
    checkUrls["http://foo.com/blah_blah/"] = 1;
    checkUrls["http://foo.com/blah_blah_(wikipedia)"] = 1;
    checkUrls["http://foo.com/blah_blah_(wikipedia)_(again)"] = 1;
    checkUrls["http://www.example.com/wpstyle/?p=364"] = 1;
    checkUrls["https://www.example.com/foo/?bar=baz&inga=42&quux"] = 1;
    checkUrls["http://odf.ws/123"] = 1;
    checkUrls["http://userid:password@example.com:8080)"] = 0;
    checkUrls["http://userid:password@example.com:8080/"] = 0;
    checkUrls["http://userid@example.com"] = 0;
    checkUrls["http://userid@example.com/"] = 0;
    checkUrls["http://userid@example.com:8080"] = 0;
    checkUrls["http://userid@example.com:8080/"] = 0;
    checkUrls["http://userid:password@example.com"] = 0;
    checkUrls["http://userid:password@example.com/"] = 0;
    checkUrls["http://foo.com/blah_(wikipedia)#cite-1"] = 1;
    checkUrls["http://foo.com/unicode_(✪)_in_parens"] = 1;
    checkUrls["http://code.google.com/events/#&product=browser"] = 1;
    checkUrls["www.code.google.com/events/#&product=browser"] = 1;
    checkUrls["http://1337.net"] = 1;
    checkUrls["http://a.b-c.de"] = 1;
    checkUrls["https://foo_bar.example.com/"] = 1;
    checkUrls["http://"] = 0;
    checkUrls["http://."] = 0;
    checkUrls["http://.."] = 0;
    checkUrls["http://../"] = 0;
    checkUrls["http://?"] = 0;
    checkUrls["http://??"] = 0;
    checkUrls["http://\?\?/"] = 0; // escape '?' to avoid confusion with trigraph (clang)
    checkUrls["http://#"] = 0;
    checkUrls["http://foo.bar?q=Spaces should be encoded"] = 0;
    checkUrls["///a"] = 0;
    checkUrls["http:// shouldfail.com"] = 1;
    checkUrls["http://foo.bar/foo(bar)baz quux"] = 1;
    checkUrls["http://10.1.1.0"] = 1;
    checkUrls["http://3628126748"] = 0;
    checkUrls["http://123.123.123"] = 0;
    checkUrls["http://123.123..123"] = 0;
    checkUrls["http://.www.foo.bar./"] = 0;
    checkUrls["Test ..www.google.es..."] = 1;
    checkUrls["Test ..test..."] = 0;
    checkUrls[":// should fail"] = 0;
    checkUrls["prueba,,,"] = 0;
    checkUrls["prueba!!"] = 0;
    checkUrls["prueba.com!!"] = 1;
    checkUrls["pepitoPerez@gmail.com"] = 0;
    checkUrls["hi..dsdd"] = 0;
    checkUrls["hidsfdf..ddsfsdsdd"] = 0;
    checkUrls["hidsfdf..com"] = 0;
    checkUrls["hidsfdf.d.ddsfsdsdd"] = 0;
    checkUrls["122.123.122.123/jjkkk"] = 1;

    std::string url;
    for (const auto& testCase : checkUrls)
    {
        EXPECT_EQ(chatd::Message::hasUrl(testCase.first, url), testCase.second) << "Failed to parse " << testCase.first;
        // url could have some content even in failed cases, so ignore it
    }
}

#ifndef KARERE_DISABLE_WEBRTC
TEST_F(MegaChatApiUnitaryTest, SfuDataReception)
{
    LOG_info << "___TEST SfuDataReception___";

    MockupCall call;
    std::map<std::string, std::unique_ptr<sfu::Command>> commands;
    sfu::SfuConnection::setCallbackToCommands(call, commands);
    std::map<std::string, bool> checkCommands;
    checkCommands["{\"warn\":\"warn msg\"}"]                                                    = true;
    checkCommands["{\"deny\":\"audio\",\"msg\":\"deny msg\"}"]                                  = true;
    checkCommands["{\"err\":129,\"msg\":\"Error\"}"]                                            = true;
    checkCommands["{\"a\":\"HIRES_STOP\"}"]                                                     = true;
    checkCommands["{\"a\":\"PEERLEFT\",\"cid\":2,\"rsn\":65}"]                                  = true;
    checkCommands["{\"a\":\"PEERJOIN\",\"cid\":2,\"userId\":\"amECEsVQJQ8\",\"av\":0,\"v\":2}"] = true;
    checkCommands["{\"a\":\"HIRES_START\"}"]                                                    = true;
    checkCommands["{\"a\":\"HELLO\",\"cid\":1,\"na\":20,\"mods\":[\"amECEsVQJQ8\"]}"]           = true;
    checkCommands["{\"a\":\"AV\",\"cid\":3,\"av\":1}"]                                          = true;
    checkCommands["{\"a\":\"VTHUMBS\",\"tracks\":[[2,0]]}"]                                     = true;
    checkCommands["{\"a\":\"HIRES\",\"tracks\":[[2,0,1]]}"]                                     = true;
    checkCommands["{\"a\":\"VTHUMB_START\"}"]                                                   = true;
    checkCommands["{\"a\":\"VTHUMB_STOP\"}"]                                                    = true;
    checkCommands["{\"a\":\"KEY\",\"id\":0,\"from\":2,"
                  "\"key\":\"RE8HjOLZl8ITM7FMIbAcigPWxq7i6DGqLQm-aNLAkEk\"}"]                   = true;

    for (const auto& testCase : checkCommands)
    {
        rapidjson::Document document;
        sfu::SfuConnection::SfuData outdata;
        EXPECT_TRUE(sfu::SfuConnection::parseSfuData(testCase.first.c_str(), document, outdata))
                << "[FAILED processing SFU command]: " << testCase.first << ". " << outdata.msg;

        if (outdata.notificationType == sfu::SfuConnection::SfuData::SFU_COMMAND)
        {
            bool commandProcSuccess = (commands.find(outdata.notification) != commands.end()
                    && commands[outdata.notification]->processCommand(document));
            EXPECT_EQ(commandProcSuccess, testCase.second)
                    << "[FAILED processing SFU command (notification)]: " << testCase.first << ". " << outdata.msg;
        }
        // else => SFU_WARN | SFU_ERROR | SFU_DENY
    }
}
#endif

#ifdef USE_CRYPTOPP
TEST_F(MegaChatApiUnitaryTest, EncryptMediaKeyWithEphemKey)
{
    LOG_info << "___TEST EncryptMediaKeyWithEphemKey___";

    std::string encryptedMediaKeyBin, decryptedMediaKeyBin;
    const std::string expEncryptedMediaKeyB64     = "IqVDFXcCDQKfazBoZxhNSjKMvk9eZYQISMYl_7S71K4";
    const std::vector<::mega::byte> mediaKeyBin   = { 60,181,43,125,112,4,248,203,228,50,177,231,232,185,172,194 };
    const std::vector<::mega::byte> ephemKeyBin   = { 129,216,111,114,44,70,116,227,184,43,159,102,5,134,9,84,125,16,221,217,31,4,37,11,89,137,120,133,205,7,141,247 };
    const std::string ephemeralkeyStr(ephemKeyBin.begin(), ephemKeyBin.end());
    const std::string mediaKeyStr(mediaKeyBin.begin(), mediaKeyBin.end());

    // Encrypt media key with ephemeral key
    ::mega::SymmCipher mSymCipher;
    bool encryptResult = mSymCipher.cbc_encrypt_with_key(mediaKeyStr, encryptedMediaKeyBin, reinterpret_cast<const unsigned char *>(ephemeralkeyStr.data()), ephemeralkeyStr.size(), nullptr);
    EXPECT_TRUE(encryptResult) << "Failed Media key cbc_encrypt";

    // Check encrypted key with expected one
    const std::string encryptedMediaKeyB64 = ::mega::Base64::btoa(encryptedMediaKeyBin);
    EXPECT_EQ(encryptedMediaKeyB64.compare(expEncryptedMediaKeyB64), 0) << "Expected encrypted key:" << expEncryptedMediaKeyB64 << " doesn't match with obtained: " << encryptedMediaKeyB64;

    // Decrypt media key with ephemeral key
    bool decryptResult = mSymCipher.cbc_decrypt_with_key(encryptedMediaKeyBin, decryptedMediaKeyBin, reinterpret_cast<const unsigned char*>(ephemeralkeyStr.data()), ephemeralkeyStr.size(), nullptr);
    EXPECT_TRUE(decryptResult) << "Failed Media key cbc_decrypt";

    // Check decrypted key with expected one
    EXPECT_EQ(decryptedMediaKeyBin.compare(mediaKeyStr), 0) << "Expected decrypted key: " << mediaKeyStr << " doesn't match with obtained: " << decryptedMediaKeyBin;
}
#endif

TestMegaRequestListener::TestMegaRequestListener(MegaApi *megaApi, MegaChatApi *megaChatApi)
    : RequestListener(megaApi, megaChatApi)
{
}

TestMegaRequestListener::~TestMegaRequestListener()
{
    delete mRequest;
    delete mError;
}

void TestMegaRequestListener::onRequestFinish(MegaApi *, MegaRequest *request, MegaError *e)
{
    mFinished = true;
    mRequest = request->copy();
    mError = e->copy();

}

int TestMegaRequestListener::getErrorCode() const
{
    assert(mFinished);
    assert(mError);
    return mError->getErrorCode();
}

MegaRequest *TestMegaRequestListener::getMegaRequest() const
{
    assert(mFinished);
    assert(mRequest);
    return mRequest;
}

TestMegaChatRequestListener::TestMegaChatRequestListener(MegaApi *megaApi, MegaChatApi *megaChatApi)
    : RequestListener(megaApi, megaChatApi)
{
}

TestMegaChatRequestListener::~TestMegaChatRequestListener()
{
    delete mRequest;
    delete mError;
}

void TestMegaChatRequestListener::onRequestFinish(MegaChatApi *, MegaChatRequest *request, MegaChatError *e)
{
    mFinished = true;
    mRequest = request->copy();
    mError = e->copy();
}

int TestMegaChatRequestListener::getErrorCode() const
{
    assert(mFinished);
    assert(mError);
    return mError->getErrorCode();
}

MegaChatRequest *TestMegaChatRequestListener::getMegaChatRequest() const
{
    assert(mFinished);
    assert(mRequest);
    return mRequest;
}

bool RequestListener::waitForResponse(unsigned int timeout)
{
    assert(!mFinished);
    timeout *= 1000000; // convert to micro-seconds
    unsigned int tWaited = 0;    // microseconds
    bool connRetried = false;
    while(!mFinished)
    {
        std::this_thread::sleep_for(std::chrono::microseconds(pollingT));

        if (timeout)
        {
            tWaited += pollingT;
            if (tWaited >= timeout)
            {
                return false;   // timeout is expired
            }
            else if (!connRetried && tWaited > (pollingT * 10))
            {
                for (unsigned int i = 0; i < NUM_ACCOUNTS; i++)
                {
                    if (mMegaApi && mMegaApi->isLoggedIn())
                    {
                        mMegaApi->retryPendingConnections();
                    }

                    if (mMegaChatApi && mMegaChatApi->getInitState() == MegaChatApi::INIT_ONLINE_SESSION)
                    {
                        mMegaChatApi->retryPendingConnections();
                    }
                }
                connRetried = true;
            }
        }
    }

    return true;    // response is received
}

RequestListener::RequestListener(MegaApi *megaApi, MegaChatApi* megaChatApi)
    : mMegaApi(megaApi)
    , mMegaChatApi(megaChatApi)
{

}

#ifndef KARERE_DISABLE_WEBRTC
bool MockupCall::handleAvCommand(Cid_t, unsigned, uint32_t)
{
    return true;
}

bool MockupCall::handleAnswerCommand(Cid_t, std::shared_ptr<sfu::Sdp>, uint64_t, std::vector<sfu::Peer>&, const std::map<Cid_t, std::string>&, const std::map<Cid_t, sfu::TrackDescriptor>&, const std::map<Cid_t, sfu::TrackDescriptor>&)
{
    return true;
}

bool MockupCall::handleKeyCommand(const Keyid_t&, const Cid_t&, const std::string &)
{
    return true;
}

bool MockupCall::handleVThumbsCommand(const std::map<Cid_t, sfu::TrackDescriptor> &)
{
    return true;
}

bool MockupCall::handleVThumbsStartCommand()
{
    return true;
}

bool MockupCall::handleVThumbsStopCommand()
{
    return true;
}

bool MockupCall::handleHiResCommand(const std::map<Cid_t, sfu::TrackDescriptor> &)
{
    return true;
}

bool MockupCall::handleHiResStartCommand()
{
    return true;
}

bool MockupCall::handleHiResStopCommand()
{
    return true;
}

bool MockupCall::handleSpeakReqsCommand(const std::vector<Cid_t> &)
{
    return true;
}

bool MockupCall::handleSpeakReqDelCommand(Cid_t)
{
    return true;
}

bool MockupCall::handleSpeakOnCommand(Cid_t)
{
    return true;
}

bool MockupCall::handleSpeakOffCommand(Cid_t)
{
    return true;
}


bool MockupCall::handlePeerJoin(Cid_t, uint64_t, sfu::SfuProtocol, int, std::string&, std::vector<std::string>&)
{
    return true;
}

bool MockupCall::handlePeerLeft(Cid_t, unsigned)
{
    return true;
}

bool MockupCall::handleBye(const unsigned, const bool, const std::string&)
{
    return true;
}

bool MockupCall::handleModAdd(uint64_t)
{
    return true;
}

bool MockupCall::handleModDel(uint64_t)
{
    return true;
}

void MockupCall::onSendByeCommand()
{

}

void MockupCall::onSfuDisconnected()
{

}
bool MockupCall::error(unsigned int, const string &)
{
    return true;
}

bool MockupCall::processDeny(const std::string&, const std::string&)
{
    return true;
}

void MockupCall::logError(const char *)
{

}

bool MockupCall::handleHello(const Cid_t /*cid*/, const unsigned int /*nAudioTracks*/,
                             const std::set<karere::Id>& /*mods*/, const bool /*wr*/, const bool /*allowed*/,
                             const bool /*speakRequest*/, const sfu::WrUserList& /*wrUsers*/)
{
    return true;
}

bool MockupCall::handleWrDump(const sfu::WrUserList& /*users*/)
{
    return true;
}

bool MockupCall::handleWrEnter(const sfu::WrUserList& /*users*/)
{
    return true;
}

bool MockupCall::handleWrLeave(const karere::Id& /*user*/)
{
    return true;
}

bool MockupCall::handleWrAllow(const Cid_t& /*cid*/, const std::set<karere::Id>& /*mods*/)
{
    return true;
}

bool MockupCall::handleWrDeny(const std::set<karere::Id>& /*mods*/)
{
    return true;
}

bool MockupCall::handleWrUsersAllow(const std::set<karere::Id>& /*users*/)
{
    return true;
}

bool MockupCall::handleWrUsersDeny(const std::set<karere::Id>& /*users*/)
{
    return true;
}

bool MockupCall::handleMutedCommand(const unsigned /*av*/)
{
    return true;
}
#endif<|MERGE_RESOLUTION|>--- conflicted
+++ resolved
@@ -4860,38 +4860,33 @@
 
 /**
  * @brief MegaChatApiTest.WaitingRooms
- * + Test1: A starts a groupal meeting, B it's (automatically) pushed into waiting room and A grants access to call
+ * + Test1: A starts a groupal meeting, B it's (automatically) pushed into waiting room and A grants access to call.
+ *          Call won't ring for the rest of participants
  * + Test2: A Pushes B into waiting room, (A ignores it, there's no way to reject a Join req)
  * + Test3: A kicks (completely disconnect) B from call
  * + Test4: A starts call Bypassing waiting room, B Joins directly to the call (Addhoc call)
- * + Test5: B (non-host) grants access to call to C (open invite is enabled)
+ *          call will ring for the rest of participants as schedId is not provided
  */
 TEST_F(MegaChatApiTest, WaitingRooms)
 {
-//  [Test initialization]: Prepare users, initialize variables ...
-//  --------------------------------------------------------------
     const unsigned a1 = 0;
     const unsigned a2 = 1;
     const unsigned a3 = 2;
 
-    std::unique_ptr<char[]> primarySession(login(a1));
+    // Test preparation. Prepare users, and chat room
+    std::unique_ptr<char[]> primarySession(login(a1));   // user A
     ASSERT_TRUE(primarySession);
-
-    std::unique_ptr<char[]> secondarySession(login(a2));
+    std::unique_ptr<char[]> secondarySession(login(a2)); // user B
     ASSERT_TRUE(secondarySession);
 
-    LOG_debug << "\tSwitching to staging (Shard 2) for group creation (TEMPORARY)";
-    megaApi[a1]->changeApiUrl("https://staging.api.mega.co.nz/");
-    megaChatApi[a1]->setSFUid(336); //set SFU staging
-
-    std::unique_ptr<MegaUser> a2User(megaApi[a1]->getContact(account(a2).getEmail().c_str()));
-    if (!a2User || a2User->getVisibility() != MegaUser::VISIBILITY_VISIBLE)
+    std::unique_ptr<MegaUser> user(megaApi[a1]->getContact(account(a2).getEmail().c_str()));
+    if (!user || user->getVisibility() != MegaUser::VISIBILITY_VISIBLE)
     {
         ASSERT_NO_FATAL_FAILURE({ makeContact(a1, a2); });
     }
 
     // Get a group chatroom with both users
-    const MegaChatHandle a2uh = a2User->getHandle();
+    const MegaChatHandle uh = user->getHandle();
     MegaChatHandle chatid = MEGACHAT_INVALID_HANDLE;
 
     // Define a SchedMeetingData instance and initialize relevant fields
@@ -4902,11 +4897,12 @@
     const MegaChatTimeStamp endDate =  startDate + 600;
     std::string title = "SMChat_" + std::to_string(now);
     const std::shared_ptr<MegaChatPeerList> peerList(MegaChatPeerList::createInstance());
+    // create MegaChatScheduledRules
     std::shared_ptr<MegaChatScheduledRules> rules(MegaChatScheduledRules::createInstance(MegaChatScheduledRules::FREQ_DAILY,
                                                                                          MegaChatScheduledRules::INTERVAL_INVALID,
                                                                                          MEGACHAT_INVALID_TIMESTAMP,
                                                                                          nullptr, nullptr, nullptr));
-    peerList->addPeer(a2User->getHandle(), MegaChatPeerList::PRIV_STANDARD);
+    peerList->addPeer(user->getHandle(), MegaChatPeerList::PRIV_STANDARD);
     smDataTests127.peerList = peerList;
     smDataTests127.isMeeting = true;
     smDataTests127.publicChat = true;
@@ -4921,18 +4917,18 @@
     smDataTests127.flags = nullptr;  // flags is not a mandatory field
     smDataTests127.rules = rules;
 
-    // Get a meeting room with a scheduled meeting associated
+    // Test preconditions: Get a meeting room with a scheduled meeting associated
     // Waiting rooms currently just works if there's a scheduled meeting created for the chatroom
-    LOG_debug << "[Test preconditions]: Get a meeting room with a scheduled meeting associated";
+    LOG_debug << "Test preconditions: Get a meeting room with a scheduled meeting associated";
     chatid = getGroupChatRoom({a1, a2}, peerList.get(), megachat::MegaChatPeerList::PRIV_MODERATOR, true /*create*/,
-                                              true /*publicChat*/, true /*meetingRoom*/, true /*waitingRoom*/, false /*speakRequest*/, &smDataTests127);
+                              true /*publicChat*/, true /*meetingRoom*/, true /*waitingRoom*/, false /*speakRequest*/, &smDataTests127);
 
     ASSERT_NE(chatid, MEGACHAT_INVALID_HANDLE) << "Can't get/create a Meeting room with waiting room enabled";
     const std::unique_ptr<char[]> chatIdB64(MegaApi::userHandleToBase64(chatid));
     std::unique_ptr<MegaChatRoom> chatRoom(megaChatApi[a1]->getChatRoom(chatid));
     ASSERT_TRUE(chatRoom && chatRoom->isMeeting() && chatRoom->isWaitingRoom()) << "Can't retrieve Meeting room with waiting room enabled. chatid: "
                                                                                 << chatIdB64.get();
-    // Get scheduled meeting for chatroom created
+    // get scheduled meeting for chatroom created
     std::unique_ptr <MegaChatScheduledMeetingList> schedlist(megaChatApi[a1]->getScheduledMeetingsByChat(chatid));
     ASSERT_TRUE(schedlist && schedlist->size() == 1) << "Chat doesn't have scheduled meetings";
     const MegaChatScheduledMeeting* sm = schedlist->at(0);
@@ -4943,25 +4939,21 @@
         "Not connected to chatd for account " << (a1+1) << ": " << account(a1).getEmail();
 
     std::shared_ptr<TestChatRoomListener>chatroomListener(new TestChatRoomListener(this, megaChatApi, chatid));
-    ASSERT_TRUE(megaChatApi[a1]->openChatRoom(chatid, chatroomListener.get())) << "Can't open chatRoom user a1";
-
-    if (chatRoom->getPeerPrivilegeByHandle(a2User->getHandle()) == megachat::MegaChatPeerList::PRIV_UNKNOWN
-        || chatRoom->getPeerPrivilegeByHandle(a2User->getHandle()) == megachat::MegaChatPeerList::PRIV_RM)
-    {
-        ASSERT_NO_FATAL_FAILURE(inviteToChat(a1, a2, a2uh, chatid, MegaChatPeerList::PRIV_STANDARD, chatroomListener));
-    }
-    else if (chatRoom->getPeerPrivilegeByHandle(a2User->getHandle()) != megachat::MegaChatPeerList::PRIV_STANDARD)
-    {
-        ASSERT_NO_FATAL_FAILURE(updateChatPermission(a1, a2, a2uh, chatid, megachat::MegaChatPeerList::PRIV_STANDARD, chatroomListener));
-    }
-
-<<<<<<< HEAD
-    // Enable speak request if it's disabled
-=======
+    ASSERT_TRUE(megaChatApi[a1]->openChatRoom(chatid, chatroomListener.get())) << "Can't open chatRoom user A";
+
+    if (chatRoom->getPeerPrivilegeByHandle(user->getHandle()) == megachat::MegaChatPeerList::PRIV_UNKNOWN
+        || chatRoom->getPeerPrivilegeByHandle(user->getHandle()) == megachat::MegaChatPeerList::PRIV_RM)
+    {
+        ASSERT_NO_FATAL_FAILURE(inviteToChat(a1, a2, uh, chatid, MegaChatPeerList::PRIV_STANDARD, chatroomListener));
+    }
+    else if (chatRoom->getPeerPrivilegeByHandle(user->getHandle()) != megachat::MegaChatPeerList::PRIV_STANDARD)
+    {
+        ASSERT_NO_FATAL_FAILURE(updateChatPermission(a1, a2, uh, chatid, megachat::MegaChatPeerList::PRIV_STANDARD, chatroomListener));
+    }
+
     // Note: Speak request feature is temporarily disabled, enable this test once
     // SFU code has been updated and MegaChat also has made required adjustments
     /*
->>>>>>> fcf4b7d4
     if (!chatRoom->isSpeakRequest())
     {
         ChatRequestTracker crtChatOpt;
@@ -4969,7 +4961,6 @@
         ASSERT_EQ(crtChatOpt.waitForResult(), MegaChatError::ERROR_OK) << "Failed to enable speak request. Error: " << crtChatOpt.getErrorString();
     }*/
 
-    // Enable open invite if it's disabled
     if (!chatRoom->isOpenInvite())
     {
         ChatRequestTracker crtChatOpt1;
@@ -4982,19 +4973,19 @@
     megaChatApi[a1]->createChatLink(chatid, &crtCreateLink);
     ASSERT_EQ(crtCreateLink.waitForResult(), MegaChatError::ERROR_OK) << "Creating chat link failed. Should have succeeded!";
 
-    // Init anonymous in a3 and connect
+    // Init anonymous in terciary account and connect
     initState[a3] = megaChatApi[a3]->initAnonymous();
-    ASSERT_EQ(initState[a3], MegaChatApi::INIT_ANONYMOUS) << "Init sesion in anonymous mode for a3 account failed";
+    ASSERT_EQ(initState[a3], MegaChatApi::INIT_ANONYMOUS) << "Init sesion in anonymous mode for terciary account failed";
     std::unique_ptr<char[]>tertiarySession(megaApi[a3]->dumpSession());
 
-    // Open chat link with a3, and check that wr flag and scheduled meetings are received upon onRequestFinish(TYPE_LOAD_PREVIEW)
+    // Open chat link and check that wr flag and scheduled meetings are received upon onRequestFinish(TYPE_LOAD_PREVIEW)
     ChatRequestTracker crtOpenLink;
     bool *previewsUpdated = &chatroomListener->previewsUpdated[a1]; *previewsUpdated = false;
     megaChatApi[a3]->openChatPreview(crtCreateLink.getText().c_str(), &crtOpenLink);
-    ASSERT_EQ(crtOpenLink.waitForResult(), MegaChatError::ERROR_OK) << "Opening chat link failed mwith a3. Should have succeeded!";
-    ASSERT_TRUE(waitForResponse(previewsUpdated)) << "Timeout expired for open preview from a3";
-
-    // Check chatroom options upon onRequestFinish (TYPE_LOAD_PREVIEW)
+    ASSERT_EQ(crtOpenLink.waitForResult(), MegaChatError::ERROR_OK) << "Opening chat link failed. Should have succeeded!";
+    ASSERT_TRUE(waitForResponse(previewsUpdated)) << "Timeout expired for close preview";
+
+    // check chatroom options upon onRequestFinish (TYPE_LOAD_PREVIEW)
     const int chatOptions = crtOpenLink.getPrivilege();
     ASSERT_TRUE(crtOpenLink.hasScheduledMeetings()) << "Chatroom doesn't have scheduled meeting enabled";
     ASSERT_TRUE(MegaChatApi::hasChatOptionEnabled(MegaChatApi::CHAT_OPTION_WAITING_ROOM, chatOptions))  << "Waiting room is disabled";
@@ -5003,36 +4994,22 @@
     //ASSERT_TRUE(MegaChatApi::hasChatOptionEnabled(MegaChatApi::CHAT_OPTION_SPEAK_REQUEST, chatOptions)) << "Speak request is disabled";
     ASSERT_TRUE(MegaChatApi::hasChatOptionEnabled(MegaChatApi::CHAT_OPTION_OPEN_INVITE, chatOptions))   << "Open invite is disabled";
 
-    // Get scheduled meeting list from chatroom with a3
+    // get scheduled meeting list from chatroom
     std::unique_ptr<MegaChatScheduledMeetingList> smlist(megaChatApi[a3]->getScheduledMeetingsByChat(chatid));
     ASSERT_TRUE(smlist && smlist->size()) << "Chatroom doesn't have scheduled meetings";
 
-    // Close preview from a3
+    // Close preview
     *previewsUpdated = false;
     megaChatApi[a3]->closeChatPreview(chatid);
     ASSERT_TRUE(waitForResponse(previewsUpdated)) << "Timeout expired for close preview";
 
-    // Logout from a3
+    // logout from terciary account
     ASSERT_NO_FATAL_FAILURE({ logout(a3); });
 
-<<<<<<< HEAD
-    // Login from a3 account and ensure that a1 and a3 are contacts
-    std::unique_ptr<char[]> terciarySession(login(a3));
-    ASSERT_TRUE(terciarySession);
-    const MegaChatHandle terciaryUh = megaChatApi[a3]->getMyUserHandle();
-    std::unique_ptr<MegaUser> auxuser(megaApi[a1]->getContact(account(a3).getEmail().c_str()));
-    if (!auxuser || auxuser->getVisibility() != MegaUser::VISIBILITY_VISIBLE)
-    {
-        ASSERT_NO_FATAL_FAILURE({ makeContact(a1, a3); });
-    }
-
-    // Disable speak request if enabled
-=======
     // Note: Speak request feature is temporarily disabled, enable this test once
     // SFU code has been updated and MegaChat also has made required adjustments
     /*
     // disable speak request again
->>>>>>> fcf4b7d4
     if (!chatRoom->isSpeakRequest())
     {
         ChatRequestTracker crtChatOpt;
@@ -5041,87 +5018,63 @@
     }*/
 
     chatRoom.reset(megaChatApi[a1]->getChatRoom(chatid));
-    ASSERT_TRUE(chatRoom->getPeerPrivilegeByHandle(a2User->getHandle()) == megachat::MegaChatPeerList::PRIV_STANDARD)
+    ASSERT_TRUE(chatRoom->getPeerPrivilegeByHandle(user->getHandle()) == megachat::MegaChatPeerList::PRIV_STANDARD)
         << "Can't update Meeting room aux user permission to standard:";
 
     ASSERT_TRUE(megaChatApi[a2]->openChatRoom(chatid, chatroomListener.get())) <<
         "Can't open chatRoom user B";
 
-    // Invite or update peer priv, to ensures that a3 participates in selected chat with standard permissions
-    if (chatRoom->getPeerPrivilegeByHandle(terciaryUh) == megachat::MegaChatPeerList::PRIV_UNKNOWN
-        || chatRoom->getPeerPrivilegeByHandle(terciaryUh) == megachat::MegaChatPeerList::PRIV_RM)
-    {
-        ASSERT_NO_FATAL_FAILURE(inviteToChat(a1, a3, terciaryUh, chatid, MegaChatPeerList::PRIV_STANDARD, chatroomListener));
-    }
-    else if (chatRoom->getPeerPrivilegeByHandle(a2User->getHandle()) != megachat::MegaChatPeerList::PRIV_STANDARD)
-    {
-        ASSERT_NO_FATAL_FAILURE(updateChatPermission(a1, a3, terciaryUh, chatid, megachat::MegaChatPeerList::PRIV_STANDARD, chatroomListener));
-    }
-
-    ASSERT_TRUE(megaChatApi[a3]->openChatRoom(chatid, chatroomListener.get()))
-        << "Can't open chatRoom C";
-
-    // Load chat history for all accounts and register video listeners
     loadHistory(a1, chatid, chatroomListener.get());
     loadHistory(a2, chatid, chatroomListener.get());
-    loadHistory(a3, chatid, chatroomListener.get());
 
     TestChatVideoListener localVideoListenerA;
     megaChatApi[a1]->addChatLocalVideoListener(chatid, &localVideoListenerA);
-
     TestChatVideoListener localVideoListenerB;
     megaChatApi[a2]->addChatLocalVideoListener(chatid, &localVideoListenerB);
 
-    TestChatVideoListener localVideoListenerC;
-    megaChatApi[a3]->addChatLocalVideoListener(chatid, &localVideoListenerC);
-
-//  [Auxiliar lambdas]
-//  --------------------------------------------------------------
-    // idx1 grants permission to JOIN call from waiting room to idx2
-    auto grantsJoinPermission = [this](unsigned int idx1, unsigned int idx2, const MegaChatHandle uh, const MegaChatHandle chatid)
-    {
-        // a grants permission to b for joining call
-        mUsersAllowJoin[idx1].clear();
-        bool* allowJoin = &mUsersAllowJoin[idx1][uh]; *allowJoin = false; // important to initialize, otherwise key won't exists on map
+    auto grantsJoinPermission = [this, a1, a2, chatid, uh]()
+    {
+        // A grants permission to B for joining call
+        mUsersAllowJoin[a1].clear();
+        bool* allowJoin = &mUsersAllowJoin[a1][uh]; *allowJoin = false; // important to initialize, otherwise key won't exists on map
         ASSERT_NO_FATAL_FAILURE({
             waitForAction (1,
                           std::vector<bool *> {allowJoin,
-                                              &mCallWrAllow[idx2]
-                                              },
+                              &mCallWrAllow[a2]
+                          },
                           std::vector<string> {
                               "allowJoin",
-                              "&mCallWrAllow[idx2]"
+                              "&mCallWrAllow[a2]"
                           },
-                          "grants b Join permission to call from a",
+                          "grants B Join permission to call from A",
                           true /* wait for all exit flags*/,
                           true /*reset flags*/,
                           maxTimeout,
-                          [this, idx1, chatid, uh](){
+                          [this, a1, chatid, uh](){
                               ChatRequestTracker crtAllowJoin;
                               std::unique_ptr <::mega::MegaHandleList> hl(::mega::MegaHandleList::createInstance());
                               hl->addMegaHandle(uh);
-                              megaChatApi[idx1]->allowUsersJoinCall(chatid, hl.get(), false /*all*/, &crtAllowJoin);
+                              megaChatApi[a1]->allowUsersJoinCall(chatid, hl.get(), false /*all*/, &crtAllowJoin);
                               ASSERT_EQ(crtAllowJoin.waitForResult(), MegaChatError::ERROR_OK)
                                   << "Failed to allow join users from WR. Error: " << crtAllowJoin.getErrorString();
                           });
         });
     };
 
-    // a1 pushes a2 into waiting room
-    auto pushIntoWr = [this, a1, a2, chatid, a2uh]()
+    auto pushIntoWr = [this, a1, a2, chatid, uh]()
     {
         ASSERT_NO_FATAL_FAILURE({
             waitForAction (1,
                           std::vector<bool *> {&mCallWrChanged[a1], &mCallWR[a2]},
                           std::vector<string> {"&mCallWrChanged[a1]", "&mCallWR[a2]"},
-                          "grants a2 Join permission to call from a1",
+                          "grants B Join permission to call from A",
                           true /* wait for all exit flags*/,
                           true /* reset flags*/,
                           maxTimeout,
-                          [this, a1, chatid, a2uh](){
+                          [this, a1, chatid, uh](){
                               ChatRequestTracker crtPushWr;
                               std::unique_ptr <::mega::MegaHandleList> hl(::mega::MegaHandleList::createInstance());
-                              hl->addMegaHandle(a2uh);
+                              hl->addMegaHandle(uh);
                               megaChatApi[a1]->pushUsersIntoWaitingRoom(chatid, hl.get(), false /*all*/, &crtPushWr);
                               ASSERT_EQ(crtPushWr.waitForResult(), MegaChatError::ERROR_OK)
                                   << "Failed to push users into WR. Error: " << crtPushWr.getErrorString();
@@ -5129,21 +5082,20 @@
         });
     };
 
-    // a1 kicks a2 from call
-    auto kickFromCall = [this, a1, a2, chatid, a2uh]()
+    auto kickFromCall = [this, a1, a2, chatid, uh]()
     {
         ASSERT_NO_FATAL_FAILURE({
             waitForAction (1,
                           std::vector<bool *> {&mCallLeft[a2]},
                           std::vector<string> {"&mCallDestroyed[a2]"},
-                          "grants a2 Join permission to call from a1",
+                          "grants B Join permission to call from A",
                           true /* wait for all exit flags*/,
                           true /* reset flags*/,
                           maxTimeout,
-                          [this, a1, chatid, a2uh](){
+                          [this, a1, chatid, uh](){
                               ChatRequestTracker crtKickWr;
                               std::unique_ptr <::mega::MegaHandleList> hl(::mega::MegaHandleList::createInstance());
-                              hl->addMegaHandle(a2uh);
+                              hl->addMegaHandle(uh);
                               megaChatApi[a1]->kickUsersFromCall(chatid, hl.get(), &crtKickWr);
                               ASSERT_EQ(crtKickWr.waitForResult(), MegaChatError::ERROR_OK)
                                   << "Failed to kick users from call. Error: " << crtKickWr.getErrorString();
@@ -5152,7 +5104,6 @@
         ASSERT_TRUE(mTerminationCode[a2] == MegaChatCall::TERM_CODE_KICKED) << "Unexpected termcode" << MegaChatCall::termcodeToString(mTerminationCode[a2]);
     };
 
-    // starts chat call from a1 in a chatroom with waiting room enabled
     auto startWaitingRoomCallPrimaryAccount = [this, &a1, &a2, &chatid](const MegaChatHandle schedIdWr = MEGACHAT_INVALID_HANDLE){
 
         mCallIdJoining[a1] = MEGACHAT_INVALID_HANDLE;
@@ -5168,7 +5119,7 @@
             waitForAction (1, // just one attempt as mCallReceivedRinging for B account could fail but call could have been created from A account
                           std::vector<bool *> {&mCallInProgress[a1], receivedSecondary},
                           std::vector<string> {"mCallInProgress[a1]", "mCallReceivedRinging[a2]"},
-                          "starting chat call from a1",
+                          "starting chat call from A",
                           true /* wait for all exit flags*/,
                           true /*reset flags*/,
                           maxTimeout,
@@ -5182,42 +5133,40 @@
         });
     };
 
-    // answers chat call from idx2 account
-    const auto answerCall = [this](unsigned int idx1, unsigned int idx2, MegaChatHandle chatid, const bool waitingRoom)
-    {
-        bool* waitingIdx1 = nullptr;
-        bool* waitingIdx2 = nullptr;
-
-        if (waitingRoom) // peers that answers call will be redirectedinto waiting room
-        {
-            waitingIdx1 = &mCallWrChanged[idx1];
-            waitingIdx2 = &mCallWR[idx2];
+    const auto answerCallSecondaryAccount = [this, &a1, &a2, &chatid](const bool waitingRoom){
+
+        bool* waitingPrimary = nullptr;
+        bool* waitingSecondary = nullptr;
+
+        if (waitingRoom) // peers that answers call will be redirectedinto waitinf room
+        {
+            waitingPrimary = &mCallWrChanged[a1];
+            waitingSecondary = &mCallWR[a2];
         }
         else // waiting room will be bypassed by participants that answers the call
         {
-            waitingIdx1 = &mChatCallSessionStatusInProgress[idx1];
-            waitingIdx2 = &mChatCallSessionStatusInProgress[idx2];
+            waitingPrimary = &mChatCallSessionStatusInProgress[a1];
+            waitingSecondary = &mChatCallSessionStatusInProgress[a2];
         }
 
         ASSERT_NO_FATAL_FAILURE({
             waitForAction (1, // just one attempt as call could be answered properly at B account but any of the other flags not received
-                          std::vector<bool *> { waitingIdx1, waitingIdx2 },
+                          std::vector<bool *> { waitingPrimary, waitingSecondary },
                           std::vector<string> { "waitingPrimary", "waitingSecondary" },
-                          "answering chat call from b",
+                          "answering chat call from B",
                           true /* wait for all exit flags*/,
                           true /*reset flags*/,
                           maxTimeout,
-                          [this, idx2, chatid]()
+                          [this, a2, chatid]()
                           {
                               ChatRequestTracker crtAnswerCall;
-                              megaChatApi[idx2]->answerChatCall(chatid, /*enableVideo*/ false, /*enableAudio*/ false, &crtAnswerCall);
+                              megaChatApi[a2]->answerChatCall(chatid, /*enableVideo*/ false, /*enableAudio*/ false, &crtAnswerCall);
                               ASSERT_EQ(crtAnswerCall.waitForResult(), MegaChatError::ERROR_OK)
                                   << "Failed to answer call. Error: " << crtAnswerCall.getErrorString();
                           });
         });
     };
 
-    // end chat call for all participoants from account a1
     auto endCallPrimaryAccount = [this, &a1, &a2](const MegaChatHandle callId){
         bool* callDestroyedA = &mCallDestroyed[a1]; *callDestroyedA = false;
         bool* callDestroyedB = &mCallDestroyed[a2]; *callDestroyedB = false;
@@ -5237,18 +5186,17 @@
                                   << "Failed to end call. Error: " << crtEndCall.getErrorString();
 
                               // Check the call was destroyed at both ends
-                              LOG_debug << "Now that a1 and a2 hung up, we can check if the call is destroyed";
+                              LOG_debug << "Now that A and B hung up, we can check if the call is destroyed";
                               ASSERT_TRUE(waitForResponse(callDestroyedA)) <<
-                                  "The call for a1 should be already finished and it is not";
-                              LOG_debug << "Destroyed for a1 is OK, checking for a2";
+                                  "The call for A should be already finished and it is not";
+                              LOG_debug << "Destroyed for A is OK, checking for B";
                               ASSERT_TRUE(waitForResponse(callDestroyedB)) <<
-                                  "The call for a2 should be already finished and it is not";
-                              LOG_debug << "Destroyed for a2 is OK.";
+                                  "The call for B should be already finished and it is not";
+                              LOG_debug << "Destroyed for B is OK.";
                           });
         });
     };
 
-    // check that call is received in account a2
     auto picksUpCallSecondaryAccount = [this, &a1, &a2](const bool isRingingExpected) -> unique_ptr<MegaChatCall>
     {
         mCallIdExpectedReceived[a2] = MEGACHAT_INVALID_HANDLE;
@@ -5268,22 +5216,21 @@
         return auxCall;
     };
 
-    // end call in used call (if any), close chatrooms and unregister listeners
     std::function<void(MegaChatHandle)> testCleanup = [this, a1, a2, crl = chatroomListener.get(),
-                                                       lvlA = &localVideoListenerA, lvlB = &localVideoListenerB, lvlC = &localVideoListenerC]
+                                                       lvlA = &localVideoListenerA, lvlB = &localVideoListenerB]
         (MegaChatHandle chatid) -> void
     {
         ASSERT_NE(chatid, MEGACHAT_INVALID_HANDLE) << "testCleanup: Invalid chatid provided";
         std::unique_ptr<MegaChatCall> call(megaChatApi[a1]->getChatCall(chatid));
         if (call)
         {
-            LOG_verbose << "A ends call for all participants";
+            LOG_debug << "JDEBUG: T_WaitingRooms: A ends call for all participants";
             ASSERT_NE(call->getCallId(), MEGACHAT_INVALID_HANDLE) << "testCleanup: Invalid callid";
             ASSERT_NO_FATAL_FAILURE({
                 waitForAction (1,
                               std::vector<bool *> { &mCallDestroyed[a1], &mCallDestroyed[a2] },
                               std::vector<string> { "&mCallDestroyed[a1]", "&mCallDestroyed[a2]" },
-                              "a1 ends call for all participants",
+                              "A ends call for all participants",
                               true /* wait for all exit flags*/,
                               true /*reset flags*/,
                               maxTimeout,
@@ -5303,104 +5250,69 @@
         LOG_debug << "Unregistering chatRoomListeners and localVideoListeners";
         megaChatApi[a1]->closeChatRoom(chatid, crl);
         megaChatApi[a2]->closeChatRoom(chatid, crl);
-        megaChatApi[a3]->closeChatRoom(chatid, crl);
         megaChatApi[a1]->removeChatLocalVideoListener(chatid, lvlA);
         megaChatApi[a2]->removeChatLocalVideoListener(chatid, lvlB);
-        megaChatApi[a3]->removeChatLocalVideoListener(chatid, lvlC);
     };
 
-    // ** Important: when this object goes out of scope testCleanup will be executed ending any call in this chat and freeing any resource associated to it
+    // when this object goes out of scope testCleanup will be executed ending any call in this chat and freeing any resource associated to it
     MrProper p (testCleanup, chatid);
 
-//  [Test1]: Test1: A starts a groupal meeting, B it's (automatically) pushed into waiting room and A grants access to call
-//           Call won't ring for the rest of participants as schedId is provided
-//  ----------------------------------------------------------------------------------------------------------------
-    LOG_debug << "[Test1]: A starts a groupal meeting, B it's (automatically) pushed into waiting room and A grants access to call";
+    // [Test1]: A starts a groupal meeting, B it's (automatically) pushed into waiting room and A grants access to call.
+    //          Call won't ring for the rest of participants as schedId is provided
+    // ----------------------------------------------------------------------------------------------------------------
+    LOG_debug << "Test1: A starts a groupal meeting, B it's (automatically) pushed into waiting room and A grants access to call";
     ASSERT_NO_FATAL_FAILURE({startWaitingRoomCallPrimaryAccount(schedId);});
     unique_ptr<MegaChatCall> auxCall(megaChatApi[a1]->getChatCall(chatid));
 
-    LOG_verbose << "B Answers the call";
-    ASSERT_NO_FATAL_FAILURE({answerCall(a1, a2, chatid, true /*waitingRoom*/);});
+    // B picks up the call
+    LOG_debug << "B Pickups the call (should not ring)";
+    auxCall = picksUpCallSecondaryAccount(false /*isRingingExpected*/);
+
+    // B answers call and it's pushed into waiting room
+    LOG_debug << "B Answers the call";
+    ASSERT_NO_FATAL_FAILURE({answerCallSecondaryAccount(true /*waitingRoom*/);});
 
     std::unique_ptr<MegaChatCall> call(megaChatApi[a1]->getChatCall(chatid));
     std::unique_ptr<MegaChatWaitingRoom> wr(call && call->getWaitingRoom()
                                                 ? call->getWaitingRoom()->copy()
                                                 : nullptr);
 
-    ASSERT_TRUE(wr && wr->getPeerStatus(a2uh) == MegaChatWaitingRoom::MWR_NOT_ALLOWED)
+    ASSERT_TRUE(wr && wr->getPeerStatus(uh) == MegaChatWaitingRoom::MWR_NOT_ALLOWED)
         << (!wr ? "Waiting room can't be retrieved for user A" : "B it's not in the waiting room");
 
-    // ** Note: can't simulate use case where a2 sends JOIN without any moderator has allowed to enter the call (WR_DENY would be received for a2 from SFU),
+    // ** note: can't simulate use case where a2 sends JOIN without any moderator has allowed to enter the call (WR_DENY would be received for a2 from SFU),
     // because JOIN command is automatically managed by karere, and is only sent when user has permission to JOIN
-    grantsJoinPermission(a1, a2, a2uh, chatid);
-
-//  [Test2]: A Pushes B into waiting room, (A ignores it, there's no way to reject a Join req)
-//  ------------------------------------------------------------------------------------------------------
-    LOG_debug << "[Test2]: A Pushes B into waiting room, (A ignores it, there's no way to reject a Join req)";
+    grantsJoinPermission();
+
+    // [Test2]: A Pushes B into waiting room, (A ignores it, there's no way to reject a Join req)
+    // ------------------------------------------------------------------------------------------------------
+    LOG_debug << "Test2: A Pushes B into waiting room, (A ignores it, there's no way to reject a Join req)";
     pushIntoWr();
+
     // ** note: can't simulate use case where a1 sends WR_PUSH for a2, and a2 is still in waiting room, but has already received WR_ALLOW.
     // In that case SFU would send WR_USERS_DENY to all moderators, however this is a race condition, as upon WR_ALLOW, karere automatically
     // sends JOIN command
 
-//  [Test3]: A kicks (completely disconnect) B from call
-//  ------------------------------------------------------------------------------------------------------
-    LOG_debug << "[Test3]: A kicks (completely disconnect) B from call";
+    // [Test3]: A kicks (completely disconnect) B from call
+    // ------------------------------------------------------------------------------------------------------
+    LOG_debug << "Test3: A kicks (completely disconnect) B from call";
     kickFromCall();
 
-    LOG_verbose << "A ends call for all participants";
+    LOG_debug << "T_WaitingRooms: A ends call for all participants";
     endCallPrimaryAccount(auxCall->getCallId());
 
-//  [Test4]: A starts call Bypassing waiting room, B Joins directly to the call (Addhoc call)
-//           call will ring for the rest of participants as schedId is not provided
-//  --------------------------------------------------------------------------------------------------------------
-    LOG_debug << "[Test4]: A starts call Bypassing waiting room, B Joins directly to the call (Addhoc call)";
+    // [Test4]: A starts call Bypassing waiting room, B Joins directly to the call (Addhoc call)
+    //          call will ring for the rest of participants as schedId is not provided
+    // --------------------------------------------------------------------------------------------------------------
+    LOG_debug << "Test4: A starts call Bypassing waiting room, B Joins directly to the call (Addhoc call)";
     mCallIdExpectedReceived[a1] = mCallIdExpectedReceived[a2] = MEGACHAT_INVALID_HANDLE;
     ASSERT_NO_FATAL_FAILURE({startWaitingRoomCallPrimaryAccount(MEGACHAT_INVALID_HANDLE /*schedId*/);});
 
-    LOG_verbose << "B Pickups the call and wait for ringing";
+    // B picks up the call and wait for ringing
+    LOG_debug << "B Pickups the call and wait for ringing";
     auxCall = picksUpCallSecondaryAccount(true /*isRingingExpected*/);
-    LOG_verbose << "B received the call";
-
-    LOG_verbose << "B Answers the call bypassing waiting room";
-    ASSERT_NO_FATAL_FAILURE({answerCall(a1, a2, chatid, false /*waitingRoom*/);});
-
-    LOG_debug << "A kicks (completely disconnect) B from call";
-    kickFromCall();
-
-    LOG_debug << "A ends call for all participants";
-    endCallPrimaryAccount(auxCall->getCallId());
-
-//  [Test5]: A starts a groupal meeting, B it's (automatically) pushed into waiting room"
-//           A grants access to call to B, and B (non-host) grants access to call to C (open invite is enabled)
-//  --------------------------------------------------------------------------------------------------------------
-    LOG_debug << "[Test5]: B (non-host) grants access to call to C (open invite is enabled)";
-    LOG_verbose << "Test5: A starts the call";
-
-    std::unique_ptr<MegaChatRoom> room(megaChatApi[a2]->getChatRoom(chatid));
-    ASSERT_TRUE(room) << "Chatroom not found";
-    ASSERT_TRUE(room->isOpenInvite() && room->getOwnPrivilege() == megachat::MegaChatRoom::PRIV_STANDARD) << "Permissions not enough";
-
-    ASSERT_NO_FATAL_FAILURE({startWaitingRoomCallPrimaryAccount(schedId);});
-
-    LOG_verbose << "Test5: B Answers the call";
-    ASSERT_NO_FATAL_FAILURE({answerCall(a1, a2, chatid, true /*waitingRoom*/);});
-
-<<<<<<< HEAD
-    LOG_verbose << "Test5: C Answers the call";
-    ASSERT_NO_FATAL_FAILURE({answerCall(a1, a3, chatid, true /*waitingRoom*/);});
-
-    LOG_verbose << "Test5: A grants permission to B";
-    grantsJoinPermission(a1, a2, a2uh, chatid);
-
-    LOG_verbose << "Test5: B (non-host) grants permission to C (openInvite enabled)";
-    grantsJoinPermission(a2, a3, terciaryUh, chatid);
-
-    LOG_verbose << "Test5: A ends call for all participants";
-    endCallPrimaryAccount(mCallIdJoining[a2]);
-
-    LOG_debug << "\tSwitching back from staging (Shard 2) for group creation (TEMPORARY)";
-    megaApi[a1]->changeApiUrl("https://g.api.mega.co.nz/");
-=======
+    LOG_debug << "B received the call";
+
     // B answers the call bypassing waiting room
     LOG_debug << "JDEBUG B Answers the call bypassing waiting room";
     ASSERT_NO_FATAL_FAILURE({answerCallSecondaryAccount(false /*waitingRoom*/);});
@@ -5437,7 +5349,6 @@
     ASSERT_TRUE(waitForResponse(a2CallPermChanged)) << "Timeout expired for receiving MOD_ADD command from SFU";
     ASSERT_TRUE(waitForResponse(a2CallProgress)) << "Timeout expired for JOINING call from a2, after being promoted to host";
     endCallPrimaryAccount(mCallIdJoining[a1]);
->>>>>>> fcf4b7d4
 }
 
 /**
