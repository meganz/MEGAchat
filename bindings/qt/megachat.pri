--- conflicted
+++ resolved
@@ -85,13 +85,8 @@
             kareredb.cpp \
             chatclientDb.cpp
 
-<<<<<<< HEAD
-HEADERS  += buffer.h \
-=======
-HEADERS  += asyncTest-framework.h \
-            async_utils.h \
+HEADERS  += async_utils.h \
             buffer.h \
->>>>>>> d733c19f
             chatd.h \
             karereCommon.h \
             videoRenderer_objc.h \
