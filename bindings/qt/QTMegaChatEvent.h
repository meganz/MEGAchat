#ifndef QTMEGACHATEVENT_H
#define QTMEGACHATEVENT_H

#include <megachatapi.h>
#include <QEvent>

namespace megachat
{

class QTMegaChatEvent: public QEvent
{
public:
    enum MegaType
    {
        OnRequestStart = QEvent::User + 200,
        OnRequestUpdate,
        OnRequestFinish,
        OnRequestTemporaryError,
        OnChatListItemUpdate,
        OnChatInitStateUpdate,
        OnChatOnlineStatusUpdate,
        OnChatPresenceConfigUpdate,
        OnChatConnectionStateUpdate,
        OnChatRoomUpdate,
        OnMessageLoaded,
        OnMessageReceived,
        OnMessageUpdate,
<<<<<<< HEAD
        OnChatVideoData,
        OnChatCallUpdate
        OnHistoryReloaded
=======
        OnHistoryReloaded,
        OnChatNotification
>>>>>>> f781d1f1
    };

    QTMegaChatEvent(MegaChatApi *megaChatApi, Type type);
    ~QTMegaChatEvent();

    MegaChatApi *getMegaChatApi();
    MegaChatRequest *getChatRequest();
    MegaChatError *getChatError();
    MegaChatListItem *getChatListItem();
    MegaChatHandle getChatHandle();
    MegaChatPresenceConfig *getPresenceConfig();
    MegaChatRoom *getChatRoom();
    MegaChatMessage *getChatMessage();
    MegaChatCall *getChatCall();
    bool getProgress();
    int getStatus();
    int getWidth();
    int getHeight();
    char *getBuffer();
    size_t getSize();

    void setChatRequest(MegaChatRequest *request);
    void setChatError(MegaChatError *error);
    void setChatListItem(MegaChatListItem *item);
    void setChatHandle(MegaChatHandle handle);
    void setPresenceConfig(MegaChatPresenceConfig *config);
    void setChatRoom(MegaChatRoom *chat);
    void setChatMessage(MegaChatMessage *msg);
    void setChatCall(MegaChatCall *call);
    void setProgress(bool progress);
    void setStatus(int status);
    void setWidth(int width);
    void setHeight(int height);
    void setBuffer(char *buffer);
    void setSize(size_t size);


private:
    MegaChatApi *megaChatApi;
    MegaChatRequest *request;
    MegaChatError *error;
    MegaChatListItem *item;
    MegaChatHandle handle;
    MegaChatPresenceConfig *config;
    MegaChatRoom *chat;
    MegaChatMessage *msg;
    MegaChatCall *call;
    bool inProgress;
    int status;
    int width;
    int height;
    char *buffer;
    size_t size;
};

}

#endif // QTMEGACHATEVENT_H<|MERGE_RESOLUTION|>--- conflicted
+++ resolved
@@ -25,14 +25,10 @@
         OnMessageLoaded,
         OnMessageReceived,
         OnMessageUpdate,
-<<<<<<< HEAD
         OnChatVideoData,
-        OnChatCallUpdate
-        OnHistoryReloaded
-=======
-        OnHistoryReloaded,
+        OnChatCallUpdate,
+        OnHistoryReloaded,       
         OnChatNotification
->>>>>>> f781d1f1
     };
 
     QTMegaChatEvent(MegaChatApi *megaChatApi, Type type);
