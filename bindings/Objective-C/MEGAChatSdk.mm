--- conflicted
+++ resolved
@@ -636,7 +636,10 @@
     self.megaChatApi->sendTypingNotification(chatId);
 }
 
-<<<<<<< HEAD
+- (void)saveCurrentState {
+    self.megaChatApi->saveCurrentState();
+}
+
 #ifndef KARERE_DISABLE_WEBRTC
 
 - (MEGAStringList *)chatAudioInDevices {
@@ -737,12 +740,6 @@
 
 #endif
 
-=======
-- (void)saveCurrentState {
-    self.megaChatApi->saveCurrentState();
-}
-
->>>>>>> 8a267d6e
 #pragma mark - Debug log messages
 
 + (void)setLogLevel:(MEGAChatLogLevel)level {
