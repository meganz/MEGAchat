#import "MEGAChatSdk.h"
#import "megachatapi.h"
#import "MEGASdk+init.h"
#import "MEGAChatSdk+init.h"
#import "MEGAChatError+init.h"
#import "MEGAChatRoom+init.h"
#import "MEGAChatRoomList+init.h"
#import "MEGAChatPeerList+init.h"
#import "MEGAChatMessage+init.h"
#import "MEGAChatListItem+init.h"
#import "MEGAChatListItemList+init.h"
#import "MEGAChatPresenceConfig+init.h"
#import "MEGANodeList+init.h"
#import "MEGAHandleList+init.h"
#import "MEGAStringList+init.h"
#import "MEGAChatCall+init.h"
#import "DelegateMEGAChatRequestListener.h"
#import "DelegateMEGAChatLoggerListener.h"
#import "DelegateMEGAChatRoomListener.h"
#import "DelegateMEGAChatListener.h"
#import "DelegateMEGAChatCallListener.h"
#import "DelegateMEGAChatVideoListener.h"
#import "DelegateMEGAChatNotificationListener.h"
#import "DelegateMEGAChatNodeHistoryListener.h"

#import <set>
#import <pthread.h>

using namespace megachat;

@interface MEGAChatSdk () {
    pthread_mutex_t listenerMutex;
}

@property (nonatomic, assign) std::set<DelegateMEGAChatRequestListener *>activeRequestListeners;
@property (nonatomic, assign) std::set<DelegateMEGAChatRoomListener *>activeChatRoomListeners;
@property (nonatomic, assign) std::set<DelegateMEGAChatListener *>activeChatListeners;
@property (nonatomic, assign) std::set<DelegateMEGAChatCallListener *>activeChatCallListeners;
@property (nonatomic, assign) std::set<DelegateMEGAChatVideoListener *>activeChatLocalVideoListeners;
@property (nonatomic, assign) std::set<DelegateMEGAChatVideoListener *>activeChatRemoteVideoListeners;
@property (nonatomic, assign) std::set<DelegateMEGAChatNotificationListener *>activeChatNotificationListeners;
@property (nonatomic, assign) std::set<DelegateMEGAChatNodeHistoryListener *>activeChatNodeHistoryListeners;

- (MegaChatRequestListener *)createDelegateMEGAChatRequestListener:(id<MEGAChatRequestDelegate>)delegate singleListener:(BOOL)singleListener;

@property MegaChatApi *megaChatApi;
- (MegaChatApi *)getCPtr;

@end

@implementation MEGAChatSdk

static DelegateMEGAChatLoggerListener *externalLogger = NULL;

#pragma mark - Init

- (instancetype)init:(MEGASdk *)megaSDK {
    
    if (!externalLogger) {
        externalLogger = new DelegateMEGAChatLoggerListener(nil);
    }
    
    self.megaChatApi = new MegaChatApi((::mega::MegaApi *)[megaSDK getCPtr]);
    
    if (pthread_mutex_init(&listenerMutex, NULL)) {
        return nil;
    }
    
    return self;
}

- (MEGAChatInit)initKarereWithSid:(NSString *)sid {
    return (MEGAChatInit) self.megaChatApi->init((sid != nil) ? [sid UTF8String] : NULL);
}

- (MEGAChatInit)initState {
    return (MEGAChatInit) self.megaChatApi->getInitState();
}

- (void)connectWithDelegate:(id<MEGAChatRequestDelegate>)delegate {
    self.megaChatApi->connect([self createDelegateMEGAChatRequestListener:delegate singleListener:YES]);
}

- (void)connect {
    self.megaChatApi->connect();
}

- (void)connectInBackgroundWithDelegate:(id<MEGAChatRequestDelegate>)delegate {
    self.megaChatApi->connectInBackground([self createDelegateMEGAChatRequestListener:delegate singleListener:YES]);
}

- (void)connectInBackground {
    self.megaChatApi->connectInBackground();
}

- (void)disconnectWithDelegate:(id<MEGAChatRequestDelegate>)delegate {
    self.megaChatApi->disconnect([self createDelegateMEGAChatRequestListener:delegate singleListener:YES]);
}

- (void)disconnect {
    self.megaChatApi->disconnect();
}

- (MEGAChatConnection)chatConnectionState:(uint64_t)chatId {
    return (MEGAChatConnection) self.megaChatApi->getChatConnectionState(chatId);
}

- (BOOL)areAllChatsLoggedIn {
    return self.megaChatApi->areAllChatsLoggedIn();
}

- (BOOL)isOnlineStatusPending {
    return self.megaChatApi->isOnlineStatusPending();
}

- (void)retryPendingConnections {
    self.megaChatApi->retryPendingConnections();
}

- (void)reconnect {
    self.megaChatApi->retryPendingConnections(true);
}

- (void)refreshUrls {
    self.megaChatApi->refreshUrl();
}

- (void)dealloc {
    delete _megaChatApi;
    pthread_mutex_destroy(&listenerMutex);
}

- (MegaChatApi *)getCPtr {
    return _megaChatApi;
}

- (uint64_t)myUserHandle {
    return self.megaChatApi->getMyUserHandle();
}

#pragma mark - Logout

- (void)logoutWithDelegate:(id<MEGAChatRequestDelegate>)delegate {
    self.megaChatApi->logout([self createDelegateMEGAChatRequestListener:delegate singleListener:YES]);
}

- (void)logout {
    self.megaChatApi->logout();
}

- (void)localLogoutWithDelegate:(id<MEGAChatRequestDelegate>)delegate {
    self.megaChatApi->localLogout([self createDelegateMEGAChatRequestListener:delegate singleListener:YES]);
}

- (void)localLogout {
    self.megaChatApi->localLogout();
}

#pragma mark - Presence

- (void)setOnlineStatus:(MEGAChatStatus)status delegate:(id<MEGAChatRequestDelegate>)delegate {
    self.megaChatApi->setOnlineStatus((int)status, [self createDelegateMEGAChatRequestListener:delegate singleListener:YES]);
}

- (void)setOnlineStatus:(MEGAChatStatus)status {
    self.megaChatApi->setOnlineStatus((int)status);
}

- (MEGAChatStatus)onlineStatus {
    return (MEGAChatStatus)self.megaChatApi->getOnlineStatus();
}

- (void)setPresenceAutoaway:(BOOL)enable timeout:(NSInteger)timeout {
    self.megaChatApi->setPresenceAutoaway(enable, (int)timeout);
}

- (void)setPresencePersist:(BOOL)enable {
    self.megaChatApi->setPresencePersist(enable);
}

- (void)setLastGreenVisible:(BOOL)enable delegate:(id<MEGAChatRequestDelegate>)delegate {
    self.megaChatApi->setLastGreenVisible(enable, [self createDelegateMEGAChatRequestListener:delegate singleListener:YES]);
}

- (void)setLastGreenVisible:(BOOL)enable {
    self.megaChatApi->setLastGreenVisible(enable);
}

- (void)requestLastGreen:(uint64_t)userHandle delegate:(id<MEGAChatRequestDelegate>)delegate {
    self.megaChatApi->requestLastGreen(userHandle, [self createDelegateMEGAChatRequestListener:delegate singleListener:YES]);
}

- (void)requestLastGreen:(uint64_t)userHandle {
    self.megaChatApi->requestLastGreen(userHandle);
}

- (BOOL)isSignalActivityRequired {
    return self.megaChatApi->isSignalActivityRequired();
}

- (void)signalPresenceActivity {
    self.megaChatApi->signalPresenceActivity();
}

- (MEGAChatPresenceConfig *)presenceConfig {
    return self.megaChatApi ? [[MEGAChatPresenceConfig alloc] initWithMegaChatPresenceConfig:self.megaChatApi->getPresenceConfig() cMemoryOwn:YES] : nil;
}

- (MEGAChatStatus)userOnlineStatus:(uint64_t)userHandle {
    return (MEGAChatStatus)self.megaChatApi->getUserOnlineStatus(userHandle);
}

- (void)setBackgroundStatus:(BOOL)status delegate:(id<MEGAChatRequestDelegate>)delegate {
    self.megaChatApi->setBackgroundStatus(status, [self createDelegateMEGAChatRequestListener:delegate singleListener:YES]);
}

- (void)setBackgroundStatus:(BOOL)status {
    self.megaChatApi->setBackgroundStatus(status);
}

#pragma mark - Add and remove delegates

- (void)addChatRoomDelegate:(uint64_t)chatId delegate:(id<MEGAChatRoomDelegate>)delegate {
    self.megaChatApi->addChatRoomListener(chatId, [self createDelegateMEGAChatRoomListener:delegate singleListener:NO]);
}

- (void)removeChatRoomDelegate:(uint64_t)chatId delegate:(id<MEGAChatRoomDelegate>)delegate {
    std::vector<DelegateMEGAChatRoomListener *> listenersToRemove;
    
    pthread_mutex_lock(&listenerMutex);
    std::set<DelegateMEGAChatRoomListener *>::iterator it = _activeChatRoomListeners.begin();
    while (it != _activeChatRoomListeners.end()) {
        DelegateMEGAChatRoomListener *delegateListener = *it;
        if (delegateListener->getUserListener() == delegate) {
            listenersToRemove.push_back(delegateListener);
            _activeChatRoomListeners.erase(it++);
        }
        else {
            it++;
        }
    }
    pthread_mutex_unlock(&listenerMutex);
    
    for (int i = 0; i < listenersToRemove.size(); i++)
    {
        self.megaChatApi->removeChatRoomListener(chatId, listenersToRemove[i]);
        delete listenersToRemove[i];
    }
}

- (void)addChatRequestDelegate:(id<MEGAChatRequestDelegate>)delegate {
    self.megaChatApi->addChatRequestListener([self createDelegateMEGAChatRequestListener:delegate singleListener:NO]);
}

- (void)removeChatRequestDelegate:(id<MEGAChatRequestDelegate>)delegate {
    std::vector<DelegateMEGAChatRequestListener *> listenersToRemove;
    
    pthread_mutex_lock(&listenerMutex);
    std::set<DelegateMEGAChatRequestListener *>::iterator it = _activeRequestListeners.begin();
    while (it != _activeRequestListeners.end()) {
        DelegateMEGAChatRequestListener  *delegateListener = *it;
        if (delegateListener->getUserListener() == delegate) {
            listenersToRemove.push_back(delegateListener);
            _activeRequestListeners.erase(it++);
        }
        else {
            it++;
        }
    }
    pthread_mutex_unlock(&listenerMutex);
    
    for (int i = 0; i < listenersToRemove.size(); i++)
    {
        self.megaChatApi->removeChatRequestListener(listenersToRemove[i]);
        delete listenersToRemove[i];
    }
}

- (void)addChatDelegate:(id<MEGAChatDelegate>)delegate {
    self.megaChatApi->addChatListener([self createDelegateMEGAChatListener:delegate singleListener:NO]);
}

- (void)removeChatDelegate:(id<MEGAChatDelegate>)delegate {
    std::vector<DelegateMEGAChatListener *> listenersToRemove;
    
    pthread_mutex_lock(&listenerMutex);
    std::set<DelegateMEGAChatListener *>::iterator it = _activeChatListeners.begin();
    while (it != _activeChatListeners.end()) {
        DelegateMEGAChatListener *delegateListener = *it;
        if (delegateListener->getUserListener() == delegate) {
            listenersToRemove.push_back(delegateListener);
            _activeChatListeners.erase(it++);
        }
        else {
            it++;
        }
    }
    pthread_mutex_unlock(&listenerMutex);
    
    for (int i = 0; i < listenersToRemove.size(); i++)
    {
        self.megaChatApi->removeChatListener(listenersToRemove[i]);
        delete listenersToRemove[i];
    }
}



- (void)addChatNotificationDelegate:(id<MEGAChatNotificationDelegate>)delegate {
    self.megaChatApi->addChatNotificationListener([self createDelegateMEGAChatNotificationListener:delegate singleListener:NO]);
}

- (void)removeChatNotificationDelegate:(id<MEGAChatNotificationDelegate>)delegate {
    std::vector<DelegateMEGAChatNotificationListener *> listenersToRemove;
    
    pthread_mutex_lock(&listenerMutex);
    std::set<DelegateMEGAChatNotificationListener *>::iterator it = _activeChatNotificationListeners.begin();
    while (it != _activeChatNotificationListeners.end()) {
        DelegateMEGAChatNotificationListener *delegateListener = *it;
        if (delegateListener->getUserListener() == delegate) {
            listenersToRemove.push_back(delegateListener);
            _activeChatNotificationListeners.erase(it++);
        }
        else {
            it++;
        }
    }
    pthread_mutex_unlock(&listenerMutex);
    
    for (int i = 0; i < listenersToRemove.size(); i++)
    {
        self.megaChatApi->removeChatNotificationListener(listenersToRemove[i]);
        delete listenersToRemove[i];
    }
}

#ifndef KARERE_DISABLE_WEBRTC

- (void)addChatCallDelegate:(id<MEGAChatCallDelegate>)delegate {
    self.megaChatApi->addChatCallListener([self createDelegateMEGAChatCallListener:delegate singleListener:NO]);
}

- (void)removeChatCallDelegate:(id<MEGAChatCallDelegate>)delegate {
    std::vector<DelegateMEGAChatCallListener *> listenersToRemove;
    
    pthread_mutex_lock(&listenerMutex);
    std::set<DelegateMEGAChatCallListener *>::iterator it = _activeChatCallListeners.begin();
    while (it != _activeChatCallListeners.end()) {
        DelegateMEGAChatCallListener *delegateListener = *it;
        if (delegateListener->getUserListener() == delegate) {
            listenersToRemove.push_back(delegateListener);
            _activeChatCallListeners.erase(it++);
        }
        else {
            it++;
        }
    }
    pthread_mutex_unlock(&listenerMutex);
    
    for (int i = 0; i < listenersToRemove.size(); i++)
    {
        self.megaChatApi->removeChatCallListener(listenersToRemove[i]);
        delete listenersToRemove[i];
    }
}

- (void)addChatLocalVideo:(uint64_t)chatId delegate:(id<MEGAChatVideoDelegate>)delegate {
    self.megaChatApi->addChatLocalVideoListener(chatId, [self createDelegateMEGAChatLocalVideoListener:delegate singleListener:YES]);
}

- (void)removeChatLocalVideo:(uint64_t)chatId delegate:(id<MEGAChatVideoDelegate>)delegate {
    std::vector<DelegateMEGAChatVideoListener *> listenersToRemove;
    
    pthread_mutex_lock(&listenerMutex);
    std::set<DelegateMEGAChatVideoListener *>::iterator it = _activeChatLocalVideoListeners.begin();
    while (it != _activeChatLocalVideoListeners.end()) {
        DelegateMEGAChatVideoListener *delegateListener = *it;
        if (delegateListener->getUserListener() == delegate) {
            listenersToRemove.push_back(delegateListener);
            _activeChatLocalVideoListeners.erase(it++);
        }
        else {
            it++;
        }
    }
    pthread_mutex_unlock(&listenerMutex);
    
    for (int i = 0; i < listenersToRemove.size(); i++)
    {
        self.megaChatApi->removeChatLocalVideoListener(chatId, listenersToRemove[i]);
        delete listenersToRemove[i];
    }
}

<<<<<<< HEAD
- (void)addChatRemoteVideo:(uint64_t)chatId peerId:(uint64_t)peerId delegate:(id<MEGAChatVideoDelegate>)delegate {
    self.megaChatApi->addChatRemoteVideoListener(chatId, peerId, [self createDelegateMEGAChatRemoteVideoListener:delegate singleListener:YES]);
}

- (void)removeChatRemoteVideo:(uint64_t)chatId peerId:(uint64_t)peerId delegate:(id<MEGAChatVideoDelegate>)delegate {
=======
- (void)addChatRemoteVideo:(uint64_t)chatId peerId:(uint64_t)peerId cliendId:(uint64_t)clientId delegate:(id<MEGAChatVideoDelegate>)delegate {
    self.megaChatApi->addChatRemoteVideoListener(chatId, peerId, clientId, [self createDelegateMEGAChatRemoteVideoListener:delegate singleListener:YES]);
}

- (void)removeChatRemoteVideo:(uint64_t)chatId peerId:(uint64_t)peerId cliendId:(uint64_t)clientId delegate:(id<MEGAChatVideoDelegate>)delegate {
>>>>>>> e4488f47
    std::vector<DelegateMEGAChatVideoListener *> listenersToRemove;
    
    pthread_mutex_lock(&listenerMutex);
    std::set<DelegateMEGAChatVideoListener *>::iterator it = _activeChatRemoteVideoListeners.begin();
    while (it != _activeChatRemoteVideoListeners.end()) {
        DelegateMEGAChatVideoListener *delegateListener = *it;
        if (delegateListener->getUserListener() == delegate) {
            listenersToRemove.push_back(delegateListener);
            _activeChatRemoteVideoListeners.erase(it++);
        }
        else {
            it++;
        }
    }
    pthread_mutex_unlock(&listenerMutex);
    
    for (int i = 0; i < listenersToRemove.size(); i++)
    {
<<<<<<< HEAD
        self.megaChatApi->removeChatRemoteVideoListener(chatId, peerId, listenersToRemove[i]);
=======
        self.megaChatApi->removeChatRemoteVideoListener(chatId, peerId, clientId, listenersToRemove[i]);
>>>>>>> e4488f47
        delete listenersToRemove[i];
    }
}

#endif

#pragma mark - My user attributes

- (NSString *)myFirstname {
    char *val = self.megaChatApi->getMyFirstname();
    if (!val) return nil;
    
    NSString *ret = [[NSString alloc] initWithUTF8String:val];
    
    delete [] val;
    return ret;
}

- (NSString *)myLastname {
    char *val = self.megaChatApi->getMyLastname();
    if (!val) return nil;
    
    NSString *ret = [[NSString alloc] initWithUTF8String:val];
    
    delete [] val;
    return ret;
}

- (NSString *)myFullname {
    char *val = self.megaChatApi->getMyFullname();
    if (!val) return nil;
    
    NSString *ret = [[NSString alloc] initWithUTF8String:val];
    
    delete [] val;
    return ret;
}

- (NSString *)myEmail {
    char *val = self.megaChatApi->getMyEmail();
    if (!val) return nil;
    
    NSString *ret = [[NSString alloc] initWithUTF8String:val];
    
    delete [] val;
    return ret;
}

#pragma mark - Chat rooms and chat list items

- (MEGAChatRoomList *)chatRooms {
    return [[MEGAChatRoomList alloc] initWithMegaChatRoomList:self.megaChatApi->getChatRooms() cMemoryOwn:YES];
}

- (MEGAChatRoom *)chatRoomForChatId:(uint64_t)chatId {
    return [[MEGAChatRoom alloc] initWithMegaChatRoom:self.megaChatApi->getChatRoom(chatId) cMemoryOwn:YES];
}

- (MEGAChatRoom *)chatRoomByUser:(uint64_t)userHandle {
    return self.megaChatApi->getChatRoomByUser(userHandle) ? [[MEGAChatRoom alloc] initWithMegaChatRoom:self.megaChatApi->getChatRoomByUser(userHandle) cMemoryOwn:YES] : nil;
}

- (MEGAChatListItemList *)chatListItems {
    return [[MEGAChatListItemList alloc] initWithMegaChatListItemList:self.megaChatApi->getChatListItems() cMemoryOwn:YES];
}

- (NSInteger)unreadChats {
    return self.megaChatApi->getUnreadChats();
}

- (MEGAChatListItemList *)activeChatListItems {
    return [[MEGAChatListItemList alloc] initWithMegaChatListItemList:self.megaChatApi->getActiveChatListItems() cMemoryOwn:YES];
}

- (MEGAChatListItemList *)archivedChatListItems {
    return [[MEGAChatListItemList alloc] initWithMegaChatListItemList:self.megaChatApi->getArchivedChatListItems() cMemoryOwn:YES];
}

- (MEGAChatListItemList *)inactiveChatListItems {
    return [[MEGAChatListItemList alloc] initWithMegaChatListItemList:self.megaChatApi->getInactiveChatListItems() cMemoryOwn:YES];
}

- (MEGAChatListItem *)chatListItemForChatId:(uint64_t)chatId {
    return self.megaChatApi->getChatListItem(chatId) ? [[MEGAChatListItem alloc] initWithMegaChatListItem:self.megaChatApi->getChatListItem(chatId) cMemoryOwn:YES] : nil;
}

- (uint64_t)chatIdByUserHandle:(uint64_t)userHandle {
    return self.megaChatApi->getChatHandleByUser(userHandle);
}

#pragma mark - Users attributes

- (void)userEmailByUserHandle:(uint64_t)userHandle delegate:(id<MEGAChatRequestDelegate>)delegate {
    self.megaChatApi->getUserEmail(userHandle, [self createDelegateMEGAChatRequestListener:delegate singleListener:YES]);
}

- (void)userEmailByUserHandle:(uint64_t)userHandle {
    self.megaChatApi->getUserEmail(userHandle);
}

- (void)userFirstnameByUserHandle:(uint64_t)userHandle delegate:(id<MEGAChatRequestDelegate>)delegate {
    self.megaChatApi->getUserFirstname(userHandle, [self createDelegateMEGAChatRequestListener:delegate singleListener:YES]);
}

- (void)userFirstnameByUserHandle:(uint64_t)userHandle {
    self.megaChatApi->getUserFirstname(userHandle);
}

- (void)userLastnameByUserHandle:(uint64_t)userHandle delegate:(id<MEGAChatRequestDelegate>)delegate {
    self.megaChatApi->getUserLastname(userHandle, [self createDelegateMEGAChatRequestListener:delegate singleListener:YES]);
}

- (void)userLastnameByUserHandle:(uint64_t)userHandle {
    self.megaChatApi->getUserLastname(userHandle);
}

- (NSString *)contacEmailByHandle:(uint64_t)userHandle {
    const char *val = self.megaChatApi->getContactEmail(userHandle);
    if (!val) return nil;
    
    NSString *ret = [[NSString alloc] initWithUTF8String:val];
    
    delete [] val;
    return ret;
}

- (uint64_t)userHandleByEmail:(NSString *)email {
    return self.megaChatApi->getUserHandleByEmail([email UTF8String]);
}

#pragma mark - Chat management

- (void)createChatGroup:(BOOL)group peers:(MEGAChatPeerList *)peers delegate:(id<MEGAChatRequestDelegate>)delegate {
    self.megaChatApi->createChat(group, peers ? [peers getCPtr] : NULL, [self createDelegateMEGAChatRequestListener:delegate singleListener:YES]);
}

- (void)createChatGroup:(BOOL)group peers:(MEGAChatPeerList *)peers {
    self.megaChatApi->createChat(group, peers ? [peers getCPtr] : NULL);
}

- (void)inviteToChat:(uint64_t)chatId user:(uint64_t)userHandle privilege:(NSInteger)privilege delegate:(id<MEGAChatRequestDelegate>)delegate {
    self.megaChatApi->inviteToChat(chatId, userHandle, (int)privilege, [self createDelegateMEGAChatRequestListener:delegate singleListener:YES]);
}

- (void)inviteToChat:(uint64_t)chatId user:(uint64_t)userHandle privilege:(NSInteger)privilege {
    self.megaChatApi->inviteToChat(chatId, userHandle, (int)privilege);
}

- (void)removeFromChat:(uint64_t)chatId userHandle:(uint64_t)userHandle delegate:(id<MEGAChatRequestDelegate>)delegate {
    self.megaChatApi->removeFromChat(chatId, userHandle, [self createDelegateMEGAChatRequestListener:delegate singleListener:YES]);
}

- (void)removeFromChat:(uint64_t)chatId userHandle:(uint64_t)userHandle {
    self.megaChatApi->removeFromChat(chatId, userHandle);
}

- (void)leaveChat:(uint64_t)chatId delegate:(id<MEGAChatRequestDelegate>)delegate {
    self.megaChatApi->leaveChat(chatId, [self createDelegateMEGAChatRequestListener:delegate singleListener:YES]);
}

- (void)leaveChat:(uint64_t)chatId {
    self.megaChatApi->leaveChat(chatId);
}

- (void)updateChatPermissions:(uint64_t)chatId userHandle:(uint64_t)userHandle privilege:(NSInteger)privilege delegate:(id<MEGAChatRequestDelegate>)delegate {
    self.megaChatApi->updateChatPermissions(chatId, userHandle, (int)privilege, [self createDelegateMEGAChatRequestListener:delegate singleListener:YES]);
}

- (void)updateChatPermissions:(uint64_t)chatId userHandle:(uint64_t)userHandle privilege:(NSInteger)privilege {
    self.megaChatApi->updateChatPermissions(chatId, userHandle, (int)privilege);
}

- (void)truncateChat:(uint64_t)chatId messageId:(uint64_t)messageId delegate:(id<MEGAChatRequestDelegate>)delegate {
    self.megaChatApi->truncateChat(chatId, messageId, [self createDelegateMEGAChatRequestListener:delegate singleListener:YES]);
}

- (void)truncateChat:(uint64_t)chatId messageId:(uint64_t)messageId {
    self.megaChatApi->truncateChat(chatId, messageId);
}

- (void)clearChatHistory:(uint64_t)chatId delegate:(id<MEGAChatRequestDelegate>)delegate {
    self.megaChatApi->clearChatHistory(chatId, [self createDelegateMEGAChatRequestListener:delegate singleListener:YES]);
}

- (void)clearChatHistory:(uint64_t)chatId {
    self.megaChatApi->clearChatHistory(chatId);
}

- (void)setChatTitle:(uint64_t)chatId title:(NSString *)title delegate:(id<MEGAChatRequestDelegate>)delegate {
    self.megaChatApi->setChatTitle(chatId, title ? [title UTF8String] : NULL, [self createDelegateMEGAChatRequestListener:delegate singleListener:YES]);
}

- (void)setChatTitle:(uint64_t)chatId title:(NSString *)title {
    self.megaChatApi->setChatTitle(chatId, title ? [title UTF8String] : NULL);
}

- (void)archiveChat:(uint64_t)chatId archive:(BOOL)archive delegate:(id<MEGAChatRequestDelegate>)delegate {
    self.megaChatApi->archiveChat(chatId, archive, [self createDelegateMEGAChatRequestListener:delegate singleListener:YES]);
}

- (void)archiveChat:(uint64_t)chatId archive:(BOOL)archive {
    self.megaChatApi->archiveChat(chatId, archive);
}

- (BOOL)openChatRoom:(uint64_t)chatId delegate:(id<MEGAChatRoomDelegate>)delegate {
    return self.megaChatApi->openChatRoom(chatId, [self createDelegateMEGAChatRoomListener:delegate singleListener:YES]);
}

- (void)closeChatRoom:(uint64_t)chatId delegate:(id<MEGAChatRoomDelegate>)delegate {
    for (std::set<DelegateMEGAChatRoomListener *>::iterator it = _activeChatRoomListeners.begin() ; it != _activeChatRoomListeners.end() ; it++) {        
        if ((*it)->getUserListener() == delegate) {
            self.megaChatApi->closeChatRoom(chatId, (*it));
            [self freeChatRoomListener:(*it)];
            break;
        }
    }
}

- (MEGAChatSource)loadMessagesForChat:(uint64_t)chatId count:(NSInteger)count {
    return (MEGAChatSource) self.megaChatApi->loadMessages(chatId, (int)count);
}

- (BOOL)isFullHistoryLoadedForChat:(uint64_t)chatId {
    return self.megaChatApi->isFullHistoryLoaded(chatId);
}

- (MEGAChatMessage *)messageForChat:(uint64_t)chatId messageId:(uint64_t)messageId {
    return self.megaChatApi->getMessage(chatId, messageId) ? [[MEGAChatMessage alloc] initWithMegaChatMessage:self.megaChatApi->getMessage(chatId, messageId) cMemoryOwn:YES] : nil;
}

- (MEGAChatMessage *)messageFromNodeHistoryForChat:(uint64_t)chatId messageId:(uint64_t)messageId {
    return self.megaChatApi->getMessageFromNodeHistory(chatId, messageId) ? [[MEGAChatMessage alloc] initWithMegaChatMessage:self.megaChatApi->getMessageFromNodeHistory(chatId, messageId) cMemoryOwn:YES] : nil;
}

- (MEGAChatMessage *)sendMessageToChat:(uint64_t)chatId message:(NSString *)message {
    return self.megaChatApi ? [[MEGAChatMessage alloc] initWithMegaChatMessage:self.megaChatApi->sendMessage(chatId, message ? [message UTF8String] : NULL) cMemoryOwn:YES] : nil;
}

- (MEGAChatMessage *)attachContactsToChat:(uint64_t)chatId contacts:(NSArray *)contacts {
    MEGAHandleList *handleList = [[MEGAHandleList alloc] init];
    
    for (NSInteger i = 0; i < contacts.count; i++) {
        [handleList addMegaHandle:[[contacts objectAtIndex:i] handle]];
    }
    
    return self.megaChatApi ? [[MEGAChatMessage alloc] initWithMegaChatMessage:self.megaChatApi->attachContacts(chatId, handleList ? [handleList getCPtr] : NULL) cMemoryOwn:YES] : nil;
}

- (MEGAChatMessage *)forwardContactFromChat:(uint64_t)sourceChatId messageId:(uint64_t)messageId targetChatId:(uint64_t)targetChatId {
    return self.megaChatApi ? [[MEGAChatMessage alloc] initWithMegaChatMessage:self.megaChatApi->forwardContact(sourceChatId, messageId, targetChatId) cMemoryOwn:YES] : nil;
}

- (void)attachNodesToChat:(uint64_t)chatId nodes:(NSArray *)nodesArray delegate:(id<MEGAChatRequestDelegate>)delegate {
    MEGANodeList *nodeList = [[MEGANodeList alloc] init];
    NSUInteger count = nodesArray.count;
    for (NSUInteger i = 0; i < count; i++) {
        MEGANode *node = [nodesArray objectAtIndex:i];
        [nodeList addNode:node];
    }
    
    self.megaChatApi->attachNodes(chatId, (nodeList != nil) ? [nodeList getCPtr] : NULL, [self createDelegateMEGAChatRequestListener:delegate singleListener:YES]);
}

- (void)attachNodesToChat:(uint64_t)chatId nodes:(NSArray *)nodesArray {
    MEGANodeList *nodeList = [[MEGANodeList alloc] init];
    NSUInteger count = nodesArray.count;
    for (NSUInteger i = 0; i < count; i++) {
        MEGANode *node = [nodesArray objectAtIndex:i];
        [nodeList addNode:node];
    }
    
    self.megaChatApi->attachNodes(chatId, (nodeList != nil) ? [nodeList getCPtr] : NULL);
}

- (MEGAChatMessage *)sendGeolocationToChat:(uint64_t)chatId longitude:(float)longitude latitude:(float)latitude image:(NSString *)image {
    MegaChatMessage *message = self.megaChatApi->sendGeolocation(chatId, longitude, latitude, image ? [image UTF8String] : NULL);
    return message ? [[MEGAChatMessage alloc] initWithMegaChatMessage:message cMemoryOwn:YES] : nil;
}

- (MEGAChatMessage *)editGeolocationForChat:(uint64_t)chatId messageId:(uint64_t)messageId longitude:(float)longitude latitude:(float)latitude image:(NSString *)image {
    MegaChatMessage *message = self.megaChatApi->editGeolocation(chatId, messageId, longitude, latitude, image ? [image UTF8String] : NULL);
    return message ? [[MEGAChatMessage alloc] initWithMegaChatMessage:message cMemoryOwn:YES] : nil; 
}

- (void)revokeAttachmentToChat:(uint64_t)chatId node:(uint64_t)nodeHandle delegate:(id<MEGAChatRequestDelegate>)delegate {
    self.megaChatApi->revokeAttachment(chatId, nodeHandle, [self createDelegateMEGAChatRequestListener:delegate singleListener:YES]);
}

- (void)revokeAttachmentToChat:(uint64_t)chatId node:(uint64_t)nodeHandle {
    self.megaChatApi->revokeAttachment(chatId, nodeHandle);
}

- (void)attachNodeToChat:(uint64_t)chatId node:(uint64_t)nodeHandle delegate:(id<MEGAChatRequestDelegate>)delegate {
    self.megaChatApi->attachNode(chatId, nodeHandle, [self createDelegateMEGAChatRequestListener:delegate singleListener:YES]);
}

- (void)attachNodeToChat:(uint64_t)chatId node:(uint64_t)nodeHandle {
    self.megaChatApi->attachNode(chatId, nodeHandle);
}

- (MEGAChatMessage *)revokeAttachmentMessageForChat:(uint64_t)chatId messageId:(uint64_t)messageId {
    return self.megaChatApi ? [[MEGAChatMessage alloc] initWithMegaChatMessage:self.megaChatApi->revokeAttachmentMessage(chatId, messageId) cMemoryOwn:YES] : nil;
}

- (BOOL)isRevokedNode:(uint64_t)nodeHandle inChat:(uint64_t)chatId {
    return self.megaChatApi->isRevoked(chatId, nodeHandle);
}

- (void)attachVoiceMessageToChat:(uint64_t)chatId node:(uint64_t)nodeHandle delegate:(id<MEGAChatRequestDelegate>)delegate {
    self.megaChatApi->attachVoiceMessage(chatId, nodeHandle, [self createDelegateMEGAChatRequestListener:delegate singleListener:YES]);
}

- (void)attachVoiceMessageToChat:(uint64_t)chatId node:(uint64_t)nodeHandle {
    self.megaChatApi->attachVoiceMessage(chatId, nodeHandle);
}

- (MEGAChatMessage *)editMessageForChat:(uint64_t)chatId messageId:(uint64_t)messageId message:(NSString *)message {
    return self.megaChatApi ? [[MEGAChatMessage alloc] initWithMegaChatMessage:self.megaChatApi->editMessage(chatId, messageId, message ? [message UTF8String] : NULL) cMemoryOwn:YES] : nil;
}

- (MEGAChatMessage *)deleteMessageForChat:(uint64_t)chatId messageId:(uint64_t)messageId {
    return self.megaChatApi ? [[MEGAChatMessage alloc] initWithMegaChatMessage:self.megaChatApi->deleteMessage(chatId, messageId) cMemoryOwn:YES] : nil;
}

- (MEGAChatMessage *)removeRichLinkForChat:(uint64_t)chatId messageId:(uint64_t)messageId {
    return self.megaChatApi ? [[MEGAChatMessage alloc] initWithMegaChatMessage:self.megaChatApi->removeRichLink(chatId, messageId) cMemoryOwn:YES] : nil;
}

- (BOOL)setMessageSeenForChat:(uint64_t)chatId messageId:(uint64_t)messageId {
    return self.megaChatApi->setMessageSeen(chatId, messageId);
}

- (MEGAChatMessage *)lastChatMessageSeenForChat:(uint64_t)chatId {
    return self.megaChatApi->getLastMessageSeen(chatId) ? [[MEGAChatMessage alloc] initWithMegaChatMessage:self.megaChatApi->getLastMessageSeen(chatId) cMemoryOwn:YES] : nil;
}

- (void)removeUnsentMessageForChat:(uint64_t)chatId rowId:(uint64_t)rowId {
    self.megaChatApi->removeUnsentMessage(chatId, rowId);
}

- (void)sendTypingNotificationForChat:(uint64_t)chatId {
    self.megaChatApi->sendTypingNotification(chatId);
}

- (void)sendStopTypingNotificationForChat:(uint64_t)chatId {
    self.megaChatApi->sendStopTypingNotification(chatId);
}

- (void)saveCurrentState {
    self.megaChatApi->saveCurrentState();
}

- (void)pushReceivedWithBeep:(BOOL)beep delegate:(id<MEGAChatRequestDelegate>)delegate {
    self.megaChatApi->pushReceived(beep, [self createDelegateMEGAChatRequestListener:delegate singleListener:YES]);
}

- (void)pushReceivedWithBeep:(BOOL)beep {
    self.megaChatApi->pushReceived(beep);
}

- (void)pushReceivedWithBeep:(BOOL)beep chatId:(uint64_t)chatId delegate:(id<MEGAChatRequestDelegate>)delegate {
    self.megaChatApi->pushReceived(beep, chatId, [self createDelegateMEGAChatRequestListener:delegate singleListener:YES]);
}

- (void)pushReceivedWithBeep:(BOOL)beep chatId:(uint64_t)chatId {
    self.megaChatApi->pushReceived(beep, chatId);
}


#pragma mark - Audio and video calls

#ifndef KARERE_DISABLE_WEBRTC

- (MEGAStringList *)chatAudioInDevices {
    return self.megaChatApi ? [[MEGAStringList alloc] initWithMegaStringList:self.megaChatApi->getChatAudioInDevices() cMemoryOwn:YES] : nil;
}

- (MEGAStringList *)chatVideoInDevices {
    return self.megaChatApi ? [[MEGAStringList alloc] initWithMegaStringList:self.megaChatApi->getChatVideoInDevices() cMemoryOwn:YES] : nil;
}

- (BOOL)setChatAudioInDevices:(NSString *)devices {
    return self.megaChatApi->setChatAudioInDevice(devices ? [devices UTF8String] : NULL);
}

- (BOOL)setChatVideoInDevices:(NSString *)devices {
    return self.megaChatApi->setChatVideoInDevice(devices ? [devices UTF8String] : NULL);
}

- (void)startChatCall:(uint64_t)chatId enableVideo:(BOOL)enableVideo delegate:(id<MEGAChatRequestDelegate>)delegate {
    self.megaChatApi->startChatCall(chatId, enableVideo, [self createDelegateMEGAChatRequestListener:delegate singleListener:YES]);
}

- (void)startChatCall:(uint64_t)chatId enableVideo:(BOOL)enableVideo {
    self.megaChatApi->startChatCall(chatId, enableVideo);
}

- (void)answerChatCall:(uint64_t)chatId enableVideo:(BOOL)enableVideo delegate:(id<MEGAChatRequestDelegate>)delegate {
    self.megaChatApi->answerChatCall(chatId, enableVideo, [self createDelegateMEGAChatRequestListener:delegate singleListener:YES]);
}

- (void)answerChatCall:(uint64_t)chatId enableVideo:(BOOL)enableVideo {
    self.megaChatApi->answerChatCall(chatId, enableVideo);
}

-(void)hangChatCall:(uint64_t)chatId delegate:(id<MEGAChatRequestDelegate>)delegate {
    self.megaChatApi->hangChatCall(chatId, [self createDelegateMEGAChatRequestListener:delegate singleListener:YES]);
}

-(void)hangChatCall:(uint64_t)chatId {
    self.megaChatApi->hangChatCall(chatId);
}

- (void)hangAllChatCallsWithDelegate:(id<MEGAChatRequestDelegate>)delegate {
    self.megaChatApi->hangAllChatCalls([self createDelegateMEGAChatRequestListener:delegate singleListener:YES]);
}

- (void)hangAllChatCalls {
    self.megaChatApi->hangAllChatCalls();
}

- (void)enableAudioForChat:(uint64_t)chatId delegate:(id<MEGAChatRequestDelegate>)delegate {
    self.megaChatApi->enableAudio(chatId, [self createDelegateMEGAChatRequestListener:delegate singleListener:YES]);
}

- (void)enableAudioForChat:(uint64_t)chatId {
    self.megaChatApi->enableAudio(chatId);
}

- (void)disableAudioForChat:(uint64_t)chatId delegate:(id<MEGAChatRequestDelegate>)delegate {
    self.megaChatApi->disableAudio(chatId, [self createDelegateMEGAChatRequestListener:delegate singleListener:YES]);
}

- (void)disableAudioForChat:(uint64_t)chatId {
    self.megaChatApi->disableAudio(chatId);
}

- (void)enableVideoForChat:(uint64_t)chatId delegate:(id<MEGAChatRequestDelegate>)delegate {
    self.megaChatApi->enableVideo(chatId, [self createDelegateMEGAChatRequestListener:delegate singleListener:YES]);
}

- (void)enableVideoForChat:(uint64_t)chatId {
    self.megaChatApi->enableVideo(chatId);
}

- (void)disableVideoForChat:(uint64_t)chatId delegate:(id<MEGAChatRequestDelegate>)delegate {
    self.megaChatApi->disableVideo(chatId, [self createDelegateMEGAChatRequestListener:delegate singleListener:YES]);
}

- (void)disableVideoForChat:(uint64_t)chatId {
    self.megaChatApi->disableVideo(chatId);
}

- (void)loadAudioVideoDeviceListWithDelegate:(id<MEGAChatRequestDelegate>)delegate {
    self.megaChatApi->loadAudioVideoDeviceList([self createDelegateMEGAChatRequestListener:delegate singleListener:YES]);
}

- (void)loadAudioVideoDeviceList {
    self.megaChatApi->loadAudioVideoDeviceList();
}

- (MEGAChatCall *)chatCallForCallId:(uint64_t)callId {
    MegaChatCall *chatCall = self.megaChatApi->getChatCallByCallId(callId);
    return chatCall ? [[MEGAChatCall alloc] initWithMegaChatCall:chatCall cMemoryOwn:YES] : nil;
}

- (MEGAChatCall *)chatCallForChatId:(uint64_t)chatId {
    MegaChatCall *chatCall = self.megaChatApi->getChatCall(chatId);
    return chatCall ? [[MEGAChatCall alloc] initWithMegaChatCall:chatCall cMemoryOwn:YES] : nil;
}

- (NSInteger)numCalls {
    return self.megaChatApi->getNumCalls();
}

- (MEGAHandleList *)chatCalls {
    return self.megaChatApi ? [[MEGAHandleList alloc] initWithMegaHandleList:self.megaChatApi->getChatCalls() cMemoryOwn:YES] : nil;
}

- (MEGAHandleList *)chatCallsIds {
    return self.megaChatApi ? [[MEGAHandleList alloc] initWithMegaHandleList:self.megaChatApi->getChatCallsIds() cMemoryOwn:YES] : nil;
}

- (BOOL)hasCallInChatRoom:(uint64_t)chatId {
    return self.megaChatApi ? self.megaChatApi->hasCallInChatRoom(chatId) : NO;
}

<<<<<<< HEAD
=======
- (void)enableGroupChatCalls:(BOOL)enable {
    self.megaChatApi->enableGroupChatCalls(enable);
}

- (BOOL)areGroupChatCallEnabled {
    return self.megaChatApi->areGroupChatCallEnabled();
}

- (NSInteger)getMaxVideoCallParticipants {
    return self.megaChatApi->getMaxVideoCallParticipants();
}

- (NSInteger)getMaxCallParticipants {
    return self.megaChatApi->getMaxCallParticipants();
}

- (uint64_t)myClientIdHandleForChatId:(uint64_t)chatId {
    return self.megaChatApi->getMyClientidHandle(chatId);
}

>>>>>>> e4488f47
#endif

#pragma mark - Debug log messages

+ (void)setLogLevel:(MEGAChatLogLevel)level {
    MegaChatApi::setLogLevel((int)level);
}

+ (void)setLogToConsole:(BOOL)enable {
    MegaChatApi::setLogToConsole(enable);
}

+ (void)setLogObject:(id<MEGAChatLoggerDelegate>)delegate {
    DelegateMEGAChatLoggerListener *newLogger = new DelegateMEGAChatLoggerListener(delegate);
    delete externalLogger;
    externalLogger = newLogger;
}

+ (void)setLogWithColors:(BOOL)userColors {
    MegaChatApi::setLogWithColors(userColors);
}

#pragma mark - Private methods

- (MegaChatRequestListener *)createDelegateMEGAChatRequestListener:(id<MEGAChatRequestDelegate>)delegate singleListener:(BOOL)singleListener {
    if (delegate == nil) return nil;
    
    DelegateMEGAChatRequestListener *delegateListener = new DelegateMEGAChatRequestListener(self, delegate, singleListener);
    pthread_mutex_lock(&listenerMutex);
    _activeRequestListeners.insert(delegateListener);
    pthread_mutex_unlock(&listenerMutex);
    return delegateListener;
}

- (void)freeRequestListener:(DelegateMEGAChatRequestListener *)delegate {
    if (delegate == nil) return;
    
    pthread_mutex_lock(&listenerMutex);
    _activeRequestListeners.erase(delegate);
    pthread_mutex_unlock(&listenerMutex);
    delete delegate;
}


- (MegaChatRoomListener *)createDelegateMEGAChatRoomListener:(id<MEGAChatRoomDelegate>)delegate singleListener:(BOOL)singleListener {
    if (delegate == nil) return nil;
    
    DelegateMEGAChatRoomListener *delegateListener = new DelegateMEGAChatRoomListener(self, delegate, singleListener);
    pthread_mutex_lock(&listenerMutex);
    _activeChatRoomListeners.insert(delegateListener);
    pthread_mutex_unlock(&listenerMutex);
    return delegateListener;
}

- (void)freeChatRoomListener:(DelegateMEGAChatRoomListener *)delegate {
    if (delegate == nil) return;
    
    pthread_mutex_lock(&listenerMutex);
    _activeChatRoomListeners.erase(delegate);
    pthread_mutex_unlock(&listenerMutex);
    delete delegate;
}

- (MegaChatListener *)createDelegateMEGAChatListener:(id<MEGAChatDelegate>)delegate singleListener:(BOOL)singleListener {
    if (delegate == nil) return nil;
    
    DelegateMEGAChatListener *delegateListener = new DelegateMEGAChatListener(self, delegate, singleListener);
    pthread_mutex_lock(&listenerMutex);
    _activeChatListeners.insert(delegateListener);
    pthread_mutex_unlock(&listenerMutex);
    return delegateListener;
}

- (void)freeChatListener:(DelegateMEGAChatListener *)delegate {
    if (delegate == nil) return;
    
    pthread_mutex_lock(&listenerMutex);
    _activeChatListeners.erase(delegate);
    pthread_mutex_unlock(&listenerMutex);
    delete delegate;
}

- (MegaChatCallListener *)createDelegateMEGAChatCallListener:(id<MEGAChatCallDelegate>)delegate singleListener:(BOOL)singleListener {
    if (delegate == nil) return nil;
    
    DelegateMEGAChatCallListener *delegateListener = new DelegateMEGAChatCallListener(self, delegate, singleListener);
    pthread_mutex_lock(&listenerMutex);
    _activeChatCallListeners.insert(delegateListener);
    pthread_mutex_unlock(&listenerMutex);
    return delegateListener;
}

- (void)freeChatCallListener:(DelegateMEGAChatCallListener *)delegate {
    if (delegate == nil) return;
    
    pthread_mutex_lock(&listenerMutex);
    _activeChatCallListeners.erase(delegate);
    pthread_mutex_unlock(&listenerMutex);
    delete delegate;
}

- (MegaChatVideoListener *)createDelegateMEGAChatLocalVideoListener:(id<MEGAChatVideoDelegate>)delegate singleListener:(BOOL)singleListener {
    if (delegate == nil) return nil;
    
    DelegateMEGAChatVideoListener *delegateListener = new DelegateMEGAChatVideoListener(self, delegate, singleListener);
    pthread_mutex_lock(&listenerMutex);
    _activeChatLocalVideoListeners.insert(delegateListener);
    pthread_mutex_unlock(&listenerMutex);
    return delegateListener;
}

- (void)freeChatLocalVideoListener:(DelegateMEGAChatVideoListener *)delegate {
    if (delegate == nil) return;
    
    pthread_mutex_lock(&listenerMutex);
    _activeChatLocalVideoListeners.erase(delegate);
    pthread_mutex_unlock(&listenerMutex);
    delete delegate;
}

- (MegaChatVideoListener *)createDelegateMEGAChatRemoteVideoListener:(id<MEGAChatVideoDelegate>)delegate singleListener:(BOOL)singleListener {
    if (delegate == nil) return nil;
    
    DelegateMEGAChatVideoListener *delegateListener = new DelegateMEGAChatVideoListener(self, delegate, singleListener);
    pthread_mutex_lock(&listenerMutex);
    _activeChatRemoteVideoListeners.insert(delegateListener);
    pthread_mutex_unlock(&listenerMutex);
    return delegateListener;
}

- (void)freeChatRemoteVideoListener:(DelegateMEGAChatVideoListener *)delegate {
    if (delegate == nil) return;
    
    pthread_mutex_lock(&listenerMutex);
    _activeChatRemoteVideoListeners.erase(delegate);
    pthread_mutex_unlock(&listenerMutex);
    delete delegate;
}

- (MegaChatNotificationListener *)createDelegateMEGAChatNotificationListener:(id<MEGAChatNotificationDelegate>)delegate singleListener:(BOOL)singleListener {
    if (delegate == nil) return nil;
    
    DelegateMEGAChatNotificationListener *delegateListener = new DelegateMEGAChatNotificationListener(self, delegate, singleListener);
    pthread_mutex_lock(&listenerMutex);
    _activeChatNotificationListeners.insert(delegateListener);
    pthread_mutex_unlock(&listenerMutex);
    return delegateListener;
}

- (MegaChatNodeHistoryListener *)createDelegateMEGAChatNodeHistoryListener:(id<MEGAChatNodeHistoryDelegate>)delegate singleListener:(BOOL)singleListener {
    if (delegate == nil) return nil;
    
    DelegateMEGAChatNodeHistoryListener *delegateListener = new DelegateMEGAChatNodeHistoryListener(self, delegate, singleListener);
    pthread_mutex_lock(&listenerMutex);
    _activeChatNodeHistoryListeners.insert(delegateListener);
    pthread_mutex_unlock(&listenerMutex);
    return delegateListener;
}

#pragma mark - Exceptions

+ (void)setCatchException:(BOOL)enable {
    MegaChatApi::setCatchException(enable);
}

#pragma mark - Rich links

+ (BOOL)hasUrl:(NSString *)text {
    return MegaChatApi::hasUrl(text ? [text UTF8String] : NULL);
}

#pragma mark - Node history

- (BOOL)openNodeHistoryForChat:(uint64_t)chatId delegate:(id<MEGAChatNodeHistoryDelegate>)delegate {
    return self.megaChatApi->openNodeHistory(chatId, [self createDelegateMEGAChatNodeHistoryListener:delegate singleListener:YES]);
}

- (BOOL)closeNodeHistoryForChat:(uint64_t)chatId delegate:(id<MEGAChatNodeHistoryDelegate>)delegate {
    return self.megaChatApi->closeNodeHistory(chatId, [self createDelegateMEGAChatNodeHistoryListener:delegate singleListener:YES]);
}

- (void)addNodeHistoryDelegate:(uint64_t)chatId delegate:(id<MEGAChatNodeHistoryDelegate>)delegate {
    self.megaChatApi->addNodeHistoryListener(chatId, [self createDelegateMEGAChatNodeHistoryListener:delegate singleListener:NO]);
}

- (void)removeNodeHistoryDelegate:(uint64_t)chatId delegate:(id<MEGAChatNodeHistoryDelegate>)delegate {
    
    std::vector<DelegateMEGAChatNodeHistoryListener *> listenersToRemove;
    
    pthread_mutex_lock(&listenerMutex);
    std::set<DelegateMEGAChatNodeHistoryListener *>::iterator it = _activeChatNodeHistoryListeners.begin();
    while (it != _activeChatNodeHistoryListeners.end()) {
        DelegateMEGAChatNodeHistoryListener *delegateListener = *it;
        if (delegateListener->getUserListener() == delegate) {
            listenersToRemove.push_back(delegateListener);
            _activeChatNodeHistoryListeners.erase(it++);
        }
        else {
            it++;
        }
    }
    pthread_mutex_unlock(&listenerMutex);
    
    for (int i = 0; i < listenersToRemove.size(); i++)
    {
        self.megaChatApi->removeNodeHistoryListener(chatId, (listenersToRemove[i]));
        delete listenersToRemove[i];
    }
}

- (NSInteger)loadAttachmentsForChat:(uint64_t)chatId count:(NSInteger)count {
    return self.megaChatApi->loadAttachments(chatId, (int)count);
}

@end<|MERGE_RESOLUTION|>--- conflicted
+++ resolved
@@ -392,19 +392,11 @@
     }
 }
 
-<<<<<<< HEAD
-- (void)addChatRemoteVideo:(uint64_t)chatId peerId:(uint64_t)peerId delegate:(id<MEGAChatVideoDelegate>)delegate {
-    self.megaChatApi->addChatRemoteVideoListener(chatId, peerId, [self createDelegateMEGAChatRemoteVideoListener:delegate singleListener:YES]);
-}
-
-- (void)removeChatRemoteVideo:(uint64_t)chatId peerId:(uint64_t)peerId delegate:(id<MEGAChatVideoDelegate>)delegate {
-=======
 - (void)addChatRemoteVideo:(uint64_t)chatId peerId:(uint64_t)peerId cliendId:(uint64_t)clientId delegate:(id<MEGAChatVideoDelegate>)delegate {
     self.megaChatApi->addChatRemoteVideoListener(chatId, peerId, clientId, [self createDelegateMEGAChatRemoteVideoListener:delegate singleListener:YES]);
 }
 
 - (void)removeChatRemoteVideo:(uint64_t)chatId peerId:(uint64_t)peerId cliendId:(uint64_t)clientId delegate:(id<MEGAChatVideoDelegate>)delegate {
->>>>>>> e4488f47
     std::vector<DelegateMEGAChatVideoListener *> listenersToRemove;
     
     pthread_mutex_lock(&listenerMutex);
@@ -423,11 +415,7 @@
     
     for (int i = 0; i < listenersToRemove.size(); i++)
     {
-<<<<<<< HEAD
-        self.megaChatApi->removeChatRemoteVideoListener(chatId, peerId, listenersToRemove[i]);
-=======
         self.megaChatApi->removeChatRemoteVideoListener(chatId, peerId, clientId, listenersToRemove[i]);
->>>>>>> e4488f47
         delete listenersToRemove[i];
     }
 }
@@ -915,8 +903,6 @@
     return self.megaChatApi ? self.megaChatApi->hasCallInChatRoom(chatId) : NO;
 }
 
-<<<<<<< HEAD
-=======
 - (void)enableGroupChatCalls:(BOOL)enable {
     self.megaChatApi->enableGroupChatCalls(enable);
 }
@@ -937,7 +923,6 @@
     return self.megaChatApi->getMyClientidHandle(chatId);
 }
 
->>>>>>> e4488f47
 #endif
 
 #pragma mark - Debug log messages
