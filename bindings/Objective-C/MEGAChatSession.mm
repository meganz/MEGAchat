--- conflicted
+++ resolved
@@ -137,13 +137,8 @@
         changes = [changes stringByAppendingString:@" | OPERATIVE"];
     }
     
-<<<<<<< HEAD
-    if ([changes isEqualToString:@""]) {
-        return @"CHANGES NOT MANAGED";
-=======
     if (changes.length < 4) {
         return changes;
->>>>>>> fef88ca3
     } else {
         return [changes substringFromIndex:3];
     }
