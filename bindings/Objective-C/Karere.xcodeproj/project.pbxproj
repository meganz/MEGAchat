// !$*UTF8*$!
{
	archiveVersion = 1;
	classes = {
	};
	objectVersion = 46;
	objects = {

/* Begin PBXBuildFile section */
		77875CDA2097A69400B8340F /* MEGAChatContainsMeta.mm in Sources */ = {isa = PBXBuildFile; fileRef = 77875CD92097A69400B8340F /* MEGAChatContainsMeta.mm */; };
		77875CDD2097A80700B8340F /* MEGAChatRichPreview.mm in Sources */ = {isa = PBXBuildFile; fileRef = 77875CDC2097A80700B8340F /* MEGAChatRichPreview.mm */; };
		8394CF9E211992A200A1634A /* MEGAChatSession.mm in Sources */ = {isa = PBXBuildFile; fileRef = 8394CF9D211992A200A1634A /* MEGAChatSession.mm */; };
		941977341F163DDE00A76EE3 /* websocketsIO.cpp in Sources */ = {isa = PBXBuildFile; fileRef = 941977321F163DDE00A76EE3 /* websocketsIO.cpp */; };
		947566561F3397AE00FE8664 /* cservices.cpp in Sources */ = {isa = PBXBuildFile; fileRef = 947566551F3397AE00FE8664 /* cservices.cpp */; };
		A82750D21E9788A3007CD9E2 /* MEGAChatError.mm in Sources */ = {isa = PBXBuildFile; fileRef = A82750BB1E9788A3007CD9E2 /* MEGAChatError.mm */; };
		A82750D31E9788A3007CD9E2 /* MEGAChatListItem.mm in Sources */ = {isa = PBXBuildFile; fileRef = A82750BD1E9788A3007CD9E2 /* MEGAChatListItem.mm */; };
		A82750D41E9788A3007CD9E2 /* MEGAChatListItemList.mm in Sources */ = {isa = PBXBuildFile; fileRef = A82750BF1E9788A3007CD9E2 /* MEGAChatListItemList.mm */; };
		A82750D51E9788A3007CD9E2 /* MEGAChatMessage.mm in Sources */ = {isa = PBXBuildFile; fileRef = A82750C21E9788A3007CD9E2 /* MEGAChatMessage.mm */; };
		A82750D61E9788A3007CD9E2 /* MEGAChatPeerList.mm in Sources */ = {isa = PBXBuildFile; fileRef = A82750C41E9788A3007CD9E2 /* MEGAChatPeerList.mm */; };
		A82750D71E9788A3007CD9E2 /* MEGAChatPresenceConfig.mm in Sources */ = {isa = PBXBuildFile; fileRef = A82750C61E9788A3007CD9E2 /* MEGAChatPresenceConfig.mm */; };
		A82750D81E9788A3007CD9E2 /* MEGAChatRequest.mm in Sources */ = {isa = PBXBuildFile; fileRef = A82750C81E9788A3007CD9E2 /* MEGAChatRequest.mm */; };
		A82750D91E9788A3007CD9E2 /* MEGAChatRoom.mm in Sources */ = {isa = PBXBuildFile; fileRef = A82750CB1E9788A3007CD9E2 /* MEGAChatRoom.mm */; };
		A82750DA1E9788A3007CD9E2 /* MEGAChatRoomList.mm in Sources */ = {isa = PBXBuildFile; fileRef = A82750CE1E9788A3007CD9E2 /* MEGAChatRoomList.mm */; };
		A82750DB1E9788A3007CD9E2 /* MEGAChatSdk.mm in Sources */ = {isa = PBXBuildFile; fileRef = A82750D01E9788A3007CD9E2 /* MEGAChatSdk.mm */; };
		A82750EE1E9788D8007CD9E2 /* DelegateMEGAChatListener.mm in Sources */ = {isa = PBXBuildFile; fileRef = A82750DD1E9788D8007CD9E2 /* DelegateMEGAChatListener.mm */; };
		A82750EF1E9788D8007CD9E2 /* DelegateMEGAChatLoggerListener.mm in Sources */ = {isa = PBXBuildFile; fileRef = A82750DF1E9788D8007CD9E2 /* DelegateMEGAChatLoggerListener.mm */; };
		A82750F01E9788D8007CD9E2 /* DelegateMEGAChatRequestListener.mm in Sources */ = {isa = PBXBuildFile; fileRef = A82750E11E9788D8007CD9E2 /* DelegateMEGAChatRequestListener.mm */; };
		A82750F11E9788D8007CD9E2 /* DelegateMEGAChatRoomListener.mm in Sources */ = {isa = PBXBuildFile; fileRef = A82750E31E9788D8007CD9E2 /* DelegateMEGAChatRoomListener.mm */; };
		A835A8AB1F979CDC0075646F /* MEGAChatCall.mm in Sources */ = {isa = PBXBuildFile; fileRef = A835A8AA1F979CDC0075646F /* MEGAChatCall.mm */; };
		A835A8B31F97A74B0075646F /* DelegateMEGAChatCallListener.mm in Sources */ = {isa = PBXBuildFile; fileRef = A835A8B21F97A74B0075646F /* DelegateMEGAChatCallListener.mm */; };
		A835A8B61F97AE240075646F /* DelegateMEGAChatVideoListener.mm in Sources */ = {isa = PBXBuildFile; fileRef = A835A8B51F97AE240075646F /* DelegateMEGAChatVideoListener.mm */; };
		A8373880213019CA0014328D /* DelegateMEGAChatNotificationListener.mm in Sources */ = {isa = PBXBuildFile; fileRef = A837387E213019CA0014328D /* DelegateMEGAChatNotificationListener.mm */; };
		A838B20A1E9685A200875D96 /* logger.cpp in Sources */ = {isa = PBXBuildFile; fileRef = A838B2051E9685A200875D96 /* logger.cpp */; };
		A838B2211E9685F000875D96 /* strongvelope.cpp in Sources */ = {isa = PBXBuildFile; fileRef = A838B2201E9685F000875D96 /* strongvelope.cpp */; };
		A83D5BF41F974AF900A038F7 /* rtcStats.cpp in Sources */ = {isa = PBXBuildFile; fileRef = A83D5BF11F974AF900A038F7 /* rtcStats.cpp */; };
		A83D5BF51F974AF900A038F7 /* webrtc.cpp in Sources */ = {isa = PBXBuildFile; fileRef = A83D5BF21F974AF900A038F7 /* webrtc.cpp */; };
		A83D5BF61F974AF900A038F7 /* webrtcAdapter.cpp in Sources */ = {isa = PBXBuildFile; fileRef = A83D5BF31F974AF900A038F7 /* webrtcAdapter.cpp */; };
		A879F3B21F966682007C5394 /* libwebsocketsIO.cpp in Sources */ = {isa = PBXBuildFile; fileRef = A879F3B11F966681007C5394 /* libwebsocketsIO.cpp */; };
		A879F3B61F9667F5007C5394 /* karereDbSchema.cpp in Sources */ = {isa = PBXBuildFile; fileRef = A879F3B51F9667F5007C5394 /* karereDbSchema.cpp */; };
		A879F3C01F96683A007C5394 /* base64url.cpp in Sources */ = {isa = PBXBuildFile; fileRef = A879F3B71F966838007C5394 /* base64url.cpp */; };
		A879F3C11F96683A007C5394 /* karereCommon.cpp in Sources */ = {isa = PBXBuildFile; fileRef = A879F3B81F966839007C5394 /* karereCommon.cpp */; };
		A879F3C21F96683A007C5394 /* presenced.cpp in Sources */ = {isa = PBXBuildFile; fileRef = A879F3B91F966839007C5394 /* presenced.cpp */; };
		A879F3C31F96683A007C5394 /* url.cpp in Sources */ = {isa = PBXBuildFile; fileRef = A879F3BA1F966839007C5394 /* url.cpp */; };
		A879F3C41F96683A007C5394 /* userAttrCache.cpp in Sources */ = {isa = PBXBuildFile; fileRef = A879F3BB1F966839007C5394 /* userAttrCache.cpp */; };
		A879F3C51F96683A007C5394 /* chatd.cpp in Sources */ = {isa = PBXBuildFile; fileRef = A879F3BC1F966839007C5394 /* chatd.cpp */; };
		A879F3C61F96683A007C5394 /* chatClient.cpp in Sources */ = {isa = PBXBuildFile; fileRef = A879F3BD1F966839007C5394 /* chatClient.cpp */; };
		A879F3C71F96683A007C5394 /* megachatapi.cpp in Sources */ = {isa = PBXBuildFile; fileRef = A879F3BE1F96683A007C5394 /* megachatapi.cpp */; };
		A879F3C81F96683A007C5394 /* megachatapi_impl.cpp in Sources */ = {isa = PBXBuildFile; fileRef = A879F3BF1F96683A007C5394 /* megachatapi_impl.cpp */; };
		A879F3CA1F96685E007C5394 /* libuvWaiter.cpp in Sources */ = {isa = PBXBuildFile; fileRef = A879F3C91F96685D007C5394 /* libuvWaiter.cpp */; };
		A879F3D91F966D8E007C5394 /* rtcCrypto.cpp in Sources */ = {isa = PBXBuildFile; fileRef = A879F3D81F966D8E007C5394 /* rtcCrypto.cpp */; };
/* End PBXBuildFile section */

/* Begin PBXCopyFilesBuildPhase section */
		A838B1F61E96855400875D96 /* CopyFiles */ = {
			isa = PBXCopyFilesBuildPhase;
			buildActionMask = 2147483647;
			dstPath = "include/$(PRODUCT_NAME)";
			dstSubfolderSpec = 16;
			files = (
			);
			runOnlyForDeploymentPostprocessing = 0;
		};
/* End PBXCopyFilesBuildPhase section */

/* Begin PBXFileReference section */
		77875CD82097A69400B8340F /* MEGAChatContainsMeta.h */ = {isa = PBXFileReference; lastKnownFileType = sourcecode.c.h; path = MEGAChatContainsMeta.h; sourceTree = "<group>"; };
		77875CD92097A69400B8340F /* MEGAChatContainsMeta.mm */ = {isa = PBXFileReference; lastKnownFileType = sourcecode.cpp.objcpp; path = MEGAChatContainsMeta.mm; sourceTree = "<group>"; };
		77875CDB2097A80700B8340F /* MEGAChatRichPreview.h */ = {isa = PBXFileReference; lastKnownFileType = sourcecode.c.h; path = MEGAChatRichPreview.h; sourceTree = "<group>"; };
		77875CDC2097A80700B8340F /* MEGAChatRichPreview.mm */ = {isa = PBXFileReference; lastKnownFileType = sourcecode.cpp.objcpp; path = MEGAChatRichPreview.mm; sourceTree = "<group>"; };
		77875CDE2099A6AF00B8340F /* MEGAChatContainsMeta+init.h */ = {isa = PBXFileReference; lastKnownFileType = sourcecode.c.h; path = "MEGAChatContainsMeta+init.h"; sourceTree = "<group>"; };
		77875CDF2099A8E300B8340F /* MEGAChatRichPreview+init.h */ = {isa = PBXFileReference; lastKnownFileType = sourcecode.c.h; path = "MEGAChatRichPreview+init.h"; sourceTree = "<group>"; };
		8394CF9C211992A200A1634A /* MEGAChatSession.h */ = {isa = PBXFileReference; lastKnownFileType = sourcecode.c.h; path = MEGAChatSession.h; sourceTree = "<group>"; };
		8394CF9D211992A200A1634A /* MEGAChatSession.mm */ = {isa = PBXFileReference; lastKnownFileType = sourcecode.cpp.objcpp; path = MEGAChatSession.mm; sourceTree = "<group>"; };
		8394CFA02119F3E700A1634A /* MEGAChatSession+init.h */ = {isa = PBXFileReference; lastKnownFileType = sourcecode.c.h; name = "MEGAChatSession+init.h"; path = "Private/MEGAChatSession+init.h"; sourceTree = "<group>"; };
		941977321F163DDE00A76EE3 /* websocketsIO.cpp */ = {isa = PBXFileReference; fileEncoding = 4; lastKnownFileType = sourcecode.cpp.cpp; name = websocketsIO.cpp; path = ../../src/net/websocketsIO.cpp; sourceTree = "<group>"; };
		947565EE1F168CB400FE8664 /* timers.hpp */ = {isa = PBXFileReference; fileEncoding = 4; lastKnownFileType = sourcecode.cpp.h; name = timers.hpp; path = ../../src/base/timers.hpp; sourceTree = "<group>"; };
		947565F01F18D4E900FE8664 /* asyncTest-framework.h */ = {isa = PBXFileReference; fileEncoding = 4; lastKnownFileType = sourcecode.c.h; name = "asyncTest-framework.h"; path = "../../src/asyncTest-framework.h"; sourceTree = "<group>"; };
		947565F11F18D4E900FE8664 /* asyncTest.h */ = {isa = PBXFileReference; fileEncoding = 4; lastKnownFileType = sourcecode.c.h; name = asyncTest.h; path = ../../src/asyncTest.h; sourceTree = "<group>"; };
		947565F21F18D4E900FE8664 /* autoHandle.h */ = {isa = PBXFileReference; fileEncoding = 4; lastKnownFileType = sourcecode.c.h; name = autoHandle.h; path = ../../src/autoHandle.h; sourceTree = "<group>"; };
		947565F31F18D4E900FE8664 /* base64url.h */ = {isa = PBXFileReference; fileEncoding = 4; lastKnownFileType = sourcecode.c.h; name = base64url.h; path = ../../src/base64url.h; sourceTree = "<group>"; };
		947565F41F18D4E900FE8664 /* buffer.h */ = {isa = PBXFileReference; fileEncoding = 4; lastKnownFileType = sourcecode.c.h; name = buffer.h; path = ../../src/buffer.h; sourceTree = "<group>"; };
		947565F51F18D4E900FE8664 /* chatClient.h */ = {isa = PBXFileReference; fileEncoding = 4; lastKnownFileType = sourcecode.c.h; name = chatClient.h; path = ../../src/chatClient.h; sourceTree = "<group>"; };
		947565F61F18D4E900FE8664 /* chatCommon.h */ = {isa = PBXFileReference; fileEncoding = 4; lastKnownFileType = sourcecode.c.h; name = chatCommon.h; path = ../../src/chatCommon.h; sourceTree = "<group>"; };
		947565F71F18D4E900FE8664 /* chatd.h */ = {isa = PBXFileReference; fileEncoding = 4; lastKnownFileType = sourcecode.c.h; name = chatd.h; path = ../../src/chatd.h; sourceTree = "<group>"; };
		947565F81F18D4E900FE8664 /* chatdDb.h */ = {isa = PBXFileReference; fileEncoding = 4; lastKnownFileType = sourcecode.c.h; name = chatdDb.h; path = ../../src/chatdDb.h; sourceTree = "<group>"; };
		947565F91F18D4E900FE8664 /* chatdICrypto.h */ = {isa = PBXFileReference; fileEncoding = 4; lastKnownFileType = sourcecode.c.h; name = chatdICrypto.h; path = ../../src/chatdICrypto.h; sourceTree = "<group>"; };
		947565FA1F18D4E900FE8664 /* chatdMsg.h */ = {isa = PBXFileReference; fileEncoding = 4; lastKnownFileType = sourcecode.c.h; name = chatdMsg.h; path = ../../src/chatdMsg.h; sourceTree = "<group>"; };
		947565FD1F18D4E900FE8664 /* db.h */ = {isa = PBXFileReference; fileEncoding = 4; lastKnownFileType = sourcecode.c.h; name = db.h; path = ../../src/db.h; sourceTree = "<group>"; };
		947565FE1F18D4E900FE8664 /* dummyCrypto.h */ = {isa = PBXFileReference; fileEncoding = 4; lastKnownFileType = sourcecode.c.h; name = dummyCrypto.h; path = ../../src/dummyCrypto.h; sourceTree = "<group>"; };
		947565FF1F18D4E900FE8664 /* IGui.h */ = {isa = PBXFileReference; fileEncoding = 4; lastKnownFileType = sourcecode.c.h; name = IGui.h; path = ../../src/IGui.h; sourceTree = "<group>"; };
		947566001F18D4E900FE8664 /* karereCommon.h */ = {isa = PBXFileReference; fileEncoding = 4; lastKnownFileType = sourcecode.c.h; name = karereCommon.h; path = ../../src/karereCommon.h; sourceTree = "<group>"; };
		947566011F18D4E900FE8664 /* karereId.h */ = {isa = PBXFileReference; fileEncoding = 4; lastKnownFileType = sourcecode.c.h; name = karereId.h; path = ../../src/karereId.h; sourceTree = "<group>"; };
		947566021F18D4E900FE8664 /* megachatapi_impl.h */ = {isa = PBXFileReference; fileEncoding = 4; lastKnownFileType = sourcecode.c.h; name = megachatapi_impl.h; path = ../../src/megachatapi_impl.h; sourceTree = "<group>"; };
		947566031F18D4E900FE8664 /* megachatapi.h */ = {isa = PBXFileReference; fileEncoding = 4; lastKnownFileType = sourcecode.c.h; name = megachatapi.h; path = ../../src/megachatapi.h; sourceTree = "<group>"; };
		947566051F18D4E900FE8664 /* messageBus.h */ = {isa = PBXFileReference; fileEncoding = 4; lastKnownFileType = sourcecode.c.h; name = messageBus.h; path = ../../src/messageBus.h; sourceTree = "<group>"; };
		947566061F18D4E900FE8664 /* presenced.h */ = {isa = PBXFileReference; fileEncoding = 4; lastKnownFileType = sourcecode.c.h; name = presenced.h; path = ../../src/presenced.h; sourceTree = "<group>"; };
		947566071F18D4E900FE8664 /* sdkApi.h */ = {isa = PBXFileReference; fileEncoding = 4; lastKnownFileType = sourcecode.c.h; name = sdkApi.h; path = ../../src/sdkApi.h; sourceTree = "<group>"; };
		947566081F18D4E900FE8664 /* serverListProvider.h */ = {isa = PBXFileReference; fileEncoding = 4; lastKnownFileType = sourcecode.c.h; name = serverListProvider.h; path = ../../src/serverListProvider.h; sourceTree = "<group>"; };
		9475660A1F18D4E900FE8664 /* stringUtils.h */ = {isa = PBXFileReference; fileEncoding = 4; lastKnownFileType = sourcecode.c.h; name = stringUtils.h; path = ../../src/stringUtils.h; sourceTree = "<group>"; };
		9475660E1F18D4E900FE8664 /* url.h */ = {isa = PBXFileReference; fileEncoding = 4; lastKnownFileType = sourcecode.c.h; name = url.h; path = ../../src/url.h; sourceTree = "<group>"; };
		9475660F1F18D4E900FE8664 /* userAttrCache.h */ = {isa = PBXFileReference; fileEncoding = 4; lastKnownFileType = sourcecode.c.h; name = userAttrCache.h; path = ../../src/userAttrCache.h; sourceTree = "<group>"; };
		947566101F18D4E900FE8664 /* videoRenderer_objc.h */ = {isa = PBXFileReference; fileEncoding = 4; lastKnownFileType = sourcecode.c.h; name = videoRenderer_objc.h; path = ../../src/videoRenderer_objc.h; sourceTree = "<group>"; };
		947566111F18D4E900FE8664 /* videoRenderer_Qt.h */ = {isa = PBXFileReference; fileEncoding = 4; lastKnownFileType = sourcecode.c.h; name = videoRenderer_Qt.h; path = ../../src/videoRenderer_Qt.h; sourceTree = "<group>"; };
		947566171F18D53D00FE8664 /* IDeviceListImpl.h */ = {isa = PBXFileReference; fileEncoding = 4; lastKnownFileType = sourcecode.c.h; name = IDeviceListImpl.h; path = ../../src/rtcModule/IDeviceListImpl.h; sourceTree = "<group>"; };
		9475661A1F18D53D00FE8664 /* IRtcStats.h */ = {isa = PBXFileReference; fileEncoding = 4; lastKnownFileType = sourcecode.c.h; name = IRtcStats.h; path = ../../src/rtcModule/IRtcStats.h; sourceTree = "<group>"; };
		9475661B1F18D53D00FE8664 /* ITypes.h */ = {isa = PBXFileReference; fileEncoding = 4; lastKnownFileType = sourcecode.c.h; name = ITypes.h; path = ../../src/rtcModule/ITypes.h; sourceTree = "<group>"; };
		9475661C1F18D53D00FE8664 /* ITypesImpl.h */ = {isa = PBXFileReference; fileEncoding = 4; lastKnownFileType = sourcecode.c.h; name = ITypesImpl.h; path = ../../src/rtcModule/ITypesImpl.h; sourceTree = "<group>"; };
		9475661D1F18D53D00FE8664 /* IVideoRenderer.h */ = {isa = PBXFileReference; fileEncoding = 4; lastKnownFileType = sourcecode.c.h; name = IVideoRenderer.h; path = ../../src/rtcModule/IVideoRenderer.h; sourceTree = "<group>"; };
		947566201F18D53D00FE8664 /* rtcmPrivate.h */ = {isa = PBXFileReference; fileEncoding = 4; lastKnownFileType = sourcecode.c.h; name = rtcmPrivate.h; path = ../../src/rtcModule/rtcmPrivate.h; sourceTree = "<group>"; };
		947566211F18D53D00FE8664 /* rtcStats.h */ = {isa = PBXFileReference; fileEncoding = 4; lastKnownFileType = sourcecode.c.h; name = rtcStats.h; path = ../../src/rtcModule/rtcStats.h; sourceTree = "<group>"; };
		947566221F18D53D00FE8664 /* streamPlayer.h */ = {isa = PBXFileReference; fileEncoding = 4; lastKnownFileType = sourcecode.c.h; name = streamPlayer.h; path = ../../src/rtcModule/streamPlayer.h; sourceTree = "<group>"; };
		947566261F18D53D00FE8664 /* webrtcAdapter.h */ = {isa = PBXFileReference; fileEncoding = 4; lastKnownFileType = sourcecode.c.h; name = webrtcAdapter.h; path = ../../src/rtcModule/webrtcAdapter.h; sourceTree = "<group>"; };
		947566271F18D53D00FE8664 /* webrtcAsyncWaiter.h */ = {isa = PBXFileReference; fileEncoding = 4; lastKnownFileType = sourcecode.c.h; name = webrtcAsyncWaiter.h; path = ../../src/rtcModule/webrtcAsyncWaiter.h; sourceTree = "<group>"; };
		947566291F18D57F00FE8664 /* asyncTools.h */ = {isa = PBXFileReference; fileEncoding = 4; lastKnownFileType = sourcecode.c.h; name = asyncTools.h; path = ../../src/base/asyncTools.h; sourceTree = "<group>"; };
		9475662B1F18D57F00FE8664 /* cservices-thread.h */ = {isa = PBXFileReference; fileEncoding = 4; lastKnownFileType = sourcecode.c.h; name = "cservices-thread.h"; path = "../../src/base/cservices-thread.h"; sourceTree = "<group>"; };
		9475662C1F18D57F00FE8664 /* cservices.h */ = {isa = PBXFileReference; fileEncoding = 4; lastKnownFileType = sourcecode.c.h; name = cservices.h; path = ../../src/base/cservices.h; sourceTree = "<group>"; };
		9475662D1F18D57F00FE8664 /* gcm.h */ = {isa = PBXFileReference; fileEncoding = 4; lastKnownFileType = sourcecode.c.h; name = gcm.h; path = ../../src/base/gcm.h; sourceTree = "<group>"; };
		9475662E1F18D57F00FE8664 /* gcmpp.h */ = {isa = PBXFileReference; fileEncoding = 4; lastKnownFileType = sourcecode.c.h; name = gcmpp.h; path = ../../src/base/gcmpp.h; sourceTree = "<group>"; };
		9475662F1F18D57F00FE8664 /* logger.h */ = {isa = PBXFileReference; fileEncoding = 4; lastKnownFileType = sourcecode.c.h; name = logger.h; path = ../../src/base/logger.h; sourceTree = "<group>"; };
		947566301F18D57F00FE8664 /* loggerChannelConfig.h */ = {isa = PBXFileReference; fileEncoding = 4; lastKnownFileType = sourcecode.c.h; name = loggerChannelConfig.h; path = ../../src/base/loggerChannelConfig.h; sourceTree = "<group>"; };
		947566311F18D57F00FE8664 /* loggerConsole.h */ = {isa = PBXFileReference; fileEncoding = 4; lastKnownFileType = sourcecode.c.h; name = loggerConsole.h; path = ../../src/base/loggerConsole.h; sourceTree = "<group>"; };
		947566321F18D57F00FE8664 /* loggerFile.h */ = {isa = PBXFileReference; fileEncoding = 4; lastKnownFileType = sourcecode.c.h; name = loggerFile.h; path = ../../src/base/loggerFile.h; sourceTree = "<group>"; };
		947566331F18D57F00FE8664 /* promise.h */ = {isa = PBXFileReference; fileEncoding = 4; lastKnownFileType = sourcecode.c.h; name = promise.h; path = ../../src/base/promise.h; sourceTree = "<group>"; };
		947566341F18D57F00FE8664 /* retryHandler.h */ = {isa = PBXFileReference; fileEncoding = 4; lastKnownFileType = sourcecode.c.h; name = retryHandler.h; path = ../../src/base/retryHandler.h; sourceTree = "<group>"; };
		947566351F18D57F00FE8664 /* services.h */ = {isa = PBXFileReference; fileEncoding = 4; lastKnownFileType = sourcecode.c.h; name = services.h; path = ../../src/base/services.h; sourceTree = "<group>"; };
		947566361F18D57F00FE8664 /* trackDelete.h */ = {isa = PBXFileReference; fileEncoding = 4; lastKnownFileType = sourcecode.c.h; name = trackDelete.h; path = ../../src/base/trackDelete.h; sourceTree = "<group>"; };
		9475663A1F18D5CF00FE8664 /* cryptofunctions.h */ = {isa = PBXFileReference; fileEncoding = 4; lastKnownFileType = sourcecode.c.h; name = cryptofunctions.h; path = ../../src/strongvelope/cryptofunctions.h; sourceTree = "<group>"; };
		9475663B1F18D5CF00FE8664 /* strongvelope.h */ = {isa = PBXFileReference; fileEncoding = 4; lastKnownFileType = sourcecode.c.h; name = strongvelope.h; path = ../../src/strongvelope/strongvelope.h; sourceTree = "<group>"; };
		9475663C1F18D5CF00FE8664 /* tlvstore.h */ = {isa = PBXFileReference; fileEncoding = 4; lastKnownFileType = sourcecode.c.h; name = tlvstore.h; path = ../../src/strongvelope/tlvstore.h; sourceTree = "<group>"; };
		9475663D1F18D60300FE8664 /* libwebsocketsIO.h */ = {isa = PBXFileReference; fileEncoding = 4; lastKnownFileType = sourcecode.c.h; name = libwebsocketsIO.h; path = ../../src/net/libwebsocketsIO.h; sourceTree = "<group>"; };
		9475663E1F18D60300FE8664 /* libwsIO.h */ = {isa = PBXFileReference; fileEncoding = 4; lastKnownFileType = sourcecode.c.h; name = libwsIO.h; path = ../../src/net/libwsIO.h; sourceTree = "<group>"; };
		9475663F1F18D60300FE8664 /* websocketsIO.h */ = {isa = PBXFileReference; fileEncoding = 4; lastKnownFileType = sourcecode.c.h; name = websocketsIO.h; path = ../../src/net/websocketsIO.h; sourceTree = "<group>"; };
		947566401F18D61100FE8664 /* libeventWaiter.h */ = {isa = PBXFileReference; fileEncoding = 4; lastKnownFileType = sourcecode.c.h; name = libeventWaiter.h; path = ../../src/waiter/libeventWaiter.h; sourceTree = "<group>"; };
		947566441F197C0A00FE8664 /* libuvWaiter.h */ = {isa = PBXFileReference; fileEncoding = 4; lastKnownFileType = sourcecode.c.h; name = libuvWaiter.h; path = ../../src/waiter/libuvWaiter.h; sourceTree = "<group>"; };
		947566551F3397AE00FE8664 /* cservices.cpp */ = {isa = PBXFileReference; fileEncoding = 4; lastKnownFileType = sourcecode.cpp.cpp; name = cservices.cpp; path = ../../src/base/cservices.cpp; sourceTree = "<group>"; };
		A82750B91E9788A3007CD9E2 /* MEGAChatDelegate.h */ = {isa = PBXFileReference; fileEncoding = 4; lastKnownFileType = sourcecode.c.h; path = MEGAChatDelegate.h; sourceTree = "<group>"; };
		A82750BA1E9788A3007CD9E2 /* MEGAChatError.h */ = {isa = PBXFileReference; fileEncoding = 4; lastKnownFileType = sourcecode.c.h; path = MEGAChatError.h; sourceTree = "<group>"; };
		A82750BB1E9788A3007CD9E2 /* MEGAChatError.mm */ = {isa = PBXFileReference; fileEncoding = 4; lastKnownFileType = sourcecode.cpp.objcpp; path = MEGAChatError.mm; sourceTree = "<group>"; };
		A82750BC1E9788A3007CD9E2 /* MEGAChatListItem.h */ = {isa = PBXFileReference; fileEncoding = 4; lastKnownFileType = sourcecode.c.h; path = MEGAChatListItem.h; sourceTree = "<group>"; };
		A82750BD1E9788A3007CD9E2 /* MEGAChatListItem.mm */ = {isa = PBXFileReference; fileEncoding = 4; lastKnownFileType = sourcecode.cpp.objcpp; path = MEGAChatListItem.mm; sourceTree = "<group>"; };
		A82750BE1E9788A3007CD9E2 /* MEGAChatListItemList.h */ = {isa = PBXFileReference; fileEncoding = 4; lastKnownFileType = sourcecode.c.h; path = MEGAChatListItemList.h; sourceTree = "<group>"; };
		A82750BF1E9788A3007CD9E2 /* MEGAChatListItemList.mm */ = {isa = PBXFileReference; fileEncoding = 4; lastKnownFileType = sourcecode.cpp.objcpp; path = MEGAChatListItemList.mm; sourceTree = "<group>"; };
		A82750C01E9788A3007CD9E2 /* MEGAChatLoggerDelegate.h */ = {isa = PBXFileReference; fileEncoding = 4; lastKnownFileType = sourcecode.c.h; path = MEGAChatLoggerDelegate.h; sourceTree = "<group>"; };
		A82750C11E9788A3007CD9E2 /* MEGAChatMessage.h */ = {isa = PBXFileReference; fileEncoding = 4; lastKnownFileType = sourcecode.c.h; path = MEGAChatMessage.h; sourceTree = "<group>"; };
		A82750C21E9788A3007CD9E2 /* MEGAChatMessage.mm */ = {isa = PBXFileReference; fileEncoding = 4; lastKnownFileType = sourcecode.cpp.objcpp; path = MEGAChatMessage.mm; sourceTree = "<group>"; };
		A82750C31E9788A3007CD9E2 /* MEGAChatPeerList.h */ = {isa = PBXFileReference; fileEncoding = 4; lastKnownFileType = sourcecode.c.h; path = MEGAChatPeerList.h; sourceTree = "<group>"; };
		A82750C41E9788A3007CD9E2 /* MEGAChatPeerList.mm */ = {isa = PBXFileReference; fileEncoding = 4; lastKnownFileType = sourcecode.cpp.objcpp; path = MEGAChatPeerList.mm; sourceTree = "<group>"; };
		A82750C51E9788A3007CD9E2 /* MEGAChatPresenceConfig.h */ = {isa = PBXFileReference; fileEncoding = 4; lastKnownFileType = sourcecode.c.h; path = MEGAChatPresenceConfig.h; sourceTree = "<group>"; };
		A82750C61E9788A3007CD9E2 /* MEGAChatPresenceConfig.mm */ = {isa = PBXFileReference; fileEncoding = 4; lastKnownFileType = sourcecode.cpp.objcpp; path = MEGAChatPresenceConfig.mm; sourceTree = "<group>"; };
		A82750C71E9788A3007CD9E2 /* MEGAChatRequest.h */ = {isa = PBXFileReference; fileEncoding = 4; lastKnownFileType = sourcecode.c.h; path = MEGAChatRequest.h; sourceTree = "<group>"; };
		A82750C81E9788A3007CD9E2 /* MEGAChatRequest.mm */ = {isa = PBXFileReference; fileEncoding = 4; lastKnownFileType = sourcecode.cpp.objcpp; path = MEGAChatRequest.mm; sourceTree = "<group>"; };
		A82750C91E9788A3007CD9E2 /* MEGAChatRequestDelegate.h */ = {isa = PBXFileReference; fileEncoding = 4; lastKnownFileType = sourcecode.c.h; path = MEGAChatRequestDelegate.h; sourceTree = "<group>"; };
		A82750CA1E9788A3007CD9E2 /* MEGAChatRoom.h */ = {isa = PBXFileReference; fileEncoding = 4; lastKnownFileType = sourcecode.c.h; path = MEGAChatRoom.h; sourceTree = "<group>"; };
		A82750CB1E9788A3007CD9E2 /* MEGAChatRoom.mm */ = {isa = PBXFileReference; fileEncoding = 4; lastKnownFileType = sourcecode.cpp.objcpp; path = MEGAChatRoom.mm; sourceTree = "<group>"; };
		A82750CC1E9788A3007CD9E2 /* MEGAChatRoomDelegate.h */ = {isa = PBXFileReference; fileEncoding = 4; lastKnownFileType = sourcecode.c.h; path = MEGAChatRoomDelegate.h; sourceTree = "<group>"; };
		A82750CD1E9788A3007CD9E2 /* MEGAChatRoomList.h */ = {isa = PBXFileReference; fileEncoding = 4; lastKnownFileType = sourcecode.c.h; path = MEGAChatRoomList.h; sourceTree = "<group>"; };
		A82750CE1E9788A3007CD9E2 /* MEGAChatRoomList.mm */ = {isa = PBXFileReference; fileEncoding = 4; lastKnownFileType = sourcecode.cpp.objcpp; path = MEGAChatRoomList.mm; sourceTree = "<group>"; };
		A82750CF1E9788A3007CD9E2 /* MEGAChatSdk.h */ = {isa = PBXFileReference; fileEncoding = 4; lastKnownFileType = sourcecode.c.h; path = MEGAChatSdk.h; sourceTree = "<group>"; };
		A82750D01E9788A3007CD9E2 /* MEGAChatSdk.mm */ = {isa = PBXFileReference; fileEncoding = 4; lastKnownFileType = sourcecode.cpp.objcpp; path = MEGAChatSdk.mm; sourceTree = "<group>"; };
		A82750DC1E9788D8007CD9E2 /* DelegateMEGAChatListener.h */ = {isa = PBXFileReference; fileEncoding = 4; lastKnownFileType = sourcecode.c.h; name = DelegateMEGAChatListener.h; path = Private/DelegateMEGAChatListener.h; sourceTree = "<group>"; };
		A82750DD1E9788D8007CD9E2 /* DelegateMEGAChatListener.mm */ = {isa = PBXFileReference; fileEncoding = 4; lastKnownFileType = sourcecode.cpp.objcpp; name = DelegateMEGAChatListener.mm; path = Private/DelegateMEGAChatListener.mm; sourceTree = "<group>"; };
		A82750DE1E9788D8007CD9E2 /* DelegateMEGAChatLoggerListener.h */ = {isa = PBXFileReference; fileEncoding = 4; lastKnownFileType = sourcecode.c.h; name = DelegateMEGAChatLoggerListener.h; path = Private/DelegateMEGAChatLoggerListener.h; sourceTree = "<group>"; };
		A82750DF1E9788D8007CD9E2 /* DelegateMEGAChatLoggerListener.mm */ = {isa = PBXFileReference; fileEncoding = 4; lastKnownFileType = sourcecode.cpp.objcpp; name = DelegateMEGAChatLoggerListener.mm; path = Private/DelegateMEGAChatLoggerListener.mm; sourceTree = "<group>"; };
		A82750E01E9788D8007CD9E2 /* DelegateMEGAChatRequestListener.h */ = {isa = PBXFileReference; fileEncoding = 4; lastKnownFileType = sourcecode.c.h; name = DelegateMEGAChatRequestListener.h; path = Private/DelegateMEGAChatRequestListener.h; sourceTree = "<group>"; };
		A82750E11E9788D8007CD9E2 /* DelegateMEGAChatRequestListener.mm */ = {isa = PBXFileReference; fileEncoding = 4; lastKnownFileType = sourcecode.cpp.objcpp; name = DelegateMEGAChatRequestListener.mm; path = Private/DelegateMEGAChatRequestListener.mm; sourceTree = "<group>"; };
		A82750E21E9788D8007CD9E2 /* DelegateMEGAChatRoomListener.h */ = {isa = PBXFileReference; fileEncoding = 4; lastKnownFileType = sourcecode.c.h; name = DelegateMEGAChatRoomListener.h; path = Private/DelegateMEGAChatRoomListener.h; sourceTree = "<group>"; };
		A82750E31E9788D8007CD9E2 /* DelegateMEGAChatRoomListener.mm */ = {isa = PBXFileReference; fileEncoding = 4; lastKnownFileType = sourcecode.cpp.objcpp; name = DelegateMEGAChatRoomListener.mm; path = Private/DelegateMEGAChatRoomListener.mm; sourceTree = "<group>"; };
		A82750E41E9788D8007CD9E2 /* MEGAChatError+init.h */ = {isa = PBXFileReference; fileEncoding = 4; lastKnownFileType = sourcecode.c.h; name = "MEGAChatError+init.h"; path = "Private/MEGAChatError+init.h"; sourceTree = "<group>"; };
		A82750E51E9788D8007CD9E2 /* MEGAChatListItem+init.h */ = {isa = PBXFileReference; fileEncoding = 4; lastKnownFileType = sourcecode.c.h; name = "MEGAChatListItem+init.h"; path = "Private/MEGAChatListItem+init.h"; sourceTree = "<group>"; };
		A82750E61E9788D8007CD9E2 /* MEGAChatListItemList+init.h */ = {isa = PBXFileReference; fileEncoding = 4; lastKnownFileType = sourcecode.c.h; name = "MEGAChatListItemList+init.h"; path = "Private/MEGAChatListItemList+init.h"; sourceTree = "<group>"; };
		A82750E71E9788D8007CD9E2 /* MEGAChatMessage+init.h */ = {isa = PBXFileReference; fileEncoding = 4; lastKnownFileType = sourcecode.c.h; name = "MEGAChatMessage+init.h"; path = "Private/MEGAChatMessage+init.h"; sourceTree = "<group>"; };
		A82750E81E9788D8007CD9E2 /* MEGAChatPeerList+init.h */ = {isa = PBXFileReference; fileEncoding = 4; lastKnownFileType = sourcecode.c.h; name = "MEGAChatPeerList+init.h"; path = "Private/MEGAChatPeerList+init.h"; sourceTree = "<group>"; };
		A82750E91E9788D8007CD9E2 /* MEGAChatPresenceConfig+init.h */ = {isa = PBXFileReference; fileEncoding = 4; lastKnownFileType = sourcecode.c.h; name = "MEGAChatPresenceConfig+init.h"; path = "Private/MEGAChatPresenceConfig+init.h"; sourceTree = "<group>"; };
		A82750EA1E9788D8007CD9E2 /* MEGAChatRequest+init.h */ = {isa = PBXFileReference; fileEncoding = 4; lastKnownFileType = sourcecode.c.h; name = "MEGAChatRequest+init.h"; path = "Private/MEGAChatRequest+init.h"; sourceTree = "<group>"; };
		A82750EB1E9788D8007CD9E2 /* MEGAChatRoom+init.h */ = {isa = PBXFileReference; fileEncoding = 4; lastKnownFileType = sourcecode.c.h; name = "MEGAChatRoom+init.h"; path = "Private/MEGAChatRoom+init.h"; sourceTree = "<group>"; };
		A82750EC1E9788D8007CD9E2 /* MEGAChatRoomList+init.h */ = {isa = PBXFileReference; fileEncoding = 4; lastKnownFileType = sourcecode.c.h; name = "MEGAChatRoomList+init.h"; path = "Private/MEGAChatRoomList+init.h"; sourceTree = "<group>"; };
		A82750ED1E9788D8007CD9E2 /* MEGAChatSdk+init.h */ = {isa = PBXFileReference; fileEncoding = 4; lastKnownFileType = sourcecode.c.h; name = "MEGAChatSdk+init.h"; path = "Private/MEGAChatSdk+init.h"; sourceTree = "<group>"; };
		A835A8A91F979CDC0075646F /* MEGAChatCall.h */ = {isa = PBXFileReference; lastKnownFileType = sourcecode.c.h; path = MEGAChatCall.h; sourceTree = "<group>"; };
		A835A8AA1F979CDC0075646F /* MEGAChatCall.mm */ = {isa = PBXFileReference; lastKnownFileType = sourcecode.cpp.objcpp; path = MEGAChatCall.mm; sourceTree = "<group>"; };
		A835A8AC1F979EE30075646F /* MEGAChatCall+init.h */ = {isa = PBXFileReference; lastKnownFileType = sourcecode.c.h; name = "MEGAChatCall+init.h"; path = "Private/MEGAChatCall+init.h"; sourceTree = "<group>"; };
		A835A8AF1F97A03B0075646F /* MEGAChatVideoDelegate.h */ = {isa = PBXFileReference; lastKnownFileType = sourcecode.c.h; path = MEGAChatVideoDelegate.h; sourceTree = "<group>"; };
		A835A8B01F97A13D0075646F /* MEGAChatCallDelegate.h */ = {isa = PBXFileReference; lastKnownFileType = sourcecode.c.h; path = MEGAChatCallDelegate.h; sourceTree = "<group>"; };
		A835A8B11F97A74B0075646F /* DelegateMEGAChatCallListener.h */ = {isa = PBXFileReference; lastKnownFileType = sourcecode.c.h; name = DelegateMEGAChatCallListener.h; path = Private/DelegateMEGAChatCallListener.h; sourceTree = "<group>"; };
		A835A8B21F97A74B0075646F /* DelegateMEGAChatCallListener.mm */ = {isa = PBXFileReference; lastKnownFileType = sourcecode.cpp.objcpp; name = DelegateMEGAChatCallListener.mm; path = Private/DelegateMEGAChatCallListener.mm; sourceTree = "<group>"; };
		A835A8B41F97AE240075646F /* DelegateMEGAChatVideoListener.h */ = {isa = PBXFileReference; lastKnownFileType = sourcecode.c.h; name = DelegateMEGAChatVideoListener.h; path = Private/DelegateMEGAChatVideoListener.h; sourceTree = "<group>"; };
		A835A8B51F97AE240075646F /* DelegateMEGAChatVideoListener.mm */ = {isa = PBXFileReference; lastKnownFileType = sourcecode.cpp.objcpp; name = DelegateMEGAChatVideoListener.mm; path = Private/DelegateMEGAChatVideoListener.mm; sourceTree = "<group>"; };
		A837387A213018CB0014328D /* MEGAChatNotificationDelegate.h */ = {isa = PBXFileReference; lastKnownFileType = sourcecode.c.h; path = MEGAChatNotificationDelegate.h; sourceTree = "<group>"; };
		A837387E213019CA0014328D /* DelegateMEGAChatNotificationListener.mm */ = {isa = PBXFileReference; lastKnownFileType = sourcecode.cpp.objcpp; name = DelegateMEGAChatNotificationListener.mm; path = Private/DelegateMEGAChatNotificationListener.mm; sourceTree = "<group>"; };
		A837387F213019CA0014328D /* DelegateMEGAChatNotificationListener.h */ = {isa = PBXFileReference; lastKnownFileType = sourcecode.c.h; name = DelegateMEGAChatNotificationListener.h; path = Private/DelegateMEGAChatNotificationListener.h; sourceTree = "<group>"; };
		A838B1F81E96855400875D96 /* libKarere.a */ = {isa = PBXFileReference; explicitFileType = archive.ar; includeInIndex = 0; path = libKarere.a; sourceTree = BUILT_PRODUCTS_DIR; };
		A838B2051E9685A200875D96 /* logger.cpp */ = {isa = PBXFileReference; fileEncoding = 4; lastKnownFileType = sourcecode.cpp.cpp; name = logger.cpp; path = ../../src/base/logger.cpp; sourceTree = "<group>"; };
		A838B2201E9685F000875D96 /* strongvelope.cpp */ = {isa = PBXFileReference; fileEncoding = 4; lastKnownFileType = sourcecode.cpp.cpp; name = strongvelope.cpp; path = ../../src/strongvelope/strongvelope.cpp; sourceTree = "<group>"; };
		A83D5BF11F974AF900A038F7 /* rtcStats.cpp */ = {isa = PBXFileReference; fileEncoding = 4; lastKnownFileType = sourcecode.cpp.cpp; name = rtcStats.cpp; path = ../rtcModule/rtcStats.cpp; sourceTree = "<group>"; };
		A83D5BF21F974AF900A038F7 /* webrtc.cpp */ = {isa = PBXFileReference; fileEncoding = 4; lastKnownFileType = sourcecode.cpp.cpp; name = webrtc.cpp; path = ../rtcModule/webrtc.cpp; sourceTree = "<group>"; };
		A83D5BF31F974AF900A038F7 /* webrtcAdapter.cpp */ = {isa = PBXFileReference; fileEncoding = 4; lastKnownFileType = sourcecode.cpp.cpp; name = webrtcAdapter.cpp; path = ../rtcModule/webrtcAdapter.cpp; sourceTree = "<group>"; };
		A879F3B11F966681007C5394 /* libwebsocketsIO.cpp */ = {isa = PBXFileReference; fileEncoding = 4; lastKnownFileType = sourcecode.cpp.cpp; path = libwebsocketsIO.cpp; sourceTree = "<group>"; };
		A879F3B51F9667F5007C5394 /* karereDbSchema.cpp */ = {isa = PBXFileReference; lastKnownFileType = sourcecode.cpp.cpp; path = karereDbSchema.cpp; sourceTree = "<group>"; };
		A879F3B71F966838007C5394 /* base64url.cpp */ = {isa = PBXFileReference; lastKnownFileType = sourcecode.cpp.cpp; path = base64url.cpp; sourceTree = "<group>"; };
		A879F3B81F966839007C5394 /* karereCommon.cpp */ = {isa = PBXFileReference; lastKnownFileType = sourcecode.cpp.cpp; path = karereCommon.cpp; sourceTree = "<group>"; };
		A879F3B91F966839007C5394 /* presenced.cpp */ = {isa = PBXFileReference; lastKnownFileType = sourcecode.cpp.cpp; path = presenced.cpp; sourceTree = "<group>"; };
		A879F3BA1F966839007C5394 /* url.cpp */ = {isa = PBXFileReference; lastKnownFileType = sourcecode.cpp.cpp; path = url.cpp; sourceTree = "<group>"; };
		A879F3BB1F966839007C5394 /* userAttrCache.cpp */ = {isa = PBXFileReference; lastKnownFileType = sourcecode.cpp.cpp; path = userAttrCache.cpp; sourceTree = "<group>"; };
		A879F3BC1F966839007C5394 /* chatd.cpp */ = {isa = PBXFileReference; lastKnownFileType = sourcecode.cpp.cpp; path = chatd.cpp; sourceTree = "<group>"; };
		A879F3BD1F966839007C5394 /* chatClient.cpp */ = {isa = PBXFileReference; lastKnownFileType = sourcecode.cpp.cpp; path = chatClient.cpp; sourceTree = "<group>"; };
		A879F3BE1F96683A007C5394 /* megachatapi.cpp */ = {isa = PBXFileReference; lastKnownFileType = sourcecode.cpp.cpp; path = megachatapi.cpp; sourceTree = "<group>"; };
		A879F3BF1F96683A007C5394 /* megachatapi_impl.cpp */ = {isa = PBXFileReference; lastKnownFileType = sourcecode.cpp.cpp; path = megachatapi_impl.cpp; sourceTree = "<group>"; };
		A879F3C91F96685D007C5394 /* libuvWaiter.cpp */ = {isa = PBXFileReference; fileEncoding = 4; lastKnownFileType = sourcecode.cpp.cpp; path = libuvWaiter.cpp; sourceTree = "<group>"; };
		A879F3D81F966D8E007C5394 /* rtcCrypto.cpp */ = {isa = PBXFileReference; lastKnownFileType = sourcecode.cpp.cpp; path = rtcCrypto.cpp; sourceTree = "<group>"; };
/* End PBXFileReference section */

/* Begin PBXFrameworksBuildPhase section */
		A838B1F51E96855400875D96 /* Frameworks */ = {
			isa = PBXFrameworksBuildPhase;
			buildActionMask = 2147483647;
			files = (
			);
			runOnlyForDeploymentPostprocessing = 0;
		};
/* End PBXFrameworksBuildPhase section */

/* Begin PBXGroup section */
		941977271F16377400A76EE3 /* net */ = {
			isa = PBXGroup;
			children = (
				A879F3B11F966681007C5394 /* libwebsocketsIO.cpp */,
				941977321F163DDE00A76EE3 /* websocketsIO.cpp */,
			);
			path = net;
			sourceTree = "<group>";
		};
		941977311F163CEB00A76EE3 /* waiter */ = {
			isa = PBXGroup;
			children = (
				A879F3C91F96685D007C5394 /* libuvWaiter.cpp */,
			);
			path = waiter;
			sourceTree = "<group>";
		};
		947565EF1F18D4BF00FE8664 /* include */ = {
			isa = PBXGroup;
			children = (
				947566391F18D59C00FE8664 /* net */,
				947566381F18D58F00FE8664 /* waiter */,
				947566371F18D58500FE8664 /* strongvelope */,
				947566281F18D56B00FE8664 /* base */,
				947566151F18D52700FE8664 /* rtcModule */,
				947565F01F18D4E900FE8664 /* asyncTest-framework.h */,
				947565F11F18D4E900FE8664 /* asyncTest.h */,
				947565F21F18D4E900FE8664 /* autoHandle.h */,
				947565F31F18D4E900FE8664 /* base64url.h */,
				947565F41F18D4E900FE8664 /* buffer.h */,
				947565F51F18D4E900FE8664 /* chatClient.h */,
				947565F61F18D4E900FE8664 /* chatCommon.h */,
				947565F71F18D4E900FE8664 /* chatd.h */,
				947565F81F18D4E900FE8664 /* chatdDb.h */,
				947565F91F18D4E900FE8664 /* chatdICrypto.h */,
				947565FA1F18D4E900FE8664 /* chatdMsg.h */,
				947565FD1F18D4E900FE8664 /* db.h */,
				947565FE1F18D4E900FE8664 /* dummyCrypto.h */,
				947565FF1F18D4E900FE8664 /* IGui.h */,
				947566001F18D4E900FE8664 /* karereCommon.h */,
				947566011F18D4E900FE8664 /* karereId.h */,
				947566021F18D4E900FE8664 /* megachatapi_impl.h */,
				947566031F18D4E900FE8664 /* megachatapi.h */,
				947566051F18D4E900FE8664 /* messageBus.h */,
				947566061F18D4E900FE8664 /* presenced.h */,
				947566071F18D4E900FE8664 /* sdkApi.h */,
				947566081F18D4E900FE8664 /* serverListProvider.h */,
				9475660A1F18D4E900FE8664 /* stringUtils.h */,
				9475660E1F18D4E900FE8664 /* url.h */,
				9475660F1F18D4E900FE8664 /* userAttrCache.h */,
				947566101F18D4E900FE8664 /* videoRenderer_objc.h */,
				947566111F18D4E900FE8664 /* videoRenderer_Qt.h */,
			);
			name = include;
			sourceTree = "<group>";
		};
		947566151F18D52700FE8664 /* rtcModule */ = {
			isa = PBXGroup;
			children = (
				947566171F18D53D00FE8664 /* IDeviceListImpl.h */,
				9475661A1F18D53D00FE8664 /* IRtcStats.h */,
				9475661B1F18D53D00FE8664 /* ITypes.h */,
				9475661C1F18D53D00FE8664 /* ITypesImpl.h */,
				9475661D1F18D53D00FE8664 /* IVideoRenderer.h */,
				947566201F18D53D00FE8664 /* rtcmPrivate.h */,
				947566211F18D53D00FE8664 /* rtcStats.h */,
				947566221F18D53D00FE8664 /* streamPlayer.h */,
				947566261F18D53D00FE8664 /* webrtcAdapter.h */,
				947566271F18D53D00FE8664 /* webrtcAsyncWaiter.h */,
			);
			name = rtcModule;
			sourceTree = "<group>";
		};
		947566281F18D56B00FE8664 /* base */ = {
			isa = PBXGroup;
			children = (
				947566291F18D57F00FE8664 /* asyncTools.h */,
				9475662B1F18D57F00FE8664 /* cservices-thread.h */,
				9475662C1F18D57F00FE8664 /* cservices.h */,
				9475662D1F18D57F00FE8664 /* gcm.h */,
				9475662E1F18D57F00FE8664 /* gcmpp.h */,
				9475662F1F18D57F00FE8664 /* logger.h */,
				947566301F18D57F00FE8664 /* loggerChannelConfig.h */,
				947566311F18D57F00FE8664 /* loggerConsole.h */,
				947566321F18D57F00FE8664 /* loggerFile.h */,
				947566331F18D57F00FE8664 /* promise.h */,
				947566341F18D57F00FE8664 /* retryHandler.h */,
				947566351F18D57F00FE8664 /* services.h */,
				947566361F18D57F00FE8664 /* trackDelete.h */,
			);
			name = base;
			sourceTree = "<group>";
		};
		947566371F18D58500FE8664 /* strongvelope */ = {
			isa = PBXGroup;
			children = (
				9475663A1F18D5CF00FE8664 /* cryptofunctions.h */,
				9475663B1F18D5CF00FE8664 /* strongvelope.h */,
				9475663C1F18D5CF00FE8664 /* tlvstore.h */,
			);
			name = strongvelope;
			sourceTree = "<group>";
		};
		947566381F18D58F00FE8664 /* waiter */ = {
			isa = PBXGroup;
			children = (
				947566441F197C0A00FE8664 /* libuvWaiter.h */,
				947566401F18D61100FE8664 /* libeventWaiter.h */,
			);
			name = waiter;
			sourceTree = "<group>";
		};
		947566391F18D59C00FE8664 /* net */ = {
			isa = PBXGroup;
			children = (
				9475663D1F18D60300FE8664 /* libwebsocketsIO.h */,
				9475663E1F18D60300FE8664 /* libwsIO.h */,
				9475663F1F18D60300FE8664 /* websocketsIO.h */,
			);
			name = net;
			sourceTree = "<group>";
		};
		A82750F21E9788E5007CD9E2 /* private */ = {
			isa = PBXGroup;
			children = (
				8394CFA02119F3E700A1634A /* MEGAChatSession+init.h */,
				A82750DC1E9788D8007CD9E2 /* DelegateMEGAChatListener.h */,
				A82750DD1E9788D8007CD9E2 /* DelegateMEGAChatListener.mm */,
				A82750DE1E9788D8007CD9E2 /* DelegateMEGAChatLoggerListener.h */,
				A82750DF1E9788D8007CD9E2 /* DelegateMEGAChatLoggerListener.mm */,
				A82750E01E9788D8007CD9E2 /* DelegateMEGAChatRequestListener.h */,
				A82750E11E9788D8007CD9E2 /* DelegateMEGAChatRequestListener.mm */,
				A82750E21E9788D8007CD9E2 /* DelegateMEGAChatRoomListener.h */,
				A82750E31E9788D8007CD9E2 /* DelegateMEGAChatRoomListener.mm */,
				A835A8B11F97A74B0075646F /* DelegateMEGAChatCallListener.h */,
				A835A8B21F97A74B0075646F /* DelegateMEGAChatCallListener.mm */,
				A835A8B41F97AE240075646F /* DelegateMEGAChatVideoListener.h */,
				A835A8B51F97AE240075646F /* DelegateMEGAChatVideoListener.mm */,
				A82750E41E9788D8007CD9E2 /* MEGAChatError+init.h */,
				A82750E51E9788D8007CD9E2 /* MEGAChatListItem+init.h */,
				A82750E61E9788D8007CD9E2 /* MEGAChatListItemList+init.h */,
				A82750E71E9788D8007CD9E2 /* MEGAChatMessage+init.h */,
				A82750E81E9788D8007CD9E2 /* MEGAChatPeerList+init.h */,
				A82750E91E9788D8007CD9E2 /* MEGAChatPresenceConfig+init.h */,
				A82750EA1E9788D8007CD9E2 /* MEGAChatRequest+init.h */,
				A82750EB1E9788D8007CD9E2 /* MEGAChatRoom+init.h */,
				A82750EC1E9788D8007CD9E2 /* MEGAChatRoomList+init.h */,
				A82750ED1E9788D8007CD9E2 /* MEGAChatSdk+init.h */,
				A835A8AC1F979EE30075646F /* MEGAChatCall+init.h */,
				77875CDE2099A6AF00B8340F /* MEGAChatContainsMeta+init.h */,
				77875CDF2099A8E300B8340F /* MEGAChatRichPreview+init.h */,
				A837387F213019CA0014328D /* DelegateMEGAChatNotificationListener.h */,
				A837387E213019CA0014328D /* DelegateMEGAChatNotificationListener.mm */,
			);
			name = private;
			sourceTree = "<group>";
		};
		A82750F31E978908007CD9E2 /* binding */ = {
			isa = PBXGroup;
			children = (
				A82750F21E9788E5007CD9E2 /* private */,
				A82750B91E9788A3007CD9E2 /* MEGAChatDelegate.h */,
				A82750BA1E9788A3007CD9E2 /* MEGAChatError.h */,
				A82750BB1E9788A3007CD9E2 /* MEGAChatError.mm */,
				A82750BC1E9788A3007CD9E2 /* MEGAChatListItem.h */,
				A82750BD1E9788A3007CD9E2 /* MEGAChatListItem.mm */,
				A82750BE1E9788A3007CD9E2 /* MEGAChatListItemList.h */,
				A82750BF1E9788A3007CD9E2 /* MEGAChatListItemList.mm */,
				A82750C01E9788A3007CD9E2 /* MEGAChatLoggerDelegate.h */,
				A82750C11E9788A3007CD9E2 /* MEGAChatMessage.h */,
				A82750C21E9788A3007CD9E2 /* MEGAChatMessage.mm */,
				A82750C31E9788A3007CD9E2 /* MEGAChatPeerList.h */,
				A82750C41E9788A3007CD9E2 /* MEGAChatPeerList.mm */,
				A82750C51E9788A3007CD9E2 /* MEGAChatPresenceConfig.h */,
				A82750C61E9788A3007CD9E2 /* MEGAChatPresenceConfig.mm */,
				A82750C71E9788A3007CD9E2 /* MEGAChatRequest.h */,
				A82750C81E9788A3007CD9E2 /* MEGAChatRequest.mm */,
				A82750C91E9788A3007CD9E2 /* MEGAChatRequestDelegate.h */,
				A82750CA1E9788A3007CD9E2 /* MEGAChatRoom.h */,
				A82750CB1E9788A3007CD9E2 /* MEGAChatRoom.mm */,
				A82750CC1E9788A3007CD9E2 /* MEGAChatRoomDelegate.h */,
				A82750CD1E9788A3007CD9E2 /* MEGAChatRoomList.h */,
				A82750CE1E9788A3007CD9E2 /* MEGAChatRoomList.mm */,
				A82750CF1E9788A3007CD9E2 /* MEGAChatSdk.h */,
				A82750D01E9788A3007CD9E2 /* MEGAChatSdk.mm */,
				A835A8A91F979CDC0075646F /* MEGAChatCall.h */,
				A835A8AA1F979CDC0075646F /* MEGAChatCall.mm */,
				A835A8AF1F97A03B0075646F /* MEGAChatVideoDelegate.h */,
				A835A8B01F97A13D0075646F /* MEGAChatCallDelegate.h */,
				77875CD82097A69400B8340F /* MEGAChatContainsMeta.h */,
				77875CD92097A69400B8340F /* MEGAChatContainsMeta.mm */,
				77875CDB2097A80700B8340F /* MEGAChatRichPreview.h */,
				77875CDC2097A80700B8340F /* MEGAChatRichPreview.mm */,
<<<<<<< HEAD
				8394CF9C211992A200A1634A /* MEGAChatSession.h */,
				8394CF9D211992A200A1634A /* MEGAChatSession.mm */,
=======
				A837387A213018CB0014328D /* MEGAChatNotificationDelegate.h */,
>>>>>>> 1acf43e3
			);
			name = binding;
			sourceTree = "<group>";
		};
		A838B1ED1E96850700875D96 = {
			isa = PBXGroup;
			children = (
				947565EF1F18D4BF00FE8664 /* include */,
				A82750F31E978908007CD9E2 /* binding */,
				A838B20D1E9685AD00875D96 /* src */,
				A838B1F91E96855400875D96 /* Products */,
				A838B2261E96884A00875D96 /* Frameworks */,
			);
			sourceTree = "<group>";
		};
		A838B1F91E96855400875D96 /* Products */ = {
			isa = PBXGroup;
			children = (
				A838B1F81E96855400875D96 /* libKarere.a */,
			);
			name = Products;
			sourceTree = "<group>";
		};
		A838B20C1E9685A600875D96 /* base */ = {
			isa = PBXGroup;
			children = (
				947566551F3397AE00FE8664 /* cservices.cpp */,
				947565EE1F168CB400FE8664 /* timers.hpp */,
				A838B2051E9685A200875D96 /* logger.cpp */,
			);
			path = base;
			sourceTree = "<group>";
		};
		A838B20D1E9685AD00875D96 /* src */ = {
			isa = PBXGroup;
			children = (
				A83D5BF01F974AC200A038F7 /* rtcModule */,
				941977311F163CEB00A76EE3 /* waiter */,
				941977271F16377400A76EE3 /* net */,
				A879F3B51F9667F5007C5394 /* karereDbSchema.cpp */,
				A838B2221E9685F300875D96 /* strongvelope */,
				A879F3BD1F966839007C5394 /* chatClient.cpp */,
				A879F3BC1F966839007C5394 /* chatd.cpp */,
				A879F3BF1F96683A007C5394 /* megachatapi_impl.cpp */,
				A879F3BE1F96683A007C5394 /* megachatapi.cpp */,
				A879F3B71F966838007C5394 /* base64url.cpp */,
				A879F3B81F966839007C5394 /* karereCommon.cpp */,
				A879F3B91F966839007C5394 /* presenced.cpp */,
				A879F3D81F966D8E007C5394 /* rtcCrypto.cpp */,
				A879F3BA1F966839007C5394 /* url.cpp */,
				A879F3BB1F966839007C5394 /* userAttrCache.cpp */,
				A838B20C1E9685A600875D96 /* base */,
			);
			name = src;
			path = ../../src;
			sourceTree = "<group>";
		};
		A838B2221E9685F300875D96 /* strongvelope */ = {
			isa = PBXGroup;
			children = (
				A838B2201E9685F000875D96 /* strongvelope.cpp */,
			);
			path = strongvelope;
			sourceTree = "<group>";
		};
		A838B2261E96884A00875D96 /* Frameworks */ = {
			isa = PBXGroup;
			children = (
			);
			name = Frameworks;
			sourceTree = "<group>";
		};
		A83D5BF01F974AC200A038F7 /* rtcModule */ = {
			isa = PBXGroup;
			children = (
				A83D5BF11F974AF900A038F7 /* rtcStats.cpp */,
				A83D5BF21F974AF900A038F7 /* webrtc.cpp */,
				A83D5BF31F974AF900A038F7 /* webrtcAdapter.cpp */,
			);
			path = rtcModule;
			sourceTree = "<group>";
		};
/* End PBXGroup section */

/* Begin PBXNativeTarget section */
		A838B1F71E96855400875D96 /* Karere */ = {
			isa = PBXNativeTarget;
			buildConfigurationList = A838B2011E96855400875D96 /* Build configuration list for PBXNativeTarget "Karere" */;
			buildPhases = (
				A838B2231E96860900875D96 /* ShellScript */,
				A838B1F41E96855400875D96 /* Sources */,
				A838B1F51E96855400875D96 /* Frameworks */,
				A838B1F61E96855400875D96 /* CopyFiles */,
			);
			buildRules = (
			);
			dependencies = (
			);
			name = Karere;
			productName = Karere;
			productReference = A838B1F81E96855400875D96 /* libKarere.a */;
			productType = "com.apple.product-type.library.static";
		};
/* End PBXNativeTarget section */

/* Begin PBXProject section */
		A838B1EE1E96850700875D96 /* Project object */ = {
			isa = PBXProject;
			attributes = {
				LastUpgradeCheck = 0930;
				TargetAttributes = {
					A838B1F71E96855400875D96 = {
						CreatedOnToolsVersion = 8.3;
						DevelopmentTeam = T9RH74Y7L9;
						ProvisioningStyle = Automatic;
					};
				};
			};
			buildConfigurationList = A838B1F11E96850700875D96 /* Build configuration list for PBXProject "Karere" */;
			compatibilityVersion = "Xcode 3.2";
			developmentRegion = English;
			hasScannedForEncodings = 0;
			knownRegions = (
				en,
			);
			mainGroup = A838B1ED1E96850700875D96;
			productRefGroup = A838B1F91E96855400875D96 /* Products */;
			projectDirPath = "";
			projectRoot = "";
			targets = (
				A838B1F71E96855400875D96 /* Karere */,
			);
		};
/* End PBXProject section */

/* Begin PBXShellScriptBuildPhase section */
		A838B2231E96860900875D96 /* ShellScript */ = {
			isa = PBXShellScriptBuildPhase;
			buildActionMask = 2147483647;
			files = (
			);
			inputPaths = (
			);
			outputPaths = (
			);
			runOnlyForDeploymentPostprocessing = 0;
			shellPath = /bin/sh;
			shellScript = "cd ../../src\ncmake -P genDbSchema.cmake";
		};
/* End PBXShellScriptBuildPhase section */

/* Begin PBXSourcesBuildPhase section */
		A838B1F41E96855400875D96 /* Sources */ = {
			isa = PBXSourcesBuildPhase;
			buildActionMask = 2147483647;
			files = (
				A879F3C01F96683A007C5394 /* base64url.cpp in Sources */,
				77875CDA2097A69400B8340F /* MEGAChatContainsMeta.mm in Sources */,
				A82750F01E9788D8007CD9E2 /* DelegateMEGAChatRequestListener.mm in Sources */,
				A8373880213019CA0014328D /* DelegateMEGAChatNotificationListener.mm in Sources */,
				77875CDD2097A80700B8340F /* MEGAChatRichPreview.mm in Sources */,
				A835A8AB1F979CDC0075646F /* MEGAChatCall.mm in Sources */,
				A879F3C21F96683A007C5394 /* presenced.cpp in Sources */,
				A82750EE1E9788D8007CD9E2 /* DelegateMEGAChatListener.mm in Sources */,
				A82750D81E9788A3007CD9E2 /* MEGAChatRequest.mm in Sources */,
				A82750DB1E9788A3007CD9E2 /* MEGAChatSdk.mm in Sources */,
				A83D5BF61F974AF900A038F7 /* webrtcAdapter.cpp in Sources */,
				A82750D91E9788A3007CD9E2 /* MEGAChatRoom.mm in Sources */,
				A82750D51E9788A3007CD9E2 /* MEGAChatMessage.mm in Sources */,
				941977341F163DDE00A76EE3 /* websocketsIO.cpp in Sources */,
				A879F3C71F96683A007C5394 /* megachatapi.cpp in Sources */,
				A82750D41E9788A3007CD9E2 /* MEGAChatListItemList.mm in Sources */,
				A82750DA1E9788A3007CD9E2 /* MEGAChatRoomList.mm in Sources */,
				A879F3CA1F96685E007C5394 /* libuvWaiter.cpp in Sources */,
				A879F3C31F96683A007C5394 /* url.cpp in Sources */,
				8394CF9E211992A200A1634A /* MEGAChatSession.mm in Sources */,
				A879F3C81F96683A007C5394 /* megachatapi_impl.cpp in Sources */,
				A82750D71E9788A3007CD9E2 /* MEGAChatPresenceConfig.mm in Sources */,
				A82750D61E9788A3007CD9E2 /* MEGAChatPeerList.mm in Sources */,
				A879F3C61F96683A007C5394 /* chatClient.cpp in Sources */,
				A835A8B61F97AE240075646F /* DelegateMEGAChatVideoListener.mm in Sources */,
				A879F3C41F96683A007C5394 /* userAttrCache.cpp in Sources */,
				A82750EF1E9788D8007CD9E2 /* DelegateMEGAChatLoggerListener.mm in Sources */,
				A879F3B21F966682007C5394 /* libwebsocketsIO.cpp in Sources */,
				A83D5BF41F974AF900A038F7 /* rtcStats.cpp in Sources */,
				A879F3C11F96683A007C5394 /* karereCommon.cpp in Sources */,
				A879F3B61F9667F5007C5394 /* karereDbSchema.cpp in Sources */,
				A838B20A1E9685A200875D96 /* logger.cpp in Sources */,
				A82750D31E9788A3007CD9E2 /* MEGAChatListItem.mm in Sources */,
				A835A8B31F97A74B0075646F /* DelegateMEGAChatCallListener.mm in Sources */,
				A879F3C51F96683A007C5394 /* chatd.cpp in Sources */,
				A82750D21E9788A3007CD9E2 /* MEGAChatError.mm in Sources */,
				A83D5BF51F974AF900A038F7 /* webrtc.cpp in Sources */,
				A82750F11E9788D8007CD9E2 /* DelegateMEGAChatRoomListener.mm in Sources */,
				A879F3D91F966D8E007C5394 /* rtcCrypto.cpp in Sources */,
				A838B2211E9685F000875D96 /* strongvelope.cpp in Sources */,
				947566561F3397AE00FE8664 /* cservices.cpp in Sources */,
			);
			runOnlyForDeploymentPostprocessing = 0;
		};
/* End PBXSourcesBuildPhase section */

/* Begin XCBuildConfiguration section */
		A838B1F21E96850700875D96 /* Debug */ = {
			isa = XCBuildConfiguration;
			buildSettings = {
				CLANG_WARN_BLOCK_CAPTURE_AUTORELEASING = YES;
				CLANG_WARN_BOOL_CONVERSION = YES;
				CLANG_WARN_COMMA = YES;
				CLANG_WARN_CONSTANT_CONVERSION = YES;
				CLANG_WARN_DEPRECATED_OBJC_IMPLEMENTATIONS = YES;
				CLANG_WARN_EMPTY_BODY = YES;
				CLANG_WARN_ENUM_CONVERSION = YES;
				CLANG_WARN_INFINITE_RECURSION = YES;
				CLANG_WARN_INT_CONVERSION = YES;
				CLANG_WARN_NON_LITERAL_NULL_CONVERSION = YES;
				CLANG_WARN_OBJC_IMPLICIT_RETAIN_SELF = YES;
				CLANG_WARN_OBJC_LITERAL_CONVERSION = YES;
				CLANG_WARN_RANGE_LOOP_ANALYSIS = YES;
				CLANG_WARN_STRICT_PROTOTYPES = YES;
				CLANG_WARN_SUSPICIOUS_MOVE = YES;
				CLANG_WARN_UNREACHABLE_CODE = YES;
				CLANG_WARN__DUPLICATE_METHOD_MATCH = YES;
				ENABLE_STRICT_OBJC_MSGSEND = YES;
				ENABLE_TESTABILITY = YES;
				GCC_NO_COMMON_BLOCKS = YES;
				GCC_WARN_64_TO_32_BIT_CONVERSION = YES;
				GCC_WARN_ABOUT_RETURN_TYPE = YES;
				GCC_WARN_UNDECLARED_SELECTOR = YES;
				GCC_WARN_UNINITIALIZED_AUTOS = YES;
				GCC_WARN_UNUSED_FUNCTION = YES;
				GCC_WARN_UNUSED_VARIABLE = YES;
				IPHONEOS_DEPLOYMENT_TARGET = 9.0;
				ONLY_ACTIVE_ARCH = YES;
				SDKROOT = iphoneos;
			};
			name = Debug;
		};
		A838B1F31E96850700875D96 /* Release */ = {
			isa = XCBuildConfiguration;
			buildSettings = {
				CLANG_WARN_BLOCK_CAPTURE_AUTORELEASING = YES;
				CLANG_WARN_BOOL_CONVERSION = YES;
				CLANG_WARN_COMMA = YES;
				CLANG_WARN_CONSTANT_CONVERSION = YES;
				CLANG_WARN_DEPRECATED_OBJC_IMPLEMENTATIONS = YES;
				CLANG_WARN_EMPTY_BODY = YES;
				CLANG_WARN_ENUM_CONVERSION = YES;
				CLANG_WARN_INFINITE_RECURSION = YES;
				CLANG_WARN_INT_CONVERSION = YES;
				CLANG_WARN_NON_LITERAL_NULL_CONVERSION = YES;
				CLANG_WARN_OBJC_IMPLICIT_RETAIN_SELF = YES;
				CLANG_WARN_OBJC_LITERAL_CONVERSION = YES;
				CLANG_WARN_RANGE_LOOP_ANALYSIS = YES;
				CLANG_WARN_STRICT_PROTOTYPES = YES;
				CLANG_WARN_SUSPICIOUS_MOVE = YES;
				CLANG_WARN_UNREACHABLE_CODE = YES;
				CLANG_WARN__DUPLICATE_METHOD_MATCH = YES;
				ENABLE_STRICT_OBJC_MSGSEND = YES;
				GCC_NO_COMMON_BLOCKS = YES;
				GCC_WARN_64_TO_32_BIT_CONVERSION = YES;
				GCC_WARN_ABOUT_RETURN_TYPE = YES;
				GCC_WARN_UNDECLARED_SELECTOR = YES;
				GCC_WARN_UNINITIALIZED_AUTOS = YES;
				GCC_WARN_UNUSED_FUNCTION = YES;
				GCC_WARN_UNUSED_VARIABLE = YES;
				IPHONEOS_DEPLOYMENT_TARGET = 9.0;
				SDKROOT = iphoneos;
			};
			name = Release;
		};
		A838B1FF1E96855400875D96 /* Debug */ = {
			isa = XCBuildConfiguration;
			buildSettings = {
				ALWAYS_SEARCH_USER_PATHS = NO;
				CLANG_ANALYZER_NONNULL = YES;
				CLANG_ANALYZER_NUMBER_OBJECT_CONVERSION = YES_AGGRESSIVE;
				CLANG_CXX_LANGUAGE_STANDARD = "gnu++0x";
				CLANG_CXX_LIBRARY = "libc++";
				CLANG_ENABLE_MODULES = YES;
				CLANG_ENABLE_OBJC_ARC = YES;
				CLANG_WARN_BOOL_CONVERSION = YES;
				CLANG_WARN_CONSTANT_CONVERSION = YES;
				CLANG_WARN_DIRECT_OBJC_ISA_USAGE = YES_ERROR;
				CLANG_WARN_DOCUMENTATION_COMMENTS = YES;
				CLANG_WARN_EMPTY_BODY = YES;
				CLANG_WARN_ENUM_CONVERSION = YES;
				CLANG_WARN_INFINITE_RECURSION = YES;
				CLANG_WARN_INT_CONVERSION = YES;
				CLANG_WARN_OBJC_ROOT_CLASS = YES_ERROR;
				CLANG_WARN_SUSPICIOUS_MOVE = YES;
				CLANG_WARN_UNREACHABLE_CODE = YES;
				CLANG_WARN__DUPLICATE_METHOD_MATCH = YES;
				"CODE_SIGN_IDENTITY[sdk=iphoneos*]" = "iPhone Developer";
				COPY_PHASE_STRIP = NO;
				DEBUG_INFORMATION_FORMAT = dwarf;
				DEVELOPMENT_TEAM = T9RH74Y7L9;
				ENABLE_STRICT_OBJC_MSGSEND = YES;
				ENABLE_TESTABILITY = YES;
				GCC_C_LANGUAGE_STANDARD = gnu99;
				GCC_DYNAMIC_NO_PIC = NO;
				GCC_NO_COMMON_BLOCKS = YES;
				GCC_OPTIMIZATION_LEVEL = 0;
				GCC_PREPROCESSOR_DEFINITIONS = (
					"DEBUG=1",
					"$(inherited)",
				);
				GCC_WARN_64_TO_32_BIT_CONVERSION = YES;
				GCC_WARN_ABOUT_RETURN_TYPE = YES_ERROR;
				GCC_WARN_UNDECLARED_SELECTOR = YES;
				GCC_WARN_UNINITIALIZED_AUTOS = YES_AGGRESSIVE;
				GCC_WARN_UNUSED_FUNCTION = YES;
				GCC_WARN_UNUSED_VARIABLE = YES;
				HEADER_SEARCH_PATHS = (
					../../src/base,
					../../src/rtcModule,
					"../../third-party",
					../../src,
					../../../SDK/include,
					../../../SDK/bindings/ios/3rdparty/include,
					../../../SDK/bindings/ios/3rdparty/webrtc,
					../../../SDK/bindings/ios/3rdparty/webrtc/third_party/libyuv/include,
					../../../SDK/bindings/ios/3rdparty/webrtc/third_party/boringssl/src/include,
				);
				IPHONEOS_DEPLOYMENT_TARGET = 9.0;
				LIBRARY_SEARCH_PATHS = ../../../SDK/bindings/ios/3rdparty/lib;
				MTL_ENABLE_DEBUG_INFO = YES;
				ONLY_ACTIVE_ARCH = YES;
				OTHER_CFLAGS = (
					"-DENABLE_CHAT",
					"-DHAVE_CONFIG_H",
					"-DHAVE_KARERE_LOGGER",
					"-DSVC_DISABLE_STROPHE",
					"-D_DARWIN_C_SOURCE",
					"-DUSE_LIBWEBSOCKETS",
					"-DENABLE_WEBRTC",
					"-DWEBRTC_POSIX",
					"-DWEBRTC_MAC",
					"-DWEBRTC_IOS",
					"-DV8_DEPRECATION_WARNINGS",
					"-DNO_TCMALLOC",
					"-DCHROMIUM_BUILD",
					"-DFIELDTRIAL_TESTING_ENABLED",
					"-DCR_XCODE_VERSION=0901",
					"-DCR_CLANG_REVISION=\\\"313786-1\\\"",
					"-D__STDC_CONSTANT_MACROS",
					"-D__STDC_FORMAT_MACROS",
					"-D_FORTIFY_SOURCE=2",
					"-DNVALGRIND",
					"-DDYNAMIC_ANNOTATIONS_ENABLED=0",
					"-DNS_BLOCK_ASSERTIONS=1",
					"-DWEBRTC_ENABLE_PROTOBUF=1",
					"-DWEBRTC_INCLUDE_INTERNAL_AUDIO_DEVICE",
					"-DRTC_DISABLE_VP9",
					"-DHAVE_SCTP",
					"-DWEBRTC_NON_STATIC_TRACE_EVENT_HANDLERS=1",
				);
				OTHER_LDFLAGS = "-ObjC";
				PRODUCT_NAME = "$(TARGET_NAME)";
				SDKROOT = iphoneos;
				SKIP_INSTALL = YES;
				USER_HEADER_SEARCH_PATHS = "../../../SDK/include/mega/posix ../../../SDK/bindings/ios ../../../SDK/bindings/ios/private ../../../SDK/bindings/ios/3rdparty";
			};
			name = Debug;
		};
		A838B2001E96855400875D96 /* Release */ = {
			isa = XCBuildConfiguration;
			buildSettings = {
				ALWAYS_SEARCH_USER_PATHS = NO;
				CLANG_ANALYZER_NONNULL = YES;
				CLANG_ANALYZER_NUMBER_OBJECT_CONVERSION = YES_AGGRESSIVE;
				CLANG_CXX_LANGUAGE_STANDARD = "gnu++0x";
				CLANG_CXX_LIBRARY = "libc++";
				CLANG_ENABLE_MODULES = YES;
				CLANG_ENABLE_OBJC_ARC = YES;
				CLANG_WARN_BOOL_CONVERSION = YES;
				CLANG_WARN_CONSTANT_CONVERSION = YES;
				CLANG_WARN_DIRECT_OBJC_ISA_USAGE = YES_ERROR;
				CLANG_WARN_DOCUMENTATION_COMMENTS = YES;
				CLANG_WARN_EMPTY_BODY = YES;
				CLANG_WARN_ENUM_CONVERSION = YES;
				CLANG_WARN_INFINITE_RECURSION = YES;
				CLANG_WARN_INT_CONVERSION = YES;
				CLANG_WARN_OBJC_ROOT_CLASS = YES_ERROR;
				CLANG_WARN_SUSPICIOUS_MOVE = YES;
				CLANG_WARN_UNREACHABLE_CODE = YES;
				CLANG_WARN__DUPLICATE_METHOD_MATCH = YES;
				"CODE_SIGN_IDENTITY[sdk=iphoneos*]" = "iPhone Developer";
				COPY_PHASE_STRIP = NO;
				DEBUG_INFORMATION_FORMAT = "dwarf-with-dsym";
				DEVELOPMENT_TEAM = T9RH74Y7L9;
				ENABLE_NS_ASSERTIONS = NO;
				ENABLE_STRICT_OBJC_MSGSEND = YES;
				GCC_C_LANGUAGE_STANDARD = gnu99;
				GCC_NO_COMMON_BLOCKS = YES;
				GCC_WARN_64_TO_32_BIT_CONVERSION = YES;
				GCC_WARN_ABOUT_RETURN_TYPE = YES_ERROR;
				GCC_WARN_UNDECLARED_SELECTOR = YES;
				GCC_WARN_UNINITIALIZED_AUTOS = YES_AGGRESSIVE;
				GCC_WARN_UNUSED_FUNCTION = YES;
				GCC_WARN_UNUSED_VARIABLE = YES;
				HEADER_SEARCH_PATHS = (
					../../src/base,
					../../src/rtcModule,
					"../../third-party",
					../../src,
					../../../SDK/include,
					../../../SDK/bindings/ios/3rdparty/include,
					../../../SDK/bindings/ios/3rdparty/webrtc,
					../../../SDK/bindings/ios/3rdparty/webrtc/third_party/libyuv/include,
					../../../SDK/bindings/ios/3rdparty/webrtc/third_party/boringssl/src/include,
				);
				IPHONEOS_DEPLOYMENT_TARGET = 9.0;
				LIBRARY_SEARCH_PATHS = ../../../SDK/bindings/ios/3rdparty/lib;
				MTL_ENABLE_DEBUG_INFO = NO;
				OTHER_CFLAGS = (
					"-DENABLE_CHAT",
					"-DHAVE_CONFIG_H",
					"-DHAVE_KARERE_LOGGER",
					"-DSVC_DISABLE_STROPHE",
					"-D_DARWIN_C_SOURCE",
					"-DNDEBUG",
					"-DENABLE_WEBRTC",
					"-DUSE_LIBWEBSOCKETS",
					"-DWEBRTC_POSIX",
					"-DWEBRTC_IOS",
					"-DWEBRTC_MAC",
					"-DV8_DEPRECATION_WARNINGS",
					"-DNO_TCMALLOC",
					"-DCHROMIUM_BUILD",
					"-DFIELDTRIAL_TESTING_ENABLED",
					"-DCR_XCODE_VERSION=0901",
					"-DCR_CLANG_REVISION=\\\"313786-1\\\"",
					"-D__STDC_CONSTANT_MACROS",
					"-D__STDC_FORMAT_MACROS",
					"-D_FORTIFY_SOURCE=2",
					"-DNDEBUG",
					"-DNVALGRIND",
					"-DDYNAMIC_ANNOTATIONS_ENABLED=0",
					"-DNS_BLOCK_ASSERTIONS=1",
					"-DWEBRTC_ENABLE_PROTOBUF=1",
					"-DWEBRTC_INCLUDE_INTERNAL_AUDIO_DEVICE",
					"-DRTC_DISABLE_VP9",
					"-DHAVE_SCTP",
					"-DWEBRTC_NON_STATIC_TRACE_EVENT_HANDLERS=1",
				);
				OTHER_LDFLAGS = "-ObjC";
				PRODUCT_NAME = "$(TARGET_NAME)";
				SDKROOT = iphoneos;
				SKIP_INSTALL = YES;
				USER_HEADER_SEARCH_PATHS = "../../../SDK/include/mega/posix ../../../SDK/bindings/ios ../../../SDK/bindings/ios/private ../../../SDK/bindings/ios/3rdparty";
				VALIDATE_PRODUCT = YES;
			};
			name = Release;
		};
/* End XCBuildConfiguration section */

/* Begin XCConfigurationList section */
		A838B1F11E96850700875D96 /* Build configuration list for PBXProject "Karere" */ = {
			isa = XCConfigurationList;
			buildConfigurations = (
				A838B1F21E96850700875D96 /* Debug */,
				A838B1F31E96850700875D96 /* Release */,
			);
			defaultConfigurationIsVisible = 0;
			defaultConfigurationName = Release;
		};
		A838B2011E96855400875D96 /* Build configuration list for PBXNativeTarget "Karere" */ = {
			isa = XCConfigurationList;
			buildConfigurations = (
				A838B1FF1E96855400875D96 /* Debug */,
				A838B2001E96855400875D96 /* Release */,
			);
			defaultConfigurationIsVisible = 0;
			defaultConfigurationName = Release;
		};
/* End XCConfigurationList section */
	};
	rootObject = A838B1EE1E96850700875D96 /* Project object */;
}<|MERGE_RESOLUTION|>--- conflicted
+++ resolved
@@ -411,13 +411,10 @@
 				77875CD82097A69400B8340F /* MEGAChatContainsMeta.h */,
 				77875CD92097A69400B8340F /* MEGAChatContainsMeta.mm */,
 				77875CDB2097A80700B8340F /* MEGAChatRichPreview.h */,
-				77875CDC2097A80700B8340F /* MEGAChatRichPreview.mm */,
-<<<<<<< HEAD
-				8394CF9C211992A200A1634A /* MEGAChatSession.h */,
-				8394CF9D211992A200A1634A /* MEGAChatSession.mm */,
-=======
+                77875CDC2097A80700B8340F /* MEGAChatRichPreview.mm */,
 				A837387A213018CB0014328D /* MEGAChatNotificationDelegate.h */,
->>>>>>> 1acf43e3
+                8394CF9C211992A200A1634A /* MEGAChatSession.h */,
+                8394CF9D211992A200A1634A /* MEGAChatSession.mm */,
 			);
 			name = binding;
 			sourceTree = "<group>";
