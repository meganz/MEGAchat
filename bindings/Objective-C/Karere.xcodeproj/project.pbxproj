// !$*UTF8*$!
{
	archiveVersion = 1;
	classes = {
	};
	objectVersion = 46;
	objects = {

/* Begin PBXBuildFile section */
		2F59F49F251C5B3600DDD2D0 /* MEGAChatGiphy.mm in Sources */ = {isa = PBXBuildFile; fileRef = 2F59F49E251C5B3600DDD2D0 /* MEGAChatGiphy.mm */; };
		5B4A6C34261324FA00E0A117 /* sfu.cpp in Sources */ = {isa = PBXBuildFile; fileRef = 5B4A6C33261324FA00E0A117 /* sfu.cpp */; };
		77875CDA2097A69400B8340F /* MEGAChatContainsMeta.mm in Sources */ = {isa = PBXBuildFile; fileRef = 77875CD92097A69400B8340F /* MEGAChatContainsMeta.mm */; };
		77875CDD2097A80700B8340F /* MEGAChatRichPreview.mm in Sources */ = {isa = PBXBuildFile; fileRef = 77875CDC2097A80700B8340F /* MEGAChatRichPreview.mm */; };
		77CB2DCF2356FFD50095FF8C /* OBJCCaptureModule.mm in Sources */ = {isa = PBXBuildFile; fileRef = 77CB2DCE2356FFD50095FF8C /* OBJCCaptureModule.mm */; };
		8394CF9E211992A200A1634A /* MEGAChatSession.mm in Sources */ = {isa = PBXBuildFile; fileRef = 8394CF9D211992A200A1634A /* MEGAChatSession.mm */; };
		941977341F163DDE00A76EE3 /* websocketsIO.cpp in Sources */ = {isa = PBXBuildFile; fileRef = 941977321F163DDE00A76EE3 /* websocketsIO.cpp */; };
		947566561F3397AE00FE8664 /* cservices.cpp in Sources */ = {isa = PBXBuildFile; fileRef = 947566551F3397AE00FE8664 /* cservices.cpp */; };
		A82750D21E9788A3007CD9E2 /* MEGAChatError.mm in Sources */ = {isa = PBXBuildFile; fileRef = A82750BB1E9788A3007CD9E2 /* MEGAChatError.mm */; };
		A82750D31E9788A3007CD9E2 /* MEGAChatListItem.mm in Sources */ = {isa = PBXBuildFile; fileRef = A82750BD1E9788A3007CD9E2 /* MEGAChatListItem.mm */; };
		A82750D41E9788A3007CD9E2 /* MEGAChatListItemList.mm in Sources */ = {isa = PBXBuildFile; fileRef = A82750BF1E9788A3007CD9E2 /* MEGAChatListItemList.mm */; };
		A82750D51E9788A3007CD9E2 /* MEGAChatMessage.mm in Sources */ = {isa = PBXBuildFile; fileRef = A82750C21E9788A3007CD9E2 /* MEGAChatMessage.mm */; };
		A82750D61E9788A3007CD9E2 /* MEGAChatPeerList.mm in Sources */ = {isa = PBXBuildFile; fileRef = A82750C41E9788A3007CD9E2 /* MEGAChatPeerList.mm */; };
		A82750D71E9788A3007CD9E2 /* MEGAChatPresenceConfig.mm in Sources */ = {isa = PBXBuildFile; fileRef = A82750C61E9788A3007CD9E2 /* MEGAChatPresenceConfig.mm */; };
		A82750D81E9788A3007CD9E2 /* MEGAChatRequest.mm in Sources */ = {isa = PBXBuildFile; fileRef = A82750C81E9788A3007CD9E2 /* MEGAChatRequest.mm */; };
		A82750D91E9788A3007CD9E2 /* MEGAChatRoom.mm in Sources */ = {isa = PBXBuildFile; fileRef = A82750CB1E9788A3007CD9E2 /* MEGAChatRoom.mm */; };
		A82750DA1E9788A3007CD9E2 /* MEGAChatRoomList.mm in Sources */ = {isa = PBXBuildFile; fileRef = A82750CE1E9788A3007CD9E2 /* MEGAChatRoomList.mm */; };
		A82750DB1E9788A3007CD9E2 /* MEGAChatSdk.mm in Sources */ = {isa = PBXBuildFile; fileRef = A82750D01E9788A3007CD9E2 /* MEGAChatSdk.mm */; };
		A82750EE1E9788D8007CD9E2 /* DelegateMEGAChatListener.mm in Sources */ = {isa = PBXBuildFile; fileRef = A82750DD1E9788D8007CD9E2 /* DelegateMEGAChatListener.mm */; };
		A82750EF1E9788D8007CD9E2 /* DelegateMEGAChatLoggerListener.mm in Sources */ = {isa = PBXBuildFile; fileRef = A82750DF1E9788D8007CD9E2 /* DelegateMEGAChatLoggerListener.mm */; };
		A82750F01E9788D8007CD9E2 /* DelegateMEGAChatRequestListener.mm in Sources */ = {isa = PBXBuildFile; fileRef = A82750E11E9788D8007CD9E2 /* DelegateMEGAChatRequestListener.mm */; };
		A82750F11E9788D8007CD9E2 /* DelegateMEGAChatRoomListener.mm in Sources */ = {isa = PBXBuildFile; fileRef = A82750E31E9788D8007CD9E2 /* DelegateMEGAChatRoomListener.mm */; };
		A835A8AB1F979CDC0075646F /* MEGAChatCall.mm in Sources */ = {isa = PBXBuildFile; fileRef = A835A8AA1F979CDC0075646F /* MEGAChatCall.mm */; };
		A835A8B31F97A74B0075646F /* DelegateMEGAChatCallListener.mm in Sources */ = {isa = PBXBuildFile; fileRef = A835A8B21F97A74B0075646F /* DelegateMEGAChatCallListener.mm */; };
		A835A8B61F97AE240075646F /* DelegateMEGAChatVideoListener.mm in Sources */ = {isa = PBXBuildFile; fileRef = A835A8B51F97AE240075646F /* DelegateMEGAChatVideoListener.mm */; };
		A8373880213019CA0014328D /* DelegateMEGAChatNotificationListener.mm in Sources */ = {isa = PBXBuildFile; fileRef = A837387E213019CA0014328D /* DelegateMEGAChatNotificationListener.mm */; };
		A838B20A1E9685A200875D96 /* logger.cpp in Sources */ = {isa = PBXBuildFile; fileRef = A838B2051E9685A200875D96 /* logger.cpp */; };
		A838B2211E9685F000875D96 /* strongvelope.cpp in Sources */ = {isa = PBXBuildFile; fileRef = A838B2201E9685F000875D96 /* strongvelope.cpp */; };
		A83D5BF41F974AF900A038F7 /* rtcStats.cpp in Sources */ = {isa = PBXBuildFile; fileRef = A83D5BF11F974AF900A038F7 /* rtcStats.cpp */; };
		A83D5BF51F974AF900A038F7 /* webrtc.cpp in Sources */ = {isa = PBXBuildFile; fileRef = A83D5BF21F974AF900A038F7 /* webrtc.cpp */; };
		A83D5BF61F974AF900A038F7 /* webrtcAdapter.cpp in Sources */ = {isa = PBXBuildFile; fileRef = A83D5BF31F974AF900A038F7 /* webrtcAdapter.cpp */; };
		A879F3B21F966682007C5394 /* libwebsocketsIO.cpp in Sources */ = {isa = PBXBuildFile; fileRef = A879F3B11F966681007C5394 /* libwebsocketsIO.cpp */; };
		A879F3B61F9667F5007C5394 /* karereDbSchema.cpp in Sources */ = {isa = PBXBuildFile; fileRef = A879F3B51F9667F5007C5394 /* karereDbSchema.cpp */; };
		A879F3C01F96683A007C5394 /* base64url.cpp in Sources */ = {isa = PBXBuildFile; fileRef = A879F3B71F966838007C5394 /* base64url.cpp */; };
		A879F3C11F96683A007C5394 /* karereCommon.cpp in Sources */ = {isa = PBXBuildFile; fileRef = A879F3B81F966839007C5394 /* karereCommon.cpp */; };
		A879F3C21F96683A007C5394 /* presenced.cpp in Sources */ = {isa = PBXBuildFile; fileRef = A879F3B91F966839007C5394 /* presenced.cpp */; };
		A879F3C31F96683A007C5394 /* url.cpp in Sources */ = {isa = PBXBuildFile; fileRef = A879F3BA1F966839007C5394 /* url.cpp */; };
		A879F3C41F96683A007C5394 /* userAttrCache.cpp in Sources */ = {isa = PBXBuildFile; fileRef = A879F3BB1F966839007C5394 /* userAttrCache.cpp */; };
		A879F3C51F96683A007C5394 /* chatd.cpp in Sources */ = {isa = PBXBuildFile; fileRef = A879F3BC1F966839007C5394 /* chatd.cpp */; };
		A879F3C61F96683A007C5394 /* chatClient.cpp in Sources */ = {isa = PBXBuildFile; fileRef = A879F3BD1F966839007C5394 /* chatClient.cpp */; };
		A879F3C71F96683A007C5394 /* megachatapi.cpp in Sources */ = {isa = PBXBuildFile; fileRef = A879F3BE1F96683A007C5394 /* megachatapi.cpp */; };
		A879F3C81F96683A007C5394 /* megachatapi_impl.cpp in Sources */ = {isa = PBXBuildFile; fileRef = A879F3BF1F96683A007C5394 /* megachatapi_impl.cpp */; };
		A879F3CA1F96685E007C5394 /* libuvWaiter.cpp in Sources */ = {isa = PBXBuildFile; fileRef = A879F3C91F96685D007C5394 /* libuvWaiter.cpp */; };
		A879F3D91F966D8E007C5394 /* rtcCrypto.cpp in Sources */ = {isa = PBXBuildFile; fileRef = A879F3D81F966D8E007C5394 /* rtcCrypto.cpp */; };
		A8AA1BF92195B21800E15B60 /* DelegateMEGAChatNodeHistoryListener.mm in Sources */ = {isa = PBXBuildFile; fileRef = A8AA1BF82195B21800E15B60 /* DelegateMEGAChatNodeHistoryListener.mm */; };
		A8F96C1A219DE3A2005A3EB6 /* MEGAChatGeolocation.mm in Sources */ = {isa = PBXBuildFile; fileRef = A8F96C19219DE3A2005A3EB6 /* MEGAChatGeolocation.mm */; };
/* End PBXBuildFile section */

/* Begin PBXCopyFilesBuildPhase section */
		A838B1F61E96855400875D96 /* CopyFiles */ = {
			isa = PBXCopyFilesBuildPhase;
			buildActionMask = 2147483647;
			dstPath = "include/$(PRODUCT_NAME)";
			dstSubfolderSpec = 16;
			files = (
			);
			runOnlyForDeploymentPostprocessing = 0;
		};
/* End PBXCopyFilesBuildPhase section */

/* Begin PBXFileReference section */
		2F59F49D251C5B3600DDD2D0 /* MEGAChatGiphy.h */ = {isa = PBXFileReference; lastKnownFileType = sourcecode.c.h; path = MEGAChatGiphy.h; sourceTree = "<group>"; };
		2F59F49E251C5B3600DDD2D0 /* MEGAChatGiphy.mm */ = {isa = PBXFileReference; lastKnownFileType = sourcecode.cpp.objcpp; path = MEGAChatGiphy.mm; sourceTree = "<group>"; };
		2F59F4A2251C5F9100DDD2D0 /* MEGAChatGiphy+init.h */ = {isa = PBXFileReference; lastKnownFileType = sourcecode.c.h; path = "MEGAChatGiphy+init.h"; sourceTree = "<group>"; };
		5B4A6C32261324FA00E0A117 /* sfu.h */ = {isa = PBXFileReference; fileEncoding = 4; lastKnownFileType = sourcecode.c.h; path = sfu.h; sourceTree = "<group>"; };
		5B4A6C33261324FA00E0A117 /* sfu.cpp */ = {isa = PBXFileReference; fileEncoding = 4; lastKnownFileType = sourcecode.cpp.cpp; path = sfu.cpp; sourceTree = "<group>"; };
		77875CD82097A69400B8340F /* MEGAChatContainsMeta.h */ = {isa = PBXFileReference; lastKnownFileType = sourcecode.c.h; path = MEGAChatContainsMeta.h; sourceTree = "<group>"; };
		77875CD92097A69400B8340F /* MEGAChatContainsMeta.mm */ = {isa = PBXFileReference; lastKnownFileType = sourcecode.cpp.objcpp; path = MEGAChatContainsMeta.mm; sourceTree = "<group>"; };
		77875CDB2097A80700B8340F /* MEGAChatRichPreview.h */ = {isa = PBXFileReference; lastKnownFileType = sourcecode.c.h; path = MEGAChatRichPreview.h; sourceTree = "<group>"; };
		77875CDC2097A80700B8340F /* MEGAChatRichPreview.mm */ = {isa = PBXFileReference; lastKnownFileType = sourcecode.cpp.objcpp; path = MEGAChatRichPreview.mm; sourceTree = "<group>"; };
		77875CDE2099A6AF00B8340F /* MEGAChatContainsMeta+init.h */ = {isa = PBXFileReference; lastKnownFileType = sourcecode.c.h; path = "MEGAChatContainsMeta+init.h"; sourceTree = "<group>"; };
		77875CDF2099A8E300B8340F /* MEGAChatRichPreview+init.h */ = {isa = PBXFileReference; lastKnownFileType = sourcecode.c.h; path = "MEGAChatRichPreview+init.h"; sourceTree = "<group>"; };
		77CB2DCE2356FFD50095FF8C /* OBJCCaptureModule.mm */ = {isa = PBXFileReference; lastKnownFileType = sourcecode.cpp.objcpp; path = OBJCCaptureModule.mm; sourceTree = "<group>"; };
		8394CF9C211992A200A1634A /* MEGAChatSession.h */ = {isa = PBXFileReference; lastKnownFileType = sourcecode.c.h; path = MEGAChatSession.h; sourceTree = "<group>"; };
		8394CF9D211992A200A1634A /* MEGAChatSession.mm */ = {isa = PBXFileReference; lastKnownFileType = sourcecode.cpp.objcpp; path = MEGAChatSession.mm; sourceTree = "<group>"; };
		8394CFA02119F3E700A1634A /* MEGAChatSession+init.h */ = {isa = PBXFileReference; lastKnownFileType = sourcecode.c.h; path = "MEGAChatSession+init.h"; sourceTree = "<group>"; };
		941977321F163DDE00A76EE3 /* websocketsIO.cpp */ = {isa = PBXFileReference; fileEncoding = 4; lastKnownFileType = sourcecode.cpp.cpp; name = websocketsIO.cpp; path = ../../src/net/websocketsIO.cpp; sourceTree = "<group>"; };
		947565EE1F168CB400FE8664 /* timers.hpp */ = {isa = PBXFileReference; fileEncoding = 4; lastKnownFileType = sourcecode.cpp.h; name = timers.hpp; path = ../../src/base/timers.hpp; sourceTree = "<group>"; };
		947565F01F18D4E900FE8664 /* asyncTest-framework.h */ = {isa = PBXFileReference; fileEncoding = 4; lastKnownFileType = sourcecode.c.h; path = "asyncTest-framework.h"; sourceTree = "<group>"; };
		947565F11F18D4E900FE8664 /* asyncTest.h */ = {isa = PBXFileReference; fileEncoding = 4; lastKnownFileType = sourcecode.c.h; path = asyncTest.h; sourceTree = "<group>"; };
		947565F21F18D4E900FE8664 /* autoHandle.h */ = {isa = PBXFileReference; fileEncoding = 4; lastKnownFileType = sourcecode.c.h; path = autoHandle.h; sourceTree = "<group>"; };
		947565F31F18D4E900FE8664 /* base64url.h */ = {isa = PBXFileReference; fileEncoding = 4; lastKnownFileType = sourcecode.c.h; path = base64url.h; sourceTree = "<group>"; };
		947565F41F18D4E900FE8664 /* buffer.h */ = {isa = PBXFileReference; fileEncoding = 4; lastKnownFileType = sourcecode.c.h; path = buffer.h; sourceTree = "<group>"; };
		947565F51F18D4E900FE8664 /* chatClient.h */ = {isa = PBXFileReference; fileEncoding = 4; lastKnownFileType = sourcecode.c.h; path = chatClient.h; sourceTree = "<group>"; };
		947565F61F18D4E900FE8664 /* chatCommon.h */ = {isa = PBXFileReference; fileEncoding = 4; lastKnownFileType = sourcecode.c.h; path = chatCommon.h; sourceTree = "<group>"; };
		947565F71F18D4E900FE8664 /* chatd.h */ = {isa = PBXFileReference; fileEncoding = 4; lastKnownFileType = sourcecode.c.h; path = chatd.h; sourceTree = "<group>"; };
		947565F81F18D4E900FE8664 /* chatdDb.h */ = {isa = PBXFileReference; fileEncoding = 4; lastKnownFileType = sourcecode.c.h; path = chatdDb.h; sourceTree = "<group>"; };
		947565F91F18D4E900FE8664 /* chatdICrypto.h */ = {isa = PBXFileReference; fileEncoding = 4; lastKnownFileType = sourcecode.c.h; path = chatdICrypto.h; sourceTree = "<group>"; };
		947565FA1F18D4E900FE8664 /* chatdMsg.h */ = {isa = PBXFileReference; fileEncoding = 4; lastKnownFileType = sourcecode.c.h; path = chatdMsg.h; sourceTree = "<group>"; };
		947565FD1F18D4E900FE8664 /* db.h */ = {isa = PBXFileReference; fileEncoding = 4; lastKnownFileType = sourcecode.c.h; path = db.h; sourceTree = "<group>"; };
		947565FE1F18D4E900FE8664 /* dummyCrypto.h */ = {isa = PBXFileReference; fileEncoding = 4; lastKnownFileType = sourcecode.c.h; path = dummyCrypto.h; sourceTree = "<group>"; };
		947565FF1F18D4E900FE8664 /* IGui.h */ = {isa = PBXFileReference; fileEncoding = 4; lastKnownFileType = sourcecode.c.h; path = IGui.h; sourceTree = "<group>"; };
		947566001F18D4E900FE8664 /* karereCommon.h */ = {isa = PBXFileReference; fileEncoding = 4; lastKnownFileType = sourcecode.c.h; path = karereCommon.h; sourceTree = "<group>"; };
		947566011F18D4E900FE8664 /* karereId.h */ = {isa = PBXFileReference; fileEncoding = 4; lastKnownFileType = sourcecode.c.h; path = karereId.h; sourceTree = "<group>"; };
		947566021F18D4E900FE8664 /* megachatapi_impl.h */ = {isa = PBXFileReference; fileEncoding = 4; lastKnownFileType = sourcecode.c.h; path = megachatapi_impl.h; sourceTree = "<group>"; };
		947566031F18D4E900FE8664 /* megachatapi.h */ = {isa = PBXFileReference; fileEncoding = 4; lastKnownFileType = sourcecode.c.h; path = megachatapi.h; sourceTree = "<group>"; };
		947566051F18D4E900FE8664 /* messageBus.h */ = {isa = PBXFileReference; fileEncoding = 4; lastKnownFileType = sourcecode.c.h; path = messageBus.h; sourceTree = "<group>"; };
		947566061F18D4E900FE8664 /* presenced.h */ = {isa = PBXFileReference; fileEncoding = 4; lastKnownFileType = sourcecode.c.h; path = presenced.h; sourceTree = "<group>"; };
		947566071F18D4E900FE8664 /* sdkApi.h */ = {isa = PBXFileReference; fileEncoding = 4; lastKnownFileType = sourcecode.c.h; path = sdkApi.h; sourceTree = "<group>"; };
		947566081F18D4E900FE8664 /* serverListProvider.h */ = {isa = PBXFileReference; fileEncoding = 4; lastKnownFileType = sourcecode.c.h; path = serverListProvider.h; sourceTree = "<group>"; };
		9475660A1F18D4E900FE8664 /* stringUtils.h */ = {isa = PBXFileReference; fileEncoding = 4; lastKnownFileType = sourcecode.c.h; path = stringUtils.h; sourceTree = "<group>"; };
		9475660E1F18D4E900FE8664 /* url.h */ = {isa = PBXFileReference; fileEncoding = 4; lastKnownFileType = sourcecode.c.h; path = url.h; sourceTree = "<group>"; };
		9475660F1F18D4E900FE8664 /* userAttrCache.h */ = {isa = PBXFileReference; fileEncoding = 4; lastKnownFileType = sourcecode.c.h; path = userAttrCache.h; sourceTree = "<group>"; };
		947566101F18D4E900FE8664 /* videoRenderer_objc.h */ = {isa = PBXFileReference; fileEncoding = 4; lastKnownFileType = sourcecode.c.h; path = videoRenderer_objc.h; sourceTree = "<group>"; };
		947566111F18D4E900FE8664 /* videoRenderer_Qt.h */ = {isa = PBXFileReference; fileEncoding = 4; lastKnownFileType = sourcecode.c.h; path = videoRenderer_Qt.h; sourceTree = "<group>"; };
		947566171F18D53D00FE8664 /* IDeviceListImpl.h */ = {isa = PBXFileReference; fileEncoding = 4; lastKnownFileType = sourcecode.c.h; name = IDeviceListImpl.h; path = ../../src/rtcModule/IDeviceListImpl.h; sourceTree = "<group>"; };
		9475661A1F18D53D00FE8664 /* IRtcStats.h */ = {isa = PBXFileReference; fileEncoding = 4; lastKnownFileType = sourcecode.c.h; name = IRtcStats.h; path = ../../src/rtcModule/IRtcStats.h; sourceTree = "<group>"; };
		9475661B1F18D53D00FE8664 /* ITypes.h */ = {isa = PBXFileReference; fileEncoding = 4; lastKnownFileType = sourcecode.c.h; name = ITypes.h; path = ../../src/rtcModule/ITypes.h; sourceTree = "<group>"; };
		9475661C1F18D53D00FE8664 /* ITypesImpl.h */ = {isa = PBXFileReference; fileEncoding = 4; lastKnownFileType = sourcecode.c.h; name = ITypesImpl.h; path = ../../src/rtcModule/ITypesImpl.h; sourceTree = "<group>"; };
		9475661D1F18D53D00FE8664 /* IVideoRenderer.h */ = {isa = PBXFileReference; fileEncoding = 4; lastKnownFileType = sourcecode.c.h; name = IVideoRenderer.h; path = ../../src/rtcModule/IVideoRenderer.h; sourceTree = "<group>"; };
		947566201F18D53D00FE8664 /* rtcmPrivate.h */ = {isa = PBXFileReference; fileEncoding = 4; lastKnownFileType = sourcecode.c.h; name = rtcmPrivate.h; path = ../../src/rtcModule/rtcmPrivate.h; sourceTree = "<group>"; };
		947566211F18D53D00FE8664 /* rtcStats.h */ = {isa = PBXFileReference; fileEncoding = 4; lastKnownFileType = sourcecode.c.h; name = rtcStats.h; path = ../../src/rtcModule/rtcStats.h; sourceTree = "<group>"; };
		947566221F18D53D00FE8664 /* streamPlayer.h */ = {isa = PBXFileReference; fileEncoding = 4; lastKnownFileType = sourcecode.c.h; name = streamPlayer.h; path = ../../src/rtcModule/streamPlayer.h; sourceTree = "<group>"; };
		947566261F18D53D00FE8664 /* webrtcAdapter.h */ = {isa = PBXFileReference; fileEncoding = 4; lastKnownFileType = sourcecode.c.h; name = webrtcAdapter.h; path = ../../src/rtcModule/webrtcAdapter.h; sourceTree = "<group>"; };
		947566271F18D53D00FE8664 /* webrtcAsyncWaiter.h */ = {isa = PBXFileReference; fileEncoding = 4; lastKnownFileType = sourcecode.c.h; name = webrtcAsyncWaiter.h; path = ../../src/rtcModule/webrtcAsyncWaiter.h; sourceTree = "<group>"; };
		947566291F18D57F00FE8664 /* asyncTools.h */ = {isa = PBXFileReference; fileEncoding = 4; lastKnownFileType = sourcecode.c.h; name = asyncTools.h; path = ../../src/base/asyncTools.h; sourceTree = "<group>"; };
		9475662B1F18D57F00FE8664 /* cservices-thread.h */ = {isa = PBXFileReference; fileEncoding = 4; lastKnownFileType = sourcecode.c.h; name = "cservices-thread.h"; path = "../../src/base/cservices-thread.h"; sourceTree = "<group>"; };
		9475662C1F18D57F00FE8664 /* cservices.h */ = {isa = PBXFileReference; fileEncoding = 4; lastKnownFileType = sourcecode.c.h; name = cservices.h; path = ../../src/base/cservices.h; sourceTree = "<group>"; };
		9475662D1F18D57F00FE8664 /* gcm.h */ = {isa = PBXFileReference; fileEncoding = 4; lastKnownFileType = sourcecode.c.h; name = gcm.h; path = ../../src/base/gcm.h; sourceTree = "<group>"; };
		9475662E1F18D57F00FE8664 /* gcmpp.h */ = {isa = PBXFileReference; fileEncoding = 4; lastKnownFileType = sourcecode.c.h; name = gcmpp.h; path = ../../src/base/gcmpp.h; sourceTree = "<group>"; };
		9475662F1F18D57F00FE8664 /* logger.h */ = {isa = PBXFileReference; fileEncoding = 4; lastKnownFileType = sourcecode.c.h; name = logger.h; path = ../../src/base/logger.h; sourceTree = "<group>"; };
		947566301F18D57F00FE8664 /* loggerChannelConfig.h */ = {isa = PBXFileReference; fileEncoding = 4; lastKnownFileType = sourcecode.c.h; name = loggerChannelConfig.h; path = ../../src/base/loggerChannelConfig.h; sourceTree = "<group>"; };
		947566311F18D57F00FE8664 /* loggerConsole.h */ = {isa = PBXFileReference; fileEncoding = 4; lastKnownFileType = sourcecode.c.h; name = loggerConsole.h; path = ../../src/base/loggerConsole.h; sourceTree = "<group>"; };
		947566321F18D57F00FE8664 /* loggerFile.h */ = {isa = PBXFileReference; fileEncoding = 4; lastKnownFileType = sourcecode.c.h; name = loggerFile.h; path = ../../src/base/loggerFile.h; sourceTree = "<group>"; };
		947566331F18D57F00FE8664 /* promise.h */ = {isa = PBXFileReference; fileEncoding = 4; lastKnownFileType = sourcecode.c.h; name = promise.h; path = ../../src/base/promise.h; sourceTree = "<group>"; };
		947566341F18D57F00FE8664 /* retryHandler.h */ = {isa = PBXFileReference; fileEncoding = 4; lastKnownFileType = sourcecode.c.h; name = retryHandler.h; path = ../../src/base/retryHandler.h; sourceTree = "<group>"; };
		947566351F18D57F00FE8664 /* services.h */ = {isa = PBXFileReference; fileEncoding = 4; lastKnownFileType = sourcecode.c.h; name = services.h; path = ../../src/base/services.h; sourceTree = "<group>"; };
		947566361F18D57F00FE8664 /* trackDelete.h */ = {isa = PBXFileReference; fileEncoding = 4; lastKnownFileType = sourcecode.c.h; name = trackDelete.h; path = ../../src/base/trackDelete.h; sourceTree = "<group>"; };
		9475663A1F18D5CF00FE8664 /* cryptofunctions.h */ = {isa = PBXFileReference; fileEncoding = 4; lastKnownFileType = sourcecode.c.h; name = cryptofunctions.h; path = ../../src/strongvelope/cryptofunctions.h; sourceTree = "<group>"; };
		9475663B1F18D5CF00FE8664 /* strongvelope.h */ = {isa = PBXFileReference; fileEncoding = 4; lastKnownFileType = sourcecode.c.h; name = strongvelope.h; path = ../../src/strongvelope/strongvelope.h; sourceTree = "<group>"; };
		9475663C1F18D5CF00FE8664 /* tlvstore.h */ = {isa = PBXFileReference; fileEncoding = 4; lastKnownFileType = sourcecode.c.h; name = tlvstore.h; path = ../../src/strongvelope/tlvstore.h; sourceTree = "<group>"; };
		9475663D1F18D60300FE8664 /* libwebsocketsIO.h */ = {isa = PBXFileReference; fileEncoding = 4; lastKnownFileType = sourcecode.c.h; name = libwebsocketsIO.h; path = ../../src/net/libwebsocketsIO.h; sourceTree = "<group>"; };
		9475663F1F18D60300FE8664 /* websocketsIO.h */ = {isa = PBXFileReference; fileEncoding = 4; lastKnownFileType = sourcecode.c.h; name = websocketsIO.h; path = ../../src/net/websocketsIO.h; sourceTree = "<group>"; };
		947566441F197C0A00FE8664 /* libuvWaiter.h */ = {isa = PBXFileReference; fileEncoding = 4; lastKnownFileType = sourcecode.c.h; name = libuvWaiter.h; path = ../../src/waiter/libuvWaiter.h; sourceTree = "<group>"; };
		947566551F3397AE00FE8664 /* cservices.cpp */ = {isa = PBXFileReference; fileEncoding = 4; lastKnownFileType = sourcecode.cpp.cpp; name = cservices.cpp; path = ../../src/base/cservices.cpp; sourceTree = "<group>"; };
		A819DE8D219EE12E00EA9C22 /* MEGAChatGeolocation+init.h */ = {isa = PBXFileReference; lastKnownFileType = sourcecode.c.h; path = "MEGAChatGeolocation+init.h"; sourceTree = "<group>"; };
		A82750B91E9788A3007CD9E2 /* MEGAChatDelegate.h */ = {isa = PBXFileReference; fileEncoding = 4; lastKnownFileType = sourcecode.c.h; path = MEGAChatDelegate.h; sourceTree = "<group>"; };
		A82750BA1E9788A3007CD9E2 /* MEGAChatError.h */ = {isa = PBXFileReference; fileEncoding = 4; lastKnownFileType = sourcecode.c.h; path = MEGAChatError.h; sourceTree = "<group>"; };
		A82750BB1E9788A3007CD9E2 /* MEGAChatError.mm */ = {isa = PBXFileReference; fileEncoding = 4; lastKnownFileType = sourcecode.cpp.objcpp; path = MEGAChatError.mm; sourceTree = "<group>"; };
		A82750BC1E9788A3007CD9E2 /* MEGAChatListItem.h */ = {isa = PBXFileReference; fileEncoding = 4; lastKnownFileType = sourcecode.c.h; path = MEGAChatListItem.h; sourceTree = "<group>"; };
		A82750BD1E9788A3007CD9E2 /* MEGAChatListItem.mm */ = {isa = PBXFileReference; fileEncoding = 4; lastKnownFileType = sourcecode.cpp.objcpp; path = MEGAChatListItem.mm; sourceTree = "<group>"; };
		A82750BE1E9788A3007CD9E2 /* MEGAChatListItemList.h */ = {isa = PBXFileReference; fileEncoding = 4; lastKnownFileType = sourcecode.c.h; path = MEGAChatListItemList.h; sourceTree = "<group>"; };
		A82750BF1E9788A3007CD9E2 /* MEGAChatListItemList.mm */ = {isa = PBXFileReference; fileEncoding = 4; lastKnownFileType = sourcecode.cpp.objcpp; path = MEGAChatListItemList.mm; sourceTree = "<group>"; };
		A82750C01E9788A3007CD9E2 /* MEGAChatLoggerDelegate.h */ = {isa = PBXFileReference; fileEncoding = 4; lastKnownFileType = sourcecode.c.h; path = MEGAChatLoggerDelegate.h; sourceTree = "<group>"; };
		A82750C11E9788A3007CD9E2 /* MEGAChatMessage.h */ = {isa = PBXFileReference; fileEncoding = 4; lastKnownFileType = sourcecode.c.h; path = MEGAChatMessage.h; sourceTree = "<group>"; };
		A82750C21E9788A3007CD9E2 /* MEGAChatMessage.mm */ = {isa = PBXFileReference; fileEncoding = 4; lastKnownFileType = sourcecode.cpp.objcpp; path = MEGAChatMessage.mm; sourceTree = "<group>"; };
		A82750C31E9788A3007CD9E2 /* MEGAChatPeerList.h */ = {isa = PBXFileReference; fileEncoding = 4; lastKnownFileType = sourcecode.c.h; path = MEGAChatPeerList.h; sourceTree = "<group>"; };
		A82750C41E9788A3007CD9E2 /* MEGAChatPeerList.mm */ = {isa = PBXFileReference; fileEncoding = 4; lastKnownFileType = sourcecode.cpp.objcpp; path = MEGAChatPeerList.mm; sourceTree = "<group>"; };
		A82750C51E9788A3007CD9E2 /* MEGAChatPresenceConfig.h */ = {isa = PBXFileReference; fileEncoding = 4; lastKnownFileType = sourcecode.c.h; path = MEGAChatPresenceConfig.h; sourceTree = "<group>"; };
		A82750C61E9788A3007CD9E2 /* MEGAChatPresenceConfig.mm */ = {isa = PBXFileReference; fileEncoding = 4; lastKnownFileType = sourcecode.cpp.objcpp; path = MEGAChatPresenceConfig.mm; sourceTree = "<group>"; };
		A82750C71E9788A3007CD9E2 /* MEGAChatRequest.h */ = {isa = PBXFileReference; fileEncoding = 4; lastKnownFileType = sourcecode.c.h; path = MEGAChatRequest.h; sourceTree = "<group>"; };
		A82750C81E9788A3007CD9E2 /* MEGAChatRequest.mm */ = {isa = PBXFileReference; fileEncoding = 4; lastKnownFileType = sourcecode.cpp.objcpp; path = MEGAChatRequest.mm; sourceTree = "<group>"; };
		A82750C91E9788A3007CD9E2 /* MEGAChatRequestDelegate.h */ = {isa = PBXFileReference; fileEncoding = 4; lastKnownFileType = sourcecode.c.h; path = MEGAChatRequestDelegate.h; sourceTree = "<group>"; };
		A82750CA1E9788A3007CD9E2 /* MEGAChatRoom.h */ = {isa = PBXFileReference; fileEncoding = 4; lastKnownFileType = sourcecode.c.h; path = MEGAChatRoom.h; sourceTree = "<group>"; };
		A82750CB1E9788A3007CD9E2 /* MEGAChatRoom.mm */ = {isa = PBXFileReference; fileEncoding = 4; lastKnownFileType = sourcecode.cpp.objcpp; path = MEGAChatRoom.mm; sourceTree = "<group>"; };
		A82750CC1E9788A3007CD9E2 /* MEGAChatRoomDelegate.h */ = {isa = PBXFileReference; fileEncoding = 4; lastKnownFileType = sourcecode.c.h; path = MEGAChatRoomDelegate.h; sourceTree = "<group>"; };
		A82750CD1E9788A3007CD9E2 /* MEGAChatRoomList.h */ = {isa = PBXFileReference; fileEncoding = 4; lastKnownFileType = sourcecode.c.h; path = MEGAChatRoomList.h; sourceTree = "<group>"; };
		A82750CE1E9788A3007CD9E2 /* MEGAChatRoomList.mm */ = {isa = PBXFileReference; fileEncoding = 4; lastKnownFileType = sourcecode.cpp.objcpp; path = MEGAChatRoomList.mm; sourceTree = "<group>"; };
		A82750CF1E9788A3007CD9E2 /* MEGAChatSdk.h */ = {isa = PBXFileReference; fileEncoding = 4; lastKnownFileType = sourcecode.c.h; path = MEGAChatSdk.h; sourceTree = "<group>"; };
		A82750D01E9788A3007CD9E2 /* MEGAChatSdk.mm */ = {isa = PBXFileReference; fileEncoding = 4; lastKnownFileType = sourcecode.cpp.objcpp; path = MEGAChatSdk.mm; sourceTree = "<group>"; };
		A82750DC1E9788D8007CD9E2 /* DelegateMEGAChatListener.h */ = {isa = PBXFileReference; fileEncoding = 4; lastKnownFileType = sourcecode.c.h; path = DelegateMEGAChatListener.h; sourceTree = "<group>"; };
		A82750DD1E9788D8007CD9E2 /* DelegateMEGAChatListener.mm */ = {isa = PBXFileReference; fileEncoding = 4; lastKnownFileType = sourcecode.cpp.objcpp; path = DelegateMEGAChatListener.mm; sourceTree = "<group>"; };
		A82750DE1E9788D8007CD9E2 /* DelegateMEGAChatLoggerListener.h */ = {isa = PBXFileReference; fileEncoding = 4; lastKnownFileType = sourcecode.c.h; path = DelegateMEGAChatLoggerListener.h; sourceTree = "<group>"; };
		A82750DF1E9788D8007CD9E2 /* DelegateMEGAChatLoggerListener.mm */ = {isa = PBXFileReference; fileEncoding = 4; lastKnownFileType = sourcecode.cpp.objcpp; path = DelegateMEGAChatLoggerListener.mm; sourceTree = "<group>"; };
		A82750E01E9788D8007CD9E2 /* DelegateMEGAChatRequestListener.h */ = {isa = PBXFileReference; fileEncoding = 4; lastKnownFileType = sourcecode.c.h; path = DelegateMEGAChatRequestListener.h; sourceTree = "<group>"; };
		A82750E11E9788D8007CD9E2 /* DelegateMEGAChatRequestListener.mm */ = {isa = PBXFileReference; fileEncoding = 4; lastKnownFileType = sourcecode.cpp.objcpp; path = DelegateMEGAChatRequestListener.mm; sourceTree = "<group>"; };
		A82750E21E9788D8007CD9E2 /* DelegateMEGAChatRoomListener.h */ = {isa = PBXFileReference; fileEncoding = 4; lastKnownFileType = sourcecode.c.h; path = DelegateMEGAChatRoomListener.h; sourceTree = "<group>"; };
		A82750E31E9788D8007CD9E2 /* DelegateMEGAChatRoomListener.mm */ = {isa = PBXFileReference; fileEncoding = 4; lastKnownFileType = sourcecode.cpp.objcpp; path = DelegateMEGAChatRoomListener.mm; sourceTree = "<group>"; };
		A82750E41E9788D8007CD9E2 /* MEGAChatError+init.h */ = {isa = PBXFileReference; fileEncoding = 4; lastKnownFileType = sourcecode.c.h; path = "MEGAChatError+init.h"; sourceTree = "<group>"; };
		A82750E51E9788D8007CD9E2 /* MEGAChatListItem+init.h */ = {isa = PBXFileReference; fileEncoding = 4; lastKnownFileType = sourcecode.c.h; path = "MEGAChatListItem+init.h"; sourceTree = "<group>"; };
		A82750E61E9788D8007CD9E2 /* MEGAChatListItemList+init.h */ = {isa = PBXFileReference; fileEncoding = 4; lastKnownFileType = sourcecode.c.h; path = "MEGAChatListItemList+init.h"; sourceTree = "<group>"; };
		A82750E71E9788D8007CD9E2 /* MEGAChatMessage+init.h */ = {isa = PBXFileReference; fileEncoding = 4; lastKnownFileType = sourcecode.c.h; path = "MEGAChatMessage+init.h"; sourceTree = "<group>"; };
		A82750E81E9788D8007CD9E2 /* MEGAChatPeerList+init.h */ = {isa = PBXFileReference; fileEncoding = 4; lastKnownFileType = sourcecode.c.h; path = "MEGAChatPeerList+init.h"; sourceTree = "<group>"; };
		A82750E91E9788D8007CD9E2 /* MEGAChatPresenceConfig+init.h */ = {isa = PBXFileReference; fileEncoding = 4; lastKnownFileType = sourcecode.c.h; path = "MEGAChatPresenceConfig+init.h"; sourceTree = "<group>"; };
		A82750EA1E9788D8007CD9E2 /* MEGAChatRequest+init.h */ = {isa = PBXFileReference; fileEncoding = 4; lastKnownFileType = sourcecode.c.h; path = "MEGAChatRequest+init.h"; sourceTree = "<group>"; };
		A82750EB1E9788D8007CD9E2 /* MEGAChatRoom+init.h */ = {isa = PBXFileReference; fileEncoding = 4; lastKnownFileType = sourcecode.c.h; path = "MEGAChatRoom+init.h"; sourceTree = "<group>"; };
		A82750EC1E9788D8007CD9E2 /* MEGAChatRoomList+init.h */ = {isa = PBXFileReference; fileEncoding = 4; lastKnownFileType = sourcecode.c.h; path = "MEGAChatRoomList+init.h"; sourceTree = "<group>"; };
		A82750ED1E9788D8007CD9E2 /* MEGAChatSdk+init.h */ = {isa = PBXFileReference; fileEncoding = 4; lastKnownFileType = sourcecode.c.h; path = "MEGAChatSdk+init.h"; sourceTree = "<group>"; };
		A835A8A91F979CDC0075646F /* MEGAChatCall.h */ = {isa = PBXFileReference; lastKnownFileType = sourcecode.c.h; path = MEGAChatCall.h; sourceTree = "<group>"; };
		A835A8AA1F979CDC0075646F /* MEGAChatCall.mm */ = {isa = PBXFileReference; lastKnownFileType = sourcecode.cpp.objcpp; path = MEGAChatCall.mm; sourceTree = "<group>"; };
		A835A8AC1F979EE30075646F /* MEGAChatCall+init.h */ = {isa = PBXFileReference; lastKnownFileType = sourcecode.c.h; path = "MEGAChatCall+init.h"; sourceTree = "<group>"; };
		A835A8AF1F97A03B0075646F /* MEGAChatVideoDelegate.h */ = {isa = PBXFileReference; lastKnownFileType = sourcecode.c.h; path = MEGAChatVideoDelegate.h; sourceTree = "<group>"; };
		A835A8B01F97A13D0075646F /* MEGAChatCallDelegate.h */ = {isa = PBXFileReference; lastKnownFileType = sourcecode.c.h; path = MEGAChatCallDelegate.h; sourceTree = "<group>"; };
		A835A8B11F97A74B0075646F /* DelegateMEGAChatCallListener.h */ = {isa = PBXFileReference; lastKnownFileType = sourcecode.c.h; path = DelegateMEGAChatCallListener.h; sourceTree = "<group>"; };
		A835A8B21F97A74B0075646F /* DelegateMEGAChatCallListener.mm */ = {isa = PBXFileReference; lastKnownFileType = sourcecode.cpp.objcpp; path = DelegateMEGAChatCallListener.mm; sourceTree = "<group>"; };
		A835A8B41F97AE240075646F /* DelegateMEGAChatVideoListener.h */ = {isa = PBXFileReference; lastKnownFileType = sourcecode.c.h; path = DelegateMEGAChatVideoListener.h; sourceTree = "<group>"; };
		A835A8B51F97AE240075646F /* DelegateMEGAChatVideoListener.mm */ = {isa = PBXFileReference; lastKnownFileType = sourcecode.cpp.objcpp; path = DelegateMEGAChatVideoListener.mm; sourceTree = "<group>"; };
		A837387A213018CB0014328D /* MEGAChatNotificationDelegate.h */ = {isa = PBXFileReference; lastKnownFileType = sourcecode.c.h; path = MEGAChatNotificationDelegate.h; sourceTree = "<group>"; };
		A837387E213019CA0014328D /* DelegateMEGAChatNotificationListener.mm */ = {isa = PBXFileReference; lastKnownFileType = sourcecode.cpp.objcpp; path = DelegateMEGAChatNotificationListener.mm; sourceTree = "<group>"; };
		A837387F213019CA0014328D /* DelegateMEGAChatNotificationListener.h */ = {isa = PBXFileReference; lastKnownFileType = sourcecode.c.h; path = DelegateMEGAChatNotificationListener.h; sourceTree = "<group>"; };
		A838B1F81E96855400875D96 /* libKarere.a */ = {isa = PBXFileReference; explicitFileType = archive.ar; includeInIndex = 0; path = libKarere.a; sourceTree = BUILT_PRODUCTS_DIR; };
		A838B2051E9685A200875D96 /* logger.cpp */ = {isa = PBXFileReference; fileEncoding = 4; lastKnownFileType = sourcecode.cpp.cpp; name = logger.cpp; path = ../../src/base/logger.cpp; sourceTree = "<group>"; };
		A838B2201E9685F000875D96 /* strongvelope.cpp */ = {isa = PBXFileReference; fileEncoding = 4; lastKnownFileType = sourcecode.cpp.cpp; name = strongvelope.cpp; path = ../../src/strongvelope/strongvelope.cpp; sourceTree = "<group>"; };
		A83D5BF11F974AF900A038F7 /* rtcStats.cpp */ = {isa = PBXFileReference; fileEncoding = 4; lastKnownFileType = sourcecode.cpp.cpp; name = rtcStats.cpp; path = ../rtcModule/rtcStats.cpp; sourceTree = "<group>"; };
		A83D5BF21F974AF900A038F7 /* webrtc.cpp */ = {isa = PBXFileReference; fileEncoding = 4; lastKnownFileType = sourcecode.cpp.cpp; name = webrtc.cpp; path = ../rtcModule/webrtc.cpp; sourceTree = "<group>"; };
		A83D5BF31F974AF900A038F7 /* webrtcAdapter.cpp */ = {isa = PBXFileReference; fileEncoding = 4; lastKnownFileType = sourcecode.cpp.cpp; name = webrtcAdapter.cpp; path = ../rtcModule/webrtcAdapter.cpp; sourceTree = "<group>"; };
		A879F3B11F966681007C5394 /* libwebsocketsIO.cpp */ = {isa = PBXFileReference; fileEncoding = 4; lastKnownFileType = sourcecode.cpp.cpp; path = libwebsocketsIO.cpp; sourceTree = "<group>"; };
		A879F3B51F9667F5007C5394 /* karereDbSchema.cpp */ = {isa = PBXFileReference; lastKnownFileType = sourcecode.cpp.cpp; path = karereDbSchema.cpp; sourceTree = "<group>"; };
		A879F3B71F966838007C5394 /* base64url.cpp */ = {isa = PBXFileReference; lastKnownFileType = sourcecode.cpp.cpp; path = base64url.cpp; sourceTree = "<group>"; };
		A879F3B81F966839007C5394 /* karereCommon.cpp */ = {isa = PBXFileReference; lastKnownFileType = sourcecode.cpp.cpp; path = karereCommon.cpp; sourceTree = "<group>"; };
		A879F3B91F966839007C5394 /* presenced.cpp */ = {isa = PBXFileReference; lastKnownFileType = sourcecode.cpp.cpp; path = presenced.cpp; sourceTree = "<group>"; };
		A879F3BA1F966839007C5394 /* url.cpp */ = {isa = PBXFileReference; lastKnownFileType = sourcecode.cpp.cpp; path = url.cpp; sourceTree = "<group>"; };
		A879F3BB1F966839007C5394 /* userAttrCache.cpp */ = {isa = PBXFileReference; lastKnownFileType = sourcecode.cpp.cpp; path = userAttrCache.cpp; sourceTree = "<group>"; };
		A879F3BC1F966839007C5394 /* chatd.cpp */ = {isa = PBXFileReference; lastKnownFileType = sourcecode.cpp.cpp; path = chatd.cpp; sourceTree = "<group>"; };
		A879F3BD1F966839007C5394 /* chatClient.cpp */ = {isa = PBXFileReference; lastKnownFileType = sourcecode.cpp.cpp; path = chatClient.cpp; sourceTree = "<group>"; };
		A879F3BE1F96683A007C5394 /* megachatapi.cpp */ = {isa = PBXFileReference; lastKnownFileType = sourcecode.cpp.cpp; path = megachatapi.cpp; sourceTree = "<group>"; };
		A879F3BF1F96683A007C5394 /* megachatapi_impl.cpp */ = {isa = PBXFileReference; lastKnownFileType = sourcecode.cpp.cpp; path = megachatapi_impl.cpp; sourceTree = "<group>"; };
		A879F3C91F96685D007C5394 /* libuvWaiter.cpp */ = {isa = PBXFileReference; fileEncoding = 4; lastKnownFileType = sourcecode.cpp.cpp; path = libuvWaiter.cpp; sourceTree = "<group>"; };
		A879F3D81F966D8E007C5394 /* rtcCrypto.cpp */ = {isa = PBXFileReference; lastKnownFileType = sourcecode.cpp.cpp; path = rtcCrypto.cpp; sourceTree = "<group>"; };
		A87D1053220C6ECA007CC424 /* webrtc.h */ = {isa = PBXFileReference; fileEncoding = 4; lastKnownFileType = sourcecode.c.h; path = webrtc.h; sourceTree = "<group>"; };
		A87D1054220C6ECA007CC424 /* messages.h */ = {isa = PBXFileReference; fileEncoding = 4; lastKnownFileType = sourcecode.c.h; path = messages.h; sourceTree = "<group>"; };
		A87D1055220C6ECA007CC424 /* webrtcPrivate.h */ = {isa = PBXFileReference; fileEncoding = 4; lastKnownFileType = sourcecode.c.h; path = webrtcPrivate.h; sourceTree = "<group>"; };
		A87D1056220C6ECB007CC424 /* IRtcCrypto.h */ = {isa = PBXFileReference; fileEncoding = 4; lastKnownFileType = sourcecode.c.h; path = IRtcCrypto.h; sourceTree = "<group>"; };
		A87D1057220C6F0C007CC424 /* rtcCrypto.h */ = {isa = PBXFileReference; fileEncoding = 4; lastKnownFileType = sourcecode.c.h; path = rtcCrypto.h; sourceTree = "<group>"; };
		A8AA1BF62195B11B00E15B60 /* MEGAChatNodeHistoryDelegate.h */ = {isa = PBXFileReference; lastKnownFileType = sourcecode.c.h; path = MEGAChatNodeHistoryDelegate.h; sourceTree = "<group>"; };
		A8AA1BF72195B21800E15B60 /* DelegateMEGAChatNodeHistoryListener.h */ = {isa = PBXFileReference; lastKnownFileType = sourcecode.c.h; path = DelegateMEGAChatNodeHistoryListener.h; sourceTree = "<group>"; };
		A8AA1BF82195B21800E15B60 /* DelegateMEGAChatNodeHistoryListener.mm */ = {isa = PBXFileReference; lastKnownFileType = sourcecode.cpp.objcpp; path = DelegateMEGAChatNodeHistoryListener.mm; sourceTree = "<group>"; };
		A8AD680925CD513700392F13 /* ListenerDispatch.mm */ = {isa = PBXFileReference; lastKnownFileType = sourcecode.cpp.objcpp; path = ListenerDispatch.mm; sourceTree = "<group>"; };
		A8AD680A25CD513800392F13 /* ListenerDispatch.h */ = {isa = PBXFileReference; lastKnownFileType = sourcecode.c.h; path = ListenerDispatch.h; sourceTree = "<group>"; };
		A8F96C18219DE3A2005A3EB6 /* MEGAChatGeolocation.h */ = {isa = PBXFileReference; lastKnownFileType = sourcecode.c.h; path = MEGAChatGeolocation.h; sourceTree = "<group>"; };
		A8F96C19219DE3A2005A3EB6 /* MEGAChatGeolocation.mm */ = {isa = PBXFileReference; lastKnownFileType = sourcecode.cpp.objcpp; path = MEGAChatGeolocation.mm; sourceTree = "<group>"; };
<<<<<<< HEAD
=======
		BF1146FC26AD60CD006E30F5 /* RTCAudioSessionConfiguration.h */ = {isa = PBXFileReference; fileEncoding = 4; lastKnownFileType = sourcecode.c.h; name = RTCAudioSessionConfiguration.h; path = ../../../SDK/bindings/ios/3rdparty/webrtc/sdk/objc/components/audio/RTCAudioSessionConfiguration.h; sourceTree = "<group>"; };
		BF1146FD26AD60F3006E30F5 /* RTCDispatcher.h */ = {isa = PBXFileReference; fileEncoding = 4; lastKnownFileType = sourcecode.c.h; name = RTCDispatcher.h; path = ../../../SDK/bindings/ios/3rdparty/webrtc/sdk/objc/helpers/RTCDispatcher.h; sourceTree = "<group>"; };
>>>>>>> 9448824b
		BF959683269715090076E5F6 /* RTCAudioSession.h */ = {isa = PBXFileReference; fileEncoding = 4; lastKnownFileType = sourcecode.c.h; name = RTCAudioSession.h; path = ../../../SDK/bindings/ios/3rdparty/webrtc/sdk/objc/components/audio/RTCAudioSession.h; sourceTree = "<group>"; };
/* End PBXFileReference section */

/* Begin PBXFrameworksBuildPhase section */
		A838B1F51E96855400875D96 /* Frameworks */ = {
			isa = PBXFrameworksBuildPhase;
			buildActionMask = 2147483647;
			files = (
			);
			runOnlyForDeploymentPostprocessing = 0;
		};
/* End PBXFrameworksBuildPhase section */

/* Begin PBXGroup section */
		941977271F16377400A76EE3 /* net */ = {
			isa = PBXGroup;
			children = (
				A879F3B11F966681007C5394 /* libwebsocketsIO.cpp */,
				941977321F163DDE00A76EE3 /* websocketsIO.cpp */,
			);
			path = net;
			sourceTree = "<group>";
		};
		941977311F163CEB00A76EE3 /* waiter */ = {
			isa = PBXGroup;
			children = (
				A879F3C91F96685D007C5394 /* libuvWaiter.cpp */,
			);
			path = waiter;
			sourceTree = "<group>";
		};
		947565EF1F18D4BF00FE8664 /* include */ = {
			isa = PBXGroup;
			children = (
				947566391F18D59C00FE8664 /* net */,
				947566381F18D58F00FE8664 /* waiter */,
				947566371F18D58500FE8664 /* strongvelope */,
				947566281F18D56B00FE8664 /* base */,
				947566151F18D52700FE8664 /* rtcModule */,
				947565F01F18D4E900FE8664 /* asyncTest-framework.h */,
				947565F11F18D4E900FE8664 /* asyncTest.h */,
				947565F21F18D4E900FE8664 /* autoHandle.h */,
				947565F31F18D4E900FE8664 /* base64url.h */,
				947565F41F18D4E900FE8664 /* buffer.h */,
				947565F51F18D4E900FE8664 /* chatClient.h */,
				947565F61F18D4E900FE8664 /* chatCommon.h */,
				947565F71F18D4E900FE8664 /* chatd.h */,
				947565F81F18D4E900FE8664 /* chatdDb.h */,
				947565F91F18D4E900FE8664 /* chatdICrypto.h */,
				947565FA1F18D4E900FE8664 /* chatdMsg.h */,
				947565FD1F18D4E900FE8664 /* db.h */,
				947565FE1F18D4E900FE8664 /* dummyCrypto.h */,
				947565FF1F18D4E900FE8664 /* IGui.h */,
				947566001F18D4E900FE8664 /* karereCommon.h */,
				947566011F18D4E900FE8664 /* karereId.h */,
				947566021F18D4E900FE8664 /* megachatapi_impl.h */,
				947566031F18D4E900FE8664 /* megachatapi.h */,
				947566051F18D4E900FE8664 /* messageBus.h */,
				947566061F18D4E900FE8664 /* presenced.h */,
				A87D1057220C6F0C007CC424 /* rtcCrypto.h */,
				947566071F18D4E900FE8664 /* sdkApi.h */,
				5B4A6C32261324FA00E0A117 /* sfu.h */,
				947566081F18D4E900FE8664 /* serverListProvider.h */,
				9475660A1F18D4E900FE8664 /* stringUtils.h */,
				9475660E1F18D4E900FE8664 /* url.h */,
				9475660F1F18D4E900FE8664 /* userAttrCache.h */,
				947566101F18D4E900FE8664 /* videoRenderer_objc.h */,
				947566111F18D4E900FE8664 /* videoRenderer_Qt.h */,
			);
			name = include;
			path = ../../src;
			sourceTree = "<group>";
		};
		947566151F18D52700FE8664 /* rtcModule */ = {
			isa = PBXGroup;
			children = (
<<<<<<< HEAD
=======
				BF1146FD26AD60F3006E30F5 /* RTCDispatcher.h */,
				BF1146FC26AD60CD006E30F5 /* RTCAudioSessionConfiguration.h */,
>>>>>>> 9448824b
				BF959683269715090076E5F6 /* RTCAudioSession.h */,
				947566171F18D53D00FE8664 /* IDeviceListImpl.h */,
				A87D1056220C6ECB007CC424 /* IRtcCrypto.h */,
				9475661A1F18D53D00FE8664 /* IRtcStats.h */,
				9475661B1F18D53D00FE8664 /* ITypes.h */,
				9475661C1F18D53D00FE8664 /* ITypesImpl.h */,
				9475661D1F18D53D00FE8664 /* IVideoRenderer.h */,
				A87D1054220C6ECA007CC424 /* messages.h */,
				947566201F18D53D00FE8664 /* rtcmPrivate.h */,
				947566211F18D53D00FE8664 /* rtcStats.h */,
				947566221F18D53D00FE8664 /* streamPlayer.h */,
				A87D1053220C6ECA007CC424 /* webrtc.h */,
				A87D1055220C6ECA007CC424 /* webrtcPrivate.h */,
				947566261F18D53D00FE8664 /* webrtcAdapter.h */,
				947566271F18D53D00FE8664 /* webrtcAsyncWaiter.h */,
			);
			path = rtcModule;
			sourceTree = "<group>";
		};
		947566281F18D56B00FE8664 /* base */ = {
			isa = PBXGroup;
			children = (
				947566291F18D57F00FE8664 /* asyncTools.h */,
				9475662B1F18D57F00FE8664 /* cservices-thread.h */,
				9475662C1F18D57F00FE8664 /* cservices.h */,
				9475662D1F18D57F00FE8664 /* gcm.h */,
				9475662E1F18D57F00FE8664 /* gcmpp.h */,
				9475662F1F18D57F00FE8664 /* logger.h */,
				947566301F18D57F00FE8664 /* loggerChannelConfig.h */,
				947566311F18D57F00FE8664 /* loggerConsole.h */,
				947566321F18D57F00FE8664 /* loggerFile.h */,
				947566331F18D57F00FE8664 /* promise.h */,
				947566341F18D57F00FE8664 /* retryHandler.h */,
				947566351F18D57F00FE8664 /* services.h */,
				947566361F18D57F00FE8664 /* trackDelete.h */,
			);
			path = base;
			sourceTree = "<group>";
		};
		947566371F18D58500FE8664 /* strongvelope */ = {
			isa = PBXGroup;
			children = (
				9475663A1F18D5CF00FE8664 /* cryptofunctions.h */,
				9475663B1F18D5CF00FE8664 /* strongvelope.h */,
				9475663C1F18D5CF00FE8664 /* tlvstore.h */,
			);
			path = strongvelope;
			sourceTree = "<group>";
		};
		947566381F18D58F00FE8664 /* waiter */ = {
			isa = PBXGroup;
			children = (
				947566441F197C0A00FE8664 /* libuvWaiter.h */,
			);
			path = waiter;
			sourceTree = "<group>";
		};
		947566391F18D59C00FE8664 /* net */ = {
			isa = PBXGroup;
			children = (
				9475663D1F18D60300FE8664 /* libwebsocketsIO.h */,
				9475663F1F18D60300FE8664 /* websocketsIO.h */,
			);
			path = net;
			sourceTree = "<group>";
		};
		A82750F21E9788E5007CD9E2 /* private */ = {
			isa = PBXGroup;
			children = (
				A8AD680A25CD513800392F13 /* ListenerDispatch.h */,
				A8AD680925CD513700392F13 /* ListenerDispatch.mm */,
				8394CFA02119F3E700A1634A /* MEGAChatSession+init.h */,
				A82750DC1E9788D8007CD9E2 /* DelegateMEGAChatListener.h */,
				A82750DD1E9788D8007CD9E2 /* DelegateMEGAChatListener.mm */,
				A82750DE1E9788D8007CD9E2 /* DelegateMEGAChatLoggerListener.h */,
				A82750DF1E9788D8007CD9E2 /* DelegateMEGAChatLoggerListener.mm */,
				A82750E01E9788D8007CD9E2 /* DelegateMEGAChatRequestListener.h */,
				A82750E11E9788D8007CD9E2 /* DelegateMEGAChatRequestListener.mm */,
				A82750E21E9788D8007CD9E2 /* DelegateMEGAChatRoomListener.h */,
				A82750E31E9788D8007CD9E2 /* DelegateMEGAChatRoomListener.mm */,
				A835A8B11F97A74B0075646F /* DelegateMEGAChatCallListener.h */,
				A835A8B21F97A74B0075646F /* DelegateMEGAChatCallListener.mm */,
				A835A8B41F97AE240075646F /* DelegateMEGAChatVideoListener.h */,
				A835A8B51F97AE240075646F /* DelegateMEGAChatVideoListener.mm */,
				A82750E41E9788D8007CD9E2 /* MEGAChatError+init.h */,
				A82750E51E9788D8007CD9E2 /* MEGAChatListItem+init.h */,
				A82750E61E9788D8007CD9E2 /* MEGAChatListItemList+init.h */,
				A82750E71E9788D8007CD9E2 /* MEGAChatMessage+init.h */,
				A82750E81E9788D8007CD9E2 /* MEGAChatPeerList+init.h */,
				A82750E91E9788D8007CD9E2 /* MEGAChatPresenceConfig+init.h */,
				A82750EA1E9788D8007CD9E2 /* MEGAChatRequest+init.h */,
				A82750EB1E9788D8007CD9E2 /* MEGAChatRoom+init.h */,
				A82750EC1E9788D8007CD9E2 /* MEGAChatRoomList+init.h */,
				A82750ED1E9788D8007CD9E2 /* MEGAChatSdk+init.h */,
				A835A8AC1F979EE30075646F /* MEGAChatCall+init.h */,
				77875CDE2099A6AF00B8340F /* MEGAChatContainsMeta+init.h */,
				77875CDF2099A8E300B8340F /* MEGAChatRichPreview+init.h */,
				A837387F213019CA0014328D /* DelegateMEGAChatNotificationListener.h */,
				A837387E213019CA0014328D /* DelegateMEGAChatNotificationListener.mm */,
				A8AA1BF72195B21800E15B60 /* DelegateMEGAChatNodeHistoryListener.h */,
				A8AA1BF82195B21800E15B60 /* DelegateMEGAChatNodeHistoryListener.mm */,
				A819DE8D219EE12E00EA9C22 /* MEGAChatGeolocation+init.h */,
				2F59F4A2251C5F9100DDD2D0 /* MEGAChatGiphy+init.h */,
			);
			name = private;
			path = Private;
			sourceTree = "<group>";
		};
		A82750F31E978908007CD9E2 /* binding */ = {
			isa = PBXGroup;
			children = (
				A82750F21E9788E5007CD9E2 /* private */,
				A82750B91E9788A3007CD9E2 /* MEGAChatDelegate.h */,
				A82750BA1E9788A3007CD9E2 /* MEGAChatError.h */,
				A82750BB1E9788A3007CD9E2 /* MEGAChatError.mm */,
				A82750BC1E9788A3007CD9E2 /* MEGAChatListItem.h */,
				A82750BD1E9788A3007CD9E2 /* MEGAChatListItem.mm */,
				A82750BE1E9788A3007CD9E2 /* MEGAChatListItemList.h */,
				A82750BF1E9788A3007CD9E2 /* MEGAChatListItemList.mm */,
				A82750C01E9788A3007CD9E2 /* MEGAChatLoggerDelegate.h */,
				A82750C11E9788A3007CD9E2 /* MEGAChatMessage.h */,
				A82750C21E9788A3007CD9E2 /* MEGAChatMessage.mm */,
				A82750C31E9788A3007CD9E2 /* MEGAChatPeerList.h */,
				A82750C41E9788A3007CD9E2 /* MEGAChatPeerList.mm */,
				A82750C51E9788A3007CD9E2 /* MEGAChatPresenceConfig.h */,
				A82750C61E9788A3007CD9E2 /* MEGAChatPresenceConfig.mm */,
				A82750C71E9788A3007CD9E2 /* MEGAChatRequest.h */,
				A82750C81E9788A3007CD9E2 /* MEGAChatRequest.mm */,
				A82750C91E9788A3007CD9E2 /* MEGAChatRequestDelegate.h */,
				A82750CA1E9788A3007CD9E2 /* MEGAChatRoom.h */,
				A82750CB1E9788A3007CD9E2 /* MEGAChatRoom.mm */,
				A82750CC1E9788A3007CD9E2 /* MEGAChatRoomDelegate.h */,
				A82750CD1E9788A3007CD9E2 /* MEGAChatRoomList.h */,
				A82750CE1E9788A3007CD9E2 /* MEGAChatRoomList.mm */,
				A82750CF1E9788A3007CD9E2 /* MEGAChatSdk.h */,
				A82750D01E9788A3007CD9E2 /* MEGAChatSdk.mm */,
				A835A8A91F979CDC0075646F /* MEGAChatCall.h */,
				A835A8AA1F979CDC0075646F /* MEGAChatCall.mm */,
				A835A8AF1F97A03B0075646F /* MEGAChatVideoDelegate.h */,
				A835A8B01F97A13D0075646F /* MEGAChatCallDelegate.h */,
				77875CD82097A69400B8340F /* MEGAChatContainsMeta.h */,
				77875CD92097A69400B8340F /* MEGAChatContainsMeta.mm */,
				77875CDB2097A80700B8340F /* MEGAChatRichPreview.h */,
				77875CDC2097A80700B8340F /* MEGAChatRichPreview.mm */,
				A837387A213018CB0014328D /* MEGAChatNotificationDelegate.h */,
				8394CF9C211992A200A1634A /* MEGAChatSession.h */,
				8394CF9D211992A200A1634A /* MEGAChatSession.mm */,
				A8AA1BF62195B11B00E15B60 /* MEGAChatNodeHistoryDelegate.h */,
				2F59F49D251C5B3600DDD2D0 /* MEGAChatGiphy.h */,
				2F59F49E251C5B3600DDD2D0 /* MEGAChatGiphy.mm */,
				A8F96C18219DE3A2005A3EB6 /* MEGAChatGeolocation.h */,
				A8F96C19219DE3A2005A3EB6 /* MEGAChatGeolocation.mm */,
			);
			name = binding;
			sourceTree = "<group>";
		};
		A838B1ED1E96850700875D96 = {
			isa = PBXGroup;
			children = (
				947565EF1F18D4BF00FE8664 /* include */,
				A82750F31E978908007CD9E2 /* binding */,
				A838B20D1E9685AD00875D96 /* src */,
				A838B1F91E96855400875D96 /* Products */,
			);
			sourceTree = "<group>";
		};
		A838B1F91E96855400875D96 /* Products */ = {
			isa = PBXGroup;
			children = (
				A838B1F81E96855400875D96 /* libKarere.a */,
			);
			name = Products;
			sourceTree = "<group>";
		};
		A838B20C1E9685A600875D96 /* base */ = {
			isa = PBXGroup;
			children = (
				947566551F3397AE00FE8664 /* cservices.cpp */,
				947565EE1F168CB400FE8664 /* timers.hpp */,
				A838B2051E9685A200875D96 /* logger.cpp */,
			);
			path = base;
			sourceTree = "<group>";
		};
		A838B20D1E9685AD00875D96 /* src */ = {
			isa = PBXGroup;
			children = (
				A83D5BF01F974AC200A038F7 /* rtcModule */,
				941977311F163CEB00A76EE3 /* waiter */,
				941977271F16377400A76EE3 /* net */,
				A879F3B51F9667F5007C5394 /* karereDbSchema.cpp */,
				A838B2221E9685F300875D96 /* strongvelope */,
				A879F3BD1F966839007C5394 /* chatClient.cpp */,
				A879F3BC1F966839007C5394 /* chatd.cpp */,
				A879F3BF1F96683A007C5394 /* megachatapi_impl.cpp */,
				A879F3BE1F96683A007C5394 /* megachatapi.cpp */,
				A879F3B71F966838007C5394 /* base64url.cpp */,
				A879F3B81F966839007C5394 /* karereCommon.cpp */,
				A879F3B91F966839007C5394 /* presenced.cpp */,
				A879F3D81F966D8E007C5394 /* rtcCrypto.cpp */,
				A879F3BA1F966839007C5394 /* url.cpp */,
				A879F3BB1F966839007C5394 /* userAttrCache.cpp */,
				5B4A6C33261324FA00E0A117 /* sfu.cpp */,
				A838B20C1E9685A600875D96 /* base */,
			);
			name = src;
			path = ../../src;
			sourceTree = "<group>";
		};
		A838B2221E9685F300875D96 /* strongvelope */ = {
			isa = PBXGroup;
			children = (
				A838B2201E9685F000875D96 /* strongvelope.cpp */,
			);
			path = strongvelope;
			sourceTree = "<group>";
		};
		A83D5BF01F974AC200A038F7 /* rtcModule */ = {
			isa = PBXGroup;
			children = (
				A83D5BF11F974AF900A038F7 /* rtcStats.cpp */,
				A83D5BF21F974AF900A038F7 /* webrtc.cpp */,
				A83D5BF31F974AF900A038F7 /* webrtcAdapter.cpp */,
				77CB2DCE2356FFD50095FF8C /* OBJCCaptureModule.mm */,
			);
			path = rtcModule;
			sourceTree = "<group>";
		};
/* End PBXGroup section */

/* Begin PBXNativeTarget section */
		A838B1F71E96855400875D96 /* Karere */ = {
			isa = PBXNativeTarget;
			buildConfigurationList = A838B2011E96855400875D96 /* Build configuration list for PBXNativeTarget "Karere" */;
			buildPhases = (
				A838B2231E96860900875D96 /* ShellScript */,
				A838B1F41E96855400875D96 /* Sources */,
				A838B1F51E96855400875D96 /* Frameworks */,
				A838B1F61E96855400875D96 /* CopyFiles */,
			);
			buildRules = (
			);
			dependencies = (
			);
			name = Karere;
			productName = Karere;
			productReference = A838B1F81E96855400875D96 /* libKarere.a */;
			productType = "com.apple.product-type.library.static";
		};
/* End PBXNativeTarget section */

/* Begin PBXProject section */
		A838B1EE1E96850700875D96 /* Project object */ = {
			isa = PBXProject;
			attributes = {
				LastUpgradeCheck = 1240;
				TargetAttributes = {
					A838B1F71E96855400875D96 = {
						CreatedOnToolsVersion = 8.3;
						DevelopmentTeam = T9RH74Y7L9;
						ProvisioningStyle = Automatic;
					};
				};
			};
			buildConfigurationList = A838B1F11E96850700875D96 /* Build configuration list for PBXProject "Karere" */;
			compatibilityVersion = "Xcode 3.2";
			developmentRegion = en;
			hasScannedForEncodings = 0;
			knownRegions = (
				en,
			);
			mainGroup = A838B1ED1E96850700875D96;
			productRefGroup = A838B1F91E96855400875D96 /* Products */;
			projectDirPath = "";
			projectRoot = "";
			targets = (
				A838B1F71E96855400875D96 /* Karere */,
			);
		};
/* End PBXProject section */

/* Begin PBXShellScriptBuildPhase section */
		A838B2231E96860900875D96 /* ShellScript */ = {
			isa = PBXShellScriptBuildPhase;
			buildActionMask = 2147483647;
			files = (
			);
			inputPaths = (
			);
			outputPaths = (
			);
			runOnlyForDeploymentPostprocessing = 0;
			shellPath = /bin/sh;
			shellScript = "cd ../../src\ncmake -P genDbSchema.cmake";
		};
/* End PBXShellScriptBuildPhase section */

/* Begin PBXSourcesBuildPhase section */
		A838B1F41E96855400875D96 /* Sources */ = {
			isa = PBXSourcesBuildPhase;
			buildActionMask = 2147483647;
			files = (
				A879F3C01F96683A007C5394 /* base64url.cpp in Sources */,
				77875CDA2097A69400B8340F /* MEGAChatContainsMeta.mm in Sources */,
				A82750F01E9788D8007CD9E2 /* DelegateMEGAChatRequestListener.mm in Sources */,
				A8AA1BF92195B21800E15B60 /* DelegateMEGAChatNodeHistoryListener.mm in Sources */,
				A8373880213019CA0014328D /* DelegateMEGAChatNotificationListener.mm in Sources */,
				77875CDD2097A80700B8340F /* MEGAChatRichPreview.mm in Sources */,
				A835A8AB1F979CDC0075646F /* MEGAChatCall.mm in Sources */,
				A879F3C21F96683A007C5394 /* presenced.cpp in Sources */,
				A82750EE1E9788D8007CD9E2 /* DelegateMEGAChatListener.mm in Sources */,
				2F59F49F251C5B3600DDD2D0 /* MEGAChatGiphy.mm in Sources */,
				A82750D81E9788A3007CD9E2 /* MEGAChatRequest.mm in Sources */,
				A8F96C1A219DE3A2005A3EB6 /* MEGAChatGeolocation.mm in Sources */,
				A82750DB1E9788A3007CD9E2 /* MEGAChatSdk.mm in Sources */,
				A83D5BF61F974AF900A038F7 /* webrtcAdapter.cpp in Sources */,
				A82750D91E9788A3007CD9E2 /* MEGAChatRoom.mm in Sources */,
				A82750D51E9788A3007CD9E2 /* MEGAChatMessage.mm in Sources */,
				941977341F163DDE00A76EE3 /* websocketsIO.cpp in Sources */,
				A879F3C71F96683A007C5394 /* megachatapi.cpp in Sources */,
				A82750D41E9788A3007CD9E2 /* MEGAChatListItemList.mm in Sources */,
				77CB2DCF2356FFD50095FF8C /* OBJCCaptureModule.mm in Sources */,
				A82750DA1E9788A3007CD9E2 /* MEGAChatRoomList.mm in Sources */,
				A879F3CA1F96685E007C5394 /* libuvWaiter.cpp in Sources */,
				A879F3C31F96683A007C5394 /* url.cpp in Sources */,
				8394CF9E211992A200A1634A /* MEGAChatSession.mm in Sources */,
				A879F3C81F96683A007C5394 /* megachatapi_impl.cpp in Sources */,
				A82750D71E9788A3007CD9E2 /* MEGAChatPresenceConfig.mm in Sources */,
				A82750D61E9788A3007CD9E2 /* MEGAChatPeerList.mm in Sources */,
				A879F3C61F96683A007C5394 /* chatClient.cpp in Sources */,
				A835A8B61F97AE240075646F /* DelegateMEGAChatVideoListener.mm in Sources */,
				A879F3C41F96683A007C5394 /* userAttrCache.cpp in Sources */,
				A82750EF1E9788D8007CD9E2 /* DelegateMEGAChatLoggerListener.mm in Sources */,
				A879F3B21F966682007C5394 /* libwebsocketsIO.cpp in Sources */,
				A83D5BF41F974AF900A038F7 /* rtcStats.cpp in Sources */,
				A879F3C11F96683A007C5394 /* karereCommon.cpp in Sources */,
				5B4A6C34261324FA00E0A117 /* sfu.cpp in Sources */,
				A879F3B61F9667F5007C5394 /* karereDbSchema.cpp in Sources */,
				A838B20A1E9685A200875D96 /* logger.cpp in Sources */,
				A82750D31E9788A3007CD9E2 /* MEGAChatListItem.mm in Sources */,
				A835A8B31F97A74B0075646F /* DelegateMEGAChatCallListener.mm in Sources */,
				A879F3C51F96683A007C5394 /* chatd.cpp in Sources */,
				A82750D21E9788A3007CD9E2 /* MEGAChatError.mm in Sources */,
				A83D5BF51F974AF900A038F7 /* webrtc.cpp in Sources */,
				A82750F11E9788D8007CD9E2 /* DelegateMEGAChatRoomListener.mm in Sources */,
				A879F3D91F966D8E007C5394 /* rtcCrypto.cpp in Sources */,
				A838B2211E9685F000875D96 /* strongvelope.cpp in Sources */,
				947566561F3397AE00FE8664 /* cservices.cpp in Sources */,
			);
			runOnlyForDeploymentPostprocessing = 0;
		};
/* End PBXSourcesBuildPhase section */

/* Begin XCBuildConfiguration section */
		A838B1F21E96850700875D96 /* Debug */ = {
			isa = XCBuildConfiguration;
			buildSettings = {
				CLANG_WARN_BLOCK_CAPTURE_AUTORELEASING = YES;
				CLANG_WARN_BOOL_CONVERSION = YES;
				CLANG_WARN_COMMA = YES;
				CLANG_WARN_CONSTANT_CONVERSION = YES;
				CLANG_WARN_DEPRECATED_OBJC_IMPLEMENTATIONS = YES;
				CLANG_WARN_EMPTY_BODY = YES;
				CLANG_WARN_ENUM_CONVERSION = YES;
				CLANG_WARN_INFINITE_RECURSION = YES;
				CLANG_WARN_INT_CONVERSION = YES;
				CLANG_WARN_NON_LITERAL_NULL_CONVERSION = YES;
				CLANG_WARN_OBJC_IMPLICIT_RETAIN_SELF = YES;
				CLANG_WARN_OBJC_LITERAL_CONVERSION = YES;
				CLANG_WARN_QUOTED_INCLUDE_IN_FRAMEWORK_HEADER = YES;
				CLANG_WARN_RANGE_LOOP_ANALYSIS = YES;
				CLANG_WARN_STRICT_PROTOTYPES = YES;
				CLANG_WARN_SUSPICIOUS_MOVE = YES;
				CLANG_WARN_UNREACHABLE_CODE = YES;
				CLANG_WARN__DUPLICATE_METHOD_MATCH = YES;
				DEBUG_INFORMATION_FORMAT = dwarf;
				ENABLE_STRICT_OBJC_MSGSEND = YES;
				ENABLE_TESTABILITY = YES;
				GCC_NO_COMMON_BLOCKS = YES;
				GCC_WARN_64_TO_32_BIT_CONVERSION = YES;
				GCC_WARN_ABOUT_RETURN_TYPE = YES;
				GCC_WARN_UNDECLARED_SELECTOR = YES;
				GCC_WARN_UNINITIALIZED_AUTOS = YES;
				GCC_WARN_UNUSED_FUNCTION = YES;
				GCC_WARN_UNUSED_VARIABLE = YES;
				IPHONEOS_DEPLOYMENT_TARGET = 12.1;
				ONLY_ACTIVE_ARCH = YES;
				SDKROOT = iphoneos;
			};
			name = Debug;
		};
		A838B1F31E96850700875D96 /* Release */ = {
			isa = XCBuildConfiguration;
			buildSettings = {
				CLANG_WARN_BLOCK_CAPTURE_AUTORELEASING = YES;
				CLANG_WARN_BOOL_CONVERSION = YES;
				CLANG_WARN_COMMA = YES;
				CLANG_WARN_CONSTANT_CONVERSION = YES;
				CLANG_WARN_DEPRECATED_OBJC_IMPLEMENTATIONS = YES;
				CLANG_WARN_EMPTY_BODY = YES;
				CLANG_WARN_ENUM_CONVERSION = YES;
				CLANG_WARN_INFINITE_RECURSION = YES;
				CLANG_WARN_INT_CONVERSION = YES;
				CLANG_WARN_NON_LITERAL_NULL_CONVERSION = YES;
				CLANG_WARN_OBJC_IMPLICIT_RETAIN_SELF = YES;
				CLANG_WARN_OBJC_LITERAL_CONVERSION = YES;
				CLANG_WARN_QUOTED_INCLUDE_IN_FRAMEWORK_HEADER = YES;
				CLANG_WARN_RANGE_LOOP_ANALYSIS = YES;
				CLANG_WARN_STRICT_PROTOTYPES = YES;
				CLANG_WARN_SUSPICIOUS_MOVE = YES;
				CLANG_WARN_UNREACHABLE_CODE = YES;
				CLANG_WARN__DUPLICATE_METHOD_MATCH = YES;
				ENABLE_STRICT_OBJC_MSGSEND = YES;
				GCC_NO_COMMON_BLOCKS = YES;
				GCC_WARN_64_TO_32_BIT_CONVERSION = YES;
				GCC_WARN_ABOUT_RETURN_TYPE = YES;
				GCC_WARN_UNDECLARED_SELECTOR = YES;
				GCC_WARN_UNINITIALIZED_AUTOS = YES;
				GCC_WARN_UNUSED_FUNCTION = YES;
				GCC_WARN_UNUSED_VARIABLE = YES;
				IPHONEOS_DEPLOYMENT_TARGET = 12.1;
				SDKROOT = iphoneos;
			};
			name = Release;
		};
		A838B1FF1E96855400875D96 /* Debug */ = {
			isa = XCBuildConfiguration;
			buildSettings = {
				ALWAYS_SEARCH_USER_PATHS = NO;
				CLANG_ANALYZER_NONNULL = YES;
				CLANG_ANALYZER_NUMBER_OBJECT_CONVERSION = YES_AGGRESSIVE;
				CLANG_CXX_LANGUAGE_STANDARD = "gnu++14";
				CLANG_CXX_LIBRARY = "libc++";
				CLANG_ENABLE_MODULES = YES;
				CLANG_ENABLE_OBJC_ARC = YES;
				CLANG_WARN_BOOL_CONVERSION = YES;
				CLANG_WARN_CONSTANT_CONVERSION = YES;
				CLANG_WARN_DIRECT_OBJC_ISA_USAGE = YES_ERROR;
				CLANG_WARN_DOCUMENTATION_COMMENTS = YES;
				CLANG_WARN_EMPTY_BODY = YES;
				CLANG_WARN_ENUM_CONVERSION = YES;
				CLANG_WARN_INFINITE_RECURSION = YES;
				CLANG_WARN_INT_CONVERSION = YES;
				CLANG_WARN_OBJC_ROOT_CLASS = YES_ERROR;
				CLANG_WARN_SUSPICIOUS_MOVE = YES;
				CLANG_WARN_UNREACHABLE_CODE = YES;
				CLANG_WARN__DUPLICATE_METHOD_MATCH = YES;
				"CODE_SIGN_IDENTITY[sdk=iphoneos*]" = "iPhone Developer";
				COPY_PHASE_STRIP = NO;
				DEVELOPMENT_TEAM = T9RH74Y7L9;
				ENABLE_STRICT_OBJC_MSGSEND = YES;
				ENABLE_TESTABILITY = YES;
				GCC_C_LANGUAGE_STANDARD = gnu99;
				GCC_DYNAMIC_NO_PIC = NO;
				GCC_NO_COMMON_BLOCKS = YES;
				GCC_OPTIMIZATION_LEVEL = 0;
				GCC_PREPROCESSOR_DEFINITIONS = (
					"DEBUG=1",
					"$(inherited)",
				);
				GCC_WARN_64_TO_32_BIT_CONVERSION = YES;
				GCC_WARN_ABOUT_RETURN_TYPE = YES_ERROR;
				GCC_WARN_UNDECLARED_SELECTOR = YES;
				GCC_WARN_UNINITIALIZED_AUTOS = YES_AGGRESSIVE;
				GCC_WARN_UNUSED_FUNCTION = YES;
				GCC_WARN_UNUSED_VARIABLE = YES;
				HEADER_SEARCH_PATHS = (
					../../src/base,
					../../src/rtcModule,
					"../../third-party",
					../../src,
					../../../SDK/include,
					../../../SDK/bindings/ios/3rdparty/include,
					../../../SDK/bindings/ios/3rdparty/webrtc,
					"../../../SDK/bindings/ios/3rdparty/webrtc/third_party/abseil-cpp",
					../../../SDK/bindings/ios/3rdparty/webrtc/third_party/libyuv/include,
					../../../SDK/bindings/ios/3rdparty/webrtc/third_party/boringssl/src/include,
					../../../SDK/bindings/ios/3rdparty/webrtc/sdk/objc/,
					../../../SDK/bindings/ios/3rdparty/webrtc/sdk/objc/Framework/Headers,
					../../../SDK/bindings/ios/3rdparty/webrtc/sdk/objc/Framework/Headers/WebRTC,
				);
				LIBRARY_SEARCH_PATHS = "$(inherited)";
				MTL_ENABLE_DEBUG_INFO = YES;
				OTHER_CFLAGS = (
					"-DENABLE_CHAT",
					"-DHAVE_CONFIG_H",
					"-DHAVE_KARERE_LOGGER",
					"-DSVC_DISABLE_STROPHE",
					"-D_DARWIN_C_SOURCE",
					"-DUSE_LIBWEBSOCKETS",
					"-DENABLE_WEBRTC",
					"-DWEBRTC_POSIX",
					"-DWEBRTC_MAC",
					"-DWEBRTC_IOS",
					"-DV8_DEPRECATION_WARNINGS",
					"-DNO_TCMALLOC",
					"-DCHROMIUM_BUILD",
					"-DFIELDTRIAL_TESTING_ENABLED",
					"-DCR_XCODE_VERSION=0901",
					"-DCR_CLANG_REVISION=\\\"313786-1\\\"",
					"-D__STDC_CONSTANT_MACROS",
					"-D__STDC_FORMAT_MACROS",
					"-D_FORTIFY_SOURCE=2",
					"-DNVALGRIND",
					"-DDYNAMIC_ANNOTATIONS_ENABLED=0",
					"-DNS_BLOCK_ASSERTIONS=1",
					"-DWEBRTC_ENABLE_PROTOBUF=1",
					"-DWEBRTC_INCLUDE_INTERNAL_AUDIO_DEVICE",
					"-DRTC_DISABLE_VP9",
					"-DHAVE_SCTP",
					"-DWEBRTC_NON_STATIC_TRACE_EVENT_HANDLERS=1",
				);
				OTHER_LDFLAGS = "-ObjC";
				PRODUCT_NAME = "$(TARGET_NAME)";
				SKIP_INSTALL = YES;
				USER_HEADER_SEARCH_PATHS = "../../../SDK/include/mega/posix ../../../SDK/bindings/ios ../../../SDK/bindings/ios/private ../../../SDK/bindings/ios/3rdparty ../../../SDK/bindings/ios/3rdparty/webrtc/sdk/objc/base";
			};
			name = Debug;
		};
		A838B2001E96855400875D96 /* Release */ = {
			isa = XCBuildConfiguration;
			buildSettings = {
				ALWAYS_SEARCH_USER_PATHS = NO;
				CLANG_ANALYZER_NONNULL = YES;
				CLANG_ANALYZER_NUMBER_OBJECT_CONVERSION = YES_AGGRESSIVE;
				CLANG_CXX_LANGUAGE_STANDARD = "gnu++14";
				CLANG_CXX_LIBRARY = "libc++";
				CLANG_ENABLE_MODULES = YES;
				CLANG_ENABLE_OBJC_ARC = YES;
				CLANG_WARN_BOOL_CONVERSION = YES;
				CLANG_WARN_CONSTANT_CONVERSION = YES;
				CLANG_WARN_DIRECT_OBJC_ISA_USAGE = YES_ERROR;
				CLANG_WARN_DOCUMENTATION_COMMENTS = YES;
				CLANG_WARN_EMPTY_BODY = YES;
				CLANG_WARN_ENUM_CONVERSION = YES;
				CLANG_WARN_INFINITE_RECURSION = YES;
				CLANG_WARN_INT_CONVERSION = YES;
				CLANG_WARN_OBJC_ROOT_CLASS = YES_ERROR;
				CLANG_WARN_SUSPICIOUS_MOVE = YES;
				CLANG_WARN_UNREACHABLE_CODE = YES;
				CLANG_WARN__DUPLICATE_METHOD_MATCH = YES;
				"CODE_SIGN_IDENTITY[sdk=iphoneos*]" = "iPhone Developer";
				COPY_PHASE_STRIP = NO;
				DEVELOPMENT_TEAM = T9RH74Y7L9;
				ENABLE_NS_ASSERTIONS = NO;
				ENABLE_STRICT_OBJC_MSGSEND = YES;
				GCC_C_LANGUAGE_STANDARD = gnu99;
				GCC_NO_COMMON_BLOCKS = YES;
				GCC_WARN_64_TO_32_BIT_CONVERSION = YES;
				GCC_WARN_ABOUT_RETURN_TYPE = YES_ERROR;
				GCC_WARN_UNDECLARED_SELECTOR = YES;
				GCC_WARN_UNINITIALIZED_AUTOS = YES_AGGRESSIVE;
				GCC_WARN_UNUSED_FUNCTION = YES;
				GCC_WARN_UNUSED_VARIABLE = YES;
				HEADER_SEARCH_PATHS = (
					../../src/base,
					../../src/rtcModule,
					"../../third-party",
					../../src,
					../../../SDK/include,
					../../../SDK/bindings/ios/3rdparty/include,
					../../../SDK/bindings/ios/3rdparty/webrtc,
					"../../../SDK/bindings/ios/3rdparty/webrtc/third_party/abseil-cpp",
					../../../SDK/bindings/ios/3rdparty/webrtc/third_party/libyuv/include,
					../../../SDK/bindings/ios/3rdparty/webrtc/third_party/boringssl/src/include,
					../../../SDK/bindings/ios/3rdparty/webrtc/sdk/objc/,
					../../../SDK/bindings/ios/3rdparty/webrtc/sdk/objc/Framework/Headers,
					../../../SDK/bindings/ios/3rdparty/webrtc/sdk/objc/Framework/Headers/WebRTC,
				);
				LIBRARY_SEARCH_PATHS = "$(inherited)";
				MTL_ENABLE_DEBUG_INFO = NO;
				OTHER_CFLAGS = (
					"-DENABLE_CHAT",
					"-DHAVE_CONFIG_H",
					"-DHAVE_KARERE_LOGGER",
					"-DSVC_DISABLE_STROPHE",
					"-D_DARWIN_C_SOURCE",
					"-DNDEBUG",
					"-DENABLE_WEBRTC",
					"-DUSE_LIBWEBSOCKETS",
					"-DWEBRTC_POSIX",
					"-DWEBRTC_IOS",
					"-DWEBRTC_MAC",
					"-DV8_DEPRECATION_WARNINGS",
					"-DNO_TCMALLOC",
					"-DCHROMIUM_BUILD",
					"-DFIELDTRIAL_TESTING_ENABLED",
					"-DCR_XCODE_VERSION=0901",
					"-DCR_CLANG_REVISION=\\\"313786-1\\\"",
					"-D__STDC_CONSTANT_MACROS",
					"-D__STDC_FORMAT_MACROS",
					"-D_FORTIFY_SOURCE=2",
					"-DNDEBUG",
					"-DNVALGRIND",
					"-DDYNAMIC_ANNOTATIONS_ENABLED=0",
					"-DNS_BLOCK_ASSERTIONS=1",
					"-DWEBRTC_ENABLE_PROTOBUF=1",
					"-DWEBRTC_INCLUDE_INTERNAL_AUDIO_DEVICE",
					"-DRTC_DISABLE_VP9",
					"-DHAVE_SCTP",
					"-DWEBRTC_NON_STATIC_TRACE_EVENT_HANDLERS=1",
				);
				OTHER_LDFLAGS = "-ObjC";
				PRODUCT_NAME = "$(TARGET_NAME)";
				SKIP_INSTALL = YES;
				USER_HEADER_SEARCH_PATHS = "../../../SDK/include/mega/posix ../../../SDK/bindings/ios ../../../SDK/bindings/ios/private ../../../SDK/bindings/ios/3rdparty ../../../SDK/bindings/ios/3rdparty/webrtc/sdk/objc/base";
				VALIDATE_PRODUCT = YES;
			};
			name = Release;
		};
/* End XCBuildConfiguration section */

/* Begin XCConfigurationList section */
		A838B1F11E96850700875D96 /* Build configuration list for PBXProject "Karere" */ = {
			isa = XCConfigurationList;
			buildConfigurations = (
				A838B1F21E96850700875D96 /* Debug */,
				A838B1F31E96850700875D96 /* Release */,
			);
			defaultConfigurationIsVisible = 0;
			defaultConfigurationName = Release;
		};
		A838B2011E96855400875D96 /* Build configuration list for PBXNativeTarget "Karere" */ = {
			isa = XCConfigurationList;
			buildConfigurations = (
				A838B1FF1E96855400875D96 /* Debug */,
				A838B2001E96855400875D96 /* Release */,
			);
			defaultConfigurationIsVisible = 0;
			defaultConfigurationName = Release;
		};
/* End XCConfigurationList section */
	};
	rootObject = A838B1EE1E96850700875D96 /* Project object */;
}<|MERGE_RESOLUTION|>--- conflicted
+++ resolved
@@ -228,11 +228,8 @@
 		A8AD680A25CD513800392F13 /* ListenerDispatch.h */ = {isa = PBXFileReference; lastKnownFileType = sourcecode.c.h; path = ListenerDispatch.h; sourceTree = "<group>"; };
 		A8F96C18219DE3A2005A3EB6 /* MEGAChatGeolocation.h */ = {isa = PBXFileReference; lastKnownFileType = sourcecode.c.h; path = MEGAChatGeolocation.h; sourceTree = "<group>"; };
 		A8F96C19219DE3A2005A3EB6 /* MEGAChatGeolocation.mm */ = {isa = PBXFileReference; lastKnownFileType = sourcecode.cpp.objcpp; path = MEGAChatGeolocation.mm; sourceTree = "<group>"; };
-<<<<<<< HEAD
-=======
 		BF1146FC26AD60CD006E30F5 /* RTCAudioSessionConfiguration.h */ = {isa = PBXFileReference; fileEncoding = 4; lastKnownFileType = sourcecode.c.h; name = RTCAudioSessionConfiguration.h; path = ../../../SDK/bindings/ios/3rdparty/webrtc/sdk/objc/components/audio/RTCAudioSessionConfiguration.h; sourceTree = "<group>"; };
 		BF1146FD26AD60F3006E30F5 /* RTCDispatcher.h */ = {isa = PBXFileReference; fileEncoding = 4; lastKnownFileType = sourcecode.c.h; name = RTCDispatcher.h; path = ../../../SDK/bindings/ios/3rdparty/webrtc/sdk/objc/helpers/RTCDispatcher.h; sourceTree = "<group>"; };
->>>>>>> 9448824b
 		BF959683269715090076E5F6 /* RTCAudioSession.h */ = {isa = PBXFileReference; fileEncoding = 4; lastKnownFileType = sourcecode.c.h; name = RTCAudioSession.h; path = ../../../SDK/bindings/ios/3rdparty/webrtc/sdk/objc/components/audio/RTCAudioSession.h; sourceTree = "<group>"; };
 /* End PBXFileReference section */
 
@@ -309,11 +306,8 @@
 		947566151F18D52700FE8664 /* rtcModule */ = {
 			isa = PBXGroup;
 			children = (
-<<<<<<< HEAD
-=======
 				BF1146FD26AD60F3006E30F5 /* RTCDispatcher.h */,
 				BF1146FC26AD60CD006E30F5 /* RTCAudioSessionConfiguration.h */,
->>>>>>> 9448824b
 				BF959683269715090076E5F6 /* RTCAudioSession.h */,
 				947566171F18D53D00FE8664 /* IDeviceListImpl.h */,
 				A87D1056220C6ECB007CC424 /* IRtcCrypto.h */,
