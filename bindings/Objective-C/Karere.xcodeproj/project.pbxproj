// !$*UTF8*$!
{
	archiveVersion = 1;
	classes = {
	};
	objectVersion = 46;
	objects = {

/* Begin PBXBuildFile section */
		941977341F163DDE00A76EE3 /* websocketsIO.cpp in Sources */ = {isa = PBXBuildFile; fileRef = 941977321F163DDE00A76EE3 /* websocketsIO.cpp */; };
		941977371F163E5D00A76EE3 /* libwsIO.cpp in Sources */ = {isa = PBXBuildFile; fileRef = 941977351F163E5D00A76EE3 /* libwsIO.cpp */; };
<<<<<<< HEAD
		9419773A1F163EB100A76EE3 /* libwebsocketsIO.cpp in Sources */ = {isa = PBXBuildFile; fileRef = 941977381F163EB100A76EE3 /* libwebsocketsIO.cpp */; };
		947565EA1F164E5E00FE8664 /* libeventWaiter.cpp in Sources */ = {isa = PBXBuildFile; fileRef = 947565E61F164E5E00FE8664 /* libeventWaiter.cpp */; };
		947565ED1F164F1A00FE8664 /* libwebsocketsWaiter.cpp in Sources */ = {isa = PBXBuildFile; fileRef = 947565EC1F164F1A00FE8664 /* libwebsocketsWaiter.cpp */; };
		947566431F197BF800FE8664 /* libuvWaiter.cpp in Sources */ = {isa = PBXBuildFile; fileRef = 947566421F197BF800FE8664 /* libuvWaiter.cpp */; };
=======
>>>>>>> 2d9337ed
		947566561F3397AE00FE8664 /* cservices.cpp in Sources */ = {isa = PBXBuildFile; fileRef = 947566551F3397AE00FE8664 /* cservices.cpp */; };
		A82750D21E9788A3007CD9E2 /* MEGAChatError.mm in Sources */ = {isa = PBXBuildFile; fileRef = A82750BB1E9788A3007CD9E2 /* MEGAChatError.mm */; };
		A82750D31E9788A3007CD9E2 /* MEGAChatListItem.mm in Sources */ = {isa = PBXBuildFile; fileRef = A82750BD1E9788A3007CD9E2 /* MEGAChatListItem.mm */; };
		A82750D41E9788A3007CD9E2 /* MEGAChatListItemList.mm in Sources */ = {isa = PBXBuildFile; fileRef = A82750BF1E9788A3007CD9E2 /* MEGAChatListItemList.mm */; };
		A82750D51E9788A3007CD9E2 /* MEGAChatMessage.mm in Sources */ = {isa = PBXBuildFile; fileRef = A82750C21E9788A3007CD9E2 /* MEGAChatMessage.mm */; };
		A82750D61E9788A3007CD9E2 /* MEGAChatPeerList.mm in Sources */ = {isa = PBXBuildFile; fileRef = A82750C41E9788A3007CD9E2 /* MEGAChatPeerList.mm */; };
		A82750D71E9788A3007CD9E2 /* MEGAChatPresenceConfig.mm in Sources */ = {isa = PBXBuildFile; fileRef = A82750C61E9788A3007CD9E2 /* MEGAChatPresenceConfig.mm */; };
		A82750D81E9788A3007CD9E2 /* MEGAChatRequest.mm in Sources */ = {isa = PBXBuildFile; fileRef = A82750C81E9788A3007CD9E2 /* MEGAChatRequest.mm */; };
		A82750D91E9788A3007CD9E2 /* MEGAChatRoom.mm in Sources */ = {isa = PBXBuildFile; fileRef = A82750CB1E9788A3007CD9E2 /* MEGAChatRoom.mm */; };
		A82750DA1E9788A3007CD9E2 /* MEGAChatRoomList.mm in Sources */ = {isa = PBXBuildFile; fileRef = A82750CE1E9788A3007CD9E2 /* MEGAChatRoomList.mm */; };
		A82750DB1E9788A3007CD9E2 /* MEGAChatSdk.mm in Sources */ = {isa = PBXBuildFile; fileRef = A82750D01E9788A3007CD9E2 /* MEGAChatSdk.mm */; };
		A82750EE1E9788D8007CD9E2 /* DelegateMEGAChatListener.mm in Sources */ = {isa = PBXBuildFile; fileRef = A82750DD1E9788D8007CD9E2 /* DelegateMEGAChatListener.mm */; };
		A82750EF1E9788D8007CD9E2 /* DelegateMEGAChatLoggerListener.mm in Sources */ = {isa = PBXBuildFile; fileRef = A82750DF1E9788D8007CD9E2 /* DelegateMEGAChatLoggerListener.mm */; };
		A82750F01E9788D8007CD9E2 /* DelegateMEGAChatRequestListener.mm in Sources */ = {isa = PBXBuildFile; fileRef = A82750E11E9788D8007CD9E2 /* DelegateMEGAChatRequestListener.mm */; };
		A82750F11E9788D8007CD9E2 /* DelegateMEGAChatRoomListener.mm in Sources */ = {isa = PBXBuildFile; fileRef = A82750E31E9788D8007CD9E2 /* DelegateMEGAChatRoomListener.mm */; };
		A838B20A1E9685A200875D96 /* logger.cpp in Sources */ = {isa = PBXBuildFile; fileRef = A838B2051E9685A200875D96 /* logger.cpp */; };
		A838B2171E9685DF00875D96 /* base64.cpp in Sources */ = {isa = PBXBuildFile; fileRef = A838B20E1E9685DF00875D96 /* base64.cpp */; };
		A838B2181E9685DF00875D96 /* chatClient.cpp in Sources */ = {isa = PBXBuildFile; fileRef = A838B20F1E9685DF00875D96 /* chatClient.cpp */; };
		A838B2191E9685DF00875D96 /* chatd.cpp in Sources */ = {isa = PBXBuildFile; fileRef = A838B2101E9685DF00875D96 /* chatd.cpp */; };
		A838B21A1E9685DF00875D96 /* karereCommon.cpp in Sources */ = {isa = PBXBuildFile; fileRef = A838B2111E9685DF00875D96 /* karereCommon.cpp */; };
		A838B21B1E9685DF00875D96 /* megachatapi_impl.cpp in Sources */ = {isa = PBXBuildFile; fileRef = A838B2121E9685DF00875D96 /* megachatapi_impl.cpp */; };
		A838B21C1E9685DF00875D96 /* megachatapi.cpp in Sources */ = {isa = PBXBuildFile; fileRef = A838B2131E9685DF00875D96 /* megachatapi.cpp */; };
		A838B21D1E9685DF00875D96 /* presenced.cpp in Sources */ = {isa = PBXBuildFile; fileRef = A838B2141E9685DF00875D96 /* presenced.cpp */; };
		A838B21E1E9685DF00875D96 /* url.cpp in Sources */ = {isa = PBXBuildFile; fileRef = A838B2151E9685DF00875D96 /* url.cpp */; };
		A838B21F1E9685DF00875D96 /* userAttrCache.cpp in Sources */ = {isa = PBXBuildFile; fileRef = A838B2161E9685DF00875D96 /* userAttrCache.cpp */; };
		A838B2211E9685F000875D96 /* strongvelope.cpp in Sources */ = {isa = PBXBuildFile; fileRef = A838B2201E9685F000875D96 /* strongvelope.cpp */; };
		A838B2251E96879F00875D96 /* karereDbSchema.cpp in Sources */ = {isa = PBXBuildFile; fileRef = A838B2241E96879F00875D96 /* karereDbSchema.cpp */; };
		A838E1481F825CA100DA8038 /* libeventWaiter.cpp in Sources */ = {isa = PBXBuildFile; fileRef = A838E1471F825CA100DA8038 /* libeventWaiter.cpp */; };
/* End PBXBuildFile section */

/* Begin PBXCopyFilesBuildPhase section */
		A838B1F61E96855400875D96 /* CopyFiles */ = {
			isa = PBXCopyFilesBuildPhase;
			buildActionMask = 2147483647;
			dstPath = "include/$(PRODUCT_NAME)";
			dstSubfolderSpec = 16;
			files = (
			);
			runOnlyForDeploymentPostprocessing = 0;
		};
/* End PBXCopyFilesBuildPhase section */

/* Begin PBXFileReference section */
		941977321F163DDE00A76EE3 /* websocketsIO.cpp */ = {isa = PBXFileReference; fileEncoding = 4; lastKnownFileType = sourcecode.cpp.cpp; name = websocketsIO.cpp; path = ../../src/net/websocketsIO.cpp; sourceTree = "<group>"; };
		941977351F163E5D00A76EE3 /* libwsIO.cpp */ = {isa = PBXFileReference; fileEncoding = 4; lastKnownFileType = sourcecode.cpp.cpp; name = libwsIO.cpp; path = ../../src/net/libwsIO.cpp; sourceTree = "<group>"; };
<<<<<<< HEAD
		941977381F163EB100A76EE3 /* libwebsocketsIO.cpp */ = {isa = PBXFileReference; fileEncoding = 4; lastKnownFileType = sourcecode.cpp.cpp; name = libwebsocketsIO.cpp; path = ../../src/net/libwebsocketsIO.cpp; sourceTree = "<group>"; };
		947565E61F164E5E00FE8664 /* libeventWaiter.cpp */ = {isa = PBXFileReference; fileEncoding = 4; lastKnownFileType = sourcecode.cpp.cpp; name = libeventWaiter.cpp; path = ../../src/waiter/libeventWaiter.cpp; sourceTree = "<group>"; };
		947565EC1F164F1A00FE8664 /* libwebsocketsWaiter.cpp */ = {isa = PBXFileReference; fileEncoding = 4; lastKnownFileType = sourcecode.cpp.cpp; name = libwebsocketsWaiter.cpp; path = ../../src/waiter/libwebsocketsWaiter.cpp; sourceTree = "<group>"; };
=======
>>>>>>> 2d9337ed
		947565EE1F168CB400FE8664 /* timers.hpp */ = {isa = PBXFileReference; fileEncoding = 4; lastKnownFileType = sourcecode.cpp.h; name = timers.hpp; path = ../../src/base/timers.hpp; sourceTree = "<group>"; };
		947565F01F18D4E900FE8664 /* asyncTest-framework.h */ = {isa = PBXFileReference; fileEncoding = 4; lastKnownFileType = sourcecode.c.h; name = "asyncTest-framework.h"; path = "../../src/asyncTest-framework.h"; sourceTree = "<group>"; };
		947565F11F18D4E900FE8664 /* asyncTest.h */ = {isa = PBXFileReference; fileEncoding = 4; lastKnownFileType = sourcecode.c.h; name = asyncTest.h; path = ../../src/asyncTest.h; sourceTree = "<group>"; };
		947565F21F18D4E900FE8664 /* autoHandle.h */ = {isa = PBXFileReference; fileEncoding = 4; lastKnownFileType = sourcecode.c.h; name = autoHandle.h; path = ../../src/autoHandle.h; sourceTree = "<group>"; };
		947565F31F18D4E900FE8664 /* base64.h */ = {isa = PBXFileReference; fileEncoding = 4; lastKnownFileType = sourcecode.c.h; name = base64.h; path = ../../src/base64.h; sourceTree = "<group>"; };
		947565F41F18D4E900FE8664 /* buffer.h */ = {isa = PBXFileReference; fileEncoding = 4; lastKnownFileType = sourcecode.c.h; name = buffer.h; path = ../../src/buffer.h; sourceTree = "<group>"; };
		947565F51F18D4E900FE8664 /* chatClient.h */ = {isa = PBXFileReference; fileEncoding = 4; lastKnownFileType = sourcecode.c.h; name = chatClient.h; path = ../../src/chatClient.h; sourceTree = "<group>"; };
		947565F61F18D4E900FE8664 /* chatCommon.h */ = {isa = PBXFileReference; fileEncoding = 4; lastKnownFileType = sourcecode.c.h; name = chatCommon.h; path = ../../src/chatCommon.h; sourceTree = "<group>"; };
		947565F71F18D4E900FE8664 /* chatd.h */ = {isa = PBXFileReference; fileEncoding = 4; lastKnownFileType = sourcecode.c.h; name = chatd.h; path = ../../src/chatd.h; sourceTree = "<group>"; };
		947565F81F18D4E900FE8664 /* chatdDb.h */ = {isa = PBXFileReference; fileEncoding = 4; lastKnownFileType = sourcecode.c.h; name = chatdDb.h; path = ../../src/chatdDb.h; sourceTree = "<group>"; };
		947565F91F18D4E900FE8664 /* chatdICrypto.h */ = {isa = PBXFileReference; fileEncoding = 4; lastKnownFileType = sourcecode.c.h; name = chatdICrypto.h; path = ../../src/chatdICrypto.h; sourceTree = "<group>"; };
		947565FA1F18D4E900FE8664 /* chatdMsg.h */ = {isa = PBXFileReference; fileEncoding = 4; lastKnownFileType = sourcecode.c.h; name = chatdMsg.h; path = ../../src/chatdMsg.h; sourceTree = "<group>"; };
		947565FB1F18D4E900FE8664 /* chatRoom.h */ = {isa = PBXFileReference; fileEncoding = 4; lastKnownFileType = sourcecode.c.h; name = chatRoom.h; path = ../../src/chatRoom.h; sourceTree = "<group>"; };
		947565FC1F18D4E900FE8664 /* contactList.h */ = {isa = PBXFileReference; fileEncoding = 4; lastKnownFileType = sourcecode.c.h; name = contactList.h; path = ../../src/contactList.h; sourceTree = "<group>"; };
		947565FD1F18D4E900FE8664 /* db.h */ = {isa = PBXFileReference; fileEncoding = 4; lastKnownFileType = sourcecode.c.h; name = db.h; path = ../../src/db.h; sourceTree = "<group>"; };
		947565FE1F18D4E900FE8664 /* dummyCrypto.h */ = {isa = PBXFileReference; fileEncoding = 4; lastKnownFileType = sourcecode.c.h; name = dummyCrypto.h; path = ../../src/dummyCrypto.h; sourceTree = "<group>"; };
		947565FF1F18D4E900FE8664 /* IGui.h */ = {isa = PBXFileReference; fileEncoding = 4; lastKnownFileType = sourcecode.c.h; name = IGui.h; path = ../../src/IGui.h; sourceTree = "<group>"; };
		947566001F18D4E900FE8664 /* karereCommon.h */ = {isa = PBXFileReference; fileEncoding = 4; lastKnownFileType = sourcecode.c.h; name = karereCommon.h; path = ../../src/karereCommon.h; sourceTree = "<group>"; };
		947566011F18D4E900FE8664 /* karereId.h */ = {isa = PBXFileReference; fileEncoding = 4; lastKnownFileType = sourcecode.c.h; name = karereId.h; path = ../../src/karereId.h; sourceTree = "<group>"; };
		947566021F18D4E900FE8664 /* megachatapi_impl.h */ = {isa = PBXFileReference; fileEncoding = 4; lastKnownFileType = sourcecode.c.h; name = megachatapi_impl.h; path = ../../src/megachatapi_impl.h; sourceTree = "<group>"; };
		947566031F18D4E900FE8664 /* megachatapi.h */ = {isa = PBXFileReference; fileEncoding = 4; lastKnownFileType = sourcecode.c.h; name = megachatapi.h; path = ../../src/megachatapi.h; sourceTree = "<group>"; };
		947566041F18D4E900FE8664 /* megaCryptoFunctions.h */ = {isa = PBXFileReference; fileEncoding = 4; lastKnownFileType = sourcecode.c.h; name = megaCryptoFunctions.h; path = ../../src/megaCryptoFunctions.h; sourceTree = "<group>"; };
		947566051F18D4E900FE8664 /* messageBus.h */ = {isa = PBXFileReference; fileEncoding = 4; lastKnownFileType = sourcecode.c.h; name = messageBus.h; path = ../../src/messageBus.h; sourceTree = "<group>"; };
		947566061F18D4E900FE8664 /* presenced.h */ = {isa = PBXFileReference; fileEncoding = 4; lastKnownFileType = sourcecode.c.h; name = presenced.h; path = ../../src/presenced.h; sourceTree = "<group>"; };
		947566071F18D4E900FE8664 /* sdkApi.h */ = {isa = PBXFileReference; fileEncoding = 4; lastKnownFileType = sourcecode.c.h; name = sdkApi.h; path = ../../src/sdkApi.h; sourceTree = "<group>"; };
		947566081F18D4E900FE8664 /* serverListProvider.h */ = {isa = PBXFileReference; fileEncoding = 4; lastKnownFileType = sourcecode.c.h; name = serverListProvider.h; path = ../../src/serverListProvider.h; sourceTree = "<group>"; };
		947566091F18D4E900FE8664 /* serverListProviderForwards.h */ = {isa = PBXFileReference; fileEncoding = 4; lastKnownFileType = sourcecode.c.h; name = serverListProviderForwards.h; path = ../../src/serverListProviderForwards.h; sourceTree = "<group>"; };
		9475660A1F18D4E900FE8664 /* stringUtils.h */ = {isa = PBXFileReference; fileEncoding = 4; lastKnownFileType = sourcecode.c.h; name = stringUtils.h; path = ../../src/stringUtils.h; sourceTree = "<group>"; };
		9475660B1F18D4E900FE8664 /* strophe.disco.h */ = {isa = PBXFileReference; fileEncoding = 4; lastKnownFileType = sourcecode.c.h; name = strophe.disco.h; path = ../../src/strophe.disco.h; sourceTree = "<group>"; };
		9475660C1F18D4E900FE8664 /* textModule.h */ = {isa = PBXFileReference; fileEncoding = 4; lastKnownFileType = sourcecode.c.h; name = textModule.h; path = ../../src/textModule.h; sourceTree = "<group>"; };
		9475660D1F18D4E900FE8664 /* textModuleTypeConfig.h */ = {isa = PBXFileReference; fileEncoding = 4; lastKnownFileType = sourcecode.c.h; name = textModuleTypeConfig.h; path = ../../src/textModuleTypeConfig.h; sourceTree = "<group>"; };
		9475660E1F18D4E900FE8664 /* url.h */ = {isa = PBXFileReference; fileEncoding = 4; lastKnownFileType = sourcecode.c.h; name = url.h; path = ../../src/url.h; sourceTree = "<group>"; };
		9475660F1F18D4E900FE8664 /* userAttrCache.h */ = {isa = PBXFileReference; fileEncoding = 4; lastKnownFileType = sourcecode.c.h; name = userAttrCache.h; path = ../../src/userAttrCache.h; sourceTree = "<group>"; };
		947566101F18D4E900FE8664 /* videoRenderer_objc.h */ = {isa = PBXFileReference; fileEncoding = 4; lastKnownFileType = sourcecode.c.h; name = videoRenderer_objc.h; path = ../../src/videoRenderer_objc.h; sourceTree = "<group>"; };
		947566111F18D4E900FE8664 /* videoRenderer_Qt.h */ = {isa = PBXFileReference; fileEncoding = 4; lastKnownFileType = sourcecode.c.h; name = videoRenderer_Qt.h; path = ../../src/videoRenderer_Qt.h; sourceTree = "<group>"; };
		947566161F18D53D00FE8664 /* ICryptoFunctions.h */ = {isa = PBXFileReference; fileEncoding = 4; lastKnownFileType = sourcecode.c.h; name = ICryptoFunctions.h; path = ../../src/rtcModule/ICryptoFunctions.h; sourceTree = "<group>"; };
		947566171F18D53D00FE8664 /* IDeviceListImpl.h */ = {isa = PBXFileReference; fileEncoding = 4; lastKnownFileType = sourcecode.c.h; name = IDeviceListImpl.h; path = ../../src/rtcModule/IDeviceListImpl.h; sourceTree = "<group>"; };
		947566181F18D53D00FE8664 /* IJingleSession.h */ = {isa = PBXFileReference; fileEncoding = 4; lastKnownFileType = sourcecode.c.h; name = IJingleSession.h; path = ../../src/rtcModule/IJingleSession.h; sourceTree = "<group>"; };
		947566191F18D53D00FE8664 /* IRtcModule.h */ = {isa = PBXFileReference; fileEncoding = 4; lastKnownFileType = sourcecode.c.h; name = IRtcModule.h; path = ../../src/rtcModule/IRtcModule.h; sourceTree = "<group>"; };
		9475661A1F18D53D00FE8664 /* IRtcStats.h */ = {isa = PBXFileReference; fileEncoding = 4; lastKnownFileType = sourcecode.c.h; name = IRtcStats.h; path = ../../src/rtcModule/IRtcStats.h; sourceTree = "<group>"; };
		9475661B1F18D53D00FE8664 /* ITypes.h */ = {isa = PBXFileReference; fileEncoding = 4; lastKnownFileType = sourcecode.c.h; name = ITypes.h; path = ../../src/rtcModule/ITypes.h; sourceTree = "<group>"; };
		9475661C1F18D53D00FE8664 /* ITypesImpl.h */ = {isa = PBXFileReference; fileEncoding = 4; lastKnownFileType = sourcecode.c.h; name = ITypesImpl.h; path = ../../src/rtcModule/ITypesImpl.h; sourceTree = "<group>"; };
		9475661D1F18D53D00FE8664 /* IVideoRenderer.h */ = {isa = PBXFileReference; fileEncoding = 4; lastKnownFileType = sourcecode.c.h; name = IVideoRenderer.h; path = ../../src/rtcModule/IVideoRenderer.h; sourceTree = "<group>"; };
		9475661E1F18D53D00FE8664 /* lib.h */ = {isa = PBXFileReference; fileEncoding = 4; lastKnownFileType = sourcecode.c.h; name = lib.h; path = ../../src/rtcModule/lib.h; sourceTree = "<group>"; };
		9475661F1F18D53D00FE8664 /* rtcModule.h */ = {isa = PBXFileReference; fileEncoding = 4; lastKnownFileType = sourcecode.c.h; name = rtcModule.h; path = ../../src/rtcModule/rtcModule.h; sourceTree = "<group>"; };
		947566201F18D53D00FE8664 /* rtcmPrivate.h */ = {isa = PBXFileReference; fileEncoding = 4; lastKnownFileType = sourcecode.c.h; name = rtcmPrivate.h; path = ../../src/rtcModule/rtcmPrivate.h; sourceTree = "<group>"; };
		947566211F18D53D00FE8664 /* rtcStats.h */ = {isa = PBXFileReference; fileEncoding = 4; lastKnownFileType = sourcecode.c.h; name = rtcStats.h; path = ../../src/rtcModule/rtcStats.h; sourceTree = "<group>"; };
		947566221F18D53D00FE8664 /* streamPlayer.h */ = {isa = PBXFileReference; fileEncoding = 4; lastKnownFileType = sourcecode.c.h; name = streamPlayer.h; path = ../../src/rtcModule/streamPlayer.h; sourceTree = "<group>"; };
		947566231F18D53D00FE8664 /* strophe.jingle.h */ = {isa = PBXFileReference; fileEncoding = 4; lastKnownFileType = sourcecode.c.h; name = strophe.jingle.h; path = ../../src/rtcModule/strophe.jingle.h; sourceTree = "<group>"; };
		947566241F18D53D00FE8664 /* strophe.jingle.sdp.h */ = {isa = PBXFileReference; fileEncoding = 4; lastKnownFileType = sourcecode.c.h; name = strophe.jingle.sdp.h; path = ../../src/rtcModule/strophe.jingle.sdp.h; sourceTree = "<group>"; };
		947566251F18D53D00FE8664 /* strophe.jingle.session.h */ = {isa = PBXFileReference; fileEncoding = 4; lastKnownFileType = sourcecode.c.h; name = strophe.jingle.session.h; path = ../../src/rtcModule/strophe.jingle.session.h; sourceTree = "<group>"; };
		947566261F18D53D00FE8664 /* webrtcAdapter.h */ = {isa = PBXFileReference; fileEncoding = 4; lastKnownFileType = sourcecode.c.h; name = webrtcAdapter.h; path = ../../src/rtcModule/webrtcAdapter.h; sourceTree = "<group>"; };
		947566271F18D53D00FE8664 /* webrtcAsyncWaiter.h */ = {isa = PBXFileReference; fileEncoding = 4; lastKnownFileType = sourcecode.c.h; name = webrtcAsyncWaiter.h; path = ../../src/rtcModule/webrtcAsyncWaiter.h; sourceTree = "<group>"; };
		947566291F18D57F00FE8664 /* asyncTools.h */ = {isa = PBXFileReference; fileEncoding = 4; lastKnownFileType = sourcecode.c.h; name = asyncTools.h; path = ../../src/base/asyncTools.h; sourceTree = "<group>"; };
		9475662A1F18D57F00FE8664 /* cservices-strophe.h */ = {isa = PBXFileReference; fileEncoding = 4; lastKnownFileType = sourcecode.c.h; name = "cservices-strophe.h"; path = "../../src/base/cservices-strophe.h"; sourceTree = "<group>"; };
		9475662B1F18D57F00FE8664 /* cservices-thread.h */ = {isa = PBXFileReference; fileEncoding = 4; lastKnownFileType = sourcecode.c.h; name = "cservices-thread.h"; path = "../../src/base/cservices-thread.h"; sourceTree = "<group>"; };
		9475662C1F18D57F00FE8664 /* cservices.h */ = {isa = PBXFileReference; fileEncoding = 4; lastKnownFileType = sourcecode.c.h; name = cservices.h; path = ../../src/base/cservices.h; sourceTree = "<group>"; };
		9475662D1F18D57F00FE8664 /* gcm.h */ = {isa = PBXFileReference; fileEncoding = 4; lastKnownFileType = sourcecode.c.h; name = gcm.h; path = ../../src/base/gcm.h; sourceTree = "<group>"; };
		9475662E1F18D57F00FE8664 /* gcmpp.h */ = {isa = PBXFileReference; fileEncoding = 4; lastKnownFileType = sourcecode.c.h; name = gcmpp.h; path = ../../src/base/gcmpp.h; sourceTree = "<group>"; };
		9475662F1F18D57F00FE8664 /* logger.h */ = {isa = PBXFileReference; fileEncoding = 4; lastKnownFileType = sourcecode.c.h; name = logger.h; path = ../../src/base/logger.h; sourceTree = "<group>"; };
		947566301F18D57F00FE8664 /* loggerChannelConfig.h */ = {isa = PBXFileReference; fileEncoding = 4; lastKnownFileType = sourcecode.c.h; name = loggerChannelConfig.h; path = ../../src/base/loggerChannelConfig.h; sourceTree = "<group>"; };
		947566311F18D57F00FE8664 /* loggerConsole.h */ = {isa = PBXFileReference; fileEncoding = 4; lastKnownFileType = sourcecode.c.h; name = loggerConsole.h; path = ../../src/base/loggerConsole.h; sourceTree = "<group>"; };
		947566321F18D57F00FE8664 /* loggerFile.h */ = {isa = PBXFileReference; fileEncoding = 4; lastKnownFileType = sourcecode.c.h; name = loggerFile.h; path = ../../src/base/loggerFile.h; sourceTree = "<group>"; };
		947566331F18D57F00FE8664 /* promise.h */ = {isa = PBXFileReference; fileEncoding = 4; lastKnownFileType = sourcecode.c.h; name = promise.h; path = ../../src/base/promise.h; sourceTree = "<group>"; };
		947566341F18D57F00FE8664 /* retryHandler.h */ = {isa = PBXFileReference; fileEncoding = 4; lastKnownFileType = sourcecode.c.h; name = retryHandler.h; path = ../../src/base/retryHandler.h; sourceTree = "<group>"; };
		947566351F18D57F00FE8664 /* services.h */ = {isa = PBXFileReference; fileEncoding = 4; lastKnownFileType = sourcecode.c.h; name = services.h; path = ../../src/base/services.h; sourceTree = "<group>"; };
		947566361F18D57F00FE8664 /* trackDelete.h */ = {isa = PBXFileReference; fileEncoding = 4; lastKnownFileType = sourcecode.c.h; name = trackDelete.h; path = ../../src/base/trackDelete.h; sourceTree = "<group>"; };
		9475663A1F18D5CF00FE8664 /* cryptofunctions.h */ = {isa = PBXFileReference; fileEncoding = 4; lastKnownFileType = sourcecode.c.h; name = cryptofunctions.h; path = ../../src/strongvelope/cryptofunctions.h; sourceTree = "<group>"; };
		9475663B1F18D5CF00FE8664 /* strongvelope.h */ = {isa = PBXFileReference; fileEncoding = 4; lastKnownFileType = sourcecode.c.h; name = strongvelope.h; path = ../../src/strongvelope/strongvelope.h; sourceTree = "<group>"; };
		9475663C1F18D5CF00FE8664 /* tlvstore.h */ = {isa = PBXFileReference; fileEncoding = 4; lastKnownFileType = sourcecode.c.h; name = tlvstore.h; path = ../../src/strongvelope/tlvstore.h; sourceTree = "<group>"; };
		9475663D1F18D60300FE8664 /* libwebsocketsIO.h */ = {isa = PBXFileReference; fileEncoding = 4; lastKnownFileType = sourcecode.c.h; name = libwebsocketsIO.h; path = ../../src/net/libwebsocketsIO.h; sourceTree = "<group>"; };
		9475663E1F18D60300FE8664 /* libwsIO.h */ = {isa = PBXFileReference; fileEncoding = 4; lastKnownFileType = sourcecode.c.h; name = libwsIO.h; path = ../../src/net/libwsIO.h; sourceTree = "<group>"; };
		9475663F1F18D60300FE8664 /* websocketsIO.h */ = {isa = PBXFileReference; fileEncoding = 4; lastKnownFileType = sourcecode.c.h; name = websocketsIO.h; path = ../../src/net/websocketsIO.h; sourceTree = "<group>"; };
		947566401F18D61100FE8664 /* libeventWaiter.h */ = {isa = PBXFileReference; fileEncoding = 4; lastKnownFileType = sourcecode.c.h; name = libeventWaiter.h; path = ../../src/waiter/libeventWaiter.h; sourceTree = "<group>"; };
		947566411F18D61100FE8664 /* libwebsocketsWaiter.h */ = {isa = PBXFileReference; fileEncoding = 4; lastKnownFileType = sourcecode.c.h; name = libwebsocketsWaiter.h; path = ../../src/waiter/libwebsocketsWaiter.h; sourceTree = "<group>"; };
<<<<<<< HEAD
		947566421F197BF800FE8664 /* libuvWaiter.cpp */ = {isa = PBXFileReference; fileEncoding = 4; lastKnownFileType = sourcecode.cpp.cpp; name = libuvWaiter.cpp; path = ../../src/waiter/libuvWaiter.cpp; sourceTree = "<group>"; };
=======
>>>>>>> 2d9337ed
		947566441F197C0A00FE8664 /* libuvWaiter.h */ = {isa = PBXFileReference; fileEncoding = 4; lastKnownFileType = sourcecode.c.h; name = libuvWaiter.h; path = ../../src/waiter/libuvWaiter.h; sourceTree = "<group>"; };
		947566551F3397AE00FE8664 /* cservices.cpp */ = {isa = PBXFileReference; fileEncoding = 4; lastKnownFileType = sourcecode.cpp.cpp; name = cservices.cpp; path = ../../src/base/cservices.cpp; sourceTree = "<group>"; };
		A82750B91E9788A3007CD9E2 /* MEGAChatDelegate.h */ = {isa = PBXFileReference; fileEncoding = 4; lastKnownFileType = sourcecode.c.h; path = MEGAChatDelegate.h; sourceTree = "<group>"; };
		A82750BA1E9788A3007CD9E2 /* MEGAChatError.h */ = {isa = PBXFileReference; fileEncoding = 4; lastKnownFileType = sourcecode.c.h; path = MEGAChatError.h; sourceTree = "<group>"; };
		A82750BB1E9788A3007CD9E2 /* MEGAChatError.mm */ = {isa = PBXFileReference; fileEncoding = 4; lastKnownFileType = sourcecode.cpp.objcpp; path = MEGAChatError.mm; sourceTree = "<group>"; };
		A82750BC1E9788A3007CD9E2 /* MEGAChatListItem.h */ = {isa = PBXFileReference; fileEncoding = 4; lastKnownFileType = sourcecode.c.h; path = MEGAChatListItem.h; sourceTree = "<group>"; };
		A82750BD1E9788A3007CD9E2 /* MEGAChatListItem.mm */ = {isa = PBXFileReference; fileEncoding = 4; lastKnownFileType = sourcecode.cpp.objcpp; path = MEGAChatListItem.mm; sourceTree = "<group>"; };
		A82750BE1E9788A3007CD9E2 /* MEGAChatListItemList.h */ = {isa = PBXFileReference; fileEncoding = 4; lastKnownFileType = sourcecode.c.h; path = MEGAChatListItemList.h; sourceTree = "<group>"; };
		A82750BF1E9788A3007CD9E2 /* MEGAChatListItemList.mm */ = {isa = PBXFileReference; fileEncoding = 4; lastKnownFileType = sourcecode.cpp.objcpp; path = MEGAChatListItemList.mm; sourceTree = "<group>"; };
		A82750C01E9788A3007CD9E2 /* MEGAChatLoggerDelegate.h */ = {isa = PBXFileReference; fileEncoding = 4; lastKnownFileType = sourcecode.c.h; path = MEGAChatLoggerDelegate.h; sourceTree = "<group>"; };
		A82750C11E9788A3007CD9E2 /* MEGAChatMessage.h */ = {isa = PBXFileReference; fileEncoding = 4; lastKnownFileType = sourcecode.c.h; path = MEGAChatMessage.h; sourceTree = "<group>"; };
		A82750C21E9788A3007CD9E2 /* MEGAChatMessage.mm */ = {isa = PBXFileReference; fileEncoding = 4; lastKnownFileType = sourcecode.cpp.objcpp; path = MEGAChatMessage.mm; sourceTree = "<group>"; };
		A82750C31E9788A3007CD9E2 /* MEGAChatPeerList.h */ = {isa = PBXFileReference; fileEncoding = 4; lastKnownFileType = sourcecode.c.h; path = MEGAChatPeerList.h; sourceTree = "<group>"; };
		A82750C41E9788A3007CD9E2 /* MEGAChatPeerList.mm */ = {isa = PBXFileReference; fileEncoding = 4; lastKnownFileType = sourcecode.cpp.objcpp; path = MEGAChatPeerList.mm; sourceTree = "<group>"; };
		A82750C51E9788A3007CD9E2 /* MEGAChatPresenceConfig.h */ = {isa = PBXFileReference; fileEncoding = 4; lastKnownFileType = sourcecode.c.h; path = MEGAChatPresenceConfig.h; sourceTree = "<group>"; };
		A82750C61E9788A3007CD9E2 /* MEGAChatPresenceConfig.mm */ = {isa = PBXFileReference; fileEncoding = 4; lastKnownFileType = sourcecode.cpp.objcpp; path = MEGAChatPresenceConfig.mm; sourceTree = "<group>"; };
		A82750C71E9788A3007CD9E2 /* MEGAChatRequest.h */ = {isa = PBXFileReference; fileEncoding = 4; lastKnownFileType = sourcecode.c.h; path = MEGAChatRequest.h; sourceTree = "<group>"; };
		A82750C81E9788A3007CD9E2 /* MEGAChatRequest.mm */ = {isa = PBXFileReference; fileEncoding = 4; lastKnownFileType = sourcecode.cpp.objcpp; path = MEGAChatRequest.mm; sourceTree = "<group>"; };
		A82750C91E9788A3007CD9E2 /* MEGAChatRequestDelegate.h */ = {isa = PBXFileReference; fileEncoding = 4; lastKnownFileType = sourcecode.c.h; path = MEGAChatRequestDelegate.h; sourceTree = "<group>"; };
		A82750CA1E9788A3007CD9E2 /* MEGAChatRoom.h */ = {isa = PBXFileReference; fileEncoding = 4; lastKnownFileType = sourcecode.c.h; path = MEGAChatRoom.h; sourceTree = "<group>"; };
		A82750CB1E9788A3007CD9E2 /* MEGAChatRoom.mm */ = {isa = PBXFileReference; fileEncoding = 4; lastKnownFileType = sourcecode.cpp.objcpp; path = MEGAChatRoom.mm; sourceTree = "<group>"; };
		A82750CC1E9788A3007CD9E2 /* MEGAChatRoomDelegate.h */ = {isa = PBXFileReference; fileEncoding = 4; lastKnownFileType = sourcecode.c.h; path = MEGAChatRoomDelegate.h; sourceTree = "<group>"; };
		A82750CD1E9788A3007CD9E2 /* MEGAChatRoomList.h */ = {isa = PBXFileReference; fileEncoding = 4; lastKnownFileType = sourcecode.c.h; path = MEGAChatRoomList.h; sourceTree = "<group>"; };
		A82750CE1E9788A3007CD9E2 /* MEGAChatRoomList.mm */ = {isa = PBXFileReference; fileEncoding = 4; lastKnownFileType = sourcecode.cpp.objcpp; path = MEGAChatRoomList.mm; sourceTree = "<group>"; };
		A82750CF1E9788A3007CD9E2 /* MEGAChatSdk.h */ = {isa = PBXFileReference; fileEncoding = 4; lastKnownFileType = sourcecode.c.h; path = MEGAChatSdk.h; sourceTree = "<group>"; };
		A82750D01E9788A3007CD9E2 /* MEGAChatSdk.mm */ = {isa = PBXFileReference; fileEncoding = 4; lastKnownFileType = sourcecode.cpp.objcpp; path = MEGAChatSdk.mm; sourceTree = "<group>"; };
		A82750DC1E9788D8007CD9E2 /* DelegateMEGAChatListener.h */ = {isa = PBXFileReference; fileEncoding = 4; lastKnownFileType = sourcecode.c.h; name = DelegateMEGAChatListener.h; path = Private/DelegateMEGAChatListener.h; sourceTree = "<group>"; };
		A82750DD1E9788D8007CD9E2 /* DelegateMEGAChatListener.mm */ = {isa = PBXFileReference; fileEncoding = 4; lastKnownFileType = sourcecode.cpp.objcpp; name = DelegateMEGAChatListener.mm; path = Private/DelegateMEGAChatListener.mm; sourceTree = "<group>"; };
		A82750DE1E9788D8007CD9E2 /* DelegateMEGAChatLoggerListener.h */ = {isa = PBXFileReference; fileEncoding = 4; lastKnownFileType = sourcecode.c.h; name = DelegateMEGAChatLoggerListener.h; path = Private/DelegateMEGAChatLoggerListener.h; sourceTree = "<group>"; };
		A82750DF1E9788D8007CD9E2 /* DelegateMEGAChatLoggerListener.mm */ = {isa = PBXFileReference; fileEncoding = 4; lastKnownFileType = sourcecode.cpp.objcpp; name = DelegateMEGAChatLoggerListener.mm; path = Private/DelegateMEGAChatLoggerListener.mm; sourceTree = "<group>"; };
		A82750E01E9788D8007CD9E2 /* DelegateMEGAChatRequestListener.h */ = {isa = PBXFileReference; fileEncoding = 4; lastKnownFileType = sourcecode.c.h; name = DelegateMEGAChatRequestListener.h; path = Private/DelegateMEGAChatRequestListener.h; sourceTree = "<group>"; };
		A82750E11E9788D8007CD9E2 /* DelegateMEGAChatRequestListener.mm */ = {isa = PBXFileReference; fileEncoding = 4; lastKnownFileType = sourcecode.cpp.objcpp; name = DelegateMEGAChatRequestListener.mm; path = Private/DelegateMEGAChatRequestListener.mm; sourceTree = "<group>"; };
		A82750E21E9788D8007CD9E2 /* DelegateMEGAChatRoomListener.h */ = {isa = PBXFileReference; fileEncoding = 4; lastKnownFileType = sourcecode.c.h; name = DelegateMEGAChatRoomListener.h; path = Private/DelegateMEGAChatRoomListener.h; sourceTree = "<group>"; };
		A82750E31E9788D8007CD9E2 /* DelegateMEGAChatRoomListener.mm */ = {isa = PBXFileReference; fileEncoding = 4; lastKnownFileType = sourcecode.cpp.objcpp; name = DelegateMEGAChatRoomListener.mm; path = Private/DelegateMEGAChatRoomListener.mm; sourceTree = "<group>"; };
		A82750E41E9788D8007CD9E2 /* MEGAChatError+init.h */ = {isa = PBXFileReference; fileEncoding = 4; lastKnownFileType = sourcecode.c.h; name = "MEGAChatError+init.h"; path = "Private/MEGAChatError+init.h"; sourceTree = "<group>"; };
		A82750E51E9788D8007CD9E2 /* MEGAChatListItem+init.h */ = {isa = PBXFileReference; fileEncoding = 4; lastKnownFileType = sourcecode.c.h; name = "MEGAChatListItem+init.h"; path = "Private/MEGAChatListItem+init.h"; sourceTree = "<group>"; };
		A82750E61E9788D8007CD9E2 /* MEGAChatListItemList+init.h */ = {isa = PBXFileReference; fileEncoding = 4; lastKnownFileType = sourcecode.c.h; name = "MEGAChatListItemList+init.h"; path = "Private/MEGAChatListItemList+init.h"; sourceTree = "<group>"; };
		A82750E71E9788D8007CD9E2 /* MEGAChatMessage+init.h */ = {isa = PBXFileReference; fileEncoding = 4; lastKnownFileType = sourcecode.c.h; name = "MEGAChatMessage+init.h"; path = "Private/MEGAChatMessage+init.h"; sourceTree = "<group>"; };
		A82750E81E9788D8007CD9E2 /* MEGAChatPeerList+init.h */ = {isa = PBXFileReference; fileEncoding = 4; lastKnownFileType = sourcecode.c.h; name = "MEGAChatPeerList+init.h"; path = "Private/MEGAChatPeerList+init.h"; sourceTree = "<group>"; };
		A82750E91E9788D8007CD9E2 /* MEGAChatPresenceConfig+init.h */ = {isa = PBXFileReference; fileEncoding = 4; lastKnownFileType = sourcecode.c.h; name = "MEGAChatPresenceConfig+init.h"; path = "Private/MEGAChatPresenceConfig+init.h"; sourceTree = "<group>"; };
		A82750EA1E9788D8007CD9E2 /* MEGAChatRequest+init.h */ = {isa = PBXFileReference; fileEncoding = 4; lastKnownFileType = sourcecode.c.h; name = "MEGAChatRequest+init.h"; path = "Private/MEGAChatRequest+init.h"; sourceTree = "<group>"; };
		A82750EB1E9788D8007CD9E2 /* MEGAChatRoom+init.h */ = {isa = PBXFileReference; fileEncoding = 4; lastKnownFileType = sourcecode.c.h; name = "MEGAChatRoom+init.h"; path = "Private/MEGAChatRoom+init.h"; sourceTree = "<group>"; };
		A82750EC1E9788D8007CD9E2 /* MEGAChatRoomList+init.h */ = {isa = PBXFileReference; fileEncoding = 4; lastKnownFileType = sourcecode.c.h; name = "MEGAChatRoomList+init.h"; path = "Private/MEGAChatRoomList+init.h"; sourceTree = "<group>"; };
		A82750ED1E9788D8007CD9E2 /* MEGAChatSdk+init.h */ = {isa = PBXFileReference; fileEncoding = 4; lastKnownFileType = sourcecode.c.h; name = "MEGAChatSdk+init.h"; path = "Private/MEGAChatSdk+init.h"; sourceTree = "<group>"; };
		A838B1F81E96855400875D96 /* libKarere.a */ = {isa = PBXFileReference; explicitFileType = archive.ar; includeInIndex = 0; path = libKarere.a; sourceTree = BUILT_PRODUCTS_DIR; };
		A838B2051E9685A200875D96 /* logger.cpp */ = {isa = PBXFileReference; fileEncoding = 4; lastKnownFileType = sourcecode.cpp.cpp; name = logger.cpp; path = ../../src/base/logger.cpp; sourceTree = "<group>"; };
		A838B20E1E9685DF00875D96 /* base64.cpp */ = {isa = PBXFileReference; fileEncoding = 4; lastKnownFileType = sourcecode.cpp.cpp; name = base64.cpp; path = ../../src/base64.cpp; sourceTree = "<group>"; };
		A838B20F1E9685DF00875D96 /* chatClient.cpp */ = {isa = PBXFileReference; fileEncoding = 4; lastKnownFileType = sourcecode.cpp.cpp; name = chatClient.cpp; path = ../../src/chatClient.cpp; sourceTree = "<group>"; };
		A838B2101E9685DF00875D96 /* chatd.cpp */ = {isa = PBXFileReference; fileEncoding = 4; lastKnownFileType = sourcecode.cpp.cpp; name = chatd.cpp; path = ../../src/chatd.cpp; sourceTree = "<group>"; };
		A838B2111E9685DF00875D96 /* karereCommon.cpp */ = {isa = PBXFileReference; fileEncoding = 4; lastKnownFileType = sourcecode.cpp.cpp; name = karereCommon.cpp; path = ../../src/karereCommon.cpp; sourceTree = "<group>"; };
		A838B2121E9685DF00875D96 /* megachatapi_impl.cpp */ = {isa = PBXFileReference; fileEncoding = 4; lastKnownFileType = sourcecode.cpp.cpp; name = megachatapi_impl.cpp; path = ../../src/megachatapi_impl.cpp; sourceTree = "<group>"; };
		A838B2131E9685DF00875D96 /* megachatapi.cpp */ = {isa = PBXFileReference; fileEncoding = 4; lastKnownFileType = sourcecode.cpp.cpp; name = megachatapi.cpp; path = ../../src/megachatapi.cpp; sourceTree = "<group>"; };
		A838B2141E9685DF00875D96 /* presenced.cpp */ = {isa = PBXFileReference; fileEncoding = 4; lastKnownFileType = sourcecode.cpp.cpp; name = presenced.cpp; path = ../../src/presenced.cpp; sourceTree = "<group>"; };
		A838B2151E9685DF00875D96 /* url.cpp */ = {isa = PBXFileReference; fileEncoding = 4; lastKnownFileType = sourcecode.cpp.cpp; name = url.cpp; path = ../../src/url.cpp; sourceTree = "<group>"; };
		A838B2161E9685DF00875D96 /* userAttrCache.cpp */ = {isa = PBXFileReference; fileEncoding = 4; lastKnownFileType = sourcecode.cpp.cpp; name = userAttrCache.cpp; path = ../../src/userAttrCache.cpp; sourceTree = "<group>"; };
		A838B2201E9685F000875D96 /* strongvelope.cpp */ = {isa = PBXFileReference; fileEncoding = 4; lastKnownFileType = sourcecode.cpp.cpp; name = strongvelope.cpp; path = ../../src/strongvelope/strongvelope.cpp; sourceTree = "<group>"; };
		A838B2241E96879F00875D96 /* karereDbSchema.cpp */ = {isa = PBXFileReference; fileEncoding = 4; lastKnownFileType = sourcecode.cpp.cpp; name = karereDbSchema.cpp; path = ../../src/karereDbSchema.cpp; sourceTree = "<group>"; };
		A838E1471F825CA100DA8038 /* libeventWaiter.cpp */ = {isa = PBXFileReference; fileEncoding = 4; lastKnownFileType = sourcecode.cpp.cpp; name = libeventWaiter.cpp; path = ../../src/waiter/libeventWaiter.cpp; sourceTree = "<group>"; };
/* End PBXFileReference section */

/* Begin PBXFrameworksBuildPhase section */
		A838B1F51E96855400875D96 /* Frameworks */ = {
			isa = PBXFrameworksBuildPhase;
			buildActionMask = 2147483647;
			files = (
			);
			runOnlyForDeploymentPostprocessing = 0;
		};
/* End PBXFrameworksBuildPhase section */

/* Begin PBXGroup section */
		941977271F16377400A76EE3 /* net */ = {
			isa = PBXGroup;
			children = (
<<<<<<< HEAD
				941977381F163EB100A76EE3 /* libwebsocketsIO.cpp */,
=======
>>>>>>> 2d9337ed
				941977351F163E5D00A76EE3 /* libwsIO.cpp */,
				941977321F163DDE00A76EE3 /* websocketsIO.cpp */,
			);
			name = net;
			sourceTree = "<group>";
		};
		941977311F163CEB00A76EE3 /* waiter */ = {
			isa = PBXGroup;
			children = (
<<<<<<< HEAD
				947566421F197BF800FE8664 /* libuvWaiter.cpp */,
				947565EC1F164F1A00FE8664 /* libwebsocketsWaiter.cpp */,
				947565E61F164E5E00FE8664 /* libeventWaiter.cpp */,
=======
				A838E1471F825CA100DA8038 /* libeventWaiter.cpp */,
>>>>>>> 2d9337ed
			);
			name = waiter;
			sourceTree = "<group>";
		};
		947565EF1F18D4BF00FE8664 /* include */ = {
			isa = PBXGroup;
			children = (
				947566391F18D59C00FE8664 /* net */,
				947566381F18D58F00FE8664 /* waiter */,
				947566371F18D58500FE8664 /* strongvelope */,
				947566281F18D56B00FE8664 /* base */,
				947566151F18D52700FE8664 /* rtcModule */,
				947565F01F18D4E900FE8664 /* asyncTest-framework.h */,
				947565F11F18D4E900FE8664 /* asyncTest.h */,
				947565F21F18D4E900FE8664 /* autoHandle.h */,
				947565F31F18D4E900FE8664 /* base64.h */,
				947565F41F18D4E900FE8664 /* buffer.h */,
				947565F51F18D4E900FE8664 /* chatClient.h */,
				947565F61F18D4E900FE8664 /* chatCommon.h */,
				947565F71F18D4E900FE8664 /* chatd.h */,
				947565F81F18D4E900FE8664 /* chatdDb.h */,
				947565F91F18D4E900FE8664 /* chatdICrypto.h */,
				947565FA1F18D4E900FE8664 /* chatdMsg.h */,
				947565FB1F18D4E900FE8664 /* chatRoom.h */,
				947565FC1F18D4E900FE8664 /* contactList.h */,
				947565FD1F18D4E900FE8664 /* db.h */,
				947565FE1F18D4E900FE8664 /* dummyCrypto.h */,
				947565FF1F18D4E900FE8664 /* IGui.h */,
				947566001F18D4E900FE8664 /* karereCommon.h */,
				947566011F18D4E900FE8664 /* karereId.h */,
				947566021F18D4E900FE8664 /* megachatapi_impl.h */,
				947566031F18D4E900FE8664 /* megachatapi.h */,
				947566041F18D4E900FE8664 /* megaCryptoFunctions.h */,
				947566051F18D4E900FE8664 /* messageBus.h */,
				947566061F18D4E900FE8664 /* presenced.h */,
				947566071F18D4E900FE8664 /* sdkApi.h */,
				947566081F18D4E900FE8664 /* serverListProvider.h */,
				947566091F18D4E900FE8664 /* serverListProviderForwards.h */,
				9475660A1F18D4E900FE8664 /* stringUtils.h */,
				9475660B1F18D4E900FE8664 /* strophe.disco.h */,
				9475660C1F18D4E900FE8664 /* textModule.h */,
				9475660D1F18D4E900FE8664 /* textModuleTypeConfig.h */,
				9475660E1F18D4E900FE8664 /* url.h */,
				9475660F1F18D4E900FE8664 /* userAttrCache.h */,
				947566101F18D4E900FE8664 /* videoRenderer_objc.h */,
				947566111F18D4E900FE8664 /* videoRenderer_Qt.h */,
			);
			name = include;
			sourceTree = "<group>";
		};
		947566151F18D52700FE8664 /* rtcModule */ = {
			isa = PBXGroup;
			children = (
				947566161F18D53D00FE8664 /* ICryptoFunctions.h */,
				947566171F18D53D00FE8664 /* IDeviceListImpl.h */,
				947566181F18D53D00FE8664 /* IJingleSession.h */,
				947566191F18D53D00FE8664 /* IRtcModule.h */,
				9475661A1F18D53D00FE8664 /* IRtcStats.h */,
				9475661B1F18D53D00FE8664 /* ITypes.h */,
				9475661C1F18D53D00FE8664 /* ITypesImpl.h */,
				9475661D1F18D53D00FE8664 /* IVideoRenderer.h */,
				9475661E1F18D53D00FE8664 /* lib.h */,
				9475661F1F18D53D00FE8664 /* rtcModule.h */,
				947566201F18D53D00FE8664 /* rtcmPrivate.h */,
				947566211F18D53D00FE8664 /* rtcStats.h */,
				947566221F18D53D00FE8664 /* streamPlayer.h */,
				947566231F18D53D00FE8664 /* strophe.jingle.h */,
				947566241F18D53D00FE8664 /* strophe.jingle.sdp.h */,
				947566251F18D53D00FE8664 /* strophe.jingle.session.h */,
				947566261F18D53D00FE8664 /* webrtcAdapter.h */,
				947566271F18D53D00FE8664 /* webrtcAsyncWaiter.h */,
			);
			name = rtcModule;
			sourceTree = "<group>";
		};
		947566281F18D56B00FE8664 /* base */ = {
			isa = PBXGroup;
			children = (
				947566291F18D57F00FE8664 /* asyncTools.h */,
				9475662A1F18D57F00FE8664 /* cservices-strophe.h */,
				9475662B1F18D57F00FE8664 /* cservices-thread.h */,
				9475662C1F18D57F00FE8664 /* cservices.h */,
				9475662D1F18D57F00FE8664 /* gcm.h */,
				9475662E1F18D57F00FE8664 /* gcmpp.h */,
				9475662F1F18D57F00FE8664 /* logger.h */,
				947566301F18D57F00FE8664 /* loggerChannelConfig.h */,
				947566311F18D57F00FE8664 /* loggerConsole.h */,
				947566321F18D57F00FE8664 /* loggerFile.h */,
				947566331F18D57F00FE8664 /* promise.h */,
				947566341F18D57F00FE8664 /* retryHandler.h */,
				947566351F18D57F00FE8664 /* services.h */,
				947566361F18D57F00FE8664 /* trackDelete.h */,
			);
			name = base;
			sourceTree = "<group>";
		};
		947566371F18D58500FE8664 /* strongvelope */ = {
			isa = PBXGroup;
			children = (
				9475663A1F18D5CF00FE8664 /* cryptofunctions.h */,
				9475663B1F18D5CF00FE8664 /* strongvelope.h */,
				9475663C1F18D5CF00FE8664 /* tlvstore.h */,
			);
			name = strongvelope;
			sourceTree = "<group>";
		};
		947566381F18D58F00FE8664 /* waiter */ = {
			isa = PBXGroup;
			children = (
				947566441F197C0A00FE8664 /* libuvWaiter.h */,
				947566401F18D61100FE8664 /* libeventWaiter.h */,
				947566411F18D61100FE8664 /* libwebsocketsWaiter.h */,
			);
			name = waiter;
			sourceTree = "<group>";
		};
		947566391F18D59C00FE8664 /* net */ = {
			isa = PBXGroup;
			children = (
				9475663D1F18D60300FE8664 /* libwebsocketsIO.h */,
				9475663E1F18D60300FE8664 /* libwsIO.h */,
				9475663F1F18D60300FE8664 /* websocketsIO.h */,
			);
			name = net;
			sourceTree = "<group>";
		};
		A82750F21E9788E5007CD9E2 /* private */ = {
			isa = PBXGroup;
			children = (
				A82750DC1E9788D8007CD9E2 /* DelegateMEGAChatListener.h */,
				A82750DD1E9788D8007CD9E2 /* DelegateMEGAChatListener.mm */,
				A82750DE1E9788D8007CD9E2 /* DelegateMEGAChatLoggerListener.h */,
				A82750DF1E9788D8007CD9E2 /* DelegateMEGAChatLoggerListener.mm */,
				A82750E01E9788D8007CD9E2 /* DelegateMEGAChatRequestListener.h */,
				A82750E11E9788D8007CD9E2 /* DelegateMEGAChatRequestListener.mm */,
				A82750E21E9788D8007CD9E2 /* DelegateMEGAChatRoomListener.h */,
				A82750E31E9788D8007CD9E2 /* DelegateMEGAChatRoomListener.mm */,
				A82750E41E9788D8007CD9E2 /* MEGAChatError+init.h */,
				A82750E51E9788D8007CD9E2 /* MEGAChatListItem+init.h */,
				A82750E61E9788D8007CD9E2 /* MEGAChatListItemList+init.h */,
				A82750E71E9788D8007CD9E2 /* MEGAChatMessage+init.h */,
				A82750E81E9788D8007CD9E2 /* MEGAChatPeerList+init.h */,
				A82750E91E9788D8007CD9E2 /* MEGAChatPresenceConfig+init.h */,
				A82750EA1E9788D8007CD9E2 /* MEGAChatRequest+init.h */,
				A82750EB1E9788D8007CD9E2 /* MEGAChatRoom+init.h */,
				A82750EC1E9788D8007CD9E2 /* MEGAChatRoomList+init.h */,
				A82750ED1E9788D8007CD9E2 /* MEGAChatSdk+init.h */,
			);
			name = private;
			sourceTree = "<group>";
		};
		A82750F31E978908007CD9E2 /* binding */ = {
			isa = PBXGroup;
			children = (
				A82750F21E9788E5007CD9E2 /* private */,
				A82750B91E9788A3007CD9E2 /* MEGAChatDelegate.h */,
				A82750BA1E9788A3007CD9E2 /* MEGAChatError.h */,
				A82750BB1E9788A3007CD9E2 /* MEGAChatError.mm */,
				A82750BC1E9788A3007CD9E2 /* MEGAChatListItem.h */,
				A82750BD1E9788A3007CD9E2 /* MEGAChatListItem.mm */,
				A82750BE1E9788A3007CD9E2 /* MEGAChatListItemList.h */,
				A82750BF1E9788A3007CD9E2 /* MEGAChatListItemList.mm */,
				A82750C01E9788A3007CD9E2 /* MEGAChatLoggerDelegate.h */,
				A82750C11E9788A3007CD9E2 /* MEGAChatMessage.h */,
				A82750C21E9788A3007CD9E2 /* MEGAChatMessage.mm */,
				A82750C31E9788A3007CD9E2 /* MEGAChatPeerList.h */,
				A82750C41E9788A3007CD9E2 /* MEGAChatPeerList.mm */,
				A82750C51E9788A3007CD9E2 /* MEGAChatPresenceConfig.h */,
				A82750C61E9788A3007CD9E2 /* MEGAChatPresenceConfig.mm */,
				A82750C71E9788A3007CD9E2 /* MEGAChatRequest.h */,
				A82750C81E9788A3007CD9E2 /* MEGAChatRequest.mm */,
				A82750C91E9788A3007CD9E2 /* MEGAChatRequestDelegate.h */,
				A82750CA1E9788A3007CD9E2 /* MEGAChatRoom.h */,
				A82750CB1E9788A3007CD9E2 /* MEGAChatRoom.mm */,
				A82750CC1E9788A3007CD9E2 /* MEGAChatRoomDelegate.h */,
				A82750CD1E9788A3007CD9E2 /* MEGAChatRoomList.h */,
				A82750CE1E9788A3007CD9E2 /* MEGAChatRoomList.mm */,
				A82750CF1E9788A3007CD9E2 /* MEGAChatSdk.h */,
				A82750D01E9788A3007CD9E2 /* MEGAChatSdk.mm */,
			);
			name = binding;
			sourceTree = "<group>";
		};
		A838B1ED1E96850700875D96 = {
			isa = PBXGroup;
			children = (
				947565EF1F18D4BF00FE8664 /* include */,
				A82750F31E978908007CD9E2 /* binding */,
				A838B20D1E9685AD00875D96 /* src */,
				A838B1F91E96855400875D96 /* Products */,
				A838B2261E96884A00875D96 /* Frameworks */,
			);
			sourceTree = "<group>";
		};
		A838B1F91E96855400875D96 /* Products */ = {
			isa = PBXGroup;
			children = (
				A838B1F81E96855400875D96 /* libKarere.a */,
			);
			name = Products;
			sourceTree = "<group>";
		};
		A838B20C1E9685A600875D96 /* base */ = {
			isa = PBXGroup;
			children = (
				947566551F3397AE00FE8664 /* cservices.cpp */,
				947565EE1F168CB400FE8664 /* timers.hpp */,
				A838B2051E9685A200875D96 /* logger.cpp */,
			);
			name = base;
			sourceTree = "<group>";
		};
		A838B20D1E9685AD00875D96 /* src */ = {
			isa = PBXGroup;
			children = (
				941977311F163CEB00A76EE3 /* waiter */,
				941977271F16377400A76EE3 /* net */,
				A838B2241E96879F00875D96 /* karereDbSchema.cpp */,
				A838B2221E9685F300875D96 /* strongvelope */,
				A838B20E1E9685DF00875D96 /* base64.cpp */,
				A838B20F1E9685DF00875D96 /* chatClient.cpp */,
				A838B2101E9685DF00875D96 /* chatd.cpp */,
				A838B2111E9685DF00875D96 /* karereCommon.cpp */,
				A838B2121E9685DF00875D96 /* megachatapi_impl.cpp */,
				A838B2131E9685DF00875D96 /* megachatapi.cpp */,
				A838B2141E9685DF00875D96 /* presenced.cpp */,
				A838B2151E9685DF00875D96 /* url.cpp */,
				A838B2161E9685DF00875D96 /* userAttrCache.cpp */,
				A838B20C1E9685A600875D96 /* base */,
			);
			name = src;
			sourceTree = "<group>";
		};
		A838B2221E9685F300875D96 /* strongvelope */ = {
			isa = PBXGroup;
			children = (
				A838B2201E9685F000875D96 /* strongvelope.cpp */,
			);
			name = strongvelope;
			sourceTree = "<group>";
		};
		A838B2261E96884A00875D96 /* Frameworks */ = {
			isa = PBXGroup;
			children = (
			);
			name = Frameworks;
			sourceTree = "<group>";
		};
/* End PBXGroup section */

/* Begin PBXNativeTarget section */
		A838B1F71E96855400875D96 /* Karere */ = {
			isa = PBXNativeTarget;
			buildConfigurationList = A838B2011E96855400875D96 /* Build configuration list for PBXNativeTarget "Karere" */;
			buildPhases = (
				A838B2231E96860900875D96 /* ShellScript */,
				A838B1F41E96855400875D96 /* Sources */,
				A838B1F51E96855400875D96 /* Frameworks */,
				A838B1F61E96855400875D96 /* CopyFiles */,
			);
			buildRules = (
			);
			dependencies = (
			);
			name = Karere;
			productName = Karere;
			productReference = A838B1F81E96855400875D96 /* libKarere.a */;
			productType = "com.apple.product-type.library.static";
		};
/* End PBXNativeTarget section */

/* Begin PBXProject section */
		A838B1EE1E96850700875D96 /* Project object */ = {
			isa = PBXProject;
			attributes = {
				LastUpgradeCheck = 0900;
				TargetAttributes = {
					A838B1F71E96855400875D96 = {
						CreatedOnToolsVersion = 8.3;
						DevelopmentTeam = T9RH74Y7L9;
						ProvisioningStyle = Automatic;
					};
				};
			};
			buildConfigurationList = A838B1F11E96850700875D96 /* Build configuration list for PBXProject "Karere" */;
			compatibilityVersion = "Xcode 3.2";
			developmentRegion = English;
			hasScannedForEncodings = 0;
			knownRegions = (
				en,
			);
			mainGroup = A838B1ED1E96850700875D96;
			productRefGroup = A838B1F91E96855400875D96 /* Products */;
			projectDirPath = "";
			projectRoot = "";
			targets = (
				A838B1F71E96855400875D96 /* Karere */,
			);
		};
/* End PBXProject section */

/* Begin PBXShellScriptBuildPhase section */
		A838B2231E96860900875D96 /* ShellScript */ = {
			isa = PBXShellScriptBuildPhase;
			buildActionMask = 2147483647;
			files = (
			);
			inputPaths = (
			);
			outputPaths = (
			);
			runOnlyForDeploymentPostprocessing = 0;
			shellPath = /bin/sh;
			shellScript = "cd ../../src\ncmake -P genDbSchema.cmake";
		};
/* End PBXShellScriptBuildPhase section */

/* Begin PBXSourcesBuildPhase section */
		A838B1F41E96855400875D96 /* Sources */ = {
			isa = PBXSourcesBuildPhase;
			buildActionMask = 2147483647;
			files = (
				A838B21E1E9685DF00875D96 /* url.cpp in Sources */,
				A82750F01E9788D8007CD9E2 /* DelegateMEGAChatRequestListener.mm in Sources */,
				A82750EE1E9788D8007CD9E2 /* DelegateMEGAChatListener.mm in Sources */,
				A838B2171E9685DF00875D96 /* base64.cpp in Sources */,
				947565ED1F164F1A00FE8664 /* libwebsocketsWaiter.cpp in Sources */,
				A82750D81E9788A3007CD9E2 /* MEGAChatRequest.mm in Sources */,
				A838B2251E96879F00875D96 /* karereDbSchema.cpp in Sources */,
				A82750DB1E9788A3007CD9E2 /* MEGAChatSdk.mm in Sources */,
				A82750D91E9788A3007CD9E2 /* MEGAChatRoom.mm in Sources */,
				A838E1481F825CA100DA8038 /* libeventWaiter.cpp in Sources */,
				A82750D51E9788A3007CD9E2 /* MEGAChatMessage.mm in Sources */,
				941977341F163DDE00A76EE3 /* websocketsIO.cpp in Sources */,
				A82750D41E9788A3007CD9E2 /* MEGAChatListItemList.mm in Sources */,
				947565EA1F164E5E00FE8664 /* libeventWaiter.cpp in Sources */,
				A838B21F1E9685DF00875D96 /* userAttrCache.cpp in Sources */,
				A82750DA1E9788A3007CD9E2 /* MEGAChatRoomList.mm in Sources */,
				941977371F163E5D00A76EE3 /* libwsIO.cpp in Sources */,
				A82750D71E9788A3007CD9E2 /* MEGAChatPresenceConfig.mm in Sources */,
				A82750D61E9788A3007CD9E2 /* MEGAChatPeerList.mm in Sources */,
				A838B21D1E9685DF00875D96 /* presenced.cpp in Sources */,
				A82750EF1E9788D8007CD9E2 /* DelegateMEGAChatLoggerListener.mm in Sources */,
				A838B2181E9685DF00875D96 /* chatClient.cpp in Sources */,
				A838B20A1E9685A200875D96 /* logger.cpp in Sources */,
				A82750D31E9788A3007CD9E2 /* MEGAChatListItem.mm in Sources */,
				A838B2191E9685DF00875D96 /* chatd.cpp in Sources */,
				A838B21C1E9685DF00875D96 /* megachatapi.cpp in Sources */,
				A82750D21E9788A3007CD9E2 /* MEGAChatError.mm in Sources */,
				947566431F197BF800FE8664 /* libuvWaiter.cpp in Sources */,
				A82750F11E9788D8007CD9E2 /* DelegateMEGAChatRoomListener.mm in Sources */,
				A838B2211E9685F000875D96 /* strongvelope.cpp in Sources */,
				9419773A1F163EB100A76EE3 /* libwebsocketsIO.cpp in Sources */,
				A838B21B1E9685DF00875D96 /* megachatapi_impl.cpp in Sources */,
				947566561F3397AE00FE8664 /* cservices.cpp in Sources */,
				A838B21A1E9685DF00875D96 /* karereCommon.cpp in Sources */,
			);
			runOnlyForDeploymentPostprocessing = 0;
		};
/* End PBXSourcesBuildPhase section */

/* Begin XCBuildConfiguration section */
		A838B1F21E96850700875D96 /* Debug */ = {
			isa = XCBuildConfiguration;
			buildSettings = {
				CLANG_WARN_BLOCK_CAPTURE_AUTORELEASING = YES;
				CLANG_WARN_BOOL_CONVERSION = YES;
				CLANG_WARN_COMMA = YES;
				CLANG_WARN_CONSTANT_CONVERSION = YES;
				CLANG_WARN_EMPTY_BODY = YES;
				CLANG_WARN_ENUM_CONVERSION = YES;
				CLANG_WARN_INFINITE_RECURSION = YES;
				CLANG_WARN_INT_CONVERSION = YES;
				CLANG_WARN_NON_LITERAL_NULL_CONVERSION = YES;
				CLANG_WARN_OBJC_LITERAL_CONVERSION = YES;
				CLANG_WARN_RANGE_LOOP_ANALYSIS = YES;
				CLANG_WARN_STRICT_PROTOTYPES = YES;
				CLANG_WARN_SUSPICIOUS_MOVE = YES;
				CLANG_WARN_UNREACHABLE_CODE = YES;
				CLANG_WARN__DUPLICATE_METHOD_MATCH = YES;
				ENABLE_STRICT_OBJC_MSGSEND = YES;
				ENABLE_TESTABILITY = YES;
				GCC_NO_COMMON_BLOCKS = YES;
				GCC_WARN_64_TO_32_BIT_CONVERSION = YES;
				GCC_WARN_ABOUT_RETURN_TYPE = YES;
				GCC_WARN_UNDECLARED_SELECTOR = YES;
				GCC_WARN_UNINITIALIZED_AUTOS = YES;
				GCC_WARN_UNUSED_FUNCTION = YES;
				GCC_WARN_UNUSED_VARIABLE = YES;
				IPHONEOS_DEPLOYMENT_TARGET = 8.0;
				ONLY_ACTIVE_ARCH = YES;
				SDKROOT = iphoneos;
			};
			name = Debug;
		};
		A838B1F31E96850700875D96 /* Release */ = {
			isa = XCBuildConfiguration;
			buildSettings = {
				CLANG_WARN_BLOCK_CAPTURE_AUTORELEASING = YES;
				CLANG_WARN_BOOL_CONVERSION = YES;
				CLANG_WARN_COMMA = YES;
				CLANG_WARN_CONSTANT_CONVERSION = YES;
				CLANG_WARN_EMPTY_BODY = YES;
				CLANG_WARN_ENUM_CONVERSION = YES;
				CLANG_WARN_INFINITE_RECURSION = YES;
				CLANG_WARN_INT_CONVERSION = YES;
				CLANG_WARN_NON_LITERAL_NULL_CONVERSION = YES;
				CLANG_WARN_OBJC_LITERAL_CONVERSION = YES;
				CLANG_WARN_RANGE_LOOP_ANALYSIS = YES;
				CLANG_WARN_STRICT_PROTOTYPES = YES;
				CLANG_WARN_SUSPICIOUS_MOVE = YES;
				CLANG_WARN_UNREACHABLE_CODE = YES;
				CLANG_WARN__DUPLICATE_METHOD_MATCH = YES;
				ENABLE_STRICT_OBJC_MSGSEND = YES;
				GCC_NO_COMMON_BLOCKS = YES;
				GCC_WARN_64_TO_32_BIT_CONVERSION = YES;
				GCC_WARN_ABOUT_RETURN_TYPE = YES;
				GCC_WARN_UNDECLARED_SELECTOR = YES;
				GCC_WARN_UNINITIALIZED_AUTOS = YES;
				GCC_WARN_UNUSED_FUNCTION = YES;
				GCC_WARN_UNUSED_VARIABLE = YES;
				IPHONEOS_DEPLOYMENT_TARGET = 8.0;
				SDKROOT = iphoneos;
			};
			name = Release;
		};
		A838B1FF1E96855400875D96 /* Debug */ = {
			isa = XCBuildConfiguration;
			buildSettings = {
				ALWAYS_SEARCH_USER_PATHS = NO;
				CLANG_ANALYZER_NONNULL = YES;
				CLANG_ANALYZER_NUMBER_OBJECT_CONVERSION = YES_AGGRESSIVE;
				CLANG_CXX_LANGUAGE_STANDARD = "gnu++0x";
				CLANG_CXX_LIBRARY = "libc++";
				CLANG_ENABLE_MODULES = YES;
				CLANG_ENABLE_OBJC_ARC = YES;
				CLANG_WARN_BOOL_CONVERSION = YES;
				CLANG_WARN_CONSTANT_CONVERSION = YES;
				CLANG_WARN_DIRECT_OBJC_ISA_USAGE = YES_ERROR;
				CLANG_WARN_DOCUMENTATION_COMMENTS = YES;
				CLANG_WARN_EMPTY_BODY = YES;
				CLANG_WARN_ENUM_CONVERSION = YES;
				CLANG_WARN_INFINITE_RECURSION = YES;
				CLANG_WARN_INT_CONVERSION = YES;
				CLANG_WARN_OBJC_ROOT_CLASS = YES_ERROR;
				CLANG_WARN_SUSPICIOUS_MOVE = YES;
				CLANG_WARN_UNREACHABLE_CODE = YES;
				CLANG_WARN__DUPLICATE_METHOD_MATCH = YES;
				"CODE_SIGN_IDENTITY[sdk=iphoneos*]" = "iPhone Developer";
				COPY_PHASE_STRIP = NO;
				DEBUG_INFORMATION_FORMAT = dwarf;
				DEVELOPMENT_TEAM = T9RH74Y7L9;
				ENABLE_STRICT_OBJC_MSGSEND = YES;
				ENABLE_TESTABILITY = YES;
				GCC_C_LANGUAGE_STANDARD = gnu99;
				GCC_DYNAMIC_NO_PIC = NO;
				GCC_NO_COMMON_BLOCKS = YES;
				GCC_OPTIMIZATION_LEVEL = 0;
				GCC_PREPROCESSOR_DEFINITIONS = (
					"DEBUG=1",
					"$(inherited)",
				);
				GCC_WARN_64_TO_32_BIT_CONVERSION = YES;
				GCC_WARN_ABOUT_RETURN_TYPE = YES_ERROR;
				GCC_WARN_UNDECLARED_SELECTOR = YES;
				GCC_WARN_UNINITIALIZED_AUTOS = YES_AGGRESSIVE;
				GCC_WARN_UNUSED_FUNCTION = YES;
				GCC_WARN_UNUSED_VARIABLE = YES;
				HEADER_SEARCH_PATHS = (
					../../src/base,
					../../src/rtcModule,
					"../../third-party",
					../../src,
					../../../SDK/include,
					../../../SDK/bindings/ios/3rdparty/include/libws,
					../../../SDK/bindings/ios/3rdparty/include,
					../../../SDK/bindings/ios/3rdparty/include/libevent,
				);
				IPHONEOS_DEPLOYMENT_TARGET = 8.0;
				LIBRARY_SEARCH_PATHS = ../../../SDK/bindings/ios/3rdparty/lib;
				MTL_ENABLE_DEBUG_INFO = YES;
				ONLY_ACTIVE_ARCH = YES;
				OTHER_CFLAGS = (
					"-DENABLE_CHAT",
					"-DHAVE_CONFIG_H",
					"-DHAVE_KARERE_LOGGER",
					"-DKARERE_DISABLE_WEBRTC",
					"-DSVC_DISABLE_STROPHE",
					"-D_DARWIN_C_SOURCE",
				);
				OTHER_LDFLAGS = "-ObjC";
				PRODUCT_NAME = "$(TARGET_NAME)";
				SDKROOT = iphoneos;
				SKIP_INSTALL = YES;
				USER_HEADER_SEARCH_PATHS = "../../../SDK/bindings/ios/3rdparty/include/libws ../../../SDK/bindings/ios/3rdparty/include/libevent ../../../SDK/include/mega/posix ../../../SDK/bindings/ios ../../../SDK/bindings/ios/private";
			};
			name = Debug;
		};
		A838B2001E96855400875D96 /* Release */ = {
			isa = XCBuildConfiguration;
			buildSettings = {
				ALWAYS_SEARCH_USER_PATHS = NO;
				CLANG_ANALYZER_NONNULL = YES;
				CLANG_ANALYZER_NUMBER_OBJECT_CONVERSION = YES_AGGRESSIVE;
				CLANG_CXX_LANGUAGE_STANDARD = "gnu++0x";
				CLANG_CXX_LIBRARY = "libc++";
				CLANG_ENABLE_MODULES = YES;
				CLANG_ENABLE_OBJC_ARC = YES;
				CLANG_WARN_BOOL_CONVERSION = YES;
				CLANG_WARN_CONSTANT_CONVERSION = YES;
				CLANG_WARN_DIRECT_OBJC_ISA_USAGE = YES_ERROR;
				CLANG_WARN_DOCUMENTATION_COMMENTS = YES;
				CLANG_WARN_EMPTY_BODY = YES;
				CLANG_WARN_ENUM_CONVERSION = YES;
				CLANG_WARN_INFINITE_RECURSION = YES;
				CLANG_WARN_INT_CONVERSION = YES;
				CLANG_WARN_OBJC_ROOT_CLASS = YES_ERROR;
				CLANG_WARN_SUSPICIOUS_MOVE = YES;
				CLANG_WARN_UNREACHABLE_CODE = YES;
				CLANG_WARN__DUPLICATE_METHOD_MATCH = YES;
				"CODE_SIGN_IDENTITY[sdk=iphoneos*]" = "iPhone Developer";
				COPY_PHASE_STRIP = NO;
				DEBUG_INFORMATION_FORMAT = "dwarf-with-dsym";
				DEVELOPMENT_TEAM = T9RH74Y7L9;
				ENABLE_NS_ASSERTIONS = NO;
				ENABLE_STRICT_OBJC_MSGSEND = YES;
				GCC_C_LANGUAGE_STANDARD = gnu99;
				GCC_NO_COMMON_BLOCKS = YES;
				GCC_WARN_64_TO_32_BIT_CONVERSION = YES;
				GCC_WARN_ABOUT_RETURN_TYPE = YES_ERROR;
				GCC_WARN_UNDECLARED_SELECTOR = YES;
				GCC_WARN_UNINITIALIZED_AUTOS = YES_AGGRESSIVE;
				GCC_WARN_UNUSED_FUNCTION = YES;
				GCC_WARN_UNUSED_VARIABLE = YES;
				HEADER_SEARCH_PATHS = (
					../../src/base,
					../../src/rtcModule,
					"../../third-party",
					../../src,
					../../../SDK/include,
					../../../SDK/bindings/ios/3rdparty/include/libws,
					../../../SDK/bindings/ios/3rdparty/include,
					../../../SDK/bindings/ios/3rdparty/include/libevent,
				);
				IPHONEOS_DEPLOYMENT_TARGET = 8.0;
				LIBRARY_SEARCH_PATHS = ../../../SDK/bindings/ios/3rdparty/lib;
				MTL_ENABLE_DEBUG_INFO = NO;
				OTHER_CFLAGS = (
					"-DENABLE_CHAT",
					"-DHAVE_CONFIG_H",
					"-DHAVE_KARERE_LOGGER",
					"-DKARERE_DISABLE_WEBRTC",
					"-DSVC_DISABLE_STROPHE",
					"-D_DARWIN_C_SOURCE",
					"-DNDEBUG",
				);
				OTHER_LDFLAGS = "-ObjC";
				PRODUCT_NAME = "$(TARGET_NAME)";
				SDKROOT = iphoneos;
				SKIP_INSTALL = YES;
				USER_HEADER_SEARCH_PATHS = "../../../SDK/bindings/ios/3rdparty/include/libws ../../../SDK/bindings/ios/3rdparty/include/libevent ../../../SDK/include/mega/posix ../../../SDK/bindings/ios ../../../SDK/bindings/ios/private";
				VALIDATE_PRODUCT = YES;
			};
			name = Release;
		};
/* End XCBuildConfiguration section */

/* Begin XCConfigurationList section */
		A838B1F11E96850700875D96 /* Build configuration list for PBXProject "Karere" */ = {
			isa = XCConfigurationList;
			buildConfigurations = (
				A838B1F21E96850700875D96 /* Debug */,
				A838B1F31E96850700875D96 /* Release */,
			);
			defaultConfigurationIsVisible = 0;
			defaultConfigurationName = Release;
		};
		A838B2011E96855400875D96 /* Build configuration list for PBXNativeTarget "Karere" */ = {
			isa = XCConfigurationList;
			buildConfigurations = (
				A838B1FF1E96855400875D96 /* Debug */,
				A838B2001E96855400875D96 /* Release */,
			);
			defaultConfigurationIsVisible = 0;
			defaultConfigurationName = Release;
		};
/* End XCConfigurationList section */
	};
	rootObject = A838B1EE1E96850700875D96 /* Project object */;
}<|MERGE_RESOLUTION|>--- conflicted
+++ resolved
@@ -9,13 +9,6 @@
 /* Begin PBXBuildFile section */
 		941977341F163DDE00A76EE3 /* websocketsIO.cpp in Sources */ = {isa = PBXBuildFile; fileRef = 941977321F163DDE00A76EE3 /* websocketsIO.cpp */; };
 		941977371F163E5D00A76EE3 /* libwsIO.cpp in Sources */ = {isa = PBXBuildFile; fileRef = 941977351F163E5D00A76EE3 /* libwsIO.cpp */; };
-<<<<<<< HEAD
-		9419773A1F163EB100A76EE3 /* libwebsocketsIO.cpp in Sources */ = {isa = PBXBuildFile; fileRef = 941977381F163EB100A76EE3 /* libwebsocketsIO.cpp */; };
-		947565EA1F164E5E00FE8664 /* libeventWaiter.cpp in Sources */ = {isa = PBXBuildFile; fileRef = 947565E61F164E5E00FE8664 /* libeventWaiter.cpp */; };
-		947565ED1F164F1A00FE8664 /* libwebsocketsWaiter.cpp in Sources */ = {isa = PBXBuildFile; fileRef = 947565EC1F164F1A00FE8664 /* libwebsocketsWaiter.cpp */; };
-		947566431F197BF800FE8664 /* libuvWaiter.cpp in Sources */ = {isa = PBXBuildFile; fileRef = 947566421F197BF800FE8664 /* libuvWaiter.cpp */; };
-=======
->>>>>>> 2d9337ed
 		947566561F3397AE00FE8664 /* cservices.cpp in Sources */ = {isa = PBXBuildFile; fileRef = 947566551F3397AE00FE8664 /* cservices.cpp */; };
 		A82750D21E9788A3007CD9E2 /* MEGAChatError.mm in Sources */ = {isa = PBXBuildFile; fileRef = A82750BB1E9788A3007CD9E2 /* MEGAChatError.mm */; };
 		A82750D31E9788A3007CD9E2 /* MEGAChatListItem.mm in Sources */ = {isa = PBXBuildFile; fileRef = A82750BD1E9788A3007CD9E2 /* MEGAChatListItem.mm */; };
@@ -61,12 +54,6 @@
 /* Begin PBXFileReference section */
 		941977321F163DDE00A76EE3 /* websocketsIO.cpp */ = {isa = PBXFileReference; fileEncoding = 4; lastKnownFileType = sourcecode.cpp.cpp; name = websocketsIO.cpp; path = ../../src/net/websocketsIO.cpp; sourceTree = "<group>"; };
 		941977351F163E5D00A76EE3 /* libwsIO.cpp */ = {isa = PBXFileReference; fileEncoding = 4; lastKnownFileType = sourcecode.cpp.cpp; name = libwsIO.cpp; path = ../../src/net/libwsIO.cpp; sourceTree = "<group>"; };
-<<<<<<< HEAD
-		941977381F163EB100A76EE3 /* libwebsocketsIO.cpp */ = {isa = PBXFileReference; fileEncoding = 4; lastKnownFileType = sourcecode.cpp.cpp; name = libwebsocketsIO.cpp; path = ../../src/net/libwebsocketsIO.cpp; sourceTree = "<group>"; };
-		947565E61F164E5E00FE8664 /* libeventWaiter.cpp */ = {isa = PBXFileReference; fileEncoding = 4; lastKnownFileType = sourcecode.cpp.cpp; name = libeventWaiter.cpp; path = ../../src/waiter/libeventWaiter.cpp; sourceTree = "<group>"; };
-		947565EC1F164F1A00FE8664 /* libwebsocketsWaiter.cpp */ = {isa = PBXFileReference; fileEncoding = 4; lastKnownFileType = sourcecode.cpp.cpp; name = libwebsocketsWaiter.cpp; path = ../../src/waiter/libwebsocketsWaiter.cpp; sourceTree = "<group>"; };
-=======
->>>>>>> 2d9337ed
 		947565EE1F168CB400FE8664 /* timers.hpp */ = {isa = PBXFileReference; fileEncoding = 4; lastKnownFileType = sourcecode.cpp.h; name = timers.hpp; path = ../../src/base/timers.hpp; sourceTree = "<group>"; };
 		947565F01F18D4E900FE8664 /* asyncTest-framework.h */ = {isa = PBXFileReference; fileEncoding = 4; lastKnownFileType = sourcecode.c.h; name = "asyncTest-framework.h"; path = "../../src/asyncTest-framework.h"; sourceTree = "<group>"; };
 		947565F11F18D4E900FE8664 /* asyncTest.h */ = {isa = PBXFileReference; fileEncoding = 4; lastKnownFileType = sourcecode.c.h; name = asyncTest.h; path = ../../src/asyncTest.h; sourceTree = "<group>"; };
@@ -142,10 +129,6 @@
 		9475663F1F18D60300FE8664 /* websocketsIO.h */ = {isa = PBXFileReference; fileEncoding = 4; lastKnownFileType = sourcecode.c.h; name = websocketsIO.h; path = ../../src/net/websocketsIO.h; sourceTree = "<group>"; };
 		947566401F18D61100FE8664 /* libeventWaiter.h */ = {isa = PBXFileReference; fileEncoding = 4; lastKnownFileType = sourcecode.c.h; name = libeventWaiter.h; path = ../../src/waiter/libeventWaiter.h; sourceTree = "<group>"; };
 		947566411F18D61100FE8664 /* libwebsocketsWaiter.h */ = {isa = PBXFileReference; fileEncoding = 4; lastKnownFileType = sourcecode.c.h; name = libwebsocketsWaiter.h; path = ../../src/waiter/libwebsocketsWaiter.h; sourceTree = "<group>"; };
-<<<<<<< HEAD
-		947566421F197BF800FE8664 /* libuvWaiter.cpp */ = {isa = PBXFileReference; fileEncoding = 4; lastKnownFileType = sourcecode.cpp.cpp; name = libuvWaiter.cpp; path = ../../src/waiter/libuvWaiter.cpp; sourceTree = "<group>"; };
-=======
->>>>>>> 2d9337ed
 		947566441F197C0A00FE8664 /* libuvWaiter.h */ = {isa = PBXFileReference; fileEncoding = 4; lastKnownFileType = sourcecode.c.h; name = libuvWaiter.h; path = ../../src/waiter/libuvWaiter.h; sourceTree = "<group>"; };
 		947566551F3397AE00FE8664 /* cservices.cpp */ = {isa = PBXFileReference; fileEncoding = 4; lastKnownFileType = sourcecode.cpp.cpp; name = cservices.cpp; path = ../../src/base/cservices.cpp; sourceTree = "<group>"; };
 		A82750B91E9788A3007CD9E2 /* MEGAChatDelegate.h */ = {isa = PBXFileReference; fileEncoding = 4; lastKnownFileType = sourcecode.c.h; path = MEGAChatDelegate.h; sourceTree = "<group>"; };
@@ -220,10 +203,6 @@
 		941977271F16377400A76EE3 /* net */ = {
 			isa = PBXGroup;
 			children = (
-<<<<<<< HEAD
-				941977381F163EB100A76EE3 /* libwebsocketsIO.cpp */,
-=======
->>>>>>> 2d9337ed
 				941977351F163E5D00A76EE3 /* libwsIO.cpp */,
 				941977321F163DDE00A76EE3 /* websocketsIO.cpp */,
 			);
@@ -233,13 +212,7 @@
 		941977311F163CEB00A76EE3 /* waiter */ = {
 			isa = PBXGroup;
 			children = (
-<<<<<<< HEAD
-				947566421F197BF800FE8664 /* libuvWaiter.cpp */,
-				947565EC1F164F1A00FE8664 /* libwebsocketsWaiter.cpp */,
-				947565E61F164E5E00FE8664 /* libeventWaiter.cpp */,
-=======
 				A838E1471F825CA100DA8038 /* libeventWaiter.cpp */,
->>>>>>> 2d9337ed
 			);
 			name = waiter;
 			sourceTree = "<group>";
@@ -566,7 +539,6 @@
 				A82750F01E9788D8007CD9E2 /* DelegateMEGAChatRequestListener.mm in Sources */,
 				A82750EE1E9788D8007CD9E2 /* DelegateMEGAChatListener.mm in Sources */,
 				A838B2171E9685DF00875D96 /* base64.cpp in Sources */,
-				947565ED1F164F1A00FE8664 /* libwebsocketsWaiter.cpp in Sources */,
 				A82750D81E9788A3007CD9E2 /* MEGAChatRequest.mm in Sources */,
 				A838B2251E96879F00875D96 /* karereDbSchema.cpp in Sources */,
 				A82750DB1E9788A3007CD9E2 /* MEGAChatSdk.mm in Sources */,
@@ -575,7 +547,6 @@
 				A82750D51E9788A3007CD9E2 /* MEGAChatMessage.mm in Sources */,
 				941977341F163DDE00A76EE3 /* websocketsIO.cpp in Sources */,
 				A82750D41E9788A3007CD9E2 /* MEGAChatListItemList.mm in Sources */,
-				947565EA1F164E5E00FE8664 /* libeventWaiter.cpp in Sources */,
 				A838B21F1E9685DF00875D96 /* userAttrCache.cpp in Sources */,
 				A82750DA1E9788A3007CD9E2 /* MEGAChatRoomList.mm in Sources */,
 				941977371F163E5D00A76EE3 /* libwsIO.cpp in Sources */,
@@ -589,10 +560,8 @@
 				A838B2191E9685DF00875D96 /* chatd.cpp in Sources */,
 				A838B21C1E9685DF00875D96 /* megachatapi.cpp in Sources */,
 				A82750D21E9788A3007CD9E2 /* MEGAChatError.mm in Sources */,
-				947566431F197BF800FE8664 /* libuvWaiter.cpp in Sources */,
 				A82750F11E9788D8007CD9E2 /* DelegateMEGAChatRoomListener.mm in Sources */,
 				A838B2211E9685F000875D96 /* strongvelope.cpp in Sources */,
-				9419773A1F163EB100A76EE3 /* libwebsocketsIO.cpp in Sources */,
 				A838B21B1E9685DF00875D96 /* megachatapi_impl.cpp in Sources */,
 				947566561F3397AE00FE8664 /* cservices.cpp in Sources */,
 				A838B21A1E9685DF00875D96 /* karereCommon.cpp in Sources */,
