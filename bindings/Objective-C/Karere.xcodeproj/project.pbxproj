// !$*UTF8*$!
{
	archiveVersion = 1;
	classes = {
	};
	objectVersion = 46;
	objects = {

/* Begin PBXBuildFile section */
		77875CDA2097A69400B8340F /* MEGAChatContainsMeta.mm in Sources */ = {isa = PBXBuildFile; fileRef = 77875CD92097A69400B8340F /* MEGAChatContainsMeta.mm */; };
		77875CDD2097A80700B8340F /* MEGAChatRichPreview.mm in Sources */ = {isa = PBXBuildFile; fileRef = 77875CDC2097A80700B8340F /* MEGAChatRichPreview.mm */; };
		8394CF9E211992A200A1634A /* MEGAChatSession.mm in Sources */ = {isa = PBXBuildFile; fileRef = 8394CF9D211992A200A1634A /* MEGAChatSession.mm */; };
		941977341F163DDE00A76EE3 /* websocketsIO.cpp in Sources */ = {isa = PBXBuildFile; fileRef = 941977321F163DDE00A76EE3 /* websocketsIO.cpp */; };
		947566561F3397AE00FE8664 /* cservices.cpp in Sources */ = {isa = PBXBuildFile; fileRef = 947566551F3397AE00FE8664 /* cservices.cpp */; };
		A82750D21E9788A3007CD9E2 /* MEGAChatError.mm in Sources */ = {isa = PBXBuildFile; fileRef = A82750BB1E9788A3007CD9E2 /* MEGAChatError.mm */; };
		A82750D31E9788A3007CD9E2 /* MEGAChatListItem.mm in Sources */ = {isa = PBXBuildFile; fileRef = A82750BD1E9788A3007CD9E2 /* MEGAChatListItem.mm */; };
		A82750D41E9788A3007CD9E2 /* MEGAChatListItemList.mm in Sources */ = {isa = PBXBuildFile; fileRef = A82750BF1E9788A3007CD9E2 /* MEGAChatListItemList.mm */; };
		A82750D51E9788A3007CD9E2 /* MEGAChatMessage.mm in Sources */ = {isa = PBXBuildFile; fileRef = A82750C21E9788A3007CD9E2 /* MEGAChatMessage.mm */; };
		A82750D61E9788A3007CD9E2 /* MEGAChatPeerList.mm in Sources */ = {isa = PBXBuildFile; fileRef = A82750C41E9788A3007CD9E2 /* MEGAChatPeerList.mm */; };
		A82750D71E9788A3007CD9E2 /* MEGAChatPresenceConfig.mm in Sources */ = {isa = PBXBuildFile; fileRef = A82750C61E9788A3007CD9E2 /* MEGAChatPresenceConfig.mm */; };
		A82750D81E9788A3007CD9E2 /* MEGAChatRequest.mm in Sources */ = {isa = PBXBuildFile; fileRef = A82750C81E9788A3007CD9E2 /* MEGAChatRequest.mm */; };
		A82750D91E9788A3007CD9E2 /* MEGAChatRoom.mm in Sources */ = {isa = PBXBuildFile; fileRef = A82750CB1E9788A3007CD9E2 /* MEGAChatRoom.mm */; };
		A82750DA1E9788A3007CD9E2 /* MEGAChatRoomList.mm in Sources */ = {isa = PBXBuildFile; fileRef = A82750CE1E9788A3007CD9E2 /* MEGAChatRoomList.mm */; };
		A82750DB1E9788A3007CD9E2 /* MEGAChatSdk.mm in Sources */ = {isa = PBXBuildFile; fileRef = A82750D01E9788A3007CD9E2 /* MEGAChatSdk.mm */; };
		A82750EE1E9788D8007CD9E2 /* DelegateMEGAChatListener.mm in Sources */ = {isa = PBXBuildFile; fileRef = A82750DD1E9788D8007CD9E2 /* DelegateMEGAChatListener.mm */; };
		A82750EF1E9788D8007CD9E2 /* DelegateMEGAChatLoggerListener.mm in Sources */ = {isa = PBXBuildFile; fileRef = A82750DF1E9788D8007CD9E2 /* DelegateMEGAChatLoggerListener.mm */; };
		A82750F01E9788D8007CD9E2 /* DelegateMEGAChatRequestListener.mm in Sources */ = {isa = PBXBuildFile; fileRef = A82750E11E9788D8007CD9E2 /* DelegateMEGAChatRequestListener.mm */; };
		A82750F11E9788D8007CD9E2 /* DelegateMEGAChatRoomListener.mm in Sources */ = {isa = PBXBuildFile; fileRef = A82750E31E9788D8007CD9E2 /* DelegateMEGAChatRoomListener.mm */; };
		A835A8AB1F979CDC0075646F /* MEGAChatCall.mm in Sources */ = {isa = PBXBuildFile; fileRef = A835A8AA1F979CDC0075646F /* MEGAChatCall.mm */; };
		A835A8B31F97A74B0075646F /* DelegateMEGAChatCallListener.mm in Sources */ = {isa = PBXBuildFile; fileRef = A835A8B21F97A74B0075646F /* DelegateMEGAChatCallListener.mm */; };
		A835A8B61F97AE240075646F /* DelegateMEGAChatVideoListener.mm in Sources */ = {isa = PBXBuildFile; fileRef = A835A8B51F97AE240075646F /* DelegateMEGAChatVideoListener.mm */; };
		A8373880213019CA0014328D /* DelegateMEGAChatNotificationListener.mm in Sources */ = {isa = PBXBuildFile; fileRef = A837387E213019CA0014328D /* DelegateMEGAChatNotificationListener.mm */; };
		A838B20A1E9685A200875D96 /* logger.cpp in Sources */ = {isa = PBXBuildFile; fileRef = A838B2051E9685A200875D96 /* logger.cpp */; };
		A838B2211E9685F000875D96 /* strongvelope.cpp in Sources */ = {isa = PBXBuildFile; fileRef = A838B2201E9685F000875D96 /* strongvelope.cpp */; };
		A83D5BF41F974AF900A038F7 /* rtcStats.cpp in Sources */ = {isa = PBXBuildFile; fileRef = A83D5BF11F974AF900A038F7 /* rtcStats.cpp */; };
		A83D5BF51F974AF900A038F7 /* webrtc.cpp in Sources */ = {isa = PBXBuildFile; fileRef = A83D5BF21F974AF900A038F7 /* webrtc.cpp */; };
		A83D5BF61F974AF900A038F7 /* webrtcAdapter.cpp in Sources */ = {isa = PBXBuildFile; fileRef = A83D5BF31F974AF900A038F7 /* webrtcAdapter.cpp */; };
		A879F3B21F966682007C5394 /* libwebsocketsIO.cpp in Sources */ = {isa = PBXBuildFile; fileRef = A879F3B11F966681007C5394 /* libwebsocketsIO.cpp */; };
		A879F3B61F9667F5007C5394 /* karereDbSchema.cpp in Sources */ = {isa = PBXBuildFile; fileRef = A879F3B51F9667F5007C5394 /* karereDbSchema.cpp */; };
		A879F3C01F96683A007C5394 /* base64url.cpp in Sources */ = {isa = PBXBuildFile; fileRef = A879F3B71F966838007C5394 /* base64url.cpp */; };
		A879F3C11F96683A007C5394 /* karereCommon.cpp in Sources */ = {isa = PBXBuildFile; fileRef = A879F3B81F966839007C5394 /* karereCommon.cpp */; };
		A879F3C21F96683A007C5394 /* presenced.cpp in Sources */ = {isa = PBXBuildFile; fileRef = A879F3B91F966839007C5394 /* presenced.cpp */; };
		A879F3C31F96683A007C5394 /* url.cpp in Sources */ = {isa = PBXBuildFile; fileRef = A879F3BA1F966839007C5394 /* url.cpp */; };
		A879F3C41F96683A007C5394 /* userAttrCache.cpp in Sources */ = {isa = PBXBuildFile; fileRef = A879F3BB1F966839007C5394 /* userAttrCache.cpp */; };
		A879F3C51F96683A007C5394 /* chatd.cpp in Sources */ = {isa = PBXBuildFile; fileRef = A879F3BC1F966839007C5394 /* chatd.cpp */; };
		A879F3C61F96683A007C5394 /* chatClient.cpp in Sources */ = {isa = PBXBuildFile; fileRef = A879F3BD1F966839007C5394 /* chatClient.cpp */; };
		A879F3C71F96683A007C5394 /* megachatapi.cpp in Sources */ = {isa = PBXBuildFile; fileRef = A879F3BE1F96683A007C5394 /* megachatapi.cpp */; };
		A879F3C81F96683A007C5394 /* megachatapi_impl.cpp in Sources */ = {isa = PBXBuildFile; fileRef = A879F3BF1F96683A007C5394 /* megachatapi_impl.cpp */; };
		A879F3CA1F96685E007C5394 /* libuvWaiter.cpp in Sources */ = {isa = PBXBuildFile; fileRef = A879F3C91F96685D007C5394 /* libuvWaiter.cpp */; };
		A879F3D91F966D8E007C5394 /* rtcCrypto.cpp in Sources */ = {isa = PBXBuildFile; fileRef = A879F3D81F966D8E007C5394 /* rtcCrypto.cpp */; };
/* End PBXBuildFile section */

/* Begin PBXCopyFilesBuildPhase section */
		A838B1F61E96855400875D96 /* CopyFiles */ = {
			isa = PBXCopyFilesBuildPhase;
			buildActionMask = 2147483647;
			dstPath = "include/$(PRODUCT_NAME)";
			dstSubfolderSpec = 16;
			files = (
			);
			runOnlyForDeploymentPostprocessing = 0;
		};
/* End PBXCopyFilesBuildPhase section */

/* Begin PBXFileReference section */
		77875CD82097A69400B8340F /* MEGAChatContainsMeta.h */ = {isa = PBXFileReference; lastKnownFileType = sourcecode.c.h; path = MEGAChatContainsMeta.h; sourceTree = "<group>"; };
		77875CD92097A69400B8340F /* MEGAChatContainsMeta.mm */ = {isa = PBXFileReference; lastKnownFileType = sourcecode.cpp.objcpp; path = MEGAChatContainsMeta.mm; sourceTree = "<group>"; };
		77875CDB2097A80700B8340F /* MEGAChatRichPreview.h */ = {isa = PBXFileReference; lastKnownFileType = sourcecode.c.h; path = MEGAChatRichPreview.h; sourceTree = "<group>"; };
		77875CDC2097A80700B8340F /* MEGAChatRichPreview.mm */ = {isa = PBXFileReference; lastKnownFileType = sourcecode.cpp.objcpp; path = MEGAChatRichPreview.mm; sourceTree = "<group>"; };
		77875CDE2099A6AF00B8340F /* MEGAChatContainsMeta+init.h */ = {isa = PBXFileReference; lastKnownFileType = sourcecode.c.h; path = "MEGAChatContainsMeta+init.h"; sourceTree = "<group>"; };
		77875CDF2099A8E300B8340F /* MEGAChatRichPreview+init.h */ = {isa = PBXFileReference; lastKnownFileType = sourcecode.c.h; path = "MEGAChatRichPreview+init.h"; sourceTree = "<group>"; };
		8394CF9C211992A200A1634A /* MEGAChatSession.h */ = {isa = PBXFileReference; lastKnownFileType = sourcecode.c.h; path = MEGAChatSession.h; sourceTree = "<group>"; };
		8394CF9D211992A200A1634A /* MEGAChatSession.mm */ = {isa = PBXFileReference; lastKnownFileType = sourcecode.cpp.objcpp; path = MEGAChatSession.mm; sourceTree = "<group>"; };
		8394CFA02119F3E700A1634A /* MEGAChatSession+init.h */ = {isa = PBXFileReference; lastKnownFileType = sourcecode.c.h; name = "MEGAChatSession+init.h"; path = "Private/MEGAChatSession+init.h"; sourceTree = "<group>"; };
		941977321F163DDE00A76EE3 /* websocketsIO.cpp */ = {isa = PBXFileReference; fileEncoding = 4; lastKnownFileType = sourcecode.cpp.cpp; name = websocketsIO.cpp; path = ../../src/net/websocketsIO.cpp; sourceTree = "<group>"; };
		947565EE1F168CB400FE8664 /* timers.hpp */ = {isa = PBXFileReference; fileEncoding = 4; lastKnownFileType = sourcecode.cpp.h; name = timers.hpp; path = ../../src/base/timers.hpp; sourceTree = "<group>"; };
		947565F01F18D4E900FE8664 /* asyncTest-framework.h */ = {isa = PBXFileReference; fileEncoding = 4; lastKnownFileType = sourcecode.c.h; name = "asyncTest-framework.h"; path = "../../src/asyncTest-framework.h"; sourceTree = "<group>"; };
		947565F11F18D4E900FE8664 /* asyncTest.h */ = {isa = PBXFileReference; fileEncoding = 4; lastKnownFileType = sourcecode.c.h; name = asyncTest.h; path = ../../src/asyncTest.h; sourceTree = "<group>"; };
		947565F21F18D4E900FE8664 /* autoHandle.h */ = {isa = PBXFileReference; fileEncoding = 4; lastKnownFileType = sourcecode.c.h; name = autoHandle.h; path = ../../src/autoHandle.h; sourceTree = "<group>"; };
		947565F31F18D4E900FE8664 /* base64url.h */ = {isa = PBXFileReference; fileEncoding = 4; lastKnownFileType = sourcecode.c.h; name = base64url.h; path = ../../src/base64url.h; sourceTree = "<group>"; };
		947565F41F18D4E900FE8664 /* buffer.h */ = {isa = PBXFileReference; fileEncoding = 4; lastKnownFileType = sourcecode.c.h; name = buffer.h; path = ../../src/buffer.h; sourceTree = "<group>"; };
		947565F51F18D4E900FE8664 /* chatClient.h */ = {isa = PBXFileReference; fileEncoding = 4; lastKnownFileType = sourcecode.c.h; name = chatClient.h; path = ../../src/chatClient.h; sourceTree = "<group>"; };
		947565F61F18D4E900FE8664 /* chatCommon.h */ = {isa = PBXFileReference; fileEncoding = 4; lastKnownFileType = sourcecode.c.h; name = chatCommon.h; path = ../../src/chatCommon.h; sourceTree = "<group>"; };
		947565F71F18D4E900FE8664 /* chatd.h */ = {isa = PBXFileReference; fileEncoding = 4; lastKnownFileType = sourcecode.c.h; name = chatd.h; path = ../../src/chatd.h; sourceTree = "<group>"; };
		947565F81F18D4E900FE8664 /* chatdDb.h */ = {isa = PBXFileReference; fileEncoding = 4; lastKnownFileType = sourcecode.c.h; name = chatdDb.h; path = ../../src/chatdDb.h; sourceTree = "<group>"; };
		947565F91F18D4E900FE8664 /* chatdICrypto.h */ = {isa = PBXFileReference; fileEncoding = 4; lastKnownFileType = sourcecode.c.h; name = chatdICrypto.h; path = ../../src/chatdICrypto.h; sourceTree = "<group>"; };
		947565FA1F18D4E900FE8664 /* chatdMsg.h */ = {isa = PBXFileReference; fileEncoding = 4; lastKnownFileType = sourcecode.c.h; name = chatdMsg.h; path = ../../src/chatdMsg.h; sourceTree = "<group>"; };
		947565FD1F18D4E900FE8664 /* db.h */ = {isa = PBXFileReference; fileEncoding = 4; lastKnownFileType = sourcecode.c.h; name = db.h; path = ../../src/db.h; sourceTree = "<group>"; };
		947565FE1F18D4E900FE8664 /* dummyCrypto.h */ = {isa = PBXFileReference; fileEncoding = 4; lastKnownFileType = sourcecode.c.h; name = dummyCrypto.h; path = ../../src/dummyCrypto.h; sourceTree = "<group>"; };
		947565FF1F18D4E900FE8664 /* IGui.h */ = {isa = PBXFileReference; fileEncoding = 4; lastKnownFileType = sourcecode.c.h; name = IGui.h; path = ../../src/IGui.h; sourceTree = "<group>"; };
		947566001F18D4E900FE8664 /* karereCommon.h */ = {isa = PBXFileReference; fileEncoding = 4; lastKnownFileType = sourcecode.c.h; name = karereCommon.h; path = ../../src/karereCommon.h; sourceTree = "<group>"; };
		947566011F18D4E900FE8664 /* karereId.h */ = {isa = PBXFileReference; fileEncoding = 4; lastKnownFileType = sourcecode.c.h; name = karereId.h; path = ../../src/karereId.h; sourceTree = "<group>"; };
		947566021F18D4E900FE8664 /* megachatapi_impl.h */ = {isa = PBXFileReference; fileEncoding = 4; lastKnownFileType = sourcecode.c.h; name = megachatapi_impl.h; path = ../../src/megachatapi_impl.h; sourceTree = "<group>"; };
		947566031F18D4E900FE8664 /* megachatapi.h */ = {isa = PBXFileReference; fileEncoding = 4; lastKnownFileType = sourcecode.c.h; name = megachatapi.h; path = ../../src/megachatapi.h; sourceTree = "<group>"; };
		947566051F18D4E900FE8664 /* messageBus.h */ = {isa = PBXFileReference; fileEncoding = 4; lastKnownFileType = sourcecode.c.h; name = messageBus.h; path = ../../src/messageBus.h; sourceTree = "<group>"; };
		947566061F18D4E900FE8664 /* presenced.h */ = {isa = PBXFileReference; fileEncoding = 4; lastKnownFileType = sourcecode.c.h; name = presenced.h; path = ../../src/presenced.h; sourceTree = "<group>"; };
		947566071F18D4E900FE8664 /* sdkApi.h */ = {isa = PBXFileReference; fileEncoding = 4; lastKnownFileType = sourcecode.c.h; name = sdkApi.h; path = ../../src/sdkApi.h; sourceTree = "<group>"; };
		947566081F18D4E900FE8664 /* serverListProvider.h */ = {isa = PBXFileReference; fileEncoding = 4; lastKnownFileType = sourcecode.c.h; name = serverListProvider.h; path = ../../src/serverListProvider.h; sourceTree = "<group>"; };
		9475660A1F18D4E900FE8664 /* stringUtils.h */ = {isa = PBXFileReference; fileEncoding = 4; lastKnownFileType = sourcecode.c.h; name = stringUtils.h; path = ../../src/stringUtils.h; sourceTree = "<group>"; };
		9475660E1F18D4E900FE8664 /* url.h */ = {isa = PBXFileReference; fileEncoding = 4; lastKnownFileType = sourcecode.c.h; name = url.h; path = ../../src/url.h; sourceTree = "<group>"; };
		9475660F1F18D4E900FE8664 /* userAttrCache.h */ = {isa = PBXFileReference; fileEncoding = 4; lastKnownFileType = sourcecode.c.h; name = userAttrCache.h; path = ../../src/userAttrCache.h; sourceTree = "<group>"; };
		947566101F18D4E900FE8664 /* videoRenderer_objc.h */ = {isa = PBXFileReference; fileEncoding = 4; lastKnownFileType = sourcecode.c.h; name = videoRenderer_objc.h; path = ../../src/videoRenderer_objc.h; sourceTree = "<group>"; };
		947566111F18D4E900FE8664 /* videoRenderer_Qt.h */ = {isa = PBXFileReference; fileEncoding = 4; lastKnownFileType = sourcecode.c.h; name = videoRenderer_Qt.h; path = ../../src/videoRenderer_Qt.h; sourceTree = "<group>"; };
		947566171F18D53D00FE8664 /* IDeviceListImpl.h */ = {isa = PBXFileReference; fileEncoding = 4; lastKnownFileType = sourcecode.c.h; name = IDeviceListImpl.h; path = ../../src/rtcModule/IDeviceListImpl.h; sourceTree = "<group>"; };
		9475661A1F18D53D00FE8664 /* IRtcStats.h */ = {isa = PBXFileReference; fileEncoding = 4; lastKnownFileType = sourcecode.c.h; name = IRtcStats.h; path = ../../src/rtcModule/IRtcStats.h; sourceTree = "<group>"; };
		9475661B1F18D53D00FE8664 /* ITypes.h */ = {isa = PBXFileReference; fileEncoding = 4; lastKnownFileType = sourcecode.c.h; name = ITypes.h; path = ../../src/rtcModule/ITypes.h; sourceTree = "<group>"; };
		9475661C1F18D53D00FE8664 /* ITypesImpl.h */ = {isa = PBXFileReference; fileEncoding = 4; lastKnownFileType = sourcecode.c.h; name = ITypesImpl.h; path = ../../src/rtcModule/ITypesImpl.h; sourceTree = "<group>"; };
		9475661D1F18D53D00FE8664 /* IVideoRenderer.h */ = {isa = PBXFileReference; fileEncoding = 4; lastKnownFileType = sourcecode.c.h; name = IVideoRenderer.h; path = ../../src/rtcModule/IVideoRenderer.h; sourceTree = "<group>"; };
		947566201F18D53D00FE8664 /* rtcmPrivate.h */ = {isa = PBXFileReference; fileEncoding = 4; lastKnownFileType = sourcecode.c.h; name = rtcmPrivate.h; path = ../../src/rtcModule/rtcmPrivate.h; sourceTree = "<group>"; };
		947566211F18D53D00FE8664 /* rtcStats.h */ = {isa = PBXFileReference; fileEncoding = 4; lastKnownFileType = sourcecode.c.h; name = rtcStats.h; path = ../../src/rtcModule/rtcStats.h; sourceTree = "<group>"; };
		947566221F18D53D00FE8664 /* streamPlayer.h */ = {isa = PBXFileReference; fileEncoding = 4; lastKnownFileType = sourcecode.c.h; name = streamPlayer.h; path = ../../src/rtcModule/streamPlayer.h; sourceTree = "<group>"; };
		947566261F18D53D00FE8664 /* webrtcAdapter.h */ = {isa = PBXFileReference; fileEncoding = 4; lastKnownFileType = sourcecode.c.h; name = webrtcAdapter.h; path = ../../src/rtcModule/webrtcAdapter.h; sourceTree = "<group>"; };
		947566271F18D53D00FE8664 /* webrtcAsyncWaiter.h */ = {isa = PBXFileReference; fileEncoding = 4; lastKnownFileType = sourcecode.c.h; name = webrtcAsyncWaiter.h; path = ../../src/rtcModule/webrtcAsyncWaiter.h; sourceTree = "<group>"; };
		947566291F18D57F00FE8664 /* asyncTools.h */ = {isa = PBXFileReference; fileEncoding = 4; lastKnownFileType = sourcecode.c.h; name = asyncTools.h; path = ../../src/base/asyncTools.h; sourceTree = "<group>"; };
		9475662B1F18D57F00FE8664 /* cservices-thread.h */ = {isa = PBXFileReference; fileEncoding = 4; lastKnownFileType = sourcecode.c.h; name = "cservices-thread.h"; path = "../../src/base/cservices-thread.h"; sourceTree = "<group>"; };
		9475662C1F18D57F00FE8664 /* cservices.h */ = {isa = PBXFileReference; fileEncoding = 4; lastKnownFileType = sourcecode.c.h; name = cservices.h; path = ../../src/base/cservices.h; sourceTree = "<group>"; };
		9475662D1F18D57F00FE8664 /* gcm.h */ = {isa = PBXFileReference; fileEncoding = 4; lastKnownFileType = sourcecode.c.h; name = gcm.h; path = ../../src/base/gcm.h; sourceTree = "<group>"; };
		9475662E1F18D57F00FE8664 /* gcmpp.h */ = {isa = PBXFileReference; fileEncoding = 4; lastKnownFileType = sourcecode.c.h; name = gcmpp.h; path = ../../src/base/gcmpp.h; sourceTree = "<group>"; };
		9475662F1F18D57F00FE8664 /* logger.h */ = {isa = PBXFileReference; fileEncoding = 4; lastKnownFileType = sourcecode.c.h; name = logger.h; path = ../../src/base/logger.h; sourceTree = "<group>"; };
		947566301F18D57F00FE8664 /* loggerChannelConfig.h */ = {isa = PBXFileReference; fileEncoding = 4; lastKnownFileType = sourcecode.c.h; name = loggerChannelConfig.h; path = ../../src/base/loggerChannelConfig.h; sourceTree = "<group>"; };
		947566311F18D57F00FE8664 /* loggerConsole.h */ = {isa = PBXFileReference; fileEncoding = 4; lastKnownFileType = sourcecode.c.h; name = loggerConsole.h; path = ../../src/base/loggerConsole.h; sourceTree = "<group>"; };
		947566321F18D57F00FE8664 /* loggerFile.h */ = {isa = PBXFileReference; fileEncoding = 4; lastKnownFileType = sourcecode.c.h; name = loggerFile.h; path = ../../src/base/loggerFile.h; sourceTree = "<group>"; };
		947566331F18D57F00FE8664 /* promise.h */ = {isa = PBXFileReference; fileEncoding = 4; lastKnownFileType = sourcecode.c.h; name = promise.h; path = ../../src/base/promise.h; sourceTree = "<group>"; };
		947566341F18D57F00FE8664 /* retryHandler.h */ = {isa = PBXFileReference; fileEncoding = 4; lastKnownFileType = sourcecode.c.h; name = retryHandler.h; path = ../../src/base/retryHandler.h; sourceTree = "<group>"; };
		947566351F18D57F00FE8664 /* services.h */ = {isa = PBXFileReference; fileEncoding = 4; lastKnownFileType = sourcecode.c.h; name = services.h; path = ../../src/base/services.h; sourceTree = "<group>"; };
		947566361F18D57F00FE8664 /* trackDelete.h */ = {isa = PBXFileReference; fileEncoding = 4; lastKnownFileType = sourcecode.c.h; name = trackDelete.h; path = ../../src/base/trackDelete.h; sourceTree = "<group>"; };
		9475663A1F18D5CF00FE8664 /* cryptofunctions.h */ = {isa = PBXFileReference; fileEncoding = 4; lastKnownFileType = sourcecode.c.h; name = cryptofunctions.h; path = ../../src/strongvelope/cryptofunctions.h; sourceTree = "<group>"; };
		9475663B1F18D5CF00FE8664 /* strongvelope.h */ = {isa = PBXFileReference; fileEncoding = 4; lastKnownFileType = sourcecode.c.h; name = strongvelope.h; path = ../../src/strongvelope/strongvelope.h; sourceTree = "<group>"; };
		9475663C1F18D5CF00FE8664 /* tlvstore.h */ = {isa = PBXFileReference; fileEncoding = 4; lastKnownFileType = sourcecode.c.h; name = tlvstore.h; path = ../../src/strongvelope/tlvstore.h; sourceTree = "<group>"; };
		9475663D1F18D60300FE8664 /* libwebsocketsIO.h */ = {isa = PBXFileReference; fileEncoding = 4; lastKnownFileType = sourcecode.c.h; name = libwebsocketsIO.h; path = ../../src/net/libwebsocketsIO.h; sourceTree = "<group>"; };
		9475663E1F18D60300FE8664 /* libwsIO.h */ = {isa = PBXFileReference; fileEncoding = 4; lastKnownFileType = sourcecode.c.h; name = libwsIO.h; path = ../../src/net/libwsIO.h; sourceTree = "<group>"; };
		9475663F1F18D60300FE8664 /* websocketsIO.h */ = {isa = PBXFileReference; fileEncoding = 4; lastKnownFileType = sourcecode.c.h; name = websocketsIO.h; path = ../../src/net/websocketsIO.h; sourceTree = "<group>"; };
		947566401F18D61100FE8664 /* libeventWaiter.h */ = {isa = PBXFileReference; fileEncoding = 4; lastKnownFileType = sourcecode.c.h; name = libeventWaiter.h; path = ../../src/waiter/libeventWaiter.h; sourceTree = "<group>"; };
		947566441F197C0A00FE8664 /* libuvWaiter.h */ = {isa = PBXFileReference; fileEncoding = 4; lastKnownFileType = sourcecode.c.h; name = libuvWaiter.h; path = ../../src/waiter/libuvWaiter.h; sourceTree = "<group>"; };
		947566551F3397AE00FE8664 /* cservices.cpp */ = {isa = PBXFileReference; fileEncoding = 4; lastKnownFileType = sourcecode.cpp.cpp; name = cservices.cpp; path = ../../src/base/cservices.cpp; sourceTree = "<group>"; };
		A82750B91E9788A3007CD9E2 /* MEGAChatDelegate.h */ = {isa = PBXFileReference; fileEncoding = 4; lastKnownFileType = sourcecode.c.h; path = MEGAChatDelegate.h; sourceTree = "<group>"; };
		A82750BA1E9788A3007CD9E2 /* MEGAChatError.h */ = {isa = PBXFileReference; fileEncoding = 4; lastKnownFileType = sourcecode.c.h; path = MEGAChatError.h; sourceTree = "<group>"; };
		A82750BB1E9788A3007CD9E2 /* MEGAChatError.mm */ = {isa = PBXFileReference; fileEncoding = 4; lastKnownFileType = sourcecode.cpp.objcpp; path = MEGAChatError.mm; sourceTree = "<group>"; };
		A82750BC1E9788A3007CD9E2 /* MEGAChatListItem.h */ = {isa = PBXFileReference; fileEncoding = 4; lastKnownFileType = sourcecode.c.h; path = MEGAChatListItem.h; sourceTree = "<group>"; };
		A82750BD1E9788A3007CD9E2 /* MEGAChatListItem.mm */ = {isa = PBXFileReference; fileEncoding = 4; lastKnownFileType = sourcecode.cpp.objcpp; path = MEGAChatListItem.mm; sourceTree = "<group>"; };
		A82750BE1E9788A3007CD9E2 /* MEGAChatListItemList.h */ = {isa = PBXFileReference; fileEncoding = 4; lastKnownFileType = sourcecode.c.h; path = MEGAChatListItemList.h; sourceTree = "<group>"; };
		A82750BF1E9788A3007CD9E2 /* MEGAChatListItemList.mm */ = {isa = PBXFileReference; fileEncoding = 4; lastKnownFileType = sourcecode.cpp.objcpp; path = MEGAChatListItemList.mm; sourceTree = "<group>"; };
		A82750C01E9788A3007CD9E2 /* MEGAChatLoggerDelegate.h */ = {isa = PBXFileReference; fileEncoding = 4; lastKnownFileType = sourcecode.c.h; path = MEGAChatLoggerDelegate.h; sourceTree = "<group>"; };
		A82750C11E9788A3007CD9E2 /* MEGAChatMessage.h */ = {isa = PBXFileReference; fileEncoding = 4; lastKnownFileType = sourcecode.c.h; path = MEGAChatMessage.h; sourceTree = "<group>"; };
		A82750C21E9788A3007CD9E2 /* MEGAChatMessage.mm */ = {isa = PBXFileReference; fileEncoding = 4; lastKnownFileType = sourcecode.cpp.objcpp; path = MEGAChatMessage.mm; sourceTree = "<group>"; };
		A82750C31E9788A3007CD9E2 /* MEGAChatPeerList.h */ = {isa = PBXFileReference; fileEncoding = 4; lastKnownFileType = sourcecode.c.h; path = MEGAChatPeerList.h; sourceTree = "<group>"; };
		A82750C41E9788A3007CD9E2 /* MEGAChatPeerList.mm */ = {isa = PBXFileReference; fileEncoding = 4; lastKnownFileType = sourcecode.cpp.objcpp; path = MEGAChatPeerList.mm; sourceTree = "<group>"; };
		A82750C51E9788A3007CD9E2 /* MEGAChatPresenceConfig.h */ = {isa = PBXFileReference; fileEncoding = 4; lastKnownFileType = sourcecode.c.h; path = MEGAChatPresenceConfig.h; sourceTree = "<group>"; };
		A82750C61E9788A3007CD9E2 /* MEGAChatPresenceConfig.mm */ = {isa = PBXFileReference; fileEncoding = 4; lastKnownFileType = sourcecode.cpp.objcpp; path = MEGAChatPresenceConfig.mm; sourceTree = "<group>"; };
		A82750C71E9788A3007CD9E2 /* MEGAChatRequest.h */ = {isa = PBXFileReference; fileEncoding = 4; lastKnownFileType = sourcecode.c.h; path = MEGAChatRequest.h; sourceTree = "<group>"; };
		A82750C81E9788A3007CD9E2 /* MEGAChatRequest.mm */ = {isa = PBXFileReference; fileEncoding = 4; lastKnownFileType = sourcecode.cpp.objcpp; path = MEGAChatRequest.mm; sourceTree = "<group>"; };
		A82750C91E9788A3007CD9E2 /* MEGAChatRequestDelegate.h */ = {isa = PBXFileReference; fileEncoding = 4; lastKnownFileType = sourcecode.c.h; path = MEGAChatRequestDelegate.h; sourceTree = "<group>"; };
		A82750CA1E9788A3007CD9E2 /* MEGAChatRoom.h */ = {isa = PBXFileReference; fileEncoding = 4; lastKnownFileType = sourcecode.c.h; path = MEGAChatRoom.h; sourceTree = "<group>"; };
		A82750CB1E9788A3007CD9E2 /* MEGAChatRoom.mm */ = {isa = PBXFileReference; fileEncoding = 4; lastKnownFileType = sourcecode.cpp.objcpp; path = MEGAChatRoom.mm; sourceTree = "<group>"; };
		A82750CC1E9788A3007CD9E2 /* MEGAChatRoomDelegate.h */ = {isa = PBXFileReference; fileEncoding = 4; lastKnownFileType = sourcecode.c.h; path = MEGAChatRoomDelegate.h; sourceTree = "<group>"; };
		A82750CD1E9788A3007CD9E2 /* MEGAChatRoomList.h */ = {isa = PBXFileReference; fileEncoding = 4; lastKnownFileType = sourcecode.c.h; path = MEGAChatRoomList.h; sourceTree = "<group>"; };
		A82750CE1E9788A3007CD9E2 /* MEGAChatRoomList.mm */ = {isa = PBXFileReference; fileEncoding = 4; lastKnownFileType = sourcecode.cpp.objcpp; path = MEGAChatRoomList.mm; sourceTree = "<group>"; };
		A82750CF1E9788A3007CD9E2 /* MEGAChatSdk.h */ = {isa = PBXFileReference; fileEncoding = 4; lastKnownFileType = sourcecode.c.h; path = MEGAChatSdk.h; sourceTree = "<group>"; };
		A82750D01E9788A3007CD9E2 /* MEGAChatSdk.mm */ = {isa = PBXFileReference; fileEncoding = 4; lastKnownFileType = sourcecode.cpp.objcpp; path = MEGAChatSdk.mm; sourceTree = "<group>"; };
		A82750DC1E9788D8007CD9E2 /* DelegateMEGAChatListener.h */ = {isa = PBXFileReference; fileEncoding = 4; lastKnownFileType = sourcecode.c.h; name = DelegateMEGAChatListener.h; path = Private/DelegateMEGAChatListener.h; sourceTree = "<group>"; };
		A82750DD1E9788D8007CD9E2 /* DelegateMEGAChatListener.mm */ = {isa = PBXFileReference; fileEncoding = 4; lastKnownFileType = sourcecode.cpp.objcpp; name = DelegateMEGAChatListener.mm; path = Private/DelegateMEGAChatListener.mm; sourceTree = "<group>"; };
		A82750DE1E9788D8007CD9E2 /* DelegateMEGAChatLoggerListener.h */ = {isa = PBXFileReference; fileEncoding = 4; lastKnownFileType = sourcecode.c.h; name = DelegateMEGAChatLoggerListener.h; path = Private/DelegateMEGAChatLoggerListener.h; sourceTree = "<group>"; };
		A82750DF1E9788D8007CD9E2 /* DelegateMEGAChatLoggerListener.mm */ = {isa = PBXFileReference; fileEncoding = 4; lastKnownFileType = sourcecode.cpp.objcpp; name = DelegateMEGAChatLoggerListener.mm; path = Private/DelegateMEGAChatLoggerListener.mm; sourceTree = "<group>"; };
		A82750E01E9788D8007CD9E2 /* DelegateMEGAChatRequestListener.h */ = {isa = PBXFileReference; fileEncoding = 4; lastKnownFileType = sourcecode.c.h; name = DelegateMEGAChatRequestListener.h; path = Private/DelegateMEGAChatRequestListener.h; sourceTree = "<group>"; };
		A82750E11E9788D8007CD9E2 /* DelegateMEGAChatRequestListener.mm */ = {isa = PBXFileReference; fileEncoding = 4; lastKnownFileType = sourcecode.cpp.objcpp; name = DelegateMEGAChatRequestListener.mm; path = Private/DelegateMEGAChatRequestListener.mm; sourceTree = "<group>"; };
		A82750E21E9788D8007CD9E2 /* DelegateMEGAChatRoomListener.h */ = {isa = PBXFileReference; fileEncoding = 4; lastKnownFileType = sourcecode.c.h; name = DelegateMEGAChatRoomListener.h; path = Private/DelegateMEGAChatRoomListener.h; sourceTree = "<group>"; };
		A82750E31E9788D8007CD9E2 /* DelegateMEGAChatRoomListener.mm */ = {isa = PBXFileReference; fileEncoding = 4; lastKnownFileType = sourcecode.cpp.objcpp; name = DelegateMEGAChatRoomListener.mm; path = Private/DelegateMEGAChatRoomListener.mm; sourceTree = "<group>"; };
		A82750E41E9788D8007CD9E2 /* MEGAChatError+init.h */ = {isa = PBXFileReference; fileEncoding = 4; lastKnownFileType = sourcecode.c.h; name = "MEGAChatError+init.h"; path = "Private/MEGAChatError+init.h"; sourceTree = "<group>"; };
		A82750E51E9788D8007CD9E2 /* MEGAChatListItem+init.h */ = {isa = PBXFileReference; fileEncoding = 4; lastKnownFileType = sourcecode.c.h; name = "MEGAChatListItem+init.h"; path = "Private/MEGAChatListItem+init.h"; sourceTree = "<group>"; };
		A82750E61E9788D8007CD9E2 /* MEGAChatListItemList+init.h */ = {isa = PBXFileReference; fileEncoding = 4; lastKnownFileType = sourcecode.c.h; name = "MEGAChatListItemList+init.h"; path = "Private/MEGAChatListItemList+init.h"; sourceTree = "<group>"; };
		A82750E71E9788D8007CD9E2 /* MEGAChatMessage+init.h */ = {isa = PBXFileReference; fileEncoding = 4; lastKnownFileType = sourcecode.c.h; name = "MEGAChatMessage+init.h"; path = "Private/MEGAChatMessage+init.h"; sourceTree = "<group>"; };
		A82750E81E9788D8007CD9E2 /* MEGAChatPeerList+init.h */ = {isa = PBXFileReference; fileEncoding = 4; lastKnownFileType = sourcecode.c.h; name = "MEGAChatPeerList+init.h"; path = "Private/MEGAChatPeerList+init.h"; sourceTree = "<group>"; };
		A82750E91E9788D8007CD9E2 /* MEGAChatPresenceConfig+init.h */ = {isa = PBXFileReference; fileEncoding = 4; lastKnownFileType = sourcecode.c.h; name = "MEGAChatPresenceConfig+init.h"; path = "Private/MEGAChatPresenceConfig+init.h"; sourceTree = "<group>"; };
		A82750EA1E9788D8007CD9E2 /* MEGAChatRequest+init.h */ = {isa = PBXFileReference; fileEncoding = 4; lastKnownFileType = sourcecode.c.h; name = "MEGAChatRequest+init.h"; path = "Private/MEGAChatRequest+init.h"; sourceTree = "<group>"; };
		A82750EB1E9788D8007CD9E2 /* MEGAChatRoom+init.h */ = {isa = PBXFileReference; fileEncoding = 4; lastKnownFileType = sourcecode.c.h; name = "MEGAChatRoom+init.h"; path = "Private/MEGAChatRoom+init.h"; sourceTree = "<group>"; };
		A82750EC1E9788D8007CD9E2 /* MEGAChatRoomList+init.h */ = {isa = PBXFileReference; fileEncoding = 4; lastKnownFileType = sourcecode.c.h; name = "MEGAChatRoomList+init.h"; path = "Private/MEGAChatRoomList+init.h"; sourceTree = "<group>"; };
		A82750ED1E9788D8007CD9E2 /* MEGAChatSdk+init.h */ = {isa = PBXFileReference; fileEncoding = 4; lastKnownFileType = sourcecode.c.h; name = "MEGAChatSdk+init.h"; path = "Private/MEGAChatSdk+init.h"; sourceTree = "<group>"; };
		A835A8A91F979CDC0075646F /* MEGAChatCall.h */ = {isa = PBXFileReference; lastKnownFileType = sourcecode.c.h; path = MEGAChatCall.h; sourceTree = "<group>"; };
		A835A8AA1F979CDC0075646F /* MEGAChatCall.mm */ = {isa = PBXFileReference; lastKnownFileType = sourcecode.cpp.objcpp; path = MEGAChatCall.mm; sourceTree = "<group>"; };
		A835A8AC1F979EE30075646F /* MEGAChatCall+init.h */ = {isa = PBXFileReference; lastKnownFileType = sourcecode.c.h; name = "MEGAChatCall+init.h"; path = "Private/MEGAChatCall+init.h"; sourceTree = "<group>"; };
		A835A8AF1F97A03B0075646F /* MEGAChatVideoDelegate.h */ = {isa = PBXFileReference; lastKnownFileType = sourcecode.c.h; path = MEGAChatVideoDelegate.h; sourceTree = "<group>"; };
		A835A8B01F97A13D0075646F /* MEGAChatCallDelegate.h */ = {isa = PBXFileReference; lastKnownFileType = sourcecode.c.h; path = MEGAChatCallDelegate.h; sourceTree = "<group>"; };
		A835A8B11F97A74B0075646F /* DelegateMEGAChatCallListener.h */ = {isa = PBXFileReference; lastKnownFileType = sourcecode.c.h; name = DelegateMEGAChatCallListener.h; path = Private/DelegateMEGAChatCallListener.h; sourceTree = "<group>"; };
		A835A8B21F97A74B0075646F /* DelegateMEGAChatCallListener.mm */ = {isa = PBXFileReference; lastKnownFileType = sourcecode.cpp.objcpp; name = DelegateMEGAChatCallListener.mm; path = Private/DelegateMEGAChatCallListener.mm; sourceTree = "<group>"; };
		A835A8B41F97AE240075646F /* DelegateMEGAChatVideoListener.h */ = {isa = PBXFileReference; lastKnownFileType = sourcecode.c.h; name = DelegateMEGAChatVideoListener.h; path = Private/DelegateMEGAChatVideoListener.h; sourceTree = "<group>"; };
		A835A8B51F97AE240075646F /* DelegateMEGAChatVideoListener.mm */ = {isa = PBXFileReference; lastKnownFileType = sourcecode.cpp.objcpp; name = DelegateMEGAChatVideoListener.mm; path = Private/DelegateMEGAChatVideoListener.mm; sourceTree = "<group>"; };
		A837387A213018CB0014328D /* MEGAChatNotificationDelegate.h */ = {isa = PBXFileReference; lastKnownFileType = sourcecode.c.h; path = MEGAChatNotificationDelegate.h; sourceTree = "<group>"; };
		A837387E213019CA0014328D /* DelegateMEGAChatNotificationListener.mm */ = {isa = PBXFileReference; lastKnownFileType = sourcecode.cpp.objcpp; name = DelegateMEGAChatNotificationListener.mm; path = Private/DelegateMEGAChatNotificationListener.mm; sourceTree = "<group>"; };
		A837387F213019CA0014328D /* DelegateMEGAChatNotificationListener.h */ = {isa = PBXFileReference; lastKnownFileType = sourcecode.c.h; name = DelegateMEGAChatNotificationListener.h; path = Private/DelegateMEGAChatNotificationListener.h; sourceTree = "<group>"; };
		A838B1F81E96855400875D96 /* libKarere.a */ = {isa = PBXFileReference; explicitFileType = archive.ar; includeInIndex = 0; path = libKarere.a; sourceTree = BUILT_PRODUCTS_DIR; };
		A838B2051E9685A200875D96 /* logger.cpp */ = {isa = PBXFileReference; fileEncoding = 4; lastKnownFileType = sourcecode.cpp.cpp; name = logger.cpp; path = ../../src/base/logger.cpp; sourceTree = "<group>"; };
		A838B2201E9685F000875D96 /* strongvelope.cpp */ = {isa = PBXFileReference; fileEncoding = 4; lastKnownFileType = sourcecode.cpp.cpp; name = strongvelope.cpp; path = ../../src/strongvelope/strongvelope.cpp; sourceTree = "<group>"; };
		A83D5BF11F974AF900A038F7 /* rtcStats.cpp */ = {isa = PBXFileReference; fileEncoding = 4; lastKnownFileType = sourcecode.cpp.cpp; name = rtcStats.cpp; path = ../rtcModule/rtcStats.cpp; sourceTree = "<group>"; };
		A83D5BF21F974AF900A038F7 /* webrtc.cpp */ = {isa = PBXFileReference; fileEncoding = 4; lastKnownFileType = sourcecode.cpp.cpp; name = webrtc.cpp; path = ../rtcModule/webrtc.cpp; sourceTree = "<group>"; };
		A83D5BF31F974AF900A038F7 /* webrtcAdapter.cpp */ = {isa = PBXFileReference; fileEncoding = 4; lastKnownFileType = sourcecode.cpp.cpp; name = webrtcAdapter.cpp; path = ../rtcModule/webrtcAdapter.cpp; sourceTree = "<group>"; };
		A879F3B11F966681007C5394 /* libwebsocketsIO.cpp */ = {isa = PBXFileReference; fileEncoding = 4; lastKnownFileType = sourcecode.cpp.cpp; path = libwebsocketsIO.cpp; sourceTree = "<group>"; };
		A879F3B51F9667F5007C5394 /* karereDbSchema.cpp */ = {isa = PBXFileReference; lastKnownFileType = sourcecode.cpp.cpp; path = karereDbSchema.cpp; sourceTree = "<group>"; };
		A879F3B71F966838007C5394 /* base64url.cpp */ = {isa = PBXFileReference; lastKnownFileType = sourcecode.cpp.cpp; path = base64url.cpp; sourceTree = "<group>"; };
		A879F3B81F966839007C5394 /* karereCommon.cpp */ = {isa = PBXFileReference; lastKnownFileType = sourcecode.cpp.cpp; path = karereCommon.cpp; sourceTree = "<group>"; };
		A879F3B91F966839007C5394 /* presenced.cpp */ = {isa = PBXFileReference; lastKnownFileType = sourcecode.cpp.cpp; path = presenced.cpp; sourceTree = "<group>"; };
		A879F3BA1F966839007C5394 /* url.cpp */ = {isa = PBXFileReference; lastKnownFileType = sourcecode.cpp.cpp; path = url.cpp; sourceTree = "<group>"; };
		A879F3BB1F966839007C5394 /* userAttrCache.cpp */ = {isa = PBXFileReference; lastKnownFileType = sourcecode.cpp.cpp; path = userAttrCache.cpp; sourceTree = "<group>"; };
		A879F3BC1F966839007C5394 /* chatd.cpp */ = {isa = PBXFileReference; lastKnownFileType = sourcecode.cpp.cpp; path = chatd.cpp; sourceTree = "<group>"; };
		A879F3BD1F966839007C5394 /* chatClient.cpp */ = {isa = PBXFileReference; lastKnownFileType = sourcecode.cpp.cpp; path = chatClient.cpp; sourceTree = "<group>"; };
		A879F3BE1F96683A007C5394 /* megachatapi.cpp */ = {isa = PBXFileReference; lastKnownFileType = sourcecode.cpp.cpp; path = megachatapi.cpp; sourceTree = "<group>"; };
		A879F3BF1F96683A007C5394 /* megachatapi_impl.cpp */ = {isa = PBXFileReference; lastKnownFileType = sourcecode.cpp.cpp; path = megachatapi_impl.cpp; sourceTree = "<group>"; };
		A879F3C91F96685D007C5394 /* libuvWaiter.cpp */ = {isa = PBXFileReference; fileEncoding = 4; lastKnownFileType = sourcecode.cpp.cpp; path = libuvWaiter.cpp; sourceTree = "<group>"; };
		A879F3D81F966D8E007C5394 /* rtcCrypto.cpp */ = {isa = PBXFileReference; lastKnownFileType = sourcecode.cpp.cpp; path = rtcCrypto.cpp; sourceTree = "<group>"; };
/* End PBXFileReference section */

/* Begin PBXFrameworksBuildPhase section */
		A838B1F51E96855400875D96 /* Frameworks */ = {
			isa = PBXFrameworksBuildPhase;
			buildActionMask = 2147483647;
			files = (
			);
			runOnlyForDeploymentPostprocessing = 0;
		};
/* End PBXFrameworksBuildPhase section */

/* Begin PBXGroup section */
		941977271F16377400A76EE3 /* net */ = {
			isa = PBXGroup;
			children = (
				A879F3B11F966681007C5394 /* libwebsocketsIO.cpp */,
				941977321F163DDE00A76EE3 /* websocketsIO.cpp */,
			);
			path = net;
			sourceTree = "<group>";
		};
		941977311F163CEB00A76EE3 /* waiter */ = {
			isa = PBXGroup;
			children = (
				A879F3C91F96685D007C5394 /* libuvWaiter.cpp */,
			);
			path = waiter;
			sourceTree = "<group>";
		};
		947565EF1F18D4BF00FE8664 /* include */ = {
			isa = PBXGroup;
			children = (
				947566391F18D59C00FE8664 /* net */,
				947566381F18D58F00FE8664 /* waiter */,
				947566371F18D58500FE8664 /* strongvelope */,
				947566281F18D56B00FE8664 /* base */,
				947566151F18D52700FE8664 /* rtcModule */,
				947565F01F18D4E900FE8664 /* asyncTest-framework.h */,
				947565F11F18D4E900FE8664 /* asyncTest.h */,
				947565F21F18D4E900FE8664 /* autoHandle.h */,
				947565F31F18D4E900FE8664 /* base64url.h */,
				947565F41F18D4E900FE8664 /* buffer.h */,
				947565F51F18D4E900FE8664 /* chatClient.h */,
				947565F61F18D4E900FE8664 /* chatCommon.h */,
				947565F71F18D4E900FE8664 /* chatd.h */,
				947565F81F18D4E900FE8664 /* chatdDb.h */,
				947565F91F18D4E900FE8664 /* chatdICrypto.h */,
				947565FA1F18D4E900FE8664 /* chatdMsg.h */,
				947565FD1F18D4E900FE8664 /* db.h */,
				947565FE1F18D4E900FE8664 /* dummyCrypto.h */,
				947565FF1F18D4E900FE8664 /* IGui.h */,
				947566001F18D4E900FE8664 /* karereCommon.h */,
				947566011F18D4E900FE8664 /* karereId.h */,
				947566021F18D4E900FE8664 /* megachatapi_impl.h */,
				947566031F18D4E900FE8664 /* megachatapi.h */,
				947566051F18D4E900FE8664 /* messageBus.h */,
				947566061F18D4E900FE8664 /* presenced.h */,
				947566071F18D4E900FE8664 /* sdkApi.h */,
				947566081F18D4E900FE8664 /* serverListProvider.h */,
				9475660A1F18D4E900FE8664 /* stringUtils.h */,
				9475660E1F18D4E900FE8664 /* url.h */,
				9475660F1F18D4E900FE8664 /* userAttrCache.h */,
				947566101F18D4E900FE8664 /* videoRenderer_objc.h */,
				947566111F18D4E900FE8664 /* videoRenderer_Qt.h */,
			);
			name = include;
			sourceTree = "<group>";
		};
		947566151F18D52700FE8664 /* rtcModule */ = {
			isa = PBXGroup;
			children = (
				947566171F18D53D00FE8664 /* IDeviceListImpl.h */,
				9475661A1F18D53D00FE8664 /* IRtcStats.h */,
				9475661B1F18D53D00FE8664 /* ITypes.h */,
				9475661C1F18D53D00FE8664 /* ITypesImpl.h */,
				9475661D1F18D53D00FE8664 /* IVideoRenderer.h */,
				947566201F18D53D00FE8664 /* rtcmPrivate.h */,
				947566211F18D53D00FE8664 /* rtcStats.h */,
				947566221F18D53D00FE8664 /* streamPlayer.h */,
				947566261F18D53D00FE8664 /* webrtcAdapter.h */,
				947566271F18D53D00FE8664 /* webrtcAsyncWaiter.h */,
			);
			name = rtcModule;
			sourceTree = "<group>";
		};
		947566281F18D56B00FE8664 /* base */ = {
			isa = PBXGroup;
			children = (
				947566291F18D57F00FE8664 /* asyncTools.h */,
				9475662B1F18D57F00FE8664 /* cservices-thread.h */,
				9475662C1F18D57F00FE8664 /* cservices.h */,
				9475662D1F18D57F00FE8664 /* gcm.h */,
				9475662E1F18D57F00FE8664 /* gcmpp.h */,
				9475662F1F18D57F00FE8664 /* logger.h */,
				947566301F18D57F00FE8664 /* loggerChannelConfig.h */,
				947566311F18D57F00FE8664 /* loggerConsole.h */,
				947566321F18D57F00FE8664 /* loggerFile.h */,
				947566331F18D57F00FE8664 /* promise.h */,
				947566341F18D57F00FE8664 /* retryHandler.h */,
				947566351F18D57F00FE8664 /* services.h */,
				947566361F18D57F00FE8664 /* trackDelete.h */,
			);
			name = base;
			sourceTree = "<group>";
		};
		947566371F18D58500FE8664 /* strongvelope */ = {
			isa = PBXGroup;
			children = (
				9475663A1F18D5CF00FE8664 /* cryptofunctions.h */,
				9475663B1F18D5CF00FE8664 /* strongvelope.h */,
				9475663C1F18D5CF00FE8664 /* tlvstore.h */,
			);
			name = strongvelope;
			sourceTree = "<group>";
		};
		947566381F18D58F00FE8664 /* waiter */ = {
			isa = PBXGroup;
			children = (
				947566441F197C0A00FE8664 /* libuvWaiter.h */,
				947566401F18D61100FE8664 /* libeventWaiter.h */,
			);
			name = waiter;
			sourceTree = "<group>";
		};
		947566391F18D59C00FE8664 /* net */ = {
			isa = PBXGroup;
			children = (
				9475663D1F18D60300FE8664 /* libwebsocketsIO.h */,
				9475663E1F18D60300FE8664 /* libwsIO.h */,
				9475663F1F18D60300FE8664 /* websocketsIO.h */,
			);
			name = net;
			sourceTree = "<group>";
		};
		A82750F21E9788E5007CD9E2 /* private */ = {
			isa = PBXGroup;
			children = (
				8394CFA02119F3E700A1634A /* MEGAChatSession+init.h */,
				A82750DC1E9788D8007CD9E2 /* DelegateMEGAChatListener.h */,
				A82750DD1E9788D8007CD9E2 /* DelegateMEGAChatListener.mm */,
				A82750DE1E9788D8007CD9E2 /* DelegateMEGAChatLoggerListener.h */,
				A82750DF1E9788D8007CD9E2 /* DelegateMEGAChatLoggerListener.mm */,
				A82750E01E9788D8007CD9E2 /* DelegateMEGAChatRequestListener.h */,
				A82750E11E9788D8007CD9E2 /* DelegateMEGAChatRequestListener.mm */,
				A82750E21E9788D8007CD9E2 /* DelegateMEGAChatRoomListener.h */,
				A82750E31E9788D8007CD9E2 /* DelegateMEGAChatRoomListener.mm */,
				A835A8B11F97A74B0075646F /* DelegateMEGAChatCallListener.h */,
				A835A8B21F97A74B0075646F /* DelegateMEGAChatCallListener.mm */,
				A835A8B41F97AE240075646F /* DelegateMEGAChatVideoListener.h */,
				A835A8B51F97AE240075646F /* DelegateMEGAChatVideoListener.mm */,
				A82750E41E9788D8007CD9E2 /* MEGAChatError+init.h */,
				A82750E51E9788D8007CD9E2 /* MEGAChatListItem+init.h */,
				A82750E61E9788D8007CD9E2 /* MEGAChatListItemList+init.h */,
				A82750E71E9788D8007CD9E2 /* MEGAChatMessage+init.h */,
				A82750E81E9788D8007CD9E2 /* MEGAChatPeerList+init.h */,
				A82750E91E9788D8007CD9E2 /* MEGAChatPresenceConfig+init.h */,
				A82750EA1E9788D8007CD9E2 /* MEGAChatRequest+init.h */,
				A82750EB1E9788D8007CD9E2 /* MEGAChatRoom+init.h */,
				A82750EC1E9788D8007CD9E2 /* MEGAChatRoomList+init.h */,
				A82750ED1E9788D8007CD9E2 /* MEGAChatSdk+init.h */,
				A835A8AC1F979EE30075646F /* MEGAChatCall+init.h */,
				77875CDE2099A6AF00B8340F /* MEGAChatContainsMeta+init.h */,
				77875CDF2099A8E300B8340F /* MEGAChatRichPreview+init.h */,
				A837387F213019CA0014328D /* DelegateMEGAChatNotificationListener.h */,
				A837387E213019CA0014328D /* DelegateMEGAChatNotificationListener.mm */,
			);
			name = private;
			sourceTree = "<group>";
		};
		A82750F31E978908007CD9E2 /* binding */ = {
			isa = PBXGroup;
			children = (
				A82750F21E9788E5007CD9E2 /* private */,
				A82750B91E9788A3007CD9E2 /* MEGAChatDelegate.h */,
				A82750BA1E9788A3007CD9E2 /* MEGAChatError.h */,
				A82750BB1E9788A3007CD9E2 /* MEGAChatError.mm */,
				A82750BC1E9788A3007CD9E2 /* MEGAChatListItem.h */,
				A82750BD1E9788A3007CD9E2 /* MEGAChatListItem.mm */,
				A82750BE1E9788A3007CD9E2 /* MEGAChatListItemList.h */,
				A82750BF1E9788A3007CD9E2 /* MEGAChatListItemList.mm */,
				A82750C01E9788A3007CD9E2 /* MEGAChatLoggerDelegate.h */,
				A82750C11E9788A3007CD9E2 /* MEGAChatMessage.h */,
				A82750C21E9788A3007CD9E2 /* MEGAChatMessage.mm */,
				A82750C31E9788A3007CD9E2 /* MEGAChatPeerList.h */,
				A82750C41E9788A3007CD9E2 /* MEGAChatPeerList.mm */,
				A82750C51E9788A3007CD9E2 /* MEGAChatPresenceConfig.h */,
				A82750C61E9788A3007CD9E2 /* MEGAChatPresenceConfig.mm */,
				A82750C71E9788A3007CD9E2 /* MEGAChatRequest.h */,
				A82750C81E9788A3007CD9E2 /* MEGAChatRequest.mm */,
				A82750C91E9788A3007CD9E2 /* MEGAChatRequestDelegate.h */,
				A82750CA1E9788A3007CD9E2 /* MEGAChatRoom.h */,
				A82750CB1E9788A3007CD9E2 /* MEGAChatRoom.mm */,
				A82750CC1E9788A3007CD9E2 /* MEGAChatRoomDelegate.h */,
				A82750CD1E9788A3007CD9E2 /* MEGAChatRoomList.h */,
				A82750CE1E9788A3007CD9E2 /* MEGAChatRoomList.mm */,
				A82750CF1E9788A3007CD9E2 /* MEGAChatSdk.h */,
				A82750D01E9788A3007CD9E2 /* MEGAChatSdk.mm */,
				A835A8A91F979CDC0075646F /* MEGAChatCall.h */,
				A835A8AA1F979CDC0075646F /* MEGAChatCall.mm */,
				A835A8AF1F97A03B0075646F /* MEGAChatVideoDelegate.h */,
				A835A8B01F97A13D0075646F /* MEGAChatCallDelegate.h */,
				77875CD82097A69400B8340F /* MEGAChatContainsMeta.h */,
				77875CD92097A69400B8340F /* MEGAChatContainsMeta.mm */,
				77875CDB2097A80700B8340F /* MEGAChatRichPreview.h */,
				77875CDC2097A80700B8340F /* MEGAChatRichPreview.mm */,
<<<<<<< HEAD
				A837387A213018CB0014328D /* MEGAChatNotificationDelegate.h */,
=======
				8394CF9C211992A200A1634A /* MEGAChatSession.h */,
				8394CF9D211992A200A1634A /* MEGAChatSession.mm */,
>>>>>>> 01e75722
			);
			name = binding;
			sourceTree = "<group>";
		};
		A838B1ED1E96850700875D96 = {
			isa = PBXGroup;
			children = (
				947565EF1F18D4BF00FE8664 /* include */,
				A82750F31E978908007CD9E2 /* binding */,
				A838B20D1E9685AD00875D96 /* src */,
				A838B1F91E96855400875D96 /* Products */,
				A838B2261E96884A00875D96 /* Frameworks */,
			);
			sourceTree = "<group>";
		};
		A838B1F91E96855400875D96 /* Products */ = {
			isa = PBXGroup;
			children = (
				A838B1F81E96855400875D96 /* libKarere.a */,
			);
			name = Products;
			sourceTree = "<group>";
		};
		A838B20C1E9685A600875D96 /* base */ = {
			isa = PBXGroup;
			children = (
				947566551F3397AE00FE8664 /* cservices.cpp */,
				947565EE1F168CB400FE8664 /* timers.hpp */,
				A838B2051E9685A200875D96 /* logger.cpp */,
			);
			path = base;
			sourceTree = "<group>";
		};
		A838B20D1E9685AD00875D96 /* src */ = {
			isa = PBXGroup;
			children = (
				A83D5BF01F974AC200A038F7 /* rtcModule */,
				941977311F163CEB00A76EE3 /* waiter */,
				941977271F16377400A76EE3 /* net */,
				A879F3B51F9667F5007C5394 /* karereDbSchema.cpp */,
				A838B2221E9685F300875D96 /* strongvelope */,
				A879F3BD1F966839007C5394 /* chatClient.cpp */,
				A879F3BC1F966839007C5394 /* chatd.cpp */,
				A879F3BF1F96683A007C5394 /* megachatapi_impl.cpp */,
				A879F3BE1F96683A007C5394 /* megachatapi.cpp */,
				A879F3B71F966838007C5394 /* base64url.cpp */,
				A879F3B81F966839007C5394 /* karereCommon.cpp */,
				A879F3B91F966839007C5394 /* presenced.cpp */,
				A879F3D81F966D8E007C5394 /* rtcCrypto.cpp */,
				A879F3BA1F966839007C5394 /* url.cpp */,
				A879F3BB1F966839007C5394 /* userAttrCache.cpp */,
				A838B20C1E9685A600875D96 /* base */,
			);
			name = src;
			path = ../../src;
			sourceTree = "<group>";
		};
		A838B2221E9685F300875D96 /* strongvelope */ = {
			isa = PBXGroup;
			children = (
				A838B2201E9685F000875D96 /* strongvelope.cpp */,
			);
			path = strongvelope;
			sourceTree = "<group>";
		};
		A838B2261E96884A00875D96 /* Frameworks */ = {
			isa = PBXGroup;
			children = (
			);
			name = Frameworks;
			sourceTree = "<group>";
		};
		A83D5BF01F974AC200A038F7 /* rtcModule */ = {
			isa = PBXGroup;
			children = (
				A83D5BF11F974AF900A038F7 /* rtcStats.cpp */,
				A83D5BF21F974AF900A038F7 /* webrtc.cpp */,
				A83D5BF31F974AF900A038F7 /* webrtcAdapter.cpp */,
			);
			path = rtcModule;
			sourceTree = "<group>";
		};
/* End PBXGroup section */

/* Begin PBXNativeTarget section */
		A838B1F71E96855400875D96 /* Karere */ = {
			isa = PBXNativeTarget;
			buildConfigurationList = A838B2011E96855400875D96 /* Build configuration list for PBXNativeTarget "Karere" */;
			buildPhases = (
				A838B2231E96860900875D96 /* ShellScript */,
				A838B1F41E96855400875D96 /* Sources */,
				A838B1F51E96855400875D96 /* Frameworks */,
				A838B1F61E96855400875D96 /* CopyFiles */,
			);
			buildRules = (
			);
			dependencies = (
			);
			name = Karere;
			productName = Karere;
			productReference = A838B1F81E96855400875D96 /* libKarere.a */;
			productType = "com.apple.product-type.library.static";
		};
/* End PBXNativeTarget section */

/* Begin PBXProject section */
		A838B1EE1E96850700875D96 /* Project object */ = {
			isa = PBXProject;
			attributes = {
				LastUpgradeCheck = 0930;
				TargetAttributes = {
					A838B1F71E96855400875D96 = {
						CreatedOnToolsVersion = 8.3;
						DevelopmentTeam = T9RH74Y7L9;
						ProvisioningStyle = Automatic;
					};
				};
			};
			buildConfigurationList = A838B1F11E96850700875D96 /* Build configuration list for PBXProject "Karere" */;
			compatibilityVersion = "Xcode 3.2";
			developmentRegion = English;
			hasScannedForEncodings = 0;
			knownRegions = (
				en,
			);
			mainGroup = A838B1ED1E96850700875D96;
			productRefGroup = A838B1F91E96855400875D96 /* Products */;
			projectDirPath = "";
			projectRoot = "";
			targets = (
				A838B1F71E96855400875D96 /* Karere */,
			);
		};
/* End PBXProject section */

/* Begin PBXShellScriptBuildPhase section */
		A838B2231E96860900875D96 /* ShellScript */ = {
			isa = PBXShellScriptBuildPhase;
			buildActionMask = 2147483647;
			files = (
			);
			inputPaths = (
			);
			outputPaths = (
			);
			runOnlyForDeploymentPostprocessing = 0;
			shellPath = /bin/sh;
			shellScript = "cd ../../src\ncmake -P genDbSchema.cmake";
		};
/* End PBXShellScriptBuildPhase section */

/* Begin PBXSourcesBuildPhase section */
		A838B1F41E96855400875D96 /* Sources */ = {
			isa = PBXSourcesBuildPhase;
			buildActionMask = 2147483647;
			files = (
				A879F3C01F96683A007C5394 /* base64url.cpp in Sources */,
				77875CDA2097A69400B8340F /* MEGAChatContainsMeta.mm in Sources */,
				A82750F01E9788D8007CD9E2 /* DelegateMEGAChatRequestListener.mm in Sources */,
				A8373880213019CA0014328D /* DelegateMEGAChatNotificationListener.mm in Sources */,
				77875CDD2097A80700B8340F /* MEGAChatRichPreview.mm in Sources */,
				A835A8AB1F979CDC0075646F /* MEGAChatCall.mm in Sources */,
				A879F3C21F96683A007C5394 /* presenced.cpp in Sources */,
				A82750EE1E9788D8007CD9E2 /* DelegateMEGAChatListener.mm in Sources */,
				A82750D81E9788A3007CD9E2 /* MEGAChatRequest.mm in Sources */,
				A82750DB1E9788A3007CD9E2 /* MEGAChatSdk.mm in Sources */,
				A83D5BF61F974AF900A038F7 /* webrtcAdapter.cpp in Sources */,
				A82750D91E9788A3007CD9E2 /* MEGAChatRoom.mm in Sources */,
				A82750D51E9788A3007CD9E2 /* MEGAChatMessage.mm in Sources */,
				941977341F163DDE00A76EE3 /* websocketsIO.cpp in Sources */,
				A879F3C71F96683A007C5394 /* megachatapi.cpp in Sources */,
				A82750D41E9788A3007CD9E2 /* MEGAChatListItemList.mm in Sources */,
				A82750DA1E9788A3007CD9E2 /* MEGAChatRoomList.mm in Sources */,
				A879F3CA1F96685E007C5394 /* libuvWaiter.cpp in Sources */,
				A879F3C31F96683A007C5394 /* url.cpp in Sources */,
				8394CF9E211992A200A1634A /* MEGAChatSession.mm in Sources */,
				A879F3C81F96683A007C5394 /* megachatapi_impl.cpp in Sources */,
				A82750D71E9788A3007CD9E2 /* MEGAChatPresenceConfig.mm in Sources */,
				A82750D61E9788A3007CD9E2 /* MEGAChatPeerList.mm in Sources */,
				A879F3C61F96683A007C5394 /* chatClient.cpp in Sources */,
				A835A8B61F97AE240075646F /* DelegateMEGAChatVideoListener.mm in Sources */,
				A879F3C41F96683A007C5394 /* userAttrCache.cpp in Sources */,
				A82750EF1E9788D8007CD9E2 /* DelegateMEGAChatLoggerListener.mm in Sources */,
				A879F3B21F966682007C5394 /* libwebsocketsIO.cpp in Sources */,
				A83D5BF41F974AF900A038F7 /* rtcStats.cpp in Sources */,
				A879F3C11F96683A007C5394 /* karereCommon.cpp in Sources */,
				A879F3B61F9667F5007C5394 /* karereDbSchema.cpp in Sources */,
				A838B20A1E9685A200875D96 /* logger.cpp in Sources */,
				A82750D31E9788A3007CD9E2 /* MEGAChatListItem.mm in Sources */,
				A835A8B31F97A74B0075646F /* DelegateMEGAChatCallListener.mm in Sources */,
				A879F3C51F96683A007C5394 /* chatd.cpp in Sources */,
				A82750D21E9788A3007CD9E2 /* MEGAChatError.mm in Sources */,
				A83D5BF51F974AF900A038F7 /* webrtc.cpp in Sources */,
				A82750F11E9788D8007CD9E2 /* DelegateMEGAChatRoomListener.mm in Sources */,
				A879F3D91F966D8E007C5394 /* rtcCrypto.cpp in Sources */,
				A838B2211E9685F000875D96 /* strongvelope.cpp in Sources */,
				947566561F3397AE00FE8664 /* cservices.cpp in Sources */,
			);
			runOnlyForDeploymentPostprocessing = 0;
		};
/* End PBXSourcesBuildPhase section */

/* Begin XCBuildConfiguration section */
		A838B1F21E96850700875D96 /* Debug */ = {
			isa = XCBuildConfiguration;
			buildSettings = {
				CLANG_WARN_BLOCK_CAPTURE_AUTORELEASING = YES;
				CLANG_WARN_BOOL_CONVERSION = YES;
				CLANG_WARN_COMMA = YES;
				CLANG_WARN_CONSTANT_CONVERSION = YES;
				CLANG_WARN_DEPRECATED_OBJC_IMPLEMENTATIONS = YES;
				CLANG_WARN_EMPTY_BODY = YES;
				CLANG_WARN_ENUM_CONVERSION = YES;
				CLANG_WARN_INFINITE_RECURSION = YES;
				CLANG_WARN_INT_CONVERSION = YES;
				CLANG_WARN_NON_LITERAL_NULL_CONVERSION = YES;
				CLANG_WARN_OBJC_IMPLICIT_RETAIN_SELF = YES;
				CLANG_WARN_OBJC_LITERAL_CONVERSION = YES;
				CLANG_WARN_RANGE_LOOP_ANALYSIS = YES;
				CLANG_WARN_STRICT_PROTOTYPES = YES;
				CLANG_WARN_SUSPICIOUS_MOVE = YES;
				CLANG_WARN_UNREACHABLE_CODE = YES;
				CLANG_WARN__DUPLICATE_METHOD_MATCH = YES;
				ENABLE_STRICT_OBJC_MSGSEND = YES;
				ENABLE_TESTABILITY = YES;
				GCC_NO_COMMON_BLOCKS = YES;
				GCC_WARN_64_TO_32_BIT_CONVERSION = YES;
				GCC_WARN_ABOUT_RETURN_TYPE = YES;
				GCC_WARN_UNDECLARED_SELECTOR = YES;
				GCC_WARN_UNINITIALIZED_AUTOS = YES;
				GCC_WARN_UNUSED_FUNCTION = YES;
				GCC_WARN_UNUSED_VARIABLE = YES;
				IPHONEOS_DEPLOYMENT_TARGET = 9.0;
				ONLY_ACTIVE_ARCH = YES;
				SDKROOT = iphoneos;
			};
			name = Debug;
		};
		A838B1F31E96850700875D96 /* Release */ = {
			isa = XCBuildConfiguration;
			buildSettings = {
				CLANG_WARN_BLOCK_CAPTURE_AUTORELEASING = YES;
				CLANG_WARN_BOOL_CONVERSION = YES;
				CLANG_WARN_COMMA = YES;
				CLANG_WARN_CONSTANT_CONVERSION = YES;
				CLANG_WARN_DEPRECATED_OBJC_IMPLEMENTATIONS = YES;
				CLANG_WARN_EMPTY_BODY = YES;
				CLANG_WARN_ENUM_CONVERSION = YES;
				CLANG_WARN_INFINITE_RECURSION = YES;
				CLANG_WARN_INT_CONVERSION = YES;
				CLANG_WARN_NON_LITERAL_NULL_CONVERSION = YES;
				CLANG_WARN_OBJC_IMPLICIT_RETAIN_SELF = YES;
				CLANG_WARN_OBJC_LITERAL_CONVERSION = YES;
				CLANG_WARN_RANGE_LOOP_ANALYSIS = YES;
				CLANG_WARN_STRICT_PROTOTYPES = YES;
				CLANG_WARN_SUSPICIOUS_MOVE = YES;
				CLANG_WARN_UNREACHABLE_CODE = YES;
				CLANG_WARN__DUPLICATE_METHOD_MATCH = YES;
				ENABLE_STRICT_OBJC_MSGSEND = YES;
				GCC_NO_COMMON_BLOCKS = YES;
				GCC_WARN_64_TO_32_BIT_CONVERSION = YES;
				GCC_WARN_ABOUT_RETURN_TYPE = YES;
				GCC_WARN_UNDECLARED_SELECTOR = YES;
				GCC_WARN_UNINITIALIZED_AUTOS = YES;
				GCC_WARN_UNUSED_FUNCTION = YES;
				GCC_WARN_UNUSED_VARIABLE = YES;
				IPHONEOS_DEPLOYMENT_TARGET = 9.0;
				SDKROOT = iphoneos;
			};
			name = Release;
		};
		A838B1FF1E96855400875D96 /* Debug */ = {
			isa = XCBuildConfiguration;
			buildSettings = {
				ALWAYS_SEARCH_USER_PATHS = NO;
				CLANG_ANALYZER_NONNULL = YES;
				CLANG_ANALYZER_NUMBER_OBJECT_CONVERSION = YES_AGGRESSIVE;
				CLANG_CXX_LANGUAGE_STANDARD = "gnu++0x";
				CLANG_CXX_LIBRARY = "libc++";
				CLANG_ENABLE_MODULES = YES;
				CLANG_ENABLE_OBJC_ARC = YES;
				CLANG_WARN_BOOL_CONVERSION = YES;
				CLANG_WARN_CONSTANT_CONVERSION = YES;
				CLANG_WARN_DIRECT_OBJC_ISA_USAGE = YES_ERROR;
				CLANG_WARN_DOCUMENTATION_COMMENTS = YES;
				CLANG_WARN_EMPTY_BODY = YES;
				CLANG_WARN_ENUM_CONVERSION = YES;
				CLANG_WARN_INFINITE_RECURSION = YES;
				CLANG_WARN_INT_CONVERSION = YES;
				CLANG_WARN_OBJC_ROOT_CLASS = YES_ERROR;
				CLANG_WARN_SUSPICIOUS_MOVE = YES;
				CLANG_WARN_UNREACHABLE_CODE = YES;
				CLANG_WARN__DUPLICATE_METHOD_MATCH = YES;
				"CODE_SIGN_IDENTITY[sdk=iphoneos*]" = "iPhone Developer";
				COPY_PHASE_STRIP = NO;
				DEBUG_INFORMATION_FORMAT = dwarf;
				DEVELOPMENT_TEAM = T9RH74Y7L9;
				ENABLE_STRICT_OBJC_MSGSEND = YES;
				ENABLE_TESTABILITY = YES;
				GCC_C_LANGUAGE_STANDARD = gnu99;
				GCC_DYNAMIC_NO_PIC = NO;
				GCC_NO_COMMON_BLOCKS = YES;
				GCC_OPTIMIZATION_LEVEL = 0;
				GCC_PREPROCESSOR_DEFINITIONS = (
					"DEBUG=1",
					"$(inherited)",
				);
				GCC_WARN_64_TO_32_BIT_CONVERSION = YES;
				GCC_WARN_ABOUT_RETURN_TYPE = YES_ERROR;
				GCC_WARN_UNDECLARED_SELECTOR = YES;
				GCC_WARN_UNINITIALIZED_AUTOS = YES_AGGRESSIVE;
				GCC_WARN_UNUSED_FUNCTION = YES;
				GCC_WARN_UNUSED_VARIABLE = YES;
				HEADER_SEARCH_PATHS = (
					../../src/base,
					../../src/rtcModule,
					"../../third-party",
					../../src,
					../../../SDK/include,
					../../../SDK/bindings/ios/3rdparty/include,
					../../../SDK/bindings/ios/3rdparty/webrtc,
					../../../SDK/bindings/ios/3rdparty/webrtc/third_party/libyuv/include,
					../../../SDK/bindings/ios/3rdparty/webrtc/third_party/boringssl/src/include,
				);
				IPHONEOS_DEPLOYMENT_TARGET = 9.0;
				LIBRARY_SEARCH_PATHS = ../../../SDK/bindings/ios/3rdparty/lib;
				MTL_ENABLE_DEBUG_INFO = YES;
				ONLY_ACTIVE_ARCH = YES;
				OTHER_CFLAGS = (
					"-DENABLE_CHAT",
					"-DHAVE_CONFIG_H",
					"-DHAVE_KARERE_LOGGER",
					"-DSVC_DISABLE_STROPHE",
					"-D_DARWIN_C_SOURCE",
					"-DUSE_LIBWEBSOCKETS",
					"-DENABLE_WEBRTC",
					"-DWEBRTC_POSIX",
					"-DWEBRTC_MAC",
					"-DWEBRTC_IOS",
					"-DV8_DEPRECATION_WARNINGS",
					"-DNO_TCMALLOC",
					"-DCHROMIUM_BUILD",
					"-DFIELDTRIAL_TESTING_ENABLED",
					"-DCR_XCODE_VERSION=0901",
					"-DCR_CLANG_REVISION=\\\"313786-1\\\"",
					"-D__STDC_CONSTANT_MACROS",
					"-D__STDC_FORMAT_MACROS",
					"-D_FORTIFY_SOURCE=2",
					"-DNVALGRIND",
					"-DDYNAMIC_ANNOTATIONS_ENABLED=0",
					"-DNS_BLOCK_ASSERTIONS=1",
					"-DWEBRTC_ENABLE_PROTOBUF=1",
					"-DWEBRTC_INCLUDE_INTERNAL_AUDIO_DEVICE",
					"-DRTC_DISABLE_VP9",
					"-DHAVE_SCTP",
					"-DWEBRTC_NON_STATIC_TRACE_EVENT_HANDLERS=1",
				);
				OTHER_LDFLAGS = "-ObjC";
				PRODUCT_NAME = "$(TARGET_NAME)";
				SDKROOT = iphoneos;
				SKIP_INSTALL = YES;
				USER_HEADER_SEARCH_PATHS = "../../../SDK/include/mega/posix ../../../SDK/bindings/ios ../../../SDK/bindings/ios/private ../../../SDK/bindings/ios/3rdparty";
			};
			name = Debug;
		};
		A838B2001E96855400875D96 /* Release */ = {
			isa = XCBuildConfiguration;
			buildSettings = {
				ALWAYS_SEARCH_USER_PATHS = NO;
				CLANG_ANALYZER_NONNULL = YES;
				CLANG_ANALYZER_NUMBER_OBJECT_CONVERSION = YES_AGGRESSIVE;
				CLANG_CXX_LANGUAGE_STANDARD = "gnu++0x";
				CLANG_CXX_LIBRARY = "libc++";
				CLANG_ENABLE_MODULES = YES;
				CLANG_ENABLE_OBJC_ARC = YES;
				CLANG_WARN_BOOL_CONVERSION = YES;
				CLANG_WARN_CONSTANT_CONVERSION = YES;
				CLANG_WARN_DIRECT_OBJC_ISA_USAGE = YES_ERROR;
				CLANG_WARN_DOCUMENTATION_COMMENTS = YES;
				CLANG_WARN_EMPTY_BODY = YES;
				CLANG_WARN_ENUM_CONVERSION = YES;
				CLANG_WARN_INFINITE_RECURSION = YES;
				CLANG_WARN_INT_CONVERSION = YES;
				CLANG_WARN_OBJC_ROOT_CLASS = YES_ERROR;
				CLANG_WARN_SUSPICIOUS_MOVE = YES;
				CLANG_WARN_UNREACHABLE_CODE = YES;
				CLANG_WARN__DUPLICATE_METHOD_MATCH = YES;
				"CODE_SIGN_IDENTITY[sdk=iphoneos*]" = "iPhone Developer";
				COPY_PHASE_STRIP = NO;
				DEBUG_INFORMATION_FORMAT = "dwarf-with-dsym";
				DEVELOPMENT_TEAM = T9RH74Y7L9;
				ENABLE_NS_ASSERTIONS = NO;
				ENABLE_STRICT_OBJC_MSGSEND = YES;
				GCC_C_LANGUAGE_STANDARD = gnu99;
				GCC_NO_COMMON_BLOCKS = YES;
				GCC_WARN_64_TO_32_BIT_CONVERSION = YES;
				GCC_WARN_ABOUT_RETURN_TYPE = YES_ERROR;
				GCC_WARN_UNDECLARED_SELECTOR = YES;
				GCC_WARN_UNINITIALIZED_AUTOS = YES_AGGRESSIVE;
				GCC_WARN_UNUSED_FUNCTION = YES;
				GCC_WARN_UNUSED_VARIABLE = YES;
				HEADER_SEARCH_PATHS = (
					../../src/base,
					../../src/rtcModule,
					"../../third-party",
					../../src,
					../../../SDK/include,
					../../../SDK/bindings/ios/3rdparty/include,
					../../../SDK/bindings/ios/3rdparty/webrtc,
					../../../SDK/bindings/ios/3rdparty/webrtc/third_party/libyuv/include,
					../../../SDK/bindings/ios/3rdparty/webrtc/third_party/boringssl/src/include,
				);
				IPHONEOS_DEPLOYMENT_TARGET = 9.0;
				LIBRARY_SEARCH_PATHS = ../../../SDK/bindings/ios/3rdparty/lib;
				MTL_ENABLE_DEBUG_INFO = NO;
				OTHER_CFLAGS = (
					"-DENABLE_CHAT",
					"-DHAVE_CONFIG_H",
					"-DHAVE_KARERE_LOGGER",
					"-DSVC_DISABLE_STROPHE",
					"-D_DARWIN_C_SOURCE",
					"-DNDEBUG",
					"-DENABLE_WEBRTC",
					"-DUSE_LIBWEBSOCKETS",
					"-DWEBRTC_POSIX",
					"-DWEBRTC_IOS",
					"-DWEBRTC_MAC",
					"-DV8_DEPRECATION_WARNINGS",
					"-DNO_TCMALLOC",
					"-DCHROMIUM_BUILD",
					"-DFIELDTRIAL_TESTING_ENABLED",
					"-DCR_XCODE_VERSION=0901",
					"-DCR_CLANG_REVISION=\\\"313786-1\\\"",
					"-D__STDC_CONSTANT_MACROS",
					"-D__STDC_FORMAT_MACROS",
					"-D_FORTIFY_SOURCE=2",
					"-DNDEBUG",
					"-DNVALGRIND",
					"-DDYNAMIC_ANNOTATIONS_ENABLED=0",
					"-DNS_BLOCK_ASSERTIONS=1",
					"-DWEBRTC_ENABLE_PROTOBUF=1",
					"-DWEBRTC_INCLUDE_INTERNAL_AUDIO_DEVICE",
					"-DRTC_DISABLE_VP9",
					"-DHAVE_SCTP",
					"-DWEBRTC_NON_STATIC_TRACE_EVENT_HANDLERS=1",
				);
				OTHER_LDFLAGS = "-ObjC";
				PRODUCT_NAME = "$(TARGET_NAME)";
				SDKROOT = iphoneos;
				SKIP_INSTALL = YES;
				USER_HEADER_SEARCH_PATHS = "../../../SDK/include/mega/posix ../../../SDK/bindings/ios ../../../SDK/bindings/ios/private ../../../SDK/bindings/ios/3rdparty";
				VALIDATE_PRODUCT = YES;
			};
			name = Release;
		};
/* End XCBuildConfiguration section */

/* Begin XCConfigurationList section */
		A838B1F11E96850700875D96 /* Build configuration list for PBXProject "Karere" */ = {
			isa = XCConfigurationList;
			buildConfigurations = (
				A838B1F21E96850700875D96 /* Debug */,
				A838B1F31E96850700875D96 /* Release */,
			);
			defaultConfigurationIsVisible = 0;
			defaultConfigurationName = Release;
		};
		A838B2011E96855400875D96 /* Build configuration list for PBXNativeTarget "Karere" */ = {
			isa = XCConfigurationList;
			buildConfigurations = (
				A838B1FF1E96855400875D96 /* Debug */,
				A838B2001E96855400875D96 /* Release */,
			);
			defaultConfigurationIsVisible = 0;
			defaultConfigurationName = Release;
		};
/* End XCConfigurationList section */
	};
	rootObject = A838B1EE1E96850700875D96 /* Project object */;
}<|MERGE_RESOLUTION|>--- conflicted
+++ resolved
@@ -412,12 +412,9 @@
 				77875CD92097A69400B8340F /* MEGAChatContainsMeta.mm */,
 				77875CDB2097A80700B8340F /* MEGAChatRichPreview.h */,
 				77875CDC2097A80700B8340F /* MEGAChatRichPreview.mm */,
-<<<<<<< HEAD
 				A837387A213018CB0014328D /* MEGAChatNotificationDelegate.h */,
-=======
 				8394CF9C211992A200A1634A /* MEGAChatSession.h */,
 				8394CF9D211992A200A1634A /* MEGAChatSession.mm */,
->>>>>>> 01e75722
 			);
 			name = binding;
 			sourceTree = "<group>";
