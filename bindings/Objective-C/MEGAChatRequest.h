--- conflicted
+++ resolved
@@ -40,11 +40,8 @@
     MEGAChatRequestTypeSetPrivateMode,
     MEGAChatRequestTypeAutojoinPublicChat,
     MEGAChatRequestTypeChangeVideoStream,
-<<<<<<< HEAD
-    MEGAChatRequestTypeGetPeerAttributes
-=======
+    MEGAChatRequestTypeGetPeerAttributes,
     MEGAChatRequestTypeImportMessages
->>>>>>> a57c75f6
 };
 
 enum {
