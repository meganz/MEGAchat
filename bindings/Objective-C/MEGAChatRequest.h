#import <Foundation/Foundation.h>

typedef NS_ENUM (NSInteger, MEGAChatRequestType) {
    MEGAChatRequestTypeInitialize, // (Obsolete)
    MEGAChatRequestTypeConnect,
    MEGAChatRequestTypeDelete,
    MEGAChatRequestTypeLogout,
    MEGAChatRequestTypeSetOnlineStatus,
    MEGAChatRequestTypeStartChatCall,
    MEGAChatRequestTypeAnswerChatCall,
    MEGAChatRequestTypeDisableAudioVideoCall,
    MEGAChatRequestTypeHangChatCall,
    MEGAChatRequestTypeCreateChatRoom,
    MEGAChatRequestTypeRemoveFromChatRoom,
    MEGAChatRequestTypeInviteToChatRoom,
    MEGAChatRequestTypeUpdatePeerPermissions,
    MEGAChatRequestTypeEditChatRoomName,
    MEGAChatRequestTypeEditChatRoomPic,
    MEGAChatRequestTypeTruncateHistory,
    MEGAChatRequestTypeShareContact,
    MEGAChatRequestTypeGetFirstname,
    MEGAChatRequestTypeGetLastname,
    MEGAChatRequestTypeDisconnect,
    MEGAChatRequestTypeGetEmail,
    MEGAChatRequestTypeNodeMessage,
    MEGAChatRequestTypeRevokeNodeMessage,
    MEGAChatRequestTypeSetBackgroundStatus,
    MEGAChatRequestTypeRetryPendingConnections,
    MEGAChatRequestTypeSendTypingNotification,
    MEGAChatRequestTypeSignalActivity,
    MEGAChatRequestTypeSetPresencePersist,
    MEGAChatRequestTypeSetPresenceAutoaway,
    MEGAChatRequestTypeLoadAudioVideoDevices,
<<<<<<< HEAD
    MEGAChatMessageTypeArchiveChatRoom,
    MEGAChatRequestTypePushReceived,
    MEGAChatRequestTypeLoadChatLink,
    MEGAChatRequestTypeChatLinkHandle,
    MEGAChatRequestTypeChatLinkClose,
    MEGAChatRequestTypeChatLinkJoin
=======
    MEGAChatRequestTypeArchiveChatRoom,
    MEGAChatRequestTypePushReceived
>>>>>>> 9a357a7a
};

enum {
    audio = 0,
    video = 1
};

@class MEGAChatMessage;
@class MEGAChatPeerList;
@class MEGANodeList;
@class MEGAHandleList;

@interface MEGAChatRequest : NSObject

@property (readonly, nonatomic) MEGAChatRequestType type;
@property (readonly, nonatomic) NSString *requestString;
@property (readonly, nonatomic) NSInteger tag;
@property (readonly, nonatomic) long long number;
@property (readonly, nonatomic, getter=isFlag) BOOL flag;
@property (readonly, nonatomic) MEGAChatPeerList *megaChatPeerList;
@property (readonly, nonatomic) uint64_t chatHandle;
@property (readonly, nonatomic) uint64_t userHandle;
@property (readonly, nonatomic) NSInteger privilege;
@property (readonly, nonatomic) NSString *text;
@property (readonly, nonatomic) NSURL *link;
@property (readonly, nonatomic) MEGAChatMessage *chatMessage;
@property (readonly, nonatomic) MEGANodeList *nodeList;
@property (readonly, nonatomic) NSInteger paramType;
@property (readonly, nonatomic) MEGAHandleList *megaHandleList;

- (instancetype)clone;
- (MEGAHandleList *)megaHandleListForChat:(uint64_t)chatId;

@end<|MERGE_RESOLUTION|>--- conflicted
+++ resolved
@@ -31,17 +31,13 @@
     MEGAChatRequestTypeSetPresencePersist,
     MEGAChatRequestTypeSetPresenceAutoaway,
     MEGAChatRequestTypeLoadAudioVideoDevices,
-<<<<<<< HEAD
     MEGAChatMessageTypeArchiveChatRoom,
+    MEGAChatRequestTypeArchiveChatRoom,
     MEGAChatRequestTypePushReceived,
     MEGAChatRequestTypeLoadChatLink,
     MEGAChatRequestTypeChatLinkHandle,
     MEGAChatRequestTypeChatLinkClose,
     MEGAChatRequestTypeChatLinkJoin
-=======
-    MEGAChatRequestTypeArchiveChatRoom,
-    MEGAChatRequestTypePushReceived
->>>>>>> 9a357a7a
 };
 
 enum {
