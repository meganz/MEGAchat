--- conflicted
+++ resolved
@@ -24,11 +24,8 @@
     MEGAChatRequestTypeGetEmail,
     MEGAChatRequestTypeNodeMessage,
     MEGAChatRequestTypeRevokeNodeMessage,
-<<<<<<< HEAD
     MEGAChatRequestTypeSetBackgroundStatus
-=======
     MEGAChatRequestTypeRetryPendingConnections
->>>>>>> 76e9b7e5
 };
 
 @class MEGAChatMessage;
