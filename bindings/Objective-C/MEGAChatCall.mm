--- conflicted
+++ resolved
@@ -52,11 +52,7 @@
     NSString *remoteVideo = [self hasVideoInitialCall] ? @"ON" : @"OFF";
     NSString *localTermCode = [self isLocalTermCode] ? @"YES" : @"NO";
     NSString *ringing = [self isRinging] ? @"YES" : @"NO";
-<<<<<<< HEAD
-    return [NSString stringWithFormat:@"<%@: status=%@, chatId=%@, callId=%@, changes=%ld, duration=%lld, initial ts=%lld, final ts=%lld, local: audio %@ video %@, remote: audio %@ video %@, term code=%@, local term code %@, ringing %@, sessions: %@, participants: %@, numParticipants: %ld>", [self class], status, base64ChatId, base64CallId, self.changes, self.duration, self.initialTimeStamp, self.finalTimeStamp, localAudio, localVideo, remoteAudio, remoteVideo, termCode, localTermCode, ringing, [self sessions], self.participants, (long)self.numParticipants];
-=======
     return [NSString stringWithFormat:@"<%@: status=%@, chatId=%@, callId=%@, changes=%ld, duration=%lld, initial ts=%lld, final ts=%lld, local: audio %@ video %@, remote: audio %@ video %@, term code=%@, local term code %@, ringing %@, sessions: %@, participants: %@, numParticipants: %ld>", [self class], status, base64ChatId, base64CallId, self.changes, self.duration, self.initialTimeStamp, self.finalTimeStamp, localAudio, localVideo, remoteAudio, remoteVideo, termCode, localTermCode, ringing, [self sessionsPeerId], self.participants, (long)self.numParticipants];
->>>>>>> e4488f47
 }
 
 - (MEGAChatCallStatus)status {
@@ -133,14 +129,6 @@
     return self.megaChatCall ? self.megaChatCall->getPeerSessionStatusChange() : MEGACHAT_INVALID_HANDLE;
 }
 
-<<<<<<< HEAD
-- (MEGAHandleList *)sessions {
-    return self.megaChatCall ? [[MEGAHandleList alloc] initWithMegaHandleList:self.megaChatCall->getSessions() cMemoryOwn:YES] : nil;
-}
-
-- (MEGAHandleList *)participants {
-    return self.megaChatCall ? [[MEGAHandleList alloc] initWithMegaHandleList:self.megaChatCall->getParticipants() cMemoryOwn:YES] : nil;
-=======
 - (uint64_t)clientSessionStatusChange {
     return self.megaChatCall ? self.megaChatCall->getClientidSessionStatusChange() : MEGACHAT_INVALID_HANDLE;
 }
@@ -155,20 +143,14 @@
 
 - (MEGAHandleList *)participants {
     return self.megaChatCall ? [[MEGAHandleList alloc] initWithMegaHandleList:self.megaChatCall->getPeeridParticipants() cMemoryOwn:YES] : nil;
->>>>>>> e4488f47
 }
 
 - (NSInteger)numParticipants {
     return self.megaChatCall ? self.megaChatCall->getNumParticipants() : 0;
 }
 
-<<<<<<< HEAD
-- (MEGAChatSession *)sessionForPeer:(uint64_t)peerId {
-    return self.megaChatCall ? [[MEGAChatSession alloc] initWithMegaChatSession:self.megaChatCall->getMegaChatSession(peerId) cMemoryOwn:NO] : nil;
-=======
 - (MEGAChatSession *)sessionForPeer:(uint64_t)peerId clientId:(uint64_t)clientId {
     return self.megaChatCall ? [[MEGAChatSession alloc] initWithMegaChatSession:self.megaChatCall->getMegaChatSession(peerId, clientId) cMemoryOwn:NO] : nil;
->>>>>>> e4488f47
 }
 
 + (NSString *)stringForStatus:(MEGAChatCallStatus)status {
