package nz.mega.sdk;

import java.util.ArrayList;
import java.util.Collections;
import java.util.Iterator;
import java.util.LinkedHashSet;
import java.util.Set;

public class MegaChatApiJava {
    MegaChatApi megaChatApi;
    static DelegateMegaChatLogger logger;

    /**
     * MEGACHAT_INVALID_HANDLE Invalid value for a handle
     *
     * This value is used to represent an invalid handle. Several MEGA objects can have
     * a handle but it will never be MEGACHAT_INVALID_HANDLE.
     */
    public final static long MEGACHAT_INVALID_HANDLE = ~(long)0;
    public final static int MEGACHAT_INVALID_INDEX = 0x7fffffff;

    // Error information but application will continue run.
    public final static int LOG_LEVEL_ERROR = MegaChatApi.LOG_LEVEL_ERROR;
    // Information representing errors in applicationThe autoaway settings are preserved even when the auto-away mechanism  but application will keep running
    public final static int LOG_LEVEL_WARNING = MegaChatApi.LOG_LEVEL_WARNING;
    // Mainly useful to represent current progress of application.
    public final static int LOG_LEVEL_INFO = MegaChatApi.LOG_LEVEL_INFO;
    public final static int LOG_LEVEL_VERBOSE = MegaChatApi.LOG_LEVEL_VERBOSE;
    // Informational logs, that aMegaChatPresenceConfigre useful for developers. Only applicable if DEBUG is defined.
    public final static int LOG_LEVEL_DEBUG = MegaChatApi.LOG_LEVEL_DEBUG;
    public final static int LOG_LEVEL_MAX = MegaChatApi.LOG_LEVEL_MAX;

    static Set<DelegateMegaChatRequestListener> activeRequestListeners = Collections.synchronizedSet(new LinkedHashSet<DelegateMegaChatRequestListener>());
    static Set<DelegateMegaChatListener> activeChatListeners = Collections.synchronizedSet(new LinkedHashSet<DelegateMegaChatListener>());
    static Set<DelegateMegaChatRoomListener> activeChatRoomListeners = Collections.synchronizedSet(new LinkedHashSet<DelegateMegaChatRoomListener>());
    static Set<DelegateMegaChatCallListener> activeChatCallListeners = Collections.synchronizedSet(new LinkedHashSet<DelegateMegaChatCallListener>());
    static Set<DelegateMegaChatVideoListener> activeChatVideoListeners = Collections.synchronizedSet(new LinkedHashSet<DelegateMegaChatVideoListener>());
    static Set<DelegateMegaChatNotificationListener> activeChatNotificationListeners = Collections.synchronizedSet(new LinkedHashSet<DelegateMegaChatNotificationListener>());
    static Set<DelegateMegaChatNodeHistoryListener> activeChatNodeHistoryListeners = Collections.synchronizedSet(new LinkedHashSet<DelegateMegaChatNodeHistoryListener>());
    static Set<DelegateMegaChatScheduledMeetingListener> activeChatScheduledMeetingListeners = Collections.synchronizedSet(new LinkedHashSet<>());

    void runCallback(Runnable runnable) {
        runnable.run();
    }

    /**
     * Creates an instance of MegaChatApi to access to the chat-engine.
     *
     * @param megaApi Instance of MegaApi to be used by the chat-engine.
     * session will be discarded and MegaChatApi expects to have a login+fetchnodes before MegaChatApi::init
     */
    public MegaChatApiJava(MegaApiJava megaApi){
        megaChatApi = new MegaChatApi(megaApi.getMegaApi());
    }

    /**
     * Adds a reaction for a message in a chatroom
     *
     * The reactions updates will be notified one by one through the MegaChatRoomListener
     * specified at MegaChatApi::openChatRoom (and through any other listener you may have
     * registered by calling MegaChatApi::addChatRoomListener). The corresponding callback
     * is MegaChatRoomListener::onReactionUpdate.
     *
     * Note that receiving an onRequestFinish with the error code MegaChatError::ERROR_OK, does not ensure
     * that add reaction has been applied in chatd. As we've mentioned above, reactions updates will
     * be notified through callback MegaChatRoomListener::onReactionUpdate.
     *
     * The associated request type with this request is MegaChatRequest::TYPE_MANAGE_REACTION
     * Valid data in the MegaChatRequest object received on callbacks:
     * - MegaChatRequest::getChatHandle - Returns the chatid that identifies the chatroom
     * - MegaChatRequest::getUserHandle - Returns the msgid that identifies the message
     * - MegaChatRequest::getText - Returns a UTF-8 NULL-terminated string that represents the reaction
     * - MegaChatRequest::getFlag - Returns true indicating that requested action is add reaction
     *
     * On the onRequestFinish error, the error code associated to the MegaChatError can be:
     * - MegaChatError::ERROR_ARGS - if reaction is NULL or the msgid references a management message.
     * - MegaChatError::ERROR_NOENT - if the chatroom/message doesn't exists
     * - MegaChatError::ERROR_ACCESS - if our own privilege is different than MegaChatPeerList::PRIV_STANDARD
     * or MegaChatPeerList::PRIV_MODERATOR.
     * - MegaChatError::ERROR_EXIST - if our own user has reacted previously with this reaction for this message
     *
     * @param chatid MegaChatHandle that identifies the chatroom
     * @param msgid MegaChatHandle that identifies the message
     * @param reaction UTF-8 NULL-terminated string that represents the reaction
     * @param listener MegaChatRequestListener to track this request
     */
    public void addReaction(long chatid, long msgid, String reaction, MegaChatRequestListenerInterface listener) {
        megaChatApi.addReaction(chatid, msgid, reaction, createDelegateRequestListener(listener));
    }

    /**
     * Removes a reaction for a message in a chatroom
     *
     * The reactions updates will be notified one by one through the MegaChatRoomListener
     * specified at MegaChatApi::openChatRoom (and through any other listener you may have
     * registered by calling MegaChatApi::addChatRoomListener). The corresponding callback
     * is MegaChatRoomListener::onReactionUpdate.
     *
     * Note that receiving an onRequestFinish with the error code MegaChatError::ERROR_OK, does not ensure
     * that remove reaction has been applied in chatd. As we've mentioned above, reactions updates will
     * be notified through callback MegaChatRoomListener::onReactionUpdate.
     *
     * The associated request type with this request is MegaChatRequest::TYPE_MANAGE_REACTION
     * Valid data in the MegaChatRequest object received on callbacks:
     * - MegaChatRequest::getChatHandle - Returns the chatid that identifies the chatroom
     * - MegaChatRequest::getUserHandle - Returns the msgid that identifies the message
     * - MegaChatRequest::getText - Returns a UTF-8 NULL-terminated string that represents the reaction
     * - MegaChatRequest::getFlag - Returns false indicating that requested action is remove reaction
     *
     * On the onRequestFinish error, the error code associated to the MegaChatError can be:
     * - MegaChatError::ERROR_ARGS: if reaction is NULL or the msgid references a management message.
     * - MegaChatError::ERROR_NOENT: if the chatroom/message doesn't exists
     * - MegaChatError::ERROR_ACCESS: if our own privilege is different than MegaChatPeerList::PRIV_STANDARD
     * or MegaChatPeerList::PRIV_MODERATOR
     * - MegaChatError::ERROR_EXIST - if your own user has not reacted to the message with the specified reaction.
     *
     * @param chatid MegaChatHandle that identifies the chatroom
     * @param msgid MegaChatHandle that identifies the message
     * @param reaction UTF-8 NULL-terminated string that represents the reaction
     * @param listener MegaChatRequestListener to track this request
     */
    public void delReaction(long chatid, long msgid, String reaction, MegaChatRequestListenerInterface listener) {
        megaChatApi.delReaction(chatid, msgid, reaction, createDelegateRequestListener(listener));
    }

    /**
     * Returns the number of users that reacted to a message with a specific reaction
     *
     * @param chatid MegaChatHandle that identifies the chatroom
     * @param msgid MegaChatHandle that identifies the message
     * @param reaction UTF-8 NULL terminated string that represents the reactiongaC
     *
     * @return return the number of users that reacted to a message with a specific reaction,
     * or -1 if the chatroom or message is not found.
     */
    public int getMessageReactionCount(long chatid, long msgid, String reaction) {
        return megaChatApi.getMessageReactionCount(chatid, msgid, reaction);
    }

    /**
     * Gets a list of reactions associated to a message
     *
     * You take the ownership of the returned value.
     *
     * @param chatid MegaChatHandle that identifies the chatroom
     * @param msgid MegaChatHandle that identifies the message
     * @return return a list with the reactions associated to a message.
     */
    public MegaStringList getMessageReactions(long chatid, long msgid) {
        return megaChatApi.getMessageReactions(chatid, msgid);
    }

    /**
     * Gets a list of users that reacted to a message with a specific reaction
     *
     * You take the ownership of the returned value.
     *
     * @param chatid MegaChatHandle that identifies the chatroom
     * @param msgid MegaChatHandle that identifies the message
     * @param reaction UTF-8 NULL terminated string that represents the reaction
     *
     * @return return a list with the users that reacted to a message with a specific reaction.
     */
    public MegaHandleList getReactionUsers(long chatid, long msgid, String reaction) {
        return megaChatApi.getReactionUsers(chatid, msgid, reaction);
    }

    /**
     * Enable / disable the public key pinning
     *
     * Public key pinning is enabled by default for all sensible communications.
     * It is strongly discouraged to disable this feature.
     *
     * @param enable true to keep public key pinning enabled, false to disable it
     */
    public void setPublicKeyPinning(boolean enable) {
        megaChatApi.setPublicKeyPinning(enable);
    }

    public void addChatRequestListener(MegaChatRequestListenerInterface listener)
    {
        megaChatApi.addChatRequestListener(createDelegateRequestListener(listener, false));
    }

    public void addChatListener(MegaChatListenerInterface listener)
    {
        megaChatApi.addChatListener(createDelegateChatListener(listener));
    }

    /**
     * Register a listener to receive all events about calls
     *
     * You can use MegaChatApi::removeChatCallListener to stop receiving events.
     *
     * @param listener MegaChatCallListener that will receive all call events
     */
    public void addChatCallListener(MegaChatCallListenerInterface listener)
    {
        megaChatApi.addChatCallListener(createDelegateChatCallListener(listener));
    }

    /**
     * Register a listener to receive all events about scheduled meetings
     *
     * You can use MegaChatApi::removeSchedMeetingListener to stop receiving events.
     *
     * @param listener MegaChatScheduledMeetingListener that will receive all scheduled meetings events
     */
    public void addSchedMeetingListener(MegaChatScheduledMeetingListenerInterface listener)
    {
        megaChatApi.addSchedMeetingListener(createDelegateChatScheduledMeetingListener(listener));
    }

    /**
     * Unregister a MegaChatCallListener
     *
     * This listener won't receive more events.
     *
     * @param listener Object that is unregistered
     */
    public void removeChatCallListener(MegaChatCallListenerInterface listener) {
        ArrayList<DelegateMegaChatCallListener> listenersToRemove = new ArrayList<DelegateMegaChatCallListener>();
        synchronized (activeChatCallListeners) {
            Iterator<DelegateMegaChatCallListener> it = activeChatCallListeners.iterator();
            while (it.hasNext()) {
                DelegateMegaChatCallListener delegate = it.next();
                if (delegate.getUserListener() == listener) {
                    listenersToRemove.add(delegate);
                    it.remove();
                }
            }
        }

        for (int i=0;i<listenersToRemove.size();i++){
            megaChatApi.removeChatCallListener(listenersToRemove.get(i));
        }
    }

    /**
     * Unregister a MegaChatScheduledMeetingListener
     *
     * This listener won't receive more events.
     *
     * @param listener Object that is unregistered
     */
    public void removeSchedMeetingListener(MegaChatScheduledMeetingListenerInterface listener) {
        ArrayList<DelegateMegaChatScheduledMeetingListener> listenersToRemove = new ArrayList<>();
        synchronized (activeChatScheduledMeetingListeners) {
            Iterator<DelegateMegaChatScheduledMeetingListener> it = activeChatScheduledMeetingListeners.iterator();
            while (it.hasNext()) {
                DelegateMegaChatScheduledMeetingListener delegate = it.next();
                if (delegate.getUserListener() == listener) {
                    listenersToRemove.add(delegate);
                    it.remove();
                }
            }
        }

        for (int i=0;i<listenersToRemove.size();i++){
            megaChatApi.removeSchedMeetingListener(listenersToRemove.get(i));
        }
    }

    /**
     * Register a listener to receive video from local device for an specific chat room
     *
     * You can use MegaChatApi::removeChatLocalVideoListener to stop receiving events.
     *
     * @note if we want to receive video before start a call (openVideoDevice), we have to
     * register a MegaChatVideoListener with chatid = MEGACHAT_INVALID_HANDLE
     *
     * @param chatid MegaChatHandle that identifies the chat room
     * @param listener MegaChatVideoListener that will receive local video
     */
    public void addChatLocalVideoListener(long chatid, MegaChatVideoListenerInterface listener)
    {
        megaChatApi.addChatLocalVideoListener(chatid, createDelegateChatVideoListener(listener, false));
    }

    /**
     * Register a listener to receive video from remote device for an specific chat room and peer
     *
     * You can use MegaChatApi::removeChatRemoteVideoListener to stop receiving events.
     *
     * @param chatid MegaChatHandle that identifies the chat room
     * @param clientId MegaChatHandle that identifies the client
     * @param hiRes boolean that identify if video is high resolution or low resolution
     * @param listener MegaChatVideoListener that will receive remote video
     */
    public void addChatRemoteVideoListener(long chatid, long clientId, boolean hiRes, MegaChatVideoListenerInterface listener)
    {
        megaChatApi.addChatRemoteVideoListener(chatid, clientId, hiRes, createDelegateChatVideoListener(listener, true));
    }

    /**
     * Unregister a MegaChatVideoListener
     *
     * This listener won't receive more events.
     * @note if we want to remove the listener added to receive video frames before start a call
     * we have to use chatid = MEGACHAT_INVALID_HANDLE
     *
     * @param chatid MegaChatHandle that identifies the chat room
     * @param clientId MegaChatHandle that identifies the client
     * @param hiRes boolean that identify if video is high resolution or low resolution
     * @param listener Object that is unregistered
     */
    public void removeChatVideoListener(long chatid, long clientId, boolean hiRes, MegaChatVideoListenerInterface listener) {
        ArrayList<DelegateMegaChatVideoListener> listenersToRemove = new ArrayList<DelegateMegaChatVideoListener>();
        synchronized (activeChatVideoListeners) {
            Iterator<DelegateMegaChatVideoListener> it = activeChatVideoListeners.iterator();
            while (it.hasNext()) {
                DelegateMegaChatVideoListener delegate = it.next();
                if (delegate.getUserListener() == listener) {
                    listenersToRemove.add(delegate);
                    it.remove();
                }
            }
        }

        for (int i = 0; i < listenersToRemove.size(); i++) {
            DelegateMegaChatVideoListener delegateListener = listenersToRemove.get(i);
            delegateListener.setRemoved();
            if (delegateListener.isRemote()) {
                megaChatApi.removeChatRemoteVideoListener(chatid, clientId, hiRes, delegateListener);
            }
            else {
                megaChatApi.removeChatLocalVideoListener(chatid, delegateListener);
            }
        }
    }

    /**
     * Register a listener to receive notifications
     *
     * You can use MegaChatApi::removeChatRequestListener to stop receiving events.
     *
     * @param listener Listener that will receive all events about requests
     */
    public void addChatNotificationListener(MegaChatNotificationListenerInterface listener){
        megaChatApi.addChatNotificationListener(createDelegateChatNotificationListener(listener));
    }

    /**
     * Unregister a MegaChatNotificationListener
     *
     * This listener won't receive more events.
     *
     * @param listener Object that is unregistered
     */
    public void removeChatNotificationListener(MegaChatNotificationListenerInterface listener){
        ArrayList<DelegateMegaChatNotificationListener> listenersToRemove = new ArrayList<DelegateMegaChatNotificationListener>();
        synchronized (activeChatNotificationListeners) {
            Iterator<DelegateMegaChatNotificationListener> it = activeChatNotificationListeners.iterator();
            while (it.hasNext()) {
                DelegateMegaChatNotificationListener delegate = it.next();
                if (delegate.getUserListener() == listener) {
                    listenersToRemove.add(delegate);
                    it.remove();
                }
            }
        }

        for (int i=0;i<listenersToRemove.size();i++){
            megaChatApi.removeChatNotificationListener(listenersToRemove.get(i));
        }
    }

    public void removeChatRequestListener(MegaChatRequestListenerInterface listener) {

        ArrayList<DelegateMegaChatRequestListener> listenersToRemove = new ArrayList<DelegateMegaChatRequestListener>();
        synchronized (activeRequestListeners) {
            Iterator<DelegateMegaChatRequestListener> it = activeRequestListeners.iterator();
            while (it.hasNext()) {
                DelegateMegaChatRequestListener delegate = it.next();
                if (delegate.getUserListener() == listener) {
                    listenersToRemove.add(delegate);
                    it.remove();
                }
            }
        }

        for (int i=0;i<listenersToRemove.size();i++){
            megaChatApi.removeChatRequestListener(listenersToRemove.get(i));
        }
    }

    public void removeChatListener(MegaChatListenerInterface listener) {
        ArrayList<DelegateMegaChatListener> listenersToRemove = new ArrayList<DelegateMegaChatListener>();
        synchronized (activeChatListeners) {
            Iterator<DelegateMegaChatListener> it = activeChatListeners.iterator();
            while (it.hasNext()) {
                DelegateMegaChatListener delegate = it.next();
                if (delegate.getUserListener() == listener) {
                    listenersToRemove.add(delegate);
                    it.remove();
                }
            }
        }

        for (int i=0;i<listenersToRemove.size();i++){
            megaChatApi.removeChatListener(listenersToRemove.get(i));
        }
    }

    public int init(String sid)
    {
        return megaChatApi.init(sid);
    }

    /**
     * @brief Initializes karere in anonymous mode for preview of chat-links
     *
     * The initialization state will be MegaChatApi::INIT_ANONYMOUS if successful. In
     * case of initialization error, it will return MegaChatApi::INIT_ERROR.
     *
     * This function should be called to preview chat-links without a valid session (anonymous mode).
     *
     * The anonymous mode is going to initialize the chat engine but is not going to login in MEGA,
     * so the way to logout in anoymous mode is call MegaChatApi::logout manually.
     *
     * @return The initialization state
     */
    public int initAnonymous(){
        return megaChatApi.initAnonymous();
    }

    /**
     * Returns the current initialization state
     *
     * The possible values are:
     *  - MegaChatApi::INIT_ERROR = -1
     *  - MegaChatApi::INIT_WAITING_NEW_SESSION = 1
     *  - MegaChatApi::INIT_OFFLINE_SESSION = 2
     *  - MegaChatApi::INIT_ONLINE_SESSION = 3
     *  - MegaChatApi::INIT_NO_CACHE = 7
     *
     * The returned value will be undefined if \c init(sid) has not been called yet.
     *
     * @return The current initialization state
     */
    public int getInitState(){
        return megaChatApi.getInitState();
    }

    /**
     * Returns the current state of the connection
     *
     * It can be one of the following values:
     *  - MegaChatApi::DISCONNECTED = 0
     *  - MegaChatApi::CONNECTING   = 1
     *  - MegaChatApi::CONNECTED    = 2
     *
     * @return The state of connection
     */
    public int getConnectionState(){
        return megaChatApi.getConnectionState();
    }

    /**
     * Returns the current state of the connection to chatd
     *
     * The possible values are:
     *  - MegaChatApi::CHAT_CONNECTION_OFFLINE      = 0
     *  - MegaChatApi::CHAT_CONNECTION_IN_PROGRESS  = 1
     *  - MegaChatApi::CHAT_CONNECTION_LOGGING      = 2
     *  - MegaChatApi::CHAT_CONNECTION_ONLINE       = 3
     *
     * @param chatid MegaChatHandle that identifies the chat room
     * @return The state of connection
     */
    public int getChatConnectionState(long chatid){
        return  megaChatApi.getChatConnectionState(chatid);
    }

    /**
     * Refresh DNS servers and retry pending connections
     *
     * The associated request type with this request is MegaChatRequest::TYPE_RETRY_PENDING_CONNECTIONS
     *
     * @param listener MegaChatRequestListener to track this request
     */
    public void retryPendingConnections(boolean disconnect, MegaChatRequestListenerInterface listener){
        megaChatApi.retryPendingConnections(disconnect, createDelegateRequestListener(listener));
    }

    /**
     * @brief Refresh URLs and establish fresh connections
     *
     * The associated request type with this request is MegaChatRequest::TYPE_RETRY_PENDING_CONNECTIONS
     *
     * A disconnect will be forced automatically, followed by a reconnection to the fresh URLs
     * retrieved from API. This parameter is useful when the URL for the API is changed
     * via MegaApi::changeApiUrl.
     *
     * @param listener MegaChatRequestListener to track this request
     */
    public void refreshUrl(MegaChatRequestListenerInterface listener){
        megaChatApi.refreshUrl(createDelegateRequestListener(listener));
    }

    /**
     * @brief Refresh URLs and establish fresh connections
     *
     * The associated request type with this request is MegaChatRequest::TYPE_RETRY_PENDING_CONNECTIONS
     *
     * A disconnect will be forced automatically, followed by a reconnection to the fresh URLs
     * retrieved from API. This parameter is useful when the URL for the API is changed
     * via MegaApi::changeApiUrl.
     */
    public void refreshUrl(){ megaChatApi.refreshUrl(); }

    /**
     * Logout of chat servers invalidating the session
     *
     * The associated request type with this request is MegaChatRequest::TYPE_LOGOUT
     *
     * After calling \c logout, the subsequent call to MegaChatApi::init expects to
     * have a new session created by MegaApi::login.
     *
     */
    public void logout(){
        megaChatApi.logout();
    }

    /**
     * Logout of chat servers invalidating the session
     *
     * The associated request type with this request is MegaChatRequest::TYPE_LOGOUT
     *
     * After calling \c logout, the subsequent call to MegaChatApi::init expects to
     * have a new session created by MegaApi::login.
     *
     * @param listener MegaChatRequestListener to track this request
     */
    public void logout(MegaChatRequestListenerInterface listener){
        megaChatApi.logout(createDelegateRequestListener(listener));
    }

    /**
     * Logout of chat servers without invalidating the session
     *
     * The associated request type with this request is MegaChatRequest::TYPE_LOGOUT
     *
     * After calling \c localLogout, the subsequent call to MegaChatApi::init expects to
     * have an already existing session created by MegaApi::fastLogin(session)
     *
     * @param listener MegaChatRequestListener to track this request
     */
    public void localLogout(MegaChatRequestListenerInterface listener){
        megaChatApi.localLogout(createDelegateRequestListener(listener));
    }

    /**
     * Creates a chat for one or more participants, allowing you to specify their
     * permissions and if the chat should be a group chat or not (when it is just for 2 participants).
     *
     * There are two types of chat: permanent an group. A permanent chat is between two people, and
     * participants can not leave it.
     *
     * The creator of the chat will have moderator level privilege and should not be included in the
     * list of peers.
     *
     * The associated request type with this request is MegaChatRequest::TYPE_CREATE_CHATROOM
     * Valid data in the MegaChatRequest object received on callbacks:
     * - MegaChatRequest::getFlag - Returns if the new chat is a group chat or permanent chat
     * - MegaChatRequest::getPrivilege - Returns zero (private mode)
     * - MegaChatRequest::getMegaChatPeerList - List of participants and their privilege level
     *
     * Valid data in the MegaChatRequest object received in onRequestFinish when the error code
     * is MegaError::ERROR_OK:
     * - MegaChatRequest::getChatHandle - Returns the handle of the new chatroom
     *
     * @note If you are trying to create a chat with more than 1 other person, then it will be forced
     * to be a group chat.
     *
     * @note If peers list contains only one person, group chat is not set and a permament chat already
     * exists with that person, then this call will return the information for the existing chat, rather
     * than a new chat.
     *
     * @param group Flag to indicate if the chat is a group chat or not
     * @param peers MegaChatPeerList including other users and their privilege level
     * @param listener MegaChatRequestListener to track this request
     */
    public void createChat(boolean group, MegaChatPeerList peers, MegaChatRequestListenerInterface listener){
        megaChatApi.createChat(group, peers, createDelegateRequestListener(listener));
    }

    /**
     * Creates a chat for one or more participants, allowing you to specify their
     * permissions and if the chat should be a group chat or not (when it is just for 2 participants).
     *
     * There are two types of chat: permanent an group. A permanent chat is between two people, and
     * participants can not leave it.
     *
     * The creator of the chat will have moderator level privilege and should not be included in the
     * list of peers.
     *
     * The associated request type with this request is MegaChatRequest::TYPE_CREATE_CHATROOM
     * Valid data in the MegaChatRequest object received on callbacks:
     * - MegaChatRequest::getFlag - Returns if the new chat is a group chat or permanent chat
     * - MegaChatRequest::getPrivilege - Returns zero (private mode)
     * - MegaChatRequest::getMegaChatPeerList - List of participants and their privilege level
     * - MegaChatRequest::getText - Returns the title of the chat.
     *
     * Valid data in the MegaChatRequest object received in onRequestFinish when the error code
     * is MegaError::ERROR_OK:
     * - MegaChatRequest::getChatHandle - Returns the handle of the new chatroom
     *
     * @note If you are trying to create a chat with more than 1 other person, then it will be forced
     * to be a group chat.
     *
     * @note If peers list contains only one person, group chat is not set and a permament chat already
     * exists with that person, then this call will return the information for the existing chat, rather
     * than a new chat.
     *
     * @param group Flag to indicate if the chat is a group chat or not
     * @param title Null-terminated character string with the chat title. If the title
     * is longer than 30 characters, it will be truncated to that maximum length.
     * @param peers MegaChatPeerList including other users and their privilege level
     * @param listener MegaChatRequestListener to track this request
     */
    public void createChat(boolean group, MegaChatPeerList peers, String title, MegaChatRequestListenerInterface listener){
        megaChatApi.createChat(group, peers, title, createDelegateRequestListener(listener));
    }

    /**
     * Creates a group chat for one or more participants, allowing you to specify their permissions and creation chat options
     *
     * The creator of the chat will have moderator level privilege and should not be included in the
     * list of peers.
     *
     * The associated request type with this request is MegaChatRequest::TYPE_CREATE_CHATROOM
     * Valid data in the MegaChatRequest object received on callbacks:
     * - MegaChatRequest::getFlag - Returns if the new chat is a group chat or permanent chat
     * - MegaChatRequest::getPrivilege - Returns zero (private mode)
     * - MegaChatRequest::getMegaChatPeerList - List of participants and their privilege level
     * - MegaChatRequest::getText - Returns the title of the chat.
     * - MegaChatRequest::getParamType - Returns the values of params speakRequest, waitingRoom, openInvite in a bitmask.
     *  + To check if speakRequest was true you need to call MegaChatApiImpl::hasChatOptionEnabled(CHAT_OPTION_SPEAK_REQUEST, bitmask)
     *  + To check if waitingRoom was true you need to call MegaChatApiImpl::hasChatOptionEnabled(CHAT_OPTION_WAITING_ROOM, bitmask)
     *  + To check if openInvite was true you need to call MegaChatApiImpl::hasChatOptionEnabled(CHAT_OPTION_OPEN_INVITE, bitmask)
     *
     * Valid data in the MegaChatRequest object received in onRequestFinish when the error code
     * is MegaError::ERROR_OK:
     * - MegaChatRequest::getChatHandle - Returns the handle of the new chatroom
     *
     * On the onRequestFinish error, the error code associated to the MegaChatError can be:
     * - MegaChatError::ERROR_NOENT  - If the target user is the same user as caller
     * - MegaChatError::ERROR_ACCESS - If the target is not actually contact of the user.
     *
     * @note If you are trying to create a chat with more than 1 other person, then it will be forced
     * to be a group chat.
     *
     * @note If peers list contains only one person, group chat is not set and a permament chat already
     * exists with that person, then this call will return the information for the existing chat, rather
     * than a new chat.
     *
     * @param peers MegaChatPeerList including other users and their privilege level
     * @param title Null-terminated character string with the chat title. If the title
     * is longer than 30 characters, it will be truncated to that maximum length.
     * @param speakRequest True to set that during calls non moderator users, must request permission to speak
     * @param waitingRoom True to set that during calls, non moderator members will be placed into a waiting room.
     * A moderator user must grant each user access to the call.
     * @param openInvite to set that users with MegaChatRoom::PRIV_STANDARD privilege, can invite other users into the chat
     * @param listener MegaChatRequestListener to track this request
     */
    public void createGroupChat(MegaChatPeerList peers, String title, boolean speakRequest, boolean waitingRoom, boolean openInvite, MegaChatRequestListenerInterface listener){
        megaChatApi.createGroupChat(peers, title, speakRequest, waitingRoom, openInvite, createDelegateRequestListener(listener));
    }

    /**
     * Creates an public chatroom for multiple participants (groupchat)
     *
     * This function allows to create public chats, where the moderator can create chat links to share
     * the access to the chatroom via a URL (chat-link). In order to create a public chat-link, the
     * moderator can create/get a public handle for the chatroom and generate a URL by using
     * \c MegaChatApi::createChatLink. The chat-link can be deleted at any time by any moderator
     * by using \c MegaChatApi::removeChatLink.
     *
     * The chatroom remains in the public mode until a moderator calls \c MegaChatApi::setPublicChatToPrivate.
     *
     * Any user can preview the chatroom thanks to the chat-link by using \c MegaChatApi::openChatPreview.
     * Any user can join the chatroom thanks to the chat-link by using \c MegaChatApi::autojoinPublicChat.
     *
     * The associated request type with this request is MegaChatRequest::TYPE_CREATE_CHATROOM
     * Valid data in the MegaChatRequest object received on callbacks:
     * - MegaChatRequest::getFlag - Returns always true, since the new chat is a groupchat
     * - MegaChatRequest::getPrivilege - Returns one (public mode)
     * - MegaChatRequest::getMegaChatPeerList - List of participants and their privilege level
     * - MegaChatRequest::getText - Returns the title of the chat.
     *
     * Valid data in the MegaChatRequest object received in onRequestFinish when the error code
     * is MegaError::ERROR_OK:
     * - MegaChatRequest::getChatHandle - Returns the handle of the new chatroom
     *
     * On the onRequestFinish error, the error code associated to the MegaChatError can be:
     * - MegaChatError::ERROR_ARGS   - If no peer list is provided or non groupal and public is set.
     * - MegaChatError::ERROR_NOENT  - If the target user is the same user as caller
     * - MegaChatError::ERROR_ACCESS - If the target is not actually contact of the user.
     * - MegaChatError::ERROR_ACCESS - If no peers are provided for a 1on1 chatroom.
     *
     * @param peers MegaChatPeerList including other users and their privilege level
     * @param title Null-terminated character string with the chat title. If the title
     * is longer than 30 characters, it will be truncated to that maximum length.
     * @param listener MegaChatRequestListener to track this request
     */
    public void createPublicChat(MegaChatPeerList peers, String title, MegaChatRequestListenerInterface listener){
        megaChatApi.createPublicChat(peers, title, createDelegateRequestListener(listener));
    }

    /**
     * Creates an public chatroom for multiple participants (groupchat) allowing you to specify creation chat options
     *
     * This function allows to create public chats, where the moderator can create chat links to share
     * the access to the chatroom via a URL (chat-link). In order to create a public chat-link, the
     * moderator can create/get a public handle for the chatroom and generate a URL by using
     * \c MegaChatApi::createChatLink. The chat-link can be deleted at any time by any moderator
     * by using \c MegaChatApi::removeChatLink.
     *
     * The chatroom remains in the public mode until a moderator calls \c MegaChatApi::setPublicChatToPrivate.
     *
     * Any user can preview the chatroom thanks to the chat-link by using \c MegaChatApi::openChatPreview.
     * Any user can join the chatroom thanks to the chat-link by using \c MegaChatApi::autojoinPublicChat.
     *
     * The associated request type with this request is MegaChatRequest::TYPE_CREATE_CHATROOM
     * Valid data in the MegaChatRequest object received on callbacks:
     * - MegaChatRequest::getFlag - Returns always true, since the new chat is a groupchat
     * - MegaChatRequest::getPrivilege - Returns one (public mode)
     * - MegaChatRequest::getMegaChatPeerList - List of participants and their privilege level
     * - MegaChatRequest::getText - Returns the title of the chat.
     * - MegaChatRequest::getParamType - Returns the values of params speakRequest, waitingRoom, openInvite in a bitmask.
     *  + To check if speakRequest was true you need to call MegaChatApiImpl::hasChatOptionEnabled(CHAT_OPTION_SPEAK_REQUEST, bitmask)
     *  + To check if waitingRoom was true you need to call MegaChatApiImpl::hasChatOptionEnabled(CHAT_OPTION_WAITING_ROOM, bitmask)
     *  + To check if openInvite was true you need to call MegaChatApiImpl::hasChatOptionEnabled(CHAT_OPTION_OPEN_INVITE, bitmask)
     *
     * Valid data in the MegaChatRequest object received in onRequestFinish when the error code
     * is MegaError::ERROR_OK:
     * - MegaChatRequest::getChatHandle - Returns the handle of the new chatroom
     *
     * On the onRequestFinish error, the error code associated to the MegaChatError can be:
     * - MegaChatError::ERROR_NOENT  - If the target user is the same user as caller
     * - MegaChatError::ERROR_ACCESS - If the target is not actually contact of the user.
     *
     * @param peers MegaChatPeerList including other users and their privilege level
     * @param title Null-terminated character string with the chat title. If the title
     * is longer than 30 characters, it will be truncated to that maximum length.
     * @param speakRequest True to set that during calls non moderator users, must request permission to speak
     * @param waitingRoom True to set that during calls, non moderator members will be placed into a waiting room.
     * A moderator user must grant each user access to the call.
     * @param openInvite to set that users with MegaChatRoom::PRIV_STANDARD privilege, can invite other users into the chat
     * @param listener MegaChatRequestListener to track this request
     */
    public void createPublicChat(MegaChatPeerList peers, String title, boolean speakRequest, boolean waitingRoom, boolean openInvite, MegaChatRequestListenerInterface listener){
        megaChatApi.createPublicChat(peers, title, speakRequest, waitingRoom, openInvite, createDelegateRequestListener(listener));
    }

    /**
     * Creates a meeting
     *
     * This function allows to create public chats, where the moderator can create chat links to share
     * the access to the chatroom via a URL (chat-link). In order to create a public chat-link, the
     * moderator can create/get a public handle for the chatroom and generate a URL by using
     * \c MegaChatApi::createChatLink. The chat-link can be deleted at any time by any moderator
     * by using \c MegaChatApi::removeChatLink.
     *
     * The chatroom remains in the public mode until a moderator calls \c MegaChatApi::setPublicChatToPrivate.
     *
     * Any user can preview the chatroom thanks to the chat-link by using \c MegaChatApi::openChatPreview.
     * Any user can join the chatroom thanks to the chat-link by using \c MegaChatApi::autojoinPublicChat.
     *
     * The associated request type with this request is MegaChatRequest::TYPE_CREATE_CHATROOM
     * Valid data in the MegaChatRequest object received on callbacks:
     * - MegaChatRequest::getFlag - Returns always true, since the new chat is a groupchat
     * - MegaChatRequest::getPrivilege - Returns one (public mode)
     * - MegaChatRequest::getMegaChatPeerList - List of participants and their privilege level
     * - MegaChatRequest::getText - Returns the title of the chat.
     * - MegaChatRequest::getNumber - Returns always 1, since the chatroom is a meeting
     * -  MegaChatRequest::getUrl - Retruns url for the meeting
     *
     * Valid data in the MegaChatRequest object received in onRequestFinish when the error code
     * is MegaError::ERROR_OK:
     * - MegaChatRequest::getChatHandle - Returns the handle of the new chatroom
     *
     * On the onRequestFinish error, the error code associated to the MegaChatError can be:
     * - MegaChatError::ERROR_ARGS   - If no peer list is provided or non groupal and public is set.
     * - MegaChatError::ERROR_NOENT  - If the target user is the same user as caller
     * - MegaChatError::ERROR_ACCESS - If the target is not actually contact of the user.
     * - MegaChatError::ERROR_ACCESS - If no peers are provided for a 1on1 chatroom.
     *
     * @param title Null-terminated character string with the chat title. If the title
     * is longer than 30 characters, it will be truncated to that maximum length.
     * @param listener MegaChatRequestListener to track this request
     */
    public void createMeeting(String title, MegaChatRequestListenerInterface listener){
        megaChatApi.createMeeting(title, createDelegateRequestListener(listener));
    }

    /**
     * Creates a meeting
     *
     * This function allows to create public chats, where the moderator can create chat links to share
     * the access to the chatroom via a URL (chat-link). In order to create a public chat-link, the
     * moderator can create/get a public handle for the chatroom and generate a URL by using
     * \c MegaChatApi::createChatLink. The chat-link can be deleted at any time by any moderator
     * by using \c MegaChatApi::removeChatLink.
     *
     * The chatroom remains in the public mode until a moderator calls \c MegaChatApi::setPublicChatToPrivate.
     *
     * Any user can preview the chatroom thanks to the chat-link by using \c MegaChatApi::openChatPreview.
     * Any user can join the chatroom thanks to the chat-link by using \c MegaChatApi::autojoinPublicChat.
     *
     * The associated request type with this request is MegaChatRequest::TYPE_CREATE_CHATROOM
     * Valid data in the MegaChatRequest object received on callbacks:
     * - MegaChatRequest::getFlag - Returns always true, since the new chat is a groupchat
     * - MegaChatRequest::getPrivilege - Returns one (public mode)
     * - MegaChatRequest::getMegaChatPeerList - List of participants and their privilege level
     * - MegaChatRequest::getText - Returns the title of the chat.
     * - MegaChatRequest::getNumber - Returns always 1, since the chatroom is a meeting
     * - MegaChatRequest::getParamType - Returns the values of params speakRequest, waitingRoom, openInvite in a bitmask.
     *  + To check if speakRequest was true you need to call MegaChatApiImpl::hasChatOptionEnabled(CHAT_OPTION_SPEAK_REQUEST, bitmask)
     *  + To check if waitingRoom was true you need to call MegaChatApiImpl::hasChatOptionEnabled(CHAT_OPTION_WAITING_ROOM, bitmask)
     *  + To check if openInvite was true you need to call MegaChatApiImpl::hasChatOptionEnabled(CHAT_OPTION_OPEN_INVITE, bitmask)
     *
     * Valid data in the MegaChatRequest object received in onRequestFinish when the error code
     * is MegaError::ERROR_OK:
     * - MegaChatRequest::getChatHandle - Returns the handle of the new chatroom
     *
     * On the onRequestFinish error, the error code associated to the MegaChatError can be:
     * - MegaChatError::ERROR_NOENT  - If the target user is the same user as caller
     * - MegaChatError::ERROR_ACCESS - If the target is not actually contact of the user.
     *
     * @param title Null-terminated character string with the chat title. If the title
     * is longer than 30 characters, it will be truncated to that maximum length.
     * @param speakRequest True to set that during calls non moderator users, must request permission to speak
     * @param waitingRoom True to set that during calls, non moderator members will be placed into a waiting room.
     * A moderator user must grant each user access to the call.
     * @param openInvite to set that users with MegaChatRoom::PRIV_STANDARD privilege, can invite other users into the chat
     * @param listener MegaChatRequestListener to track this request
     */
    public void createMeeting(String title, boolean speakRequest, boolean waitingRoom, boolean openInvite, MegaChatRequestListenerInterface listener){
        megaChatApi.createMeeting(title, speakRequest, waitingRoom, openInvite, createDelegateRequestListener(listener));
    }

    /**
     * Creates a chatroom and a scheduled meeting for that chatroom
     *
     * The associated request type with this request is MegaChatRequest::TYPE_CREATE_OR_UPDATE_SCHEDULED_MEETING
     * Valid data in the MegaChatRequest object received on callbacks:
     * - MegaChatRequest::request->getFlag - Returns always true as we are going to create a new chatroom
     * - MegaChatRequest::request->getNumber - Returns true if new chat is going to be a Meeting room
     * - MegaChatRequest::request->getPrivilege - Returns true is new chat is going to be a public chat room
     * - MegaChatRequest::getParamType - Returns the values of params speakRequest, waitingRoom, openInvite in a bitmask.
     *  + To check if speakRequest was true you need to call MegaChatApiImpl::hasChatOptionEnabled(CHAT_OPTION_SPEAK_REQUEST, bitmask)
     *  + To check if waitingRoom was true you need to call MegaChatApiImpl::hasChatOptionEnabled(CHAT_OPTION_WAITING_ROOM, bitmask)
     *  + To check if openInvite was true you need to call MegaChatApiImpl::hasChatOptionEnabled(CHAT_OPTION_OPEN_INVITE, bitmask)
     * - MegaChatRequest::request->getMegaChatScheduledMeetingList - returns a MegaChatScheduledMeetingList instance with a MegaChatScheduledMeeting (containing the params provided by user)
     *
     * Valid data in the MegaChatRequest object received in onRequestFinish when the error code
     * is MegaError::ERROR_OK:
     * - MegaChatRequest::request->getMegaChatScheduledMeetingList - returns a MegaChatScheduledMeetingList with a MegaChatScheduledMeeting (with definitive ScheduledMeeting updated from API)
     *
     * On the onRequestFinish error, the error code associated to the MegaChatError can be:
     * - MegaChatError::ERROR_ARGS  - if timezone, startDateTime, endDateTime, title, or description are invalid
     * - MegaChatError::ERROR_ARGS  - if isMeeting is set true but publicChat is set to false
     *
     * @param isMeeting True to create a meeting room
     * @param publicChat True to create a public chat, otherwise false
     * @param speakRequest True to set that during calls non moderator users, must request permission to speak
     * @param waitingRoom True to set that during calls, non moderator members will be placed into a waiting room.
     * A moderator user must grant each user access to the call.
     * @param openInvite to set that users with MegaChatRoom::PRIV_STANDARD privilege, can invite other users into the chat
     * @param timezone Timezone where we want to schedule the meeting
     * @param startDate Start date time of the meeting in Unix timestamp
     * @param endDate End date time of the meeting in Unix timestamp
     * @param title Null-terminated character string with the scheduled meeting title. Maximum allowed length is XX characters
     * @param description Null-terminated character string with the scheduled meeting description. Maximum allowed length is XX characters
     * @param flags Scheduled meeting flags to establish scheduled meetings flags like avoid email sending (Check MegaChatScheduledFlags class)
     * @param rules Repetition rules for creating a recurrent meeting (Check MegaChatScheduledRules class)
     * @param attributes - not supported yet
     * @param listener MegaChatRequestListener to track this request
     */
    public void createChatAndScheduledMeeting(boolean isMeeting, boolean publicChat, boolean speakRequest, boolean waitingRoom, boolean openInvite,
                                              String timezone, long startDate, long endDate, String title, String description, MegaChatScheduledFlags flags,
                                              MegaChatScheduledRules rules, String attributes, MegaChatRequestListenerInterface listener) {
        megaChatApi.createChatAndScheduledMeeting(isMeeting, publicChat, speakRequest, waitingRoom, openInvite, timezone, startDate, endDate, title, description,
                flags, rules, attributes, createDelegateRequestListener(listener));
    }

    /**
     * Creates a chatroom and a scheduled meeting for that chatroom
     *
     * The associated request type with this request is MegaChatRequest::TYPE_CREATE_OR_UPDATE_SCHEDULED_MEETING
     * Valid data in the MegaChatRequest object received on callbacks:
     * - MegaChatRequest::request->getFlag - Returns always true as we are going to create a new chatroom
     * - MegaChatRequest::request->getNumber - Returns true if new chat is going to be a Meeting room
     * - MegaChatRequest::request->getPrivilege - Returns true is new chat is going to be a public chat room
     * - MegaChatRequest::getParamType - Returns the values of params speakRequest, waitingRoom, openInvite in a bitmask.
     * + To check if speakRequest was true you need to call MegaChatApiImpl::hasChatOptionEnabled(CHAT_OPTION_SPEAK_REQUEST, bitmask)
     * + To check if waitingRoom was true you need to call MegaChatApiImpl::hasChatOptionEnabled(CHAT_OPTION_WAITING_ROOM, bitmask)
     * + To check if openInvite was true you need to call MegaChatApiImpl::hasChatOptionEnabled(CHAT_OPTION_OPEN_INVITE, bitmask)
     * - MegaChatRequest::request->getMegaChatScheduledMeetingList - returns a MegaChatScheduledMeetingList instance with a MegaChatScheduledMeeting (containing the params provided by user)
     *
     * Valid data in the MegaChatRequest object received in onRequestFinish when the error code
     * is MegaError::ERROR_OK:
     * - MegaChatRequest::request->getMegaChatScheduledMeetingList - returns a MegaChatScheduledMeetingList with a MegaChatScheduledMeeting (with definitive ScheduledMeeting updated from API)
     *
     * On the onRequestFinish error, the error code associated to the MegaChatError can be:
     * - MegaChatError::ERROR_ARGS  - if timezone, startDateTime, endDateTime, title, or description are invalid
     * - MegaChatError::ERROR_ARGS  - if isMeeting is set true but publicChat is set to false
     *
     * @param isMeeting    True to create a meeting room
     * @param publicChat   True to create a public chat, otherwise false
     * @param speakRequest True to set that during calls non moderator users, must request permission to speak
     * @param waitingRoom  True to set that during calls, non moderator members will be placed into a waiting room.
     *                     A moderator user must grant each user access to the call.
     * @param openInvite   to set that users with MegaChatRoom::PRIV_STANDARD privilege, can invite other users into the chat
     * @param timezone     Timezone where we want to schedule the meeting
     * @param startDate    Start date time of the meeting in Unix timestamp
     * @param endDate      End date time of the meeting in Unix timestamp
     * @param title        Null-terminated character string with the scheduled meeting title. Maximum allowed length is XX characters
     * @param description  Null-terminated character string with the scheduled meeting description. Maximum allowed length is XX characters
     * @param flags        Scheduled meeting flags to establish scheduled meetings flags like avoid email sending (Check MegaChatScheduledFlags class)
     * @param rules        Repetition rules for creating a recurrent meeting (Check MegaChatScheduledRules class)
     * @param attributes   - not supported yet
     */
    public void createChatAndScheduledMeeting(boolean isMeeting, boolean publicChat, boolean speakRequest, boolean waitingRoom, boolean openInvite,
                                              String timezone, long startDate, long endDate, String title, String description, MegaChatScheduledFlags flags,
                                              MegaChatScheduledRules rules, String attributes) {
        megaChatApi.createChatAndScheduledMeeting(isMeeting, publicChat, speakRequest, waitingRoom, openInvite, timezone, startDate, endDate, title, description, flags, rules, attributes);
    }

    /**
     * Creates a chatroom and a scheduled meeting for that chatroom
     *
     * The associated request type with this request is MegaChatRequest::TYPE_CREATE_OR_UPDATE_SCHEDULED_MEETING
     * Valid data in the MegaChatRequest object received on callbacks:
     * - MegaChatRequest::request->getFlag - Returns always true as we are going to create a new chatroom
     * - MegaChatRequest::request->getNumber - Returns true if new chat is going to be a Meeting room
     * - MegaChatRequest::request->getPrivilege - Returns true is new chat is going to be a public chat room
     * - MegaChatRequest::getParamType - Returns the values of params speakRequest, waitingRoom, openInvite in a bitmask.
     * + To check if speakRequest was true you need to call MegaChatApiImpl::hasChatOptionEnabled(CHAT_OPTION_SPEAK_REQUEST, bitmask)
     * + To check if waitingRoom was true you need to call MegaChatApiImpl::hasChatOptionEnabled(CHAT_OPTION_WAITING_ROOM, bitmask)
     * + To check if openInvite was true you need to call MegaChatApiImpl::hasChatOptionEnabled(CHAT_OPTION_OPEN_INVITE, bitmask)
     * - MegaChatRequest::request->getMegaChatScheduledMeetingList - returns a MegaChatScheduledMeetingList instance with a MegaChatScheduledMeeting (containing the params provided by user)
     *
     * Valid data in the MegaChatRequest object received in onRequestFinish when the error code
     * is MegaError::ERROR_OK:
     * - MegaChatRequest::request->getMegaChatScheduledMeetingList - returns a MegaChatScheduledMeetingList with a MegaChatScheduledMeeting (with definitive ScheduledMeeting updated from API)
     *
     * On the onRequestFinish error, the error code associated to the MegaChatError can be:
     * - MegaChatError::ERROR_ARGS  - if timezone, startDateTime, endDateTime, title, or description are invalid
     * - MegaChatError::ERROR_ARGS  - if isMeeting is set true but publicChat is set to false
     *
     * @param isMeeting    True to create a meeting room
     * @param publicChat   True to create a public chat, otherwise false
     * @param speakRequest True to set that during calls non moderator users, must request permission to speak
     * @param waitingRoom  True to set that during calls, non moderator members will be placed into a waiting room.
     *                     A moderator user must grant each user access to the call.
     * @param openInvite   to set that users with MegaChatRoom::PRIV_STANDARD privilege, can invite other users into the chat
     * @param timezone     Timezone where we want to schedule the meeting
     * @param startDate    Start date time of the meeting in Unix timestamp
     * @param endDate      End date time of the meeting in Unix timestamp
     * @param title        Null-terminated character string with the scheduled meeting title. Maximum allowed length is XX characters
     * @param description  Null-terminated character string with the scheduled meeting description. Maximum allowed length is XX characters
     * @param flags        Scheduled meeting flags to establish scheduled meetings flags like avoid email sending (Check MegaChatScheduledFlags class)
     * @param rules        Repetition rules for creating a recurrent meeting (Check MegaChatScheduledRules class)
     */
    public void createChatAndScheduledMeeting(boolean isMeeting, boolean publicChat, boolean speakRequest, boolean waitingRoom, boolean openInvite,
                                              String timezone, long startDate, long endDate, String title, String description, MegaChatScheduledFlags flags,
                                              MegaChatScheduledRules rules) {
        megaChatApi.createChatAndScheduledMeeting(isMeeting, publicChat, speakRequest, waitingRoom, openInvite, timezone, startDate, endDate, title, description, flags, rules);
    }

    /**
     * Modify an existing scheduled meeting
     *
     * Note: this action won't create a child scheduled meeting
     *
     * The associated request type with this request is MegaChatRequest::TYPE_CREATE_OR_UPDATE_SCHEDULED_MEETING
     * Valid data in the MegaChatRequest object received on callbacks:
     * - MegaChatRequest::request->getFlag - Returns always false as we are going to use an existing chatroom
     * - MegaChatRequest::request->getNumber - Returns false as we are going to use an existing chatroom
     * - MegaChatRequest::request->getPrivilege - Returns false as we are going to use an existing chatroom
     * - MegaChatRequest::request->getMegaChatScheduledMeetingList - returns a MegaChatScheduledMeetingList instance with a MegaChatScheduledMeeting (containing the params provided by user)
     *
     * Valid data in the MegaChatRequest object received in onRequestFinish when the error code
     * is MegaError::ERROR_OK:
     * - MegaChatRequest::request->getMegaChatScheduledMeetingList - returns a MegaChatScheduledMeetingList with a MegaChatScheduledMeeting (with definitive ScheduledMeeting updated from API)
     *
     * On the onRequestFinish error, the error code associated to the MegaChatError can be:
     * - MegaChatError::ERROR_ARGS  - if timezone, startDateTime, endDateTime, title, or description are invalid
     *
     * @param chatid      MegaChatHandle that identifies a chat room
     * @param schedId     MegaChatHandle that identifies the scheduled meeting
     * @param timezone    Timezone where we want to schedule the meeting
     * @param startDate   Start date time of the meeting in Unix timestamp
     * @param endDate     End date time of the meeting in Unix timestamp
     * @param title       Null-terminated character string with the scheduled meeting title. Maximum allowed length is XX characters
     * @param description Null-terminated character string with the scheduled meeting description. Maximum allowed length is XX characters
     * @param cancelled   True if scheduled meeting is going to be cancelled
     * @param flags       Scheduled meeting flags to establish scheduled meetings flags like avoid email sending (Check MegaChatScheduledFlags class)
     * @param rules       Repetition rules for creating a recurrent meeting (Check MegaChatScheduledRules class)
     * @param listener    MegaChatRequestListener to track this request
     */
<<<<<<< HEAD
    public void updateScheduledMeeting(long chatid, long schedId, String timezone, long startDate, long endDate, String title, String description, MegaChatScheduledFlags flags, MegaChatScheduledRules rules, MegaChatRequestListenerInterface listener) {
        megaChatApi.updateScheduledMeeting(chatid, schedId, timezone, startDate, endDate, title, description, flags, rules, createDelegateRequestListener(listener));
=======
    public void updateScheduledMeeting(long chatid, long schedId, String timezone, long startDate, long endDate, String title, String description, boolean cancelled, MegaChatScheduledFlags flags, MegaChatScheduledRules rules, MegaChatRequestListenerInterface listener) {
        megaChatApi.updateScheduledMeeting(chatid, schedId, timezone, startDate, endDate, title, description, cancelled, flags, rules, createDelegateRequestListener(listener));
>>>>>>> 528b6df4
    }

    /**
     * Modify an existing scheduled meeting
     *
     * Note: this action won't create a child scheduled meeting
     *
     * The associated request type with this request is MegaChatRequest::TYPE_CREATE_OR_UPDATE_SCHEDULED_MEETING
     * Valid data in the MegaChatRequest object received on callbacks:
     * - MegaChatRequest::request->getFlag - Returns always false as we are going to use an existing chatroom
     * - MegaChatRequest::request->getNumber - Returns false as we are going to use an existing chatroom
     * - MegaChatRequest::request->getPrivilege - Returns false as we are going to use an existing chatroom
     * - MegaChatRequest::request->getMegaChatScheduledMeetingList - returns a MegaChatScheduledMeetingList instance with a MegaChatScheduledMeeting (containing the params provided by user)
     *
     * Valid data in the MegaChatRequest object received in onRequestFinish when the error code
     * is MegaError::ERROR_OK:
     * - MegaChatRequest::request->getMegaChatScheduledMeetingList - returns a MegaChatScheduledMeetingList with a MegaChatScheduledMeeting (with definitive ScheduledMeeting updated from API)
     *
     * On the onRequestFinish error, the error code associated to the MegaChatError can be:
     * - MegaChatError::ERROR_ARGS  - if timezone, startDateTime, endDateTime, title, or description are invalid
     *
     * @param chatid      MegaChatHandle that identifies a chat room
     * @param schedId     MegaChatHandle that identifies the scheduled meeting
     * @param timezone    Timezone where we want to schedule the meeting
     * @param startDate   Start date time of the meeting in Unix timestamp
     * @param endDate     End date time of the meeting in Unix timestamp
     * @param title       Null-terminated character string with the scheduled meeting title. Maximum allowed length is XX characters
     * @param description Null-terminated character string with the scheduled meeting description. Maximum allowed length is XX characters
     * @param cancelled   True if scheduled meeting is going to be cancelled
     * @param flags       Scheduled meeting flags to establish scheduled meetings flags like avoid email sending (Check MegaChatScheduledFlags class)
     * @param rules       Repetition rules for creating a recurrent meeting (Check MegaChatScheduledRules class)
     */
<<<<<<< HEAD
    public void updateScheduledMeeting(long chatid, long schedId, String timezone, long startDate, long endDate, String title, String description, MegaChatScheduledFlags flags, MegaChatScheduledRules rules) {
        megaChatApi.updateScheduledMeeting(chatid, schedId, timezone, startDate, endDate, title, description, flags, rules);
=======
    public void updateScheduledMeeting(long chatid, long schedId, String timezone, long startDate, long endDate, String title, String description, boolean cancelled, MegaChatScheduledFlags flags, MegaChatScheduledRules rules) {
        megaChatApi.updateScheduledMeeting(chatid, schedId, timezone, startDate, endDate, title, description, cancelled, flags, rules);
>>>>>>> 528b6df4
    }

    /**
     * Modify an existing scheduled meeting occurrence
     *
     * Note: this action will create a new child scheduled meeting whose parent schedid will be the schedid provided by this method
     *
     * The associated request type with this request is MegaChatRequest::TYPE_CREATE_OR_UPDATE_SCHEDULED_MEETING
     * Valid data in the MegaChatRequest object received on callbacks:
     * - MegaChatRequest::request->getFlag - Returns always false as we are going to use an existing chatroom
     * - MegaChatRequest::request->getNumber - Returns false as we are going to use an existing chatroom
     * - MegaChatRequest::request->getPrivilege - Returns false as we are going to use an existing chatroom
     * - MegaChatRequest::request->getMegaChatScheduledMeetingList - returns a MegaChatScheduledMeetingList instance with a MegaChatScheduledMeeting (containing the params provided by user)
     *
     * Valid data in the MegaChatRequest object received in onRequestFinish when the error code
     * is MegaError::ERROR_OK:
     * - MegaChatRequest::request->getMegaChatScheduledMeetingList - returns a MegaChatScheduledMeetingList with a MegaChatScheduledMeeting (with definitive ScheduledMeeting updated from API)
     *
     * On the onRequestFinish error, the error code associated to the MegaChatError can be:
     * - MegaChatError::ERROR_ARGS  - if timezone, startDateTime, endDateTime, title, or description are invalid
     *
     * @param chatid       MegaChatHandle that identifies a chat room
     * @param schedId      MegaChatHandle that identifies the scheduled meeting
     * @param newStartDate start date time that along with schedId identifies the occurrence in Unix timestamp
     * @param overrides    new start date time of the occurrence in Unix timestamp
     * @param newEndDate   new end date time of the occurrence in Unix timestamp
     * @param newCancelled True if scheduled meeting is going to be cancelled
     * @param listener     MegaChatRequestListener to track this request
     */
    public void updateScheduledMeetingOccurrence(long chatid, long schedId, long overrides, long newStartDate, long newEndDate, boolean newCancelled, MegaChatRequestListenerInterface listener) {
        megaChatApi.updateScheduledMeetingOccurrence(chatid, schedId, overrides, newStartDate, newEndDate, newCancelled, createDelegateRequestListener(listener));
    }

    /**
     * Modify an existing scheduled meeting occurrence
     *
     * Note: this action will create a new child scheduled meeting whose parent schedid will be the schedid provided by this method
     *
     * The associated request type with this request is MegaChatRequest::TYPE_CREATE_OR_UPDATE_SCHEDULED_MEETING
     * Valid data in the MegaChatRequest object received on callbacks:
     * - MegaChatRequest::request->getFlag - Returns always false as we are going to use an existing chatroom
     * - MegaChatRequest::request->getNumber - Returns false as we are going to use an existing chatroom
     * - MegaChatRequest::request->getPrivilege - Returns false as we are going to use an existing chatroom
     * - MegaChatRequest::request->getMegaChatScheduledMeetingList - returns a MegaChatScheduledMeetingList instance with a MegaChatScheduledMeeting (containing the params provided by user)
     *
     * Valid data in the MegaChatRequest object received in onRequestFinish when the error code
     * is MegaError::ERROR_OK:
     * - MegaChatRequest::request->getMegaChatScheduledMeetingList - returns a MegaChatScheduledMeetingList with a MegaChatScheduledMeeting (with definitive ScheduledMeeting updated from API)
     *
     * On the onRequestFinish error, the error code associated to the MegaChatError can be:
     * - MegaChatError::ERROR_ARGS  - if timezone, startDateTime, endDateTime, title, or description are invalid
     *
     * @param chatid       MegaChatHandle that identifies a chat room
     * @param schedId      MegaChatHandle that identifies the scheduled meeting
     * @param newStartDate start date time that along with schedId identifies the occurrence in Unix timestamp
     * @param overrides    new start date time of the occurrence in Unix timestamp
     * @param newEndDate   new end date time of the occurrence in Unix timestamp
     * @param newCancelled True if scheduled meeting is going to be cancelled
     */
    public void updateScheduledMeetingOccurrence(long chatid, long schedId, long overrides, long newStartDate, long newEndDate, boolean newCancelled) {
        megaChatApi.updateScheduledMeetingOccurrence(chatid, schedId, overrides, newStartDate, newEndDate, newCancelled);
    }

    /**
     * Removes a scheduled meeting by scheduled meeting id and chatid
     *
     * The associated request type with this request is MegaChatRequest::TYPE_DELETE_SCHEDULED_MEETING
     * Valid data in the MegaChatRequest object received on callbacks:
     * - MegaChatRequest::getChatHandle - Returns the handle of the chatroom
     * - MegaChatRequest::getUserHandle - Returns the scheduled meeting id
     *
     * On the onRequestFinish error, the error code associated to the MegaChatError can be:
     * - MegaChatError::ERROR_ARGS  - if chatid or schedId are invalid
     * - MegaChatError::ERROR_NOENT - If the chatroom or scheduled meeting does not exists
     *
     * @param chatid   MegaChatHandle that identifies a chat room
     * @param schedId  MegaChatHandle that identifies a scheduled meeting
     * @param listener MegaChatRequestListener to track this request
     */
    public void removeScheduledMeeting(long chatid, long schedId, MegaChatRequestListenerInterface listener) {
        megaChatApi.removeScheduledMeeting(chatid, schedId, createDelegateRequestListener(listener));
    }

    /**
     * Removes a scheduled meeting by scheduled meeting id and chatid
     *
     * The associated request type with this request is MegaChatRequest::TYPE_DELETE_SCHEDULED_MEETING
     * Valid data in the MegaChatRequest object received on callbacks:
     * - MegaChatRequest::getChatHandle - Returns the handle of the chatroom
     * - MegaChatRequest::getUserHandle - Returns the scheduled meeting id
     *
     * On the onRequestFinish error, the error code associated to the MegaChatError can be:
     * - MegaChatError::ERROR_ARGS  - if chatid or schedId are invalid
     * - MegaChatError::ERROR_NOENT - If the chatroom or scheduled meeting does not exists
     *
     * @param chatid  MegaChatHandle that identifies a chat room
     * @param schedId MegaChatHandle that identifies a scheduled meeting
     */
    public void removeScheduledMeeting(long chatid, long schedId) {
        megaChatApi.removeScheduledMeeting(chatid, schedId);
    }

    /**
     * Get a list of all scheduled meeting for a chatroom
     *
     * Important consideration:
     * A Chatroom only should have one root scheduled meeting associated, it means that for all scheduled meeting
     * returned by this method, just one should have an invalid parent sched Id (MegaChatScheduledMeeting::parentSchedId)
     *
     * You take the ownership of the returned value
     *
     * @param chatid MegaChatHandle that identifies a chat room
     * @return List of MegaChatScheduledMeeting objects for a chatroom.
     */
    public ArrayList<MegaChatScheduledMeeting> getScheduledMeetingsByChat(long chatid) {
        return chatScheduledMeetingListItemToArray(megaChatApi.getScheduledMeetingsByChat(chatid));
    }

    /**
     * Get a scheduled meeting given a chatid and a scheduled meeting id
     *
     * You take the ownership of the returned value
     *
     * @param chatid  MegaChatHandle that identifies a chat room
     * @param schedId MegaChatHandle that identifies a scheduled meeting
     * @return A MegaChatScheduledMeeting given a chatid and a scheduled meeting id
     */
    public MegaChatScheduledMeeting getScheduledMeeting(long chatid, long schedId) {
        return megaChatApi.getScheduledMeeting(chatid, schedId);
    }

    /**
     * Get a list of all scheduled meeting for all chatrooms
     *
     * Important consideration:
     * For every chatroom there should only exist one root scheduled meeting associated, it means that for all scheduled meeting
     * returned by this method, there should be just one scheduled meeting, with an invalid parent sched Id (MegaChatScheduledMeeting::parentSchedId),
     * for every different chatid.
     *
     * You take the ownership of the returned value
     *
     * @return List of MegaChatScheduledMeeting objects for all chatrooms.
     */
    public ArrayList<MegaChatScheduledMeeting> getAllScheduledMeetings() {
        return chatScheduledMeetingListItemToArray(megaChatApi.getAllScheduledMeetings());
    }

    /**
     * Get a list of all scheduled meeting occurrences for a chatroom
     *
     * A scheduled meetings occurrence, is a MegaChatCall that will happen in the future
     * A scheduled meeting can produce one or multiple scheduled meeting occurrences
     *
     * The associated request type with this request is MegaChatRequest::TYPE_FETCH_SCHEDULED_MEETING_OCCURRENCES
     * Valid data in the MegaChatRequest object received on callbacks:
     * - MegaChatRequest::getChatHandle - Returns the handle of the chatroom
     * - MegaChatRequest::getMegaChatScheduledMeetingList - Returns a list of scheduled meeting occurrences
     *
     * On the onRequestFinish error, the error code associated to the MegaChatError can be:
     * - MegaChatError::ERROR_ARGS  - if chatid is invalid
     * - MegaChatError::ERROR_NOENT - If the chatroom does not exists
     *
     * @param chatid MegaChatHandle that identifies a chat room
     * @param listener MegaChatRequestListener to track this request
     */
    public void fetchScheduledMeetingOccurrencesByChat(long chatid, MegaChatRequestListenerInterface listener) {
        megaChatApi.fetchScheduledMeetingOccurrencesByChat(chatid, createDelegateRequestListener(listener));
    }

    /**
     * Get a list of all scheduled meeting occurrences for a chatroom
     *
     * A scheduled meetings occurrence, is a MegaChatCall that will happen in the future
     * A scheduled meeting can produce one or multiple scheduled meeting occurrences
     *
     * The associated request type with this request is MegaChatRequest::TYPE_FETCH_SCHEDULED_MEETING_OCCURRENCES
     * Valid data in the MegaChatRequest object received on callbacks:
     * - MegaChatRequest::getChatHandle - Returns the handle of the chatroom
     * - MegaChatRequest::getMegaChatScheduledMeetingList - Returns a list of scheduled meeting occurrences
     *
     * On the onRequestFinish error, the error code associated to the MegaChatError can be:
     * - MegaChatError::ERROR_ARGS  - if chatid is invalid
     * - MegaChatError::ERROR_NOENT - If the chatroom does not exists
     *
     * @param chatid MegaChatHandle that identifies a chat room
     */
    public void fetchScheduledMeetingOccurrencesByChat(long chatid) {
        megaChatApi.fetchScheduledMeetingOccurrencesByChat(chatid);
    }

    /**
     * Check if there is an existing chat-link for an public chat
     *
     * This function allows moderators to check whether a public handle for public chats exist and,
     * if any, it returns a chat-link that any user can use to preview or join the chatroom.
     *
     * @see \c MegaChatApi::createPublicChat for more details.
     *
     * The associated request type with this request is MegaChatRequest::TYPE_CHAT_LINK_HANDLE
     * Valid data in the MegaChatRequest object received on callbacks:
     * - MegaChatRequest::getChatHandle - Returns the chat identifier
     * - MegaChatRequest::getFlag - Returns false
     * - MegaChatRequest::getNumRetry - Returns 0
     *
     * Valid data in the MegaChatRequest object received in onRequestFinish when the error code
     * is MegaError::ERROR_OK:
     * - MegaChatRequest::getText - Returns the chat-link for the chatroom, if it already exist
     *
     * On the onRequestFinish error, the error code associated to the MegaChatError can be:
     * - MegaChatError::ERROR_ARGS   - If the chatroom is not groupal or public.
     * - MegaChatError::ERROR_NOENT  - If the chatroom does not exists or the chatid is invalid.
     * - MegaChatError::ERROR_ACCESS - If the caller is not an operator.
     * - MegaChatError::ERROR_ACCESS - If the chat does not have topic.
     *
     * @param chatid MegaChatHandle that identifies the chat room
     * @param listener MegaChatRequestListener to track this request
     */
    public void queryChatLink(long chatid, MegaChatRequestListenerInterface listener){
        megaChatApi.queryChatLink(chatid, createDelegateRequestListener(listener));
    }

    /**
     * Create a chat-link for a public chat
     *
     * This function allows moderators to create a public handle for public chats and returns
     * a chat-link that any user can use to preview or join the chatroom.
     *
     * @see \c MegaChatApi::createPublicChat for more details.
     *
     * The associated request type with this request is MegaChatRequest::TYPE_CHAT_LINK_HANDLE
     * Valid data in the MegaChatRequest object received on callbacks:
     * - MegaChatRequest::getChatHandle - Returns the chat identifier
     * - MegaChatRequest::getFlag - Returns false
     * - MegaChatRequest::getNumRetry - Returns 1
     *
     * Valid data in the MegaChatRequest object received in onRequestFinish when the error code
     * is MegaError::ERROR_OK:
     * - MegaChatRequest::getText - Returns the chat-link for the chatroom
     *
     * On the onRequestFinish error, the error code associated to the MegaChatError can be:
     * - MegaChatError::ERROR_ARGS   - If the chatroom is not groupal or public.
     * - MegaChatError::ERROR_NOENT  - If the chatroom does not exists or the chatid is invalid.
     * - MegaChatError::ERROR_ACCESS - If the caller is not an operator.
     * - MegaChatError::ERROR_ACCESS - If the chat does not have topic.
     *
     * @param chatid MegaChatHandle that identifies the chat room
     * @param listener MegaChatRequestListener to track this request
     */
    public void createChatLink(long chatid, MegaChatRequestListenerInterface listener){
        megaChatApi.createChatLink(chatid, createDelegateRequestListener(listener));
    }

    /**
     * Adds a user to an existing chat. To do this you must have the
     * moderator privilege in the chat, and the chat must be a group chat.
     *
     * The associated request type with this request is MegaChatRequest::TYPE_INVITE_TO_CHATROOM
     * Valid data in the MegaChatRequest object received on callbacks:
     * - MegaChatRequest::getChatHandle - Returns the chat identifier
     * - MegaChatRequest::getUserHandle - Returns the MegaChatHandle of the user to be invited
     * - MegaChatRequest::getPrivilege - Returns the privilege level wanted for the user
     *
     * On the onRequestFinish error, the error code associated to the MegaChatError can be:
     * - MegaChatError::ERROR_ACCESS - If the logged in user doesn't have privileges to invite peers
     * or the target is not actually contact of the user.
     * - MegaChatError::ERROR_NOENT - If there isn't any chat with the specified chatid.
     * - MegaChatError::ERROR_ARGS - If the chat is not a group chat (cannot invite peers)
     *
     * @param chatid MegaChatHandle that identifies the chat room
     * @param userhandle MegaChatHandle that identifies the user
     * @param privs Privilege level for the new peers. Valid values are:
     * - MegaChatPeerList::PRIV_RO = 0
     * - MegaChatPeerList::PRIV_STANDARD = 2
     * - MegaChatPeerList::PRIV_MODERATOR = 3
     */
    public void inviteToChat(long chatid, long userhandle, int privs)
    {
        megaChatApi.inviteToChat(chatid, userhandle, privs);
    }

    /**
     * Adds a user to an existing chat. To do this you must have the
     * moderator privilege in the chat, and the chat must be a group chat.
     *
     * The associated request type with this request is MegaChatRequest::TYPE_INVITE_TO_CHATROOM
     * Valid data in the MegaChatRequest object received on callbacks:
     * - MegaChatRequest::getChatHandle - Returns the chat identifier
     * - MegaChatRequest::getUserHandle - Returns the MegaChatHandle of the user to be invited
     * - MegaChatRequest::getPrivilege - Returns the privilege level wanted for the user
     *
     * On the onRequestFinish error, the error code associated to the MegaChatError can be:
     * - MegaChatError::ERROR_ACCESS - If the logged in user doesn't have privileges to invite peers
     * or the target is not actually contact of the user.
     * - MegaChatError::ERROR_NOENT - If there isn't any chat with the specified chatid.
     * - MegaChatError::ERROR_ARGS - If the chat is not a group chat (cannot invite peers)
     *
     * @param chatid MegaChatHandle that identifies the chat room
     * @param userhandle MegaChatHandle that identifies the user
     * @param privs Privilege level for the new peers. Valid values are:
     * - MegaChatPeerList::PRIV_RO = 0
     * - MegaChatPeerList::PRIV_STANDARD = 2
     * - MegaChatPeerList::PRIV_MODERATOR = 3
     * @param listener MegaChatRequestListener to track this request
     */
    public void inviteToChat(long chatid, long userhandle, int privs, MegaChatRequestListenerInterface listener)
    {
        megaChatApi.inviteToChat(chatid, userhandle, privs, createDelegateRequestListener(listener));
    }

    /**
     * Allow a user to add himself to an existing public chat. To do this the public chat must be in preview mode,
     * the result of a previous call to openChatPreview(), and the public handle contained in the chat-link must be still valid.
     *
     * The associated request type with this request is MegaChatRequest::TYPE_AUTOJOIN_PUBLIC_CHAT
     * Valid data in the MegaChatRequest object received on callbacks:
     * - MegaChatRequest::getChatHandle - Returns the chat identifier
     * - MegaChatRequest::getUserHandle - Returns invalid handle to identify that is an autojoin
     *
     * On the onRequestFinish error, the error code associated to the MegaChatError can be:
     * - MegaChatError::ERROR_ARGS  - If the chatroom is not groupal, public or is not in preview mode.
     * - MegaChatError::ERROR_NOENT - If the chat room does not exists, the chatid is not valid or the
     * public handle is not valid.
     *
     * @param chatid MegaChatHandle that identifies the chat room
     * @param listener MegaChatRequestListener to track this request
     */
    public void autojoinPublicChat(long chatid, MegaChatRequestListenerInterface listener){
        megaChatApi.autojoinPublicChat(chatid, createDelegateRequestListener(listener));
    }

    /**
     * Allow a user to rejoin to an existing public chat. To do this the public chat
     * must have a valid public handle.
     *
     * This function must be called only after calling:
     * - MegaChatApi::openChatPreview and receive MegaChatError::ERROR_EXIST for a chatroom where
     * your own privilege is MegaChatRoom::PRIV_RM (You are trying to preview a public chat which
     * you were part of, so you have to rejoin it)
     *
     * The associated request type with this request is MegaChatRequest::TYPE_AUTOJOIN_PUBLIC_CHAT
     * Valid data in the MegaChatRequest object received on callbacks:
     * - MegaChatRequest::getChatHandle - Returns the chat identifier
     * - MegaChatRequest::getUserHandle - Returns the public handle of the chat to identify that
     * is a rejoin
     *
     * On the onRequestFinish error, the error code associated to the MegaChatError can be:
     * - MegaChatError::ERROR_ARGS - If the chatroom is not groupal, the chatroom is not public
     * or the chatroom is in preview mode.
     * - MegaChatError::ERROR_NOENT - If the chatid is not valid, there isn't any chat with the specified
     * chatid or the chat doesn't have a valid public handle.
     *
     * @param chatid MegaChatHandle that identifies the chat room
     * @param ph MegaChatHandle that corresponds with the public handle of chat room
     * @param listener MegaChatRequestListener to track this request
     */
    public void autorejoinPublicChat(long chatid, long ph, MegaChatRequestListenerInterface listener){
        megaChatApi.autorejoinPublicChat(chatid, ph, createDelegateRequestListener(listener));
    }

    /**
     * Remove another user from a chat. To remove a user you need to have the
     * operator/moderator privilege. Only groupchats can be left.
     *
     * The associated request type with this request is MegaChatRequest::TYPE_REMOVE_FROM_CHATROOM
     * Valid data in the MegaChatRequest object received on callbacks:
     * - MegaChatRequest::getChatHandle - Returns the chat identifier
     * - MegaChatRequest::getUserHandle - Returns the MegaChatHandle of the user to be removed
     *
     * On the onTransferFinish error, the error code associated to the MegaChatError can be:
     * - MegaChatError::ERROR_ACCESS - If the logged in user doesn't have privileges to remove peers.
     * - MegaChatError::ERROR_NOENT - If there isn't any chat with the specified chatid.
     * - MegaChatError::ERROR_ARGS - If the chat is not a group chat (cannot remove peers)
     *
     * @param chatid MegaChatHandle that identifies the chat room
     * @param uh MegaChatHandle that identifies the user.
     * @param listener MegaChatRequestListener to track this request
     */
    public void removeFromChat(long chatid, long uh, MegaChatRequestListenerInterface listener){
        megaChatApi.removeFromChat(chatid, uh,createDelegateRequestListener(listener));
    }

    /**
     * Leave a chatroom. Only groupchats can be left.
     *
     * The associated request type with this request is MegaChatRequest::TYPE_REMOVE_FROM_CHATROOM
     * Valid data in the MegaChatRequest object received on callbacks:
     * - MegaChatRequest::getChatHandle - Returns the chat identifier
     *
     * On the onTransferFinish error, the error code associated to the MegaChatError can be:
     * - MegaChatError::ERROR_ACCESS - If the logged in user doesn't have privileges to remove peers.
     * - MegaChatError::ERROR_NOENT - If there isn't any chat with the specified chatid.
     * - MegaChatError::ERROR_ARGS - If the chat is not a group chat (cannot remove peers)
     *
     * @param chatid MegaChatHandle that identifies the chat room
     * @param listener MegaChatRequestListener to track this request
     */
    public void leaveChat(long chatid, MegaChatRequestListenerInterface listener){
        megaChatApi.leaveChat(chatid,createDelegateRequestListener(listener));
    }

    /**
     * Allows a logged in operator/moderator to adjust the permissions on any other user
     * in their group chat. This does not work for a 1:1 chat.
     *
     * The associated request type with this request is MegaChatRequest::TYPE_UPDATE_PEER_PERMISSIONS
     * Valid data in the MegaChatRequest object received on callbacks:
     * - MegaChatRequest::getChatHandle - Returns the chat identifier
     * - MegaChatRequest::getUserHandle - Returns the MegaChatHandle of the user whose permission
     * is to be upgraded
     * - MegaChatRequest::getPrivilege - Returns the privilege level wanted for the user
     *
     * On the onTransferFinish error, the error code associated to the MegaChatError can be:
     * - MegaChatError::ERROR_ACCESS - If the logged in user doesn't have privileges to update the privilege level.
     * - MegaChatError::ERROR_NOENT - If there isn't any chat with the specified chatid.
     * - MegaChatError::ERROR_ARGS - If the chatid or user handle are invalid
     *
     * @param chatid MegaChatHandle that identifies the chat room
     * @param uh MegaChatHandle that identifies the user
     * @param privilege Privilege level for the existing peer. Valid values are:
     * - MegaChatPeerList::PRIV_RO = 0
     * - MegaChatPeerList::PRIV_STANDARD = 2
     * - MegaChatPeerList::PRIV_MODERATOR = 3
     * @param listener MegaChatRequestListener to track this request
     */
    public void updateChatPermissions(long chatid, long uh, int privilege, MegaChatRequestListenerInterface listener){
        megaChatApi.updateChatPermissions(chatid, uh, privilege, createDelegateRequestListener(listener));
    }

    /**
     * Set your online status.
     *
     * The associated request type with this request is MegaChatRequest::TYPE_SET_CHAT_STATUS
     * Valid data in the MegaChatRequest object received on callbacks:
     * - MegaRequest::getNumber - Returns the new status of the user in chat.
     *
     * @param status Online status in the chat.
     *
     * It can be one of the following values:
     * - MegaChatApi::STATUS_OFFLINE = 1
     * The user appears as being offline
     *
     * - MegaChatApi::STATUS_BUSY = 2
     * The user is busy and don't want to be disturbed.
     *
     * - MegaChatApi::STATUS_AWAY = 3
     * The user is away and might not answer.
     *
     * - MegaChatApi::STATUS_ONLINE = 4
     * The user is connected and online.
     *
     * @param listener MegaChatRequestListener to track this request
     */
    public void setOnlineStatus(int status, MegaChatRequestListenerInterface listener){
        megaChatApi.setOnlineStatus(status, createDelegateRequestListener(listener));
    }

    public void setOnlineStatus(int status)
    {
        megaChatApi.setOnlineStatus(status);
    }

    /**
     * Enable/disable the autoaway option, with one specific timeout
     *
     * When autoaway is enabled and persist is false, the app should call to
     * \c signalPresenceActivity regularly in order to keep the current online status.
     * Otherwise, after \c timeout seconds, the online status will be changed to away.
     *
     * The associated request type with this request is MegaChatRequest::TYPE_SET_PRESENCE_AUTOAWAY
     * Valid data in the MegaChatRequest object received on callbacks:
     * - MegaChatRequest::getFlag() - Returns true if autoaway is enabled.
     * - MegaChatRequest::getNumber - Returns the specified timeout.
     *
     * @param enable True to enable the autoaway feature
     * @param timeout Seconds to wait before turning away (if no activity has been signalled)
     * @param listener MegaChatRequestListenerInterface to track this request
     */
    public void setPresenceAutoaway(boolean enable, int timeout, MegaChatRequestListenerInterface listener){
        megaChatApi.setPresenceAutoaway(enable, timeout, createDelegateRequestListener(listener));
    }

    /**
     * Enable/disable the autoaway option, with one specific timeout
     *
     * When autoaway is enabled and persist is false, the app should call to
     * \c signalPresenceActivity regularly in order to keep the current online status.
     * Otherwise, after \c timeout seconds, the online status will be changed to away.
     *
     * @param enable True to enable the autoaway feature
     * @param timeout Seconds to wait before turning away (if no activity has been signalled)
     */
    public void setPresenceAutoaway(boolean enable, int timeout){
        megaChatApi.setPresenceAutoaway(enable, timeout);
    }

    /**
     * Enable/disable the persist option
     *
     * When this option is enable, the online status shown to other users will be the
     * one specified by the user, even when you are disconnected.
     *
     * The associated request type with this request is MegaChatRequest::TYPE_SET_PRESENCE_PERSIST
     * Valid data in the MegaChatRequest object received on callbacks:
     * - MegaChatRequest::getFlag() - Returns true if presence status is persistent.
     *
     * @param enable True to enable the persist feature
     * @param listener MegaChatRequestListenerInterface to track this request
     */
    public void setPresencePersist(boolean enable, MegaChatRequestListenerInterface listener){
        megaChatApi.setPresencePersist(enable, createDelegateRequestListener(listener));
    }

    /**
     * Enable/disable the persist option
     *
     * When this option is enable, the online status shown to other users will be the
     * one specified by the user, even when you are disconnected.
     *
     * @param enable True to enable the persist feature
     */
    public void setPresencePersist(boolean enable){
        megaChatApi.setPresencePersist(enable);
    }

    /**
     * Enable/disable the visibility of when the logged-in user was online (green)
     *
     * If this option is disabled, the last-green won't be available for other users when it is
     * requested through MegaChatApi::requestLastGreen. The visibility is enabled by default.
     *
     * While this option is disabled and the user sets the green status temporary, the number of
     * minutes since last-green won't be updated. Once enabled back, the last-green will be the
     * last-green while the visibility was enabled (or updated if the user sets the green status).
     *
     * The associated request type with this request is MegaChatRequest::TYPE_SET_LAST_GREEN_VISIBLE
     * Valid data in the MegaChatRequest object received on callbacks:
     * - MegaChatRequest::getFlag() - Returns true when attempt to enable visibility of last-green.
     *
     * @param enable True to enable the visibility of our last green
     * @param listener MegaChatRequestListener to track this request
     */
    public void setLastGreenVisible(boolean enable, MegaChatRequestListenerInterface listener){
        megaChatApi.setLastGreenVisible(enable, createDelegateRequestListener(listener));
    }

    /**
     * Request the number of minutes since the user was seen as green by last time.
     *
     * Apps may call this function to retrieve the minutes elapsed since the user was seen
     * as green (MegaChatApi::STATUS_ONLINE) by last time.
     * Apps must NOT call this function if the current status of the user is already green.
     *
     * The number of minutes since the user was seen as green by last time, if any, will
     * be notified in the MegaChatListener::onChatPresenceLastGreen callback. Note that,
     * if the user was never seen green by presenced or the user has disabled the visibility
     * of the last-green with MegaChatApi::setLastGreenVisible, there will be no notification
     * at all.
     *
     * The associated request type with this request is MegaChatRequest::TYPE_LAST_GREEN
     * Valid data in the MegaChatRequest object received on callbacks:
     * - MegaChatRequest::getUserHandle() - Returns the handle of the user
     *
     * @param userid MegaChatHandle from user that last green has been requested
     * @param listener MegaChatRequestListener to track this request
     */
    public void requestLastGreen(long userid, MegaChatRequestListenerInterface listener){
        megaChatApi.requestLastGreen(userid, createDelegateRequestListener(listener));
    }

    /**
     * Signal there is some user activity
     *
     * When the presence configuration is set to autoaway (and persist is false), this
     * function should be called regularly to not turn into away status automatically.
     *
     * A good approach is to call this function with every mouse move or keypress on desktop
     * platforms; or at any finger tap or gesture and any keypress on mobile platforms.
     *
     * Failing to call this function, you risk a user going "Away" while typing a lengthy message,
     * which would be awkward.
     *
     * The associated request type with this request is MegaChatRequest::TYPE_SIGNAL_ACTIVITY.
     *
     * @param listener MegaChatRequestListenerInterface to track this request
     */
    public void signalPresenceActivity(MegaChatRequestListenerInterface listener){
        megaChatApi.signalPresenceActivity(createDelegateRequestListener(listener));
    }

    /**
     * Signal there is some user activity
     *
     * When the presence configuration is set to autoaway (and persist is false), this
     * function should be called regularly to not turn into away status automatically.
     *
     * A good approach is to call this function with every mouse move or keypress on desktop
     * platforms; or at any finger tap or gesture and any keypress on mobile platforms.
     *
     * Failing to call this function, you risk a user going "Away" while typing a lengthy message,
     * which would be awkward.
     */
    public void signalPresenceActivity(){
        megaChatApi.signalPresenceActivity();
    }

    /**
     * Get your online status.
     *
     * It can be one of the following values:
     * - MegaChatApi::STATUS_OFFLINE = 1
     * The user appears as being offline
     *
     * - MegaChatApi::STATUS_BUSY = 2
     * The user is busy and don't want to be disturbed.
     *
     * - MegaChatApi::STATUS_AWAY = 3
     * The user is away and might not answer.
     *
     * - MegaChatApi::STATUS_ONLINE = 4
     * The user is connected and online.
     */
    public int getOnlineStatus(){
        return megaChatApi.getOnlineStatus();
    }

    /**
     * Check if the online status is already confirmed by the server
     *
     * When a new online status is requested by MegaChatApi::setOnlineStatus, it's not
     * immediately set, but sent to server for confirmation. If the status is not confirmed
     * the requested online status will not be seen by other users yet.
     *
     * The apps may use this function to indicate the status is not confirmed somehow, like
     * with a slightly different icon, blinking or similar.
     *
     * @return True if the online status is confirmed by server
     */
    public boolean isOnlineStatusPending(){
        return megaChatApi.isOnlineStatusPending();
    }

    /**
     * Get the current presence configuration
     *
     * @see \c MegaChatPresenceConfig for further details.
     *
     * @return The current presence configuration
     */
    public MegaChatPresenceConfig getPresenceConfig(){
        return megaChatApi.getPresenceConfig();
    }

    /**
     * Returns whether the autoaway option is enabled.
     *
     * @note This function returns true even when the Presence Config
     * is pending to be confirmed by the server.
     *
     * @return True if autoaway is enabled.
     */
    public boolean isSignalActivityRequired(){
        return megaChatApi.isSignalActivityRequired();
    }

    /**
     * Get the online status of a user.
     *
     * It can be one of the following values:
     *
     * - MegaChatApi::STATUS_OFFLINE = 1
     * The user appears as being offline
     *
     * - MegaChatApi::STATUS_AWAY = 2
     * The user is away and might not answer.
     *
     * - MegaChatApi::STATUS_ONLINE = 3
     * The user is connected and online.
     *
     * - MegaChatApi::STATUS_BUSY = 4
     * The user is busy and don't want to be disturbed.
     *
     * @param userhandle Handle of the peer whose name is requested.
     * @return Online status of the user
     */
    public int getUserOnlineStatus(long userhandle){
        return megaChatApi.getUserOnlineStatus(userhandle);
    }

    /**
     * Allows to enable/disable the open invite option for a chat room
     *
     * The open invite option allows users with MegaChatRoom::PRIV_STANDARD privilege, to invite other users into the chat
     *
     * The associated request type with this request is MegaChatRequest::TYPE_SET_CHATROOM_OPTIONS
     * Valid data in the MegaChatRequest object received on callbacks:
     * - MegaChatRequest::getChatHandle - Returns the handle of the chatroom
     * - MegaChatRequest::getPrivilege - Returns MegaChatApi::CHAT_OPTION_OPEN_INVITE
     * - MegaChatRequest::getFlag - Returns true if enabled was set true, otherwise it will return false
     *
     * On the onRequestFinish error, the error code associated to the MegaChatError can be:
     * - MegaChatError::ERROR_NOENT - If the chatroom does not exists or the chatid is invalid.
     * - MegaChatError::ERROR_ARGS - If the chatroom is a 1on1 chat
     * - MegaChatError::ERROR_ACCESS - If the caller is not an operator.
     * - MegaChatError::ERROR_EXIST - If the value of enabled is the same as open invite option
     *
     * @param chatid MegaChatHandle that identifies the chat room
     * @param enabled True if we want to enable open invite option, otherwise false.
     * @param listener MegaChatRequestListener to track this request
     */
    public void setOpenInvite(long chatid, boolean enabled, MegaChatRequestListenerInterface listener){
        megaChatApi.setOpenInvite(chatid, enabled, createDelegateRequestListener(listener));
    }

    /**
     * Set the status of the app
     * <p>
     * Apps in mobile devices can be in different status. Typically, foreground and
     * background. The app should define its status in order to receive notifications
     * from server when the app is in background.
     * <p>
     * The associated request type with this request is MegaChatRequest::TYPE_SET_BACKGROUND_STATUS
     * Valid data in the MegaChatRequest object received on callbacks:
     * - MegaChatRequest::getfLAG - Returns the background status
     *
     * @param background True if the the app is in background, false if in foreground.
     */
    public void setBackgroundStatus(boolean background, MegaChatRequestListenerInterface listener){
        if (background){
            megaChatApi.saveCurrentState();
        }
        megaChatApi.setBackgroundStatus(background, createDelegateRequestListener(listener));
    }

    /**
     * Set the status of the app
     *
     * Apps in mobile devices can be in different status. Typically, foreground and
     * background. The app should define its status in order to receive notifications
     * from server when the app is in background.
     *
     * The associated request type with this request is MegaChatRequest::TYPE_SET_BACKGROUND_STATUS
     * Valid data in the MegaChatRequest object received on callbacks:
     * - MegaChatRequest::getfLAG - Returns the background status
     *
     * @param background True if the the app is in background, false if in foreground.
     */
    public void setBackgroundStatus(boolean background){
        if (background){
            megaChatApi.saveCurrentState();
        }
        megaChatApi.setBackgroundStatus(background);
    }

    /**
     * Returns the background status established in MEGAchat
     *
     * @return True if background status was set.
     */
    public int getBackgroundStatus(){
        return megaChatApi.getBackgroundStatus();
    }

    /**
     * Returns the current firstname of the user
     *
     * This function is useful to get the firstname of users who participated in a groupchat with
     * you but already left. If the user sent a message, you may want to show the name of the sender.
     *
     * The associated request type with this request is MegaChatRequest::TYPE_GET_FIRSTNAME
     * Valid data in the MegaChatRequest object received on callbacks:
     * - MegaChatRequest::getUserHandle - Returns the handle of the user
     *
     * Valid data in the MegaChatRequest object received in onRequestFinish when the error code
     * is MegaError::ERROR_OK:
     * - MegaChatRequest::getText - Returns the firstname of the user
     *
     * @param userhandle Handle of the user whose name is requested.
     * @param listener MegaChatRequestListener to track this request
     */
    public void getUserFirstname(long userhandle, String cauth, MegaChatRequestListenerInterface listener){
        megaChatApi.getUserFirstname(userhandle, cauth, createDelegateRequestListener(listener));
    }

    /**
     * Returns the current firstname of the user
     *
     * Returns NULL if data is not cached yet.
     *
     * You take the ownership of returned value
     *
     * @param userhandle Handle of the user whose first name is requested.
     * @return The first name from user
     */
    public String getUserFirstnameFromCache(long userhandle) {
        return megaChatApi.getUserFirstnameFromCache(userhandle);
    }

    /**
     * Returns the current lastname of the user
     *
     * This function is useful to get the lastname of users who participated in a groupchat with
     * you but already left. If the user sent a message, you may want to show the name of the sender.
     *
     * The associated request type with this request is MegaChatRequest::TYPE_GET_LASTNAME
     * Valid data in the MegaChatRequest object received on callbacks:
     * - MegaChatRequest::getUserHandle - Returns the handle of the user
     *
     * Valid data in the MegaChatRequest object received in onRequestFinish when the error code
     * is MegaError::ERROR_OK:
     * - MegaChatRequest::getText - Returns the lastname of the user
     *
     *
     * @param userhandle Handle of the user whose name is requested.
     * @param listener MegaChatRequestListener to track this request
     */
    public void getUserLastname(long userhandle, String cauth, MegaChatRequestListenerInterface listener){
        megaChatApi.getUserLastname(userhandle, cauth, createDelegateRequestListener(listener));
    }

    /**
     * Returns the current lastname of the user
     *
     * Returns NULL if data is not cached yet.
     *
     * You take the ownership of returned value
     *
     * @param userhandle Handle of the user whose last name is requested.
     * @return The last name from user
     */
    public String getUserLastnameFromCache(long userhandle){
        return megaChatApi.getUserLastnameFromCache(userhandle);
    }

    /**
     * Returns the current email address of the contact
     *
     * This function is useful to get the email address of users you are NOT contact with.
     * Note that for any other user without contact relationship, this function will return NULL.
     *
     * You take the ownership of the returned value
     *
     * This function is useful to get the email address of users who participate in a groupchat with
     * you but are not your contacts.
     *
     * The associated request type with this request is MegaChatRequest::TYPE_GET_EMAIL
     * Valid data in the MegaChatRequest object received on callbacks:
     * - MegaChatRequest::getUserHandle - Returns the handle of the user
     *
     * Valid data in the MegaChatRequest object received in onRequestFinish when the error code
     * is MegaError::ERROR_OK:
     * - MegaChatRequest::getText - Returns the email address of the user
     *
     * @param userhandle Handle of the user whose name is requested.
     * @param listener MegaChatRequestListener to track this request
     */
    public void getUserEmail(long userhandle, MegaChatRequestListenerInterface listener){
        megaChatApi.getUserEmail(userhandle, createDelegateRequestListener(listener));
    }

    /**
     * Returns the current email address of the user
     *
     * Returns NULL if data is not cached yet or it's not possible to get
     *
     * You take the ownership of returned value
     *
     * @param userhandle Handle of the user whose email is requested.
     * @return The email from user
     */
    public String getUserEmailFromCache(long userhandle){
        return megaChatApi.getUserEmailFromCache(userhandle);
    }

    /**
     * Returns the current fullname of the user
     *
     * Returns NULL if data is not cached yet.
     *
     * You take the ownership of returned value
     *
     * @param userhandle Handle of the user whose fullname is requested.
     * @return The full name from user
     */
    public String getUserFullnameFromCache(long userhandle){
        return megaChatApi.getUserFullnameFromCache(userhandle);
    }

    /**
     * Returns the known alias given to the user
     *
     * Returns NULL if data is not cached yet or it's not possible to get
     *
     * You take the ownership of returned value
     *
     * @param userhandle Handle of the user whose alias is requested.
     * @return The alias from user
     */
    public String getUserAliasFromCache(long userhandle) {
        return megaChatApi.getUserAliasFromCache(userhandle);
    }

    /**
     * Returns all the known aliases
     *
     * Returns NULL if data is not cached yet or it's not possible to get
     *
     * You take the ownership of returned value
     *
     * @return The list of aliases
     */
    public MegaStringMap getUserAliasesFromCache() {
        return megaChatApi.getUserAliasesFromCache();
    }

    /**
     * Request to server user attributes
     *
     * This function is useful to get the email address, first name, last name and full name
     * from chat link participants that they are not loaded
     *
     * After request is finished, you can call to MegaChatRoom::getPeerFirstnameByHandle,
     * MegaChatRoom::getPeerLastnameByHandle, MegaChatRoom::getPeerFullnameByHandle,
     * MegaChatRoom::getPeerEmailByHandle
     *
     * The associated request type with this request is MegaChatRequest::TYPE_GET_PEER_ATTRIBUTES
     * Valid data in the MegaChatRequest object received on callbacks:
     * - MegaChatRequest::getChatHandle - Returns the handle of chat
     * - MegaChatRequest::getMegaHandleList - Returns the handles of user that attributes have been requested
     * - MegaChatRequest::getLink - Returns the authorization token. Previewers of chatlinks are not allowed
     * to retrieve user attributes like firstname or lastname, unless they provide a valid authorization token.
     *
     * @param chatid Handle of the chat whose member attributes requested
     * @param userList List of user whose attributes has been requested
     * @param listener MegaChatRequestListener to track this request
     */
    public void loadUserAttributes(long chatid, MegaHandleList userList, MegaChatRequestListenerInterface listener) {
        megaChatApi.loadUserAttributes(chatid, userList, createDelegateRequestListener(listener));
    }

    /**
     * Request to server user attributes
     *
     * This function is useful to get the email address, first name, last name and full name
     * from chat link participants that they are not loaded
     *
     * After request is finished, you can call to MegaChatRoom::getPeerFirstnameByHandle,
     * MegaChatRoom::getPeerLastnameByHandle, MegaChatRoom::getPeerFullnameByHandle,
     * MegaChatRoom::getPeerEmailByHandle
     *
     * The associated request type with this request is MegaChatRequest::TYPE_GET_PEER_ATTRIBUTES
     * Valid data in the MegaChatRequest object received on callbacks:
     * - MegaChatRequest::getChatHandle - Returns the handle of chat
     * - MegaChatRequest::getMegaHandleList - Returns the handles of user that attributes have been requested
     * - MegaChatRequest::getLink - Returns the authorization token. Previewers of chatlinks are not allowed
     * to retrieve user attributes like firstname or lastname, unless they provide a valid authorization token.
     *
     * @param chatid Handle of the chat whose member attributes requested
     * @param userList List of user whose attributes has been requested
     */
    public void loadUserAttributes(long chatid, MegaHandleList userList) {
        megaChatApi.loadUserAttributes(chatid, userList);
    }

    /**
     * Returns the current email address of the user
     *
     * This function is useful to get the email address of users you are contact with.
     * Note that for any other user without contact relationship, this function will return NULL.
     *
     * You take the ownership of the returned value
     *
     * @param userhandle Handle of the user whose name is requested.
     * @return The email address of the contact, or NULL if not found.
     */
    public String getContactEmail(long userhandle){
        return megaChatApi.getContactEmail(userhandle);
    }

    /**
     * @brief Returns the handle of the logged in user.
     *
     * This function works even in offline mode (MegaChatApi::INIT_OFFLINE_SESSION),
     * since the value is retrieved from cache.
     *
     * @return Own user handle
     */
    public long getMyUserHandle(){
        return megaChatApi.getMyUserHandle();
    }


    /**
     * Returns the client id handle of the logged in user for a chatroom
     *
     * The clientId is not the same for all chatrooms. If \c chatid is invalid, this function
     * returns 0
     *
     * In offline mode (MegaChatApi::INIT_OFFLINE_SESSION), this function returns 0
     *
     * @return Own client id handle
     */
    public long getMyClientidHandle(long chatid){
        return megaChatApi.getMyClientidHandle(chatid);
    }

    /**
     * @brief Returns the firstname of the logged in user.
     *
     * This function works even in offline mode (MegaChatApi::INIT_OFFLINE_SESSION),
     * since the value is retrieved from cache.
     *
     * You take the ownership of the returned value
     *
     * @return Own user firstname
     */
    public String getMyFirstname(){
        return megaChatApi.getMyFirstname();
    }

    /**
     * @brief Returns the lastname of the logged in user.
     *
     * This function works even in offline mode (MegaChatApi::INIT_OFFLINE_SESSION),
     * since the value is retrieved from cache.
     *
     * You take the ownership of the returned value
     *
     * @return Own user lastname
     */
    public String getMyLastname(){
        return megaChatApi.getMyLastname();
    }

    /**
     * @brief Returns the fullname of the logged in user.
     *
     * This function works even in offline mode (MegaChatApi::INIT_OFFLINE_SESSION),
     * since the value is retrieved from cache.
     *
     * You take the ownership of the returned value
     *
     * @return Own user fullname
     */
    public String getMyFullname(){
        return megaChatApi.getMyFullname();
    }

    /**
     * @brief Returns the email of the logged in user.
     *
     * This function works even in offline mode (MegaChatApi::INIT_OFFLINE_SESSION),
     * since the value is retrieved from cache.
     *
     * You take the ownership of the returned value
     *
     * @return Own user email
     */
    public String getMyEmail(){
        return megaChatApi.getMyEmail();
    }

    /**
     * @brief Get all chatrooms (1on1 and groupal) of this MEGA account
     *
     * It is needed to have successfully called MegaChatApi::init (the initialization
     * state should be MegaChatApi::INIT_OFFLINE_SESSION or MegaChatApi::INIT_ONLINE_SESSION)
     * before calling this function.
     *
     * You take the ownership of the returned value
     *
     * @return List of MegaChatRoom objects with all chatrooms of this account.
     */
    public ArrayList<MegaChatRoom> getChatRooms() {
        return chatRoomListToArray(megaChatApi.getChatRooms());
    }

    /**
     * @brief Returns a list of chatrooms of this MEGA account filtered by type
     *
     * It is needed to have successfully called \c MegaChatApi::init (the initialization
     * state should be \c MegaChatApi::INIT_OFFLINE_SESSION or \c MegaChatApi::INIT_ONLINE_SESSION)
     * before calling this function.
     *
     * @param type Type of the chatrooms returned by this method.
     * Valid values for param type are:
     * - MegaChatApi::CHAT_TYPE_ALL             = 0,  /// All chats types
     * - MegaChatApi::CHAT_TYPE_INDIVIDUAL      = 1,  /// 1on1 chats
     * - MegaChatApi::CHAT_TYPE_GROUP           = 2,  /// Group chats, public and private ones (non meeting rooms)
     * - MegaChatApi::CHAT_TYPE_GROUP_PRIVATE   = 3,  /// Private group chats (non meeting rooms)
     * - MegaChatApi::CHAT_TYPE_GROUP_PUBLIC    = 4,  /// Public group chats  (non meeting rooms)
     * - MegaChatApi::CHAT_TYPE_MEETING_ROOM    = 5,  /// Meeting rooms
     *
     * In case you provide an invalid value for type param, this method will returns an empty list
     *
     * You take the ownership of the returned value
     *
     * @return List of MegaChatRoom objects filtered by type of this account.
     */
    public ArrayList<MegaChatRoom> getChatRoomsByType(int type) {
        return chatRoomListToArray(megaChatApi.getChatRoomsByType(type));
    }

    /**
     * Get the MegaChatRoom for the 1on1 chat with the specified user
     *
     * If the 1on1 chat with the user specified doesn't exist, this function will
     * return NULL.
     *
     * It is needed to have successfully completed the \c MegaChatApi::init request
     * before calling this function.
     *
     * You take the ownership of the returned value
     *
     * @param userhandle MegaChatHandle that identifies the user
     * @return MegaChatRoom object for the specified \c userhandle
     */
    public MegaChatRoom getChatRoomByUser(long userhandle){
        return megaChatApi.getChatRoomByUser(userhandle);
    }

    /**
     * Get all chatrooms (1on1 and groupal) with limited information
     *
     * It is needed to have successfully completed the \c MegaChatApi::init request
     * before calling this function.
     *
     * Note that MegaChatListItem objects don't include as much information as
     * MegaChatRoom objects, but a limited set of data that is usually displayed
     * at the list of chatrooms, like the title of the chat or the unread count.
     *
     * This function filters out archived chatrooms. You can retrieve them by using
     * the function \c getArchivedChatListItems.
     *
     * You take the ownership of the returned value
     *
     * @return List of MegaChatListItemList objects with all chatrooms of this account.
     */
    public ArrayList<MegaChatListItem> getChatListItems(){
        return chatRoomListItemToArray(megaChatApi.getChatListItems());
    }

    /**
     * Get all chatrooms (1on1 and groupal) that contains a certain set of participants
     *
     * It is needed to have successfully called \c MegaChatApi::init (the initialization
     * state should be \c MegaChatApi::INIT_OFFLINE_SESSION or \c MegaChatApi::INIT_ONLINE_SESSION)
     * before calling this function.
     *
     * Note that MegaChatListItem objects don't include as much information as
     * MegaChatRoom objects, but a limited set of data that is usually displayed
     * at the list of chatrooms, like the title of the chat or the unread count.
     *
     * This function returns even archived chatrooms.
     *
     * You take the ownership of the returned value
     *
     * @param peers MegaChatPeerList that contains the user handles of the chat participants,
     * except our own handle because MEGAchat doesn't include them in the map of members for each chatroom.
     *
     * @return List of MegaChatListItemList objects with the chatrooms that contains a certain set of participants.
     */
    public ArrayList<MegaChatListItem> getChatListItemsByPeers(MegaChatPeerList peers){
        return chatRoomListItemToArray(megaChatApi.getChatListItemsByPeers(peers));
    }

    /**
     * @brief Get all chatrooms (1on1 and groupal) with limited information filtered by type
     *
     * It is needed to have successfully called \c MegaChatApi::init (the initialization
     * state should be \c MegaChatApi::INIT_OFFLINE_SESSION or \c MegaChatApi::INIT_ONLINE_SESSION)
     * before calling this function.
     *
     * Note that MegaChatListItem objects don't include as much information as
     * MegaChatRoom objects, but a limited set of data that is usually displayed
     * at the list of chatrooms, like the title of the chat or the unread count.
     *
     * This function filters out archived chatrooms. You can retrieve them by using
     * the function \c getArchivedChatListItems.
     *
     * You take the ownership of the returned value
     *
     * @param type Type of the chatListItems returned by this method.
     * Valid values for param type are:
     * - MegaChatApi::CHAT_TYPE_ALL             = 0,  /// All chats types
     * - MegaChatApi::CHAT_TYPE_INDIVIDUAL      = 1,  /// 1on1 chats
     * - MegaChatApi::CHAT_TYPE_GROUP           = 2,  /// Group chats, public and private ones (non meeting rooms)
     * - MegaChatApi::CHAT_TYPE_GROUP_PRIVATE   = 3,  /// Private group chats (non meeting rooms)
     * - MegaChatApi::CHAT_TYPE_GROUP_PUBLIC    = 4,  /// Public group chats  (non meeting rooms)
     * - MegaChatApi::CHAT_TYPE_MEETING_ROOM    = 5,  /// Meeting rooms
     * - MegaChatApi::CHAT_TYPE_NON_MEETING     = 6,  /// Non meeting rooms (1on1 and groupchats public and private ones)
     *
     * In case you provide an invalid value for type param, this method will returns an empty list
     *
     * @return List of MegaChatListItemList objects with all chatrooms of this account filtered by type.
     */
    public ArrayList<MegaChatListItem> getChatListItemsByType(int type){
        return chatRoomListItemToArray(megaChatApi.getChatListItemsByType(type));
    }

    /**
     * Get the MegaChatListItem that has a specific handle
     *
     * You can get the handle of the chatroom using MegaChatRoom::getChatId or
     * MegaChatListItem::getChatId.
     *
     * It is needed to have successfully completed the \c MegaChatApi::init request
     * before calling this function.
     *
     * Note that MegaChatListItem objects don't include as much information as
     * MegaChatRoom objects, but a limited set of data that is usually displayed
     * at the list of chatrooms, like the title of the chat or the unread count.
     *
     * You take the ownership of the returned value
     *
     * @param chatid MegaChatHandle that identifies the chat room
     * @return MegaChatListItem object for the specified \c chatid
     */
    public MegaChatListItem getChatListItem(long chatid){
        return megaChatApi.getChatListItem(chatid);
    }

    /**
     * Return the number of chatrooms with unread messages
     *
     * Archived chatrooms with unread messages are not considered.
     *
     * @return The number of chatrooms with unread messages
     */
    public int getUnreadChats(){
        return megaChatApi.getUnreadChats();
    }

    /**
     * Return the chatrooms that are currently active
     *
     * You take the onwership of the returned value.
     *
     * @return MegaChatListItemList including all the active chatrooms
     */
    public ArrayList<MegaChatListItem> getActiveChatListItems(){
        return chatRoomListItemToArray(megaChatApi.getActiveChatListItems());
    }

    /**
     * Return the chatrooms that are currently inactive
     *
     * Chatrooms became inactive when you left a groupchat or you are removed by
     * a moderator. 1on1 chats do not become inactive, just read-only.
     *
     * You take the onwership of the returned value.
     *
     * @return MegaChatListItemList including all the active chatrooms
     */
    public ArrayList<MegaChatListItem> getInactiveChatListItems(){
        return chatRoomListItemToArray(megaChatApi.getInactiveChatListItems());
    }

    /**
     * Return the archived chatrooms
     *
     * You take the onwership of the returned value.
     *
     * @return MegaChatListItemList including all the archived chatrooms
     */
    public ArrayList<MegaChatListItem> getArchivedChatListItems(){
        return chatRoomListItemToArray(megaChatApi.getArchivedChatListItems());
    }

    /**
     * Return the chatrooms that have unread messages
     *
     * Archived chatrooms with unread messages are not considered.
     *
     * You take the onwership of the returned value.
     *
     * @return MegaChatListItemList including all the chatrooms with unread messages
     */
    public ArrayList<MegaChatListItem> getUnreadChatListItems(){
        return chatRoomListItemToArray(megaChatApi.getUnreadChatListItems());
    }

    /**
     * Get the chat id for the 1on1 chat with the specified user
     *
     * If the 1on1 chat with the user specified doesn't exist, this function will
     * return MEGACHAT_INVALID_HANDLE.
     *
     * @param userhandle MegaChatHandle that identifies the user
     * @return MegaChatHandle that identifies the 1on1 chatroom
     */
    long getChatHandleByUser(long userhandle){
        return megaChatApi.getChatHandleByUser(userhandle);
    }

    /**
     * Get the MegaChatRoom that has a specific handle
     *
     * You can get the handle of a MegaChatRoom using MegaChatRoom::getChatId or
     * MegaChatListItem::getChatId.
     *
     * It is needed to have successfully completed the \c MegaChatApi::init request
     * before calling this function.
     *
     * You take the ownership of the returned value
     *
     * @return List of MegaChatRoom objects with all chatrooms of this account.
     */

    public MegaChatRoom getChatRoom(long chatid){
        return megaChatApi.getChatRoom(chatid);
    }

/*
    /**
     * @brief Returns the handle of the user.
     *
     * @return For outgoing messages, it returns the handle of the target user.
     * For incoming messages, it returns the handle of the sender.
     *
    public long getUserHandle()
    {

    }
*/

    public void removeFromChat(long chatid, long userhandle)
    {
        megaChatApi.removeFromChat(chatid, userhandle);
    }

    public void truncateChat(long chatid, long messageid)
    {
        megaChatApi.truncateChat(chatid, messageid);
    }

    public void truncateChat(long chatid, long messageid, MegaChatRequestListenerInterface listener)
    {
        megaChatApi.truncateChat(chatid, messageid, createDelegateRequestListener(listener));
    }

    /**
     * Allows a logged in operator/moderator to clear the entire history of a chat
     *
     * The latest message gets overridden with a management message.
     *
     * The associated request type with this request is MegaChatRequest::TYPE_TRUNCATE_HISTORY
     * Valid data in the MegaChatRequest object received on callbacks:
     * - MegaChatRequest::getChatHandle - Returns the chat identifier
     *
     * On the onTransferFinish error, the error code associated to the MegaChatError can be:
     * - MegaChatError::ERROR_ACCESS - If the logged in user doesn't have privileges to truncate the chat history
     * - MegaChatError::ERROR_NOENT - If there isn't any chat with the specified chatid.
     * - MegaChatError::ERROR_ARGS - If the chatid or user handle are invalid
     *
     * @param chatid MegaChatHandle that identifies the chat room
     * @param listener MegaChatRequestListener to track this request
     */
    public void clearChatHistory(long chatid, MegaChatRequestListenerInterface listener){
        megaChatApi.clearChatHistory(chatid, createDelegateRequestListener(listener));
    }

    /**
     * Allows to set the title of a group chat
     *
     * Only participants with privilege level MegaChatPeerList::PRIV_MODERATOR are allowed to
     * set the title of a chat.
     *
     * The associated request type with this request is MegaChatRequest::TYPE_EDIT_CHATROOM_NAME
     * Valid data in the MegaChatRequest object received on callbacks:
     * - MegaChatRequest::getChatHandle - Returns the chat identifier
     * - MegaChatRequest::getText - Returns the title of the chat.
     *
     * On the onTransferFinish error, the error code associated to the MegaChatError can be:
     * - MegaChatError::ERROR_ACCESS - If the logged in user doesn't have privileges to invite peers.
     * - MegaChatError::ERROR_ARGS - If there's a title and it's not Base64url encoded.
     *
     * Valid data in the MegaChatRequest object received in onRequestFinish when the error code
     * is MegaError::ERROR_OK:
     * - MegaChatRequest::getText - Returns the title of the chat that was actually saved.
     *
     * @param chatid MegaChatHandle that identifies the chat room
     * @param title Null-terminated character string with the title that wants to be set. If the
     * title is longer than 30 characters, it will be truncated to that maximum length.
     * @param listener MegaChatRequestListener to track this request
     */
    public void setChatTitle(long chatid, String title, MegaChatRequestListenerInterface listener){
        megaChatApi.setChatTitle(chatid, title, createDelegateRequestListener(listener));
    }

    /**
     * @brief Allows any user to preview a public chat without being a participant
     *
     * This function loads the required data to preview a public chat referenced by a
     * chat-link. It returns the actual \c chatid, the public handle, the number of peers
     * and also the title.
     *
     * If this request success, the caller can proceed as usual with
     * \c MegaChatApi::openChatRoom to preview the chatroom in read-only mode, followed by
     * a MegaChatApi::closeChatRoom as usual.
     *
     * The previewer may choose to join the public chat permanently, becoming a participant
     * with read-write privilege, by calling MegaChatApi::autojoinPublicChat.
     *
     * Instead, if the previewer is not interested in the chat anymore, it can remove it from
     * the list of chats by calling MegaChatApi::closeChatPreview.
     * @note If the previewer doesn't explicitely close the preview, it will be lost if the
     * app is closed. A preview of a chat is not persisted in cache.
     *
     * The associated request type with this request is MegaChatRequest::TYPE_LOAD_PREVIEW
     * Valid data in the MegaChatRequest object received on callbacks:
     * - MegaChatRequest::getLink - Returns the chat link.
     * - MegaChatRequest::getFlag - Returns true (openChatPreview)
     *
     * On the onRequestFinish error, the error code associated to the MegaChatError can be:
     * - MegaChatError::ERROR_ARGS - If chatlink has not an appropiate format
     * - MegaChatError::ERROR_EXIST - If the chatroom already exists:
     *      + If the chatroom is in preview mode the user is trying to preview a public chat twice
     *      + If the chatroom is not in preview mode but is active, the user is trying to preview a
     *      chat which he is part of.
     *      + If the chatroom is not in preview mode but is inactive, the user is trying to preview a
     *      chat which he was part of. In this case the user will have to call MegaChatApi::autorejoinPublicChat to join
     *      to autojoin the chat again. Note that you won't be able to preview a public chat any more, once
     *      you have been part of the chat.
     * - MegaChatError::ERROR_NOENT - If the chatroom does not exists or the public handle is not valid.
     *
     * Valid data in the MegaChatRequest object received in onRequestFinish when the error code
     * is MegaError::ERROR_OK or MegaError::ERROR_EXIST:
     * - MegaChatRequest::getChatHandle - Returns the chatid of the chat.
     * - MegaChatRequest::getNumber - Returns the number of peers in the chat.
     * - MegaChatRequest::getText - Returns the title of the chat that was actually saved.
     * - MegaChatRequest::getUserHandle - Returns the public handle of chat.
     * - MegaChatRequest::getMegaHandleList - Returns a vector with one element (callid), if call doesn't exit it will be NULL
     * - MegaChatRequest::getParamType - Returns 1 if it's a meeting room
     *
     * On the onRequestFinish, when the error code is MegaError::ERROR_OK, you need to call
     * MegaChatApi::openChatRoom to receive notifications related to this chat
     *
     * @param link Null-terminated character string with the public chat link
     * @param listener MegaChatRequestListener to track this request
     */
    public void openChatPreview(String link, MegaChatRequestListenerInterface listener){
        megaChatApi.openChatPreview(link, createDelegateRequestListener(listener));
    }

    /**
     * @brief Allows any user to obtain basic information abouts a public chat if
     * a valid public handle exists.
     *
     * This function returns the actual \c chatid, the number of peers and also the title.
     *
     * The associated request type with this request is MegaChatRequest::TYPE_LOAD_PREVIEW
     * Valid data in the MegaChatRequest object received on callbacks:
     * - MegaChatRequest::getLink - Returns the chat link.
     * - MegaChatRequest::getFlag - Returns false (checkChatLink)
     *
     * On the onRequestFinish error, the error code associated to the MegaChatError can be:
     * - MegaChatError::ERROR_ARGS - If chatlink has not an appropiate format
     * - MegaChatError::ERROR_NOENT - If the chatroom not exists or the public handle is not valid.
     *
     * Valid data in the MegaChatRequest object received in onRequestFinish when the error code
     * is MegaError::ERROR_OK:
     * - MegaChatRequest::getChatHandle - Returns the chatid of the chat.
     * - MegaChatRequest::getNumber - Returns the number of peers in the chat.
     * - MegaChatRequest::getText - Returns the title of the chat that was actually saved.
     * - MegaChatRequest::getMegaHandleList - Returns a vector with one element (callid), if call doesn't exit it will be NULL
     * - MegaChatRequest::getParamType - Returns 1 if it's a meeting room
     *
     * @param link Null-terminated character string with the public chat link
     * @param listener MegaChatRequestListener to track this request
     */
    public void checkChatLink(String link, MegaChatRequestListenerInterface listener){
        megaChatApi.checkChatLink(link, createDelegateRequestListener(listener));
    }

    /**
     * Set the chat mode to private
     *
     * This function set the chat mode to private and invalidates the public handle if exists
     *
     * The associated request type with this request is MegaChatRequest::TYPE_SET_PRIVATE_MODE
     * Valid data in the MegaChatRequest object received on callbacks:
     * - MegaChatRequest::getChatHandle - Returns the chatId of the chat
     *
     * On the onRequestFinish error, the error code associated to the MegaChatError can be:
     * - MegaChatError::ERROR_ARGS   - If the chatroom is not groupal or public.
     * - MegaChatError::ERROR_NOENT  - If the chat room does not exists or the chatid is invalid.
     * - MegaChatError::ERROR_ACCESS - If the caller is not an operator.
     * - MegaChatError::ERROR_TOOMANY - If the chat is public and there are too many participants.
     *
     * Valid data in the MegaChatRequest object received in onRequestFinish when the error code
     * is MegaError::ERROR_OK:
     * - MegaChatRequest::getChatHandle - Returns the chatId of the chat
     *
     * @param chatid MegaChatHandle that identifies the chat room
     * @param listener MegaChatRequestListener to track this request
     */
    public void setPublicChatToPrivate(long chatid, MegaChatRequestListenerInterface listener){
        megaChatApi.setPublicChatToPrivate(chatid, createDelegateRequestListener(listener));
    }

    /**
     * Invalidates the currect public handle
     *
     * This function invalidates the currect public handle.
     *
     * The associated request type with this request is MegaChatRequest::TYPE_CHAT_LINK_HANDLE
     * Valid data in the MegaChatRequest object received on callbacks:
     * - MegaChatRequest::getChatHandle - Returns the chatId of the chat
     * - MegaChatRequest::getFlag - Returns true
     * - MegaChatRequest::getNumRetry - Returns 0
     *
     * On the onRequestFinish error, the error code associated to the MegaChatError can be:
     * - MegaChatError::ERROR_ARGS   - If the chatroom is not groupal or public.
     * - MegaChatError::ERROR_NOENT  - If the chatroom does not exists or the chatid is invalid.
     * - MegaChatError::ERROR_ACCESS - If the caller is not an operator.
     * - MegaChatError::ERROR_ACCESS - If the chat does not have topic.
     *
     * @param chatid MegaChatHandle that identifies the chat room
     * @param listener MegaChatRequestListener to track this request
     */
    public void removeChatLink(long chatid, MegaChatRequestListenerInterface listener){
        megaChatApi.removeChatLink(chatid, createDelegateRequestListener(listener));
    }

    /**
     * Allows to un/archive chats
     *
     * This is a per-chat and per-user option, and it's intended to be used when the user does
     * not care anymore about an specific chatroom. Archived chatrooms should be displayed in a
     * different section or alike, so it can be clearly identified as archived.
     *
     * Note you will stop receiving \c onChatListItemUpdate() updated for changes of type
     * MegaChatListItem::CHANGE_TYPE_UNREAD_COUNT, since the user is not anymore interested on
     * the activity of this chatroom.
     *
     * The associated request type with this request is MegaChatRequest::TYPE_ARCHIVE_CHATROOM
     * Valid data in the MegaChatRequest object received on callbacks:
     * - MegaChatRequest::getChatHandle - Returns the chat identifier
     * - MegaChatRequest::getFlag - Returns if chat is to be archived or unarchived
     *
     * On the onRequestFinish error, the error code associated to the MegaChatError can be:
     * - MegaChatError::ERROR_ENOENT - If the chatroom doesn't exists.
     * - MegaChatError::ERROR_ARGS - If chatid is invalid.he chat that was actually saved.
     *
     * @param chatid MegaChatHandle that identifies the chat room
     * @param archive True to set the chat as archived, false to unarchive it.
     * @param listener MegaChatRequestListener to track this request
     */
    public void archiveChat(long chatid, boolean archive, MegaChatRequestListenerInterface listener){
        megaChatApi.archiveChat(chatid, archive, createDelegateRequestListener(listener));
    }

    /**
     * This function allows a logged in operator/moderator to specify a message retention
     * timeframe in seconds, after which older messages in the chat are automatically deleted.
     * In order to disable the feature, the period of time can be set to zero (infinite).
     *
     * The associated request type with this request is MegaChatRequest::TYPE_SET_RETENTION_TIME
     * Valid data in the MegaChatRequest object received on callbacks:
     * - MegaChatRequest::getChatHandle - Returns the chat identifier
     * - MegaChatRequest::getNumber - Returns the retention timeframe in seconds
     *
     * On the onRequestFinish error, the error code associated to the MegaChatError can be:
     * - MegaChatError::ERROR_ARGS - If the chatid is invalid
     * - MegaChatError::ERROR_NOENT - If there isn't any chat with the specified chatid.
     * - MegaChatError::ERROR_ACCESS - If the logged in user doesn't have operator privileges
     *
     * @param chatid MegaChatHandle that identifies the chat room
     * @param period retention timeframe in seconds, after which older messages in the chat are automatically deleted
     * @param listener MegaChatRequestListener to track this request
     */
    public void setChatRetentionTime(long chatid, long period, MegaChatRequestListenerInterface listener) {
        megaChatApi.setChatRetentionTime(chatid, period, createDelegateRequestListener(listener));
    }

    /**
     * This function allows a logged in operator/moderator to specify a message retention
     * timeframe in seconds, after which older messages in the chat are automatically deleted.
     * In order to disable the feature, the period of time can be set to zero (infinite).
     *
     * The associated request type with this request is MegaChatRequest::TYPE_SET_RETENTION_TIME
     * Valid data in the MegaChatRequest object received on callbacks:
     * - MegaChatRequest::getChatHandle - Returns the chat identifier
     * - MegaChatRequest::getNumber - Returns the retention timeframe in seconds
     *
     * On the onRequestFinish error, the error code associated to the MegaChatError can be:
     * - MegaChatError::ERROR_ARGS - If the chatid is invalid
     * - MegaChatError::ERROR_NOENT - If there isn't any chat with the specified chatid.
     * - MegaChatError::ERROR_ACCESS - If the logged in user doesn't have operator privileges
     *
     * @param chatid MegaChatHandle that identifies the chat room
     * @param period retention timeframe in seconds, after which older messages in the chat are automatically deleted
     */
    public void setChatRetentionTime(long chatid, long period) {
        megaChatApi.setChatRetentionTime(chatid, period);
    }

    /**
     * This method should be called when a chat is opened
     *
     * The second parameter is the listener that will receive notifications about
     * events related to the specified chatroom.
     *
     * @param chatid MegaChatHandle that identifies the chat room
     * @param listener MegaChatRoomListener to track events on this chatroom
     *
     * @return True if success, false if the chatroom was not found.
     */
//    public boolean openChatRoom(long chatid, MegaChatRoomListenerInterface listener){
    public boolean openChatRoom(long chatid, MegaChatRoomListenerInterface listener){

        return megaChatApi.openChatRoom(chatid, createDelegateChatRoomListener(listener));
    }

    /**
     * This method should be called when a chat is closed.
     *
     * It automatically unregisters the listener to stop receiving the related events.
     *
     * @param chatid MegaChatHandle that identifies the chat room
     * @param listener MegaChatRoomListener to be unregistered.
     */
    public void closeChatRoom(long chatid, MegaChatRoomListenerInterface listener){

        DelegateMegaChatRoomListener listenerToDelete=null;

        Iterator<DelegateMegaChatRoomListener> itr = activeChatRoomListeners.iterator();
        while(itr.hasNext()) {
            DelegateMegaChatRoomListener item = itr.next();
            if(item.getUserListener() == listener){
                listenerToDelete = item;
                boolean success = listenerToDelete.invalidateUserListener();
                assert success; // failed if listener was already invalidated
                itr.remove();
                break;
            }
        }

        megaChatApi.closeChatRoom(chatid, listenerToDelete);
    }

    /**
     * This method should be called when we want to close a public chat preview
     *
     * It automatically disconnect to this chat, remove all internal data related, and make
     * a cache cleanup in order to clean all the related records.
     *
     * @param chatid MegaChatHandle that identifies the chat room
     */
    public void closeChatPreview(long chatid){
        megaChatApi.closeChatPreview(chatid);
    }

    /**
     * Initiates fetching more history of the specified chatroom.
     *
     * The loaded messages will be notified one by one through the MegaChatRoomListener
     * specified at MegaChatApi::openChatRoom (and through any other listener you may have
     * registered by calling MegaChatApi::addChatRoomListener).
     *
     * The corresponding callback is MegaChatRoomListener::onMessageLoaded.
     *
     * @note The actual number of messages loaded can be less than \c count. One reason is
     * the history being shorter than requested, the other is due to internal protocol
     * messages that are not intended to be displayed to the user. Additionally, if the fetch
     * is local and there's no more history locally available, the number of messages could be
     * lower too (and the next call to MegaChatApi::loadMessages will fetch messages from server).
     *
     * @param chatid MegaChatHandle that identifies the chat room
     * @param count The number of requested messages to load.
     *
     * @return Return the source of the messages that is going to be fetched. The possible values are:
     *   - MegaChatApi::SOURCE_NONE = 0: there's no more history available (not even int the server)
     *   - MegaChatApi::SOURCE_LOCAL: messages will be fetched locally (RAM or DB)
     *   - MegaChatApi::SOURCE_REMOTE: messages will be requested to the server. Expect some delay
     *
     * The value MegaChatApi::SOURCE_REMOTE can be used to show a progress bar accordingly when network operation occurs.
     */
    public int loadMessages(long chatid, int count){
        return megaChatApi.loadMessages(chatid, count);
    }

    /**
     * Checks whether the app has already loaded the full history of the chatroom
     *
     * @param chatid MegaChatHandle that identifies the chat room
     *
     * @return True the whole history is already loaded (including old messages from server).
     */
    public boolean isFullHistoryLoaded(long chatid) {
        return megaChatApi.isFullHistoryLoaded(chatid);
    }

    /**
     * Returns the MegaChatMessage specified from the chat room.
     *
     * This function allows to retrieve only those messages that are been loaded, received and/or
     * sent (confirmed and not yet confirmed). For any other message, this function
     * will return NULL.
     *
     * You take the ownership of the returned value.
     *
     * @param chatid MegaChatHandle that identifies the chat room
     * @param msgid MegaChatHandle that identifies the message
     * @return The MegaChatMessage object, or NULL if not found.
     */
    public MegaChatMessage getMessage(long chatid, long msgid){
        return megaChatApi.getMessage(chatid, msgid);
    }

    /**
     * Returns the MegaChatMessage specified from the chat room stored in node history
     *
     * This function allows to retrieve only those messages that are in the node history
     *
     * You take the ownership of the returned value.
     *
     * @param chatid MegaChatHandle that identifies the chat room
     * @param msgid MegaChatHandle that identifies the message
     * @return The MegaChatMessage object, or NULL if not found.
     */
    public MegaChatMessage getMessageFromNodeHistory(long chatid, long msgid){
        return megaChatApi.getMessageFromNodeHistory(chatid, msgid);
    }

    /**
     * Returns the MegaChatMessage specified from manual sending queue.
     *
     * The identifier of messages in manual sending status is notified when the
     * message is moved into that queue or while loading history. In both cases,
     * the callback MegaChatRoomListener::onMessageLoaded will be received with a
     * message object including the row id.
     *
     * You take the ownership of the returned value.
     *
     * @param chatid MegaChatHandle that identifies the chat room
     * @param rowid Manual sending queue id of the message
     * @return The MegaChatMessage object, or NULL if not found.
     */
    public MegaChatMessage getManualSendingMessage(long chatid, long rowid){
        return megaChatApi.getManualSendingMessage(chatid, rowid);
    }

    /**
     * Sends a new message to the specified chatroom
     *
     * The MegaChatMessage object returned by this function includes a message transaction id,
     * That id is not the definitive id, which will be assigned by the server. You can obtain the
     * temporal id with MegaChatMessage::getTempId()
     *
     * When the server confirms the reception of the message, the MegaChatRoomListener::onMessageUpdate
     * is called, including the definitive id and the new status: MegaChatMessage::STATUS_SERVER_RECEIVED.
     * At this point, the app should refresh the message identified by the temporal id and move it to
     * the final position in the history, based on the reported index in the callback.
     *
     * If the message is rejected by the server, the message will keep its temporal id and will have its
     * a message id set to INVALID_HANDLE.
     *
     * You take the ownership of the returned value.
     *
     * @param chatid MegaChatHandle that identifies the chat room
     * @param msg Content of the message
     * application-specific type like link, share, picture etc.) @see MegaChatMessage::Type.
     *
     * @return MegaChatMessage that will be sent. The message id is not definitive, but temporal.
     */
    public MegaChatMessage sendMessage(long chatid, String msg){
        return megaChatApi.sendMessage(chatid, msg);
    }

    /**
     * Sends a new giphy to the specified chatroom
     *
     * The MegaChatMessage object returned by this function includes a message transaction id,
     * That id is not the definitive id, which will be assigned by the server. You can obtain the
     * temporal id with MegaChatMessage::getTempId
     *
     * When the server confirms the reception of the message, the MegaChatRoomListener::onMessageUpdate
     * is called, including the definitive id and the new status: MegaChatMessage::STATUS_SERVER_RECEIVED.
     * At this point, the app should refresh the message identified by the temporal id and move it to
     * the final position in the history, based on the reported index in the callback.
     *
     * If the message is rejected by the server, the message will keep its temporal id and will have its
     * a message id set to MEGACHAT_INVALID_HANDLE.
     *
     * You take the ownership of the returned value.
     *
     *
     * @param chatid MegaChatHandle that identifies the chat room
     * @param srcMp4 Source location of the mp4
     * @param srcWebp Source location of the webp
     * @param sizeMp4 Size in bytes of the mp4
     * @param sizeWebp Size in bytes of the webp
     * @param width Width of the giphy
     * @param height Height of the giphy
     * @param title Title of the giphy
     *
     * @return MegaChatMessage that will be sent. The message id is not definitive, but temporal.
     */
    public MegaChatMessage sendGiphy(long chatid, String srcMp4, String srcWebp, long sizeMp4, long sizeWebp, int width, int height, String title) {
        return megaChatApi.sendGiphy(chatid, srcMp4, srcWebp, sizeMp4, sizeWebp, width, height, title);
    }

    /**
     * Sends a contact or a group of contacts to the specified chatroom
     *
     * The MegaChatMessage object returned by this function includes a message transaction id,
     * That id is not the definitive id, which will be assigned by the server. You can obtain the
     * temporal id with MegaChatMessage::getTempId()
     *
     * When the server confirms the reception of the message, the MegaChatRoomListener::onMessageUpdate
     * is called, including the definitive id and the new status: MegaChatMessage::STATUS_SERVER_RECEIVED.
     * At this point, the app should refresh the message identified by the temporal id and move it to
     * the final position in the history, based on the reported index in the callback.
     *
     * If the message is rejected by the server, the message will keep its temporal id and will have its
     * a message id set to MEGACHAT_INVALID_HANDLE.
     *
     * You take the ownership of the returned value.
     *
     * @param chatid MegaChatHandle that identifies the chat room
     * @param handles MegaChatHandleList with contacts to be attached
     * @return MegaChatMessage that will be sent. The message id is not definitive, but temporal.
     */
    public MegaChatMessage attachContacts(long chatid, MegaHandleList handles){
        return megaChatApi.attachContacts(chatid, handles);
    }

    /**
     * Forward a message with attach contact
     *
     * The MegaChatMessage object returned by this function includes a message transaction id,
     * That id is not the definitive id, which will be assigned by the server. You can obtain the
     * temporal id with MegaChatMessage::getTempId()
     *
     * When the server confirms the reception of the message, the MegaChatRoomListener::onMessageUpdate
     * is called, including the definitive id and the new status: MegaChatMessage::STATUS_SERVER_RECEIVED.
     * At this point, the app should refresh the message identified by the temporal id and move it to
     * the final position in the history, based on the reported index in the callback.
     *
     * If the message is rejected by the server, the message will keep its temporal id and will have its
     * a message id set to MEGACHAT_INVALID_HANDLE.
     *
     * You take the ownership of the returned value.
     *
     * @param sourceChatid MegaChatHandle that identifies the chat room where the source message is
     * @param msgid MegaChatHandle that identifies the message that is going to be forwarded
     * @param targetChatId MegaChatHandle that identifies the chat room where the message is going to be forwarded
     * @return MegaChatMessage that will be sent. The message id is not definitive, but temporal.
     */
    public MegaChatMessage forwardContact(long sourceChatid, long msgid, long targetChatId){
        return megaChatApi.forwardContact(sourceChatid, msgid, targetChatId);
    }

    /**
     * Share a geolocation in the specified chatroom
     *
     * The MegaChatMessage object returned by this function includes a message transaction id,
     * That id is not the definitive id, which will be assigned by the server. You can obtain the
     * temporal id with MegaChatMessage::getTempId
     *
     * When the server confirms the reception of the message, the MegaChatRoomListener::onMessageUpdate
     * is called, including the definitive id and the new status: MegaChatMessage::STATUS_SERVER_RECEIVED.
     * At this point, the app should refresh the message identified by the temporal id and move it to
     * the final position in the history, based on the reported index in the callback.
     *
     * If the message is rejected by the server, the message will keep its temporal id and will have its
     * a message id set to MEGACHAT_INVALID_HANDLE.
     *
     * You take the ownership of the returned value.
     *
     * @param chatid MegaChatHandle that identifies the chat room
     * @param longitude from shared geolocation
     * @param latitude from shared geolocation
     * @param img Preview as a byte array encoded in Base64URL. It can be NULL
     * @return MegaChatMessage that will be sent. The message id is not definitive, but temporal.
     */
    public MegaChatMessage sendGeolocation(long chatid, float longitude, float latitude, String img){
        return megaChatApi.sendGeolocation(chatid, longitude, latitude, img);
    }

    /**
     * Edit a geolocation message
     *
     * Message's edits are only allowed during a short timeframe, usually 1 hour.
     * Message's deletions are equivalent to message's edits, but with empty content.
     *
     * There is only one pending edit for not-yet confirmed edits. Therefore, this function will
     * discard previous edits that haven't been notified via MegaChatRoomListener::onMessageUpdate
     * where the message has MegaChatMessage::hasChanged(MegaChatMessage::CHANGE_TYPE_CONTENT).
     *
     * If the edit is rejected because the original message is too old, this function return NULL.
     *
     * When an already delivered message (MegaChatMessage::STATUS_DELIVERED) is edited, the status
     * of the message will change from STATUS_SENDING directly to STATUS_DELIVERED again, without
     * the transition through STATUS_SERVER_RECEIVED. In other words, the protocol doesn't allow
     * to know when an edit has been delivered to the target user, but only when the edit has been
     * received by the server, so for convenience the status of the original message is kept.
     * @note if MegaChatApi::isMessageReceptionConfirmationActive returns false, messages may never
     * reach the status delivered, since the target user will not send the required acknowledge to the
     * server upon reception.
     *
     * After this function, MegaChatApi::sendStopTypingNotification has to be called. To notify other clients
     * that it isn't typing
     *
     * You take the ownership of the returned value.
     *
     * @param chatid MegaChatHandle that identifies the chat room
     * @param msgid MegaChatHandle that identifies the message
     * @param longitude from shared geolocation
     * @param latitude from shared geolocation
     * @param img Preview as a byte array encoded in Base64URL. It can be NULL
     * @return MegaChatMessage that will be sent. The message id is not definitive, but temporal.
     */
    public MegaChatMessage editGeolocation(long chatid, long msgid, float longitude, float latitude, String img) {
        return megaChatApi.editGeolocation(chatid, msgid, longitude, latitude, img);
    }

    /**
     * Sends a node to the specified chatroom
     *
     * The attachment message includes information about the node, so the receiver can download
     * or import the node.
     *
     * In contrast to other functions to send messages, such as
     * MegaChatApi::sendMessage or MegaChatApi::attachContacts, this function
     * is asynchronous and does not return a MegaChatMessage directly. Instead, the
     * MegaChatMessage can be obtained as a result of the corresponding MegaChatRequest.
     *
     * The associated request type with this request is MegaChatRequest::TYPE_ATTACH_NODE_MESSAGE
     * Valid data in the MegaChatRequest object received on callbacks:
     * - MegaChatRequest::getChatHandle - Returns the chat identifier
     * - MegaChatRequest::getUserHandle - Returns the handle of the node
     *
     * Valid data in the MegaChatRequest object received in onRequestFinish when the error code
     * is MegaError::ERROR_OK:
     * - MegaChatRequest::getMegaChatMessage - Returns the message that has been sent
     *
     * When the server confirms the reception of the message, the MegaChatRoomListener::onMessageUpdate
     * is called, including the definitive id and the new status: MegaChatMessage::STATUS_SERVER_RECEIVED.
     * At this point, the app should refresh the message identified by the temporal id and move it to
     * the final position in the history, based on the reported index in the callback.
     *
     * If the message is rejected by the server, the message will keep its temporal id and will have its
     * a message id set to MEGACHAT_INVALID_HANDLE.
     *
     * @param chatid MegaChatHandle that identifies the chat room
     * @param nodehandle Handle of the node that the user wants to attach
     * @param listener MegaChatRequestListener to track this request
     */
    public void attachNode(long chatid, long nodehandle, MegaChatRequestListenerInterface listener){
        megaChatApi.attachNode(chatid, nodehandle, createDelegateRequestListener(listener));
    }

    /**
     * Sends a node that contains a voice message to the specified chatroom
     *
     * The voice clip message includes information about the node, so the receiver can reproduce it online.
     *
     * In contrast to other functions to send messages, such as MegaChatApi::sendMessage or
     * MegaChatApi::attachContacts, this function is asynchronous and does not return a MegaChatMessage
     * directly. Instead, the MegaChatMessage can be obtained as a result of the corresponding MegaChatRequest.
     *
     * The associated request type with this request is MegaChatRequest::TYPE_ATTACH_NODE_MESSAGE
     * Valid data in the MegaChatRequest object received on callbacks:
     * - MegaChatRequest::getChatHandle - Returns the chat identifier
     * - MegaChatRequest::getUserHandle - Returns the handle of the node
     * - MegaChatRequest::getParamType - Returns 1 (to identify the attachment as a voice message)
     *
     * Valid data in the MegaChatRequest object received in onRequestFinish when the error code
     * is MegaError::ERROR_OK:
     * - MegaChatRequest::getMegaChatMessage - Returns the message that has been sent
     *
     * When the server confirms the reception of the message, the MegaChatRoomListener::onMessageUpdate
     * is called, including the definitive id and the new status: MegaChatMessage::STATUS_SERVER_RECEIVED.
     * At this point, the app should refresh the message identified by the temporal id and move it to
     * the final position in the history, based on the reported index in the callback.
     *
     * If the message is rejected by the server, the message will keep its temporal id and will have its
     * a message id set to MEGACHAT_INVALID_HANDLE.
     *
     * @param chatid MegaChatHandle that identifies the chat room
     * @param nodehandle Handle of the node that the user wants to attach
     * @param listener MegaChatRequestListener to track this request
     */
    public void attachVoiceMessage(long chatid, long nodehandle, MegaChatRequestListenerInterface listener){
        megaChatApi.attachVoiceMessage(chatid, nodehandle, createDelegateRequestListener(listener));
    }

    /**
     * Revoke the access to a node granted by an attachment message
     *
     * The attachment message will be deleted as any other message. Therefore,
     *
     * The revoke is actually a deletion of the former message. Hence, the behavior is the
     * same than a regular deletion.
     * @see MegaChatApi::editMessage or MegaChatApi::deleteMessage for more information.
     *
     * If the revoke is rejected because the attachment message is too old, or if the message is
     * not an attachment message, this function returns NULL.
     *
     * You take the ownership of the returned value.
     *
     * @param chatid MegaChatHandle that identifies the chat room
     * @param msgid MegaChatHandle that identifies the message
     *
     * @return MegaChatMessage that will be modified. NULL if the message cannot be edited (too old)
     */
    public MegaChatMessage revokeAttachmentMessage(long chatid, long msgid){
        return megaChatApi.revokeAttachmentMessage(chatid, msgid);
    }

    /**
     * Edits an existing message
     *
     * Message's edits are only allowed during a short timeframe, usually 1 hour.
     * Message's deletions are equivalent to message's edits, but with empty content.
     *
     * There is only one pending edit for not-yet confirmed edits. Therefore, this function will
     * discard previous edits that haven't been notified via MegaChatRoomListener::onMessageUpdate
     * where the message has MegaChatMessage::hasChanged(MegaChatMessage::CHANGE_TYPE_CONTENT).
     *
     * If the edits is rejected... // TODO:
     *
     * You take the ownership of the returned value.
     *
     * @param chatid MegaChatHandle that identifies the chat room
     * @param msgid MegaChatHandle that identifies the message
     * @param msg New content of the message
     *
     * @return MegaChatMessage that will be modified. NULL if the message cannot be edited (too old)
     */
    public MegaChatMessage editMessage(long chatid, long msgid, String msg){
        return megaChatApi.editMessage(chatid, msgid, msg);
    }

    /**
     * Deletes an existing message
     *
     * @note Message's deletions are equivalent to message's edits, but with empty content.
     * @see \c MegaChatapi::editMessage for more information.
     *
     * You take the ownership of the returned value.
     *
     * @param chatid MegaChatHandle that identifies the chat room
     * @param msgid MegaChatHandle that identifies the message
     *
     * @return MegaChatMessage that will be deleted. NULL if the message cannot be deleted (too old)
     */
    public MegaChatMessage deleteMessage(long chatid, long msgid){
        return megaChatApi.deleteMessage(chatid, msgid);
    }

    /**
     * Sets the last-seen-by-us pointer to the specified message
     *
     * The last-seen-by-us pointer is persisted in the account, so every client will
     * be aware of the last-seen message.
     *
     * @param chatid MegaChatHandle that identifies the chat room
     * @param msgid MegaChatHandle that identifies the message
     *
     * @return False if the \c chatid is invalid or the message is older
     * than last-seen-by-us message. True if success.
     */
    public boolean setMessageSeen(long chatid, long msgid){
        return megaChatApi.setMessageSeen(chatid, msgid);
    }

    /**
     * Returns the last-seen-by-us message
     *
     * @param chatid MegaChatHandle that identifies the chat room
     *
     * @return The last-seen-by-us MegaChatMessage, or NULL if error.
     */
    public MegaChatMessage getLastMessageSeen(long chatid){
        return megaChatApi.getLastMessageSeen(chatid);
    }

    /**
     *  Returns message id of the last-seen-by-us message
     *
     * @param chatid MegaChatHandle that identifies the chat room
     *
     * @return Message id for the last-seen-by-us, or invalid handle if \c chatid is invalid or
     * the user has not seen any message in that chat
     */
    public long getLastMessageSeenId(long chatid){
        return megaChatApi.getLastMessageSeenId(chatid);
    }

    /**
     * Removes the unsent message from the queue
     *
     * Messages with status MegaChatMessage::STATUS_SENDING_MANUAL should be
     * removed from the manual send queue after user discards them or resends them.
     *
     * @param chatid MegaChatHandle that identifies the chat room
     * @param tempId Temporal id of the message, as returned by MegaChatMessage::getTempId.
     */
    public void removeUnsentMessage(long chatid, long tempId){
        megaChatApi.removeUnsentMessage(chatid, tempId);
    }

    /**
     * Send a notification to the chatroom that the user is typing
     *
     * Other peers in the chatroom will receive a notification via
     * \c MegaChatRoomListener::onChatRoomUpdate with the change type
     * \c MegaChatRoom::CHANGE_TYPE_USER_TYPING. \see MegaChatRoom::getUserTyping.
     *
     * The associated request type with this request is MegaChatRequest::TYPE_SEND_TYPING_NOTIF
     * Valid data in the MegaChatRequest object received on callbacks:
     * - MegaChatRequest::getChatHandle - Returns the chat identifier
     *
     * @param chatid MegaChatHandle that identifies the chat room
     * @param listener MegaChatRequestListenerInterface to track this request
     */
    public void sendTypingNotification(long chatid, MegaChatRequestListenerInterface listener){
        megaChatApi.sendTypingNotification(chatid, createDelegateRequestListener(listener));
    }

    /**
     * Send a notification to the chatroom that the user is typing
     *
     * Other peers in the chatroom will receive a notification via
     * \c MegaChatRoomListener::onChatRoomUpdate with the change type
     * \c MegaChatRoom::CHANGE_TYPE_USER_TYPING. \see MegaChatRoom::getUserTyping.
     *
     * @param chatid MegaChatHandle that identifies the chat room
     */
    public void sendTypingNotification(long chatid){
        megaChatApi.sendTypingNotification(chatid);
    }

    /**
     * Send a notification to the chatroom that the user has stopped typing
     *
     * This method has to be called when the text edit label is cleared
     *
     * Other peers in the chatroom will receive a notification via
     * \c MegaChatRoomListener::onChatRoomUpdate with the change type
     * \c MegaChatRoom::CHANGE_TYPE_USER_STOP_TYPING. \see MegaChatRoom::getUserTyping.
     *
     * The associated request type with this request is MegaChatRequest::TYPE_SEND_TYPING_NOTIF
     * Valid data in the MegaChatRequest object received on callbacks:
     * - MegaChatRequest::getChatHandle - Returns the chat identifier
     *
     * @param chatid MegaChatHandle that identifies the chat room
     * @param listener MegaChatRequestListener to track this request
     */
    public void sendStopTypingNotification(long chatid, MegaChatRequestListenerInterface listener){
        megaChatApi.sendStopTypingNotification(chatid, createDelegateRequestListener(listener));
    }

    /**
     * Send a notification to the chatroom that the user has stopped typing
     *
     * This method has to be called when the text edit label is cleared
     *
     * Other peers in the chatroom will receive a notification via
     * \c MegaChatRoomListener::onChatRoomUpdate with the change type
     * \c MegaChatRoom::CHANGE_TYPE_USER_STOP_TYPING. \see MegaChatRoom::getUserTyping.
     *
     * The associated request type with this request is MegaChatRequest::TYPE_SEND_TYPING_NOTIF
     * Valid data in the MegaChatRequest object received on callbacks:
     * - MegaChatRequest::getChatHandle - Returns the chat identifier
     *
     * @param chatid MegaChatHandle that identifies the chat room
     */
    public void sendStopTypingNotification(long chatid){
        megaChatApi.sendStopTypingNotification(chatid);
    }

    /**
     * Saves the current state
     *
     * The DB cache works with transactions. In order to prevent losing recent changes when the app
     * dies abruptly (usual case in mobile apps), it is recommended to call this method, so the
     * transaction is committed.
     *
     * This method should be called ONLY when the app is prone to be killed, whether by the user or the
     * operative system. Otherwise, transactions are committed regularly.
     */
    public void saveCurrentState(){
            megaChatApi.saveCurrentState();
    }

    /**
     * Notify MEGAchat a push has been received (in Android)
     *
     * This method should be called when the Android app receives a push notification.
     * As result, MEGAchat will retrieve from server the latest changes in the history
     * of every chatroom and will provide to the app the list of unread messages that
     * are suitable to create OS notifications.
     *
     * The associated request type with this request is MegaChatRequest::TYPE_PUSH_RECEIVED
     * Valid data in the MegaChatRequest object received on callbacks:
     * - MegaChatRequest::getFlag - Return if the push should beep (loud) or not (silent)     *
     * - MegaChatRequest::getChatHandle - Return MEGACHAT_INVALID_HANDLE
     * - MegaChatRequest::getParamType - Return 0
     *
     * @param beep True if push should generate a beep, false if it shouldn't.
     * @param listener MegaChatRequestListener to track this request
     */
    public void pushReceived(boolean beep, MegaChatRequestListenerInterface listener){
        megaChatApi.pushReceived(beep, createDelegateRequestListener(listener));
    }

    /**
     * Notify MEGAchat a push has been received (in Android)
     *
     * This method should be called when the Android app receives a push notification.
     * As result, MEGAchat will retrieve from server the latest changes in the history
     * of every chatroom and will provide to the app the list of unread messages that
     * are suitable to create OS notifications.
     *
     * The associated request type with this request is MegaChatRequest::TYPE_PUSH_RECEIVED
     * Valid data in the MegaChatRequest object received on callbacks:
     * - MegaChatRequest::getFlag - Return if the push should beep (loud) or not (silent)     *
     * - MegaChatRequest::getChatHandle - Return MEGACHAT_INVALID_HANDLE
     * - MegaChatRequest::getParamType - Return 0
     *
     * @param beep True if push should generate a beep, false if it shouldn't.
     */
    public void pushReceived(boolean beep){
        megaChatApi.pushReceived(beep);
    }

    /**
     * Notify MEGAchat a push has been received (in iOS)
     *
     * This method should be called when the iOS app receives a push notification.
     * As result, MEGAchat will retrieve from server the latest changes in the history
     * for one specific chatroom or for every chatroom.
     *
     * The associated request type with this request is MegaChatRequest::TYPE_PUSH_RECEIVED
     * Valid data in the MegaChatRequest object received on callbacks:
     * - MegaChatRequest::getFlag - Return if the push should beep (loud) or not (silent)
     * - MegaChatRequest::getChatHandle - Return the chatid to check for updates
     * - MegaChatRequest::getParamType - Return 1
     *
     * @param beep True if push should generate a beep, false if it shouldn't.
     * @param chatid MegaChatHandle that identifies the chat room, or MEGACHAT_INVALID_HANDLE for all chats
     * @param listener MegaChatRequestListener to track this request
     */
    public void pushReceived(boolean beep, long chatid, MegaChatRequestListenerInterface listener){
        megaChatApi.pushReceived(beep, chatid, createDelegateRequestListener(listener));
    }

    /**
     * Select the video device to be used in calls
     *
     * Video device identifiers are obtained with function MegaChatApi::getChatVideoInDevices
     *
     * The associated request type with this request is MegaChatRequest::TYPE_CHANGE_VIDEO_STREAM
     * Valid data in the MegaChatRequest object received on callbacks:
     * - MegaChatRequest::getText - Returns the device
     *
     * @param device Identifier of device to be selected
     * @param listener MegaChatRequestListener to track this request
     */
    public void setChatVideoInDevice(String device, MegaChatRequestListenerInterface listener) {
        megaChatApi.setChatVideoInDevice(device, createDelegateRequestListener(listener));
    }

    /**
     * Returns the video selected device name
     *
     * You take the ownership of the returned value
     *
     * @return Device selected name
     */
    public String getVideoDeviceSelected() {
        return megaChatApi.getVideoDeviceSelected();
    }

    // Call management
    /**
     * Start a call in a chat room
     *
     * The associated request type with this request is MegaChatRequest::TYPE_START_CHAT_CALL
     * Valid data in the MegaChatRequest object received on callbacks:
     * - MegaChatRequest::getChatHandle - Returns the chat identifier
     * - MegaChatRequest::getFlag - Returns value of param \c enableVideo
     * - MegaChatRequest::getParamType - Returns value of param \c enableAudio
     *
     * Valid data in the MegaChatRequest object received in onRequestFinish when the error code
     * is MegaError::ERROR_OK:
     * - MegaChatRequest::getFlag - Returns effective video flag (see note)
     *
     * The request will fail with MegaChatError::ERROR_ACCESS
     *  - if our own privilege is different than MegaChatPeerList::PRIV_STANDARD or MegaChatPeerList::PRIV_MODERATOR.
     *  - if peer of a 1on1 chatroom it's a non visible contact
     *  - if this function is called without being already connected to chatd.
     *  - if the chatroom is in preview mode.
     *
     * The request will fail with MegaChatError::ERROR_TOOMANY when there are too many participants
     * in the call and we can't join to it, or when the chat is public and there are too many participants
     * to start the call.
     *
     * The request will fail with MegaChatError::ERROR_EXISTS
     * - if there is a previous attempt still in progress (the call doesn't exist yet)
     * - if there is already another attempt to start a call for this chat, and call already exists but we don't participate
     * - if the call already exists and we already participate
     * In case that call already exists MegaChatRequest::getUserHandle will return its callid.
     *
     * The request will fail with MegaChatError::ERROR_NOENT
     * - if the chatroom doesn't exists.
     *
     * If the call has reached the maximum number of videos supported, the video-flag automatically be disabled.
     * @see MegaChatApi::getMaxVideoCallParticipants
     *
     * To receive call notifications, the app needs to register MegaChatCallListener.
     *
     * @param chatid MegaChatHandle that identifies the chat room
     * @param enableVideo True for audio-video call, false for audio call
     * @param enableAudio True for starting a call with audio (mute disabled)
     * @param listener MegaChatRequestListener to track this request
     */
    public void startChatCall(long chatid, boolean enableVideo, boolean enableAudio, MegaChatRequestListenerInterface listener) {
        megaChatApi.startChatCall(chatid, enableVideo, enableAudio, createDelegateRequestListener(listener));
    }

    /**
     * Start a call in a chatroom without ringing the participants (just for scheduled meeting context)
     *
     * When a scheduled meeting exists for a chatroom, and a call is started in that scheduled meeting context, it won't
     * ring the participants.
     *
     * The associated request type with this request is MegaChatRequest::TYPE_START_CHAT_CALL
     * Valid data in the MegaChatRequest object received on callbacks:
     * - MegaChatRequest::getChatHandle - Returns the chat identifier
     * - MegaChatRequest::getFlag - Returns value of param \c enableVideo
     * - MegaChatRequest::getParamType - Returns value of param \c enableAudio
     * - MegaChatRequest::getUserHandle() - Returns the scheduled meeting id;
     *
     * Valid data in the MegaChatRequest object received in onRequestFinish when the error code
     * is MegaError::ERROR_OK:
     * - MegaChatRequest::getFlag - Returns effective video flag (see note)
     *
     * The request will fail with MegaChatError::ERROR_ACCESS
     *  - if our own privilege is different than MegaChatPeerList::PRIV_STANDARD or MegaChatPeerList::PRIV_MODERATOR.
     *  - if peer of a 1on1 chatroom it's a non visible contact
     *  - if this function is called without being already connected to chatd.
     *  - if the chatroom is in preview mode.
     *
     * The request will fail with MegaChatError::ERROR_TOOMANY when there are too many participants
     * in the call and we can't join to it, or when the chat is public and there are too many participants
     * to start the call.
     *
     * The request will fail with MegaChatError::ERROR_EXISTS
     * - if there is a previous attempt still in progress (the call doesn't exist yet)
     * - if there is already another attempt to start a call for this chat, and call already exists but we don't participate
     * - if the call already exists and we already participate
     * In case that call already exists MegaChatRequest::getUserHandle will return its callid.
     *
     * The request will fail with MegaChatError::ERROR_NOENT
     * - if the chatroom doesn't exists.
     * - if the scheduled meeting doesn't exists
     *
     * If the call has reached the maximum number of videos supported, the video-flag automatically be disabled.
     * @see MegaChatApi::getMaxVideoCallParticipants
     *
     * To receive call notifications, the app needs to register MegaChatCallListener.
     *
     * @param chatid MegaChatHandle that identifies the chat room
     * @param schedId MegaChatHandle scheduled meeting id that identifies the scheduled meeting context in which we will start the call
     * @param enableVideo True for audio-video call, false for audio call
     * @param enableAudio True for starting a call with audio (mute disabled)
     * @param listener MegaChatRequestListener to track this request
     */
    public void startChatCallNoRinging(long chatid, long schedId, boolean enableVideo, boolean enableAudio, MegaChatRequestListenerInterface listener) {
        megaChatApi.startChatCallNoRinging(chatid, schedId, enableVideo, enableAudio, createDelegateRequestListener(listener));
    }

    /**
     * Answer a call received in a chat room
     *
     * The associated request type with this request is MegaChatRequest::TYPE_ANSWER_CHAT_CALL
     * Valid data in the MegaChatRequest object received on callbacks:
     * - MegaChatRequest::getChatHandle - Returns the chat identifier
     * - MegaChatRequest::getFlag - Returns value of param \c enableVideo
     * - MegaChatRequest::getParamType - Returns value of param \c enableAudio
     *
     * Valid data in the MegaChatRequest object received in onRequestFinish when the error code
     * is MegaError::ERROR_OK:
     * - MegaChatRequest::getFlag - Returns effective video flag (see note)
     *
     * The request will fail with MegaChatError::ERROR_ACCESS when this function is
     * called without being already connected to chatd.
     *
     * The request will fail with MegaChatError::ERROR_TOOMANY when there are too many participants
     * in the call and we can't join to it, or when the chat is public and there are too many participants
     * to start the call.
     *
     * @note In case of group calls, if there is already too many peers sending video and there are no
     * available video slots, the request will NOT fail, but video-flag will automatically be disabled.
     *
     * To receive call notifications, the app needs to register MegaChatCallListener.
     *
     * @param chatid MegaChatHandle that identifies the chat room
     * @param enableVideo True for audio-video call, false for audio call
     * @param enableAudio True for answering a call with audio (mute disabled)
     * @param listener MegaChatRequestListener to track this request
     */
    public void answerChatCall(long chatid, boolean enableVideo, boolean enableAudio, MegaChatRequestListenerInterface listener) {
        megaChatApi.answerChatCall(chatid, enableVideo, enableAudio, createDelegateRequestListener(listener));
    }

    /**
     * Hang up a call
     *
     * The associated request type with this request is MegaChatRequest::TYPE_HANG_CHAT_CALL
     * Valid data in the MegaChatRequest object received on callbacks:
     * - MegaChatRequest::getChatHandle - Returns the call identifier
     * - MegaChatRequest::getFlag - Returns false
     *
     * @param callid MegaChatHandle that identifies the call
     * @param listener MegaChatRequestListener to track this request
     */
    public void hangChatCall(long callid, MegaChatRequestListenerInterface listener) {
        megaChatApi.hangChatCall(callid, createDelegateRequestListener(listener));
    }

    /**
     * End a call in a chat room (user must be moderator)
     *
     * The associated request type with this request is MegaChatRequest::TYPE_HANG_CHAT_CALL
     * Valid data in the MegaChatRequest object received on callbacks:
     * - MegaChatRequest::getChatHandle - Returns the call identifier
     * - MegaChatRequest::getFlag - Returns true
     *
     * @param callid MegaChatHandle that identifies the chat room
     * @param listener MegaChatRequestListener to track this request
     */
    public void endChatCall(long callid, MegaChatRequestListenerInterface listener) {
        megaChatApi.endChatCall(callid, createDelegateRequestListener(listener));
    }

    /**
     * Enable audio for a call that is in progress
     *
     * The associated request type with this request is MegaChatRequest::TYPE_DISABLE_AUDIO_VIDEO_CALL
     * Valid data in the MegaChatRequest object received on callbacks:
     * - MegaChatRequest::getChatHandle - Returns the chat identifier
     * - MegaChatRequest::getFlag - Returns true
     * - MegaChatRequest::getParamType - Returns MegaChatRequest::AUDIO
     *
     * The request will fail with MegaChatError::ERROR_TOOMANY when there are too many participants
     * in the call sending audio already (no more audio slots are available).
     *
     * @param chatid MegaChatHandle that identifies the chat room
     * @param listener MegaChatRequestListener to track this request
     */
    public void enableAudio(long chatid, MegaChatRequestListenerInterface listener){
        megaChatApi.enableAudio(chatid, createDelegateRequestListener(listener));
    }

    /**
     * Disable audio for a call that is in progress
     *
     * The associated request type with this request is MegaChatRequest::TYPE_DISABLE_AUDIO_VIDEO_CALL
     * Valid data in the MegaChatRequest object received on callbacks:
     * - MegaChatRequest::getChatHandle - Returns the chat identifier
     * - MegaChatRequest::getFlag - Returns false
     * - MegaChatRequest::getParamType - Returns MegaChatRequest::AUDIO
     *
     * @param chatid MegaChatHandle that identifies the chat room
     * @param listener MegaChatRequestListener to track this request
     */
    public void disableAudio(long chatid, MegaChatRequestListenerInterface listener){
        megaChatApi.disableAudio(chatid, createDelegateRequestListener(listener));
    }

    /**
     * Enable video for a call that is in progress
     *
     * The associated request type with this request is MegaChatRequest::TYPE_DISABLE_AUDIO_VIDEO_CALL
     * Valid data in the MegaChatRequest object received on callbacks:
     * - MegaChatRequest::getChatHandle - Returns the chat identifier
     * - MegaChatRequest::getFlag - Returns true
     * - MegaChatRequest::getParamType - MegaChatRequest::VIDEO
     *
     * The request will fail with MegaChatError::ERROR_TOOMANY when there are too many participants
     * in the call sending video already (no more video slots are available).
     *
     * @param chatid MegaChatHandle that identifies the chat room
     * @param listener MegaChatRequestListener to track this request
     */
    public void enableVideo(long chatid, MegaChatRequestListenerInterface listener){
        megaChatApi.enableVideo(chatid, createDelegateRequestListener(listener));
    }

    /**
     * Disable video for a call that is in progress
     *
     * The associated request type with this request is MegaChatRequest::TYPE_DISABLE_AUDIO_VIDEO_CALL
     * Valid data in the MegaChatRequest object received on callbacks:
     * - MegaChatRequest::getChatHandle - Returns the chat identifier
     * - MegaChatRequest::getFlag - Returns false
     * - MegaChatRequest::getParamType - Returns MegachatRequest::VIDEO
     *
     * @param chatid MegaChatHandle that identifies the chat room
     * @param listener MegaChatRequestListener to track this request
     */
    public void disableVideo(long chatid, MegaChatRequestListenerInterface listener){
        megaChatApi.disableVideo(chatid, createDelegateRequestListener(listener));
    }

    /**
     * Request a high resolution quality level from a session
     *
     * Valid values for quality param are:
     *  + MegaChatCall::CALL_QUALITY_HIGH_DEF = 0,     // Default hi-res quality
     *  + MegaChatCall::CALL_QUALITY_HIGH_MEDIUM = 1,  // 2x lower resolution
     *  + MegaChatCall::CALL_QUALITY_HIGH_LOW = 2,     // 4x lower resolution
     *
     * The associated request type with this request is MegaChatRequest::TYPE_REQUEST_HIRES_QUALITY
     * Valid data in the MegaChatRequest object received on callbacks:
     * - MegaChatRequest::getChatHandle - Returns the chat identifier
     * - MegaChatRequest::getUserHandle - Returns the clientId of the user
     * - MegaChatRequest::getParamType  - Returns the quality level requested
     *
     * @param chatid MegaChatHandle that identifies the chat room
     * @param clientId MegaChatHandle that identifies the client
     * @param quality The quality level requested
     * @param listener MegaChatRequestListener to track this request
     */
    public void requestHiResQuality(long chatid, long clientId, int quality, MegaChatRequestListenerInterface listener){
        megaChatApi.requestHiResQuality(chatid, clientId, quality, createDelegateRequestListener(listener));
    }

    /**
     * Remove an active speaker from the call
     *
     * This method can be called by the speaker itself (voluntary action) or by any moderator of the groupchat.
     *
     * The associated request type with this request is MegaChatRequest::TYPE_DEL_SPEAKER
     * Valid data in the MegaChatRequest object received on callbacks:
     * - MegaChatRequest::getChatHandle - Returns the chat identifier
     * - MegaChatRequest::getUserHandle - Returns the clientId of the user
     *
     * On the onRequestFinish error, the error code associated to the MegaChatError can be:
     * - MegaChatError::ERROR_ARGS   - if specified chatid is invalid
     * - MegaChatError::ERROR_NOENT  - if there's no a call in the specified chatroom
     * - MegaChatError::ERROR_ACCESS - if clientId is not MEGACHAT_INVALID_HANDLE (own user),
     * and our own privilege is different than MegaChatPeerList::PRIV_MODERATOR
     *
     * @note This functionality is ready but it shouldn't be used at this moment
     *
     * @param chatid MegaChatHandle that identifies the chat room
     * @param clientId MegaChatHandle that identifies the client, or MEGACHAT_INVALID_HANDLE for own user
     * @param listener MegaChatRequestListener to track this request
     */
    public void removeSpeaker(long chatid, long clientId, MegaChatRequestListenerInterface listener){
        megaChatApi.removeSpeaker(chatid, clientId, createDelegateRequestListener(listener));
    }

    /**
     * Set/unset a call on hold
     *
     * The associated request type with this request is MegaChatRequest::TYPE_SET_CALL_ON_HOLD
     * Valid data in the MegaChatRequest object received on callbacks:
     * - MegaChatRequest::getChatHandle - Returns the chat identifier
     * - MegaChatRequest::getFlag - Returns true (set on hold) false (unset on hold)
     *
     * @param chatid MegaChatHandle that identifies the chat room
     * @param setOnHold indicates if call is set or unset on hold
     * @param listener MegaChatRequestListener to track this request
     */
    public void setCallOnHold(long chatid, boolean setOnHold, MegaChatRequestListenerInterface listener) {
        megaChatApi.setCallOnHold(chatid, setOnHold, createDelegateRequestListener(listener));
    }

    /**
     * Open video device
     *
     * The associated request type with this request is MegaChatRequest::TYPE_OPEN_VIDEO_DEVICE
     * Valid data in the MegaChatRequest object received on callbacks:
     * - MegaChatRequest::getFlag - Returns true open device
     *
     * @note App is responsible to release device and remove MegaChatVideoListener
     *
     * @param listener MegaChatRequestListener to track this request
     */
    public void openVideoDevice(MegaChatRequestListenerInterface listener) {
        megaChatApi.openVideoDevice(createDelegateRequestListener(listener));
    }

    /**
     * Release video device
     *
     * The associated request type with this request is MegaChatRequest::TYPE_OPEN_VIDEO_DEVICE
     * Valid data in the MegaChatRequest object received on callbacks:
     * - MegaChatRequest::getFlag - Returns false close device
     *
     * @param listener MegaChatRequestListener to track this request
     */
    public void releaseVideoDevice(MegaChatRequestListenerInterface listener){
        megaChatApi.releaseVideoDevice(createDelegateRequestListener(listener));
    }

    /**
     * Get the MegaChatCall associated with a chatroom
     *
     * If \c chatid is invalid or there isn't any MegaChatCall associated with the chatroom,
     * this function returns NULL.
     *
     * You take the ownership of the returned value.
     *
     * @param chatid MegaChatHandle that identifies the chat room
     * @return MegaChatCall object associated with chatid or NULL if it doesn't exist
     */
    public MegaChatCall getChatCall(long chatid){
        return megaChatApi.getChatCall(chatid);
    }

    /**
     * Mark as ignored the call associated with a chatroom
     *
     * @param chatid MegaChatHandle that identifies the chat room
     * @return true if call can be marked as ignored, otherwise return false.
     */
    public boolean setIgnoredCall(long chatid) {
        return megaChatApi.setIgnoredCall(chatid);
    }

    /**
     * Get the MegaChatCall that has a specific id
     *
     * You can get the id of a MegaChatCall using MegaChatCall::getId().
     *
     * You take the ownership of the returned value.
     *
     * @param callId MegaChatHandle that identifies the call
     * @return MegaChatCall object for the specified \c callId. NULL if call doesn't exist
     */
    public MegaChatCall getChatCallByCallId(long callId){
        return megaChatApi.getChatCallByCallId(callId);

    }

    /**
     * Returns number of calls that are currently active
     * @note You may not participate in all those calls.
     * @return number of calls in the system
     */
    public int getNumCalls(){
        return megaChatApi.getNumCalls();
    }


    /**
     * Get a list with the ids of chatrooms where there are active calls
     *
     * The list of ids can be retrieved for calls in one specific state by setting
     * the parameter \c callState. If state is -1, it returns all calls regardless their state.
     *
     * You take the ownership of the returned value.
     *
     * @return A list of handles with the ids of chatrooms where there are active calls
     */
    public MegaHandleList getChatCalls() {
        return megaChatApi.getChatCalls(-1);
    }

    /**
     * Get a list with the ids of chatrooms where there are active calls
     *
     * The list of ids can be retrieved for calls in one specific state by setting
     * the parameter \c callState. If state is -1, it returns all calls regardless their state.
     *
     * You take the ownership of the returned value.
     *
     * @param state of calls that you want receive, -1 to consider all states
     * @return A list of handles with the ids of chatrooms where there are active calls
     */
    public MegaHandleList getChatCalls(int state) {
        return megaChatApi.getChatCalls(state);
    }

    /**
     * Get a list with the ids of active calls
     *
     * You take the ownership of the returned value.
     *
     * @return A list of ids of active calls
     */
    public MegaHandleList getChatCallsIds(){
        return megaChatApi.getChatCallsIds();
    }

    /**
     * Returns true if there is a call at chatroom with id \c chatid
     *
     * @note It's not necessary that we participate in the call, but other participants do.
     *
     * @param chatid MegaChatHandle that identifies the chat room
     * @return True if there is a call in a chatroom. False in other case
     */
    public boolean hasCallInChatRoom(long chatid){
        return megaChatApi.hasCallInChatRoom(chatid);
    }

    /**
     * Returns the maximum call participants
     *
     * @return Maximum call participants
     */
    public int getMaxCallParticipants() {
        return megaChatApi.getMaxCallParticipants();
    }

    /**
     * Returns the maximum video call participants
     *
     * @return Maximum video call participants
     */
    public int getMaxVideoCallParticipants() {
        return megaChatApi.getMaxVideoCallParticipants();
    }

    /**
     * Returns if audio level monitor is enabled
     *
     * It's false by default
     *
     * @note If there isn't a call in that chatroom in which user is participating,
     * audio Level monitor will be always false
     *
     * @param chatid MegaChatHandle that identifies the chat room from we want know if audio level monitor is disabled
     * @return true if audio level monitor is enabled
     */
    public boolean isAudioLevelMonitorEnabled(long chatid){
        return megaChatApi.isAudioLevelMonitorEnabled(chatid);
    }

    /**
     * Enable or disable audio level monitor
     *
     * It's false by default and it's app responsibility to enable it
     *
     * The associated request type with this request is MegaChatRequest::TYPE_ENABLE_AUDIO_LEVEL_MONITOR
     * Valid data in the MegaChatRequest object received on callbacks:
     * - MegaChatRequest::getChatHandle - Returns the chat identifier
     * - MegaChatRequest::getFlag - Returns if enable or disable the audio level monitor
     *
     * @note If there isn't a call in that chatroom in which user is participating,
     * audio Level monitor won't be able established
     *
     * @param enable True for enable audio level monitor, False to disable
     * @param chatid MegaChatHandle that identifies the chat room where we can enable audio level monitor
     * @param listener MegaChatRequestListener to track this request
     */
    public void enableAudioLevelMonitor(boolean enable, long chatid, MegaChatRequestListenerInterface listener) {
        megaChatApi.enableAudioLevelMonitor(enable, chatid, createDelegateRequestListener(listener));
    }

    /**
     * Request become a speaker
     *
     * The associated request type with this request is MegaChatRequest::TYPE_REQUEST_SPEAK
     * Valid data in the MegaChatRequest object received on callbacks:
     * - MegaChatRequest::getChatHandle - Returns the chat identifier
     * - MegaChatRequest::getFlag - true -> indicate that it is a enable request operation
     *
     * @note This functionality is ready but it shouldn't be used at this moment
     *
     * @param chatid MegaChatHandle that identifies the chat room
     * @param listener MegaChatRequestListener to track this request
     */
    public void requestSpeak(long chatid, MegaChatRequestListenerInterface listener) {
        megaChatApi.requestSpeak(chatid, createDelegateRequestListener(listener));
    }

    /**
     * Remove a request to become a speaker
     *
     * The associated request type with this request is MegaChatRequest::TYPE_REQUEST_SPEAK
     * Valid data in the MegaChatRequest object received on callbacks:
     * - MegaChatRequest::getChatHandle - Returns the chat identifier
     * - MegaChatRequest::getFlag - false -> indicate that it is a remove request operation
     *
     * @note This functionality is ready but it shouldn't be used at this moment
     *
     * @param chatid MegaChatHandle that identifies the chat room
     * @param listener MegaChatRequestListener to track this request
     */
    public void removeRequestSpeak(long chatid, MegaChatRequestListenerInterface listener){
        megaChatApi.removeRequestSpeak(chatid, createDelegateRequestListener(listener));
    }

    /**
     * Approve speak request
     *
     * This method has to be called only by a user with moderator role
     *
     * The associated request type with this request is MegaChatRequest::TYPE_APPROVE_SPEAK
     * Valid data in the MegaChatRequest object received on callbacks:
     * - MegaChatRequest::getChatHandle - Returns the chat identifier
     * - MegaChatRequest::getFlag - true -> indicate that approve the request
     * - MegaChatRequest::getUserHandle - Returns the clientId of the user
     *
     * @note This functionality is ready but it shouldn't be used at this moment
     *
     * @param chatid MegaChatHandle that identifies the chat room
     * @param clientId MegaChatHandle that identifies client
     * @param listener MegaChatRequestListener to track this request
     */
    public void approveSpeakRequest(long chatid, long clientId, MegaChatRequestListenerInterface listener) {
        megaChatApi.approveSpeakRequest(chatid, clientId, createDelegateRequestListener(listener));
    }

    /**
     * Reject speak request
     *
     * This method has to be called only by a user with moderator role
     *
     * The associated request type with this request is MegaChatRequest::TYPE_APPROVE_SPEAK
     * Valid data in the MegaChatRequest object received on callbacks:
     * - MegaChatRequest::getChatHandle - Returns the chat identifier
     * - MegaChatRequest::getFlag - false -> indicate that reject the request
     * - MegaChatRequest::getUserHandle - Returns the clientId of the user
     *
     * @param chatid MegaChatHandle that identifies the chat room
     * @param clientId MegaChatHandle that identifies client
     * @param listener MegaChatRequestListener to track this request
     */
    public void rejectSpeakRequest(long chatid, long clientId, MegaChatRequestListenerInterface listener) {
        megaChatApi.rejectSpeakRequest(chatid, clientId, createDelegateRequestListener(listener));
    }

    /**
     * Request high resolution video from a client
     *
     * The associated request type with this request is MegaChatRequest::TYPE_REQUEST_HIGH_RES_VIDEO
     * Valid data in the MegaChatRequest object received on callbacks:
     * - MegaChatRequest::getChatHandle - Returns the chat identifier
     * - MegaChatRequest::getFlag - true -> indicate that request high resolution video
     * - MegaChatRequest::getUserHandle - Returns the clientId of the user
     *
     * @param chatid MegaChatHandle that identifies the chat room
     * @param clientId MegaChatHandle that identifies client
     * @param listener MegaChatRequestListener to track this request
     */
    public void requestHiResVideo(long chatid, long clientId, MegaChatRequestListenerInterface listener) {
        megaChatApi.requestHiResVideo(chatid, clientId, createDelegateRequestListener(listener));
    }

    /**
     * Stop high resolution video from a list of clients
     *
     * The associated request type with this request is MegaChatRequest::TYPE_REQUEST_HIGH_RES_VIDEO
     * Valid data in the MegaChatRequest object received on callbacks:
     * - MegaChatRequest::getChatHandle - Returns the chat identifier
     * - MegaChatRequest::getFlag - false -> indicate that stop high resolution video
     * - MegaChatRequest::getMegaHandleList - Returns the list of clients Ids
     *
     * @param chatid MegaChatHandle that identifies the chat room
     * @param clientIds List of clients Ids
     * @param listener MegaChatRequestListener to track this request
     */
    public void stopHiResVideo(long chatid, MegaHandleList clientIds, MegaChatRequestListenerInterface listener) {
        megaChatApi.stopHiResVideo(chatid, clientIds, createDelegateRequestListener(listener));
    }

    /**
     * Request low resolution video from a list of clients
     *
     * The associated request type with this request is MegaChatRequest::TYPE_REQUEST_LOW_RES_VIDEO
     * Valid data in the MegaChatRequest object received on callbacks:
     * - MegaChatRequest::getChatHandle - Returns the chat identifier
     * - MegaChatRequest::getFlag - true -> indicate that request low resolution video
     * - MegaChatRequest::getMegaHandleList - Returns the list of client Ids
     *
     * @param chatid MegaChatHandle that identifies the chat room
     * @param clientIds List of clients Ids
     * @param listener MegaChatRequestListener to track this request
     */
    public void requestLowResVideo(long chatid, MegaHandleList clientIds, MegaChatRequestListenerInterface listener) {
        megaChatApi.requestLowResVideo(chatid, clientIds, createDelegateRequestListener(listener));
    }

    /**
     * Stop low resolution video from a list of clients
     *
     * The associated request type with this request is MegaChatRequest::TYPE_REQUEST_LOW_RES_VIDEO
     * Valid data in the MegaChatRequest object received on callbacks:
     * - MegaChatRequest::getChatHandle - Returns the chat identifier
     * - MegaChatRequest::getFlag - false -> indicate that stop low resolution video
     * - MegaChatRequest::getMegaHandleList - Returns the list of clients Ids
     *
     * @param chatid MegaChatHandle that identifies the chat room
     * @param clientIds List of clients Ids
     * @param listener MegaChatRequestListener to track this request
     */
    public void stopLowResVideo(long chatid, MegaHandleList clientIds, MegaChatRequestListenerInterface listener) {
        megaChatApi.stopLowResVideo(chatid, clientIds, createDelegateRequestListener(listener));
    }

    public static void setCatchException(boolean enable) {
        MegaChatApi.setCatchException(enable);
    }

    /**
     * This method should be called when a node history is opened
     *
     * One node history only can be opened once before it will be closed
     * The same listener should be provided at MegaChatApi::closeChatRoom to unregister it
     *
     * @param chatid MegaChatHandle that identifies the chat room
     * @param listener MegaChatNodeHistoryListener to receive node history events. NULL is not allowed.
     *
     * @return True if success, false if listener is NULL or the chatroom is not found
     */
    public boolean openNodeHistory(long chatid, MegaChatNodeHistoryListenerInterface listener){
        return megaChatApi.openNodeHistory(chatid, createDelegateNodeHistoryListener(listener));
    }

    /**
     * @brief This method should be called when a node history is closed
     *
     * Note that this listener should be the one registered by MegaChatApi::openNodeHistory
     *
     * @param chatid MegaChatHandle that identifies the chat room
     * @param listener MegaChatNodeHistoryListener to receive node history events. NULL is not allowed.
     *
     * @return True if success, false if listener is NULL or the chatroom is not found
     */
    public boolean closeNodeHistory(long chatid, MegaChatNodeHistoryListenerInterface listener){
        return megaChatApi.closeNodeHistory(chatid, createDelegateNodeHistoryListener(listener));
    }

    /**
     * Register a listener to receive all events about a specific node history
     *
     * You can use MegaChatApi::removeNodeHistoryListener to stop receiving events.
     *
     * Note this listener is feeded with data from a node history that is opened. It
     * is required to call \c MegaChatApi::openNodeHistory. Otherwise, the listener
     * will NOT receive any callback.
     *
     * @param chatid MegaChatHandle that identifies the chat room
     * @param listener Listener that will receive node history events
     */
    public void addNodeHistoryListener(long chatid, MegaChatNodeHistoryListenerInterface listener){
        megaChatApi.addNodeHistoryListener(chatid, createDelegateNodeHistoryListener(listener));
    }

    /**
     * Unregister a MegaChatNodeHistoryListener
     *
     * This listener won't receive more events.
     *
     * @param listener Object that is unregistered
     */

    public void removeNodeHistoryListener(long chatid, MegaChatNodeHistoryListenerInterface listener){
        ArrayList<DelegateMegaChatNodeHistoryListener> listenersToRemove = new ArrayList<DelegateMegaChatNodeHistoryListener>();
        synchronized (activeChatNodeHistoryListeners) {
            Iterator<DelegateMegaChatNodeHistoryListener> it = activeChatNodeHistoryListeners.iterator();
            while (it.hasNext()) {
                DelegateMegaChatNodeHistoryListener delegate = it.next();
                if (delegate.getUserListener() == listener) {
                    listenersToRemove.add(delegate);
                    it.remove();
                }
            }
        }

        for (int i=0;i<listenersToRemove.size();i++){
            megaChatApi.removeNodeHistoryListener(chatid, listenersToRemove.get(i));
        }
    }

    /**
     * Initiates fetching more node history of the specified chatroom.
     *
     * The loaded messages will be notified one by one through the MegaChatNodeHistoryListener
     * specified at MegaChatApi::openNodeHistory (and through any other listener you may have
     * registered by calling MegaChatApi::addNodeHistoryListener).
     *
     * The corresponding callback is MegaChatNodeHistoryListener::onAttachmentLoaded.
     *
     * Messages are always loaded and notified in strict order, from newest to oldest.
     *
     * @note The actual number of messages loaded can be less than \c count. Because
     * the history being shorter than requested. Additionally, if the fetch is local
     * and there's no more history locally available, the number of messages could be
     * lower too (and the next call to MegaChatApi::loadMessages will fetch messages from server).
     *
     * When there are no more history available from the reported source of messages
     * (local / remote), or when the requested \c count has been already loaded,
     * the callback  MegaChatNodeHistoryListener::onAttachmentLoaded will be called with a NULL message.
     *
     * @param chatid MegaChatHandle that identifies the chat room
     * @param count The number of requested messages to load.
     *
     * @return Return the source of the messages that is going to be fetched. The possible values are:
     *   - MegaChatApi::SOURCE_ERROR = -1: we are not logged in yet
     *   - MegaChatApi::SOURCE_NONE = 0: there's no more history available (not even in the server)
     *   - MegaChatApi::SOURCE_LOCAL: messages will be fetched locally (RAM or DB)
     *   - MegaChatApi::SOURCE_REMOTE: messages will be requested to the server. Expect some delay
     *
     * The value MegaChatApi::SOURCE_REMOTE can be used to show a progress bar accordingly when network operation occurs.
     */
    public int loadAttachments(long chatid, int count){
        return megaChatApi. loadAttachments(chatid, count);
    }

    /**
     * Set the active log level.
     * <p>
     * This function sets the log level of the logging system. If you set a log listener using
     * MegaApiJava.setLoggerObject(), you will receive logs with the same or a lower level than
     * the one passed to this function.
     *
     * @param logLevel
     *            Active log level. These are the valid values for this parameter: <br>
     *                Valid values are:
     * - MegaChatApi::LOG_LEVEL_ERROR   = 1
     * - MegaChatApi::LOG_LEVEL_WARNING = 2
     * - MegaChatApi::LOG_LEVEL_INFO    = 3
     * - MegaChatApi::LOG_LEVEL_VERBOSE = 4
     * - MegaChatApi::LOG_LEVEL_DEBUG   = 5
     * - MegaChatApi::LOG_LEVEL_MAX     = 6
     *            - MegaApiJava.LOG_LEVEL_FATAL = 0. <br>
     *            - MegaApiJava.LOG_LEVEL_ERROR = 1. <br>
     *            - MegaApiJava.LOG_LEVEL_WARNING = 2. <br>
     *            - MegaApiJava.LOG_LEVEL_INFO = 3. <br>
     *            - MegaApiJava.LOG_LEVEL_DEBUG = 4. <br>
     *            - MegaApiJava.LOG_LEVEL_MAX = 5.
     */
    public static void setLogLevel(int logLevel) {
        MegaChatApi.setLogLevel(logLevel);
    }

    /**
     * Set a MegaLogger implementation to receive SDK logs.
     * <p>
     * Logs received by this objects depends on the active log level.
     * By default, it is MegaApiJava.LOG_LEVEL_INFO. You can change it
     * using MegaApiJava.setLogLevel().
     *
     * @param megaLogger
     *            MegaChatLogger implementation.
     */
    public static void setLoggerObject(MegaChatLoggerInterface megaLogger) {
        DelegateMegaChatLogger newLogger = new DelegateMegaChatLogger(megaLogger);
        MegaChatApi.setLoggerObject(newLogger);
        logger = newLogger;
    }

    private MegaChatRequestListener createDelegateRequestListener(MegaChatRequestListenerInterface listener) {
        DelegateMegaChatRequestListener delegateListener = new DelegateMegaChatRequestListener(this, listener, true);
        activeRequestListeners.add(delegateListener);
        return delegateListener;
    }

    private MegaChatRequestListener createDelegateRequestListener(MegaChatRequestListenerInterface listener, boolean singleListener) {
        DelegateMegaChatRequestListener delegateListener = new DelegateMegaChatRequestListener(this, listener, singleListener);
        activeRequestListeners.add(delegateListener);
        return delegateListener;
    }

    private MegaChatRoomListener createDelegateChatRoomListener(MegaChatRoomListenerInterface listener) {
        DelegateMegaChatRoomListener delegateListener = new DelegateMegaChatRoomListener(this, listener);
        activeChatRoomListeners.add(delegateListener);
        return delegateListener;
    }

    private MegaChatListener createDelegateChatListener(MegaChatListenerInterface listener) {
        DelegateMegaChatListener delegateListener = new DelegateMegaChatListener(this, listener);
        activeChatListeners.add(delegateListener);
        return delegateListener;
    }

    private MegaChatCallListener createDelegateChatCallListener(MegaChatCallListenerInterface listener) {
        DelegateMegaChatCallListener delegateListener = new DelegateMegaChatCallListener(this, listener);
        activeChatCallListeners.add(delegateListener);
        return delegateListener;
    }

    private MegaChatScheduledMeetingListener createDelegateChatScheduledMeetingListener(MegaChatScheduledMeetingListenerInterface listener) {
        DelegateMegaChatScheduledMeetingListener delegateListener = new DelegateMegaChatScheduledMeetingListener(this, listener);
        activeChatScheduledMeetingListeners.add(delegateListener);
        return delegateListener;
    }

    private MegaChatVideoListener createDelegateChatVideoListener(MegaChatVideoListenerInterface listener, boolean remote) {
        DelegateMegaChatVideoListener delegateListener = new DelegateMegaChatVideoListener(this, listener, remote);
        activeChatVideoListeners.add(delegateListener);
        return delegateListener;
    }

    private MegaChatNotificationListener createDelegateChatNotificationListener(MegaChatNotificationListenerInterface listener) {
        DelegateMegaChatNotificationListener delegateListener = new DelegateMegaChatNotificationListener(this, listener);
        activeChatNotificationListeners.add(delegateListener);
        return delegateListener;
    }

    private MegaChatNodeHistoryListener createDelegateNodeHistoryListener(MegaChatNodeHistoryListenerInterface listener) {
        DelegateMegaChatNodeHistoryListener delegateListener = new DelegateMegaChatNodeHistoryListener(this, listener);
        activeChatNodeHistoryListeners.add(delegateListener);
        return delegateListener;
    }

    void privateFreeRequestListener(DelegateMegaChatRequestListener listener) {
        activeRequestListeners.remove(listener);
    }

    static ArrayList<MegaChatRoom> chatRoomListToArray(MegaChatRoomList chatRoomList) {

        if (chatRoomList == null) {
            return null;
        }

        ArrayList<MegaChatRoom> result = new ArrayList<MegaChatRoom>((int)chatRoomList.size());
        for (int i = 0; i < chatRoomList.size(); i++) {
            result.add(chatRoomList.get(i).copy());
        }

        return result;
    }

    static ArrayList<MegaChatListItem> chatRoomListItemToArray(MegaChatListItemList chatRoomItemList) {

        if (chatRoomItemList == null) {
            return null;
        }

        ArrayList<MegaChatListItem> result = new ArrayList<MegaChatListItem>((int)chatRoomItemList.size());
        for (int i = 0; i < chatRoomItemList.size(); i++) {
            result.add(chatRoomItemList.get(i).copy());
        }

        return result;
    }

    static ArrayList<MegaChatScheduledMeeting> chatScheduledMeetingListItemToArray(MegaChatScheduledMeetingList chatScheduledMeetingList) {

        if (chatScheduledMeetingList == null) {
            return null;
        }

        ArrayList<MegaChatScheduledMeeting> result = new ArrayList<MegaChatScheduledMeeting>((int) chatScheduledMeetingList.size());
        for (int i = 0; i < chatScheduledMeetingList.size(); i++) {
            result.add(chatScheduledMeetingList.at(i).copy());
        }
        return result;
    }
};<|MERGE_RESOLUTION|>--- conflicted
+++ resolved
@@ -1002,13 +1002,8 @@
      * @param rules       Repetition rules for creating a recurrent meeting (Check MegaChatScheduledRules class)
      * @param listener    MegaChatRequestListener to track this request
      */
-<<<<<<< HEAD
-    public void updateScheduledMeeting(long chatid, long schedId, String timezone, long startDate, long endDate, String title, String description, MegaChatScheduledFlags flags, MegaChatScheduledRules rules, MegaChatRequestListenerInterface listener) {
-        megaChatApi.updateScheduledMeeting(chatid, schedId, timezone, startDate, endDate, title, description, flags, rules, createDelegateRequestListener(listener));
-=======
     public void updateScheduledMeeting(long chatid, long schedId, String timezone, long startDate, long endDate, String title, String description, boolean cancelled, MegaChatScheduledFlags flags, MegaChatScheduledRules rules, MegaChatRequestListenerInterface listener) {
         megaChatApi.updateScheduledMeeting(chatid, schedId, timezone, startDate, endDate, title, description, cancelled, flags, rules, createDelegateRequestListener(listener));
->>>>>>> 528b6df4
     }
 
     /**
@@ -1041,13 +1036,8 @@
      * @param flags       Scheduled meeting flags to establish scheduled meetings flags like avoid email sending (Check MegaChatScheduledFlags class)
      * @param rules       Repetition rules for creating a recurrent meeting (Check MegaChatScheduledRules class)
      */
-<<<<<<< HEAD
-    public void updateScheduledMeeting(long chatid, long schedId, String timezone, long startDate, long endDate, String title, String description, MegaChatScheduledFlags flags, MegaChatScheduledRules rules) {
-        megaChatApi.updateScheduledMeeting(chatid, schedId, timezone, startDate, endDate, title, description, flags, rules);
-=======
     public void updateScheduledMeeting(long chatid, long schedId, String timezone, long startDate, long endDate, String title, String description, boolean cancelled, MegaChatScheduledFlags flags, MegaChatScheduledRules rules) {
         megaChatApi.updateScheduledMeeting(chatid, schedId, timezone, startDate, endDate, title, description, cancelled, flags, rules);
->>>>>>> 528b6df4
     }
 
     /**
