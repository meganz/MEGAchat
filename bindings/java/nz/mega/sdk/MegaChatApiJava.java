package nz.mega.sdk;

import java.util.ArrayList;
import java.util.Collections;
import java.util.Iterator;
import java.util.LinkedHashSet;
import java.util.Set;

public class MegaChatApiJava {
    MegaChatApi megaChatApi;
    static DelegateMegaChatLogger logger;

    // Error information but application will continue run.
    public final static int LOG_LEVEL_ERROR = MegaChatApi.LOG_LEVEL_ERROR;
    // Information representing errors in application but application will keep running
    public final static int LOG_LEVEL_WARNING = MegaChatApi.LOG_LEVEL_WARNING;
    // Mainly useful to represent current progress of application.
    public final static int LOG_LEVEL_INFO = MegaChatApi.LOG_LEVEL_INFO;
    public final static int LOG_LEVEL_VERBOSE = MegaChatApi.LOG_LEVEL_VERBOSE;
    // Informational logs, that are useful for developers. Only applicable if DEBUG is defined.
    public final static int LOG_LEVEL_DEBUG = MegaChatApi.LOG_LEVEL_DEBUG;
    public final static int LOG_LEVEL_MAX = MegaChatApi.LOG_LEVEL_MAX;

    static Set<DelegateMegaChatRequestListener> activeRequestListeners = Collections.synchronizedSet(new LinkedHashSet<DelegateMegaChatRequestListener>());
    static Set<DelegateMegaChatListener> activeChatListeners = Collections.synchronizedSet(new LinkedHashSet<DelegateMegaChatListener>());
    static Set<DelegateMegaChatRoomListener> activeChatRoomListeners = Collections.synchronizedSet(new LinkedHashSet<DelegateMegaChatRoomListener>());
    static Set<DelegateMegaChatCallListener> activeChatCallListeners = Collections.synchronizedSet(new LinkedHashSet<DelegateMegaChatCallListener>());
    static Set<DelegateMegaChatVideoListener> activeChatVideoListeners = Collections.synchronizedSet(new LinkedHashSet<DelegateMegaChatVideoListener>());

    void runCallback(Runnable runnable) {
        runnable.run();
    }

    /**
     * Creates an instance of MegaChatApi to access to the chat-engine.
     *
     * @param megaApi Instance of MegaApi to be used by the chat-engine.
     * session will be discarded and MegaChatApi expects to have a login+fetchnodes before MegaChatApi::init
     */
    public MegaChatApiJava(MegaApiJava megaApi){
        megaChatApi = new MegaChatApi(megaApi.getMegaApi());
    }

    public void addChatRequestListener(MegaChatRequestListenerInterface listener)
    {
        megaChatApi.addChatRequestListener(createDelegateRequestListener(listener, false));
    }

    public void addChatListener(MegaChatListenerInterface listener)
    {
        megaChatApi.addChatListener(createDelegateChatListener(listener));
    }

    public void addChatCallListener(MegaChatCallListenerInterface listener)
    {
        megaChatApi.addChatCallListener(createDelegateChatCallListener(listener));
    }

    public void addChatLocalVideoListener(MegaChatVideoListenerInterface listener)
    {
        megaChatApi.addChatLocalVideoListener(createDelegateChatVideoListener(listener, false));
    }

    public void addChatRemoteVideoListener(MegaChatVideoListenerInterface listener)
    {
        megaChatApi.addChatRemoteVideoListener(createDelegateChatVideoListener(listener, true));
    }

    public void removeChatRequestListener(MegaChatRequestListenerInterface listener) {

        ArrayList<DelegateMegaChatRequestListener> listenersToRemove = new ArrayList<DelegateMegaChatRequestListener>();
        synchronized (activeRequestListeners) {
            Iterator<DelegateMegaChatRequestListener> it = activeRequestListeners.iterator();
            while (it.hasNext()) {
                DelegateMegaChatRequestListener delegate = it.next();
                if (delegate.getUserListener() == listener) {
                    listenersToRemove.add(delegate);
                    it.remove();
                }
            }
        }

        for (int i=0;i<listenersToRemove.size();i++){
            megaChatApi.removeChatRequestListener(listenersToRemove.get(i));
        }
    }

    public void removeChatListener(MegaChatListenerInterface listener) {
        ArrayList<DelegateMegaChatListener> listenersToRemove = new ArrayList<DelegateMegaChatListener>();
        synchronized (activeChatListeners) {
            Iterator<DelegateMegaChatListener> it = activeChatListeners.iterator();
            while (it.hasNext()) {
                DelegateMegaChatListener delegate = it.next();
                if (delegate.getUserListener() == listener) {
                    listenersToRemove.add(delegate);
                    it.remove();
                }
            }
        }

        for (int i=0;i<listenersToRemove.size();i++){
            megaChatApi.removeChatListener(listenersToRemove.get(i));
        }
    }

    public void removeChatCallListener(MegaChatCallListenerInterface listener) {
        ArrayList<DelegateMegaChatCallListener> listenersToRemove = new ArrayList<DelegateMegaChatCallListener>();
        synchronized (activeChatCallListeners) {
            Iterator<DelegateMegaChatCallListener> it = activeChatCallListeners.iterator();
            while (it.hasNext()) {
                DelegateMegaChatCallListener delegate = it.next();
                if (delegate.getUserListener() == listener) {
                    listenersToRemove.add(delegate);
                    it.remove();
                }
            }
        }

        for (int i=0;i<listenersToRemove.size();i++){
            megaChatApi.removeChatCallListener(listenersToRemove.get(i));
        }
    }

    public void removeChatVideoListener(MegaChatVideoListenerInterface listener) {
        ArrayList<DelegateMegaChatVideoListener> listenersToRemove = new ArrayList<DelegateMegaChatVideoListener>();
        synchronized (activeChatVideoListeners) {
            Iterator<DelegateMegaChatVideoListener> it = activeChatVideoListeners.iterator();
            while (it.hasNext()) {
                DelegateMegaChatVideoListener delegate = it.next();
                if (delegate.getUserListener() == listener) {
                    listenersToRemove.add(delegate);
                    it.remove();
                }
            }
        }

        for (int i = 0; i < listenersToRemove.size(); i++) {
            DelegateMegaChatVideoListener delegateListener = listenersToRemove.get(i);
            delegateListener.setRemoved();
            if (delegateListener.isRemote()) {
                megaChatApi.removeChatRemoteVideoListener(delegateListener);
            }
            else {
                megaChatApi.removeChatLocalVideoListener(delegateListener);
            }
        }
    }


    public int init(String sid)
    {
        return megaChatApi.init(sid);
    }

    /**
     * Returns the current initialization state
     *
     * The possible values are:
     *  - MegaChatApi::INIT_ERROR = -1
     *  - MegaChatApi::INIT_WAITING_NEW_SESSION = 1
     *  - MegaChatApi::INIT_OFFLINE_SESSION = 2
     *  - MegaChatApi::INIT_ONLINE_SESSION = 3
     *  - MegaChatApi::INIT_NO_CACHE = 7
     *
     * The returned value will be undefined if \c init(sid) has not been called yet.
     *
     * @return The current initialization state
     */
    public int getInitState(){
        return megaChatApi.getInitState();
    }

    /**
     * Establish the connection with chat-related servers (chatd, presenced and Gelb).
     *
     * This function must be called only after calling:
     *  - MegaChatApi::init to initialize the chat engine
     *  - MegaApi::login to login in MEGA
     *  - MegaApi::fetchNodes to retrieve current state of the account
     *
     * At that point, the initialization state should be MegaChatApi::INIT_ONLINE_SESSION.
     *
     * The online status after connecting will be whatever was last used.
     *
     * The associated request type with this request is MegaChatRequest::TYPE_CONNECT
     *
     * @param listener MegaChatRequestListener to track this request
     */
    public void connect(MegaChatRequestListenerInterface listener)
    {
        megaChatApi.connect(createDelegateRequestListener(listener));
    }

    /**
     * Establish the connection with chat-related servers (chatd, presenced and Gelb).
     *
     * This function must be called only after calling:
     *  - MegaChatApi::init to initialize the chat engine
     *  - MegaApi::login to login in MEGA
     *  - MegaApi::fetchNodes to retrieve current state of the account
     *
     * At that point, the initialization state should be MegaChatApi::INIT_ONLINE_SESSION.
     *
     * The online status after connecting will be whatever was last used.
     *
     * The associated request type with this request is MegaChatRequest::TYPE_CONNECT
     *
     */
    public void connect(){
        megaChatApi.connect();
    }

    /**
     * Establish the connection with chat-related servers (chatd, presenced and Gelb).
     *
     * This function is intended to be used instead of MegaChatApi::connect when the connection
     * is done by a service in background, which is launched without user-interaction. It avoids
     * to notify to the server that this client is active, but actually the user is away.
     *
     * This function must be called only after calling:
     *  - MegaChatApi::init to initialize the chat engine
     *  - MegaApi::login to login in MEGA
     *  - MegaApi::fetchNodes to retrieve current state of the account
     *
     * At that point, the initialization state should be MegaChatApi::INIT_ONLINE_SESSION.
     * The online status after connecting will be whatever was last used.
     *
     * The associated request type with this request is MegaChatRequest::TYPE_CONNECT
     * Valid data in the MegaChatRequest object received on callbacks:
     * - MegaChatRequest::getFlag - Returns true.
     *
     * @param listener MegaChatRequestListener to track this request
     */
    public void connectInBackground(MegaChatRequestListenerInterface listener)
    {
        megaChatApi.connectInBackground(createDelegateRequestListener(listener));
    }

    /**
     * Establish the connection with chat-related servers (chatd, presenced and Gelb).
     *
     * This function is intended to be used instead of MegaChatApi::connect when the connection
     * is done by a service in background, which is launched without user-interaction. It avoids
     * to notify to the server that this client is active, but actually the user is away.
     *
     * This function must be called only after calling:
     *  - MegaChatApi::init to initialize the chat engine
     *  - MegaApi::login to login in MEGA
     *  - MegaApi::fetchNodes to retrieve current state of the account
     *
     * At that point, the initialization state should be MegaChatApi::INIT_ONLINE_SESSION.
     * The online status after connecting will be whatever was last used.
     *
     * The associated request type with this request is MegaChatRequest::TYPE_CONNECT
     * Valid data in the MegaChatRequest object received on callbacks:
     * - MegaChatRequest::getFlag - Returns true.
     */
    public void connectInBackground()
    {
        megaChatApi.connectInBackground();
    }

    /**
     * Disconnect from chat-related servers (chatd, presenced and Gelb).
     *
     * The associated request type with this request is MegaChatRequest::TYPE_DISCONNECT
     *
     * @param listener MegaChatRequestListener to track this request
     */
    public void disconnect(MegaChatRequestListenerInterface listener){
        megaChatApi.disconnect(createDelegateRequestListener(listener));
    }

    /**
     * Logout of chat servers invalidating the session
     *
     * The associated request type with this request is MegaChatRequest::TYPE_LOGOUT
     *
     * After calling \c logout, the subsequent call to MegaChatApi::init expects to
     * have a new session created by MegaApi::login.
     *
     */
    public void logout(){
        megaChatApi.logout();
    }

    /**
     * Logout of chat servers invalidating the session
     *
     * The associated request type with this request is MegaChatRequest::TYPE_LOGOUT
     *
     * After calling \c logout, the subsequent call to MegaChatApi::init expects to
     * have a new session created by MegaApi::login.
     *
     * @param listener MegaChatRequestListener to track this request
     */
    public void logout(MegaChatRequestListenerInterface listener){
        megaChatApi.logout(createDelegateRequestListener(listener));
    }

    /**
     * @brief Logout of chat servers without invalidating the session
     *
     * The associated request type with this request is MegaChatRequest::TYPE_LOGOUT
     *
     * After calling \c localLogout, the subsequent call to MegaChatApi::init expects to
     * have an already existing session created by MegaApi::fastLogin(session)
     *
     * @param listener MegaChatRequestListener to track this request
     */
    public void localLogout(MegaChatRequestListenerInterface listener){
        megaChatApi.localLogout(createDelegateRequestListener(listener));
    }

    /**
     * Creates a chat for one or more participants, allowing you to specify their
     * permissions and if the chat should be a group chat or not (when it is just for 2 participants).
     *
     * There are two types of chat: permanent an group. A permanent chat is between two people, and
     * participants can not leave it.
     *
     * The creator of the chat will have moderator level privilege and should not be included in the
     * list of peers.
     *
     * The associated request type with this request is MegaChatRequest::TYPE_CREATE_CHATROOM
     * Valid data in the MegaChatRequest object received on callbacks:
     * - MegaChatRequest::getFlag - Returns if the new chat is a group chat or permanent chat
     * - MegaChatRequest::getMegaChatPeerList - List of participants and their privilege level
     *
     * Valid data in the MegaChatRequest object received in onRequestFinish when the error code
     * is MegaError::ERROR_OK:
     * - MegaChatRequest::getChatHandle - Returns the handle of the new chatroom
     *
     * @note If you are trying to create a chat with more than 1 other person, then it will be forced
     * to be a group chat.
     *
     * @note If peers list contains only one person, group chat is not set and a permament chat already
     * exists with that person, then this call will return the information for the existing chat, rather
     * than a new chat.
     *
     * @param group Flag to indicate if the chat is a group chat or not
     * @param peers MegaChatPeerList including other users and their privilege level
     * @param listener MegaChatRequestListener to track this request
     */
    public void createChat(boolean group, MegaChatPeerList peers, MegaChatRequestListenerInterface listener){
        megaChatApi.createChat(group, peers, createDelegateRequestListener(listener));
    }

    public void inviteToChat(long chatid, long userhandle, int privs)
    {
        megaChatApi.inviteToChat(chatid, userhandle, privs);
    }

    /**
     * Adds a user to an existing chat. To do this you must have the
     * moderator privilege in the chat, and the chat must be a group chat.
     *
     * The associated request type with this request is MegaChatRequest::TYPE_INVITE_TO_CHATROOM
     * Valid data in the MegaChatRequest object received on callbacks:
     * - MegaChatRequest::getChatHandle - Returns the chat identifier
     * - MegaChatRequest::getUserHandle - Returns the MegaChatHandle of the user to be invited
     * - MegaChatRequest::getPrivilege - Returns the privilege level wanted for the user
     *
     * On the onTransferFinish error, the error code associated to the MegaChatError can be:
     * - MegaChatError::ERROR_ACCESS - If the logged in user doesn't have privileges to invite peers.
     * - MegaChatError::ERROR_NOENT - If there isn't any chat with the specified chatid.
     * - MegaChatError::ERROR_ARGS - If the chat is not a group chat (cannot invite peers)
     *
     * @param chatid MegaChatHandle that identifies the chat room
     * @param userhandle MegaChatHandle that identifies the user
     * @param privs Privilege level for the new peers. Valid values are:
     * - MegaChatPeerList::PRIV_RO = 0
     * - MegaChatPeerList::PRIV_STANDARD = 2
     * - MegaChatPeerList::PRIV_MODERATOR = 3
     * @param listener MegaChatRequestListener to track this request
     */
    public void inviteToChat(long chatid, long userhandle, int privs, MegaChatRequestListenerInterface listener)
    {
        megaChatApi.inviteToChat(chatid, userhandle, privs, createDelegateRequestListener(listener));
    }

    /**
     * Remove another user from a chat. To remove a user you need to have the
     * operator/moderator privilege. Only groupchats can be left.
     *
     * The associated request type with this request is MegaChatRequest::TYPE_REMOVE_FROM_CHATROOM
     * Valid data in the MegaChatRequest object received on callbacks:
     * - MegaChatRequest::getChatHandle - Returns the chat identifier
     * - MegaChatRequest::getUserHandle - Returns the MegaChatHandle of the user to be removed
     *
     * On the onTransferFinish error, the error code associated to the MegaChatError can be:
     * - MegaChatError::ERROR_ACCESS - If the logged in user doesn't have privileges to remove peers.
     * - MegaChatError::ERROR_NOENT - If there isn't any chat with the specified chatid.
     * - MegaChatError::ERROR_ARGS - If the chat is not a group chat (cannot remove peers)
     *
     * @param chatid MegaChatHandle that identifies the chat room
     * @param uh MegaChatHandle that identifies the user.
     * @param listener MegaChatRequestListener to track this request
     */
    public void removeFromChat(long chatid, long uh, MegaChatRequestListenerInterface listener){
        megaChatApi.removeFromChat(chatid, uh,createDelegateRequestListener(listener));
    }

    /**
     * Leave a chatroom. Only groupchats can be left.
     *
     * The associated request type with this request is MegaChatRequest::TYPE_REMOVE_FROM_CHATROOM
     * Valid data in the MegaChatRequest object received on callbacks:
     * - MegaChatRequest::getChatHandle - Returns the chat identifier
     *
     * On the onTransferFinish error, the error code associated to the MegaChatError can be:
     * - MegaChatError::ERROR_ACCESS - If the logged in user doesn't have privileges to remove peers.
     * - MegaChatError::ERROR_NOENT - If there isn't any chat with the specified chatid.
     * - MegaChatError::ERROR_ARGS - If the chat is not a group chat (cannot remove peers)
     *
     * @param chatid MegaChatHandle that identifies the chat room
     * @param listener MegaChatRequestListener to track this request
     */
    public void leaveChat(long chatid, MegaChatRequestListenerInterface listener){
        megaChatApi.leaveChat(chatid,createDelegateRequestListener(listener));
    }

    /**
     * Allows a logged in operator/moderator to adjust the permissions on any other user
     * in their group chat. This does not work for a 1:1 chat.
     *
     * The associated request type with this request is MegaChatRequest::TYPE_UPDATE_PEER_PERMISSIONS
     * Valid data in the MegaChatRequest object received on callbacks:
     * - MegaChatRequest::getChatHandle - Returns the chat identifier
     * - MegaChatRequest::getUserHandle - Returns the MegaChatHandle of the user whose permission
     * is to be upgraded
     * - MegaChatRequest::getPrivilege - Returns the privilege level wanted for the user
     *
     * On the onTransferFinish error, the error code associated to the MegaChatError can be:
     * - MegaChatError::ERROR_ACCESS - If the logged in user doesn't have privileges to update the privilege level.
     * - MegaChatError::ERROR_NOENT - If there isn't any chat with the specified chatid.
     * - MegaChatError::ERROR_ARGS - If the chatid or user handle are invalid
     *
     * @param chatid MegaChatHandle that identifies the chat room
     * @param uh MegaChatHandle that identifies the user
     * @param privilege Privilege level for the existing peer. Valid values are:
     * - MegaChatPeerList::PRIV_RO = 0
     * - MegaChatPeerList::PRIV_STANDARD = 2
     * - MegaChatPeerList::PRIV_MODERATOR = 3
     * @param listener MegaChatRequestListener to track this request
     */
    public void updateChatPermissions(long chatid, long uh, int privilege, MegaChatRequestListenerInterface listener){
        megaChatApi.updateChatPermissions(chatid, uh, privilege, createDelegateRequestListener(listener));
    }

    /**
     * Set your online status.
     *
     * The associated request type with this request is MegaChatRequest::TYPE_SET_CHAT_STATUS
     * Valid data in the MegaChatRequest object received on callbacks:
     * - MegaRequest::getNumber - Returns the new status of the user in chat.
     *
     * @param status Online status in the chat.
     *
     * It can be one of the following values:
     * - MegaChatApi::STATUS_OFFLINE = 1
     * The user appears as being offline
     *
     * - MegaChatApi::STATUS_BUSY = 2
     * The user is busy and don't want to be disturbed.
     *
     * - MegaChatApi::STATUS_AWAY = 3
     * The user is away and might not answer.
     *
     * - MegaChatApi::STATUS_ONLINE = 4
     * The user is connected and online.
     *
     * @param listener MegaChatRequestListener to track this request
     */
    public void setOnlineStatus(int status, MegaChatRequestListenerInterface listener){
        megaChatApi.setOnlineStatus(status, createDelegateRequestListener(listener));
    }

    public void setOnlineStatus(int status)
    {
        megaChatApi.setOnlineStatus(status);
    }

    /**
     * Enable/disable the autoaway option, with one specific timeout
     *
     * When autoaway is enabled and persist is false, the app should call to
     * \c signalPresenceActivity regularly in order to keep the current online status.
     * Otherwise, after \c timeout seconds, the online status will be changed to away.
     *
     * The associated request type with this request is MegaChatRequest::TYPE_SET_PRESENCE_AUTOAWAY
     * Valid data in the MegaChatRequest object received on callbacks:
     * - MegaChatRequest::getFlag() - Returns true if autoaway is enabled.
     * - MegaChatRequest::getNumber - Returns the specified timeout.
     *
     * @param enable True to enable the autoaway feature
     * @param timeout Seconds to wait before turning away (if no activity has been signalled)
     * @param listener MegaChatRequestListenerInterface to track this request
     */
    public void setPresenceAutoaway(boolean enable, int timeout, MegaChatRequestListenerInterface listener){
        megaChatApi.setPresenceAutoaway(enable, timeout, createDelegateRequestListener(listener));
    }

    /**
     * Enable/disable the autoaway option, with one specific timeout
     *
     * When autoaway is enabled and persist is false, the app should call to
     * \c signalPresenceActivity regularly in order to keep the current online status.
     * Otherwise, after \c timeout seconds, the online status will be changed to away.
     *
     * @param enable True to enable the autoaway feature
     * @param timeout Seconds to wait before turning away (if no activity has been signalled)
     */
    public void setPresenceAutoaway(boolean enable, int timeout){
        megaChatApi.setPresenceAutoaway(enable, timeout);
    }

    /**
     * Enable/disable the persist option
     *
     * When this option is enable, the online status shown to other users will be the
     * one specified by the user, even when you are disconnected.
     *
     * The associated request type with this request is MegaChatRequest::TYPE_SET_PRESENCE_PERSIST
     * Valid data in the MegaChatRequest object received on callbacks:
     * - MegaChatRequest::getFlag() - Returns true if presence status is persistent.
     *
     * @param enable True to enable the persist feature
     * @param listener MegaChatRequestListenerInterface to track this request
     */
    public void setPresencePersist(boolean enable, MegaChatRequestListenerInterface listener){
        megaChatApi.setPresencePersist(enable, createDelegateRequestListener(listener));
    }

    /**
     * Enable/disable the persist option
     *
     * When this option is enable, the online status shown to other users will be the
     * one specified by the user, even when you are disconnected.
     *
     * @param enable True to enable the persist feature
     */
    public void setPresencePersist(boolean enable){
        megaChatApi.setPresencePersist(enable);
    }

    /**
     * Signal there is some user activity
     *
     * When the presence configuration is set to autoaway (and persist is false), this
     * function should be called regularly to not turn into away status automatically.
     *
     * A good approach is to call this function with every mouse move or keypress on desktop
     * platforms; or at any finger tap or gesture and any keypress on mobile platforms.
     *
     * Failing to call this function, you risk a user going "Away" while typing a lengthy message,
     * which would be awkward.
     *
     * The associated request type with this request is MegaChatRequest::TYPE_SIGNAL_ACTIVITY.
     *
     * @param listener MegaChatRequestListenerInterface to track this request
     */
    public void signalPresenceActivity(MegaChatRequestListenerInterface listener){
        megaChatApi.signalPresenceActivity(createDelegateRequestListener(listener));
    }

    /**
     * Signal there is some user activity
     *
     * When the presence configuration is set to autoaway (and persist is false), this
     * function should be called regularly to not turn into away status automatically.
     *
     * A good approach is to call this function with every mouse move or keypress on desktop
     * platforms; or at any finger tap or gesture and any keypress on mobile platforms.
     *
     * Failing to call this function, you risk a user going "Away" while typing a lengthy message,
     * which would be awkward.
     */
    public void signalPresenceActivity(){
        megaChatApi.signalPresenceActivity();
    }

    /**
     * Get your online status.
     *
     * It can be one of the following values:
     * - MegaChatApi::STATUS_OFFLINE = 1
     * The user appears as being offline
     *
     * - MegaChatApi::STATUS_BUSY = 2
     * The user is busy and don't want to be disturbed.
     *
     * - MegaChatApi::STATUS_AWAY = 3
     * The user is away and might not answer.
     *
     * - MegaChatApi::STATUS_ONLINE = 4
     * The user is connected and online.
     */
    public int getOnlineStatus(){
        return megaChatApi.getOnlineStatus();
    }

    /**
     * Get the current presence configuration
     *
     * @see \c MegaChatPresenceConfig for further details.
     *
     * @return The current presence configuration
     */
    public MegaChatPresenceConfig getPresenceConfig(){
        return megaChatApi.getPresenceConfig();
    }

    /**
     * Returns whether the autoaway option is enabled.
     *
     * @note This function returns true even when the Presence Config
     * is pending to be confirmed by the server.
     *
     * @return True if autoaway is enabled.
     */
    public boolean isSignalActivityRequired(){
        return megaChatApi.isSignalActivityRequired();
    }

    /**
     * Get the online status of a user.
     *
     * It can be one of the following values:
     *
     * - MegaChatApi::STATUS_OFFLINE = 1
     * The user appears as being offline
     *
     * - MegaChatApi::STATUS_AWAY = 2
     * The user is away and might not answer.
     *
     * - MegaChatApi::STATUS_ONLINE = 3
     * The user is connected and online.
     *
     * - MegaChatApi::STATUS_BUSY = 4
     * The user is busy and don't want to be disturbed.
     *
     * @param userhandle Handle of the peer whose name is requested.
     * @return Online status of the user
     */
    public int getUserOnlineStatus(long userhandle){
        return megaChatApi.getUserOnlineStatus(userhandle);
    }

    /**
     * Set the status of the app
     *
     * Apps in mobile devices can be in different status. Typically, foreground and
     * background. The app should define its status in order to receive notifications
     * from server when the app is in background.
     *
     * The associated request type with this request is MegaChatRequest::TYPE_SET_BACKGROUND_STATUS
     * Valid data in the MegaChatRequest object received on callbacks:
     * - MegaChatRequest::getfLAG - Returns the background status
     *
     * @param background True if the the app is in background, false if in foreground.
     */
    public void setBackgroundStatus(boolean background, MegaChatRequestListenerInterface listener){
        if (background){
            megaChatApi.saveCurrentState();
        }
        megaChatApi.setBackgroundStatus(background, createDelegateRequestListener(listener));
    }

    /**
     * Set the status of the app
     *
     * Apps in mobile devices can be in different status. Typically, foreground and
     * background. The app should define its status in order to receive notifications
     * from server when the app is in background.
     *
     * The associated request type with this request is MegaChatRequest::TYPE_SET_BACKGROUND_STATUS
     * Valid data in the MegaChatRequest object received on callbacks:
     * - MegaChatRequest::getfLAG - Returns the background status
     *
     * @param background True if the the app is in background, false if in foreground.
     */
    public void setBackgroundStatus(boolean background){
        if (background){
            megaChatApi.saveCurrentState();
        }
        megaChatApi.setBackgroundStatus(background);
    }

    /**
     * Returns the current firstname of the user
     *
     * This function is useful to get the firstname of users who participated in a groupchat with
     * you but already left. If the user sent a message, you may want to show the name of the sender.
     *
     * The associated request type with this request is MegaChatRequest::TYPE_GET_FIRSTNAME
     * Valid data in the MegaChatRequest object received on callbacks:
     * - MegaChatRequest::getUserHandle - Returns the handle of the user
     *
     * Valid data in the MegaChatRequest object received in onRequestFinish when the error code
     * is MegaError::ERROR_OK:
     * - MegaChatRequest::getText - Returns the firstname of the user
     *
     * @param userhandle Handle of the user whose name is requested.
     * @param listener MegaChatRequestListener to track this request
     */
    public void getUserFirstname(long userhandle, MegaChatRequestListenerInterface listener){
        megaChatApi.getUserFirstname(userhandle, createDelegateRequestListener(listener));
    }

    /**
     * Returns the current lastname of the user
     *
     * This function is useful to get the lastname of users who participated in a groupchat with
     * you but already left. If the user sent a message, you may want to show the name of the sender.
     *
     * The associated request type with this request is MegaChatRequest::TYPE_GET_LASTNAME
     * Valid data in the MegaChatRequest object received on callbacks:
     * - MegaChatRequest::getUserHandle - Returns the handle of the user
     *
     * Valid data in the MegaChatRequest object received in onRequestFinish when the error code
     * is MegaError::ERROR_OK:
     * - MegaChatRequest::getText - Returns the lastname of the user
     *
     *
     * @param userhandle Handle of the user whose name is requested.
     * @param listener MegaChatRequestListener to track this request
     */
    public void getUserLastname(long userhandle, MegaChatRequestListenerInterface listener){
        megaChatApi.getUserLastname(userhandle, createDelegateRequestListener(listener));
    }

    /**
     * Returns the current email address of the user
     *
     * This function is useful to get the email address of users you are contact with.
     * Note that for any other user without contact relationship, this function will return NULL.
     *
     * You take the ownership of the returned value
     *
     * @param userhandle Handle of the user whose name is requested.
     * @return The email address of the contact, or NULL if not found.
     */
    public String getContactEmail(long userhandle){
        return megaChatApi.getContactEmail(userhandle);
    }

    /**
     * @brief Returns the handle of the logged in user.
     *
     * This function works even in offline mode (MegaChatApi::INIT_OFFLINE_SESSION),
     * since the value is retrieved from cache.
     *
     * @return Own user handle
     */
    public long getMyUserHandle(){
        return megaChatApi.getMyUserHandle();
    }

    /**
     * @brief Returns the firstname of the logged in user.
     *
     * This function works even in offline mode (MegaChatApi::INIT_OFFLINE_SESSION),
     * since the value is retrieved from cache.
     *
     * You take the ownership of the returned value
     *
     * @return Own user firstname
     */
    public String getMyFirstname(){
        return megaChatApi.getMyFirstname();
    }

    /**
     * @brief Returns the lastname of the logged in user.
     *
     * This function works even in offline mode (MegaChatApi::INIT_OFFLINE_SESSION),
     * since the value is retrieved from cache.
     *
     * You take the ownership of the returned value
     *
     * @return Own user lastname
     */
    public String getMyLastname(){
        return megaChatApi.getMyLastname();
    }

    /**
     * @brief Returns the fullname of the logged in user.
     *
     * This function works even in offline mode (MegaChatApi::INIT_OFFLINE_SESSION),
     * since the value is retrieved from cache.
     *
     * You take the ownership of the returned value
     *
     * @return Own user fullname
     */
    public String getMyFullname(){
        return megaChatApi.getMyFullname();
    }

    /**
     * @brief Returns the email of the logged in user.
     *
     * This function works even in offline mode (MegaChatApi::INIT_OFFLINE_SESSION),
     * since the value is retrieved from cache.
     *
     * You take the ownership of the returned value
     *
     * @return Own user email
     */
    public String getMyEmail(){
        return megaChatApi.getMyEmail();
    }

    public ArrayList<MegaChatRoom> getChatRooms()
    {
        return chatRoomListToArray(megaChatApi.getChatRooms());
    }

    /**
     * Get the MegaChatRoom for the 1on1 chat with the specified user
     *
     * If the 1on1 chat with the user specified doesn't exist, this function will
     * return NULL.
     *
     * It is needed to have successfully completed the \c MegaChatApi::init request
     * before calling this function.
     *
     * You take the ownership of the returned value
     *
     * @param userhandle MegaChatHandle that identifies the user
     * @return MegaChatRoom object for the specified \c userhandle
     */
    public MegaChatRoom getChatRoomByUser(long userhandle){
        return megaChatApi.getChatRoomByUser(userhandle);
    }

    /**
     * Get all chatrooms (1on1 and groupal) with limited information
     *
     * It is needed to have successfully completed the \c MegaChatApi::init request
     * before calling this function.
     *
     * Note that MegaChatListItem objects don't include as much information as
     * MegaChatRoom objects, but a limited set of data that is usually displayed
     * at the list of chatrooms, like the title of the chat or the unread count.
     *
     * You take the ownership of the returned value
     *
     * @return List of MegaChatListItemList objects with all chatrooms of this account.
     */
    public ArrayList<MegaChatListItem> getChatListItems(){
        return chatRoomListItemToArray(megaChatApi.getChatListItems());

    }

    /**
     * Get the MegaChatListItem that has a specific handle
     *
     * You can get the handle of the chatroom using MegaChatRoom::getChatId or
     * MegaChatListItem::getChatId.
     *
     * It is needed to have successfully completed the \c MegaChatApi::init request
     * before calling this function.
     *
     * Note that MegaChatListItem objects don't include as much information as
     * MegaChatRoom objects, but a limited set of data that is usually displayed
     * at the list of chatrooms, like the title of the chat or the unread count.
     *
     * You take the ownership of the returned value
     *
     * @param chatid MegaChatHandle that identifies the chat room
     * @return MegaChatListItem object for the specified \c chatid
     */
    public MegaChatListItem getChatListItem(long chatid){
        return megaChatApi.getChatListItem(chatid);
    }

    /**
     * Return the number of chatrooms with unread messages
     * @return The number of chatrooms with unread messages
     */
    public int getUnreadChats(){
        return megaChatApi.getUnreadChats();
    }

    /**
     * Return the chatrooms that are currently active
     *
     * You take the onwership of the returned value.
     *
     * @return MegaChatListItemList including all the active chatrooms
     */
    public ArrayList<MegaChatListItem> getActiveChatListItems(){
        return chatRoomListItemToArray(megaChatApi.getActiveChatListItems());
    }

    /**
     * Return the chatrooms that are currently inactive
     *
     * Chatrooms became inactive when you left a groupchat or, for 1on1 chats,
     * when the contact-relationship is broken (you remove the contact or you are
     * removed by the other contact).
     *
     * You take the onwership of the returned value.
     *
     * @return MegaChatListItemList including all the active chatrooms
     */
    public ArrayList<MegaChatListItem> getInactiveChatListItems(){
        return chatRoomListItemToArray(megaChatApi.getInactiveChatListItems());
    }

    /**
     * Return the chatrooms that have unread messages
     *
     * You take the onwership of the returned value.
     *
     * @return MegaChatListItemList including all the chatrooms with unread messages
     */
    public ArrayList<MegaChatListItem> getUnreadChatListItems(){
        return chatRoomListItemToArray(megaChatApi.getUnreadChatListItems());
    }

    /**
     * Get the chat id for the 1on1 chat with the specified user
     *
     * If the 1on1 chat with the user specified doesn't exist, this function will
     * return MEGACHAT_INVALID_HANDLE.
     *
     * @param userhandle MegaChatHandle that identifies the user
     * @return MegaChatHandle that identifies the 1on1 chatroom
     */
    long getChatHandleByUser(long userhandle){
        return megaChatApi.getChatHandleByUser(userhandle);
    }

    /**
     * Get the MegaChatRoom that has a specific handle
     *
     * You can get the handle of a MegaChatRoom using MegaChatRoom::getChatId or
     * MegaChatListItem::getChatId.
     *
     * It is needed to have successfully completed the \c MegaChatApi::init request
     * before calling this function.
     *
     * You take the ownership of the returned value
     *
     * @return List of MegaChatRoom objects with all chatrooms of this account.
     */

    public MegaChatRoom getChatRoom(long chatid){
        return megaChatApi.getChatRoom(chatid);
    }

/*
    /**
     * @brief Returns the handle of the user.
     *
     * @return For outgoing messages, it returns the handle of the target user.
     * For incoming messages, it returns the handle of the sender.
     *
    public long getUserHandle()
    {

    }
*/

    public void removeFromChat(long chatid, long userhandle)
    {
        megaChatApi.removeFromChat(chatid, userhandle);
    }

    public void truncateChat(long chatid, long messageid)
    {
        megaChatApi.truncateChat(chatid, messageid);
    }

    public void truncateChat(long chatid, long messageid, MegaChatRequestListenerInterface listener)
    {
        megaChatApi.truncateChat(chatid, messageid, createDelegateRequestListener(listener));
    }

    /**
     * Allows a logged in operator/moderator to clear the entire history of a chat
     *
     * The latest message gets overridden with a management message.
     *
     * The associated request type with this request is MegaChatRequest::TYPE_TRUNCATE_HISTORY
     * Valid data in the MegaChatRequest object received on callbacks:
     * - MegaChatRequest::getChatHandle - Returns the chat identifier
     *
     * On the onTransferFinish error, the error code associated to the MegaChatError can be:
     * - MegaChatError::ERROR_ACCESS - If the logged in user doesn't have privileges to truncate the chat history
     * - MegaChatError::ERROR_NOENT - If there isn't any chat with the specified chatid.
     * - MegaChatError::ERROR_ARGS - If the chatid or user handle are invalid
     *
     * @param chatid MegaChatHandle that identifies the chat room
     * @param listener MegaChatRequestListener to track this request
     */
    public void clearChatHistory(long chatid, MegaChatRequestListenerInterface listener){
        megaChatApi.clearChatHistory(chatid, createDelegateRequestListener(listener));
    }

    /**
     * Allows to set the title of a group chat
     *
     * Only participants with privilege level MegaChatPeerList::PRIV_MODERATOR are allowed to
     * set the title of a chat.
     *
     * The associated request type with this request is MegaChatRequest::TYPE_EDIT_CHATROOM_NAME
     * Valid data in the MegaChatRequest object received on callbacks:
     * - MegaChatRequest::getChatHandle - Returns the chat identifier
     * - MegaChatRequest::getText - Returns the title of the chat.
     *
     * On the onTransferFinish error, the error code associated to the MegaChatError can be:
     * - MegaChatError::ERROR_ACCESS - If the logged in user doesn't have privileges to invite peers.
     * - MegaChatError::ERROR_ARGS - If there's a title and it's not Base64url encoded.
     *
     * Valid data in the MegaChatRequest object received in onRequestFinish when the error code
     * is MegaError::ERROR_OK:
     * - MegaChatRequest::getText - Returns the title of the chat that was actually saved.
     *
     * @param chatid MegaChatHandle that identifies the chat room
     * @param title Null-terminated character string with the title that wants to be set. If the
     * title is longer than 30 characters, it will be truncated to that maximum length.
     * @param listener MegaChatRequestListener to track this request
     */
    public void setChatTitle(long chatid, String title, MegaChatRequestListenerInterface listener){
        megaChatApi.setChatTitle(chatid, title, createDelegateRequestListener(listener));
    }

    /**
     * This method should be called when a chat is opened
     *
     * The second parameter is the listener that will receive notifications about
     * events related to the specified chatroom.
     *
     * @param chatid MegaChatHandle that identifies the chat room
     * @param listener MegaChatRoomListener to track events on this chatroom
     *
     * @return True if success, false if the chatroom was not found.
     */
//    public boolean openChatRoom(long chatid, MegaChatRoomListenerInterface listener){
    public boolean openChatRoom(long chatid, MegaChatRoomListenerInterface listener){

        return megaChatApi.openChatRoom(chatid, createDelegateChatRoomListener(listener));
    }

    /**
     * This method should be called when a chat is closed.
     *
     * It automatically unregisters the listener to stop receiving the related events.
     *
     * @param chatid MegaChatHandle that identifies the chat room
     * @param listener MegaChatRoomListener to be unregistered.
     */
    public void closeChatRoom(long chatid, MegaChatRoomListenerInterface listener){

        DelegateMegaChatRoomListener listenerToDelete=null;

        Iterator<DelegateMegaChatRoomListener> itr = activeChatRoomListeners.iterator();
        while(itr.hasNext()) {
            DelegateMegaChatRoomListener item = itr.next();
            if(item.getUserListener() == listener){
                listenerToDelete = item;
                itr.remove();
                break;
            }
        }

        megaChatApi.closeChatRoom(chatid, listenerToDelete);
    }

    /**
     * Initiates fetching more history of the specified chatroom.
     *
     * The loaded messages will be notified one by one through the MegaChatRoomListener
     * specified at MegaChatApi::openChatRoom (and through any other listener you may have
     * registered by calling MegaChatApi::addChatRoomListener).
     *
     * The corresponding callback is MegaChatRoomListener::onMessageLoaded.
     *
     * @note The actual number of messages loaded can be less than \c count. One reason is
     * the history being shorter than requested, the other is due to internal protocol
     * messages that are not intended to be displayed to the user. Additionally, if the fetch
     * is local and there's no more history locally available, the number of messages could be
     * lower too (and the next call to MegaChatApi::loadMessages will fetch messages from server).
     *
     * @param chatid MegaChatHandle that identifies the chat room
     * @param count The number of requested messages to load.
     *
     * @return Return the source of the messages that is going to be fetched. The possible values are:
     *   - MegaChatApi::SOURCE_NONE = 0: there's no more history available (not even int the server)
     *   - MegaChatApi::SOURCE_LOCAL: messages will be fetched locally (RAM or DB)
     *   - MegaChatApi::SOURCE_REMOTE: messages will be requested to the server. Expect some delay
     *
     * The value MegaChatApi::SOURCE_REMOTE can be used to show a progress bar accordingly when network operation occurs.
     */
    public int loadMessages(long chatid, int count){
        return megaChatApi.loadMessages(chatid, count);
    }

    /**
     * Returns the MegaChatMessage specified from the chat room.
     *
     * Only the messages that are already loaded and notified
     * by MegaChatRoomListener::onMessageLoaded can be requested. For any
     * other message, this function will return NULL.
     *
     * You take the ownership of the returned value.
     *
     * @param chatid MegaChatHandle that identifies the chat room
     * @param msgid MegaChatHandle that identifies the message
     * @return The MegaChatMessage object, or NULL if not found.
     */
    public MegaChatMessage getMessage(long chatid, long msgid){
        return megaChatApi.getMessage(chatid, msgid);
    }

    /**
     * Returns the MegaChatMessage specified from manual sending queue.
     *
     * The identifier of messages in manual sending status is notified when the
     * message is moved into that queue or while loading history. In both cases,
     * the callback MegaChatRoomListener::onMessageLoaded will be received with a
     * message object including the row id.
     *
     * You take the ownership of the returned value.
     *
     * @param chatid MegaChatHandle that identifies the chat room
     * @param rowid Manual sending queue id of the message
     * @return The MegaChatMessage object, or NULL if not found.
     */
    public MegaChatMessage getManualSendingMessage(long chatid, long rowid){
        return megaChatApi.getManualSendingMessage(chatid, rowid);
    }

    /**
     * Sends a new message to the specified chatroom
     *
     * The MegaChatMessage object returned by this function includes a message transaction id,
     * That id is not the definitive id, which will be assigned by the server. You can obtain the
     * temporal id with MegaChatMessage::getTempId()
     *
     * When the server confirms the reception of the message, the MegaChatRoomListener::onMessageUpdate
     * is called, including the definitive id and the new status: MegaChatMessage::STATUS_SERVER_RECEIVED.
     * At this point, the app should refresh the message identified by the temporal id and move it to
     * the final position in the history, based on the reported index in the callback.
     *
     * If the message is rejected by the server, the message will keep its temporal id and will have its
     * a message id set to INVALID_HANDLE.
     *
     * You take the ownership of the returned value.
     *
     * @param chatid MegaChatHandle that identifies the chat room
     * @param msg Content of the message
     * application-specific type like link, share, picture etc.) @see MegaChatMessage::Type.
     *
     * @return MegaChatMessage that will be sent. The message id is not definitive, but temporal.
     */
    public MegaChatMessage sendMessage(long chatid, String msg){
        return megaChatApi.sendMessage(chatid, msg);
    }

    /**
     * Sends a contact or a group of contacts to the specified chatroom
     *
     * The MegaChatMessage object returned by this function includes a message transaction id,
     * That id is not the definitive id, which will be assigned by the server. You can obtain the
     * temporal id with MegaChatMessage::getTempId()
     *
     * When the server confirms the reception of the message, the MegaChatRoomListener::onMessageUpdate
     * is called, including the definitive id and the new status: MegaChatMessage::STATUS_SERVER_RECEIVED.
     * At this point, the app should refresh the message identified by the temporal id and move it to
     * the final position in the history, based on the reported index in the callback.
     *
     * If the message is rejected by the server, the message will keep its temporal id and will have its
     * a message id set to MEGACHAT_INVALID_HANDLE.
     *
     * You take the ownership of the returned value.
     *
     * @param chatid MegaChatHandle that identifies the chat room
     * @param handles MegaChatHandleList with contacts to be attached
     * @return MegaChatMessage that will be sent. The message id is not definitive, but temporal.
     */
    public MegaChatMessage attachContacts(long chatid, MegaHandleList handles){
        return megaChatApi.attachContacts(chatid, handles);
    }

    /**
     * Sends a node or a group of nodes to the specified chatroom
     *
     * In contrast to other functions to send messages, such as
     * MegaChatApi::sendMessage or MegaChatApi::attachContacts, this function
     * is asynchronous and does not return a MegaChatMessage directly. Instead, the
     * MegaChatMessage can be obtained as a result of the corresponding MegaChatRequest.
     *
     * The associated request type with this request is MegaChatRequest::TYPE_ATTACH_NODE_MESSAGE
     * Valid data in the MegaChatRequest object received on callbacks:
     * - MegaChatRequest::getChatHandle - Returns the chat identifier
     * - MegaChatRequest::getNodeList - Returns the list of nodes
     *
     * Valid data in the MegaChatRequest object received in onRequestFinish when the error code
     * is MegaError::ERROR_OK:
     * - MegaChatRequest::getMegaChatMessage - Returns the message that has been sent
     *
     * When the server confirms the reception of the message, the MegaChatRoomListener::onMessageUpdate
     * is called, including the definitive id and the new status: MegaChatMessage::STATUS_SERVER_RECEIVED.
     * At this point, the app should refresh the message identified by the temporal id and move it to
     * the final position in the history, based on the reported index in the callback.
     *
     * If the message is rejected by the server, the message will keep its temporal id and will have its
     * a message id set to MEGACHAT_INVALID_HANDLE.
     *
     * @deprecated This function must NOT be used in new developments. It will eventually become obsolete.
     *
     * @param chatid MegaChatHandle that identifies the chat room
     * @param nodes Array of nodes that the user want to attach
     * @param listener MegaChatRequestListener to track this request
     */
    public void attachNodes(long chatid, MegaNodeList nodes, MegaChatRequestListenerInterface listener){
        megaChatApi.attachNodes(chatid, nodes, createDelegateRequestListener(listener));
    }

    /**
     * Revoke the access to a node in the specified chatroom
     *
     * In contrast to other functions to send messages, such as
     * MegaChatApi::sendMessage or MegaChatApi::attachContacts, this function
     * is asynchronous and does not return a MegaChatMessage directly. Instead, the
     * MegaChatMessage can be obtained as a result of the corresponding MegaChatRequest.
     *
     * The associated request type with this request is MegaChatRequest::TYPE_REVOKE_NODE_MESSAGE
     * Valid data in the MegaChatRequest object received on callbacks:
     * - MegaChatRequest::getChatHandle - Returns the chat identifier
     * - MegaChatRequest::geUserHandle - Returns the handle of the node
     *
     * Valid data in the MegaChatRequest object received in onRequestFinish when the error code
     * is MegaError::ERROR_OK:
     * - MegaChatRequest::getMegaChatMessage - Returns the message that has been sent
     *
     * When the server confirms the reception of the message, the MegaChatRoomListener::onMessageUpdate
     * is called, including the definitive id and the new status: MegaChatMessage::STATUS_SERVER_RECEIVED.
     * At this point, the app should refresh the message identified by the temporal id and move it to
     * the final position in the history, based on the reported index in the callback.
     *
     * If the message is rejected by the server, the message will keep its temporal id and will have its
     * a message id set to MEGACHAT_INVALID_HANDLE.
     *
     * @deprecated This function must NOT be used in new developments. It will eventually become obsolete.
     *
     * @param chatid MegaChatHandle that identifies the chat room
     * @param nodeHandle MegaChatHandle that identifies the node to revoke access to
     * @param listener MegaChatRequestListener to track this request
     */
    public void revokeAttachment(long chatid, long nodeHandle, MegaChatRequestListenerInterface listener){
        megaChatApi.revokeAttachment(chatid, nodeHandle, createDelegateRequestListener(listener));
    }

    /**
     * Sends a node to the specified chatroom
     *
     * The attachment message includes information about the node, so the receiver can download
     * or import the node.
     *
     * In contrast to other functions to send messages, such as
     * MegaChatApi::sendMessage or MegaChatApi::attachContacts, this function
     * is asynchronous and does not return a MegaChatMessage directly. Instead, the
     * MegaChatMessage can be obtained as a result of the corresponding MegaChatRequest.
     *
     * The associated request type with this request is MegaChatRequest::TYPE_ATTACH_NODE_MESSAGE
     * Valid data in the MegaChatRequest object received on callbacks:
     * - MegaChatRequest::getChatHandle - Returns the chat identifier
     * - MegaChatRequest::getUserHandle - Returns the handle of the node
     *
     * Valid data in the MegaChatRequest object received in onRequestFinish when the error code
     * is MegaError::ERROR_OK:
     * - MegaChatRequest::getMegaChatMessage - Returns the message that has been sent
     *
     * When the server confirms the reception of the message, the MegaChatRoomListener::onMessageUpdate
     * is called, including the definitive id and the new status: MegaChatMessage::STATUS_SERVER_RECEIVED.
     * At this point, the app should refresh the message identified by the temporal id and move it to
     * the final position in the history, based on the reported index in the callback.
     *
     * If the message is rejected by the server, the message will keep its temporal id and will have its
     * a message id set to MEGACHAT_INVALID_HANDLE.
     *
     * @param chatid MegaChatHandle that identifies the chat room
     * @param nodehandle Handle of the node that the user wants to attach
     * @param listener MegaChatRequestListener to track this request
     */
    public void attachNode(long chatid, long nodehandle, MegaChatRequestListenerInterface listener){
        megaChatApi.attachNode(chatid, nodehandle, createDelegateRequestListener(listener));
    }

    /**
     * Revoke the access to a node granted by an attachment message
     *
     * The attachment message will be deleted as any other message. Therefore,
     *
     * The revoke is actually a deletion of the former message. Hence, the behavior is the
     * same than a regular deletion.
     * @see MegaChatApi::editMessage or MegaChatApi::deleteMessage for more information.
     *
     * If the revoke is rejected because the attachment message is too old, or if the message is
     * not an attachment message, this function returns NULL.
     *
     * You take the ownership of the returned value.
     *
     * @param chatid MegaChatHandle that identifies the chat room
     * @param msgid MegaChatHandle that identifies the message
     *
     * @return MegaChatMessage that will be modified. NULL if the message cannot be edited (too old)
     */
    public MegaChatMessage revokeAttachmentMessage(long chatid, long msgid){
        return megaChatApi.revokeAttachmentMessage(chatid, msgid);
    }

    /** Returns whether the logged in user has been granted access to the node
     *
     * Access to attached nodes received in chatrooms is granted when the message
     * is sent, but it can be revoked afterwards.
     *
     * This convenience method allows to check if you still have access to a node
     * or it was revoked. Usually, apps will show the attachment differently when
     * access has been revoked.
     *
     * @note The returned value will be valid only for nodes attached to messages
     * already loaded in an opened chatroom. The list of revoked nodes is updated
     * accordingly while the chatroom is open, based on new messages received.
     *
     * @deprecated This function must NOT be used in new developments. It will eventually become obsolete.
     *
     * @param chatid MegaChatHandle that identifies the chat room
     * @param nodeHandle MegaChatHandle that identifies the node to check its access
     *
     * @return True if the user has access to the node in this chat.
     */
    public boolean isRevoked(long chatid, long nodeHandle){
        return megaChatApi.isRevoked(chatid, nodeHandle);
    }

    /**
     * Edits an existing message
     *
     * Message's edits are only allowed during a short timeframe, usually 1 hour.
     * Message's deletions are equivalent to message's edits, but with empty content.
     *
     * There is only one pending edit for not-yet confirmed edits. Therefore, this function will
     * discard previous edits that haven't been notified via MegaChatRoomListener::onMessageUpdate
     * where the message has MegaChatMessage::hasChanged(MegaChatMessage::CHANGE_TYPE_CONTENT).
     *
     * If the edits is rejected... // TODO:
     *
     * You take the ownership of the returned value.
     *
     * @param chatid MegaChatHandle that identifies the chat room
     * @param msgid MegaChatHandle that identifies the message
     * @param msg New content of the message
     *
     * @return MegaChatMessage that will be modified. NULL if the message cannot be edited (too old)
     */
    public MegaChatMessage editMessage(long chatid, long msgid, String msg){
        return megaChatApi.editMessage(chatid, msgid, msg);
    }

    /**
     * Deletes an existing message
     *
     * @note Message's deletions are equivalent to message's edits, but with empty content.
     * @see \c MegaChatapi::editMessage for more information.
     *
     * You take the ownership of the returned value.
     *
     * @param chatid MegaChatHandle that identifies the chat room
     * @param msgid MegaChatHandle that identifies the message
     *
     * @return MegaChatMessage that will be deleted. NULL if the message cannot be deleted (too old)
     */
    public MegaChatMessage deleteMessage(long chatid, long msgid){
        return megaChatApi.deleteMessage(chatid, msgid);
    }

    /**
     * Sets the last-seen-by-us pointer to the specified message
     *
     * The last-seen-by-us pointer is persisted in the account, so every client will
     * be aware of the last-seen message.
     *
     * @param chatid MegaChatHandle that identifies the chat room
     * @param msgid MegaChatHandle that identifies the message
     *
     * @return False if the \c chatid is invalid or the message is older
     * than last-seen-by-us message. True if success.
     */
    public boolean setMessageSeen(long chatid, long msgid){
        return megaChatApi.setMessageSeen(chatid, msgid);
    }

    /**
     * Returns the last-seen-by-us message
     *
     * @param chatid MegaChatHandle that identifies the chat room
     *
     * @return The last-seen-by-us MegaChatMessage, or NULL if error.
     */
    public MegaChatMessage getLastMessageSeen(long chatid){
        return megaChatApi.getLastMessageSeen(chatid);
    }

    /**
     * Removes the unsent message from the queue
     *
     * Messages with status MegaChatMessage::STATUS_SENDING_MANUAL should be
     * removed from the manual send queue after user discards them or resends them.
     *
     * @param chatid MegaChatHandle that identifies the chat room
     * @param tempId Temporal id of the message, as returned by MegaChatMessage::getTempId.
     */
    public void removeUnsentMessage(long chatid, long tempId){
        megaChatApi.removeUnsentMessage(chatid, tempId);
    }

    /**
     * Send a notification to the chatroom that the user is typing
     *
     * Other peers in the chatroom will receive a notification via
     * \c MegaChatRoomListener::onChatRoomUpdate with the change type
     * \c MegaChatRoom::CHANGE_TYPE_USER_TYPING. \see MegaChatRoom::getUserTyping.
     *
     * The associated request type with this request is MegaChatRequest::TYPE_SEND_TYPING_NOTIF
     * Valid data in the MegaChatRequest object received on callbacks:
     * - MegaChatRequest::getChatHandle - Returns the chat identifier
     *
     * @param chatid MegaChatHandle that identifies the chat room
     * @param listener MegaChatRequestListenerInterface to track this request
     */
    public void sendTypingNotification(long chatid, MegaChatRequestListenerInterface listener){
        megaChatApi.sendTypingNotification(chatid, createDelegateRequestListener(listener));
    }

    /**
     * Send a notification to the chatroom that the user is typing
     *
     * Other peers in the chatroom will receive a notification via
     * \c MegaChatRoomListener::onChatRoomUpdate with the change type
     * \c MegaChatRoom::CHANGE_TYPE_USER_TYPING. \see MegaChatRoom::getUserTyping.
     *
     * @param chatid MegaChatHandle that identifies the chat room
     */
    public void sendTypingNotification(long chatid){
        megaChatApi.sendTypingNotification(chatid);
    }

<<<<<<< HEAD

    // Call management
    /**
     * Start a call in a chat room
     *
     * The associated request type with this request is MegaChatRequest::TYPE_START_CHAT_CALL
     * Valid data in the MegaChatRequest object received on callbacks:
     * - MegaChatRequest::getChatHandle - Returns the chat identifier
     * - MegaChatRequest::getFlag - Returns true if it is a video-audio call or false for audio call
     *
     * @param chatid MegaChatHandle that identifies the chat room
     * @param enableVideo True for audio-video call, false for audio call
     * @param listener MegaChatRequestListener to track this request
     */
    public void startChatCall(long chatid, boolean enableVideo, MegaChatRequestListenerInterface listener)
    {
        megaChatApi.startChatCall(chatid, enableVideo, createDelegateRequestListener(listener));
    }

    /**
     * Answer a call received in a chat room
     *
     * The associated request type with this request is MegaChatRequest::TYPE_ANSWER_CHAT_CALL
     * Valid data in the MegaChatRequest object received on callbacks:
     * - MegaChatRequest::getChatHandle - Returns the chat identifier
     * - MegaChatRequest::getFlag - Returns true if it is a video-audio call or false for audio call
     *
     * @param chatid MegaChatHandle that identifies the chat room
     * @param enableVideo True for audio-video call, false for audio call
     * @param listener MegaChatRequestListener to track this request
     */
    public void answerChatCall(long chatid, boolean enableVideo, MegaChatRequestListenerInterface listener)
    {
        megaChatApi.answerChatCall(chatid, enableVideo, createDelegateRequestListener(listener));
    }

    /**
     * Hang a call in a chat room
     *
     * The associated request type with this request is MegaChatRequest::TYPE_HANG_CHAT_CALL
     * Valid data in the MegaChatRequest object received on callbacks:
     * - MegaChatRequest::getChatHandle - Returns the chat identifier
     *
     * @param chatid MegaChatHandle that identifies the chat room
     * @param listener MegaChatRequestListener to track this request
     */

    public void hangChatCall(long chatid, MegaChatRequestListenerInterface listener)
    {
        megaChatApi.hangChatCall(chatid, createDelegateRequestListener(listener));
    }
    /**
     * Hang all active calls
     *
     * The associated request type with this request is MegaChatRequest::TYPE_HANG_CHAT_CALL
     *
     * @param listener MegaChatRequestListener to track this request
     */
    public void hangAllChatCalls(MegaChatRequestListenerInterface listener)
    {
        megaChatApi.hangAllChatCalls(createDelegateRequestListener(listener));
    }

    /**
     * Enable audio for a call that is in progress
     *
     * The associated request type with this request is MegaChatRequest::TYPE_DISABLE_AUDIO_VIDEO_CALL
     * Valid data in the MegaChatRequest object received on callbacks:
     * - MegaChatRequest::getChatHandle - Returns the chat identifier
     * - MegaChatRequest::getFlag - Returns true
     * - MegaChatRequest::getParamType - Returns MegaChatRequest::AUDIO
     *
     * @param chatid MegaChatHandle that identifies the chat room
     * @param listener MegaChatRequestListener to track this request
     */
    public void enableAudio(long chatid, MegaChatRequestListenerInterface listener){
        megaChatApi.enableAudio(chatid, createDelegateRequestListener(listener));
    }

    /**
     * Disable audio for a call that is in progress
     *
     * The associated request type with this request is MegaChatRequest::TYPE_DISABLE_AUDIO_VIDEO_CALL
     * Valid data in the MegaChatRequest object received on callbacks:
     * - MegaChatRequest::getChatHandle - Returns the chat identifier
     * - MegaChatRequest::getFlag - Returns false
     * - MegaChatRequest::getParamType - Returns MegaChatRequest::AUDIO
     *
     * @param chatid MegaChatHandle that identifies the chat room
     * @param listener MegaChatRequestListener to track this request
     */
    public void disableAudio(long chatid, MegaChatRequestListenerInterface listener){
        megaChatApi.disableAudio(chatid, createDelegateRequestListener(listener));
    }

    /**
     * Enable video for a call that is in progress
     *
     * The associated request type with this request is MegaChatRequest::TYPE_DISABLE_AUDIO_VIDEO_CALL
     * Valid data in the MegaChatRequest object received on callbacks:
     * - MegaChatRequest::getChatHandle - Returns the chat identifier
     * - MegaChatRequest::getFlag - Returns true
     * - MegaChatRequest::getParamType - MegaChatRequest::VIDEO
     *
     * @param chatid MegaChatHandle that identifies the chat room
     * @param listener MegaChatRequestListener to track this request
     */
    public void enableVideo(long chatid, MegaChatRequestListenerInterface listener){
        megaChatApi.enableVideo(chatid, createDelegateRequestListener(listener));
    }

    /**
     * Disable video for a call that is in progress
     *
     * The associated request type with this request is MegaChatRequest::TYPE_DISABLE_AUDIO_VIDEO_CALL
     * Valid data in the MegaChatRequest object received on callbacks:
     * - MegaChatRequest::getChatHandle - Returns the chat identifier
     * - MegaChatRequest::getFlag - Returns false
     * - MegaChatRequest::getParamType - Returns MegachatRequest::VIDEO
     *
     * @param chatid MegaChatHandle that identifies the chat room
     * @param listener MegaChatRequestListener to track this request
     */
    public void disableVideo(long chatid, MegaChatRequestListenerInterface listener){
        megaChatApi.disableVideo(chatid, createDelegateRequestListener(listener));
    }

    /**
     * Search all audio and video devices at the system at that moment.
     *
     * The associated request type with this request is MegaChatRequest::TYPE_LOAD_AUDIO_VIDEO_DEVICES
     * After call this funciton, available devices can be obtained calling getChatAudioInDevices
     * or getChatVideoInDevices
     *
     * @param listener MegaChatRequestListener to track this request
     */

    /**
     * Search all audio and video devices at the system at that moment.
     *
     * The associated request type with this request is MegaChatRequest::TYPE_LOAD_AUDIO_VIDEO_DEVICES
     * After call this funciton, available devices can be obtained calling getChatAudioInDevices
     * or getChatVideoInDevices
     *
     * @param listener MegaChatRequestListener to track this request
     */
    public void loadAudioVideoDeviceList(MegaChatRequestListenerInterface listener)
    {
        megaChatApi.loadAudioVideoDeviceList(createDelegateRequestListener(listener));
    }

    /**
     * Get the MegaChatCall that has a specific handle
     *
     * You can get the handle of  a MegaChatCall using MegaChatCall::getId().
     *
     * You take the ownership of the returned value
     *
     * @param callId MegaChatHandle that identifies the call
     * @return MegaChatCall object for the specified \c chatid. NULL if call doesn't exist
     */
    public MegaChatCall getChatCall(long callId){
        return megaChatApi.getChatCall(callId);
    }

    /**
     * Get the MegaChatCall associated with a chatRoom
     *
     * If chatId is invalid or there isn't any MegaChatCall associated with the chatroom, NULL is
     * returned
     *
     * You take the ownership of the returned value
     *
     * @param chatid MegaChatHandle that identifies the chat room
     * @return MegaChatCall object associated with chatid or NULL if it doesn't exist
     */
    public MegaChatCall getChatCallByChatId(long chatId){
        return megaChatApi.getChatCallByChatId(chatId);
=======
    /**
     * Saves the current state
     *
     * The DB cache works with transactions. In order to prevent losing recent changes when the app
     * dies abruptly (usual case in mobile apps), it is recommended to call this method, so the
     * transaction is committed.
     *
     * This method should be called ONLY when the app is prone to be killed, whether by the user or the
     * operative system. Otherwise, transactions are committed regularly.
     */
    public void saveCurrentState(){
        megaChatApi.saveCurrentState();
>>>>>>> ac8a8017
    }

    public static void setCatchException(boolean enable) {
        MegaChatApi.setCatchException(enable);
    }

    /**
     * Set the active log level.
     * <p>
     * This function sets the log level of the logging system. If you set a log listener using
     * MegaApiJava.setLoggerObject(), you will receive logs with the same or a lower level than
     * the one passed to this function.
     *
     * @param logLevel
     *            Active log level. These are the valid values for this parameter: <br>
     *                Valid values are:
     * - MegaChatApi::LOG_LEVEL_ERROR   = 1
     * - MegaChatApi::LOG_LEVEL_WARNING = 2
     * - MegaChatApi::LOG_LEVEL_INFO    = 3
     * - MegaChatApi::LOG_LEVEL_VERBOSE = 4
     * - MegaChatApi::LOG_LEVEL_DEBUG   = 5
     * - MegaChatApi::LOG_LEVEL_MAX     = 6
     *            - MegaApiJava.LOG_LEVEL_FATAL = 0. <br>
     *            - MegaApiJava.LOG_LEVEL_ERROR = 1. <br>
     *            - MegaApiJava.LOG_LEVEL_WARNING = 2. <br>
     *            - MegaApiJava.LOG_LEVEL_INFO = 3. <br>
     *            - MegaApiJava.LOG_LEVEL_DEBUG = 4. <br>
     *            - MegaApiJava.LOG_LEVEL_MAX = 5.
     */
    public static void setLogLevel(int logLevel) {
        MegaChatApi.setLogLevel(logLevel);
    }

    /**
     * Set a MegaLogger implementation to receive SDK logs.
     * <p>
     * Logs received by this objects depends on the active log level.
     * By default, it is MegaApiJava.LOG_LEVEL_INFO. You can change it
     * using MegaApiJava.setLogLevel().
     *
     * @param megaLogger
     *            MegaChatLogger implementation.
     */
    public static void setLoggerObject(MegaChatLoggerInterface megaLogger) {
        DelegateMegaChatLogger newLogger = new DelegateMegaChatLogger(megaLogger);
        MegaChatApi.setLoggerObject(newLogger);
        logger = newLogger;
    }

    private MegaChatRequestListener createDelegateRequestListener(MegaChatRequestListenerInterface listener) {
        DelegateMegaChatRequestListener delegateListener = new DelegateMegaChatRequestListener(this, listener, true);
        activeRequestListeners.add(delegateListener);
        return delegateListener;
    }

    private MegaChatRequestListener createDelegateRequestListener(MegaChatRequestListenerInterface listener, boolean singleListener) {
        DelegateMegaChatRequestListener delegateListener = new DelegateMegaChatRequestListener(this, listener, singleListener);
        activeRequestListeners.add(delegateListener);
        return delegateListener;
    }

    private MegaChatRoomListener createDelegateChatRoomListener(MegaChatRoomListenerInterface listener) {
        DelegateMegaChatRoomListener delegateListener = new DelegateMegaChatRoomListener(this, listener);
        activeChatRoomListeners.add(delegateListener);
        return delegateListener;
    }

    private MegaChatListener createDelegateChatListener(MegaChatListenerInterface listener) {
        DelegateMegaChatListener delegateListener = new DelegateMegaChatListener(this, listener);
        activeChatListeners.add(delegateListener);
        return delegateListener;
    }

    private MegaChatCallListener createDelegateChatCallListener(MegaChatCallListenerInterface listener) {
        DelegateMegaChatCallListener delegateListener = new DelegateMegaChatCallListener(this, listener);
        activeChatCallListeners.add(delegateListener);
        return delegateListener;
    }

    private MegaChatVideoListener createDelegateChatVideoListener(MegaChatVideoListenerInterface listener, boolean remote) {
        DelegateMegaChatVideoListener delegateListener = new DelegateMegaChatVideoListener(this, listener, remote);
        activeChatVideoListeners.add(delegateListener);
        return delegateListener;
    }

    void privateFreeRequestListener(DelegateMegaChatRequestListener listener) {
        activeRequestListeners.remove(listener);
    }

    static ArrayList<MegaChatRoom> chatRoomListToArray(MegaChatRoomList chatRoomList) {

        if (chatRoomList == null) {
            return null;
        }

        ArrayList<MegaChatRoom> result = new ArrayList<MegaChatRoom>((int)chatRoomList.size());
        for (int i = 0; i < chatRoomList.size(); i++) {
            result.add(chatRoomList.get(i).copy());
        }

        return result;
    }

    static ArrayList<MegaChatListItem> chatRoomListItemToArray(MegaChatListItemList chatRoomItemList) {

        if (chatRoomItemList == null) {
            return null;
        }

        ArrayList<MegaChatListItem> result = new ArrayList<MegaChatListItem>((int)chatRoomItemList.size());
        for (int i = 0; i < chatRoomItemList.size(); i++) {
            result.add(chatRoomItemList.get(i).copy());
        }

        return result;
    }
};<|MERGE_RESOLUTION|>--- conflicted
+++ resolved
@@ -1453,7 +1453,19 @@
         megaChatApi.sendTypingNotification(chatid);
     }
 
-<<<<<<< HEAD
+    /**
+     * Saves the current state
+     *
+     * The DB cache works with transactions. In order to prevent losing recent changes when the app
+     * dies abruptly (usual case in mobile apps), it is recommended to call this method, so the
+     * transaction is committed.
+     *
+     * This method should be called ONLY when the app is prone to be killed, whether by the user or the
+     * operative system. Otherwise, transactions are committed regularly.
+     */
+    public void saveCurrentState(){
+            megaChatApi.saveCurrentState();
+    }
 
     // Call management
     /**
@@ -1632,20 +1644,6 @@
      */
     public MegaChatCall getChatCallByChatId(long chatId){
         return megaChatApi.getChatCallByChatId(chatId);
-=======
-    /**
-     * Saves the current state
-     *
-     * The DB cache works with transactions. In order to prevent losing recent changes when the app
-     * dies abruptly (usual case in mobile apps), it is recommended to call this method, so the
-     * transaction is committed.
-     *
-     * This method should be called ONLY when the app is prone to be killed, whether by the user or the
-     * operative system. Otherwise, transactions are committed regularly.
-     */
-    public void saveCurrentState(){
-        megaChatApi.saveCurrentState();
->>>>>>> ac8a8017
     }
 
     public static void setCatchException(boolean enable) {
