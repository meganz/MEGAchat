#include "karereCommon.h"
#include "stringUtils.h"
#include "base/timers.hpp"
#include "megachatapi_impl.h"
#include "waiter/libuvWaiter.h"

#ifndef KARERE_DISABLE_WEBRTC
namespace rtcModule {void globalCleanup(); }
#endif

#ifndef LOGGER_SPRINTF_BUF_SIZE
    #define LOGGER_SPRINTF_BUF_SIZE 10240
#endif

namespace karere
{
<<<<<<< HEAD
const char* gDbSchemaVersionSuffix = "11";
=======
const char* gDbSchemaVersionSuffix = "10";
>>>>>>> f1a1ed0c
/*
    2 --> +3: invalidate cached chats to reload history (so call-history msgs are fetched)
    3 --> +4: invalidate both caches, SDK + MEGAchat, if there's at least one chat (so deleted chats are re-fetched from API)
    4 --> +5: modify attachment, revoke, contact and containsMeta and create a new table node_history
    5 --> +6: invalidate both caches, SDK + MEGAchat, (so deleted chats are re-fetched from API) if there's at least one chat,
              otherwise modify cache structure to support public chats
    6 --> +7: update keyid for truncate messages in db
    7 --> +8: modify chats and create a new table chat_reactions
    8 --> +9: create table DNS cache
<<<<<<< HEAD
    10 --> +11: modify sendkeys table
=======
    9 --> +10:create table chat_pending_reactions
>>>>>>> f1a1ed0c
*/

bool gCatchException = true;

void globalInit(void(*postFunc)(void*, void*), uint32_t options, const char* logPath, size_t logSize)
{
    if (logPath)
    {
        karere::gLogger.logToFile(logPath, logSize);
    }
    services_init(postFunc, options);
}

void globalCleanup()
{
#ifndef KARERE_DISABLE_WEBRTC
    rtcModule::globalCleanup();
#endif
    services_shutdown();
}

void init_uv_timer(void *ctx, uv_timer_t *timer)
{
    uv_timer_init(((::mega::LibuvWaiter *)(((megachat::MegaChatApiImpl *)ctx)->waiter))->eventloop, timer);
}
}<|MERGE_RESOLUTION|>--- conflicted
+++ resolved
@@ -14,11 +14,7 @@
 
 namespace karere
 {
-<<<<<<< HEAD
 const char* gDbSchemaVersionSuffix = "11";
-=======
-const char* gDbSchemaVersionSuffix = "10";
->>>>>>> f1a1ed0c
 /*
     2 --> +3: invalidate cached chats to reload history (so call-history msgs are fetched)
     3 --> +4: invalidate both caches, SDK + MEGAchat, if there's at least one chat (so deleted chats are re-fetched from API)
@@ -28,11 +24,8 @@
     6 --> +7: update keyid for truncate messages in db
     7 --> +8: modify chats and create a new table chat_reactions
     8 --> +9: create table DNS cache
-<<<<<<< HEAD
+    9 --> +10:create table chat_pending_reactions
     10 --> +11: modify sendkeys table
-=======
-    9 --> +10:create table chat_pending_reactions
->>>>>>> f1a1ed0c
 */
 
 bool gCatchException = true;
