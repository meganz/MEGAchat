--- conflicted
+++ resolved
@@ -26,11 +26,8 @@
     8 --> +9: create table DNS cache
     9 --> +10: create table chat_pending_reactions and modify sendkeys table
     10 -> +11: Solve issue with truncate messages
-<<<<<<< HEAD
-    11 -> +12: modify chats table to add new meeting flag
-=======
     11 -> +12: modify schema to add sess_data (TLS session) to the table dns_cache
->>>>>>> 24aa0ad6
+    12 -> +13: modify chats table to add new meeting flag
 */
 
 bool gCatchException = true;
