--- conflicted
+++ resolved
@@ -236,13 +236,8 @@
         if ((changed & desc.changeMask) == 0)
             continue; //the change is not of this attrib type
 
-<<<<<<< HEAD
-        uint8_t type = static_cast<uint8_t>(it->first);
-        UserAttrPair key(userid, type);
-=======
         int type = it->first;
         UserAttrPair key(userid, static_cast<uint8_t>(type));
->>>>>>> 376a6f24
         auto it = find(key);
         if (it == end()) //we don't have such attribute
         {
