#ifndef websocketsIO_h
#define websocketsIO_h

#include <thread>
#include <iostream>
#include <functional>
#include <vector>
#include <mega/waiter.h>
#include <mega/thread.h>
#include "base/logger.h"
#include "sdkApi.h"
#include "buffer.h"
#include "db.h"
#include "url.h"

<<<<<<< HEAD
// WEBSOCKETS LOG
=======
// Disable TLS session resumption until we figure out why Chrome using the same BoringSSL does not have any issues
#define WEBSOCKETS_TLS_SESSION_CACHE_ENABLED 0

>>>>>>> 3b83038b
#define WEBSOCKETS_LOG_DEBUG(fmtString,...) KARERE_LOG_DEBUG(krLogChannel_websockets, fmtString, ##__VA_ARGS__)
#define WEBSOCKETS_LOG_INFO(fmtString,...) KARERE_LOG_INFO(krLogChannel_websockets, fmtString, ##__VA_ARGS__)
#define WEBSOCKETS_LOG_WARNING(fmtString,...) KARERE_LOG_WARNING(krLogChannel_websockets, fmtString, ##__VA_ARGS__)
#define WEBSOCKETS_LOG_ERROR(fmtString,...) KARERE_LOG_ERROR(krLogChannel_websockets, fmtString, ##__VA_ARGS__)

// DNSCACHE LOG
#define DNSCACHE_LOG_DEBUG(fmtString,...) KARERE_LOG_DEBUG(krLogChannel_dnscache, fmtString, ##__VA_ARGS__)
#define DNSCACHE_LOG_INFO(fmtString,...) KARERE_LOG_INFO(krLogChannel_dnscache, fmtString, ##__VA_ARGS__)
#define DNSCACHE_LOG_WARNING(fmtString,...) KARERE_LOG_WARNING(krLogChannel_dnscache, fmtString, ##__VA_ARGS__)
#define DNSCACHE_LOG_ERROR(fmtString,...) KARERE_LOG_ERROR(krLogChannel_dnscache, fmtString, ##__VA_ARGS__)

class WebsocketsClient;
class WebsocketsClientImpl;

#if WEBSOCKETS_TLS_SESSION_CACHE_ENABLED
struct CachedSession
{
    std::string             hostname;    // host.domain
    int                     port = 0;    // 443 usually
    std::shared_ptr<Buffer> blob;        // session data

    void saveToStorage(bool save) { disconnectAction = save ? MEGA_SAVE : MEGA_IGNORE; }
    bool saveToStorage() const { return disconnectAction == MEGA_SAVE; }
    void dropFromStorage(bool drop) { disconnectAction = drop ? MEGA_DROP : MEGA_IGNORE; }
    bool dropFromStorage() const { return disconnectAction == MEGA_DROP; }

private:
    enum
    {
        MEGA_IGNORE   // WinBase.h:   #define IGNORE              0       // Ignore signal
        , MEGA_SAVE
        , MEGA_DROP
    };

    // Initialize to this unusual value ("drop"), because LWS won't offer enough data
    // in the cb to link to one of these instances, in case of connection failure.
    int                     disconnectAction = MEGA_DROP;
};
#endif // WEBSOCKETS_TLS_SESSION_CACHE_ENABLED

class DNScache
{
struct DNSrecord;
public:
    // reference to db-layer interface
    SqliteDb &mDb;

    DNScache(SqliteDb &db, int chatdVersion);
    void loadFromDb();
    void addRecord(int shard, const std::string &url, std::shared_ptr<Buffer> sess = nullptr, bool saveToDb = true);
    void removeRecord(int shard);
    void updateRecord(int shard, const std::string &url, bool saveToDb);
    bool hasRecord(int shard);
    bool isValidUrl(int shard);
    // the record for the given shard must exist
    bool setIp(int shard, const std::vector<std::string> &ipsv4, const std::vector<std::string> &ipsv6);
    // the record for the given shard must exist (to load from DB)
    bool setIp(int shard, std::string ipv4, std::string ipv6);
    bool getIp(int shard, std::string &ipv4, std::string &ipv6);
    bool invalidateIps(int shard);
    void connectDone(int shard, const std::string &ip);
    bool isMatch(int shard, const std::vector<std::string> &ipsv4, const std::vector<std::string> &ipsv6);
    bool isMatch(int shard, const std::string &ipv4, const std::string &ipv6);
    time_t age(int shard);
    const karere::Url &getUrl(int shard);
<<<<<<< HEAD
=======

#if WEBSOCKETS_TLS_SESSION_CACHE_ENABLED
>>>>>>> 3b83038b
    bool updateTlsSession(const CachedSession &sess);
    std::vector<CachedSession> getTlsSessions();
#endif

    // DNS cache methods to manage SFU records
    bool isSfuValidShard(int shard) const;
    bool setSfuIp(const std::string &host, const std::vector<std::string> &ipsv4, const std::vector<std::string> &ipsv6);
    bool addSfuRecord(const std::string &host, std::shared_ptr<Buffer> sess = nullptr, bool saveToDb = true, int shard = kInvalidShard);

    // DNS cache methods to manage records based on host instead of shard
    bool addRecordByHost(const std::string &host, std::shared_ptr<Buffer> sess = nullptr, bool saveToDb = true, int shard = kInvalidShard);
    DNSrecord* getRecordByHost(const std::string &host);
    void connectDoneByHost(const std::string &host, const std::string &ip);
    bool getIpByHost(const std::string &host, std::string &ipv4, std::string &ipv6);
    bool isMatchByHost(const std::string &host, const std::vector<std::string> &ipsv4, const std::vector<std::string> &ipsv6);

private:
    struct DNSrecord
    {
        karere::Url mUrl;
        std::string ipv4;
        std::string ipv6;
        ::mega::m_time_t resolveTs = 0;       // can be used to invalidate IP addresses by age
        ::mega::m_time_t connectIpv4Ts = 0;   // can be used for heuristics based on last successful connection
        ::mega::m_time_t connectIpv6Ts = 0;   // can be used for heuristics based on last successful connection
        std::shared_ptr<Buffer> tlsBlob; // tls session data
        DNSrecord() = default;
        DNSrecord(const std::string &host, std::shared_ptr<Buffer> sess):
            tlsBlob(sess && !sess->empty() ? sess : nullptr)
        {
            // no need to implement move ctr in Url class as all members are from primitive types
            mUrl.host = host;
        }

        bool isHostMatch(const std::string &host) const { return mUrl.host == host; }
    };

    // DNS cache methods to manage SFU records
    int calculateNextSfuShard();
    bool addSfuRecordWithIp(const std::string &host, std::shared_ptr<Buffer> sess, bool saveToDb, int shard, const std::vector<std::string> &ipsv4, const std::vector<std::string> &ipsv6);
    bool hasRecordByHost(const std::string &host) const;
    bool setIpByHost(const std::string &host, const std::vector<std::string> &ipsv4, const std::vector<std::string> &ipsv6);
    bool updateCurrentShardForSfuFromDb(); // retrieves the min SFU shard from DB and updates mCurrentShardForSfu

    // class members
    static constexpr int kInvalidShard = INT_MIN; // invalid shard value
    enum: int8_t { kSfuShardStart = -20,  kSfuShardEnd = -128};
    std::map<int, DNSrecord> mRecords; // Maps shard to DNSrecord
    int mChatdVersion;
    void removeRecordsByShards(const std::set<int> &removeElements);

    /* SFU servers are not distributed in shards, but dns_cache primary key is shard number,
     * so for this purpose, we'll use a variable whose possible values are between
     * kSfuShardStart and kSfuShardEnd.
     */
    int mCurrentShardForSfu;
};

// Generic websockets network layer
class WebsocketsIO : public ::mega::EventTrigger
{
public:
    using Mutex = std::recursive_mutex;
    using MutexGuard = std::lock_guard<Mutex>;

    WebsocketsIO(Mutex &mutex, ::mega::MegaApi *megaApi, void *ctx);
    virtual ~WebsocketsIO();

    // apart from the lambda function to be executed, since it needs to be executed on a marshall call,
    // the appCtx is also required for some callbacks, so Msg wraps them both
    struct Msg
    {
        void *appCtx;
        std::function<void (int, const std::vector<std::string>&, const std::vector<std::string>&)> *cb;
        Msg(void *ctx, std::function<void (int, const std::vector<std::string>&, const std::vector<std::string>&)> func)
            : appCtx(ctx), cb(new std::function<void (int, const std::vector<std::string>&, const std::vector<std::string>&)>(func))
        {}
        ~Msg()
        {
            delete cb;
        }
    };

#if WEBSOCKETS_TLS_SESSION_CACHE_ENABLED
    virtual bool hasSessionCache() const { return false; }
    virtual void restoreSessions(std::vector<CachedSession> &&) { }
#endif

protected:
    MyMegaApi mApi;
    Mutex &mutex;
    void *appCtx;

    // This function is protected to prevent a wrong direct usage
    // It must be only used from WebsocketClient
    virtual bool wsResolveDNS(const char *hostname, std::function<void(int status, const std::vector<std::string> &ipsv4, const std::vector<std::string> &ipsv6)> f) = 0;
    virtual WebsocketsClientImpl *wsConnect(const char *ip, const char *host,
                                           int port, const char *path, bool ssl,
                                           WebsocketsClient *client) = 0;
    virtual int wsGetNoNameErrorCode() = 0;   // depends on the implementation
    friend WebsocketsClient;
};


// Abstract class that allows to manage a websocket connection.
// It's needed to subclass this class in order to receive callbacks

class WebsocketsClient
{
private:
    WebsocketsClientImpl *ctx;
    std::thread::id thread_id;

    // chatd/presenced use binary protocol, while SFU use text-based protocol (JSON)
    bool mWriteBinary = true;

public:
    WebsocketsClient(bool writeBinary = true);
    virtual ~WebsocketsClient();
    bool wsResolveDNS(WebsocketsIO *websocketIO, const char *hostname, std::function<void(int, const std::vector<std::string>&, const std::vector<std::string>&)> f);
    bool wsConnect(WebsocketsIO *websocketIO, const char *ip,
                   const char *host, int port, const char *path, bool ssl);
    int wsGetNoNameErrorCode(WebsocketsIO *websocketIO);
    bool wsSendMessage(char *msg, size_t len);  // returns true on success, false if error
    void wsDisconnect(bool immediate);
    bool wsIsConnected();
    void wsCloseCbPrivate(int errcode, int errtype, const char *preason, size_t reason_len);

    bool isWriteBinary() const;

    virtual void wsConnectCb() = 0;
    virtual void wsCloseCb(int errcode, int errtype, const char *preason, size_t reason_len) = 0;
    virtual void wsHandleMsgCb(char *data, size_t len) = 0;
    virtual void wsSendMsgCb(const char *data, size_t len) = 0;

    // Called after sending a message through the socket
    // (it may be implemented by clients that require messages to be sent individually and sequentially)
    virtual void wsProcessNextMsgCb() {}
#if WEBSOCKETS_TLS_SESSION_CACHE_ENABLED
    virtual bool wsSSLsessionUpdateCb(const CachedSession &) { return false; }
#endif

    /* Public key pinning, by default this flag is enabled (true), it only should be disabled for testing purposes */
    static bool publicKeyPinning;
};

class WebsocketsClientImpl
{
protected:
    WebsocketsClient *client;
    WebsocketsIO::Mutex &mutex;
    bool disconnecting;

public:
    WebsocketsClientImpl(WebsocketsIO::Mutex &mutex, WebsocketsClient *client);
    virtual ~WebsocketsClientImpl();
    void wsConnectCb();
    void wsCloseCb(int errcode, int errtype, const char *preason, size_t reason_len);
    void wsHandleMsgCb(char *data, size_t len);
    void wsSendMsgCb(const char *data, size_t len);
    void wsProcessNextMsgCb();
#if WEBSOCKETS_TLS_SESSION_CACHE_ENABLED
    bool wsSSLsessionUpdateCb(const CachedSession &sess);
#endif

    virtual bool wsSendMessage(char *msg, size_t len) = 0;
    virtual void wsDisconnect(bool immediate) = 0;
    virtual bool wsIsConnected() = 0;
};

#endif /* websocketsIO_h */<|MERGE_RESOLUTION|>--- conflicted
+++ resolved
@@ -13,13 +13,10 @@
 #include "db.h"
 #include "url.h"
 
-<<<<<<< HEAD
-// WEBSOCKETS LOG
-=======
 // Disable TLS session resumption until we figure out why Chrome using the same BoringSSL does not have any issues
 #define WEBSOCKETS_TLS_SESSION_CACHE_ENABLED 0
 
->>>>>>> 3b83038b
+// WEBSOCKETS LOG
 #define WEBSOCKETS_LOG_DEBUG(fmtString,...) KARERE_LOG_DEBUG(krLogChannel_websockets, fmtString, ##__VA_ARGS__)
 #define WEBSOCKETS_LOG_INFO(fmtString,...) KARERE_LOG_INFO(krLogChannel_websockets, fmtString, ##__VA_ARGS__)
 #define WEBSOCKETS_LOG_WARNING(fmtString,...) KARERE_LOG_WARNING(krLogChannel_websockets, fmtString, ##__VA_ARGS__)
@@ -85,11 +82,8 @@
     bool isMatch(int shard, const std::string &ipv4, const std::string &ipv6);
     time_t age(int shard);
     const karere::Url &getUrl(int shard);
-<<<<<<< HEAD
-=======
-
-#if WEBSOCKETS_TLS_SESSION_CACHE_ENABLED
->>>>>>> 3b83038b
+
+#if WEBSOCKETS_TLS_SESSION_CACHE_ENABLED
     bool updateTlsSession(const CachedSession &sess);
     std::vector<CachedSession> getTlsSessions();
 #endif
