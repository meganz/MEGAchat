--- conflicted
+++ resolved
@@ -149,11 +149,8 @@
     virtual void wsCloseCb(int errcode, int errtype, const char *preason, size_t reason_len) = 0;
     virtual void wsHandleMsgCb(char *data, size_t len) = 0;
     virtual void wsSendMsgCb(const char *data, size_t len) = 0;
-<<<<<<< HEAD
     virtual void wsProcessNextMsgCb() = 0;
-=======
     virtual bool wsSSLsessionUpdateCb(const CachedSession &) { return false; }
->>>>>>> 24aa0ad6
 
     /* Public key pinning, by default this flag is enabled (true), it only should be disabled for testing purposes */
     static bool publicKeyPinning;
@@ -173,11 +170,8 @@
     void wsCloseCb(int errcode, int errtype, const char *preason, size_t reason_len);
     void wsHandleMsgCb(char *data, size_t len);
     void wsSendMsgCb(const char *data, size_t len);
-<<<<<<< HEAD
     void wsProcessNextMsgCb();
-=======
     bool wsSSLsessionUpdateCb(const CachedSession &sess);
->>>>>>> 24aa0ad6
     
     virtual bool wsSendMessage(char *msg, size_t len) = 0;
     virtual void wsDisconnect(bool immediate) = 0;
