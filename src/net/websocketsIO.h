--- conflicted
+++ resolved
@@ -149,15 +149,11 @@
     virtual void wsCloseCb(int errcode, int errtype, const char *preason, size_t reason_len) = 0;
     virtual void wsHandleMsgCb(char *data, size_t len) = 0;
     virtual void wsSendMsgCb(const char *data, size_t len) = 0;
-<<<<<<< HEAD
 
     // Called after sending a message through the socket
     // (it may be implemented by clients that require messages to be sent individually and sequentially)
     virtual void wsProcessNextMsgCb() {}
-=======
-    virtual void wsProcessNextMsgCb() = 0;
     virtual bool wsSSLsessionUpdateCb(const CachedSession &) { return false; }
->>>>>>> 940673f2
 
     /* Public key pinning, by default this flag is enabled (true), it only should be disabled for testing purposes */
     static bool publicKeyPinning;
