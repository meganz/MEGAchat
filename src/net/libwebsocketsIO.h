--- conflicted
+++ resolved
@@ -18,16 +18,11 @@
     LibwebsocketsIO(Mutex &mutex, ::mega::Waiter* waiter, ::mega::MegaApi *api, void *ctx);
     virtual ~LibwebsocketsIO();
     
-<<<<<<< HEAD
     void addevents(::mega::Waiter*, int) override;
     
-=======
-    virtual void addevents(::mega::Waiter*, int);
-
     bool hasSessionCache() const override { return true; }
     void restoreSessions(std::vector<CachedSession> &&sessions) override;
 
->>>>>>> 940673f2
 protected:
     bool wsResolveDNS(const char *hostname, std::function<void(int, const std::vector<std::string>&, const std::vector<std::string>&)> f) override;
     WebsocketsClientImpl *wsConnect(const char *ip, const char *host,
