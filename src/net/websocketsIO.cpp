--- conflicted
+++ resolved
@@ -509,7 +509,7 @@
 
     return sessions;
 }
-<<<<<<< HEAD
+#endif // WEBSOCKETS_TLS_SESSION_CACHE_ENABLED
 
 bool DNScache::isSfuValidShard(int shard) const
 {
@@ -717,7 +717,4 @@
     }
 
     return match;
-}
-=======
-#endif // WEBSOCKETS_TLS_SESSION_CACHE_ENABLED
->>>>>>> 3b83038b
+}