--- conflicted
+++ resolved
@@ -84,11 +84,7 @@
     MyListenerNoResult(void *ctx, karere::DeleteTrackable::Handle wptr) : appCtx(ctx), wptr(wptr) { }
 
     promise::Promise<void> mPromise;
-<<<<<<< HEAD
-    virtual void onRequestFinish(mega::MegaApi* /*api*/, mega::MegaRequest * /*request*/, mega::MegaError* e)
-=======
     virtual void onRequestFinish(::mega::MegaApi* /*api*/, ::mega::MegaRequest */*request*/, ::mega::MegaError* e)
->>>>>>> 081d9ea7
     {
         int errCode = e->getErrorCode();
         karere::marshallCall([this, errCode]()
