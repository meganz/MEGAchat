--- conflicted
+++ resolved
@@ -258,12 +258,9 @@
     friend class ChatRoomList;
     PeerChatRoom(ChatRoomList& parent, const uint64_t& chatid,
             unsigned char shard, chatd::Priv ownPriv, const uint64_t& peer,
-<<<<<<< HEAD
-            chatd::Priv peerPriv, uint32_t ts, bool aIsArchived,
+            chatd::Priv peerPriv, int64_t ts, bool aIsArchived,
             const std::string& url);
-=======
-            chatd::Priv peerPriv, int64_t ts, bool aIsArchived);
->>>>>>> fe9b222b
+
     PeerChatRoom(ChatRoomList& parent, const mega::MegaTextChat& room);
     ~PeerChatRoom();
 
@@ -365,21 +362,20 @@
     friend class Member;
     friend class Client;
 
+    //Create chat or receive an invitation
     GroupChatRoom(ChatRoomList& parent, const mega::MegaTextChat& chat);
 
+    //Resume from cache
     GroupChatRoom(ChatRoomList& parent, const uint64_t& chatid,
                 unsigned char aShard, chatd::Priv aOwnPriv, int64_t ts,
-                bool aIsArchived, const std::string& title, int isTitleEncrypted, bool publicChat, std::shared_ptr<std::string> unifiedKey, int isUnifiedKeyEncrypted);
-
+                bool aIsArchived, const std::string& title, int isTitleEncrypted, bool publicChat, std::shared_ptr<std::string> unifiedKey, int isUnifiedKeyEncrypted, const std::string& aUrl);
+
+    //Load chatLink
     GroupChatRoom(ChatRoomList& parent, const uint64_t& chatid,
-<<<<<<< HEAD
-                  unsigned char aShard, chatd::Priv aOwnPriv, uint32_t ts,
-                  bool aIsArchived, const std::string& title, const std::string& url);
-=======
                 unsigned char aShard, chatd::Priv aOwnPriv, int64_t ts,
                 bool aIsArchived, const std::string& title,
-                const uint64_t publicHandle, std::shared_ptr<std::string> unifiedKey, std::string aUrl);
->>>>>>> fe9b222b
+                const uint64_t publicHandle, std::shared_ptr<std::string> unifiedKey, const std::string& aUrl);
+
     ~GroupChatRoom();
 
 public:
