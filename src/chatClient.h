--- conflicted
+++ resolved
@@ -367,26 +367,6 @@
     /** @brief Returns the map of the users in the chatroom, except our own user */
     const MemberMap& peers() const { return mPeers; }
 
-<<<<<<< HEAD
-    /** @brief The 'presence' of the chatroom - it's actually the online state,
-     * and can be only online or offline, depending on whether we are connected
-     * to the chatd chatroom
-     */
-    virtual Presence presence() const
-    {
-        return (mChat->onlineState() == chatd::kChatStateOnline)
-                ? Presence::kOnline
-                : Presence::kOffline;
-    }
-=======
-    /** @brief Returns whether the group chatroom has a title set. If not, then
-      * its title string will be composed from the first names of the room members
-      */
-    bool hasTitle() const { return mHasTitle; }
-
-    /** @brief The title of the chatroom */
-    virtual const char *titleString() const { return mTitleString.c_str(); }
->>>>>>> 8fd321f0
 
     /** @brief Removes the specifid user from the chatroom. You must have
      * operator privileges to do that.
