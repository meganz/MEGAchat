#ifndef CHATCLIENT_H
#define CHATCLIENT_H
#include "karereCommon.h"
#include "sdkApi.h"
#include "contactList.h"
#include "rtcModule/IRtcModule.h"
#include <memory>
#include <map>
#include <type_traits>
#include <retryHandler.h>
#include <serverListProviderForwards.h>
#include "userAttrCache.h"
#include "chatd.h"
#include "IGui.h"

namespace strophe { class Connection; }

namespace mega { class MegaTextChat; class MegaTextChatList; }

namespace strongvelope { class ProtocolHandler; }

struct sqlite3;
class Buffer;

namespace karere
{
namespace rh { class IRetryController; }

/** @brief
 * Utulity function to create an application directory, suitable for desktop systems.
 * It reads the env variable KRDIR for a path to the app dir, and if not present,
 * defaults to '~/.karere'.
 */
KARERE_IMPEXP const std::string& createAppDir(const char* dirname=".karere", const char* envVarName="KRDIR");

class TextModule;
class ChatRoom;
class GroupChatRoom;
class Contact;
class ContactList;

typedef std::map<Id, chatd::Priv> UserPrivMap;
class ChatRoomList;

/** @brief An abstract class representing a chatd chatroom. It has two
 * descendants - \c PeerChatRoom, representing a 1on1 chatroom,
 * and \c GroupChatRoom, representing a group chat room. This class also
 * serves as a chat event handler for the chatroom, until the application creates
 * one via \c IApp::createChatHandler()
 */
class ChatRoom: public chatd::Listener
{
    //@cond PRIVATE
public:
    ChatRoomList& parent;
protected:
    IApp::IChatHandler* mAppChatHandler = nullptr;
    uint64_t mChatid;
    std::string mUrl;
    unsigned char mShardNo;
    bool mIsGroup;
    chatd::Priv mOwnPriv;
    chatd::Chat* mChat = nullptr;
    bool syncRoomPropertiesWithApi(const ::mega::MegaTextChat& chat);
    void switchListenerToApp();
    void chatdJoin(const karere::SetOfIds& initialUsers); //We can't do the join in the ctor, as chatd may fire callbcks synchronously from join(), and the derived class will not be constructed at that point.
public:
    virtual bool syncWithApi(const mega::MegaTextChat& chat) = 0;
    virtual IApp::IChatListItem& roomGui() = 0;
    /** @endcond PRIVATE */

    /** @brief The text that will be displayed on the chat list for that chat */
    virtual const std::string& titleString() const = 0;

<<<<<<< HEAD
    /**
     * @brief The current presence status of the chat. If this is a 1on1 chat, this is
=======
    /** @brief The current presence status of the chat. If this is a 1on1 chat, this is
>>>>>>> 899fcfc2
     * the same as the presence of the peer. If it is a groupchat, it is
     * derived from the chatd chatroom status
     */
    virtual Presence presence() const = 0;

    /** @brief Connects to the chatd chatroom */
    virtual void join() = 0;

    ChatRoom(ChatRoomList& parent, const uint64_t& chatid, bool isGroup, const std::string& url,
             unsigned char shard, chatd::Priv ownPriv);

    virtual ~ChatRoom(){}

    /** @brief returns the chatd::Chat chat object associated with the room */
    chatd::Chat& chat() { return *mChat; }

    /** @brief The chatid of the chatroom */
    const uint64_t& chatid() const { return mChatid; }

    /** @brief Whether this chatroom is a groupchat or 1on1 chat */
    bool isGroup() const { return mIsGroup; }

    /** @brief The websocket url that is used to connect to chatd for that chatroom. Contains an authentication token */
    const std::string& url() const { return mUrl; }

    /** @brief The chatd shart number for that chatroom */
    unsigned char shardNo() const { return mShardNo; }

    /** @brief Our own privilege within this chat */
    chatd::Priv ownPriv() const { return mOwnPriv; }

    /** @brief The online state reported by chatd for that chatroom */
    chatd::ChatState chatdOnlineState() const { return mChat->onlineState(); }

<<<<<<< HEAD
=======
    /** @brief send a notification to the chatroom that the user is typing. */
    virtual void sendTypingNotification() {}

>>>>>>> 899fcfc2
    /** @brief The application-side event handler that receives events from chatd
     * and events about title change, online status change. If such an event
     * handler does not exist, this method asks IApp to create it */
    IApp::IChatHandler& appChatHandler();

<<<<<<< HEAD
    /**
     * @brief Returns whether appChatHandler exists. Call this method before
=======
    /** @brief Returns whether appChatHandler exists. Call this method before
>>>>>>> 899fcfc2
     * \c appChatHandler() if you don't want to create such a handler
     * in case it does not exist
     */
    bool hasAppChatHandler() const { return mAppChatHandler != nullptr; }

    //chatd::Listener implementation
    virtual void init(chatd::Chat& messages, chatd::DbInterface *&dbIntf);
    virtual void onRecvNewMessage(chatd::Idx, chatd::Message&, chatd::Message::Status);
    virtual void onMessageStatusChange(chatd::Idx idx, chatd::Message::Status newStatus, const chatd::Message &msg);
//  virtual void onHistoryTruncated();
};
/** @brief Represents a 1on1 chatd chatroom */
class PeerChatRoom: public ChatRoom
{
//  @cond PRIVATE
protected:
    uint64_t mPeer;
    chatd::Priv mPeerPriv;
    Contact& mContact;
    IApp::IPeerChatListItem& mRoomGui;
    friend class ContactList;
public:
    PeerChatRoom(ChatRoomList& parent, const uint64_t& chatid, const std::string& url,
            unsigned char shard, chatd::Priv ownPriv, const uint64_t& peer, chatd::Priv peerPriv);
    PeerChatRoom(ChatRoomList& parent, const mega::MegaTextChat& room);
    bool syncOwnPriv(chatd::Priv priv);
    bool syncPeerPriv(chatd::Priv priv);
    virtual bool syncWithApi(const mega::MegaTextChat& chat);
    virtual IApp::IChatListItem& roomGui();
    void updatePresence();
    virtual void join();
    static uint64_t getSdkRoomPeer(const ::mega::MegaTextChat& chat);
    //@endcond

    /** @brief The userid of the other person in the 1on1 chat */
    const uint64_t peer() const { return mPeer; }

    /** @brief The contact object representing the peer of the 1on1 chat */
    Contact& contact() const { return mContact; }

    /** @brief The screen name of the peer */
    virtual const std::string& titleString() const;

    /** @brief The presence status of the chatroom. Derived from the presence
     * of the peer and the status of the chatroom reported by chatd. For example,
     * the peer may be online, but the chatd connection may be offline or there may
     * be a problem joining the chatroom on chatd. In such a case, the presence
     * will be `offline`
     */
    virtual Presence presence() const;
//@cond PRIVATE
    //chatd::Listener interface
    virtual void onUserJoin(Id userid, chatd::Priv priv);
    virtual void onUserLeave(Id userid);
    virtual void onOnlineStateChange(chatd::ChatState state);
    virtual void onUnreadChanged();
//@endcond
};
/** Represents a chatd chatroom that is a groupchat */
class GroupChatRoom: public ChatRoom
{
public:
    /** @brief Represents a single chatroom member */
    class Member
    {
        GroupChatRoom& mRoom;
        std::string mName;
        chatd::Priv mPriv;
        uint64_t mNameAttrCbHandle;
    public:
        Member(GroupChatRoom& aRoom, const uint64_t& user, chatd::Priv aPriv);
        ~Member();

        /** @brief The current display name of the member */
        const std::string& name() const { return mName; }

        /** @brief The current provilege of the member within the groupchat */
        chatd::Priv priv() const { return mPriv; }
        friend class GroupChatRoom;
    };
    /**
     * @brief A map that holds all the members of a group chat room, keyed by the userid */
    typedef std::map<uint64_t, Member*> MemberMap;


    /** @cond PRIVATE */
    protected:
    MemberMap mPeers;
    IApp::IGroupChatListItem& mRoomGui;
    std::string mTitleString;
    bool mHasTitle;
    std::string mEncryptedTitle; //holds the encrypted title until we create the strongvelope module
    void syncRoomPropertiesWithApi(const mega::MegaTextChat &chat);
    bool syncMembers(const UserPrivMap& users);
    static UserPrivMap& apiMembersToMap(const mega::MegaTextChat& chat, UserPrivMap& membs);
    void loadTitleFromDb();
    promise::Promise<void> decryptTitle();
    void updateAllOnlineDisplays(Presence pres);
    friend class Member;
public:
    GroupChatRoom(ChatRoomList& parent, const mega::MegaTextChat& chat);
    GroupChatRoom(ChatRoomList& parent, const uint64_t& chatid, const std::string& aUrl,
                  unsigned char aShard, chatd::Priv aOwnPriv, const std::string& title);
    ~GroupChatRoom();
    /** @endcond PRIVATE */

    /** @brief Returns the map of the users in the chatroom, except our own user */
    const MemberMap& peers() const { return mPeers; }

    /** @cond PRIVATE */
    void addMember(const uint64_t& userid, chatd::Priv priv, bool saveToDb);
    bool removeMember(const uint64_t& userid);
    promise::Promise<ReqResult> setPrivilege(karere::Id userid, chatd::Priv priv);
    promise::Promise<void> setTitle(const std::string& title);
    void deleteSelf(); //<Deletes the room from db and then immediately destroys itself (i.e. delete this)
    void leave();
    promise::Promise<void> invite(uint64_t userid, chatd::Priv priv);
    virtual bool syncWithApi(const mega::MegaTextChat &chat);
    virtual IApp::IChatListItem& roomGui() { return mRoomGui; }
    /** @endcond PRIVATE */

    /** @brief Returns whether the group chatroom has a title set. If not, then
      * its title string will be composed from the first names of the room members
      */
    bool hasTitle() const { return mHasTitle; }

    /** @brief The title of the chatroom */
    virtual const std::string& titleString() const { return mTitleString; }

    /** @brief The 'presence' of the chatroom - it's actually the online state,
     * and can be only online or offline, depending on whether we are connected
     * to the chatd chatroom
     */
    virtual Presence presence() const
    {
        return (mChat->onlineState() == chatd::kChatStateOnline)? Presence::kOnline:Presence::kOffline;
    }

    /** @cond PRIVATE */
    void makeTitleFromMemberNames();
    virtual void join();
//chatd::Listener
    void onUserJoin(Id userid, chatd::Priv priv);
    void onUserLeave(Id userid);
    void onOnlineStateChange(chatd::ChatState);
    /** @endcond PRIVATE */
};

/** @brief Represents all chatd chatrooms that we are members of at the moment,
 * keyed by the chatid of the chatroom. This object can be obtained
 * via \c Client::chats
 */
class ChatRoomList: public std::map<uint64_t, ChatRoom*> //don't use shared_ptr here as we want to be able to immediately delete a chatroom once the API tells us it's deleted
{
/** @cond PRIVATE */
public:
    Client& client;
    void addMissingRoomsFromApi(const mega::MegaTextChatList& rooms);
    ChatRoom& addRoom(const mega::MegaTextChat &room);
    bool removeRoom(const uint64_t& chatid);
    ChatRoomList(Client& aClient);
    ~ChatRoomList();
    void loadFromDb();
    void onChatsUpdate(const std::shared_ptr<mega::MegaTextChatList>& chats);
/** @endcond */
};

/** @brief Represents a karere contact. Also handles presence change events. */
class Contact: public IPresenceListener
{
/** @cond PRIVATE */
protected:
    ContactList& mClist;
    uint64_t mUserid;
    PeerChatRoom* mChatRoom;
    uint64_t mUsernameAttrCbId;
    std::string mEmail;
    int64_t mSince;
    std::string mTitleString;
    int mVisibility;
    IApp::IContactListHandler* mAppClist; //cached, because we often need to check if it's null
    IApp::IContactListItem* mDisplay; //must be after mTitleString because it will read it
    std::shared_ptr<XmppContact> mXmppContact; //after constructor returns, we are guaranteed to have this set to a vaild instance
    void updateTitle(const std::string& str);
    void setChatRoom(PeerChatRoom& room);
public:
    Contact(ContactList& clist, const uint64_t& userid, const std::string& email,
            int visibility, int64_t since, PeerChatRoom* room = nullptr);
    ~Contact();
    IApp::IContactListItem* appItem() const { return mDisplay; }
    void attachChatRoom(PeerChatRoom& room);
/** @endcond PRIVATE */

    /** @brief The contactlist object which this contact is member of */
    ContactList& contactList() const { return mClist; }

    /** @brief The XMPP contact associated with this Mega contact. It provides
     * the presence notifications
     */
    XmppContact& xmppContact() { return *mXmppContact; }

    /** @brief Returns the 1on1 chatroom with this contact, if one exists.
     * Otherwise returns NULL
     */
    PeerChatRoom* chatRoom() { return mChatRoom; }

    /** @brief Creates a 1on1 chatroom with this contact, if one does not exist,
     * otherwise returns the existing one.
     * @returns a promise containing the 1on1 chatroom object
     */
    promise::Promise<ChatRoom *> createChatRoom();

    /** @brief Returns the current screen name of this contact */
    const std::string& titleString() const { return mTitleString; }

    /** @brief Returns the userid of this contact */
    uint64_t userId() const { return mUserid; }

    /** @brief Returns the email of this contact */
    const std::string& email() const { return mEmail; }

    /** @brief Retutns the bare JID, representing this contact in XMPP */
    const std::string& jid() const { return mXmppContact->bareJid(); }

    /** @brief Returns the time since this contact was added */
    int64_t since() const { return mSince; }

    /** @brief The visibility of this contact, as returned by
     * mega::MegaUser::getVisibility(). If it is \c MegaUser::VISIBILITY_HIDDEN,
     * then this contact is not a contact anymore, but kept in the contactlist
     * to be able to access archived chat history etc.
     */
    int visibility() const { return mVisibility; }

    /** @cond PRIVATE */
    virtual void onPresence(Presence pres)
    {
        if (mChatRoom && (mChatRoom->chatdOnlineState() != chatd::kChatStateOnline))
            pres = Presence::kOffline;
        updateAllOnlineDisplays(pres);
    }
    void onVisibilityChanged(int newVisibility)
    {
        mVisibility = newVisibility;
        if (mDisplay)
            mDisplay->onVisibilityChanged(newVisibility);
    }
    void updateAllOnlineDisplays(Presence pres)
    {
        if (mDisplay)
            mDisplay->onPresenceChanged(pres);
        if (mChatRoom)
            mChatRoom->updatePresence();
    }
    friend class ContactList;
};

/** @brief This is the karere contactlist class. It maps user ids
 * to Contact objects
 */
class ContactList: public std::map<uint64_t, Contact*>
{
protected:
    void removeUser(iterator it);
    void removeUser(uint64_t userid);
public:
    /** @brief The Client object that this contactlist belongs to */
    Client& client;

    /** @brief Returns the contact object from the specified XMPP jid if one exists,
     * otherwise returns NULL
     */
    Contact* contactFromJid(const std::string& jid) const;
    Contact& contactFromUserId(uint64_t userid) const;

    /** @cond PRIVATE */
    ContactList(Client& aClient);
    ~ContactList();
    void loadFromDb();
    bool addUserFromApi(mega::MegaUser& user);
    void onUserAddRemove(mega::MegaUser& user); //called for actionpackets
    promise::Promise<void> removeContactFromServer(uint64_t userid);
    void syncWithApi(mega::MegaUserList& users);
    IApp::IContactListItem& attachRoomToContact(const uint64_t& userid, PeerChatRoom &room);
    void onContactOnlineState(const std::string& jid);
    const std::string* getUserEmail(uint64_t userid) const;
    /** @endcond */
};

class Client: public rtcModule::IGlobalEventHandler, mega::MegaGlobalListener
{
protected:
    std::string mAppDir;
//these must be before the db member, because they are initialized during the init of db member
    Id mMyHandle = mega::UNDEF;
    std::string mSid;
public:
    bool mCacheExisted;
    sqlite3* db = nullptr;
    std::shared_ptr<strophe::Connection> conn;
    std::unique_ptr<chatd::Client> chatd;
    MyMegaApi api;
    rtcModule::IRtcModule* rtc = nullptr;
    bool isTerminating = false;
    unsigned mReconnectConnStateHandler = 0;
    std::function<void()> onChatdReady;
    UserAttrCache userAttrCache;
    IApp& app;

    /** @brief The contact list */
    std::unique_ptr<ContactList> contactList;

    /** @brief The list of chats that we are member of */
    std::unique_ptr<ChatRoomList> chats;

    char mMyPrivCu25519[32] = {0};
    char mMyPrivEd25519[32] = {0};
    char mMyPrivRsa[1024] = {0};
    unsigned short mMyPrivRsaLen = 0;
    char mMyPubRsa[512] = {0};
    unsigned short mMyPubRsaLen = 0;
    std::unique_ptr<IApp::ILoginDialog> mLoginDlg;
    bool contactsLoaded() const { return mContactsLoaded; }
    std::vector<std::shared_ptr<::mega::MegaTextChatList>> mInitialChats;
    bool isLoggedIn() const { return mIsLoggedIn; }
    const Id myHandle() const { return mMyHandle; }

    /** @brief Our own display name */
    const std::string& myName() const { return mMyName; }

    /** @brief Utulity function to convert a jid to a user handle */
    static uint64_t useridFromJid(const std::string& jid);

    /** @brief The XMPP resource of our XMPP connection */
    std::string getResource() const
    {
        return strophe::getResourceFromJid(conn->fullJid());
    }

    /**
     * @brief Creates a karere Client.
     *
     * @param sdk The Mega SDK instance that this client will use.
     * @param app The IApp interface that the client will use to access
     * services/objects implemented by the application.
     * @param pres The initial presence that will be set when we log in.
     * @param existingCache Whether the karere cache db exists and karere should
     * try to use it, or not. If \c true is specified but the db is unreadable or
     * inconsistent, karere will behave as if \c false was specified - will
     * delete the karere.db file and re-create it from scratch.
     */
    Client(::mega::MegaApi& sdk, IApp& app, const std::string& appDir,
           Presence pres, bool existingCache);

    virtual ~Client();

    /**
     * @brief A convenience method to log in the associated Mega SDK instance,
     *  using IApp::ILoginDialog to ask the user/app for credentials. This
     * method is to be used in a standalone chat app where the SDK instance is not
     * logged by other code, like for example the qt test app. THe reason this
     * method does not just accept a user and pass but rather calls back into
     * ILoginDialog is to be able to update the login progress via ILoginDialog,
     * and to save the app the management of the dialog, retries in case of
     * bad credentials etc. This is just a convenience method.
     */
    promise::Promise<ReqResult> sdkLoginNewSession();

    /**
     * @brief A convenience method to log the sdk in using an existing session,
     * identified by \c sid. This is to be used in a standalone chat app where
     * there is no existing code that logs in the Mega SDK instance.
     */
    promise::Promise<ReqResult> sdkLoginExistingSession(const std::string& sid);

    /**
     * @brief Performs karere-only login, assuming the Mega SDK is already logged in
     * with an existing session.
     */
    void initWithExistingSession();

    /**
     * @brief Performs karere-only login, assuming the Mega SDK is already logged
     * in with a new session
     */
    promise::Promise<void> initWithNewSession();
    /**
     * @brief init Initializes karere via calling initWithNewSession() or initWithExistingSession();
     * depending on whether there is a karere cache existing and matches the
     * sid of the SDK
     */
    promise::Promise<void> init();

    /** @brief Does the actual connection to chatd, xmpp and gelb. Assumes the
     * Mega SDK is already logged in. This must be called after
     * \c initNewSession() or \c initExistingSession() completes */
    promise::Promise<void> connect();

    /**
     * @brief A convenience method that logs in the Mega SDK, by checking
     * the karere cache if there is a cached session - if there is, it calls
     * \c sdkLoginExistingSession(), otherwise \c sdkLoginNewSession(). Then inits
     * the karere client in the corresponding way (with or without existing
     * session).
     * This can be used when building a standalone chat app where there is no app
     * code that logs in the Mega SDK.
     */
    promise::Promise<void> loginSdkAndInit();

    /** @brief Notifies the client that network connection is down */
    void notifyNetworkOffline();

    /** @brief Notifies the client that internet connection is again available */
    void notifyNetworkOnline();

    void startKeepalivePings();

    /** Terminates the karere client, logging it out, hanging up calls,
     * and cleaning up state
     */
    promise::Promise<void> terminate();

    /**
     * @brief Ping a target peer to check whether he/she is alive
     *
     * @param [peerJid] {const char*} peer's Jid. If NULL, then no 'to'
     * attribute will be included in the stanza, effectively sending the ping to the server
     * @param [intervalSec] {int} optional with default value as 100, interval in seconds to do ping.
     *
     * This performs a xmpp ping to the target jid to check if the user is alive or not.
     */
    strophe::StanzaPromise pingPeer(const char* peerJid);

    /**
    * @brief set user's chat presence.
    * Set user's presence state
    *
    * @param force Forces re-setting the presence, even if the current presence
    * is the same. Normally is \c false
    */
    promise::Promise<void> setPresence(const Presence pres, bool force = false);

    /** Returns the XMPP contactlist, as obtained from the XMPP server */
    XmppContactList& xmppContactList()
    {
        return mXmppContactList;
    }

/** @cond PRIVATE */
    void dumpChatrooms(::mega::MegaTextChatList& chatRooms);
    void dumpContactList(::mega::MegaUserList& clist);

protected:
    std::string mMyName;
    bool mContactsLoaded = false;
    Presence mOwnPresence;
    bool mIsLoggedIn = false;
    /** @brief Our own email address */
    std::string mEmail;
    /** @brief Our password */
    std::string mPassword;
    /** @brief Client's contact list */
    XmppContactList mXmppContactList;
    typedef FallbackServerProvider<HostPortServerInfo> XmppServerProvider;
    std::unique_ptr<XmppServerProvider> mXmppServerProvider;
    std::unique_ptr<rh::IRetryController> mReconnectController;
    xmpp_ts mLastPingTs = 0;
    sqlite3* openDb();
    sqlite3* reinitDb();
    void createDatabase(sqlite3*& database);
    void connectToChatd();
    karere::Id getMyHandleFromDb();
    karere::Id getMyHandleFromSdk();
    promise::Promise<void> loadOwnKeysFromApi();
    void loadOwnKeysFromDb();
    void loadContactListFromApi();
    strongvelope::ProtocolHandler* newStrongvelope(karere::Id chatid);
    void setupXmppReconnectHandler();
    promise::Promise<void> connectXmpp(const std::shared_ptr<HostPortServerInfo>& server);
    void setupXmppHandlers();
    promise::Promise<int> initializeContactList();

    /**
     * @brief send response to ping request.
     *
     * This performs an xmpp response to the received xmpp ping request.
     */
    void sendPong(const std::string& peerJid, const std::string& messageId);

    //rtcModule::IGlobalEventHandler interface
    virtual rtcModule::IEventHandler* onIncomingCallRequest(
            const std::shared_ptr<rtcModule::ICallAnswer> &call);
    virtual void discoAddFeature(const char *feature);
    //mega::MegaGlobalListener interface, called by worker thread
    virtual void onChatsUpdate(mega::MegaApi*, mega::MegaTextChatList* rooms);
    virtual void onUsersUpdate(mega::MegaApi*, mega::MegaUserList* users);
    virtual void onContactRequestsUpdate(mega::MegaApi*, mega::MegaContactRequestList* reqs);
    friend class ChatRoom;
/** @endcond PRIVATE */
};

}
#endif // CHATCLIENT_H<|MERGE_RESOLUTION|>--- conflicted
+++ resolved
@@ -72,12 +72,8 @@
     /** @brief The text that will be displayed on the chat list for that chat */
     virtual const std::string& titleString() const = 0;
 
-<<<<<<< HEAD
     /**
      * @brief The current presence status of the chat. If this is a 1on1 chat, this is
-=======
-    /** @brief The current presence status of the chat. If this is a 1on1 chat, this is
->>>>>>> 899fcfc2
      * the same as the presence of the peer. If it is a groupchat, it is
      * derived from the chatd chatroom status
      */
@@ -112,23 +108,16 @@
     /** @brief The online state reported by chatd for that chatroom */
     chatd::ChatState chatdOnlineState() const { return mChat->onlineState(); }
 
-<<<<<<< HEAD
-=======
     /** @brief send a notification to the chatroom that the user is typing. */
     virtual void sendTypingNotification() {}
 
->>>>>>> 899fcfc2
     /** @brief The application-side event handler that receives events from chatd
      * and events about title change, online status change. If such an event
      * handler does not exist, this method asks IApp to create it */
     IApp::IChatHandler& appChatHandler();
 
-<<<<<<< HEAD
     /**
      * @brief Returns whether appChatHandler exists. Call this method before
-=======
-    /** @brief Returns whether appChatHandler exists. Call this method before
->>>>>>> 899fcfc2
      * \c appChatHandler() if you don't want to create such a handler
      * in case it does not exist
      */
