#ifndef CHATCLIENT_H
#define CHATCLIENT_H

#include "karereCommon.h"
#include "sdkApi.h"
#include <memory>
#include <map>
#include <type_traits>
#include <retryHandler.h>
#include "userAttrCache.h"
#include <db.h>
#include "chatd.h"
#include "presenced.h"
#include "IGui.h"
#include <base/trackDelete.h>
#include "rtcModule/webrtc.h"

namespace mega { class MegaTextChat; class MegaTextChatList; }

namespace strongvelope { class ProtocolHandler; }

struct sqlite3;
class Buffer;

#define ID_CSTR(id) Id(id).toString().c_str()

namespace karere
{
namespace rh { class IRetryController; }

/** @brief
 * Utulity function to create an application directory, suitable for desktop systems.
 * It reads the env variable KRDIR for a path to the app dir, and if not present,
 * defaults to '~/.karere'.
 */
KARERE_IMPEXP const std::string& createAppDir(const char* dirname=".karere", const char* envVarName="KRDIR");

class TextModule;
class ChatRoom;
class GroupChatRoom;
class Contact;
class ContactList;

typedef std::map<Id, chatd::Priv> UserPrivMap;
class ChatRoomList;

/** @brief An abstract class representing a chatd chatroom. It has two
 * descendants - \c PeerChatRoom, representing a 1on1 chatroom,
 * and \c GroupChatRoom, representing a group chat room. This class also
 * serves as a chat event handler for the chatroom, until the application creates
 * one via \c IApp::createChatHandler()
 */
class ChatRoom: public chatd::Listener, public DeleteTrackable
{
    //@cond PRIVATE
public:
    ChatRoomList& parent;
protected:
    IApp::IChatHandler* mAppChatHandler = nullptr;
    uint64_t mChatid;
    std::string mUrl;
    unsigned char mShardNo;
    bool mIsGroup;
    chatd::Priv mOwnPriv;
    chatd::Chat* mChat = nullptr;
    bool mIsInitializing = true;
    int64_t mCreationTs;
    bool mIsArchived;
    std::string mTitleString;   // decrypted `ct` or title from member-names
    bool mHasTitle;             // only true if chat has custom topic (`ct`)
    void notifyTitleChanged();
    void notifyChatModeChanged();
    void switchListenerToApp();
    void createChatdChat(const karere::SetOfIds& initialUsers, bool isPublic = false,
            std::shared_ptr<std::string> unifiedKey = nullptr, int isUnifiedKeyEncrypted = false, const karere::Id = karere::Id::inval() ); //We can't do the join in the ctor, as chatd may fire callbcks synchronously from join(), and the derived class will not be constructed at that point.
    void notifyExcludedFromChat();
    void notifyRejoinedChat();
    bool syncOwnPriv(chatd::Priv priv);
    bool syncArchive(bool aIsArchived);
    void onMessageTimestamp(uint32_t ts);
    ApiPromise requestGrantAccess(mega::MegaNode *node, mega::MegaHandle userHandle);
    ApiPromise requestRevokeAccess(mega::MegaNode *node, mega::MegaHandle userHandle);

public:
    virtual bool previewMode() const { return false; }
    virtual bool publicChat() const { return false; }
    virtual uint64_t getPublicHandle() const { return Id::inval(); }
    virtual unsigned int getNumPreviewers() const { return 0; }
    virtual bool syncWithApi(const mega::MegaTextChat& chat) = 0;
    virtual IApp::IChatListItem* roomGui() = 0;
    /** @endcond PRIVATE */

    /** @brief The text that will be displayed on the chat list for that chat */
    virtual const std::string &titleString() const  { return mTitleString; }

    /** @brief Returns whether the chatroom has a title set. If not, then
      * its title string will be composed from the first names of the room members.
      * This method will return false for PeerChatRoom, only GroupChatRoom are
      * capable to have a custom title.
      */
    virtual bool hasTitle() const { return mHasTitle; }

    /** @brief Connects to the chatd chatroom */
    virtual void connect(const char *url = NULL) = 0;

    ChatRoom(ChatRoomList& parent, const uint64_t& chatid, bool isGroup,
             unsigned char shard, chatd::Priv ownPriv, int64_t ts, bool isArchived,
             const std::string& aTitle=std::string());

    virtual ~ChatRoom(){}

    /** @brief returns the chatd::Chat chat object associated with the room */
    chatd::Chat& chat() { return *mChat; }

    /** @brief returns the chatd::Chat chat object associated with the room */
    const chatd::Chat& chat() const { return *mChat; }

    /** @brief The chatid of the chatroom */
    const uint64_t& chatid() const { return mChatid; }

    /** @brief Whether this chatroom is a groupchat or 1on1 chat */
    bool isGroup() const { return mIsGroup; }

    /** @brief Whether this chatroom is archived or not */
    bool isArchived() const { return mIsArchived; }

    bool isCallActive() const;

    /** @brief The websocket url that is used to connect to chatd for that chatroom. Contains an authentication token */
    const std::string& url() const { return mUrl; }

    /** @brief The chatd shart number for that chatroom */
    unsigned char shardNo() const { return mShardNo; }

    /** @brief Our own privilege within this chat */
    chatd::Priv ownPriv() const { return mOwnPriv; }

    /** @brief Whether we are currently member of the chatroom (for group
      * chats), or we are contacts with the peer (for 1on1 chats)
      */
    bool isActive() const { return mIsGroup ? (mOwnPriv != chatd::PRIV_NOTPRESENT) : true; }

    /** @brief The online state reported by chatd for that chatroom */
    chatd::ChatState chatdOnlineState() const { return mChat->onlineState(); }

    /** @brief send a notification to the chatroom that the user is typing. */
    virtual void sendTypingNotification() { mChat->sendTypingNotification(); }

    /** @brief send a notification to the chatroom that the user has stopped typing. */
    virtual void sendStopTypingNotification() { mChat->sendStopTypingNotification(); }

    void sendSync() { mChat->sendSync(); }

    /** @brief The application-side event handler that receives events from
     * the chatd chatroom and events about title, online status and unread
     * message count change.
     */
    IApp::IChatHandler* appChatHandler() { return mAppChatHandler; }

    /** @brief Attaches an app-provided event handler to the chatroom
     * The handler must forward some events to the chatroom in order to
     * have the chat list item still receive events. The events that need
     * to be forwarded are:
     * \c onUserJoin, \c onUserLeave, \c onUnreadChanged,
     * \c onOnlineStateChange, \c onRecvNewMessage, \c onRecvHistoryMessage.
     * @param handler The application-provided chat event handler.
     * The chatroom object does not take owhership of the handler,
     * so, on removal, the app should take care to free it if needed.
     */
    void setAppChatHandler(IApp::IChatHandler* handler);

    /** @brief Removes the application-supplied chat event handler from the
     * room. It is up to the aplication to destroy it if needed.
     */
    void removeAppChatHandler();

    /** @brief Whether the chatroom object is currently being
     * constructed.
     */
    bool isInitializing() const { return mIsInitializing; }

    bool hasChatHandler() const;

#ifndef KARERE_DISABLE_WEBRTC
    /** @brief Initiates a webrtc call in the chatroom
     *  @param av Whether to initially send video and/or audio
     */
    virtual rtcModule::ICall& mediaCall(AvFlags av, rtcModule::ICallHandler& handler);

    /** @brief Joins a webrtc call in the chatroom
     *  @param av Whether to initially send video and/or audio
     */
    virtual rtcModule::ICall& joinCall(AvFlags av, rtcModule::ICallHandler& handler, Id callid);
#endif

    //chatd::Listener implementation
    virtual void init(chatd::Chat& messages, chatd::DbInterface *&dbIntf);
    virtual void onLastTextMessageUpdated(const chatd::LastTextMsg& msg);
    virtual void onLastMessageTsUpdated(uint32_t ts);
    virtual void onExcludedFromRoom() {}
    virtual void onOnlineStateChange(chatd::ChatState state);
    virtual void onMsgOrderVerificationFail(const chatd::Message& msg, chatd::Idx idx, const std::string& errmsg);

    virtual void onRecvNewMessage(chatd::Idx idx, chatd::Message& msg, chatd::Message::Status status);
    virtual void onMessageEdited(const chatd::Message& msg, chatd::Idx idx);
    virtual void onMessageStatusChange(chatd::Idx idx, chatd::Message::Status newStatus, const chatd::Message& msg);
    virtual void onUnreadChanged();
    virtual void onPreviewersUpdate();

    //IApp::IChatHandler implementation
    virtual void onArchivedChanged(bool archived);

    promise::Promise<void> truncateHistory(karere::Id msgId);
    promise::Promise<void> archiveChat(bool archive);

    virtual promise::Promise<void> requesGrantAccessToNodes(mega::MegaNodeList *nodes) = 0;
    virtual promise::Promise<void> requestRevokeAccessToNode(mega::MegaNode *node) = 0;
};
/** @brief Represents a 1on1 chatd chatroom */
class PeerChatRoom: public ChatRoom
{
protected:
    uint64_t mPeer;
    chatd::Priv mPeerPriv;
    std::string mEmail;
    Contact *mContact;
    // mRoomGui must be the last member, since when we initialize it,
    // we call into the app and pass our this pointer, so all other members
    // must be initialized
    IApp::IPeerChatListItem* mRoomGui;
    friend class ContactList;
    IApp::IPeerChatListItem* addAppItem();
    virtual bool syncWithApi(const mega::MegaTextChat& chat);
    bool syncPeerPriv(chatd::Priv priv);
    static uint64_t getSdkRoomPeer(const ::mega::MegaTextChat& chat);
    static chatd::Priv getSdkRoomPeerPriv(const ::mega::MegaTextChat& chat);
    void initWithChatd();
    virtual void connect(const char *url = NULL);
    UserAttrCache::Handle mUsernameAttrCbId;
    void updateTitle(const std::string& title);
    friend class Contact;
    friend class ChatRoomList;
    PeerChatRoom(ChatRoomList& parent, const uint64_t& chatid,
            unsigned char shard, chatd::Priv ownPriv, const uint64_t& peer,
            chatd::Priv peerPriv, int64_t ts, bool aIsArchived);
    PeerChatRoom(ChatRoomList& parent, const mega::MegaTextChat& room);
    ~PeerChatRoom();

public:
    virtual IApp::IChatListItem* roomGui() { return mRoomGui; }
    /** @brief The userid of the other person in the 1on1 chat */
    uint64_t peer() const { return mPeer; }
    chatd::Priv peerPrivilege() const { return mPeerPriv; }

    /**
     * @brief The contact object representing the peer of the 1on1 chat.
     * @note Returns nullptr when the 1on1 chat is with a user who canceled the account
     */
    Contact *contact() const { return mContact; }

    /** @brief The screen email address of the peer */
    virtual const std::string& email() const { return mEmail; }

    void initContact(const uint64_t& peer);

/** @cond PRIVATE */
    //chatd::Listener interface
    virtual void onUserJoin(Id userid, chatd::Priv priv);
    virtual void onUserLeave(Id userid);
/** @endcond */

    virtual promise::Promise<void> requesGrantAccessToNodes(mega::MegaNodeList *nodes);
    virtual promise::Promise<void> requestRevokeAccessToNode(mega::MegaNode *node);
};

/** @brief Represents a chatd chatroom that is a groupchat */
class GroupChatRoom: public ChatRoom
{
public:
    /** @brief Represents a single chatroom member */
    class Member
    {
    protected:
        GroupChatRoom& mRoom;
        uint64_t mHandle;
        chatd::Priv mPriv;
        UserAttrCache::Handle mNameAttrCbHandle;
        UserAttrCache::Handle mEmailAttrCbHandle;
        std::string mName;
        std::string mEmail;
<<<<<<< HEAD
        Presence mPresence;
=======
        void subscribeForNameChanges();
>>>>>>> 12f4ee1f
        promise::Promise<void> mNameResolved;

    public:
        Member(GroupChatRoom& aRoom, const uint64_t& user, chatd::Priv aPriv);
        ~Member();

        /** @brief The current display name of the member */
        const std::string& name() const { return mName; }

        /** @brief The user's email. This is obtainable even if the user is not
         * in our contactlist
         */
        const std::string& email() const { return mEmail; }

        /** @brief The current privilege of the member within the groupchat */
        chatd::Priv priv() const { return mPriv; }

        promise::Promise<void> nameResolved() const;
        friend class GroupChatRoom;
    };
    /**
     * @brief A map that holds all the members of a group chat room, keyed by the userid */
    typedef std::map<uint64_t, Member*> MemberMap;

    /** @cond PRIVATE */
protected:
    MemberMap mPeers;
    std::string mEncryptedTitle; //holds the last encrypted title (the "ct" from API)
    IApp::IGroupChatListItem* mRoomGui;
    promise::Promise<void> mMemberNamesResolved;

    int mNumPeers = 0; //Only for public chats in preview mode

    void setChatPrivateMode();
    bool syncMembers(const mega::MegaTextChat& chat);
    void loadTitleFromDb();
    promise::Promise<void> decryptTitle();
    void clearTitle();
    promise::Promise<void> addMember(uint64_t userid, chatd::Priv priv, bool saveToDb);
    bool removeMember(uint64_t userid);
    virtual bool syncWithApi(const mega::MegaTextChat &chat);
    IApp::IGroupChatListItem* addAppItem();
    virtual IApp::IChatListItem* roomGui() { return mRoomGui; }
    void deleteSelf(); ///< Deletes the room from db and then immediately destroys itself (i.e. delete this)
    void makeTitleFromMemberNames();
    void updateTitleInDb(const std::string &title, int isEncrypted);
    void initWithChatd(bool isPublic, std::shared_ptr<std::string> unifiedKey, int isUnifiedKeyEncrypted, Id ph = Id::inval());
    void setRemoved();
    virtual void connect(const char *url = NULL);
    promise::Promise<void> memberNamesResolved() const;
    void initChatTitle(const std::string &title, int isTitleEncrypted, bool saveToDb = false);

    friend class ChatRoomList;
    friend class Member;
    friend class Client;

    GroupChatRoom(ChatRoomList& parent, const mega::MegaTextChat& chat);

    GroupChatRoom(ChatRoomList& parent, const uint64_t& chatid,
                unsigned char aShard, chatd::Priv aOwnPriv, int64_t ts,
                bool aIsArchived, const std::string& title, int isTitleEncrypted, bool publicChat, std::shared_ptr<std::string> unifiedKey, int isUnifiedKeyEncrypted);

    GroupChatRoom(ChatRoomList& parent, const uint64_t& chatid,
                unsigned char aShard, chatd::Priv aOwnPriv, int64_t ts,
                bool aIsArchived, const std::string& title,
                const uint64_t publicHandle, std::shared_ptr<std::string> unifiedKey, int aNumPeers, std::string aUrl);
    ~GroupChatRoom();

public:
//chatd::Listener
    virtual void onUserJoin(Id userid, chatd::Priv priv);
    virtual void onUserLeave(Id userid);
//====
    /** @endcond PRIVATE */

    /** @brief Returns the map of the users in the chatroom, except our own user */
    const MemberMap& peers() const { return mPeers; }


    /** @brief Removes the specifid user from the chatroom. You must have
     * operator privileges to do that.
     * @note Do not use this method to exclude yourself. Instead, call leave()
     * @param user The handle of the user to remove from the chatroom.
     * @returns A void promise, which will fail if the MegaApi request fails.
     */
    promise::Promise<void> excludeMember(uint64_t user);

    /**
     * @brief Removes yourself from the chatroom.
     * @returns A void promise, which will fail if the MegaApi request fails.
     */
    promise::Promise<void> leave();

    /** TODO
     * @brief setTitle
     * @param title
     * @returns A void promise, which will fail if the MegaApi request fails.
     */
    promise::Promise<void> setTitle(const std::string& title);

    /** TODO
     * @brief invite
     * @param userid
     * @param priv
     * @returns A void promise, which will fail if the MegaApi request fails.
     */
    promise::Promise<void> invite(uint64_t userid, chatd::Priv priv);

    /** TODO
     * @brief setPrivilege
     * @param userid
     * @param priv
     * @returns A void promise, which will fail if the MegaApi request fails.
     */
    promise::Promise<void> setPrivilege(karere::Id userid, chatd::Priv priv);

    /** TODO
     *
     */
    promise::Promise<void> autojoinPublicChat(uint64_t ph);

    virtual promise::Promise<void> requesGrantAccessToNodes(mega::MegaNodeList *nodes);
    virtual promise::Promise<void> requestRevokeAccessToNode(mega::MegaNode *node);
    virtual void enablePreview(uint64_t ph);
    virtual bool publicChat() const;
    virtual uint64_t getPublicHandle() const;
    virtual unsigned int getNumPreviewers() const;

    virtual bool previewMode() const;

    promise::Promise<std::shared_ptr<std::string>> unifiedKey();

    int getNumPeers() const;
    void handleTitleChange(const std::string &title, bool saveToDb = false);
};

/** @brief Represents all chatd chatrooms that we are members of at the moment,
 * keyed by the chatid of the chatroom. This object can be obtained
 * via \c Client::chats
 */
class ChatRoomList: public std::map<uint64_t, ChatRoom*> //don't use shared_ptr here as we want to be able to immediately delete a chatroom once the API tells us it's deleted
{
/** @cond PRIVATE */
public:
    Client& mKarereClient;
    void addMissingRoomsFromApi(const mega::MegaTextChatList& rooms, karere::SetOfIds& chatids);
    ChatRoom* addRoom(const mega::MegaTextChat &room);
    void removeRoomPreview(Id chatid);
    ChatRoomList(Client& aClient);
    ~ChatRoomList();
    void loadFromDb();
    void previewCleanup(karere::Id chatid);
    void onChatsUpdate(mega::MegaTextChatList& chats);
/** @endcond PRIVATE */
};

/** @brief Represents a karere contact. Also handles presence change events. */
class Contact: public karere::DeleteTrackable
{
    friend class ContactList;
    friend class PeerChatRoom;
/** @cond PRIVATE */
protected:
    ContactList& mClist;
    Presence mPresence;
    uint64_t mUserid;
    PeerChatRoom* mChatRoom;
    UserAttrCache::Handle mUsernameAttrCbId;
    std::string mEmail;
    int64_t mSince;
    std::string mTitleString;
    int mVisibility;
    bool mIsInitializing = true;
    void updateTitle(const std::string& str);
    void notifyTitleChanged();
    void setChatRoom(PeerChatRoom& room);
    void attachChatRoom(PeerChatRoom& room);
public:
    Contact(ContactList& clist, const uint64_t& userid, const std::string& email,
            int visibility, int64_t since, PeerChatRoom* room = nullptr);
    ~Contact();
/** @endcond PRIVATE */

    /** @brief The contactlist object which this contact is member of */
    ContactList& contactList() const { return mClist; }

    /** @brief Returns the 1on1 chatroom with this contact, if one exists.
     * Otherwise returns NULL
     */
    PeerChatRoom* chatRoom() { return mChatRoom; }

    /** @brief Creates a 1on1 chatroom with this contact, if one does not exist,
     * otherwise returns the existing one.
     * @returns a promise containing the 1on1 chatroom object
     */
    promise::Promise<ChatRoom *> createChatRoom();

    /** @brief Returns the current screen name of this contact. It is not pure std::string. It has binary layout
      * First byte indicate first name length
      */
    const std::string& titleString() const { return mTitleString; }

    /** @brief Returns the userid of this contact */
    uint64_t userId() const { return mUserid; }

    /** @brief Returns the email of this contact */
    const std::string& email() const { return mEmail; }

    /** @brief Returns the time since this contact was added */
    int64_t since() const { return mSince; }

    /** @brief The visibility of this contact, as returned by
     * mega::MegaUser::getVisibility(). If it is \c MegaUser::VISIBILITY_HIDDEN,
     * then this contact is not a contact anymore, but kept in the contactlist
     * to be able to access archived chat history etc.
     */
    int visibility() const { return mVisibility; }

    bool isInitializing() const { return mIsInitializing; }
    /** @cond PRIVATE */
    void onVisibilityChanged(int newVisibility);
};

/** @brief This is the karere contactlist class. It maps user ids
 * to Contact objects
 */
class ContactList: public std::map<uint64_t, Contact*>
{
    friend class Client;
protected:
    void removeUser(iterator it);
<<<<<<< HEAD
    void onPresenceChanged(Id userid, Presence pres);
=======
>>>>>>> 12f4ee1f
public:
    /** @brief The Client object that this contactlist belongs to */
    Client& client;

    /** @brief Returns the contact object from the specified XMPP jid if one exists,
     * otherwise returns NULL
     */
    Contact* contactFromJid(const std::string& jid) const;
    Contact* contactFromUserId(uint64_t userid) const;
    Contact* contactFromEmail(const std::string& email) const;

    /** @cond PRIVATE */
    ContactList(Client& aClient);
    ~ContactList();
    void loadFromDb();
    bool addUserFromApi(mega::MegaUser& user);
    void onUserAddRemove(mega::MegaUser& user); //called for actionpackets
    promise::Promise<void> removeContactFromServer(uint64_t userid);
    void syncWithApi(mega::MegaUserList& users);
    void onContactOnlineState(const std::string& jid);
    const std::string* getUserEmail(uint64_t userid) const;
    bool isExContact(karere::Id userid);
    /** @endcond */
};

/** @brief The karere Client object. Create an instance to use Karere.
 *
 *  A sequence of how the client has to be initialized:
 *  1. create a new MegaApi instance of the Mega SDK
 *  2. create a new karere::Client instance and pass it the Mega SDK instance
 *  3. Call MegaApi::login() and wait for completion
 *  4. Call MegaApi::fetchnodes() and wait for completion
 *     [at this stage, cloud storage apps show the main GUI, but apps with
 *      with chat enabled are not ready to be shown yet]
 *  5. Call karere::Client::init() to initialize the chat engine.
 *     [at this stage, a chat-enabled app can load chatrooms and history
 *      from the local karere cache db, and can operate in offline mode]
 *  6. Call karere::Client::connect() and wait for completion
 *  7. The app is ready to operate
 */
class Client: public ::mega::MegaGlobalListener,
              public ::mega::MegaRequestListener,
              public presenced::Listener,
              public karere::DeleteTrackable
{
public:
    enum ConnState { kDisconnected = 0, kConnecting, kConnected };

public:
    enum { kInitErrorType = 0x9e9a1417 }; //should resemble 'megainit'

    enum InitState: uint8_t
    {
        /** The client has just been created. \c init() has not been called yet */
        kInitCreated = 0,

         /** \c init() has been called with no \c sid. The client is waiting
         * for the completion of a full fetchnodes from the SDK on a new session.
         */
        kInitWaitingNewSession,

        /** \c init() has been called with a \c sid, there is a valid cache for that
         * \sid, and the client is successfully initialized for offline operation */
        kInitHasOfflineSession,

        /** Karere has sucessfully initialized and the SDK/API is online.
         * Note that the karere client itself (chat, presence) is not online.
         * It has to be explicitly connected via \c connect()
         */
        kInitHasOnlineSession,

        /** \c Karere has sucessfully initialized in anonymous mode */
        kInitAnonymousMode,

        /** Client has disconnected and terminated */
        kInitTerminated,

        /** The first init state error code. All values equal or greater than this
         * represent error states
         */
        kInitErrFirst,

        /** Unspecified init error */
        kInitErrGeneric = kInitErrFirst,

        /** There was not valid database for the sid specified to \c init().
         * This error is recoverable - the client will signal it, but then will
         * behave like it starts with a new session. However, the application must
         * be aware of this condition in order to tell the SDK to do a full fetchnodes,
         * and receive all actionpackets again, so that karere can have a chance
         * to initialize its state from scratch
         */
        kInitErrNoCache,

        /** A problem was fund while initializing from a seemingly valid karere cache.
         * This error is not recoverable. The client is probably in a bogus state,
         * and the client instance should be destroyed. A possible recovery scenario
         * is to delete the karere cache file, create and init a new client instance
         * with the same sid. Then, login the SDK with full fetchnodes.
         * In that case, the recoverable kInitErrNoCache will occur but
         * karere will continue by creating the cache from scratch.
         */
        kInitErrCorruptCache,

        /** The session given to init() was different than the session with which
         * the SDK was initialized
         */
        kInitErrSidMismatch,

        /** init() has already been called on that client instance */
        kInitErrAlready,

        /** The session has expired or has been closed. */
        kInitErrSidInvalid
    };

    enum
    {
        kHeartbeatTimeout = 10000     /// Timeout for heartbeats (ms)
    };

    /** @brief Convenience aliases for the \c force flag in \c setPresence() */
    enum: bool { kSetPresOverride = true, kSetPresDynamic = false };

    std::string mAppDir;
    WebsocketsIO *websocketIO;  // network-layer interface
    void *appCtx;               // app's context
    MyMegaApi api;              // MegaApi's instance
    IApp& app;                  // app's interface
    SqliteDb db;                // db-layer interface

    std::unique_ptr<chatd::Client> mChatdClient;

#ifndef KARERE_DISABLE_WEBRTC
    std::unique_ptr<rtcModule::IRtcModule> rtc;
#endif

    char mMyPrivCu25519[32] = {0};
    char mMyPrivEd25519[32] = {0};
    char mMyPrivRsa[1024] = {0};
    unsigned short mMyPrivRsaLen = 0;
    char mMyPubRsa[512] = {0};
    unsigned short mMyPubRsaLen = 0;

    /** @brief The contact list of the client */
    std::unique_ptr<ContactList> contactList;

    /** @brief The list of chats that we are member of */
    std::unique_ptr<ChatRoomList> chats;

    // timer for receiving acknowledge of SYNCs
    megaHandle mSyncTimer = 0;

    // to track if all chats returned SYNC
    int mSyncCount = -1;

    // resolved only when up to date
    promise::Promise<void> mSyncPromise;

protected:
    Id mMyHandle = Id::inval(); //mega::UNDEF
    std::string mMyName = std::string("\0", 1);
    std::string mMyEmail;
    uint64_t mMyIdentity = 0; // seed for CLIENTID
    std::unique_ptr<UserAttrCache> mUserAttrCache;
    UserAttrCache::Handle mOwnNameAttrHandle;

    std::string mSid;
    std::string mLastScsn;
    InitState mInitState = kInitCreated;
    ConnState mConnState = kDisconnected;
    bool mContactsLoaded = false;

    // resolved when fetchnodes is completed
    promise::Promise<void> mSessionReadyPromise;

    // resolved when connection to presenced is established
    promise::Promise<void> mConnectPromise;

    presenced::Client mPresencedClient;
    std::string mPresencedUrl;

    megaHandle mHeartbeatTimer = 0;
    bool mGroupCallsEnabled = false;

public:

    /**
     * @brief Creates a karere Client.
     *
     * @param sdk The Mega SDK instance that this client will use.
     * @param app The IApp interface that the client will use to access
     * services/objects implemented by the application.
     * @param pres The initial presence that will be set when we log in.
     * @param existingCache Whether the karere cache db exists and karere should
     * try to use it, or not. If \c true is specified but the db is unreadable or
     * inconsistent, karere will behave as if \c false was specified - will
     * delete the karere.db file and re-create it from scratch.
     */
    Client(::mega::MegaApi& sdk, WebsocketsIO *websocketsIO, IApp& app, const std::string& appDir,
           uint8_t caps, void *ctx = NULL);

    virtual ~Client();

    const Id myHandle() const { return mMyHandle; }
    const std::string& myName() const { return mMyName; }
    const std::string& myEmail() const { return mMyEmail; }
    uint64_t myIdentity() const { return mMyIdentity; }
    UserAttrCache& userAttrCache() const { return *mUserAttrCache; }

    ConnState connState() const { return mConnState; }
    bool connected() const { return mConnState == kConnected; }
    bool contactsLoaded() const { return mContactsLoaded; }

    presenced::Client& presenced() { return mPresencedClient; }

    /**
     * @brief Performs karere-only login, assuming the Mega SDK is already logged in
     * with an existing session.
     */
    void initWithDbSession(const char* sid);

    InitState initWithAnonymousSession();

    /**
     * @brief Performs karere-only login, assuming the Mega SDK is already logged
     * in with a new session
     */
    promise::Promise<void> initWithNewSession(const char* sid, const std::string& scsn,
        const std::shared_ptr<::mega::MegaUserList>& contactList,
        const std::shared_ptr<::mega::MegaTextChatList>& chatList);

    /**
     * @brief This function returns basic information about a public chat, to be able to open it in preview mode.
     * The information returned by this function includes: the chatid, the connection url, the encrypted title,
     * and the number of participants.
     *
     * @return The chatid, the connection url, the encrypted title, and the number of participants.
     */
    promise::Promise<ReqResult> openChatPreview(uint64_t publicHandle);

    /**
     * @brief This function allows to create a public chat room. This function should be called after call openChatPreview with createChat flag set to true
     * to avoid that openChatPreview creates the chat room
     */
    void createPublicChatRoom(uint64_t chatId, uint64_t ph, int shard, int numPeers, const std::string &decryptedTitle, std::shared_ptr<std::string> unifiedKey, const std::string &url, uint32_t ts);

    /**
     * @brief This function returns the decrypted title of a chat. We must provide the decrypt key.
     * @return The decrypted title of the chat
     */
    promise::Promise<std::string> decryptChatTitle(uint64_t chatId, const std::string &key, const std::string &encTitle);

    /** @brief This function invalidates the current public handle and set the chat mode to private
     */
    promise::Promise<void> setPublicChatToPrivate(karere::Id chatid);

    /** @brief This function creates a public handle if not exists
     */
    promise::Promise<uint64_t> getPublicHandle(karere::Id chatid, bool createifmissing);

    /** @brief This function invalidates the current public handle
     */
    promise::Promise<uint64_t> deleteChatLink(karere::Id chatid);

    /**
     * @brief Initializes karere, opening or creating the local db cache
     * @param sid - an optional session id to restore from. If one is specified
     * (sid is not \c NULL), the client will try to initialize for offline work
     * from an existing karere cache for that sid. If loading the local cache was
     * successful, the client will transition to \c kInitHasOfflineSession.
     * If a karere cache for that sid does not exist or is not valid, the client
     * will signal its init state as \c kInitErrNoCache and then continue
     * to \c kInitWaitingNewSession, effectively behaving as if a new session
     * is being created by the SDK (see the \c NULL-sid case below).
     * The app, upon seeing \c kInitErrNoCache must do the complete version of the
     * \c fetchnodes operation, and not the fast one that fetches only newly queued
     * actionpackets. This is in order to replay all actionpackets and associated
     * events, so that karere can rebuild its cache from scratch, as if this was
     * a new session.
     * If \c sid is \c NULL, then the client will transition to \c kInitWaitingForNewSession,
     * and wait for a fetchnodes completion from the SDK. Then it will initialize
     * its state and cache from scratch, from information provided by the SDK.
     * In both cases, when fetchnodes completes, the client will transition to
     * \c kInitHasOnlineSession.
     * @note In any case, if there is no existing karere session cache,
     * offline operation is not possible.
     */
    InitState init(const char* sid);
    InitState initState() const { return mInitState; }
    bool hasInitError() const { return mInitState >= kInitErrFirst; }
    bool isTerminated() const { return mInitState == kInitTerminated; }
    const char* initStateStr() const { return initStateToStr(mInitState); }
    static const char* initStateToStr(unsigned char state);
    const char* connStateStr() const { return connStateToStr(mConnState); }
    static const char* connStateToStr(ConnState state);

    /** @brief Does the actual connection to chatd and presenced. Assumes the
     * Mega SDK is already logged in. This must be called after
     * \c initNewSession() or \c initExistingSession() completes
     * @param pres The presence which should be set. This is a forced presence,
     * i.e. it will be preserved even if the client disconnects. To disable
     * setting such a forced presence and assume whatever presence was last used,
     * and/or use only dynamic presence, set this param to \c Presence::kClear
     * @param isInBackground In case the app requests to connect from a service in
     * background, it should not send KEEPALIVE, but KEEPALIVEAWAY. Hence, it will
     * avoid to tell chatd that the client is active.
     */
    promise::Promise<void> connect(Presence pres=Presence::kClear, bool isInBackground = false);

    /**
     * @brief Retry pending connections to chatd and presenced
     * @return A promise to track the result of the action.
     */
    void retryPendingConnections(bool disconnect, bool refreshURL = false);

    /**
     * @brief A convenience method that logs in the Mega SDK and then inits
     * karere. This can be used when building a standalone chat app where there
     * is no app code that logs in the Mega SDK.
     * @param sid - The mega session id with which to log in the SDK and init
     * karere. If it is NULL, then a new SDK session is created.
     */
    promise::Promise<void> loginSdkAndInit(const char* sid);

    /** @brief Call this when the app goes into background, so that it notifies
     * the servers to enable PUSH notifications
     */
    void notifyUserIdle();
    /** @brief Call this when the app goes into foreground, so that push notifications
     * are disabled
     */
    void notifyUserActive();

    void startKeepalivePings();

    /** Terminates the karere client, logging it out, hanging up calls,
     * and cleaning up state
     * @param deleteDb - if set to \c true, deletes the local cache db.
     */
    void terminate(bool deleteDb=false);

    /**
    * @brief set user's chat presence.
    * Set user's presence state
    *
    * @param force Forces re-setting the presence, even if the current presence
    * is the same. Normally is \c false
    */
    promise::Promise<void> setPresence(const Presence pres);

    /** @brief Creates a group chatroom with the specified peers, privileges
     * and title.
     * @param peers A vector of userhandle and privilege pairs for each of
     * the peer users. Our own handle is implicitly added to the groupchat
     * with operator privilega
     * @param title The title of the group chat. If set to an empty string,
     * no title will be set and the room will be shown with the names of
     * the participants.
     */
    promise::Promise<karere::Id>
    createGroupChat(std::vector<std::pair<uint64_t, chatd::Priv>> peers, bool publicchat, const char *title = NULL);
    void setCommitMode(bool commitEach);
    void saveDb();  // forces a commit

    /** @brief There is a call active in the chatroom*/
    bool isCallActive(karere::Id chatid = karere::Id::inval()) const;

    /** @brief There is a call in state in-progress in the chatroom and the client is participating*/
    bool isCallInProgress(karere::Id chatid = karere::Id::inval()) const;

    promise::Promise<void> pushReceived(Id chatid);
    void onSyncReceived(karere::Id chatid); // called upon SYNC reception

    void dumpChatrooms(::mega::MegaTextChatList& chatRooms);
    void dumpContactList(::mega::MegaUserList& clist);

    bool anonymousMode() const;
    bool isChatRoomOpened(Id chatid);
    bool areGroupCallsEnabled();
    void enableGroupCalls(bool enable);
    void updateAndNotifyLastGreen(Id userid);

protected:
    void heartbeat();
    void setInitState(InitState newState);

    // db-related methods
    std::string dbPath(const std::string& sid) const;
    bool openDb(const std::string& sid);
    void createDb();
    void wipeDb(const std::string& sid);
    void createDbSchema();

    // initialization of own handle/email/identity/keys/contacts...
    karere::Id getMyHandleFromDb();
    karere::Id getMyHandleFromSdk();
    std::string getMyEmailFromDb();
    std::string getMyEmailFromSdk();
    uint64_t getMyIdentityFromDb();
    promise::Promise<void> loadOwnKeysFromApi();
    void loadOwnKeysFromDb();
    void loadContactListFromApi();
    void loadContactListFromApi(::mega::MegaUserList& contactList);

    strongvelope::ProtocolHandler* newStrongvelope(karere::Id chatid, bool isPublic,
            std::shared_ptr<std::string> unifiedKey, int isUnifiedKeyEncrypted, karere::Id ph);

    // connection-related methods
    void connectToChatd(bool isInBackground);
    promise::Promise<void> connectToPresenced(Presence pres);
    promise::Promise<int> initializeContactList();

    bool checkSyncWithSdkDb(const std::string& scsn, ::mega::MegaUserList& clist, ::mega::MegaTextChatList& chats);
    void commit(const std::string& scsn);

    /** @brief Does the actual connect, once the SDK is online.
     * connect() waits for the mCanConnect promise to be resolved and then calls
     * this method
     */
    promise::Promise<void> doConnect(Presence pres, bool isInBackground);
    void setConnState(ConnState newState);

    // mega::MegaGlobalListener interface, called by worker thread
    virtual void onChatsUpdate(mega::MegaApi*, mega::MegaTextChatList* rooms);
    virtual void onUsersUpdate(mega::MegaApi*, mega::MegaUserList* users);
    virtual void onEvent(::mega::MegaApi* api, ::mega::MegaEvent* event);

    // MegaRequestListener interface
    virtual void onRequestFinish(::mega::MegaApi* apiObj, ::mega::MegaRequest *request, ::mega::MegaError* e);

    // presenced listener interface
    virtual void onConnStateChange(presenced::Client::ConnState state);
    virtual void onPresenceChange(Id userid, Presence pres, bool inProgress = false);
    virtual void onPresenceConfigChanged(const presenced::Config& state, bool pending);
    virtual void onPresenceLastGreenUpdated(karere::Id userid);

    //==
    friend class ChatRoom;
    friend class ChatRoomList;
};

}
#endif // CHATCLIENT_H<|MERGE_RESOLUTION|>--- conflicted
+++ resolved
@@ -288,11 +288,7 @@
         UserAttrCache::Handle mEmailAttrCbHandle;
         std::string mName;
         std::string mEmail;
-<<<<<<< HEAD
-        Presence mPresence;
-=======
         void subscribeForNameChanges();
->>>>>>> 12f4ee1f
         promise::Promise<void> mNameResolved;
 
     public:
@@ -524,10 +520,6 @@
     friend class Client;
 protected:
     void removeUser(iterator it);
-<<<<<<< HEAD
-    void onPresenceChanged(Id userid, Presence pres);
-=======
->>>>>>> 12f4ee1f
 public:
     /** @brief The Client object that this contactlist belongs to */
     Client& client;
