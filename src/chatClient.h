#ifndef CHATCLIENT_H
#define CHATCLIENT_H
#include "karereCommon.h"
#include "sdkApi.h"
#include "contactList.h"
#include "rtcModule/IRtcModule.h"
#include <memory>
#include <map>
#include <type_traits>
#include <retryHandler.h>
#include <serverListProviderForwards.h>
#include "userAttrCache.h"
#include "chatd.h"
#include "IGui.h"

namespace strophe { class Connection; }

namespace mega { class MegaTextChat; class MegaTextChatList; }

namespace strongvelope { class ProtocolHandler; }

struct sqlite3;
class Buffer;

namespace karere
{
namespace rh { class IRetryController; }

/** @brief
 * The application implementor must define this function to create the application
 * directory in case it does not exist, and return the path to it.
 * The reason this function is provided at link time (rather than programmatically
 * setting it during run time), is that it is needed by the logger, and the logger
 * is initialized before main() is entered.
 */

    KR_WEAKSYM(std::string getAppDir());
/** @brief
 * Builtin implementation of getAppDir() suoitable for desktop systems
 * It reads the env variable KRDIR for a path to the app dir, and if not present,
 * defaults to '~/.karere'.
 */
KARERE_IMPEXP const std::string& createAppDir(const char* dirname=".karere", const char* envVarName="KRDIR");

class TextModule;
class ChatRoom;
class GroupChatRoom;
class Contact;
class ContactList;

typedef std::map<Id, chatd::Priv> UserPrivMap;
class ChatRoomList;

/** @brief An abstract class representing a chatd chatroom. It has two
 * descendants - \c PeerChatRoom, representing a 1on1 chatroom,
 * and \c GroupChatRoom, representing a group chat room. This class also
 * serves as a chat event handler for the chatroom, until the application creates
 * one via \c IApp::createChatHandler()
 */
class ChatRoom: public chatd::Listener
{
    //@cond PRIVATE
public:
    ChatRoomList& parent;
protected:
    IApp::IChatHandler* mAppChatHandler = nullptr;
    uint64_t mChatid;
    std::string mUrl;
    unsigned char mShardNo;
    bool mIsGroup;
    chatd::Priv mOwnPriv;
    chatd::Chat* mChat = nullptr;
    bool syncRoomPropertiesWithApi(const ::mega::MegaTextChat& chat);
    void switchListenerToApp();
    void chatdJoin(const karere::SetOfIds& initialUsers); //We can't do the join in the ctor, as chatd may fire callbcks synchronously from join(), and the derived class will not be constructed at that point.
public:
    virtual bool syncWithApi(const mega::MegaTextChat& chat) = 0;
    virtual IApp::IContactListItem& contactGui() = 0;
    /** @endcond PRIVATE */
    /** @brief The text that will be displayed on the chat list for that chat */
    virtual const std::string& titleString() const = 0;
    /** @brief The current presence status of the chat. If this is a 1on1 chat, this is
     * the same as the presence of the peer. If it is a groupchat, it is
     *  derived from the chatd chatroom status */
    virtual Presence presence() const = 0;
    /** @brief Connects to the chatd chatroom */
    virtual void join() = 0;
    ChatRoom(ChatRoomList& parent, const uint64_t& chatid, bool isGroup, const std::string& url,
             unsigned char shard, chatd::Priv ownPriv);
    virtual ~ChatRoom(){}
    /** @brief returns the chatd::Chat chat object associated with the room */
    chatd::Chat& chat() { return *mChat; }
    /** @brief The chatid of the chatroom */
    const uint64_t& chatid() const { return mChatid; }
    /** @brief Whether this chatroom is a groupchat or 1on1 chat */
    bool isGroup() const { return mIsGroup; }
    /** @brief The websocket url that is used to connect to chatd for that chatroom. Contains an authentication token */
    const std::string& url() const { return mUrl; }
    /** @brief The chatd shart number for that chatroom */
    unsigned char shardNo() const { return mShardNo; }
    /** @brief Our own privilege within this chat */
    chatd::Priv ownPriv() const { return mOwnPriv; }
    /** @brief The online state reported by chatd for that chatroom */
    chatd::ChatState chatdOnlineState() const { return mChat->onlineState(); }
    /** @brief The application-side event handler that receives events from chatd
     * and events about title change, online status change. If such an event
     * handler does not exist, this method asks IApp to create it */
    IApp::IChatHandler& appChatHandler();
    /** @brief Returns whether appChatHandler exists. Call this method before
     * \c appChatHandler() if you don't want to create such a handler
     * in case it does not exist
     */
    bool hasAppChatHandler() const { return mAppChatHandler != nullptr; }
    //chatd::Listener implementation
    virtual void init(chatd::Chat& messages, chatd::DbInterface *&dbIntf);
    virtual void onRecvNewMessage(chatd::Idx, chatd::Message&, chatd::Message::Status);
    virtual void onMessageStatusChange(chatd::Idx idx, chatd::Message::Status newStatus, const chatd::Message &msg);
//  virtual void onHistoryTruncated();
};
/** @brief Represents a 1on1 chatd chatroom */
class PeerChatRoom: public ChatRoom
{
//  @cond PRIVATE
protected:
    uint64_t mPeer;
    chatd::Priv mPeerPriv;
    Contact* mContact = nullptr;
    void setContact(Contact& contact) { mContact = &contact; }
    friend class ContactList;
    inline Presence calculatePresence(Presence pres) const;
public:
    PeerChatRoom(ChatRoomList& parent, const uint64_t& chatid, const std::string& url,
            unsigned char shard, chatd::Priv ownPriv, const uint64_t& peer, chatd::Priv peerPriv);
    PeerChatRoom(ChatRoomList& parent, const mega::MegaTextChat& room);
    bool syncOwnPriv(chatd::Priv priv);
    bool syncPeerPriv(chatd::Priv priv);
    virtual bool syncWithApi(const mega::MegaTextChat& chat);
    virtual IApp::IContactListItem& contactGui();
    void updatePresence();
    virtual void join();
    //@endcond
    /** @brief The userid of the other person in the 1on1 chat */
    const uint64_t peer() const { return mPeer; }
    /** @brief The contact object representing the peer of the 1on1 chat */
    const Contact& contact() const { return *mContact; }
    /** @brief The screen name of the peer */
    virtual const std::string& titleString() const;
    /** @brief The presence status of the chatroom. Derived from the presence
     * of the peer and the status of the chatroom reported by chatd. For example,
     * the peer may be online, but the chatd connection may be offline or there may
     * be a problem joining the chatroom on chatd. In such a case, the presence
     * will be `offline`
     */
    virtual Presence presence() const;
//@cond PRIVATE
    //chatd::Listener interface
    virtual void onUserJoin(Id userid, chatd::Priv priv);
    virtual void onUserLeave(Id userid);
    virtual void onOnlineStateChange(chatd::ChatState state);
    virtual void onUnreadChanged();
//@endcond
};
/** Represents a chatd chatroom that is a groupchat */
class GroupChatRoom: public ChatRoom
{
public:
    /** @brief Represents a single chatroom member */
    class Member
    {
        GroupChatRoom& mRoom;
        std::string mName;
        chatd::Priv mPriv;
        uint64_t mNameAttrCbHandle;
    public:
        Member(GroupChatRoom& aRoom, const uint64_t& user, chatd::Priv aPriv);
        ~Member();
        /** @brief The current display name of the member */
        const std::string& name() const { return mName; }
        /** @brief The current provilege of the member within the groupchat */
        chatd::Priv priv() const { return mPriv; }
        friend class GroupChatRoom;
    };
    /** @brief A map that holds all the members of a group chat room, keyed by the userid */
    typedef std::map<uint64_t, Member*> MemberMap;
    /** @cond PRIVATE */
    protected:
    MemberMap mPeers;
    IApp::IContactListItem* mContactGui = nullptr;
    std::string mTitleString;
    bool mHasUserTitle = false;
    void syncRoomPropertiesWithApi(const mega::MegaTextChat &chat);
    bool syncMembers(const UserPrivMap& users);
    static UserPrivMap& apiMembersToMap(const mega::MegaTextChat& chat, UserPrivMap& membs);
    void loadUserTitle();
    void updateAllOnlineDisplays(Presence pres);
    friend class Member;
public:
    GroupChatRoom(ChatRoomList& parent, const mega::MegaTextChat& chat, const std::string& userTitle);
    GroupChatRoom(ChatRoomList& parent, const uint64_t& chatid, const std::string& aUrl,
                  unsigned char aShard, chatd::Priv aOwnPriv, const std::string& title);
    ~GroupChatRoom();
    /** @endcond PRIVATE */

    /** @brief Returns the map of the users in the chatroom, except our own user */
    const MemberMap& peers() const { return mPeers; }
    /** @cond PRIVATE */
    void addMember(const uint64_t& userid, chatd::Priv priv, bool saveToDb);
    bool removeMember(const uint64_t& userid);
    void setUserTitle(const std::string& title);
    void deleteSelf(); //<Deletes the room from db and then immediately destroys itself (i.e. delete this)
    void leave();
    promise::Promise<void> invite(uint64_t userid, chatd::Priv priv);
    virtual bool syncWithApi(const mega::MegaTextChat &chat);
    virtual IApp::IContactListItem& contactGui() { return *mContactGui; }
    /** @endcond PRIVATE */
    virtual const std::string& titleString() const { return mTitleString; }
    virtual Presence presence() const
    {
        return (mChat->onlineState() == chatd::kChatStateOnline)? Presence::kOnline:Presence::kOffline;
    }
    void updateTitle()
    {
        if (mHasUserTitle)
            return;
        mTitleString.clear();
        for (auto& m: mPeers)
        {
            auto& name = m.second->mName;
            if (name.size() <= 1)
                mTitleString.append("...,");
            else
                mTitleString.append(name.c_str()+1, name.size()-1).append(", ");
        }
        if (!mTitleString.empty())
            mTitleString.resize(mTitleString.size()-2); //truncate last ", "

        if (mContactGui) //doesn't exist during construction
            mContactGui->onTitleChanged(mTitleString);
        if(mAppChatHandler)
            mAppChatHandler->onTitleChanged(mTitleString);
    }
    virtual void join();
//chatd::Listener
    void onUserJoin(Id userid, chatd::Priv priv);
    void onUserLeave(Id userid);
    void onOnlineStateChange(chatd::ChatState);

};
/** @brief Represents all chatd chatrooms that we are members of at the moment,
 * keyed by the chatid of the chatroom. This object can be obtained
 * via \c Client::chats
 */
class ChatRoomList: public std::map<uint64_t, ChatRoom*> //don't use shared_ptr here as we want to be able to immediately delete a chatroom once the API tells us it's deleted
{
/** @cond PRIVATE */
public:
    Client& client;
    void syncRoomsWithApi(const mega::MegaTextChatList& rooms);
    ChatRoom& addRoom(const mega::MegaTextChat &room, const std::string& groupRoomTitle="");
    bool removeRoom(const uint64_t& chatid);
    ChatRoomList(Client& aClient);
    ~ChatRoomList();
    void loadFromDb();
    void onChatsUpdate(const std::shared_ptr<mega::MegaTextChatList>& chats);
/** @endcond */
};

/** @brief Represents a karere contact. Also handles presence change events. */
class Contact: public IPresenceListener
{
/** @cond PRIVATE */
protected:
    ContactList& mClist;
    uint64_t mUserid;
    PeerChatRoom* mChatRoom;
    uint64_t mUsernameAttrCbId;
    std::string mEmail;
    int64_t mSince;
    std::string mTitleString;
    int mVisibility;
    IApp::IContactListItem* mDisplay; //must be after mTitleString because it will read it
    std::shared_ptr<XmppContact> mXmppContact; //after constructor returns, we are guaranteed to have this set to a vaild instance
    void updateTitle(const std::string& str);
    void setChatRoom(PeerChatRoom& room);
public:
    Contact(ContactList& clist, const uint64_t& userid, const std::string& email,
            int visibility, int64_t since, PeerChatRoom* room = nullptr);
    ~Contact();
    IApp::IContactListItem& gui() { return *mDisplay; }
/** @endcond PRIVATE */
    /** The contactlist object which this contact is member of */
    ContactList& contactList() { return mClist; }
    /** The XMPP contact associated with this Mega contact. It provides
     * the presence notifications
     */
    XmppContact& xmppContact() { return *mXmppContact; }
    /** Returns the 1on1 chatroom with this contact, if one exists.
     * Otherwise returns NULL
     */
    PeerChatRoom* chatRoom() { return mChatRoom; }
    /** @brief Creates a 1on1 chatroom with this contact, if one does not exist,
     * otherwise returns the existing one.
     * @returns a promise containing the 1on1 chatroom object
     */
    promise::Promise<ChatRoom *> createChatRoom();
    /** @brief Returns the current screen name of this contact */
    const std::string& titleString() const { return mTitleString; }
    /** @brief Returns the userid of this contact */
    uint64_t userId() const { return mUserid; }
    /** @brief Returns the email of this contact */
    const std::string& email() const { return mEmail; }
    /** @brief Retutns the bare JID, representing this contact in XMPP */
    const std::string& jid() const { return mXmppContact->bareJid(); }
    /** @brief Returns the time since this contact was added */
    int64_t since() const { return mSince; }
    /** @brief The visibility of this contact, as returned by
     * mega::MegaUser::getVisibility(). If it is \c MegaUser::VISIBILITY_HIDDEN,
     * then this contact is not a contact anymore, but kept in the contactlist
     * to be able to access archived chat history etc.
     */
    int visibility() const { return mVisibility; }

    /** @cond PRIVATE */
    virtual void onPresence(Presence pres)
    {
        if (mChatRoom && (mChatRoom->chatdOnlineState() != chatd::kChatStateOnline))
            pres = Presence::kOffline;
        updateAllOnlineDisplays(pres);
    }
    void onVisibilityChanged(int newVisibility)
    {
        mVisibility = newVisibility;
        mDisplay->onVisibilityChanged(newVisibility);
    }
    void updateAllOnlineDisplays(Presence pres)
    {
            mDisplay->onPresenceChanged(pres);
            if (mChatRoom)
                mChatRoom->updatePresence();
    }
    friend class ContactList;
};

/** @brief This is the karere contactlist class. It maps user ids
 * to Contact objects
 */
class ContactList: public std::map<uint64_t, Contact*>
{
protected:
    void removeUser(iterator it);
    void removeUser(uint64_t userid);
public:
    /** @brief The Client object that this contactlist belongs to */
    Client& client;
    /** @brief Returns the contact object from the specified XMPP jid if one exists,
     * otherwise returns NULL
     */
    Contact* contactFromJid(const std::string& jid) const;
/** @cond PRIVATE */
    ContactList(Client& aClient);
    ~ContactList();
    void loadFromDb();
    bool addUserFromApi(mega::MegaUser& user);
    void onUserAddRemove(mega::MegaUser& user); //called for actionpackets
    promise::Promise<void> removeContactFromServer(uint64_t userid);
    void syncWithApi(mega::MegaUserList& users);
    IApp::IContactListItem* attachRoomToContact(const uint64_t& userid, PeerChatRoom &room);
    void onContactOnlineState(const std::string& jid);
    const std::string* getUserEmail(uint64_t userid) const;
/** @endcond */
};

class Client: public rtcModule::IGlobalEventHandler, mega::MegaGlobalListener
{
protected:
    std::string mAppDir;
public:
    sqlite3* db = nullptr;
    std::shared_ptr<strophe::Connection> conn;
    std::unique_ptr<chatd::Client> chatd;
    MyMegaApi api;
    rtcModule::IRtcModule* rtc = nullptr;
    bool isTerminating = false;
    unsigned mReconnectConnStateHandler = 0;
    std::function<void()> onChatdReady;
    UserAttrCache userAttrCache;
    IApp& app;
    /** @brief The contact list */
    std::unique_ptr<ContactList> contactList;
    /** @brief The list of chats that we are member of */
    std::unique_ptr<ChatRoomList> chats;
    char mMyPrivCu25519[32] = {0};
    char mMyPrivEd25519[32] = {0};
    char mMyPrivRsa[1024] = {0};
    unsigned short mMyPrivRsaLen = 0;
    char mMyPubRsa[512] = {0};
    unsigned short mMyPubRsaLen = 0;
    std::unique_ptr<IApp::ILoginDialog> mLoginDlg;
    bool mChatsLoaded = false;
    std::shared_ptr<::mega::MegaTextChatList> mInitialChats;
    bool isLoggedIn() const { return mIsLoggedIn; }
    const Id myHandle() const { return mMyHandle; }
    /** @brief Our own display name */
    const std::string& myName() const { return mMyName; }
    static uint64_t useridFromJid(const std::string& jid);
    /** @brief The XMPP resource of our XMPP connection */
    std::string getResource() const
    {
        return strophe::getResourceFromJid(conn->fullJid());
    }

    /**
     * @brief Creates a karere Client.
     *
     * @param sdk The Mega SDK instance that this client will use.
     * @param app The IApp interface that the client will use to access
     * services/objects implemented by the application.
     * @param pres The initial presence that will be set when we log in.
     */
    Client(::mega::MegaApi& sdk, IApp& app, Presence pres);

    virtual ~Client();

    /** @brief A convenience method to log in the associated Mega SDK instance,
     *  using IApp::ILoginDialog to ask the user/app for credentials. This
     * method is to be used in a standalone chat app where the SDK instance is not
     * logged by other code, like for example the qt test app. THe reason this
     * method does not just accept a user and pass but rather calls back into
     * ILoginDialog is to be able to update the login progress via ILoginDialog,
     * and to save the app the management of the dialog, retries in case of
     * bad credentials etc. This is just a convenience method.
     */
    promise::Promise<ReqResult> sdkLoginNewSession();

    /** @brief A convenience method to log the sdk in using an existing session,
     * identified by \c sid. This is to be used in a standalone chat app where
     * there is no existing code that logs in the Mega SDK instance.
     */
    promise::Promise<ReqResult> sdkLoginExistingSession(const std::string& sid);

    /** @brief Performs karere-only login, assuming the Mega SDK is already logged in
     * with an existing session.
     */
<<<<<<< HEAD
    promise::Promise<void> loginExistingSession();
=======
    void initWithExistingSession();
>>>>>>> c50df899

    /** @brief Performs karere-only login, assuming the Mega SDK is already logged
     * in with a new session
     */
<<<<<<< HEAD
    promise::Promise<void> loginNewSession();

    /** @brief A convenience method that logs in the Mega SDK and karere, by checking
=======
    promise::Promise<void> initWithNewSession();
    /** @brief Does the actual connection to chatd, xmpp and gelb. Assumes the
     * Mega SDK is already logged in. This must be called after
     * \c initNewSession() or \c initExistingSession() completes */
    promise::Promise<void> connect();

    /** @brief A convenience method that logs in the Mega SDK, by checking
>>>>>>> c50df899
     * the karere cache if there is a cached session - if there is, it calls
     * \c sdkLoginExistingSession(), otherwise \c sdkLoginNewSession(). Then inits
     * the karere client in the corresponding way (with or without existing
     * session).
     * This can be used when building a standalone chat app where there is no app
     * code that logs in the Mega SDK.
     */
<<<<<<< HEAD
    promise::Promise<void> loginWithSdk();
=======
    promise::Promise<void> loginSdkAndInit();
>>>>>>> c50df899

    /** @brief Notifies the client that network connection is down */
    void notifyNetworkOffline();

    /** @brief Notifies the client that internet connection is again available */
    void notifyNetworkOnline();

    void startKeepalivePings();

    /** Terminates the karere client, logging it out, hanging up calls,
     * and cleaning up state
     */
    promise::Promise<void> terminate();

    /**
     * @brief Ping a target peer to check whether he/she is alive
     *
     * @param [peerJid] {const char*} peer's Jid. If NULL, then no 'to'
     * attribute will be included in the stanza, effectively sending the ping to the server
     * @param [intervalSec] {int} optional with default value as 100, interval in seconds to do ping.
     *
     * This performs a xmpp ping to the target jid to check if the user is alive or not.
     */
    strophe::StanzaPromise pingPeer(const char* peerJid);

    /**
    * @brief set user's chat presence.
    * Set user's presence state
    *
    * @param force Forces re-setting the presence, even if the current presence
    * is the same. Normally is \c false
    */
    promise::Promise<void> setPresence(const Presence pres, bool force = false);

    /** Returns the XMPP contactlist, as obtained from the XMPP server */
    XmppContactList& xmppContactList()
    {
        return mXmppContactList;
    }

/** @cond PRIVATE */

protected:
    Id mMyHandle = mega::UNDEF;
    std::string mSid;
    std::string mMyName;

    Presence mOwnPresence;
    bool mIsLoggedIn = false;
    /** our own email address */
    std::string mEmail;
    /** our password */
    std::string mPassword;
    /** client's contact list */
    XmppContactList mXmppContactList;
    typedef FallbackServerProvider<HostPortServerInfo> XmppServerProvider;
    std::unique_ptr<XmppServerProvider> mXmppServerProvider;
    std::unique_ptr<rh::IRetryController> mReconnectController;
    xmpp_ts mLastPingTs = 0;
    sqlite3* openDb();
    void connectToChatd();
    void loadOwnUserHandle();
    void loadOwnUserHandleFromDb(bool verifyWithSdk=true);
    karere::Id getMyHandleFromSdk();
    promise::Promise<void> loadOwnKeysFromApi();
    void loadOwnKeysFromDb();
    void loadContactlistFromSdk();
    strongvelope::ProtocolHandler* newStrongvelope(karere::Id chatid);
    void setupXmppReconnectHandler();
    promise::Promise<void> connectXmpp(const std::shared_ptr<HostPortServerInfo>& server);
    void setupXmppHandlers();
    promise::Promise<int> initializeContactList();

    /**
     * @brief send response to ping request.
     *
     * This performs an xmpp response to the received xmpp ping request.
     */
    void sendPong(const std::string& peerJid, const std::string& messageId);

    void dumpChatrooms(::mega::MegaTextChatList& chatRooms);
    void dumpContactList(::mega::MegaUserList& clist);
    //rtcModule::IGlobalEventHandler interface
    virtual rtcModule::IEventHandler* onIncomingCallRequest(
            const std::shared_ptr<rtcModule::ICallAnswer> &call);
    virtual void discoAddFeature(const char *feature);
    //mega::MegaGlobalListener interface, called by worker thread
    virtual void onChatsUpdate(mega::MegaApi*, mega::MegaTextChatList* rooms);
    virtual void onUsersUpdate(mega::MegaApi*, mega::MegaUserList* users);
    virtual void onContactRequestsUpdate(mega::MegaApi*, mega::MegaContactRequestList* reqs);
    friend class ChatRoom;
/** @endcond PRIVATE */
};

inline Presence PeerChatRoom::calculatePresence(Presence pres) const
{
    if (mChat && mChat->onlineState() != chatd::kChatStateOnline)
        return Presence::kOffline;
    return pres;
}

}
#endif // CHATCLIENT_H<|MERGE_RESOLUTION|>--- conflicted
+++ resolved
@@ -421,7 +421,8 @@
 
     virtual ~Client();
 
-    /** @brief A convenience method to log in the associated Mega SDK instance,
+    /**
+     * @brief A convenience method to log in the associated Mega SDK instance,
      *  using IApp::ILoginDialog to ask the user/app for credentials. This
      * method is to be used in a standalone chat app where the SDK instance is not
      * logged by other code, like for example the qt test app. THe reason this
@@ -432,37 +433,33 @@
      */
     promise::Promise<ReqResult> sdkLoginNewSession();
 
-    /** @brief A convenience method to log the sdk in using an existing session,
+    /**
+     * @brief A convenience method to log the sdk in using an existing session,
      * identified by \c sid. This is to be used in a standalone chat app where
      * there is no existing code that logs in the Mega SDK instance.
      */
     promise::Promise<ReqResult> sdkLoginExistingSession(const std::string& sid);
 
-    /** @brief Performs karere-only login, assuming the Mega SDK is already logged in
+    /**
+     * @brief Performs karere-only login, assuming the Mega SDK is already logged in
      * with an existing session.
      */
-<<<<<<< HEAD
-    promise::Promise<void> loginExistingSession();
-=======
     void initWithExistingSession();
->>>>>>> c50df899
-
-    /** @brief Performs karere-only login, assuming the Mega SDK is already logged
+
+    /**
+     * @brief Performs karere-only login, assuming the Mega SDK is already logged
      * in with a new session
      */
-<<<<<<< HEAD
-    promise::Promise<void> loginNewSession();
-
-    /** @brief A convenience method that logs in the Mega SDK and karere, by checking
-=======
     promise::Promise<void> initWithNewSession();
-    /** @brief Does the actual connection to chatd, xmpp and gelb. Assumes the
+
+    /**
+     * @brief Does the actual connection to chatd, xmpp and gelb. Assumes the
      * Mega SDK is already logged in. This must be called after
      * \c initNewSession() or \c initExistingSession() completes */
     promise::Promise<void> connect();
 
-    /** @brief A convenience method that logs in the Mega SDK, by checking
->>>>>>> c50df899
+    /**
+     * @brief A convenience method that logs in the Mega SDK, by checking
      * the karere cache if there is a cached session - if there is, it calls
      * \c sdkLoginExistingSession(), otherwise \c sdkLoginNewSession(). Then inits
      * the karere client in the corresponding way (with or without existing
@@ -470,11 +467,7 @@
      * This can be used when building a standalone chat app where there is no app
      * code that logs in the Mega SDK.
      */
-<<<<<<< HEAD
-    promise::Promise<void> loginWithSdk();
-=======
     promise::Promise<void> loginSdkAndInit();
->>>>>>> c50df899
 
     /** @brief Notifies the client that network connection is down */
     void notifyNetworkOffline();
