--- conflicted
+++ resolved
@@ -795,8 +795,7 @@
     promise::Promise<karere::Id>
     createGroupChat(std::vector<std::pair<uint64_t, chatd::Priv>> peers);
 
-<<<<<<< HEAD
-    void commit();  // forces a commit
+    void saveDb();  // forces a commit
     bool isCallInProgress() const;
 #ifndef KARERE_DISABLE_WEBRTC
     std::unique_ptr<rtcModule::IRtcModule> rtc;
@@ -804,9 +803,6 @@
     virtual bool onAnotherCall(rtcModule::ICall& existingCall, karere::Id userid);
     virtual bool isGroupChat(karere::Id chatid);
 #endif
-=======
-    void saveDb();  // forces a commit
->>>>>>> 7e4a86c7
 
 /** @cond PRIVATE */
     void dumpChatrooms(::mega::MegaTextChatList& chatRooms);
