#ifndef CHATCLIENT_H
#define CHATCLIENT_H

#include "karereCommon.h"
#include "sdkApi.h"
#include <memory>
#include <map>
#include <type_traits>
#include <retryHandler.h>
#include <serverListProviderForwards.h>
#include "userAttrCache.h"
#include "chatd.h"
#include "presenced.h"
#include "IGui.h"
#include <base/trackDelete.h>

namespace strophe { class Connection; }

namespace mega { class MegaTextChat; class MegaTextChatList; }

namespace strongvelope { class ProtocolHandler; }

struct sqlite3;
class Buffer;

namespace karere
{
namespace rh { class IRetryController; }

/** @brief
 * Utulity function to create an application directory, suitable for desktop systems.
 * It reads the env variable KRDIR for a path to the app dir, and if not present,
 * defaults to '~/.karere'.
 */
KARERE_IMPEXP const std::string& createAppDir(const char* dirname=".karere", const char* envVarName="KRDIR");

class TextModule;
class ChatRoom;
class GroupChatRoom;
class Contact;
class ContactList;

typedef std::map<Id, chatd::Priv> UserPrivMap;
class ChatRoomList;

/** @brief An abstract class representing a chatd chatroom. It has two
 * descendants - \c PeerChatRoom, representing a 1on1 chatroom,
 * and \c GroupChatRoom, representing a group chat room. This class also
 * serves as a chat event handler for the chatroom, until the application creates
 * one via \c IApp::createChatHandler()
 */
class ChatRoom: public chatd::Listener, public DeleteTrackable
{
    //@cond PRIVATE
public:
    ChatRoomList& parent;
protected:
    IApp::IChatHandler* mAppChatHandler = nullptr;
    uint64_t mChatid;
    std::string mUrl;
    unsigned char mShardNo;
    bool mIsGroup;
    chatd::Priv mOwnPriv;
    chatd::Chat* mChat = nullptr;
    bool mIsInitializing = true;
    std::string mTitleString;
    void notifyTitleChanged();
    void synchronousNotifyTitleChanged();
    bool syncRoomPropertiesWithApi(const ::mega::MegaTextChat& chat);
    void switchListenerToApp();
    void createChatdChat(const karere::SetOfIds& initialUsers); //We can't do the join in the ctor, as chatd may fire callbcks synchronously from join(), and the derived class will not be constructed at that point.
    void notifyExcludedFromChat();
    void notifyRejoinedChat();
public:
    virtual bool syncWithApi(const mega::MegaTextChat& chat) = 0;
    virtual IApp::IChatListItem* roomGui() = 0;
    /** @endcond PRIVATE */

    /** @brief The text that will be displayed on the chat list for that chat */
    virtual const std::string& titleString() const = 0;

    /**
     * @brief The current presence status of the chat. If this is a 1on1 chat, this is
     * the same as the presence of the peer. If it is a groupchat, it is
     * derived from the chatd chatroom status
     */
    virtual Presence presence() const = 0;

    /** @brief Connects to the chatd chatroom */
    virtual void connect() = 0;

    ChatRoom(ChatRoomList& parent, const uint64_t& chatid, bool isGroup, const char* url,
             unsigned char shard, chatd::Priv ownPriv, const std::string& aTitle=std::string());

    virtual ~ChatRoom(){}

    /** @brief returns the chatd::Chat chat object associated with the room */
    chatd::Chat& chat() { return *mChat; }

    /** @brief returns the chatd::Chat chat object associated with the room */
    const chatd::Chat& chat() const { return *mChat; }

    /** @brief The chatid of the chatroom */
    const uint64_t& chatid() const { return mChatid; }

    /** @brief Whether this chatroom is a groupchat or 1on1 chat */
    bool isGroup() const { return mIsGroup; }

    /** @brief The websocket url that is used to connect to chatd for that chatroom. Contains an authentication token */
    const std::string& url() const { return mUrl; }

    /** @brief The chatd shart number for that chatroom */
    unsigned char shardNo() const { return mShardNo; }

    /** @brief Our own privilege within this chat */
    chatd::Priv ownPriv() const { return mOwnPriv; }

    /** @brief Whether we are currently member of the chatroom (for group
      * chats), or we are contacts with the peer (for 1on1 chats)
      */
    bool isActive() const { return mOwnPriv != chatd::PRIV_NOTPRESENT; }

    /** @brief The online state reported by chatd for that chatroom */
    chatd::ChatState chatdOnlineState() const { return mChat->onlineState(); }

    /** @brief send a notification to the chatroom that the user is typing. */
    virtual void sendTypingNotification() {}

    /** @brief The application-side event handler that receives events from
     * the chatd chatroom and events about title, online status and unread
     * message count change.
     */
    IApp::IChatHandler* appChatHandler() { return mAppChatHandler; }
    /** @brief Attaches an app-provided event handler to the chatroom
     * The handler must forward some events to the chatroom in order to
     * have the chat list item still receive events. The events that need
     * to be forwarded are:
     * \c onUserJoin, \c onUserLeave, \c onUnreadChanged,
     * \c onOnlineStateChange, \c onRecvNewMessage, \c onRecvHistoryMessage.
     * @param handler The application-provided chat event handler.
     * The chatroom object does not take owhership of the handler,
     * so, on removal, the app should take care to free it if needed.
     */
    void setAppChatHandler(IApp::IChatHandler* handler);
    /** @brief Removes the application-supplied chat event handler from the
     * room. It is up to the aplication to destroy it if needed.
     */
    void removeAppChatHandler();

    /** @brief Whether the chatroom object is currently being
     * constructed.
     */
    bool isInitializing() const { return mIsInitializing; }

    /** @brief Initiates a webrtc call in the chatroom
     *  @param av Whether to initially send video and/or audio
     */
    virtual promise::Promise<void> mediaCall(AvFlags av) = 0;

    /**
     * @brief Updates the chatd url of the chatroom, by asking the API
     */
    promise::Promise<void> updateUrl();

    //chatd::Listener implementation
    virtual void init(chatd::Chat& messages, chatd::DbInterface *&dbIntf);
    virtual void onRecvNewMessage(chatd::Idx, chatd::Message&, chatd::Message::Status);
    virtual void onRecvHistoryMessage(chatd::Idx, chatd::Message&, chatd::Message::Status, bool isLocal);
    virtual void onMessageStatusChange(chatd::Idx idx, chatd::Message::Status newStatus, const chatd::Message &msg);
    virtual void onExcludedFromRoom() {}
//  virtual void onHistoryTruncated();
    virtual void onMsgOrderVerificationFail(const chatd::Message& msg, chatd::Idx idx, const std::string& errmsg)
    {
        KR_LOG_ERROR("msgOrderFail[chatid: %s, msgid %s, userid %s]: %s",
            karere::Id(mChatid).toString().c_str(),
            msg.id().toString().c_str(), msg.userid.toString().c_str(),
            errmsg.c_str());
    }

};
/** @brief Represents a 1on1 chatd chatroom */
class PeerChatRoom: public ChatRoom
{
//  @cond PRIVATE
protected:
    uint64_t mPeer;
    chatd::Priv mPeerPriv;
    Contact& mContact;
    // mRoomGui must be the last member, since when we initialize it,
    // we call into the app and pass our this pointer, so all other members
    // must be initialized
    IApp::IPeerChatListItem* mRoomGui;
    friend class ContactList;
    IApp::IPeerChatListItem* addAppItem();
    virtual bool syncWithApi(const mega::MegaTextChat& chat);
    bool syncOwnPriv(chatd::Priv priv);
    bool syncPeerPriv(chatd::Priv priv);
    static uint64_t getSdkRoomPeer(const ::mega::MegaTextChat& chat);
    void notifyPresenceChange(Presence pres);
    void initWithChatd();
    virtual void connect();
    inline Presence calculatePresence(Presence pres) const;
    void updateTitle(const std::string& title);
    friend class Contact;
    friend class ChatRoomList;
    PeerChatRoom(ChatRoomList& parent, const uint64_t& chatid, const char* url,
            unsigned char shard, chatd::Priv ownPriv, const uint64_t& peer, chatd::Priv peerPriv);
    PeerChatRoom(ChatRoomList& parent, const mega::MegaTextChat& room);
    ~PeerChatRoom();
    //@endcond
public:
    virtual IApp::IChatListItem* roomGui() { return mRoomGui; }
    /** @brief The userid of the other person in the 1on1 chat */
    const uint64_t peer() const { return mPeer; }
    chatd::Priv peerPrivilege() const { return mPeerPriv; }
    /** @brief The contact object representing the peer of the 1on1 chat */
    Contact& contact() const { return mContact; }

    /** @brief The screen name of the peer */
    virtual const std::string& titleString() const;

    /** @brief The presence status of the chatroom. Derived from the presence
     * of the peer and the status of the chatroom reported by chatd. For example,
     * the peer may be online, but the chatd connection may be offline or there may
     * be a problem joining the chatroom on chatd. In such a case, the presence
     * will be `offline`
     */
    virtual Presence presence() const;
    promise::Promise<void> mediaCall(AvFlags av);
/** @cond PRIVATE */
    //chatd::Listener interface
    virtual void onUserJoin(Id userid, chatd::Priv priv);
    virtual void onUserLeave(Id userid);
    virtual void onOnlineStateChange(chatd::ChatState state);
    virtual void onUnreadChanged();
/** @endcond */
};

/** @brief Represents a chatd chatroom that is a groupchat */
class GroupChatRoom: public ChatRoom
{
public:
    /** @brief Represents a single chatroom member */
    class Member
    {
    protected:
        GroupChatRoom& mRoom;
        uint64_t mHandle;
        chatd::Priv mPriv;
        UserAttrCache::Handle mNameAttrCbHandle;
        std::string mName;
        Presence mPresence;
        void subscribeForNameChanges();
    public:
        Member(GroupChatRoom& aRoom, const uint64_t& user, chatd::Priv aPriv);
        ~Member();

        /** @brief The current display name of the member */
        const std::string& name() const { return mName; }

        /** @brief The current provilege of the member within the groupchat */
        chatd::Priv priv() const { return mPriv; }
        /** @brief The presence of the peer */
        Presence presence() const { return mPresence; }
        friend class GroupChatRoom;
    };
    /**
     * @brief A map that holds all the members of a group chat room, keyed by the userid */
    typedef std::map<uint64_t, Member*> MemberMap;

    /** @cond PRIVATE */
    protected:
    MemberMap mPeers;
    bool mHasTitle;
    std::string mEncryptedTitle; //holds the encrypted title until we create the strongvelope module
    IApp::IGroupChatListItem* mRoomGui;
    void syncRoomPropertiesWithApi(const mega::MegaTextChat &chat);
    bool syncMembers(const UserPrivMap& users);
    static UserPrivMap& apiMembersToMap(const mega::MegaTextChat& chat, UserPrivMap& membs);
    void loadTitleFromDb();
    promise::Promise<void> decryptTitle();
    void clearTitle();
    void updateAllOnlineDisplays(Presence pres);
    void addMember(uint64_t userid, chatd::Priv priv, bool saveToDb);
    bool removeMember(uint64_t userid);
    void updatePeerPresence(uint64_t peer, Presence pres);
    virtual bool syncWithApi(const mega::MegaTextChat &chat);
    IApp::IGroupChatListItem* addAppItem();
    virtual IApp::IChatListItem* roomGui() { return mRoomGui; }
    void deleteSelf(); //<Deletes the room from db and then immediately destroys itself (i.e. delete this)
    void makeTitleFromMemberNames();
    void initWithChatd();
    void setRemoved();
    virtual void connect();

    friend class ChatRoomList;
    friend class Member;
    friend class Client;
    GroupChatRoom(ChatRoomList& parent, const mega::MegaTextChat& chat);
    GroupChatRoom(ChatRoomList& parent, const uint64_t& chatid, const char* aUrl,
                  unsigned char aShard, chatd::Priv aOwnPriv, const std::string& title);
    ~GroupChatRoom();
public:
    promise::Promise<void> setPrivilege(karere::Id userid, chatd::Priv priv);
    promise::Promise<void> setTitle(const std::string& title);
    promise::Promise<void> leave();
    promise::Promise<void> invite(uint64_t userid, chatd::Priv priv);
    virtual promise::Promise<void> mediaCall(AvFlags av);
//chatd::Listener
    void onUserJoin(Id userid, chatd::Priv priv);
    void onUserLeave(Id userid);
    void onOnlineStateChange(chatd::ChatState);
    /** @endcond PRIVATE */

    /** @brief Returns the map of the users in the chatroom, except our own user */
    const MemberMap& peers() const { return mPeers; }

    /** @brief Returns whether the group chatroom has a title set. If not, then
      * its title string will be composed from the first names of the room members
      */
    bool hasTitle() const { return mHasTitle; }

    /** @brief The title of the chatroom */
    virtual const std::string& titleString() const { return mTitleString; }

    /** @brief The 'presence' of the chatroom - it's actually the online state,
     * and can be only online or offline, depending on whether we are connected
     * to the chatd chatroom
     */
    virtual Presence presence() const
    {
        return (mChat->onlineState() == chatd::kChatStateOnline)
                ? Presence::kOnline
                : Presence::kOffline;
    }

    /** @brief Removes the specifid user from the chatroom. You must have
     * operator privileges to do that.
     * @param user The handle of the user to remove from the chatroom.
     * @returns A promise with the MegaRequest result, returned by the mega SDK.
     */
    promise::Promise<void> excludeMember(uint64_t user);
};

/** @brief Represents all chatd chatrooms that we are members of at the moment,
 * keyed by the chatid of the chatroom. This object can be obtained
 * via \c Client::chats
 */
class ChatRoomList: public std::map<uint64_t, ChatRoom*> //don't use shared_ptr here as we want to be able to immediately delete a chatroom once the API tells us it's deleted
{
/** @cond PRIVATE */
public:
    Client& client;
    void addMissingRoomsFromApi(const mega::MegaTextChatList& rooms, karere::SetOfIds& chatids);
    ChatRoom& addRoom(const mega::MegaTextChat &room);
    void removeRoom(GroupChatRoom& room);
    ChatRoomList(Client& aClient);
    ~ChatRoomList();
    void loadFromDb();
    void onChatsUpdate(const std::shared_ptr<mega::MegaTextChatList>& chats);
/** @endcond PRIVATE */
};

/** @brief Represents a karere contact. Also handles presence change events. */
class Contact: public karere::DeleteTrackable
{
/** @cond PRIVATE */
protected:
    ContactList& mClist;
    Presence mPresence;
    uint64_t mUserid;
    PeerChatRoom* mChatRoom;
    UserAttrCache::Handle mUsernameAttrCbId;
    std::string mEmail;
    int64_t mSince;
    std::string mTitleString;
    int mVisibility;
    IApp::IContactListHandler* mAppClist; //cached, because we often need to check if it's null
    IApp::IContactListItem* mDisplay; //must be after mTitleString because it will read it
    bool mIsInitializing = true;
    void updateTitle(const std::string& str);
    void notifyTitleChanged();
    void setChatRoom(PeerChatRoom& room);
    void attachChatRoom(PeerChatRoom& room);
    void updatePresence(Presence pres);
    friend class PeerChatRoom;
    friend class Client;
public:
    Contact(ContactList& clist, const uint64_t& userid, const std::string& email,
            int visibility, int64_t since, PeerChatRoom* room = nullptr);
    ~Contact();
/** @endcond PRIVATE */

    /** @brief The contactlist object which this contact is member of */
    ContactList& contactList() const { return mClist; }

    /** @brief Returns the 1on1 chatroom with this contact, if one exists.
     * Otherwise returns NULL
     */
    PeerChatRoom* chatRoom() { return mChatRoom; }
    /** @brief The \c IApp::IContactListItem that is associated with this
     * contact. Can be NULL if there is no IContactListHandler or it returned
     * NULL from \c addContactListItem()
     */
    IApp::IContactListItem* appItem() const { return mDisplay; }

    /** @brief Creates a 1on1 chatroom with this contact, if one does not exist,
     * otherwise returns the existing one.
     * @returns a promise containing the 1on1 chatroom object
     */
    promise::Promise<ChatRoom *> createChatRoom();

    /** @brief Returns the current screen name of this contact */
    const std::string& titleString() const { return mTitleString; }

    /** @brief Returns the userid of this contact */
    uint64_t userId() const { return mUserid; }

    /** @brief Returns the email of this contact */
    const std::string& email() const { return mEmail; }

    /** @brief Returns the time since this contact was added */
    int64_t since() const { return mSince; }

    /** @brief The visibility of this contact, as returned by
     * mega::MegaUser::getVisibility(). If it is \c MegaUser::VISIBILITY_HIDDEN,
     * then this contact is not a contact anymore, but kept in the contactlist
     * to be able to access archived chat history etc.
     */
    int visibility() const { return mVisibility; }

    /** @brief The presence of the contact */
    Presence presence() const { return mPresence; }

    /** @cond PRIVATE */
    void onVisibilityChanged(int newVisibility);
    void updateAllOnlineDisplays(Presence pres)
    {
        if (mDisplay)
            mDisplay->onPresenceChanged(pres);
        if (mChatRoom)
            mChatRoom->notifyPresenceChange(mChatRoom->calculatePresence(pres));
    }
};

/** @brief This is the karere contactlist class. It maps user ids
 * to Contact objects
 */
class ContactList: public std::map<uint64_t, Contact*>
{
protected:
    void removeUser(iterator it);
public:
    /** @brief The Client object that this contactlist belongs to */
    Client& client;

    /** @brief Returns the contact object from the specified XMPP jid if one exists,
     * otherwise returns NULL
     */
    Contact* contactFromJid(const std::string& jid) const;
    Contact& contactFromUserId(uint64_t userid) const;

    /** @cond PRIVATE */
    ContactList(Client& aClient);
    ~ContactList();
    void loadFromDb();
    bool addUserFromApi(mega::MegaUser& user);
    void onUserAddRemove(mega::MegaUser& user); //called for actionpackets
    promise::Promise<void> removeContactFromServer(uint64_t userid);
    void syncWithApi(mega::MegaUserList& users);
    IApp::IContactListItem& attachRoomToContact(const uint64_t& userid, PeerChatRoom &room);
    void onContactOnlineState(const std::string& jid);
    const std::string* getUserEmail(uint64_t userid) const;
    /** @endcond */
};
/** @brief The karere Client object. Create an instance to use Karere.
 *
 *  A sequence of how the client has to be initialized:
 *  1. create a new MegaApi instance of the Mega SDK
 *  2. create a new karere::Client instance and pass it the Mega SDK instance
 *  3. Call MegaApi::login() and wait for completion
 *  4. Call MegaApi::fetchnodes() and wait for completion
 *     [at this stage, cloud storage apps show the main GUI, but apps with
 *      with chat enabled are not ready to be shown yet]
 *  5. Call karere::Client::init() to initialize the chat engine.
 *     [at this stage, a chat-enabled app can load chatrooms and history
 *      from the local karere cache db, and can operate in offline mode]
 *  6. Call karere::Client::connect() and wait for completion
 *  7. The app is ready to operate
 */
class Client: public rtcModule::IGlobalEventHandler,
              public ::mega::MegaGlobalListener,
              public ::mega::MegaRequestListener,
              public presenced::Listener
{
/** @cond PRIVATE */
protected:
    std::string mAppDir;
//these must be before the db member, because they are initialized during the init of db member
    Id mMyHandle = Id::null(); //mega::UNDEF
    std::string mSid;
    std::unique_ptr<UserAttrCache> mUserAttrCache;
    std::string mMyEmail;
    bool mConnected = false; //TODO: maybe integrate this in the mInitState
public:
    enum { kInitErrorType = 0x9e9a1417 }; //should resemble 'megainit'
    enum InitState: uint8_t
    {
        /** The client has just been created. \c init() has not been called yet */
        kInitCreated = 0,

         /** \c init() has been called with no \c sid. The client is waiting
         * for the completion of a full fetchnodes from the SDK on a new session.
         */
        kInitWaitingNewSession,

        /** \c init() has been called with a \c sid, there is a valid cache for that
         * \sid, and the client is successfully initialized for offline operation */
        kInitHasOfflineSession,

        /** Karere has sucessfully initialized and the SDK/API is online.
         * Note that the karere client itself (chat, presence) is not online.
         * It has to be explicitly connected via \c connect()
         */
        kInitHasOnlineSession,

        /** The client is terminating (due to a call to \c terminate()) */
        kInitTerminating,

        /** Client has disconnected and terminated */
        kInitTerminated,

        /** The first init state error code. All values equal or greater than this
         * represent error states
         */
        kInitErrFirst,

        /** Unspecified init error */
        kInitErrGeneric = kInitErrFirst,

        /** There was not valid database for the sid specified to \c init().
         * This error is recoverable - the client will signal it, but then will
         * behave like it starts with a new session. However, the application must
         * be aware of this condition in order to tell the SDK to do a full fetchnodes,
         * and receive all actionpackets again, so that karere can have a chance
         * to initialize its state from scratch
         */
        kInitErrNoCache,

        /** A problem was fund while initializing from a seemingly valid karere cache.
         * This error is not recoverable. The client is probably in a bogus state,
         * and the client instance should be destroyed. A possible recovery scenario
         * is to delete the karere cache file, create and init a new client instance
         * with the same sid. Then, login the SDK with full fetchnodes.
         * In that case, the recoverable kInitErrNoCache will occur but
         * karere will continue by creating the cache from scratch.
         */
        kInitErrCorruptCache,

        /** The session given to init() was different than the session with which
         * the SDK was initialized
         */
        kInitErrSidMismatch
    };

    sqlite3* db = nullptr;
    std::unique_ptr<chatd::Client> chatd;
    MyMegaApi api;
    rtcModule::IRtcModule* rtc = nullptr;
    unsigned mReconnectConnStateHandler = 0;
    IApp& app;
    char mMyPrivCu25519[32] = {0};
    char mMyPrivEd25519[32] = {0};
    char mMyPrivRsa[1024] = {0};
    unsigned short mMyPrivRsaLen = 0;
    char mMyPubRsa[512] = {0};
    unsigned short mMyPubRsaLen = 0;
    std::unique_ptr<IApp::ILoginDialog> mLoginDlg;
    bool skipInactiveChatrooms = true;
    UserAttrCache& userAttrCache() const { return *mUserAttrCache; }
    presenced::Client& presenced() { return mPresencedClient; }
    bool contactsLoaded() const { return mContactsLoaded; }
    bool connected() const { return mConnected; }
    std::vector<std::shared_ptr<::mega::MegaTextChatList>> mInitialChats;
    /** @endcond PRIVATE */

    /** @brief The contact list of the client */
    std::unique_ptr<ContactList> contactList;

    /** @brief The list of chats that we are member of */
    std::unique_ptr<ChatRoomList> chats;

    const Id myHandle() const { return mMyHandle; }

    /** @brief Our own display name */
    const std::string& myName() const { return mMyName; }

    /**
     * @brief Creates a karere Client.
     *
     * @param sdk The Mega SDK instance that this client will use.
     * @param app The IApp interface that the client will use to access
     * services/objects implemented by the application.
     * @param pres The initial presence that will be set when we log in.
     * @param existingCache Whether the karere cache db exists and karere should
     * try to use it, or not. If \c true is specified but the db is unreadable or
     * inconsistent, karere will behave as if \c false was specified - will
     * delete the karere.db file and re-create it from scratch.
     */
    Client(::mega::MegaApi& sdk, IApp& app, const std::string& appDir,
           uint8_t caps);

    virtual ~Client();

    /**
     * @brief Performs karere-only login, assuming the Mega SDK is already logged in
     * with an existing session.
     */
    void initWithDbSession(const char* sid);

    /**
     * @brief Performs karere-only login, assuming the Mega SDK is already logged
     * in with a new session
     */
    promise::Promise<void> initWithNewSession(const char* sid);

    /**
     * @brief Initializes karere, opening or creating the local db cache
     * @param sid - an optional session id to restore from. If one is specified
     * (sid is not \c NULL), the client will try to initialize for offline work
     * from an existing karere cache for that sid. If loading the local cache was
     * successful, the client will transition to \c kInitHasOfflineSession.
     * If a karere cache for that sid does not exist or is not valid, the client
     * will signal its init state as \c kInitErrNoCache and then continue
     * to \c kInitWaitingNewSession, effectively behaving as if a new session
     * is being created by the SDK (see the \c NULL-sid case below).
     * The app, upon seeing \c kInitErrNoCache must do the complete version of the
     * \c fetchnodes operation, and not the fast one that fetches only newly queued
     * actionpackets. This is in order to replay all actionpackets and associated
     * events, so that karere can rebuild its cache from scratch, as if this was
     * a new session.
     * If \c sid is \c NULL, then the client will transition to \c kInitWaitingForNewSession,
     * and wait for a fetchnodes completion from the SDK. Then it will initialize
     * its state and cache from scratch, from information provided by the SDK.
     * In both cases, when fetchnodes completes, the client will transition to
     * \c kInitHasOnlineSession.
     * @note In any case, if there is no existing karere session cache,
     * offline operation is not possible.
     */
    InitState init(const char* sid);
    InitState initState() const { return mInitState; }
    bool hasInitError() const { return mInitState >= kInitErrFirst; }
    const char* initStateStr() const { return initStateToStr(mInitState); }
    static const char* initStateToStr(unsigned char state);

    /** @brief Does the actual connection to chatd, xmpp and gelb. Assumes the
     * Mega SDK is already logged in. This must be called after
     * \c initNewSession() or \c initExistingSession() completes
     * @param pres The presence which should be set. This is a forced presence,
     * i.e. it will be preserved even if the client disconnects. To disable
     * setting such a forced presence and assume whatever presence was last used,
     * and/or use only dynamic presence, set this param to \c Presence::kClear
     */
    promise::Promise<void> connect(Presence pres=Presence::kClear);

    /** @brief Disconnects the client from chatd and presenced */
<<<<<<< HEAD
    promise::Promise<void> disconnect();
=======
    void disconnect();
>>>>>>> 2f118a7b

    /**
     * @brief A convenience method that logs in the Mega SDK and then inits
     * karere. This can be used when building a standalone chat app where there
     * is no app code that logs in the Mega SDK.
     * @param sid - The mega session id with which to log in the SDK and init
     * karere. If it is NULL, then a new SDK session is created.
     */
    promise::Promise<void> loginSdkAndInit(const char* sid);

    /** @brief Notifies the client that network connection is down */
    void notifyNetworkOffline();

    /** @brief Notifies the client that internet connection is again available */
    void notifyNetworkOnline();

    void startKeepalivePings();

    /** Terminates the karere client, logging it out, hanging up calls,
     * and cleaning up state
     * @param deleteDb - if set to \c true, deletes the local cache db.
     */
    promise::Promise<void> terminate(bool deleteDb=false);

    /** @brief Convenience aliases for the \c force flag in \c setPresence() */
    enum: bool { kSetPresOverride = true, kSetPresDynamic = false };

    /**
    * @brief set user's chat presence.
    * Set user's presence state
    *
    * @param force Forces re-setting the presence, even if the current presence
    * is the same. Normally is \c false
    */
    promise::Promise<void> setPresence(const Presence pres, bool force = kSetPresDynamic);

    /** @brief Creates a group chatroom with the specified peers, privileges
     * and title.
     * @param peers A vector of userhandle and privilege pairs for each of
     * the peer users. Our own handle is implicitly added to the groupchat
     * with operator privilega
     * @param title The title of the group chat. If set to an empty string,
     * no title will be set and the room will be shown with the names of
     * the participants.
     */
    promise::Promise<karere::Id>
    createGroupChat(std::vector<std::pair<uint64_t, chatd::Priv>> peers);

/** @cond PRIVATE */
    void dumpChatrooms(::mega::MegaTextChatList& chatRooms);
    void dumpContactList(::mega::MegaUserList& clist);

protected:
    std::string mMyName;
    bool mContactsLoaded = false;
    Presence mOwnPresence;
    /** @brief Our own email address */
    std::string mEmail;
    /** @brief Our password */
    std::string mPassword;
    /** @brief Client's contact list */
    presenced::Client mPresencedClient;
    std::string mPresencedUrl;
<<<<<<< HEAD
=======
    UserAttrCache::Handle mOwnNameAttrHandle;
    megaHandle mHeartbeatTimer = 0;
    void heartbeat();
>>>>>>> 2f118a7b
    InitState mInitState = kInitCreated;
    UserAttrCache::Handle mOwnNameAttrHandle;
    megaHandle mHeartbeatTimer = 0;
    void heartbeat();
    void setInitState(InitState newState);
    std::string dbPath(const std::string& sid) const;
    bool openDb(const std::string& sid);
    void createDb();
    void wipeDb(const std::string& sid);
    void createDbSchema(sqlite3*& database);
    void connectToChatd();
    karere::Id getMyHandleFromDb();
    karere::Id getMyHandleFromSdk();
    promise::Promise<void> loadOwnKeysFromApi();
    void loadOwnKeysFromDb();
    void loadContactListFromApi();
    strongvelope::ProtocolHandler* newStrongvelope(karere::Id chatid);
    promise::Promise<void> connectToPresenced(Presence pres);
    promise::Promise<void> connectToPresencedWithUrl(const std::string& url, Presence forcedPres);
    void setOwnPresence(Presence pres, bool force);
    promise::Promise<int> initializeContactList();
    /** @brief A convenience method to log in the associated Mega SDK instance,
     *  using IApp::ILoginDialog to ask the user/app for credentials. This
     * method is to be used in a standalone chat app where the SDK instance is not
     * logged by other code, like for example the qt test app. THe reason this
     * method does not just accept a user and pass but rather calls back into
     * ILoginDialog is to be able to update the login progress via ILoginDialog,
     * and to save the app the management of the dialog, retries in case of
     * bad credentials etc. This is just a convenience method.
     */
    promise::Promise<void> sdkLoginNewSession();

    /** @brief A convenience method to log the sdk in using an existing session,
     * identified by \c sid. This is to be used in a standalone chat app where
     * there is no existing code that logs in the Mega SDK instance.
     */
    promise::Promise<void> sdkLoginExistingSession(const char* sid);

<<<<<<< HEAD
#ifndef KARERE_DISABLE_WEBRTC
    // rtcModule::IGlobalEventHandler interface
    virtual rtcModule::IEventHandler* onIncomingCallRequest(
            const std::shared_ptr<rtcModule::ICallAnswer> &call);
#endif
=======
    // rtcModule::IGlobalEventHandler interface
    virtual rtcModule::IEventHandler* onIncomingCallRequest(
            const std::shared_ptr<rtcModule::ICallAnswer> &call);
>>>>>>> 2f118a7b

    // mega::MegaGlobalListener interface, called by worker thread
    virtual void onChatsUpdate(mega::MegaApi*, mega::MegaTextChatList* rooms);
    virtual void onUsersUpdate(mega::MegaApi*, mega::MegaUserList* users);
    virtual void onContactRequestsUpdate(mega::MegaApi*, mega::MegaContactRequestList* reqs);

    // MegaRequestListener interface
    virtual void onRequestFinish(::mega::MegaApi* apiObj, ::mega::MegaRequest *request, ::mega::MegaError* e);

    // presenced listener interface
    virtual void onOwnPresence(Presence pres);
    virtual void onConnStateChange(presenced::Client::State state);
    virtual void onPresence(Id userid, Presence pres);
    //==
    friend class ChatRoom;
/** @endcond PRIVATE */
};

inline Presence PeerChatRoom::calculatePresence(Presence pres) const
{
     if (mChat && mChat->onlineState() != chatd::kChatStateOnline)
         return Presence::kOffline;
     return pres;
}

}
#endif // CHATCLIENT_H<|MERGE_RESOLUTION|>--- conflicted
+++ resolved
@@ -664,11 +664,7 @@
     promise::Promise<void> connect(Presence pres=Presence::kClear);
 
     /** @brief Disconnects the client from chatd and presenced */
-<<<<<<< HEAD
     promise::Promise<void> disconnect();
-=======
-    void disconnect();
->>>>>>> 2f118a7b
 
     /**
      * @brief A convenience method that logs in the Mega SDK and then inits
@@ -732,16 +728,10 @@
     /** @brief Client's contact list */
     presenced::Client mPresencedClient;
     std::string mPresencedUrl;
-<<<<<<< HEAD
-=======
     UserAttrCache::Handle mOwnNameAttrHandle;
     megaHandle mHeartbeatTimer = 0;
     void heartbeat();
->>>>>>> 2f118a7b
     InitState mInitState = kInitCreated;
-    UserAttrCache::Handle mOwnNameAttrHandle;
-    megaHandle mHeartbeatTimer = 0;
-    void heartbeat();
     void setInitState(InitState newState);
     std::string dbPath(const std::string& sid) const;
     bool openDb(const std::string& sid);
@@ -776,17 +766,11 @@
      */
     promise::Promise<void> sdkLoginExistingSession(const char* sid);
 
-<<<<<<< HEAD
 #ifndef KARERE_DISABLE_WEBRTC
     // rtcModule::IGlobalEventHandler interface
     virtual rtcModule::IEventHandler* onIncomingCallRequest(
             const std::shared_ptr<rtcModule::ICallAnswer> &call);
 #endif
-=======
-    // rtcModule::IGlobalEventHandler interface
-    virtual rtcModule::IEventHandler* onIncomingCallRequest(
-            const std::shared_ptr<rtcModule::ICallAnswer> &call);
->>>>>>> 2f118a7b
 
     // mega::MegaGlobalListener interface, called by worker thread
     virtual void onChatsUpdate(mega::MegaApi*, mega::MegaTextChatList* rooms);
