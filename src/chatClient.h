#ifndef CHATCLIENT_H
#define CHATCLIENT_H
#include "karereCommon.h"
#include "sdkApi.h"
#include "contactList.h"
#include "rtcModule/IRtcModule.h"
#include <memory>
#include <map>
#include <type_traits>
#include <retryHandler.h>
#include <serverListProviderForwards.h>
#include "userAttrCache.h"
#include "chatd.h"
#include "IGui.h"

namespace strophe { class Connection; }

namespace mega { class MegaTextChat; class MegaTextChatList; }

namespace strongvelope { class ProtocolHandler; }

struct sqlite3;
class Buffer;

namespace karere
{
namespace rh { class IRetryController; }

/** @brief
 * The application implementor must define this function to create the application
 * directory in case it does not exist, and return the path to it.
 * The reason this function is provided at link time (rather than programmatically
 * setting it during run time), is that it is needed by the logger, and the logger
 * is initialized before main() is entered.
 */

    KR_WEAKSYM(std::string getAppDir());
/** @brief
 * Builtin implementation of getAppDir() suitable for desktop systems
 * It reads the env variable KRDIR for a path to the app dir, and if not present,
 * defaults to '~/.karere'.
 */
KARERE_IMPEXP const std::string& createAppDir(const char* dirname=".karere", const char* envVarName="KRDIR");

class TextModule;
class ChatRoom;
class GroupChatRoom;
class Contact;
class ContactList;

typedef std::map<Id, chatd::Priv> UserPrivMap;
class ChatRoomList;

/** @brief An abstract class representing a chatd chatroom. It has two
 * descendants - \c PeerChatRoom, representing a 1on1 chatroom,
 * and \c GroupChatRoom, representing a group chat room. This class also
 * serves as a chat event handler for the chatroom, until the application creates
 * one via \c IApp::createChatHandler()
 */
class ChatRoom: public chatd::Listener
{
    //@cond PRIVATE
public:
    ChatRoomList& parent;
protected:
    IApp::IChatHandler* mAppChatHandler = nullptr;
    uint64_t mChatid;
    std::string mUrl;
    unsigned char mShardNo;
    bool mIsGroup;
    chatd::Priv mOwnPriv;
    chatd::Chat* mChat = nullptr;
    bool syncRoomPropertiesWithApi(const ::mega::MegaTextChat& chat);
    void switchListenerToApp();
    void chatdJoin(const karere::SetOfIds& initialUsers); //We can't do the join in the ctor, as chatd may fire callbcks synchronously from join(), and the derived class will not be constructed at that point.
public:
    virtual bool syncWithApi(const mega::MegaTextChat& chat) = 0;
    virtual IApp::IContactListItem& contactGui() = 0;
    /** @endcond PRIVATE */

    /** @brief The text that will be displayed on the chat list for that chat */
    virtual const std::string& titleString() const = 0;

    /**
     * @brief The current presence status of the chat. If this is a 1on1 chat, this is
     * the same as the presence of the peer. If it is a groupchat, it is
     * derived from the chatd chatroom status
     */
    virtual Presence presence() const = 0;

    /** @brief Connects to the chatd chatroom */
    virtual void join() = 0;

    ChatRoom(ChatRoomList& parent, const uint64_t& chatid, bool isGroup, const std::string& url,
             unsigned char shard, chatd::Priv ownPriv);
    virtual ~ChatRoom(){}

    /** @brief returns the chatd::Chat chat object associated with the room */
    chatd::Chat& chat() { return *mChat; }

    /** @brief The chatid of the chatroom */
    const uint64_t& chatid() const { return mChatid; }

    /** @brief Whether this chatroom is a groupchat or 1on1 chat */
    bool isGroup() const { return mIsGroup; }

    /** @brief The websocket url that is used to connect to chatd for that chatroom. Contains an authentication token */
    const std::string& url() const { return mUrl; }

    /** @brief The chatd shart number for that chatroom */
    unsigned char shardNo() const { return mShardNo; }

    /** @brief Our own privilege within this chat */
    chatd::Priv ownPriv() const { return mOwnPriv; }

    /** @brief The online state reported by chatd for that chatroom */
    chatd::ChatState chatdOnlineState() const { return mChat->onlineState(); }

    /** @brief The application-side event handler that receives events from chatd
     * and events about title change, online status change. If such an event
     * handler does not exist, this method asks IApp to create it */
    IApp::IChatHandler& appChatHandler();

    /**
     * @brief Returns whether appChatHandler exists. Call this method before
     * \c appChatHandler() if you don't want to create such a handler
     * in case it does not exist
     */
    bool hasAppChatHandler() const { return mAppChatHandler != nullptr; }

    //chatd::Listener implementation
    virtual void init(chatd::Chat& messages, chatd::DbInterface *&dbIntf);
    virtual void onRecvNewMessage(chatd::Idx, chatd::Message&, chatd::Message::Status);
    virtual void onMessageStatusChange(chatd::Idx idx, chatd::Message::Status newStatus, const chatd::Message &msg);
//  virtual void onHistoryTruncated();
};
/** @brief Represents a 1on1 chatd chatroom */
class PeerChatRoom: public ChatRoom
{
//  @cond PRIVATE
protected:
    uint64_t mPeer;
    chatd::Priv mPeerPriv;
    Contact* mContact = nullptr;
    void setContact(Contact& contact) { mContact = &contact; }
    friend class ContactList;
    inline Presence calculatePresence(Presence pres) const;
public:
    PeerChatRoom(ChatRoomList& parent, const uint64_t& chatid, const std::string& url,
            unsigned char shard, chatd::Priv ownPriv, const uint64_t& peer, chatd::Priv peerPriv);
    PeerChatRoom(ChatRoomList& parent, const mega::MegaTextChat& room);
    bool syncOwnPriv(chatd::Priv priv);
    bool syncPeerPriv(chatd::Priv priv);
    virtual bool syncWithApi(const mega::MegaTextChat& chat);
    virtual IApp::IContactListItem& contactGui();
    void updatePresence();
    virtual void join();
    //@endcond
    /** @brief The userid of the other person in the 1on1 chat */
    const uint64_t peer() const { return mPeer; }
    /** @brief The contact object representing the peer of the 1on1 chat */
    const Contact& contact() const { return *mContact; }
    /** @brief The screen name of the peer */
    virtual const std::string& titleString() const;
    /** @brief The presence status of the chatroom. Derived from the presence
     * of the peer and the status of the chatroom reported by chatd. For example,
     * the peer may be online, but the chatd connection may be offline or there may
     * be a problem joining the chatroom on chatd. In such a case, the presence
     * will be `offline`
     */
    virtual Presence presence() const;
//@cond PRIVATE
    //chatd::Listener interface
    virtual void onUserJoin(Id userid, chatd::Priv priv);
    virtual void onUserLeave(Id userid);
    virtual void onOnlineStateChange(chatd::ChatState state);
    virtual void onUnreadChanged();
//@endcond
};
/** Represents a chatd chatroom that is a groupchat */
class GroupChatRoom: public ChatRoom
{
public:
    /** @brief Represents a single chatroom member */
    class Member
    {
        GroupChatRoom& mRoom;
        std::string mName;
        chatd::Priv mPriv;
        uint64_t mNameAttrCbHandle;
    public:
        Member(GroupChatRoom& aRoom, const uint64_t& user, chatd::Priv aPriv);
        ~Member();
        /** @brief The current display name of the member */
        const std::string& name() const { return mName; }
        /** @brief The current provilege of the member within the groupchat */
        chatd::Priv priv() const { return mPriv; }
        friend class GroupChatRoom;
    };
    /** @brief A map that holds all the members of a group chat room, keyed by the userid */
    typedef std::map<uint64_t, Member*> MemberMap;
    /** @cond PRIVATE */
    protected:
    MemberMap mPeers;
    IApp::IContactListItem* mContactGui = nullptr;
    std::string mTitleString;
    bool mHasTitle;
    std::string mEncryptedTitle; //holds the encrypted title until we create the strongvelope module
    void syncRoomPropertiesWithApi(const mega::MegaTextChat &chat);
    bool syncMembers(const UserPrivMap& users);
    static UserPrivMap& apiMembersToMap(const mega::MegaTextChat& chat, UserPrivMap& membs);
    void loadTitleFromDb();
    promise::Promise<void> decryptTitle();
    void updateAllOnlineDisplays(Presence pres);
    friend class Member;
public:
    GroupChatRoom(ChatRoomList& parent, const mega::MegaTextChat& chat);
    GroupChatRoom(ChatRoomList& parent, const uint64_t& chatid, const std::string& aUrl,
                  unsigned char aShard, chatd::Priv aOwnPriv, const std::string& title);
    ~GroupChatRoom();
    /** @endcond PRIVATE */

    /** @brief Returns the map of the users in the chatroom, except our own user */
    const MemberMap& peers() const { return mPeers; }
    /** @cond PRIVATE */
    void addMember(const uint64_t& userid, chatd::Priv priv, bool saveToDb);
    bool removeMember(const uint64_t& userid);
    promise::Promise<ReqResult> setPrivilege(karere::Id userid, chatd::Priv priv);
    promise::Promise<void> setTitle(const std::string& title);
    void deleteSelf(); //<Deletes the room from db and then immediately destroys itself (i.e. delete this)
    void leave();
    promise::Promise<void> invite(uint64_t userid, chatd::Priv priv);
    virtual bool syncWithApi(const mega::MegaTextChat &chat);
    virtual IApp::IContactListItem& contactGui() { return *mContactGui; }
    /** @endcond PRIVATE */
    /** @brief Returns whether the group chatroom has a title set. If not, then
      * its title string will be composed from the first names of the room members
      */
    bool hasTitle() const { return mHasTitle; }
    /** @brief The title of the chatroom */
    virtual const std::string& titleString() const { return mTitleString; }
    /** @brief The 'presence' of the chatroom - it's actually the online state,
     * and can be only online or offline, depending on whether we are connected
     * to the chatd chatroom
     */
    virtual Presence presence() const
    {
        return (mChat->onlineState() == chatd::kChatStateOnline)? Presence::kOnline:Presence::kOffline;
    }
    /** @cond PRIVATE */
    void makeTitleFromMemberNames();
    virtual void join();
//chatd::Listener
    void onUserJoin(Id userid, chatd::Priv priv);
    void onUserLeave(Id userid);
    void onOnlineStateChange(chatd::ChatState);
    /** @endcond PRIVATE */
};
/** @brief Represents all chatd chatrooms that we are members of at the moment,
 * keyed by the chatid of the chatroom. This object can be obtained
 * via \c Client::chats
 */
class ChatRoomList: public std::map<uint64_t, ChatRoom*> //don't use shared_ptr here as we want to be able to immediately delete a chatroom once the API tells us it's deleted
{
/** @cond PRIVATE */
public:
    Client& client;
    void addMissingRoomsFromApi(const mega::MegaTextChatList& rooms);
    ChatRoom& addRoom(const mega::MegaTextChat &room);
    bool removeRoom(const uint64_t& chatid);
    ChatRoomList(Client& aClient);
    ~ChatRoomList();
    void loadFromDb();
    void onChatsUpdate(const std::shared_ptr<mega::MegaTextChatList>& chats);
/** @endcond */
};

/** @brief Represents a karere contact. Also handles presence change events. */
class Contact: public IPresenceListener
{
/** @cond PRIVATE */
protected:
    ContactList& mClist;
    uint64_t mUserid;
    PeerChatRoom* mChatRoom;
    uint64_t mUsernameAttrCbId;
    std::string mEmail;
    int64_t mSince;
    std::string mTitleString;
    int mVisibility;
    IApp::IContactListItem* mDisplay; //must be after mTitleString because it will read it
    std::shared_ptr<XmppContact> mXmppContact; //after constructor returns, we are guaranteed to have this set to a vaild instance
    void updateTitle(const std::string& str);
    void setChatRoom(PeerChatRoom& room);
public:
    Contact(ContactList& clist, const uint64_t& userid, const std::string& email,
            int visibility, int64_t since, PeerChatRoom* room = nullptr);
    ~Contact();
    IApp::IContactListItem& gui() { return *mDisplay; }
/** @endcond PRIVATE */
    /** The contactlist object which this contact is member of */
    ContactList& contactList() { return mClist; }
    /** The XMPP contact associated with this Mega contact. It provides
     * the presence notifications
     */
    XmppContact& xmppContact() { return *mXmppContact; }
    /** Returns the 1on1 chatroom with this contact, if one exists.
     * Otherwise returns NULL
     */
    PeerChatRoom* chatRoom() { return mChatRoom; }
    /** @brief Creates a 1on1 chatroom with this contact, if one does not exist,
     * otherwise returns the existing one.
     * @returns a promise containing the 1on1 chatroom object
     */
    promise::Promise<ChatRoom *> createChatRoom();
    /** @brief Returns the current screen name of this contact */
    const std::string& titleString() const { return mTitleString; }
    /** @brief Returns the userid of this contact */
    uint64_t userId() const { return mUserid; }
    /** @brief Returns the email of this contact */
    const std::string& email() const { return mEmail; }
    /** @brief Retutns the bare JID, representing this contact in XMPP */
    const std::string& jid() const { return mXmppContact->bareJid(); }
    /** @brief Returns the time since this contact was added */
    int64_t since() const { return mSince; }
    /** @brief The visibility of this contact, as returned by
     * mega::MegaUser::getVisibility(). If it is \c MegaUser::VISIBILITY_HIDDEN,
     * then this contact is not a contact anymore, but kept in the contactlist
     * to be able to access archived chat history etc.
     */
    int visibility() const { return mVisibility; }

    /** @cond PRIVATE */
    virtual void onPresence(Presence pres)
    {
        if (mChatRoom && (mChatRoom->chatdOnlineState() != chatd::kChatStateOnline))
            pres = Presence::kOffline;
        updateAllOnlineDisplays(pres);
    }
    void onVisibilityChanged(int newVisibility)
    {
        mVisibility = newVisibility;
        mDisplay->onVisibilityChanged(newVisibility);
    }
    void updateAllOnlineDisplays(Presence pres)
    {
            mDisplay->onPresenceChanged(pres);
            if (mChatRoom)
                mChatRoom->updatePresence();
    }
    friend class ContactList;
};

/** @brief This is the karere contactlist class. It maps user ids
 * to Contact objects
 */
class ContactList: public std::map<uint64_t, Contact*>
{
protected:
    void removeUser(iterator it);
    void removeUser(uint64_t userid);
public:
    /** @brief The Client object that this contactlist belongs to */
    Client& client;
    /** @brief Returns the contact object from the specified XMPP jid if one exists,
     * otherwise returns NULL
     */
    Contact* contactFromJid(const std::string& jid) const;
/** @cond PRIVATE */
    ContactList(Client& aClient);
    ~ContactList();
    void loadFromDb();
    bool addUserFromApi(mega::MegaUser& user);
    void onUserAddRemove(mega::MegaUser& user); //called for actionpackets
    promise::Promise<void> removeContactFromServer(uint64_t userid);
    void syncWithApi(mega::MegaUserList& users);
    IApp::IContactListItem* attachRoomToContact(const uint64_t& userid, PeerChatRoom &room);
    void onContactOnlineState(const std::string& jid);
    const std::string* getUserEmail(uint64_t userid) const;
/** @endcond */
};

class Client: public rtcModule::IGlobalEventHandler, mega::MegaGlobalListener
{
protected:
    std::string mAppDir;
//these must be before the db member, because they are initialized during the init of db member
    Id mMyHandle = mega::UNDEF;
    std::string mSid;
public:
    bool mCacheExisted;
    sqlite3* db = nullptr;
    std::shared_ptr<strophe::Connection> conn;
    std::unique_ptr<chatd::Client> chatd;
    MyMegaApi api;
    rtcModule::IRtcModule* rtc = nullptr;
    bool isTerminating = false;
    unsigned mReconnectConnStateHandler = 0;
    std::function<void()> onChatdReady;
    UserAttrCache userAttrCache;
    IApp& app;
    /** @brief The contact list */
    std::unique_ptr<ContactList> contactList;
    /** @brief The list of chats that we are member of */
    std::unique_ptr<ChatRoomList> chats;
    char mMyPrivCu25519[32] = {0};
    char mMyPrivEd25519[32] = {0};
    char mMyPrivRsa[1024] = {0};
    unsigned short mMyPrivRsaLen = 0;
    char mMyPubRsa[512] = {0};
    unsigned short mMyPubRsaLen = 0;
    std::unique_ptr<IApp::ILoginDialog> mLoginDlg;
    bool contactsLoaded() const { return mContactsLoaded; }
    std::vector<std::shared_ptr<::mega::MegaTextChatList>> mInitialChats;
    bool isLoggedIn() const { return mIsLoggedIn; }
    const Id myHandle() const { return mMyHandle; }
    /** @brief Our own display name */
    const std::string& myName() const { return mMyName; }
    static uint64_t useridFromJid(const std::string& jid);
    /** @brief The XMPP resource of our XMPP connection */
    std::string getResource() const
    {
        return strophe::getResourceFromJid(conn->fullJid());
    }

    /**
     * @brief Creates a karere Client.
     *
     * @param sdk The Mega SDK instance that this client will use.
     * @param app The IApp interface that the client will use to access
     * services/objects implemented by the application.
     * @param pres The initial presence that will be set when we log in.
     * @param existingCache Whether the karere cache db exists and karere should
     * try to use it, or not. If \c true is specifieb but the db is unreadable or
     * inconsistent, karere will behave as if \c false was specified - will
     * delete the karere.db file and re-create it from scratch.
     */
    Client(::mega::MegaApi& sdk, IApp& app, Presence pres, bool existingCache);

    virtual ~Client();

    /**
     * @brief A convenience method to log in the associated Mega SDK instance,
     *  using IApp::ILoginDialog to ask the user/app for credentials. This
     * method is to be used in a standalone chat app where the SDK instance is not
     * logged by other code, like for example the qt test app. THe reason this
     * method does not just accept a user and pass but rather calls back into
     * ILoginDialog is to be able to update the login progress via ILoginDialog,
     * and to save the app the management of the dialog, retries in case of
     * bad credentials etc. This is just a convenience method.
     */
    promise::Promise<ReqResult> sdkLoginNewSession();

    /**
     * @brief A convenience method to log the sdk in using an existing session,
     * identified by \c sid. This is to be used in a standalone chat app where
     * there is no existing code that logs in the Mega SDK instance.
     */
    promise::Promise<ReqResult> sdkLoginExistingSession(const std::string& sid);

    /**
     * @brief Performs karere-only login, assuming the Mega SDK is already logged in
     * with an existing session.
     */
    void initWithExistingSession();

    /**
     * @brief Performs karere-only login, assuming the Mega SDK is already logged
     * in with a new session
     */
    promise::Promise<void> initWithNewSession();
<<<<<<< HEAD

    /**
     * @brief Does the actual connection to chatd, xmpp and gelb. Assumes the
=======
    /**
     * @brief init Initializes karere via calling initWithNewSession() or initWithExistingSession();
     * depending on whether there is a karere cache existing and matches the
     * sid of the SDK
     */
    promise::Promise<void> init();

    /** @brief Does the actual connection to chatd, xmpp and gelb. Assumes the
>>>>>>> 2e101fca
     * Mega SDK is already logged in. This must be called after
     * \c initNewSession() or \c initExistingSession() completes */
    promise::Promise<void> connect();

    /**
     * @brief A convenience method that logs in the Mega SDK, by checking
     * the karere cache if there is a cached session - if there is, it calls
     * \c sdkLoginExistingSession(), otherwise \c sdkLoginNewSession(). Then inits
     * the karere client in the corresponding way (with or without existing
     * session).
     * This can be used when building a standalone chat app where there is no app
     * code that logs in the Mega SDK.
     */
    promise::Promise<void> loginSdkAndInit();

    /** @brief Notifies the client that network connection is down */
    void notifyNetworkOffline();

    /** @brief Notifies the client that internet connection is again available */
    void notifyNetworkOnline();

    void startKeepalivePings();

    /** Terminates the karere client, logging it out, hanging up calls,
     * and cleaning up state
     */
    promise::Promise<void> terminate();

    /**
     * @brief Ping a target peer to check whether he/she is alive
     *
     * @param [peerJid] {const char*} peer's Jid. If NULL, then no 'to'
     * attribute will be included in the stanza, effectively sending the ping to the server
     * @param [intervalSec] {int} optional with default value as 100, interval in seconds to do ping.
     *
     * This performs a xmpp ping to the target jid to check if the user is alive or not.
     */
    strophe::StanzaPromise pingPeer(const char* peerJid);

    /**
    * @brief set user's chat presence.
    * Set user's presence state
    *
    * @param force Forces re-setting the presence, even if the current presence
    * is the same. Normally is \c false
    */
    promise::Promise<void> setPresence(const Presence pres, bool force = false);

    /** Returns the XMPP contactlist, as obtained from the XMPP server */
    XmppContactList& xmppContactList()
    {
        return mXmppContactList;
    }

/** @cond PRIVATE */
    void dumpChatrooms(::mega::MegaTextChatList& chatRooms);
    void dumpContactList(::mega::MegaUserList& clist);

protected:
    std::string mMyName;
    bool mContactsLoaded = false;
    Presence mOwnPresence;
    bool mIsLoggedIn = false;
    /** our own email address */
    std::string mEmail;
    /** our password */
    std::string mPassword;
    /** client's contact list */
    XmppContactList mXmppContactList;
    typedef FallbackServerProvider<HostPortServerInfo> XmppServerProvider;
    std::unique_ptr<XmppServerProvider> mXmppServerProvider;
    std::unique_ptr<rh::IRetryController> mReconnectController;
    xmpp_ts mLastPingTs = 0;
    sqlite3* openDb();
    sqlite3* reinitDb();
    void createDatabase(sqlite3*& database);
    void connectToChatd();
    karere::Id getMyHandleFromDb();
    karere::Id getMyHandleFromSdk();
    promise::Promise<void> loadOwnKeysFromApi();
    void loadOwnKeysFromDb();
    void loadContactListFromApi();
    strongvelope::ProtocolHandler* newStrongvelope(karere::Id chatid);
    void setupXmppReconnectHandler();
    promise::Promise<void> connectXmpp(const std::shared_ptr<HostPortServerInfo>& server);
    void setupXmppHandlers();
    promise::Promise<int> initializeContactList();

    /**
     * @brief send response to ping request.
     *
     * This performs an xmpp response to the received xmpp ping request.
     */
    void sendPong(const std::string& peerJid, const std::string& messageId);

    //rtcModule::IGlobalEventHandler interface
    virtual rtcModule::IEventHandler* onIncomingCallRequest(
            const std::shared_ptr<rtcModule::ICallAnswer> &call);
    virtual void discoAddFeature(const char *feature);
    //mega::MegaGlobalListener interface, called by worker thread
    virtual void onChatsUpdate(mega::MegaApi*, mega::MegaTextChatList* rooms);
    virtual void onUsersUpdate(mega::MegaApi*, mega::MegaUserList* users);
    virtual void onContactRequestsUpdate(mega::MegaApi*, mega::MegaContactRequestList* reqs);
    friend class ChatRoom;
/** @endcond PRIVATE */
};

inline Presence PeerChatRoom::calculatePresence(Presence pres) const
{
    if (mChat && mChat->onlineState() != chatd::kChatStateOnline)
        return Presence::kOffline;
    return pres;
}

}
#endif // CHATCLIENT_H<|MERGE_RESOLUTION|>--- conflicted
+++ resolved
@@ -469,11 +469,6 @@
      * in with a new session
      */
     promise::Promise<void> initWithNewSession();
-<<<<<<< HEAD
-
-    /**
-     * @brief Does the actual connection to chatd, xmpp and gelb. Assumes the
-=======
     /**
      * @brief init Initializes karere via calling initWithNewSession() or initWithExistingSession();
      * depending on whether there is a karere cache existing and matches the
@@ -482,7 +477,6 @@
     promise::Promise<void> init();
 
     /** @brief Does the actual connection to chatd, xmpp and gelb. Assumes the
->>>>>>> 2e101fca
      * Mega SDK is already logged in. This must be called after
      * \c initNewSession() or \c initExistingSession() completes */
     promise::Promise<void> connect();
