#ifndef CHATCLIENT_H
#define CHATCLIENT_H

#include "karereCommon.h"
#include "sdkApi.h"
#include <memory>
#include <map>
#include <type_traits>
#include "base/retryHandler.h"
#include "userAttrCache.h"
#include <db.h>
#include "chatd.h"
#include "presenced.h"
#include "IGui.h"
#include <base/trackDelete.h>
#ifndef KARERE_DISABLE_WEBRTC
#include "rtcModule/webrtc.h"
#endif
#include "stringUtils.h"
#include <mega/types.h>

#ifdef _WIN32
#pragma warning(push)
#pragma warning(disable: 4996) // rapidjson: The std::iterator class template (used as a base class to provide typedefs) is deprecated in C++17. (The <iterator> header is NOT deprecated.) 
#endif

#include <rapidjson/document.h>
#include <rapidjson/stringbuffer.h>
#include <rapidjson/writer.h>

#ifdef _WIN32
#pragma warning(pop)
#endif

namespace mega { class MegaTextChat; class MegaTextChatList; }

namespace strongvelope { class ProtocolHandler; }

struct sqlite3;
class Buffer;

#define ID_CSTR(id) Id(id).toString().c_str()

#define PRELOAD_CHATLINK_PARTICIPANTS 20
#define MAX_NAMES_CHAT_WITHOUT_TITLE 5

namespace karere
{
namespace rh { class IRetryController; }

/** @brief
 * Utulity function to create an application directory, suitable for desktop systems.
 * It reads the env variable KRDIR for a path to the app dir, and if not present,
 * defaults to '~/.karere'.
 */
KARERE_IMPEXP const std::string& createAppDir(const char* dirname=".karere", const char* envVarName="KRDIR");

class TextModule;
class ChatRoom;
class GroupChatRoom;
class Contact;
class ContactList;
class KarereScheduledFlags;
class KarereScheduledRules;
class KarereScheduledMeeting;
class KarereScheduledMeetingOccurr;
class ScheduledMeetingHandler;
class DbClientInterface;

typedef std::map<Id, chatd::Priv> UserPrivMap;
typedef std::map<uint64_t, std::string> AliasesMap;
class ChatRoomList;

/** @brief An abstract class representing a chatd chatroom. It has two
 * descendants - \c PeerChatRoom, representing a 1on1 chatroom,
 * and \c GroupChatRoom, representing a group chat room. This class also
 * serves as a chat event handler for the chatroom, until the application creates
 * one via \c IApp::createChatHandler()
 */
class ChatRoom: public chatd::Listener, public DeleteTrackable
{
    //@cond PRIVATE
public:
    ChatRoomList& parent;
protected:
    IApp::IChatHandler* mAppChatHandler = nullptr;
    uint64_t mChatid;
    unsigned char mShardNo;
    bool mIsGroup;
    chatd::Priv mOwnPriv;
    chatd::Chat* mChat = nullptr;
    bool mIsInitializing = true;
    int64_t mCreationTs;
    bool mIsArchived;
    std::string mTitleString;   // decrypted `ct` or title from member-names
    bool mHasTitle;             // only true if chat has custom topic (`ct`)
    void notifyTitleChanged();
    void notifyChatModeChanged();
    void notifyChatOptionsChanged(int option);
    void switchListenerToApp();
    void createChatdChat(const karere::SetOfIds& initialUsers, bool isPublic = false,
            std::shared_ptr<std::string> unifiedKey = nullptr, int isUnifiedKeyEncrypted = false, const karere::Id = karere::Id::inval() ); //We can't do the join in the ctor, as chatd may fire callbcks synchronously from join(), and the derived class will not be constructed at that point.
    void notifyExcludedFromChat();
    void notifyRejoinedChat();
    bool syncOwnPriv(chatd::Priv priv);
    bool syncArchive(bool aIsArchived);
    void onMessageTimestamp(uint32_t ts);
    ApiPromise requestGrantAccess(mega::MegaNode *node, mega::MegaHandle userHandle);
    ApiPromise requestRevokeAccess(mega::MegaNode *node, mega::MegaHandle userHandle);
    bool isChatdChatInitialized();

public:
    virtual bool previewMode() const { return false; }
    virtual bool publicChat() const { return false; }
    virtual uint64_t getPublicHandle() const { return Id::inval(); }
    virtual unsigned int getNumPreviewers() const { return 0; }
    virtual bool syncWithApi(const mega::MegaTextChat& chat) = 0;
    virtual IApp::IChatListItem* roomGui() = 0;
    virtual bool isMember(karere::Id peerid) const = 0;
    virtual bool isMeeting() const { return false; }
    virtual bool isWaitingRoom() const { return false; }
    virtual bool isSpeakRequest() const { return false; }
    virtual bool isOpenInvite() const { return false; }
    /** @endcond PRIVATE */

    /** @brief The text that will be displayed on the chat list for that chat */
    virtual const std::string &titleString() const  { return mTitleString; }

    /** @brief Returns whether the chatroom has a title set. If not, then
      * its title string will be composed from the first names of the room members.
      * This method will return false for PeerChatRoom, only GroupChatRoom are
      * capable to have a custom title.
      */
    virtual bool hasTitle() const { return mHasTitle; }

    /** @brief Connects to the chatd chatroom */
    virtual void connect() = 0;

    ChatRoom(ChatRoomList& parent, const uint64_t& chatid, bool isGroup,
             unsigned char shard, chatd::Priv ownPriv, int64_t ts, bool isArchived,
             const std::string& aTitle=std::string());

    virtual ~ChatRoom(){}

    /** @brief returns the chatd::Chat chat object associated with the room */
    chatd::Chat& chat() { return *mChat; }

    /** @brief returns the chatd::Chat chat object associated with the room */
    const chatd::Chat& chat() const { return *mChat; }

    /** @brief The chatid of the chatroom */
    const uint64_t& chatid() const { return mChatid; }

    /** @brief Whether this chatroom is a groupchat or 1on1 chat */
    bool isGroup() const { return mIsGroup; }

    /** @brief Whether this chatroom is archived or not */
    bool isArchived() const { return mIsArchived; }

    /** @brief Returns the creation timestamp of the chatroom */
    int64_t getCreationTs() const { return mCreationTs; }

    bool isCallActive() const;

    /** @brief The chatd shart number for that chatroom */
    unsigned char shardNo() const { return mShardNo; }

    /** @brief Our own privilege within this chat */
    chatd::Priv ownPriv() const { return mOwnPriv; }

    /** @brief Whether we are currently member of the chatroom (for group
      * chats), or we are contacts with the peer (for 1on1 chats)
      */
    bool isActive() const { return mIsGroup ? (mOwnPriv != chatd::PRIV_NOTPRESENT) : true; }

    /** @brief The online state reported by chatd for that chatroom */
    chatd::ChatState chatdOnlineState() const { return mChat->onlineState(); }

    /** @brief send a notification to the chatroom that the user is typing. */
    virtual void sendTypingNotification() { mChat->sendTypingNotification(); }

    /** @brief send a notification to the chatroom that the user has stopped typing. */
    virtual void sendStopTypingNotification() { mChat->sendStopTypingNotification(); }

    void sendSync() { mChat->sendSync(); }

    /** @brief The application-side event handler that receives events from
     * the chatd chatroom and events about title, online status and unread
     * message count change.
     */
    IApp::IChatHandler* appChatHandler() { return mAppChatHandler; }

    /** @brief Attaches an app-provided event handler to the chatroom
     * The handler must forward some events to the chatroom in order to
     * have the chat list item still receive events. The events that need
     * to be forwarded are:
     * \c onUserJoin, \c onUserLeave, \c onUnreadChanged,
     * \c onOnlineStateChange, \c onRecvNewMessage, \c onRecvHistoryMessage.
     * @param handler The application-provided chat event handler.
     * The chatroom object does not take owhership of the handler,
     * so, on removal, the app should take care to free it if needed.
     */
    void setAppChatHandler(IApp::IChatHandler* handler);

    /** @brief Removes the application-supplied chat event handler from the
     * room. It is up to the aplication to destroy it if needed.
     */
    void removeAppChatHandler();

    /** @brief Whether the chatroom object is currently being
     * constructed.
     */
    bool isInitializing() const { return mIsInitializing; }

    bool hasChatHandler() const;

    virtual unsigned long numMembers() const = 0;

    /** @brief Returns the retention time of the chatroom */
    uint32_t getRetentionTime() const { return mChat->getRetentionTime();}

    //chatd::Listener implementation
    virtual void init(chatd::Chat& messages, chatd::DbInterface *&dbIntf);
    virtual void onLastTextMessageUpdated(const chatd::LastTextMsg& msg);
    virtual void onLastMessageTsUpdated(uint32_t ts);
    virtual void onExcludedFromRoom() {}
    virtual void onOnlineStateChange(chatd::ChatState state);
    virtual void onMsgOrderVerificationFail(const chatd::Message& msg, chatd::Idx idx, const std::string& errmsg);

    virtual void onRecvNewMessage(chatd::Idx idx, chatd::Message& msg, chatd::Message::Status status);
    virtual void onMessageEdited(const chatd::Message& msg, chatd::Idx idx);
    virtual void onMessageStatusChange(chatd::Idx idx, chatd::Message::Status newStatus, const chatd::Message& msg);
    virtual void onUnreadChanged();
    virtual void onPreviewersUpdate();

    //IApp::IChatHandler implementation
    virtual void onArchivedChanged(bool archived);

    promise::Promise<void> truncateHistory(karere::Id msgId);
    promise::Promise<void> archiveChat(bool archive);
    promise::Promise<void> setChatRetentionTime(unsigned period);

    virtual promise::Promise<void> requesGrantAccessToNodes(mega::MegaNodeList *nodes) = 0;
    virtual promise::Promise<void> requestRevokeAccessToNode(mega::MegaNode *node) = 0;
};
/** @brief Represents a 1on1 chatd chatroom */
class PeerChatRoom: public ChatRoom
{
protected:
    uint64_t mPeer;
    chatd::Priv mPeerPriv;
    std::string mEmail;
    Contact *mContact;
    // mRoomGui must be the last member, since when we initialize it,
    // we call into the app and pass our this pointer, so all other members
    // must be initialized
    IApp::IPeerChatListItem* mRoomGui;
    friend class ContactList;
    IApp::IPeerChatListItem* addAppItem();
    bool syncWithApi(const mega::MegaTextChat& chat) override;
    bool syncPeerPriv(chatd::Priv priv);
    static uint64_t getSdkRoomPeer(const ::mega::MegaTextChat& chat);
    static chatd::Priv getSdkRoomPeerPriv(const ::mega::MegaTextChat& chat);
    void initWithChatd();
    void connect() override;
    UserAttrCache::Handle mUsernameAttrCbId;
    void updateTitle(const std::string& title);
    friend class Contact;
    friend class ChatRoomList;

    //Resume from cache
    PeerChatRoom(ChatRoomList& parent, const uint64_t& chatid,
            unsigned char shard, chatd::Priv ownPriv, const uint64_t& peer,
            chatd::Priv peerPriv, int64_t ts, bool aIsArchived);

    //Create chat or receive an invitation
    PeerChatRoom(ChatRoomList& parent, const mega::MegaTextChat& room);
    ~PeerChatRoom();

public:
    IApp::IChatListItem* roomGui() override { return mRoomGui; }
    /** @brief The userid of the other person in the 1on1 chat */
    uint64_t peer() const { return mPeer; }
    chatd::Priv peerPrivilege() const { return mPeerPriv; }

    /**
     * @brief The contact object representing the peer of the 1on1 chat.
     * @note Returns nullptr when the 1on1 chat is with a user who canceled the account
     */
    Contact *contact() const { return mContact; }

    /** @brief The screen email address of the peer */
    const std::string& email() const { return mEmail; }

    void initContact(const uint64_t& peer);
    void updateChatRoomTitle();

    bool isMember(karere::Id peerid) const override;

    unsigned long numMembers() const override;

/** @cond PRIVATE */
    //chatd::Listener interface
    void onUserJoin(Id userid, chatd::Priv priv) override;
    void onUserLeave(Id userid) override;
/** @endcond */

    promise::Promise<void> requesGrantAccessToNodes(mega::MegaNodeList *nodes) override;
    promise::Promise<void> requestRevokeAccessToNode(mega::MegaNode *node) override;
};

/** @brief Represents a chatd chatroom that is a groupchat */
class GroupChatRoom: public ChatRoom
{
public:
    /** @brief Represents a single chatroom member */
    class Member
    {
    protected:
        GroupChatRoom& mRoom;
        uint64_t mHandle;
        chatd::Priv mPriv;
        UserAttrCache::Handle mNameAttrCbHandle;
        UserAttrCache::Handle mEmailAttrCbHandle;
        std::string mName;
        std::string mEmail;
        promise::Promise<void> mNameResolved;

    public:
        Member(GroupChatRoom& aRoom, const uint64_t& user, chatd::Priv aPriv);
        ~Member();

        /** @brief The current display name of the member */
        const std::string& name() const { return mName; }

        /** @brief The user's email. This is obtainable even if the user is not
         * in our contactlist
         */
        const std::string& email() const { return mEmail; }

        /** @brief The current privilege of the member within the groupchat */
        chatd::Priv priv() const { return mPriv; }

        promise::Promise<void> nameResolved() const;

        void registerCallBacks(bool fetchIsRequired);
        friend class GroupChatRoom;
    };
    /**
     * @brief A map that holds all the members of a group chat room, keyed by the userid */
    typedef std::map<uint64_t, Member*> MemberMap;

    /** @cond PRIVATE */
protected:
    MemberMap mPeers;
    std::string mEncryptedTitle; //holds the last encrypted title (the "ct" from API)
    IApp::IGroupChatListItem* mRoomGui;
    promise::Promise<void> mMemberNamesResolved;
    bool mAutoJoining = false;
    bool mMeeting = false;
    ::mega::ChatOptions mChatOptions; // by default chat options are empty

    // scheduled meetings map
    std::map<karere::Id/*schedId*/, std::unique_ptr<KarereScheduledMeeting>> mScheduledMeetings;

    // maps a scheduled meeting id to a scheduled meeting occurrence
    // a scheduled meetings ocurrence is an event based on a scheduled meeting
    // a scheduled meeting could have one or multiple ocurrences (unique key: <schedId, startdatetime>)
    // (check ScheduledMeeting class documentation)
    std::multimap<karere::Id/*schedId*/, std::unique_ptr<KarereScheduledMeetingOccurr>> mScheduledMeetingsOcurrences;

    // this flag indicates if scheduled meeting occurrences have been loaded from Db for this chatroom
    bool mDbOccurrencesLoaded = false;

    DbClientInterface& getClientDbInterface();
    ScheduledMeetingHandler& schedMeetingHandler();
    void setChatPrivateMode();
    void updateChatOptions(mega::ChatOptions_t opt);
    void addSchedMeetings(const mega::MegaTextChat& chat);
    void updateSchedMeetings(const mega::MegaTextChat& chat);
    void addSchedMeetingsOccurrences(const mega::MegaTextChat& chat);
    void loadSchedMeetingsFromDb();
    void loadSchedMeetingsOccurrFromDb();
    bool syncMembers(const mega::MegaTextChat& chat);
    void loadTitleFromDb();
    promise::Promise<void> decryptTitle();
    void clearTitle();
    promise::Promise<void> addMember(uint64_t userid, chatd::Priv priv, bool isPublicChat, bool saveToDb = true);
    bool removeMember(uint64_t userid);
    bool syncWithApi(const mega::MegaTextChat &chat) override;
    IApp::IGroupChatListItem* addAppItem();
    IApp::IChatListItem* roomGui() override { return mRoomGui; }
    void deleteSelf(); ///< Deletes the room from db and then immediately destroys itself (i.e. delete this)
    void makeTitleFromMemberNames();
    void updateTitleInDb(const std::string &title, int isEncrypted);
    void initWithChatd(bool isPublic, std::shared_ptr<std::string> unifiedKey, int isUnifiedKeyEncrypted, Id ph = Id::inval());
    void notifyPreviewClosed();
    void notifySchedMeetingUpdated(const KarereScheduledMeeting* sm, unsigned long changed);
    void notifySchedMeetingOccurrencesUpdated();
    void setRemoved();
    void connect() override;
    promise::Promise<void> memberNamesResolved() const;
    void initChatTitle(const std::string &title, int isTitleEncrypted, bool saveToDb = false);

    friend class ChatRoomList;
    friend class Member;
    friend class Client;

    //Create chat or receive an invitation
    GroupChatRoom(ChatRoomList& parent, const mega::MegaTextChat& chat);

    //Resume from cache
    GroupChatRoom(ChatRoomList& parent, const uint64_t& chatid,
                unsigned char aShard, chatd::Priv aOwnPriv, int64_t ts,
                bool aIsArchived, const std::string& title, int isTitleEncrypted, bool publicChat, std::shared_ptr<std::string> unifiedKey, int isUnifiedKeyEncrypted, bool meeting, mega::ChatOptions_t options);

    //Load chatLink
    GroupChatRoom(ChatRoomList& parent, const uint64_t& chatid,
                unsigned char aShard, chatd::Priv aOwnPriv, int64_t ts,
                bool aIsArchived, const std::string& title,
                const uint64_t publicHandle, std::shared_ptr<std::string> unifiedKey, bool meeting);

    ~GroupChatRoom();

public:
//chatd::Listener
    void onUserJoin(Id userid, chatd::Priv priv) override;
    void onUserLeave(Id userid) override;
//====
    /** @endcond PRIVATE */

    /** @brief Returns the map of the users in the chatroom, except our own user */
    const MemberMap& peers() const { return mPeers; }


    /** @brief Removes the specifid user from the chatroom. You must have
     * operator privileges to do that.
     * @note Do not use this method to exclude yourself. Instead, call leave()
     * @param user The handle of the user to remove from the chatroom.
     * @returns A void promise, which will fail if the MegaApi request fails.
     */
    promise::Promise<void> excludeMember(uint64_t user);

    /**
     * @brief Removes yourself from the chatroom.
     * @returns A void promise, which will fail if the MegaApi request fails.
     */
    promise::Promise<void> leave();

    /** TODO
     * @brief setTitle
     * @param title
     * @returns A void promise, which will fail if the MegaApi request fails.
     */
    promise::Promise<void> setTitle(const std::string& title);

    /** TODO
     * @brief invite
     * @param userid
     * @param priv
     * @returns A void promise, which will fail if the MegaApi request fails.
     */
    promise::Promise<void> invite(uint64_t userid, chatd::Priv priv);

    /** TODO
     * @brief setPrivilege
     * @param userid
     * @param priv
     * @returns A void promise, which will fail if the MegaApi request fails.
     */
    promise::Promise<void> setPrivilege(karere::Id userid, chatd::Priv priv);

    /**
     * @brief Allow to enable/disable one of the following chatroom options: (openInvite, speakRequest, waitingRoom)
     * @returns A void promise, which will fail if the MegaApi request fails.
     */
    promise::Promise<void> setChatRoomOption(int option, bool enabled);

    // searchs a scheduled meeting by schedId
    const KarereScheduledMeeting* getScheduledMeetingsBySchedId(const karere::Id& schedId) const;

    // maps a scheduled meeting id to a scheduled meeting
    // a scheduled meetings allows the user to specify an event that will occur in the future
    const std::map<karere::Id, std::unique_ptr<KarereScheduledMeeting>>& getScheduledMeetings() const;

    // maps a scheduled meeting id to a scheduled meeting occurrence
    // a scheduled meetings ocurrence is an event based on a scheduled meeting
    // a scheduled meeting could have one or multiple ocurrences (unique key: <schedId, startdatetime>)
    promise::Promise<std::multimap<karere::Id, std::shared_ptr<KarereScheduledMeetingOccurr>>>
    getFutureScheduledMeetingsOccurrences() const;

    const std::multimap<karere::Id/*schedId*/, std::unique_ptr<KarereScheduledMeetingOccurr>>&
    getScheduledMeetingsOccurrences() const;

    /** TODO
     *
     */
    promise::Promise<void> autojoinPublicChat(uint64_t ph);

    promise::Promise<void> requesGrantAccessToNodes(mega::MegaNodeList *nodes) override;
    promise::Promise<void> requestRevokeAccessToNode(mega::MegaNode *node) override;
    virtual void enablePreview(uint64_t ph);
    bool publicChat() const override;
    uint64_t getPublicHandle() const override;
    unsigned int getNumPreviewers() const override;

    bool previewMode() const override;

    promise::Promise<std::shared_ptr<std::string>> unifiedKey();

    void handleTitleChange(const std::string &title, bool saveToDb = false);
    bool isMember(karere::Id peerid) const override;

    /**
     * @brief Load scheduled meeting occurrences locally
     * This method loads scheduled meeting occurrences from Db, if we haven't loaded yet
     * @returns the number of loaded scheduled meeting occurrences
     */
    size_t loadSchedMeetingsOccurrFromLocal();

    unsigned long numMembers() const override;

    bool isMeeting() const override;
    bool isWaitingRoom() const override;
    bool isSpeakRequest() const override;
    bool isOpenInvite() const override;
};

/** @brief Represents all chatd chatrooms that we are members of at the moment,
 * keyed by the chatid of the chatroom. This object can be obtained
 * via \c Client::chats
 */
class ChatRoomList: public std::map<uint64_t, ChatRoom*> //don't use shared_ptr here as we want to be able to immediately delete a chatroom once the API tells us it's deleted
{
/** @cond PRIVATE */
public:
    Client& mKarereClient;
    void addMissingRoomsFromApi(const mega::MegaTextChatList& rooms, karere::SetOfIds& chatids);
    ChatRoom* addRoom(const mega::MegaTextChat &room);
    void removeRoomPreview(Id chatid);
    ChatRoomList(Client& aClient);
    ~ChatRoomList();
    void loadFromDb();
    void deleteRoomFromDb(const Id &chatid);
    void onChatsUpdate(mega::MegaTextChatList& chats, bool checkDeleted = false);
/** @endcond PRIVATE */
};

/** @brief Represents a karere contact. Also handles presence change events. */
class Contact: public karere::DeleteTrackable
{
    friend class ContactList;
    friend class PeerChatRoom;
/** @cond PRIVATE */
protected:
    ContactList& mClist;
    uint64_t mUserid;
    PeerChatRoom* mChatRoom;
    UserAttrCache::Handle mUsernameAttrCbId;
    UserAttrCache::Handle mEmailAttrCbId;
    std::string mEmail;
    int64_t mSince;
    std::string mTitleString;
    // stores fullname of contact in binary layout: "<firstname_len><firstname> <lastname>"
    std::string mName;
    int mVisibility;
    bool mIsInitializing = true;
    void notifyTitleChanged();
    void setChatRoom(PeerChatRoom& room);
    void attachChatRoom(PeerChatRoom& room);
public:
    Contact(ContactList& clist, const uint64_t& userid, const std::string& email,
            int visibility, int64_t since, PeerChatRoom* room = nullptr);
    ~Contact();
/** @endcond PRIVATE */

    /** @brief The contactlist object which this contact is member of */
    ContactList& contactList() const { return mClist; }

    /** @brief Returns the 1on1 chatroom with this contact, if one exists.
     * Otherwise returns NULL
     */
    PeerChatRoom* chatRoom() { return mChatRoom; }

    /** @brief Creates a 1on1 chatroom with this contact, if one does not exist,
     * otherwise returns the existing one.
     * @returns a promise containing the 1on1 chatroom object
     */
    promise::Promise<ChatRoom *> createChatRoom();

    /** @brief Returns the current screen name of this contact. It is not pure std::string. It has binary layout
      * First byte indicate first name length
      */
    const std::string& titleString() const { return mTitleString; }

    /** @brief Returns the userid of this contact */
    uint64_t userId() const { return mUserid; }

    /** @brief Returns the email of this contact */
    const std::string& email() const { return mEmail; }

    /** @brief Returns the time since this contact was added */
    int64_t since() const { return mSince; }

    /** @brief The visibility of this contact, as returned by
     * mega::MegaUser::getVisibility(). If it is \c MegaUser::VISIBILITY_HIDDEN,
     * then this contact is not a contact anymore, but kept in the contactlist
     * to be able to access archived chat history etc.
     */
    int visibility() const { return mVisibility; }

    bool isInitializing() const { return mIsInitializing; }
    /** @cond PRIVATE */
    void onVisibilityChanged(int newVisibility);

    /** @brief Set the full name of this contact */
    void setContactName(std::string name);

    /** @brief Set the title of this contact */
    void updateTitle(const std::string& str);

    /** @brief Returns the full name of this contact
     * @param binaryLayout When true, the returned string includes the length
     * of the firstname in the first byte.
     * @return The fullname of the this contact
     */
    std::string getContactName(bool binaryLayout = false);
};

/** @brief This is the karere contactlist class. It maps user ids
 * to Contact objects
 */
class ContactList: public std::map<uint64_t, Contact*>
{
    friend class Client;
public:
    /** @brief The Client object that this contactlist belongs to */
    Client& client;

    Contact* contactFromUserId(uint64_t userid) const;
    Contact* contactFromEmail(const std::string& email) const;

    /** @cond PRIVATE */
    ContactList(Client& aClient);
    ~ContactList();
    void loadFromDb();
    void syncWithApi(mega::MegaUserList& users);
    const std::string* getUserEmail(uint64_t userid) const;
    /** @endcond */
};

/** @brief Class to manage init stats of Karere.
 * This class will measure the initialization times of every stage
 * in order to improve the performance.
 *
 * The main stages included in this class are:
 *      Init
 *      Login
 *      Fetch nodes
 *      Post fetch nodes (From the end of fetch nodes until start of connect)
 *      Connection
 *
 * The Connection stage is subdivided in the following stages with stats per shard:
 *      GetChatUrl
 *      QueryDns
 *      Connect to chatd
 *      All chats logged in
 *
 * To obtain a string with the stats in JSON you have to call statsToString. The structure of the JSON is:
 * [
 * {
 *  "nn":14,		// Number of nodes
 *  "ncn":2,		// Number of contacts
 *  "nch":17,		// Number of chats
 *  "sid":1,		// Init state {InitNewSession = 0, InitResumeSession = 1, InitInvalidCache = 2, InitAnonymous =3}
 *  "telap":1240,	// Total elapsed time
 *  "stgs":			// Array with main stages
 *  [
 *  	{
 *  	"stg":0,		// Stage number
 *  	"tag":"Init",	// Stage tag
 *  	"elap":16		// Stage elapsed time
 *  	},
 *  	{
 *  	...
 *  	}
 *  ]
 *  "shstgs":		// Array with stages divided by shard
 *  [
 *  	{
 *  	"stg":0,				// Stage number
 *  	"tag":"Fetch chat url",	// Stage tag
 *  	"sa":					// Sub array with stats
 *  		[
 *  			{
 *  			"sh":0,             // Shard number
 *  			"elap":222,         // Shard elapsed time
 *  			"max":222,          // Shard max elapsed time
 *  			"ret":0             // Number of retries
 *  			}
 *  			{
 *  			...
 *  			}
 *  		]
 *  	},
 *  	{
 *  	...
 *  	}
 *  ]
 *  }
 *  ]
 *
**/
class InitStats
{
    public:
        /** @brief MEGAchat init stats version :
         * - Version 1: Initial version
         * - Version 2: Fix errors and discard atypical values
         * - Version 3: Implement DNS, Chatd and Presenced Ip/Url cache
         */
        const uint32_t INITSTATSVERSION = 3;

        /** @brief Init states in init stats */
        enum
        {
            kInitNewSession      = 0,
            kInitResumeSession   = 1,
            kInitInvalidCache    = 2,
            kInitAnonymous       = 3
        };

        /** @brief Main stages */
        enum
        {
            kStatsInit              = 0,
            kStatsLogin             = 1,
            kStatsFetchNodes        = 2,
            kStatsPostFetchNodes    = 3,
            kStatsConnection        = 4,
            kStatsCreateAccount     = 5,
            kStatsEphAccConfirmed   = 6,
        };


        /** @brief Stages per shard */
        enum
        {
            kStatsFetchChatUrl      = 0,
            kStatsQueryDns          = 1,
            kStatsConnect           = 2,
            kStatsLoginChatd        = 3
        };

        std::string onCompleted(long long numNodes, size_t numChats, size_t numContacts);
        bool isCompleted() const;
        void onCanceled();

        /*  Stages Methods */

        /** @brief Obtain initial ts for a stage */
        void stageStart(uint8_t stage);

        /** @brief Obtain end ts for a stage */
        void stageEnd(uint8_t stage);

        /** @brief Set the init state */
        void setInitState(uint8_t state);


        /*  Shard Stages Methods */

        /** @brief Obtain initial ts for a shard */
        void shardStart(uint8_t stage, uint8_t shard);

        /** @brief Obtain end ts for a shard */
        void shardEnd(uint8_t stage, uint8_t shard);

        /** @brief Increments the number of retries for a shard */
        void incrementRetries(uint8_t stage, uint8_t shard);

        /** @brief This function handle the shard stats according to connections states transitions, getting
         *  the start or end ts for a shard in a stage or increments the number of retries in case of error in the stage
         *
         *  @note In kStatsQueryDns the figures are recorded when DNS are resolved successfully and they are stored in DNS cache.
        */
        void handleShardStats(chatd::Connection::State oldState, chatd::Connection::State newState, uint8_t shard);

private:

    struct ShardStats
    {
        /** @brief Elapsed time */
        mega::dstime elapsed = 0;

        /** @brief Max elapsed time */
        mega::dstime maxElapsed = 0;

        /** @brief Starting time */
        mega::dstime tsStart = 0;

        /** @brief Number of retries */
        unsigned int mRetries = 0;
    };

    typedef std::map<uint8_t, mega::dstime> StageMap;   // maps stage to elapsed time (first it stores tsStart)
    typedef std::map<uint8_t, ShardStats> ShardMap;
    typedef std::map<uint8_t, std::map<uint8_t, ShardStats>> StageShardMap;


    /** @brief Maps stages to statistics */
    StageMap mStageStats;

    /** @brief Maps sharded stages to statistics */
    StageShardMap mStageShardStats;

    /** @brief Number of nodes in the account */
    long long int mNumNodes = 0;

    /** @brief Number of chats in the account */
    long int mNumChats = 0;

    /** @brief Number of contacts in the account */
    long int mNumContacts = 0;

    /** @brief Flag that indicates whether the stats have already been sent */
    bool mCompleted = false;

    /** @brief Indicates the init state with cache */
    uint8_t mInitState = kInitNewSession;


    /* Auxiliar methods */

    /** @brief Returns the current time of the clock in milliseconds */
    static mega::dstime currentTime();

    /** @brief  Returns a string with the associated tag to the stage **/
    std::string stageToString(uint8_t stage);

    /** @brief  Returns a string with the associated tag to the stage **/
    std::string shardStageToString(uint8_t stage);

    /** @brief Returns a string that contains init stats in JSON format */
    std::string toJson();

};

/** @brief The karere Client object. Create an instance to use Karere.
 *
 *  A sequence of how the client has to be initialized:
 *  1. create a new MegaApi instance of the Mega SDK
 *  2. create a new karere::Client instance and pass it the Mega SDK instance
 *  3. Call karere::Client::init() to initialize the chat engine.
 *     [at this stage, a chat-enabled app can load chatrooms and history
 *      from the local karere cache db, and can operate in offline mode]
 *  4. Call MegaApi::login() and wait for completion
 *  5. Call MegaApi::fetchnodes() and wait for completion
 *     [at this stage, cloud storage apps show the main GUI, but apps with
 *      with chat enabled are not ready to be shown yet]
 *  6. The app is ready to operate when the init state reaches kInitHasOnlineSession
 */
class Client: public ::mega::MegaGlobalListener,
              public ::mega::MegaRequestListener,
              public presenced::Listener,
              public karere::DeleteTrackable
{
public:
    enum ConnState { kDisconnected = 0, kConnecting, kConnected };

public:
    enum { kInitErrorType = 0x9e9a1417 }; //should resemble 'megainit'

    enum InitState: uint8_t
    {
        /** The client has just been created. \c init() has not been called yet */
        kInitCreated = 0,

         /** \c init() has been called with no \c sid. The client is waiting
         * for the completion of a full fetchnodes from the SDK on a new session.
         */
        kInitWaitingNewSession = 1,

        /** \c init() has been called with a \c sid, there is a valid cache for that
         * \sid, and the client is successfully initialized for offline operation */
        kInitHasOfflineSession = 2,

        /** Karere has sucessfully initialized and the SDK/API is online.
         * Note that the karere client itself (chat, presence) is not online.
         * It has to be explicitly connected via \c connect()
         */
        kInitHasOnlineSession = 3,

        /** \c Karere has sucessfully initialized in anonymous mode */
        kInitAnonymousMode = 4,

        /** Client has disconnected and terminated */
        kInitTerminated = 5,

        /** The first init state error code. All values equal or greater than this
         * represent error states
         */
        kInitErrFirst = 6,

        /** Unspecified init error */
        kInitErrGeneric = kInitErrFirst,

        /** There was not valid database for the sid specified to \c init().
         * This error is recoverable - the client will signal it, but then will
         * behave like it starts with a new session. However, the application must
         * be aware of this condition in order to tell the SDK to do a full fetchnodes,
         * and receive all actionpackets again, so that karere can have a chance
         * to initialize its state from scratch
         */
        kInitErrNoCache = 7,

        /** A problem was fund while initializing from a seemingly valid karere cache.
         * This error is not recoverable. The client is probably in a bogus state,
         * and the client instance should be destroyed. A possible recovery scenario
         * is to delete the karere cache file, create and init a new client instance
         * with the same sid. Then, login the SDK with full fetchnodes.
         * In that case, the recoverable kInitErrNoCache will occur but
         * karere will continue by creating the cache from scratch.
         */
        kInitErrCorruptCache = 8,

        /** The session given to init() was different than the session with which
         * the SDK was initialized
         */
        kInitErrSidMismatch = 9,

        /** The session has expired or has been closed. */
        kInitErrSidInvalid = 10
    };

    enum
    {
        kHeartbeatTimeout = 10000     /// Timeout for heartbeats (ms)
    };

    /** @brief Convenience aliases for the \c force flag in \c setPresence() */
    enum: bool { kSetPresOverride = true, kSetPresDynamic = false };

    std::string mAppDir;
    WebsocketsIO *websocketIO;  // network-layer interface
    void *appCtx;               // app's context
    MyMegaApi api;              // MegaApi's instance
    IApp& app;                  // app's interface
    SqliteDb db;                // db-layer interface
    DNScache mDnsCache;         // dns cache

    std::unique_ptr<chatd::Client> mChatdClient;
    ScheduledMeetingHandler& mScheduledMeetingHandler; // interface for global events in scheduled meetings

#ifndef KARERE_DISABLE_WEBRTC
    rtcModule::CallHandler& mCallHandler; // interface for global events in calls
    std::unique_ptr<rtcModule::RtcModule> rtc;
#endif

    char mMyPrivCu25519[32] = {0};
    char mMyPrivEd25519[32] = {0};

    /** @brief The contact list of the client */
    std::unique_ptr<ContactList> mContactList;

    /** @brief The list of chats that we are member of */
    std::unique_ptr<ChatRoomList> chats;

    // timer for receiving acknowledge of SYNCs
    megaHandle mSyncTimer = 0;

    // to track if all chats returned SYNC
    int mSyncCount = -1;

    // resolved only when up to date
    promise::Promise<void> mSyncPromise;

protected:
    Id mMyHandle = Id::inval(); //mega::UNDEF
    std::string mMyName = std::string("\0", 1);
    std::string mMyEmail;
    uint64_t mMyIdentity = 0; // seed for CLIENTID
    std::unique_ptr<UserAttrCache> mUserAttrCache;
    UserAttrCache::Handle mOwnNameAttrHandle;
    UserAttrCache::Handle mAliasAttrHandle;

    std::string mSid;
    std::string mLastScsn;
    InitState mInitState = kInitCreated;
    ConnState mConnState = kDisconnected;

    // resolved when connection to presenced is established
    promise::Promise<void> mConnectPromise;

    presenced::Client mPresencedClient;
    std::string mPresencedUrl;

    megaHandle mHeartbeatTimer = 0;
    InitStats mInitStats;

    // Maps uhBin to user alias encoded in B64
    AliasesMap mAliasesMap;
    bool mIsInBackground = false;

    // client db interface
    std::unique_ptr<DbClientInterface> mClientDbInterface;

public:

    /**
     * @brief Creates a karere Client.
     *
     * @param sdk The Mega SDK instance that this client will use.
     * @param app The IApp interface that the client will use to access
     * services/objects implemented by the application.
     * @param pres The initial presence that will be set when we log in.
     * @param existingCache Whether the karere cache db exists and karere should
     * try to use it, or not. If \c true is specified but the db is unreadable or
     * inconsistent, karere will behave as if \c false was specified - will
     * delete the karere.db file and re-create it from scratch.
     */
    Client(mega::MegaApi &sdk, WebsocketsIO *websocketsIO, IApp &aApp,
#ifndef KARERE_DISABLE_WEBRTC
           rtcModule::CallHandler& callHandler,
#endif
           ScheduledMeetingHandler& mScheduledMeetingHandler,
           const std::string &appDir, uint8_t caps, void *ctx);

    virtual ~Client();

    const Id myHandle() const { return mMyHandle; }
    const std::string& myName() const { return mMyName; }
    const std::string& myEmail() const { return mMyEmail; }
    uint64_t myIdentity() const { return mMyIdentity; }
    UserAttrCache& userAttrCache() const { return *mUserAttrCache; }
    bool isUserAttrCacheReady() const { return mUserAttrCache.get(); }

    ConnState connState() const { return mConnState; }
    bool connected() const { return mConnState == kConnected; }

    presenced::Client& presenced() { return mPresencedClient; }

    /**
     * @brief Performs karere-only login, assuming the Mega SDK is already logged in
     * with an existing session.
     */
    void initWithDbSession(const char* sid);

    InitState initWithAnonymousSession();

    /**
     * @brief Performs karere-only login, assuming the Mega SDK is already logged
     * in with a new session
     */
    promise::Promise<void> initWithNewSession(const char* sid, const std::string& scsn,
        const std::shared_ptr<::mega::MegaUserList>& contactList,
        const std::shared_ptr<::mega::MegaTextChatList>& chatList);

    /**
     * @brief This function returns basic information about a public chat, to be able to open it in preview mode.
     * The information returned by this function includes: the chatid, the connection url, the encrypted title,
     * and the number of participants.
     *
     * @return The chatid, the connection url, the encrypted title, and the number of participants.
     */
    promise::Promise<ReqResult> openChatPreview(uint64_t publicHandle);

    /**
     * @brief This function allows to create a public chat room. This function should be called after call openChatPreview with createChat flag set to true
     * to avoid that openChatPreview creates the chat room
     */
    void createPublicChatRoom(uint64_t chatId, uint64_t ph, int shard, const std::string &decryptedTitle, std::shared_ptr<std::string> unifiedKey, const std::string &url, uint32_t ts, bool meeting);

    /**
     * @brief This function allows to create a scheduled meeting.
     * TODO: complete documentation
     */
    promise::Promise<KarereScheduledMeeting*> createOrUpdateScheduledMeeting(const mega::MegaScheduledMeeting* scheduledMeeting);


    promise::Promise<std::vector<std::shared_ptr<KarereScheduledMeetingOccurr>>> fetchScheduledMeetingOccurrences(uint64_t chatid, mega::m_time_t since, mega::m_time_t until, unsigned int count);

    /**
     * @brief This function allows to remove a scheduled meeting.
     * TODO: complete documentation
     */
    promise::Promise<void> removeScheduledMeeting(uint64_t chatid, uint64_t schedId);

    /**
     * @brief This function returns the decrypted title of a chat. We must provide the decrypt key.
     * @return The decrypted title of the chat
     */
    promise::Promise<std::string> decryptChatTitle(uint64_t chatId, const std::string &key, const std::string &encTitle, Id ph = Id::inval());

    /** @brief This function invalidates the current public handle and set the chat mode to private
     */
    promise::Promise<void> setPublicChatToPrivate(karere::Id chatid);

    /** @brief This function creates a public handle if not exists
     */
    promise::Promise<uint64_t> getPublicHandle(karere::Id chatid, bool createifmissing);

    /** @brief This function invalidates the current public handle
     */
    promise::Promise<uint64_t> deleteChatLink(karere::Id chatid);

    /** @brief This function allows to set the SFU server where all chat calls will be started
     */
    void setSFUid(int sfuid);

    /**
     * @brief Initializes karere, opening or creating the local db cache
     *
     * @param sid - an optional session id to restore from. If one is specified
     * (sid is not \c NULL), the client will try to initialize for offline work
     * from an existing karere cache for that sid. If loading the local cache was
     * successful, the client will transition to \c kInitHasOfflineSession.
     * If a karere cache for that sid does not exist or is not valid, the client
     * will signal its init state as \c kInitErrNoCache and then continue
     * to \c kInitWaitingNewSession, effectively behaving as if a new session
     * is being created by the SDK (see the \c NULL-sid case below).
     * If \c sid is \c NULL, then the client will transition to \c kInitWaitingForNewSession,
     * and wait for a fetchnodes completion from the SDK. Then it will initialize
     * its state and cache from scratch, from information provided by the SDK.
     * In both cases, when fetchnodes completes, the client will transition to
     * \c kInitHasOnlineSession.
     *
     * @param waitFetchnodesToConnect - if false, the connection request will not
     * wait for the completion of the fetchnodes. Note that it may result on the
     * DB cache becoming out of sync with the state of the account, since the app
     * could connect to chatd and send/receive messages even without being logged
     * in to the API. In consequence, this option should be used with care.
     *
     * @note In any case, if there is no existing karere session cache,
     * offline operation is not possible.
     */
    InitState init(const char* sid, bool waitForFetchnodesToConnect);
    InitState initState() const { return mInitState; }
    bool hasInitError() const { return mInitState >= kInitErrFirst; }
    bool isTerminated() const { return mInitState == kInitTerminated; }
    const char* initStateStr() const { return initStateToStr(mInitState); }
    static const char* initStateToStr(unsigned char state);
    const char* connStateStr() const { return connStateToStr(mConnState); }
    static const char* connStateToStr(ConnState state);

    /**
     * @brief Retry pending connections to chatd and presenced
     */
    void retryPendingConnections(bool disconnect, bool refreshURL = false);

    /**
     * @brief A convenience method that logs in the Mega SDK and then inits
     * karere. This can be used when building a standalone chat app where there
     * is no app code that logs in the Mega SDK.
     * @param sid - The mega session id with which to log in the SDK and init
     * karere. If it is NULL, then a new SDK session is created.
     */
    promise::Promise<void> loginSdkAndInit(const char* sid);

    /** @brief Call this when the app changes the status: foreground <-> background,
     * so that PUSH notifications are triggered correctly (enabled in background,
     * disabled in foreground).
     */
    promise::Promise<void> notifyUserStatus(bool background);

    /** Terminates the karere client, logging it out, hanging up calls,
     * and cleaning up state
     * @param deleteDb - if set to \c true, deletes the local cache db.
     */
    void terminate(bool deleteDb=false);

    /**
    * @brief set user's chat presence.
    * Set user's presence state
    *
    * @param force Forces re-setting the presence, even if the current presence
    * is the same. Normally is \c false
    */
    promise::Promise<void> setPresence(const Presence pres);

    /** @brief Creates a group chatroom with the specified peers, privileges
     * and title.
     * @param peers A vector of userhandle and privilege pairs for each of
     * the peer users. Our own handle is implicitly added to the groupchat
     * with operator privilega
     * @param title The title of the group chat. If set to an empty string,
     * no title will be set and the room will be shown with the names of
     * the participants.
     */
    promise::Promise<karere::Id>
    createGroupChat(std::vector<std::pair<uint64_t, chatd::Priv>> peers, bool publicchat, bool meeting, int options = 0, const char* title = nullptr, std::shared_ptr<mega::MegaScheduledMeeting> sm = nullptr);
    void setCommitMode(bool commitEach);
    bool commitEach();
    void saveDb();  // forces a commit

    /**
     * @brief Import messages from external DB
     * @param externalDbPath Path of the DB to open
     * @return Number of messages added/updated. If error, -1.
     */
    int importMessages(const char *externalDbPath);

    /** @brief There is a call active in the chatroom*/
    bool isCallActive(karere::Id chatid = karere::Id::inval()) const;

    /** @brief There is a call in state in-progress in the chatroom and the client is participating*/
    bool isCallInProgress(karere::Id chatid = karere::Id::inval()) const;

    /** @brief Catch up with API for pending actionpackets*/
    promise::Promise<void> pushReceived(Id chatid);
    void onSyncReceived(karere::Id chatid); // called upon SYNC reception

    void dumpChatrooms(::mega::MegaTextChatList& chatRooms);
    void dumpContactList(::mega::MegaUserList& clist);
    bool anonymousMode() const;
    bool isChatRoomOpened(Id chatid);
    void updateAndNotifyLastGreen(Id userid);
    InitStats &initStats();
    void sendStats();
    void resetMyIdentity();
    uint64_t initMyIdentity();

    bool isInBackground() const;
    void updateAliases(Buffer *data);

    /** @brief Returns a string that contains the user alias in UTF-8 if exists, otherwise returns an empty string*/
    std::string getUserAlias(uint64_t userId);
    void setMyEmail(const std::string &email);
    const std::string& getMyEmail() const;

    DbClientInterface &getClientDbInterface();

protected:
    void heartbeat();
    void setInitState(InitState newState);

    // db-related methods
    std::string dbPath(const std::string& sid) const;
    bool openDb(const std::string& sid);
    void createDb();
    void wipeDb(const std::string& sid);
    void createDbSchema();

    // initialization of own handle/email/identity/keys/contacts...
    karere::Id getMyHandleFromDb();
    karere::Id getMyHandleFromSdk();
    std::string getMyEmailFromDb();
    std::string getMyEmailFromSdk();
    uint64_t getMyIdentityFromDb();
    promise::Promise<void> loadOwnKeysFromApi();
    void loadOwnKeysFromDb();

    strongvelope::ProtocolHandler* newStrongvelope(karere::Id chatid, bool isPublic,
            std::shared_ptr<std::string> unifiedKey, int isUnifiedKeyEncrypted, karere::Id ph);

    // connection-related methods
    void connectToChatd();
    promise::Promise<void> connectToPresenced(Presence pres);
    promise::Promise<int> initializeContactList();

    bool checkSyncWithSdkDb(const std::string& scsn, ::mega::MegaUserList& aContactList, ::mega::MegaTextChatList& chats, bool forceReload);
    void commit(const std::string& scsn);

    /** @brief Does the actual connection to chatd and presenced. Assumes the
     * Mega SDK is already logged in. This must be called after
     * \c initWithNewSession() or \c checkSyncWithDb() completes
     *
     * It uses mIsInBackground. In case the app requests to connect from a service in
     * background, it should not send KEEPALIVE, but KEEPALIVEAWAY to chatd. Hence, it will
     * avoid to tell chatd that the client is active. Also, the presenced client will
     * prevent to send USERACTIVE 1 in background, since the user is not active.
     */
    void connect();
    void setConnState(ConnState newState);

    // mega::MegaGlobalListener interface, called by worker thread
    virtual void onChatsUpdate(mega::MegaApi*, mega::MegaTextChatList* rooms);
    virtual void onUsersUpdate(mega::MegaApi*, mega::MegaUserList* users);
    virtual void onEvent(::mega::MegaApi* api, ::mega::MegaEvent* event);

    // MegaRequestListener interface
    virtual void onRequestStart(::mega::MegaApi* apiObj, ::mega::MegaRequest *request);
    virtual void onRequestFinish(::mega::MegaApi* apiObj, ::mega::MegaRequest *request, ::mega::MegaError* e);

    // presenced listener interface
    virtual void onConnStateChange(presenced::Client::ConnState state);
    virtual void onPresenceChange(Id userid, Presence pres, bool inProgress = false);
    virtual void onPresenceConfigChanged(const presenced::Config& state, bool pending);
    virtual void onPresenceLastGreenUpdated(karere::Id userid);

    //==
    friend class ChatRoom;
    friend class ChatRoomList;
};

class KarereScheduledFlags
{
public:
    typedef enum
    {
        FLAGS_DONT_SEND_EMAILS = 0, // API won't send out calendar emails for this meeting if it's enabled
        FLAGS_SIZE             = 1, // size in bits of flags bitmask
    } scheduled_flags_t;

    // TODO remove
    typedef std::bitset<FLAGS_SIZE> karereScheduledFlagsBitSet;

    KarereScheduledFlags (unsigned long numericValue);
    KarereScheduledFlags (const KarereScheduledFlags* flags);
    KarereScheduledFlags(const ::mega::MegaScheduledFlags* flags);
    virtual ~KarereScheduledFlags();
    KarereScheduledFlags* copy();

    // --- setters ---
    void reset();
    bool emailsDisabled() const;
    unsigned long getNumericValue() const;
    bool isEmpty() const;
    bool equalTo(::mega::MegaScheduledFlags* aux) const;

private:
    karereScheduledFlagsBitSet mFlags = 0;
};

class KarereScheduledRules
{
public:
    typedef enum {
        FREQ_INVALID    = -1,
        FREQ_DAILY      = 0,
        FREQ_WEEKLY     = 1,
        FREQ_MONTHLY    = 2,
    } freq_type;

    constexpr static int INTERVAL_INVALID = 0;
    constexpr static int UNTIL_INVALID = 0;

    // just for karere internal usage
    typedef std::vector<int8_t> karere_rules_vector;
    typedef std::multimap<int8_t, int8_t> karere_rules_map;

    KarereScheduledRules(int freq,
                   int interval = INTERVAL_INVALID,
<<<<<<< HEAD
                   mega::m_time_t until = UNTIL_INVALID,
=======
                   mega::m_time_t until = ::mega::mega_invalid_timestamp,
>>>>>>> 528b6df4
                   const karere_rules_vector* byWeekDay = nullptr,
                   const karere_rules_vector* byMonthDay = nullptr,
                   const karere_rules_map* byMonthWeekDay = nullptr);

    KarereScheduledRules(const KarereScheduledRules* rules);
    KarereScheduledRules(const ::mega::MegaScheduledRules* rules);
    virtual ~KarereScheduledRules();
    KarereScheduledRules* copy() const;

    // --- getters ---
    int freq() const;
    int interval() const;
    ::mega::m_time_t until() const;
    const karere_rules_vector* byWeekDay() const;
    const karere_rules_vector* byMonthDay() const;
    const karere_rules_map* byMonthWeekDay() const;
    bool equalTo (const mega::MegaScheduledRules *r) const;

    // get a MegaScheduledRules object from KarereScheduledRules
    mega::MegaScheduledRules *getMegaScheduledRules() const;

    static bool isValidFreq(int freq) { return (freq >= FREQ_DAILY && freq <= FREQ_MONTHLY); }
    static bool isValidInterval(int interval) { return interval > INTERVAL_INVALID; }
<<<<<<< HEAD
    static bool isValidUntil(::mega::m_time_t until) { return until > UNTIL_INVALID; }
=======
    static bool isValidUntil(::mega::m_time_t until) { return until > ::mega::mega_invalid_timestamp; }
>>>>>>> 528b6df4

    // --- methods to un/serialize ---
    bool serialize(Buffer& out) const;
    static KarereScheduledRules* unserialize(const Buffer& in);

private:
    // scheduled meeting frequency (DAILY | WEEKLY | MONTHLY), this is used in conjunction with interval to allow for a repeatable skips in the event timeline
    int mFreq;

    // repetition interval in relation to the frequency
    int mInterval = 0;

    // specifies when the repetitions should end
    ::mega::m_time_t mUntil;

    // allows us to specify that an event will only occur on given week day/s
    std::unique_ptr<karere_rules_vector> mByWeekDay;

    // allows us to specify that an event will only occur on a given day/s of the month
    std::unique_ptr<karere_rules_vector> mByMonthDay;

    // allows us to specify that an event will only occurs on a specific weekday offset of the month. For example, every 2nd Sunday of each month
    std::unique_ptr<karere_rules_map> mByMonthWeekDay;
};

class KarereScheduledMeeting
{
public:
    typedef enum
    {
        SC_NEW_SCHED        = 0,
        SC_PARENT           = 1,
        SC_TZONE            = 2,
        SC_START            = 3,
        SC_END              = 4,
        SC_TITLE            = 5,
        SC_DESC             = 6,
        SC_ATTR             = 7,
        SC_OVERR            = 8,
        SC_CANC             = 9,
        SC_FLAGS            = 10,
        SC_RULES            = 11,
        SC_FLAGS_SIZE       = 12,
    } scheduled_changed_flags_t;
    typedef std::bitset<SC_FLAGS_SIZE> sched_bs_t;

    KarereScheduledMeeting(karere::Id chatid, karere::Id organizerid, const std::string& timezone, ::mega::m_time_t startDateTime, ::mega::m_time_t endDateTime,
                                    const std::string& title, const std::string& description, karere::Id schedId = karere::Id::inval(),
                                    karere::Id parentSchedId = karere::Id::inval(), int cancelled = -1, const std::string& attributes = std::string(),
                                    mega::m_time_t overrides = ::mega::MEGA_INVALID_TIMESTAMP, KarereScheduledFlags* flags = nullptr, KarereScheduledRules* rules = nullptr);

    KarereScheduledMeeting(const KarereScheduledMeeting* karereScheduledMeeting);
    KarereScheduledMeeting(const mega::MegaScheduledMeeting* sm);

    KarereScheduledMeeting* copy() const;
    virtual ~KarereScheduledMeeting();

    karere::Id chatid() const;
    karere::Id schedId() const;
    karere::Id parentSchedId() const;
    karere::Id organizerUserid() const;
    const std::string& timezone() const;
    ::mega::m_time_t startDateTime() const;
    ::mega::m_time_t endDateTime() const;
    const std::string& title() const;
    const std::string& description() const;
    const std::string& attributes() const;
    mega::m_time_t overrides() const;
    int cancelled() const;
    KarereScheduledFlags* flags() const;
    KarereScheduledRules* rules() const;
    sched_bs_t compare(const mega::MegaScheduledMeeting* sm) const;
    static unsigned long newSchedMeetingFlagsValue();
    static unsigned long deletedSchedMeetingFlagsValue();

private:
    // chat handle
    karere::Id mChatid;

    // scheduled meeting handle
    karere::Id mSchedId;

    // parent scheduled meeting handle
    karere::Id mParentSchedId;

    // organizer user handle
    karere::Id mOrganizerUserId;

    // timeZone
    std::string mTimezone;

    // start dateTime (unix timestamp)
    ::mega::m_time_t mStartDateTime;

    // end dateTime (unix timestamp)
    ::mega::m_time_t mEndDateTime;

    // meeting title
    std::string mTitle;

    // meeting description
    std::string mDescription;

    // attributes to store any additional data
    std::string mAttributes;

    // start dateTime of the original meeting series event to be replaced (unix timestamp)
    ::mega::m_time_t mOverrides;

    // cancelled flag
    int mCancelled;

    // flags bitmask (used to store additional boolean settings as a bitmask)
    std::unique_ptr<KarereScheduledFlags> mFlags;

    // scheduled meetings rules
    std::unique_ptr<KarereScheduledRules> mRules;
};

class KarereScheduledMeetingOccurr
{
public:

    KarereScheduledMeetingOccurr(const karere::Id& schedId, const std::string& timezone, mega::m_time_t startDateTime, mega::m_time_t endDateTime, int cancelled = -1);
    KarereScheduledMeetingOccurr(const KarereScheduledMeetingOccurr* karereScheduledMeetingOccurr);
    KarereScheduledMeetingOccurr(const mega::MegaScheduledMeeting* sm);

    KarereScheduledMeetingOccurr* copy() const;
    virtual ~KarereScheduledMeetingOccurr();

    karere::Id schedId() const;
    const std::string& timezone() const;
    ::mega::m_time_t startDateTime() const;
    ::mega::m_time_t endDateTime() const;
    int cancelled() const;

private:

    // scheduled meeting handle
    karere::Id mSchedId;

    // timeZone
    std::string mTimezone;

    // start dateTime (unix timestamp)
    ::mega::m_time_t mStartDateTime;

    // end dateTime (unix timestamp)
    ::mega::m_time_t mEndDateTime;

    // cancelled flag
    int mCancelled;
};

class ScheduledMeetingHandler
{
public:
    virtual ~ScheduledMeetingHandler(){}
    virtual void onSchedMeetingChange(const KarereScheduledMeeting* sm, unsigned long changed) = 0;
    virtual void onSchedMeetingOccurrencesChange(const karere::Id& id) = 0;
};

class DbClientInterface
{
public:
    virtual ~DbClientInterface(){}
    virtual void insertOrUpdateSchedMeeting(const KarereScheduledMeeting& sm) = 0;
    virtual void removeSchedMeetingBySchedId(const karere::Id& id) = 0;
    virtual void removeSchedMeetingByChatId(const karere::Id& id) = 0;
    virtual std::vector<std::unique_ptr<KarereScheduledMeeting>> getSchedMeetingsByChatId(const karere::Id& id) = 0;
    virtual void insertOrUpdateSchedMeetingOcurr(const KarereScheduledMeetingOccurr& sm) = 0;
    virtual void clearSchedMeetingOcurrByChatid(const karere::Id& id) = 0;
    virtual std::vector<std::unique_ptr<KarereScheduledMeetingOccurr>> getSchedMeetingsOccurByChatId(const karere::Id& id) = 0;
};
}
#endif // CHATCLIENT_H<|MERGE_RESOLUTION|>--- conflicted
+++ resolved
@@ -1333,7 +1333,6 @@
     } freq_type;
 
     constexpr static int INTERVAL_INVALID = 0;
-    constexpr static int UNTIL_INVALID = 0;
 
     // just for karere internal usage
     typedef std::vector<int8_t> karere_rules_vector;
@@ -1341,11 +1340,7 @@
 
     KarereScheduledRules(int freq,
                    int interval = INTERVAL_INVALID,
-<<<<<<< HEAD
-                   mega::m_time_t until = UNTIL_INVALID,
-=======
                    mega::m_time_t until = ::mega::mega_invalid_timestamp,
->>>>>>> 528b6df4
                    const karere_rules_vector* byWeekDay = nullptr,
                    const karere_rules_vector* byMonthDay = nullptr,
                    const karere_rules_map* byMonthWeekDay = nullptr);
@@ -1369,11 +1364,7 @@
 
     static bool isValidFreq(int freq) { return (freq >= FREQ_DAILY && freq <= FREQ_MONTHLY); }
     static bool isValidInterval(int interval) { return interval > INTERVAL_INVALID; }
-<<<<<<< HEAD
-    static bool isValidUntil(::mega::m_time_t until) { return until > UNTIL_INVALID; }
-=======
     static bool isValidUntil(::mega::m_time_t until) { return until > ::mega::mega_invalid_timestamp; }
->>>>>>> 528b6df4
 
     // --- methods to un/serialize ---
     bool serialize(Buffer& out) const;
