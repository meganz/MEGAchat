#ifndef CHATCLIENT_H
#define CHATCLIENT_H
#include "karereCommon.h"
#include "sdkApi.h"
#include "contactList.h"
#include "rtcModule/IRtcModule.h"
#include <memory>
#include <map>
#include <type_traits>
#include <retryHandler.h>
#include <serverListProviderForwards.h>
#include "userAttrCache.h"
#include "chatd.h"
#include "IGui.h"

namespace strophe { class Connection; }

namespace mega { class MegaTextChat; class MegaTextChatList; }

namespace strongvelope { class ProtocolHandler; }

struct sqlite3;
class Buffer;

namespace karere
{
namespace rh { class IRetryController; }

/** @brief
 * Utulity function to create an application directory, suitable for desktop systems.
 * It reads the env variable KRDIR for a path to the app dir, and if not present,
 * defaults to '~/.karere'.
 */
KARERE_IMPEXP const std::string& createAppDir(const char* dirname=".karere", const char* envVarName="KRDIR");

class TextModule;
class ChatRoom;
class GroupChatRoom;
class Contact;
class ContactList;

typedef std::map<Id, chatd::Priv> UserPrivMap;
class ChatRoomList;

/** @brief An abstract class representing a chatd chatroom. It has two
 * descendants - \c PeerChatRoom, representing a 1on1 chatroom,
 * and \c GroupChatRoom, representing a group chat room. This class also
 * serves as a chat event handler for the chatroom, until the application creates
 * one via \c IApp::createChatHandler()
 */
class ChatRoom: public chatd::Listener
{
    //@cond PRIVATE
public:
    ChatRoomList& parent;
protected:
    IApp::IChatHandler* mAppChatHandler = nullptr;
    uint64_t mChatid;
    std::string mUrl;
    unsigned char mShardNo;
    bool mIsGroup;
    chatd::Priv mOwnPriv;
    chatd::Chat* mChat = nullptr;
    bool syncRoomPropertiesWithApi(const ::mega::MegaTextChat& chat);
    void switchListenerToApp();
    void chatdJoin(const karere::SetOfIds& initialUsers); //We can't do the join in the ctor, as chatd may fire callbcks synchronously from join(), and the derived class will not be constructed at that point.
public:
    virtual bool syncWithApi(const mega::MegaTextChat& chat) = 0;
    virtual IApp::IChatListItem* roomGui() = 0;
    /** @endcond PRIVATE */

    /** @brief The text that will be displayed on the chat list for that chat */
    virtual const std::string& titleString() const = 0;

    /**
     * @brief The current presence status of the chat. If this is a 1on1 chat, this is
     * the same as the presence of the peer. If it is a groupchat, it is
     * derived from the chatd chatroom status
     */
    virtual Presence presence() const = 0;

    /** @brief Connects to the chatd chatroom */
    virtual void join() = 0;

    ChatRoom(ChatRoomList& parent, const uint64_t& chatid, bool isGroup, const std::string& url,
             unsigned char shard, chatd::Priv ownPriv);

    virtual ~ChatRoom(){}

    /** @brief returns the chatd::Chat chat object associated with the room */
    chatd::Chat& chat() { return *mChat; }

    /** @brief The chatid of the chatroom */
    const uint64_t& chatid() const { return mChatid; }

    /** @brief Whether this chatroom is a groupchat or 1on1 chat */
    bool isGroup() const { return mIsGroup; }

    /** @brief The websocket url that is used to connect to chatd for that chatroom. Contains an authentication token */
    const std::string& url() const { return mUrl; }

    /** @brief The chatd shart number for that chatroom */
    unsigned char shardNo() const { return mShardNo; }

    /** @brief Our own privilege within this chat */
    chatd::Priv ownPriv() const { return mOwnPriv; }

    /** @brief The online state reported by chatd for that chatroom */
    chatd::ChatState chatdOnlineState() const { return mChat->onlineState(); }

    /** @brief send a notification to the chatroom that the user is typing. */
    virtual void sendTypingNotification() {}

    /** @brief The application-side event handler that receives events from
     * the chatd chatroom and events about title, online status and unread
     * message count change.
     */
    IApp::IChatHandler* appChatHandler() { return mAppChatHandler; }
    /** @brief Attaches an app-provided event handler to the chatroom
     * The handler must forward some events to the chatroom in order to
     * have the chat list item still receive events. The events that need
     * to be forwarded are:
     * \c onUserJoin, \c onUserLeave, \c onUnreadChanged,
     * \c onOnlineStateChange, \c onRecvNewMessage, \c onRecvOldMessage.
     * @param handler The application-provided chat event handler.
     * The chatroom object does not take owhership of the handler,
     * so, on removal, the app should take care to free it if needed.
     */
    void setAppChatHandler(IApp::IChatHandler* handler);
    /** @brief Removes the application-supplied chat event handler from the
     * room. It is up to the aplication to destroy it if needed.
     */
    void removeAppChatHandler();

<<<<<<< HEAD
=======
    /** @brief Initiates a webrtc call in the chatroom
     *  @param av Whether to initially send video and/or audio
     */
>>>>>>> 14b0719e
    virtual promise::Promise<void> mediaCall(AvFlags av) = 0;

    //chatd::Listener implementation
    virtual void init(chatd::Chat& messages, chatd::DbInterface *&dbIntf);
    virtual void onRecvNewMessage(chatd::Idx, chatd::Message&, chatd::Message::Status);
    virtual void onMessageStatusChange(chatd::Idx idx, chatd::Message::Status newStatus, const chatd::Message &msg);
//  virtual void onHistoryTruncated();
};
/** @brief Represents a 1on1 chatd chatroom */
class PeerChatRoom: public ChatRoom
{
//  @cond PRIVATE
protected:
    uint64_t mPeer;
    chatd::Priv mPeerPriv;
    Contact& mContact;
    IApp::IPeerChatListItem* mRoomGui;
    friend class ContactList;
    IApp::IPeerChatListItem* addAppItem();
    virtual bool syncWithApi(const mega::MegaTextChat& chat);
    bool syncOwnPriv(chatd::Priv priv);
    bool syncPeerPriv(chatd::Priv priv);
    static uint64_t getSdkRoomPeer(const ::mega::MegaTextChat& chat);
    void updatePresence();
    virtual void join();
    friend class Contact;
public:
    PeerChatRoom(ChatRoomList& parent, const uint64_t& chatid, const std::string& url,
            unsigned char shard, chatd::Priv ownPriv, const uint64_t& peer, chatd::Priv peerPriv);
    PeerChatRoom(ChatRoomList& parent, const mega::MegaTextChat& room);
    virtual IApp::IChatListItem* roomGui() { return mRoomGui; }
    //@endcond

    /** @brief The userid of the other person in the 1on1 chat */
    const uint64_t peer() const { return mPeer; }

    /** @brief The contact object representing the peer of the 1on1 chat */
    Contact& contact() const { return mContact; }

    /** @brief The screen name of the peer */
    virtual const std::string& titleString() const;

    /** @brief The presence status of the chatroom. Derived from the presence
     * of the peer and the status of the chatroom reported by chatd. For example,
     * the peer may be online, but the chatd connection may be offline or there may
     * be a problem joining the chatroom on chatd. In such a case, the presence
     * will be `offline`
     */
    virtual Presence presence() const;
    promise::Promise<void> mediaCall(AvFlags av);
/** @cond PRIVATE */
    //chatd::Listener interface
    virtual void onUserJoin(Id userid, chatd::Priv priv);
    virtual void onUserLeave(Id userid);
    virtual void onOnlineStateChange(chatd::ChatState state);
    virtual void onUnreadChanged();
/** @endcond */
};

/** @brief Represents a chatd chatroom that is a groupchat */
class GroupChatRoom: public ChatRoom
{
public:
    /** @brief Represents a single chatroom member */
    class Member
    {
        GroupChatRoom& mRoom;
        std::string mName;
        chatd::Priv mPriv;
        uint64_t mNameAttrCbHandle;
    public:
        Member(GroupChatRoom& aRoom, const uint64_t& user, chatd::Priv aPriv);
        ~Member();

        /** @brief The current display name of the member */
        const std::string& name() const { return mName; }

        /** @brief The current provilege of the member within the groupchat */
        chatd::Priv priv() const { return mPriv; }
        friend class GroupChatRoom;
    };
    /**
     * @brief A map that holds all the members of a group chat room, keyed by the userid */
    typedef std::map<uint64_t, Member*> MemberMap;

    /** @cond PRIVATE */
    protected:
    MemberMap mPeers;
    IApp::IGroupChatListItem* mRoomGui;
    std::string mTitleString;
    bool mHasTitle;
    std::string mEncryptedTitle; //holds the encrypted title until we create the strongvelope module
    void syncRoomPropertiesWithApi(const mega::MegaTextChat &chat);
    bool syncMembers(const UserPrivMap& users);
    static UserPrivMap& apiMembersToMap(const mega::MegaTextChat& chat, UserPrivMap& membs);
    void loadTitleFromDb();
    promise::Promise<void> decryptTitle();
    void updateAllOnlineDisplays(Presence pres);
    void addMember(const uint64_t& userid, chatd::Priv priv, bool saveToDb);
    bool removeMember(const uint64_t& userid);
    virtual bool syncWithApi(const mega::MegaTextChat &chat);
    IApp::IGroupChatListItem* addAppItem();
    virtual IApp::IChatListItem* roomGui() { return mRoomGui; }
    void deleteSelf(); //<Deletes the room from db and then immediately destroys itself (i.e. delete this)
    void makeTitleFromMemberNames();
    virtual void join();

    friend class ChatRoomList;
    friend class Member;
public:
    GroupChatRoom(ChatRoomList& parent, const mega::MegaTextChat& chat);
    GroupChatRoom(ChatRoomList& parent, const uint64_t& chatid, const std::string& aUrl,
                  unsigned char aShard, chatd::Priv aOwnPriv, const std::string& title);
    ~GroupChatRoom();
    promise::Promise<ReqResult> setPrivilege(karere::Id userid, chatd::Priv priv);
    promise::Promise<void> setTitle(const std::string& title);
    promise::Promise<ReqResult> leave();
    promise::Promise<void> invite(uint64_t userid, chatd::Priv priv);
    virtual promise::Promise<void> mediaCall(AvFlags av);
//chatd::Listener
    void onUserJoin(Id userid, chatd::Priv priv);
    void onUserLeave(Id userid);
    void onOnlineStateChange(chatd::ChatState);
    /** @endcond PRIVATE */

    /** @brief Returns the map of the users in the chatroom, except our own user */
    const MemberMap& peers() const { return mPeers; }

    /** @brief Returns whether the group chatroom has a title set. If not, then
      * its title string will be composed from the first names of the room members
      */
    bool hasTitle() const { return mHasTitle; }

    /** @brief The title of the chatroom */
    virtual const std::string& titleString() const { return mTitleString; }

    /** @brief The 'presence' of the chatroom - it's actually the online state,
     * and can be only online or offline, depending on whether we are connected
     * to the chatd chatroom
     */
    virtual Presence presence() const
    {
        return (mChat->onlineState() == chatd::kChatStateOnline)? Presence::kOnline:Presence::kOffline;
    }

    /** @brief Removes the specifid user from the chatroom. You must have
     * operator privileges to do that.
     * @param user The handle of the user to remove from the chatroom.
     * @returns A promise with the MegaRequest result, returned by the mega SDK.
     */
    promise::Promise<ReqResult> excludeMember(uint64_t user);
};

/** @brief Represents all chatd chatrooms that we are members of at the moment,
 * keyed by the chatid of the chatroom. This object can be obtained
 * via \c Client::chats
 */
class ChatRoomList: public std::map<uint64_t, ChatRoom*> //don't use shared_ptr here as we want to be able to immediately delete a chatroom once the API tells us it's deleted
{
/** @cond PRIVATE */
public:
    Client& client;
    void addMissingRoomsFromApi(const mega::MegaTextChatList& rooms);
    ChatRoom& addRoom(const mega::MegaTextChat &room);
    bool removeRoom(const uint64_t& chatid);
    ChatRoomList(Client& aClient);
    ~ChatRoomList();
    void loadFromDb();
    void onChatsUpdate(const std::shared_ptr<mega::MegaTextChatList>& chats);
/** @endcond PRIVATE */
};

/** @brief Represents a karere contact. Also handles presence change events. */
class Contact: public IPresenceListener
{
/** @cond PRIVATE */
protected:
    ContactList& mClist;
    uint64_t mUserid;
    PeerChatRoom* mChatRoom;
    uint64_t mUsernameAttrCbId;
    std::string mEmail;
    int64_t mSince;
    std::string mTitleString;
    int mVisibility;
    IApp::IContactListHandler* mAppClist; //cached, because we often need to check if it's null
    IApp::IContactListItem* mDisplay; //must be after mTitleString because it will read it
    std::shared_ptr<XmppContact> mXmppContact; //after constructor returns, we are guaranteed to have this set to a vaild instance
    void updateTitle(const std::string& str);
    void setChatRoom(PeerChatRoom& room);
    void attachChatRoom(PeerChatRoom& room);
    friend class PeerChatRoom;
public:
    Contact(ContactList& clist, const uint64_t& userid, const std::string& email,
            int visibility, int64_t since, PeerChatRoom* room = nullptr);
    ~Contact();
/** @endcond PRIVATE */

    /** @brief The contactlist object which this contact is member of */
    ContactList& contactList() const { return mClist; }

    /** @brief The XMPP contact associated with this Mega contact. It provides
     * the presence notifications
     */
    XmppContact& xmppContact() { return *mXmppContact; }

    /** @brief Returns the 1on1 chatroom with this contact, if one exists.
     * Otherwise returns NULL
     */
    PeerChatRoom* chatRoom() { return mChatRoom; }
    /** @brief The \c IApp::IContactListItem that is associated with this
     * contact. Can be NULL if there is no IContactListHandler or it returned
     * NULL from \c addContactListItem()
     */
    IApp::IContactListItem* appItem() const { return mDisplay; }

    /** @brief Creates a 1on1 chatroom with this contact, if one does not exist,
     * otherwise returns the existing one.
     * @returns a promise containing the 1on1 chatroom object
     */
    promise::Promise<ChatRoom *> createChatRoom();

    /** @brief Returns the current screen name of this contact */
    const std::string& titleString() const { return mTitleString; }

    /** @brief Returns the userid of this contact */
    uint64_t userId() const { return mUserid; }

    /** @brief Returns the email of this contact */
    const std::string& email() const { return mEmail; }

    /** @brief Retutns the bare JID, representing this contact in XMPP */
    const std::string& jid() const { return mXmppContact->bareJid(); }

    /** @brief Returns the time since this contact was added */
    int64_t since() const { return mSince; }

    /** @brief The visibility of this contact, as returned by
     * mega::MegaUser::getVisibility(). If it is \c MegaUser::VISIBILITY_HIDDEN,
     * then this contact is not a contact anymore, but kept in the contactlist
     * to be able to access archived chat history etc.
     */
    int visibility() const { return mVisibility; }

    /** @cond PRIVATE */
    virtual void onPresence(Presence pres)
    {
        if (mChatRoom && (mChatRoom->chatdOnlineState() != chatd::kChatStateOnline))
            pres = Presence::kOffline;
        updateAllOnlineDisplays(pres);
    }
    void onVisibilityChanged(int newVisibility)
    {
        mVisibility = newVisibility;
        if (mDisplay)
            mDisplay->onVisibilityChanged(newVisibility);
    }
    void updateAllOnlineDisplays(Presence pres)
    {
        if (mDisplay)
            mDisplay->onPresenceChanged(pres);
        if (mChatRoom)
            mChatRoom->updatePresence();
    }
    friend class ContactList;
};

/** @brief This is the karere contactlist class. It maps user ids
 * to Contact objects
 */
class ContactList: public std::map<uint64_t, Contact*>
{
protected:
    void removeUser(iterator it);
    void removeUser(uint64_t userid);
public:
    /** @brief The Client object that this contactlist belongs to */
    Client& client;

    /** @brief Returns the contact object from the specified XMPP jid if one exists,
     * otherwise returns NULL
     */
    Contact* contactFromJid(const std::string& jid) const;
    Contact& contactFromUserId(uint64_t userid) const;

    /** @cond PRIVATE */
    ContactList(Client& aClient);
    ~ContactList();
    void loadFromDb();
    bool addUserFromApi(mega::MegaUser& user);
    void onUserAddRemove(mega::MegaUser& user); //called for actionpackets
    promise::Promise<void> removeContactFromServer(uint64_t userid);
    void syncWithApi(mega::MegaUserList& users);
    IApp::IContactListItem& attachRoomToContact(const uint64_t& userid, PeerChatRoom &room);
    void onContactOnlineState(const std::string& jid);
    const std::string* getUserEmail(uint64_t userid) const;
    /** @endcond */
};

class Client: public rtcModule::IGlobalEventHandler, mega::MegaGlobalListener
{
/** @cond PRIVATE */
protected:
    std::string mAppDir;
//these must be before the db member, because they are initialized during the init of db member
    Id mMyHandle = mega::UNDEF;
    std::string mSid;
public:
    bool mCacheExisted;
    sqlite3* db = nullptr;
    std::shared_ptr<strophe::Connection> conn;
    std::unique_ptr<chatd::Client> chatd;
    MyMegaApi api;
    rtcModule::IRtcModule* rtc = nullptr;
    bool isTerminating = false;
    unsigned mReconnectConnStateHandler = 0;
    std::function<void()> onChatdReady;
    UserAttrCache userAttrCache;
    IApp& app;
    char mMyPrivCu25519[32] = {0};
    char mMyPrivEd25519[32] = {0};
    char mMyPrivRsa[1024] = {0};
    unsigned short mMyPrivRsaLen = 0;
    char mMyPubRsa[512] = {0};
    unsigned short mMyPubRsaLen = 0;
    std::unique_ptr<IApp::ILoginDialog> mLoginDlg;
    bool contactsLoaded() const { return mContactsLoaded; }
    std::vector<std::shared_ptr<::mega::MegaTextChatList>> mInitialChats;
    /** @endcond PRIVATE */

    /** @brief The contact list of the client */
    std::unique_ptr<ContactList> contactList;

    /** @brief The list of chats that we are member of */
    std::unique_ptr<ChatRoomList> chats;

    const Id myHandle() const { return mMyHandle; }

    /** @brief Our own display name */
    const std::string& myName() const { return mMyName; }

    /** @brief Utulity function to convert a jid to a user handle */
    static uint64_t useridFromJid(const std::string& jid);

    /** @brief The XMPP resource of our XMPP connection */
    std::string getResource() const
    {
        return strophe::getResourceFromJid(conn->fullJid());
    }

    /**
     * @brief Creates a karere Client.
     *
     * @param sdk The Mega SDK instance that this client will use.
     * @param app The IApp interface that the client will use to access
     * services/objects implemented by the application.
     * @param pres The initial presence that will be set when we log in.
     * @param existingCache Whether the karere cache db exists and karere should
     * try to use it, or not. If \c true is specified but the db is unreadable or
     * inconsistent, karere will behave as if \c false was specified - will
     * delete the karere.db file and re-create it from scratch.
     */
    Client(::mega::MegaApi& sdk, IApp& app, const std::string& appDir,
           Presence pres, bool existingCache);

    virtual ~Client();

    /**
     * @brief A convenience method to log in the associated Mega SDK instance,
     *  using IApp::ILoginDialog to ask the user/app for credentials. This
     * method is to be used in a standalone chat app where the SDK instance is not
     * logged by other code, like for example the qt test app. THe reason this
     * method does not just accept a user and pass but rather calls back into
     * ILoginDialog is to be able to update the login progress via ILoginDialog,
     * and to save the app the management of the dialog, retries in case of
     * bad credentials etc. This is just a convenience method.
     */
    promise::Promise<ReqResult> sdkLoginNewSession();

    /**
     * @brief A convenience method to log the sdk in using an existing session,
     * identified by \c sid. This is to be used in a standalone chat app where
     * there is no existing code that logs in the Mega SDK instance.
     */
    promise::Promise<ReqResult> sdkLoginExistingSession(const std::string& sid);

    /**
     * @brief Performs karere-only login, assuming the Mega SDK is already logged in
     * with an existing session.
     */
    void initWithExistingSession();

    /**
     * @brief Performs karere-only login, assuming the Mega SDK is already logged
     * in with a new session
     */
    promise::Promise<void> initWithNewSession();
    /**
     * @brief init Initializes karere via calling initWithNewSession() or initWithExistingSession();
     * depending on whether there is a karere cache existing and matches the
     * sid of the SDK
     */
    promise::Promise<void> init();

    /** @brief Does the actual connection to chatd, xmpp and gelb. Assumes the
     * Mega SDK is already logged in. This must be called after
     * \c initNewSession() or \c initExistingSession() completes */
    promise::Promise<void> connect();

    /**
     * @brief A convenience method that logs in the Mega SDK, by checking
     * the karere cache if there is a cached session - if there is, it calls
     * \c sdkLoginExistingSession(), otherwise \c sdkLoginNewSession(). Then inits
     * the karere client in the corresponding way (with or without existing
     * session).
     * This can be used when building a standalone chat app where there is no app
     * code that logs in the Mega SDK.
     */
    promise::Promise<void> loginSdkAndInit();

    /** @brief Notifies the client that network connection is down */
    void notifyNetworkOffline();

    /** @brief Notifies the client that internet connection is again available */
    void notifyNetworkOnline();

    void startKeepalivePings();

    /** Terminates the karere client, logging it out, hanging up calls,
     * and cleaning up state
     * @param deleteDb - if set to \c true, deletes the local cache db.
     */
    promise::Promise<void> terminate(bool deleteDb=false);

    /**
     * @brief Ping a target peer to check whether he/she is alive
     *
     * @param [peerJid] {const char*} peer's Jid. If NULL, then no 'to'
     * attribute will be included in the stanza, effectively sending the ping to the server
     * @param [intervalSec] {int} optional with default value as 100, interval in seconds to do ping.
     *
     * This performs a xmpp ping to the target jid to check if the user is alive or not.
     */
    strophe::StanzaPromise pingPeer(const char* peerJid);

    /**
    * @brief set user's chat presence.
    * Set user's presence state
    *
    * @param force Forces re-setting the presence, even if the current presence
    * is the same. Normally is \c false
    */
    promise::Promise<void> setPresence(const Presence pres, bool force = false);

    /** Returns the XMPP contactlist, as obtained from the XMPP server */
    XmppContactList& xmppContactList()
    {
        return mXmppContactList;
    }

    /** @brief Creates a group chatroom with the specified peers, privileges
     * and title.
     * @param peers A vector of userhandle and privilege pairs for each of
     * the peer users. Our own handle is implicitly added to the groupchat
     * with operator privilega
     * @param title The title of the group chat. If set to an empty string,
     * no title will be set and the room will be shown with the names of
     * the participants.
     */
    promise::Promise<karere::Id>
    createGroupChat(std::vector<std::pair<uint64_t, chatd::Priv>> peers);

/** @cond PRIVATE */
    void dumpChatrooms(::mega::MegaTextChatList& chatRooms);
    void dumpContactList(::mega::MegaUserList& clist);

protected:
    std::string mMyName;
    bool mContactsLoaded = false;
    Presence mOwnPresence;
    /** @brief Our own email address */
    std::string mEmail;
    /** @brief Our password */
    std::string mPassword;
    /** @brief Client's contact list */
    XmppContactList mXmppContactList;
    typedef FallbackServerProvider<HostPortServerInfo> XmppServerProvider;
    std::unique_ptr<XmppServerProvider> mXmppServerProvider;
    std::unique_ptr<rh::IRetryController> mReconnectController;
    xmpp_ts mLastPingTs = 0;
    sqlite3* openDb();
    void wipeDb();
    sqlite3* reinitDb();
    void createDatabase(sqlite3*& database);
    void connectToChatd();
    karere::Id getMyHandleFromDb();
    karere::Id getMyHandleFromSdk();
    promise::Promise<void> loadOwnKeysFromApi();
    void loadOwnKeysFromDb();
    void loadContactListFromApi();
    strongvelope::ProtocolHandler* newStrongvelope(karere::Id chatid);
    void setupXmppReconnectHandler();
    promise::Promise<void> connectXmpp(const std::shared_ptr<HostPortServerInfo>& server);
    void setupXmppHandlers();
    promise::Promise<int> initializeContactList();

    /**
     * @brief send response to ping request.
     *
     * This performs an xmpp response to the received xmpp ping request.
     */
    void sendPong(const std::string& peerJid, const std::string& messageId);

    //rtcModule::IGlobalEventHandler interface
    virtual rtcModule::IEventHandler* onIncomingCallRequest(
            const std::shared_ptr<rtcModule::ICallAnswer> &call);
    virtual void discoAddFeature(const char *feature);
    //mega::MegaGlobalListener interface, called by worker thread
    virtual void onChatsUpdate(mega::MegaApi*, mega::MegaTextChatList* rooms);
    virtual void onUsersUpdate(mega::MegaApi*, mega::MegaUserList* users);
    virtual void onContactRequestsUpdate(mega::MegaApi*, mega::MegaContactRequestList* reqs);
    friend class ChatRoom;
/** @endcond PRIVATE */
};

}
#endif // CHATCLIENT_H<|MERGE_RESOLUTION|>--- conflicted
+++ resolved
@@ -132,12 +132,9 @@
      */
     void removeAppChatHandler();
 
-<<<<<<< HEAD
-=======
     /** @brief Initiates a webrtc call in the chatroom
      *  @param av Whether to initially send video and/or audio
      */
->>>>>>> 14b0719e
     virtual promise::Promise<void> mediaCall(AvFlags av) = 0;
 
     //chatd::Listener implementation
