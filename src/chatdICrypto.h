#ifndef ICRYPTO_H
#define ICRYPTO_H
#include <timers.hpp>
#include <promise.h>
#include <chatd.h>

namespace chatd
{
enum
{
    SVCRYPTO_ERRTYPE = 0x3e9ac910, //< all promise errors originating from strongvelope should have this type
    SVCRYPTO_ENOKEY = 1 //< Can't decrypt because we can't obtain the decrypt key. May occur if a message was sent just after a user joined
};

class Chat;
class ICrypto
{
    void *appCtx;
    
public:
    ICrypto(void *ctx) : appCtx(ctx) {}
    
    virtual void setUsers(karere::SetOfIds* users) = 0;

    /**
     * @brief msgEncrypt Encrypts a message, putting the contents in the specified
     * \c msgCommand object.
     * @param msg The message to encrypt. If msg.keyid is not 0, then it must be encrypted
     * with the key specified by that keyid. If it is 0, then it's up to the crypto module
     * to choose the key, and it must set msg.keyid to the id of the key used. It may decide
     * create a new send key, by calling Chat.setNewSendKey() with a newly generated key.
     * @param cmd The MsgCommand object that will be sent for that message. The
     * command object is fully configured with userid, chatid etc, and with a zero-length
     * message - i.e. the message length field is set to zero, and there is no message data.
     * When the encrypted message data is generated, setMsg() must be called on the
     * msgCommand object with the actual encrypted message data and the length of that data.
     * The keyid field of the command object is the same as msg.keyid when the method
     * is called, and if msg.keyid is 0 (i.e. it has to be set by this method),
     * it must also update the command's keyid to the same value - the keyids of the Message
     * and MsgCommand object must always be in sync.
     * The current encryption key is kept in \c Chat.currentSendKey. If the crypto module
     * generates a new key, it must call \c Chat.setNewSendKey() with the new key, which
     * will immediately post the unconfirmed key (i.e. with no keyid yet) to the chat. The
     * keyid of currentSendKey will be set to Key::kUnconfirmedId (0xffffffff).
     * Upon key confirmation from the server, the id of currentKeyId will be updated to the
     * server-assigned keyid. The crypto module should not care about the key's id,
     * it should just use whatever \c Chat.currentKeyId.id() is set to.
     * @return Whether the encryption was successful.
     * In case a participant's public key is not immediately available (and needs to be
     * fetched from the API), \c false must be returned. When the key fetch is done and
     * the encrypt operation will be successful, the crypto module must call
     * \c Chat::onCanEncryptAgain(). This will result in \c encrypt() called again
     * for that same message, and for any subsequent messages that may have accumulated
     * in the output queue, until the queue is empty, another(or this) \c msgEncrypt()
     * call return \c false, or the connection goes offline. Upon a subsequent call for the
     * same message, it is not guaranteed that the keyid that this method set in the previous
     * call for the Message and MsgCommand objects will be preserved, so it has to be set
     * again on both objects in case \c msg.keyid == Key::kUnconfirmedId.
     * @note Event if it returns false, this method may still generate a new key and call
     * \c setNewSendKey(). The benefit would be that the server may confirm the key until
     * the pubkey is obtained from the API, thus allowing the usage of a real keyid for
     * that message instead of the 0xffffffff keyid.
     */
    virtual promise::Promise<std::pair<MsgCommand*, KeyCommand*> >
    msgEncrypt(Message* msg, MsgCommand* cmd) = 0;

    /**
     * @brief Called by the client for received messages to decrypt them.
     * The crypto module \b must also set the type of the message, so that the client
     * knows whether to pass it to the application (i.e. contains an actual message)
     * or should not (i.e. contains a crypto system packet)
     */
    virtual promise::Promise<Message*> msgDecrypt(Message* src) = 0;

    /**
     * @brief The chatroom connection (to the chatd server shard) state state has changed.
     */
    virtual void onOnlineStateChange(ChatState state){}

    /**
     * @brief A user has joined, or their privilege has changed
     * @param privilege - the new privilege, if it is PRIV_NOTPRESENT, then the user
     * left the chat
     */
    virtual void onUserJoin(karere::Id userid){}

    /**  @brief A user has left the room */
    virtual void onUserLeave(karere::Id userid){}

    /**
    * @brief A key was received from the server, and added to Chat.keys
    */
    virtual void onKeyReceived(KeyId keyid, karere::Id sender, karere::Id receiver,
        const char* keydata, uint16_t keylen) = 0;

    /**
     * @brief A new key sent to server has been confirmed by the server, and added to Chat.keys
     */
    virtual void onKeyConfirmed(KeyId keyxid, KeyId keyid)  = 0;

    /**
     * @brief A new key sent to server has been rejected by the server
     */
    virtual void onKeyRejected()  = 0;

    virtual KeyId currentKeyId() const = 0;

    /**
     * @brief Invalidates the current send key, forcing a new send key to be generated
     * and posted on next message encrypt.
     * This is necessary when one or more messages are deleted from the send queue
     * and moved to the manual send list. If the crypto module has generated a new
     * key with one of these messages, that key will never be sent to the server
     * and never confirmed, so all subsequent messages generated by the crypto module
     * will have the unconfirmed keyid (0xffffffff), and it will never be updated
     * to a real one.
     */
    virtual void resetSendKey() = 0;

    virtual const chatd::KeyCommand* unconfirmedKeyCmd() const = 0;

    /** @brief Extract keys from legacy messages.
     * Must be called for every received message, even if decryption of a previous
     * message is not completed yet, as it may depend on this key.
     */
    virtual bool handleLegacyKeys(chatd::Message& msg) = 0;

    virtual void randomBytes(void* buf, size_t bufsize) const = 0;

    virtual promise::Promise<std::shared_ptr<Buffer>>
    encryptChatTitle(const std::string& data, uint64_t extraUser=0) = 0;

    virtual promise::Promise<std::string>
    decryptChatTitle(const Buffer& data) = 0;

<<<<<<< HEAD
    virtual void onHistoryReload() = 0;

/**
 * @brief The crypto module is destroyed when that chatid is left or the client is destroyed
 */    
=======
    /**
     * @brief The crypto module is destroyed when that chatid is left or the client is destroyed
     */
>>>>>>> 69fcc501
    virtual ~ICrypto(){}
};
}
#endif // ICRYPTO_H
<|MERGE_RESOLUTION|>--- conflicted
+++ resolved
@@ -133,17 +133,11 @@
     virtual promise::Promise<std::string>
     decryptChatTitle(const Buffer& data) = 0;
 
-<<<<<<< HEAD
     virtual void onHistoryReload() = 0;
 
-/**
- * @brief The crypto module is destroyed when that chatid is left or the client is destroyed
- */    
-=======
     /**
      * @brief The crypto module is destroyed when that chatid is left or the client is destroyed
      */
->>>>>>> 69fcc501
     virtual ~ICrypto(){}
 };
 }
