--- conflicted
+++ resolved
@@ -44,11 +44,7 @@
     };
 
     Presence(Code pres = kUnknown): mPres(pres){}
-<<<<<<< HEAD
-    Code code() const { return mPres & static_cast<uint8_t>(~kFlagsMask); }
-=======
     Code code() const { return static_cast<Code>(mPres & ~kFlagsMask); }
->>>>>>> 376a6f24
     Code status() const { return code(); }
     operator Code() const { return code(); }
     Code raw() const { return mPres; }
@@ -278,7 +274,7 @@
     /** True if the autoaway should be considered to signal user's activity or not */
     bool autoAwayInEffect() const;
 
-    void fromCode(karere::Presence::Code code);
+    void fromCode(uint16_t code);
     uint16_t toCode() const;
     std::string toString() const;
 
