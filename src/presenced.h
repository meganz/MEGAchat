--- conflicted
+++ resolved
@@ -479,18 +479,14 @@
     /** Tells presenced that there's user's activity (notified by the app) */
     void signalActivity();
 
-<<<<<<< HEAD
     // peers management
     void addPeer(karere::Id peer);
     void removePeer(karere::Id peer, bool force=false);
     void updatePeerPresence(karere::Id peer, karere::Presence pres);
     karere::Presence peerPresence(karere::Id peer);
-=======
     /** @brief Updates user last green if it's more recent than the current value.*/
     bool updateLastGreen(karere::Id userid, time_t lastGreen);
     time_t getLastGreen(karere::Id userid);
-
->>>>>>> cbc5d715
     ~Client();
 };
 
