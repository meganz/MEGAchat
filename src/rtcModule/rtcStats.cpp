#include <rtcModule/rtcStats.h>
#include <math.h>
#include <webrtcAdapter.h>

#include <iostream>

namespace  rtcModule
{

void ConnStatsCallBack::removeStats()
{
    mStats = nullptr;
}

void ConnStatsCallBack::AddRef() const
{
    mRefCount.IncRef();
}

rtc::RefCountReleaseStatus ConnStatsCallBack::Release() const
{
    const auto status = mRefCount.DecRef();
    if (status == rtc::RefCountReleaseStatus::kDroppedLastRef)
    {
        delete this;
    }

    return status;
}

std::string Stats::getJson()
{
    rapidjson::Document json(rapidjson::kObjectType);

    rapidjson::Value userid(rapidjson::kStringType);
    userid.SetString(mPeerId.toString().c_str(), json.GetAllocator());
    json.AddMember("userid", userid, json.GetAllocator());
    json.AddMember("cid", mCid, json.GetAllocator());
    rapidjson::Value callid(rapidjson::kStringType);
    callid.SetString(mCallid.toString().c_str(), json.GetAllocator());
    json.AddMember("callid", callid, json.GetAllocator());
    json.AddMember("toffs", mTimeOffset, json.GetAllocator());
    json.AddMember("dur", mDuration, json.GetAllocator());
    rapidjson::Value device(rapidjson::kStringType);
    device.SetString(mDevice.c_str(), json.GetAllocator());
    json.AddMember("ua", device, json.GetAllocator());

    rapidjson::Value samples(rapidjson::kObjectType);

    std::vector<float> periods;
    for (unsigned int i = 1; i < mSamples.mT.size(); i++)
    {
        periods.push_back(static_cast<float>(mSamples.mT[i] - mSamples.mT[i - 1])/1000.0);
    }

    rapidjson::Value t(rapidjson::kArrayType);
    parseSamples(mSamples.mT, t, json, false);
    samples.AddMember("t", t, json.GetAllocator());

    rapidjson::Value pl(rapidjson::kArrayType);
    parseSamples(mSamples.mPacketLost, pl, json, true, &periods);
    samples.AddMember("pl", pl, json.GetAllocator());

    rapidjson::Value rtt(rapidjson::kArrayType);
    parseSamples(mSamples.mRoundTripTime, rtt, json, false);
    samples.AddMember("rtt", rtt, json.GetAllocator());

    rapidjson::Value txBwe(rapidjson::kArrayType);
    parseSamples(mSamples.mOutGoingBitrate, txBwe, json, false);
    samples.AddMember("txBwe", txBwe, json.GetAllocator());

    rapidjson::Value rx(rapidjson::kArrayType);
    parseSamples(mSamples.mBytesReceived, rx, json, true, &periods);
    samples.AddMember("rx", rx, json.GetAllocator());

    rapidjson::Value tx(rapidjson::kArrayType);
    parseSamples(mSamples.mBytesSend, tx, json, true, &periods);
    samples.AddMember("tx", tx, json.GetAllocator());

    rapidjson::Value av(rapidjson::kArrayType);
    parseSamples(mSamples.mAv, av, json, false);
    samples.AddMember("av", av, json.GetAllocator());

    rapidjson::Value nrxh(rapidjson::kArrayType);
    parseSamples(mSamples.mNrxh, nrxh, json, false);
    samples.AddMember("nrxh", nrxh, json.GetAllocator());

    rapidjson::Value nrxl(rapidjson::kArrayType);
    parseSamples(mSamples.mNrxl, nrxl, json, false);
    samples.AddMember("nrxl", nrxl, json.GetAllocator());

    rapidjson::Value nrxa(rapidjson::kArrayType);
    parseSamples(mSamples.mNrxa, nrxa, json, false);
    samples.AddMember("nrxa", nrxa, json.GetAllocator());

    rapidjson::Value vtxfps(rapidjson::kArrayType);
<<<<<<< HEAD
    parseSamples(mSamples.mVtxLowResfps, vtxfps, json, false);
    samples.AddMember("vtxfps", vtxfps, json.GetAllocator());

    rapidjson::Value vtxw(rapidjson::kArrayType);
    parseSamples(mSamples.mVtxLowResw, vtxw, json, false);
    samples.AddMember("vtxw", vtxw, json.GetAllocator());

    rapidjson::Value vtxh(rapidjson::kArrayType);
    parseSamples(mSamples.mVtxLowResh, vtxh, json, false);
=======
    parseSamples(mSamples.mVtxHiResfps, vtxfps, json, false);
    samples.AddMember("vtxfps", vtxfps, json.GetAllocator());

    rapidjson::Value vtxw(rapidjson::kArrayType);
    parseSamples(mSamples.mVtxHiResw, vtxw, json, false);
    samples.AddMember("vtxw", vtxw, json.GetAllocator());

    rapidjson::Value vtxh(rapidjson::kArrayType);
    parseSamples(mSamples.mVtxHiResh, vtxh, json, false);
>>>>>>> fc88fb32
    samples.AddMember("vtxh", vtxh, json.GetAllocator());

    json.AddMember("samples", samples, json.GetAllocator());
    json.AddMember("trsn", mTermCode, json.GetAllocator());
    json.AddMember("grp", static_cast<int>(mIsGroup), json.GetAllocator());

    rapidjson::StringBuffer buffer;
    rapidjson::Writer<rapidjson::StringBuffer> writer(buffer);
    json.Accept(writer);
    std::string jsonStats(buffer.GetString(), buffer.GetSize());
    return jsonStats;
}

void Stats::clear()
{
    mPeerId = karere::Id::inval();
    mCid = 0;
    mCallid = karere::Id::inval();
    mTimeOffset = 0;
    mDuration = 0;
    mSamples.mT.clear();
    mSamples.mPacketLost.clear();
    mSamples.mRoundTripTime.clear();
    mSamples.mOutGoingBitrate.clear();
    mSamples.mBytesReceived.clear();
    mSamples.mBytesSend.clear();
    mSamples.mQ.clear();
    mSamples.mAv.clear();
    mSamples.mNrxh.clear();
    mSamples.mNrxl.clear();
    mSamples.mNrxa.clear();
    mSamples.mVtxLowResfps.clear();
    mSamples.mVtxLowResw.clear();
    mSamples.mVtxLowResh.clear();
    mTermCode = 0;
    mIsGroup = false;
    mInitialTs = 0;
    mDevice.clear();
}

void Stats::parseSamples(const std::vector<int32_t> &samples, rapidjson::Value &value, rapidjson::Document& json, bool diff, const std::vector<float> *periods)
{
    std::vector<int32_t> datas;
    if (diff)
    {
        for (unsigned int i = 1; i < samples.size(); i++)
        {
            datas.push_back(samples[i] - samples[i - 1]);
        }

        datas.insert(datas.begin(), 0);
    }
    else
    {
        datas = samples;
    }

    if (datas.empty())
    {
        // Force to add empty brackets
        value.PushBack(0, json.GetAllocator());
        value.Erase(value.Begin());
        return;
    }

    int32_t lastValue = datas[0];
    unsigned int lastIndex = 0;
    for (unsigned int i = 1; i < datas.size(); i++)
    {
        int32_t data = datas[i];

        if (periods)
        {
            if (i < periods->size())
            {
                data = static_cast<int32_t>(static_cast<float>(data) / periods->at(i));
            }
            else
            {
                data = static_cast<int32_t>(static_cast<float>(data) / periods->back());
            }
        }

        if (lastValue == data && i < (datas.size() - 1))
        {
            continue;
        }

        int numDuplicatedValues = i - lastIndex;
        if (numDuplicatedValues < 2)
        {
            value.PushBack(lastValue, json.GetAllocator());
        }
        else
        {
            rapidjson::Value pair(rapidjson::kArrayType);
            pair.PushBack(lastValue, json.GetAllocator());
            pair.PushBack(numDuplicatedValues, json.GetAllocator());
            value.PushBack(pair, json.GetAllocator());
        }

        lastIndex = i;
        lastValue = datas[i];
    }
}

ConnStatsCallBack::ConnStatsCallBack(Stats *stats, uint32_t hiResId, uint32_t lowResId)
    : mStats(stats)
    , mHiResId(hiResId)
    , mLowResId(lowResId)
{
    AddRef();
}

ConnStatsCallBack::~ConnStatsCallBack()
{

}

void ConnStatsCallBack::OnStatsDelivered(const rtc::scoped_refptr<const webrtc::RTCStatsReport> &report)
{
    auto wptr = weakHandle();
    karere::marshallCall([wptr, this, report]()
    {
        if (wptr.deleted() || !mStats)
        {
            return;
        }

        int64_t ts = 0;
        uint32_t packetLost = 0;
        mStats->mSamples.mRoundTripTime.push_back(0.0);
        mStats->mSamples.mOutGoingBitrate.push_back(0.0);
        mStats->mSamples.mBytesReceived.push_back(0);
        mStats->mSamples.mBytesSend.push_back(0);
        mStats->mSamples.mPacketLost.push_back(0);
        mStats->mSamples.mVtxHiResh.push_back(0);
        mStats->mSamples.mVtxHiResfps.push_back(0);
        mStats->mSamples.mVtxHiResw.push_back(0);
        mStats->mSamples.mVtxLowResh.push_back(0);
        mStats->mSamples.mVtxLowResfps.push_back(0);
        mStats->mSamples.mVtxLowResw.push_back(0);

        if (mStats->mInitialTs == 0)
        {
            mStats->mInitialTs = report->timestamp_us();
        }

        mStats->mSamples.mT.push_back((report->timestamp_us() - mStats->mInitialTs)/ 1000);

        for (auto it = report->begin(); it != report->end(); it++)
        {
            if (strcmp(it->type(), "candidate-pair") == 0)
            {
                double rtt = 0.0;
                double txBwe = 0.0;
                int64_t bytesRecv = 0;
                int64_t bytesSend = 0;
                getConnStats(it, rtt, txBwe, bytesRecv, bytesSend);
                mStats->mSamples.mRoundTripTime.back() += rtt;
                mStats->mSamples.mOutGoingBitrate.back() += txBwe;
                mStats->mSamples.mBytesReceived.back() += bytesRecv;
                mStats->mSamples.mBytesSend.back() += bytesSend;
            }
            else if (strcmp(it->type(), "inbound-rtp") == 0)
            {
                std::vector<const webrtc::RTCStatsMemberInterface*>members = it->Members();
                ts = it->timestamp_us();
                for (const webrtc::RTCStatsMemberInterface* member : members)
                {
                    if (strcmp(member->name(), "packetsLost") == 0)
                    {
                        packetLost = *member->cast_to<const webrtc::RTCStatsMember<int32_t>>();
                        mStats->mSamples.mPacketLost.back() = mStats->mSamples.mPacketLost.back() + packetLost;
                    }
                }
            }
            else if (strcmp(it->type(), "outbound-rtp") == 0)
            {
                uint32_t width = 0;
                uint32_t height = 0;
                double fps = 0;
                uint32_t ssrc = 0;
                for (const webrtc::RTCStatsMemberInterface* member : it->Members())
                {
                    if (strcmp(member->name(), "frameWidth") == 0)
                    {
                        width = *member->cast_to<const webrtc::RTCStatsMember<uint32_t>>();
                    }
                    else if (strcmp(member->name(), "frameHeight") == 0)
                    {
                        height = *member->cast_to<const webrtc::RTCStatsMember<uint32_t>>();
                    }
                    else if (strcmp(member->name(), "framesPerSecond") == 0)
                    {
                        fps = *member->cast_to<const webrtc::RTCStatsMember<double>>();
                    }
                    else if (strcmp(member->name(), "ssrc") == 0)
                    {
                        ssrc = *member->cast_to<const webrtc::RTCStatsMember<uint32_t>>();
                    }
                }

                if (ssrc == mHiResId && mHiResId)
                {
                    mStats->mSamples.mVtxHiResh.back() = height;
                    mStats->mSamples.mVtxHiResfps.back() = static_cast<int32_t>(fps);
                    mStats->mSamples.mVtxHiResw.back() = width;
                }
                else if (ssrc == mLowResId && mLowResId)
                {
                    mStats->mSamples.mVtxLowResh.back() = height;
                    mStats->mSamples.mVtxLowResfps.back() = static_cast<int32_t>(fps);
                    mStats->mSamples.mVtxLowResw.back() = width;
                }
            }
        }
    }, artc::gAppCtx);

    Release();
}

void ConnStatsCallBack::getConnStats(const webrtc::RTCStatsReport::ConstIterator& it, double& rtt, double txBwe, int64_t& bytesRecv, int64_t& bytesSend)
{
    std::vector<const webrtc::RTCStatsMemberInterface*>members = it->Members();
    for (const webrtc::RTCStatsMemberInterface* member : members)
    {
        if (strcmp(member->name(), "currentRoundTripTime") == 0)
        {
            rtt = *member->cast_to<const webrtc::RTCStatsMember<double>>() * 1000;
        }
        else if (strcmp(member->name(), "availableOutgoingBitrate") == 0)
        {
            txBwe = round(static_cast<double>(*member->cast_to<const webrtc::RTCStatsMember<double>>()) / 128.0);
        }
        else if (strcmp(member->name(), "bytesReceived") == 0)
        {
           bytesRecv = *member->cast_to<const webrtc::RTCStatsMember<uint64_t>>() / 128;
        }
        else if (strcmp(member->name(), "bytesSent") == 0)
        {
            bytesSend = *member->cast_to<const webrtc::RTCStatsMember<uint64_t>>() / 128;
        }
    }
}

}<|MERGE_RESOLUTION|>--- conflicted
+++ resolved
@@ -94,17 +94,6 @@
     samples.AddMember("nrxa", nrxa, json.GetAllocator());
 
     rapidjson::Value vtxfps(rapidjson::kArrayType);
-<<<<<<< HEAD
-    parseSamples(mSamples.mVtxLowResfps, vtxfps, json, false);
-    samples.AddMember("vtxfps", vtxfps, json.GetAllocator());
-
-    rapidjson::Value vtxw(rapidjson::kArrayType);
-    parseSamples(mSamples.mVtxLowResw, vtxw, json, false);
-    samples.AddMember("vtxw", vtxw, json.GetAllocator());
-
-    rapidjson::Value vtxh(rapidjson::kArrayType);
-    parseSamples(mSamples.mVtxLowResh, vtxh, json, false);
-=======
     parseSamples(mSamples.mVtxHiResfps, vtxfps, json, false);
     samples.AddMember("vtxfps", vtxfps, json.GetAllocator());
 
@@ -114,7 +103,6 @@
 
     rapidjson::Value vtxh(rapidjson::kArrayType);
     parseSamples(mSamples.mVtxHiResh, vtxh, json, false);
->>>>>>> fc88fb32
     samples.AddMember("vtxh", vtxh, json.GetAllocator());
 
     json.AddMember("samples", samples, json.GetAllocator());
