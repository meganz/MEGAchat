--- conflicted
+++ resolved
@@ -445,9 +445,7 @@
     JSON_ADD_STR(caid, mIsJoiner ? mOwnAnonId.toString() : mPeerAnonId.toString());
     JSON_ADD_STR(aaid, mIsJoiner ? mPeerAnonId.toString() : mOwnAnonId.toString());
     JSON_ADD_STR(termRsn, mTermRsn);
-<<<<<<< HEAD
     JSON_ADD_INT(grp, mIsGroupCall ? 1 : 0);
-=======
     if (mIceDisconnections > 0)
     {
         JSON_SUBOBJ("hicc");
@@ -463,7 +461,6 @@
         JSON_ADD_STR(prevSid, mPreviousSessionId.toString());
         JSON_END_SUBOBJ();
     }
->>>>>>> 9c62e27a
     json[json.size()-1]='}'; //all
 }
 }
