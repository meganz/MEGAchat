#pragma once
#include <api/peer_connection_interface.h>
#include <pc/audio_track.h>
#include <api/jsep_session_description.h>
#include <media/base/video_broadcaster.h>
#include <modules/video_capture/video_capture.h>
#include "base/gcmpp.h"
#include "karereCommon.h" //only for std::string on android
#include "base/promise.h"
#include "webrtcAsyncWaiter.h"
#include "rtcmPrivate.h"
#include <rtc_base/ref_counter.h>

#ifdef __OBJC__
@class AVCaptureDevice;
@class RTCCameraVideoCapturer;
#else
typedef struct objc_object AVCaptureDevice;
typedef struct objc_object RTCCameraVideoCapturer;
#endif

#ifdef __ANDROID__
#include <sdk/android/native_api/video/video_source.h>
#endif


namespace std
{
    template< bool B, class T = void >
    using enable_if_t = typename enable_if<B,T>::type;
}

namespace artc
{
/** Global PeerConnectionFactory that initializes and holds a webrtc runtime context*/

extern rtc::scoped_refptr<webrtc::PeerConnectionFactoryInterface> gWebrtcContext;
extern AsyncWaiter* gAsyncWaiter;

/** Globally initializes the library */
bool init(void *appCtx);
/** De-initializes and cleans up the library and webrtc stack */
void cleanup();
bool isInitialized();
unsigned long generateId();

typedef rtc::scoped_refptr<webrtc::MediaStreamInterface> tspMediaStream;

/** The error type code that will be set when promises returned by this lib are rejected */
enum: uint32_t { ERRTYPE_RTC = 0x3e9a57c0 }; //promise error type
/** The specific error codes of rejected promises */
enum {kCreateSdpFailed = 1, kSetSdpDescriptionFailed = 2};

// Old webrtc versions called user callbacks directly from internal webrtc threads,
// so we needed to marshall these callbacks to our GUI thread. New webrtc relies
// on the main thread to process internal webrtc messages (as any other webrtc thread),
// and using that mechanism webrtc marshalls the calls on the main/GUI thread by itself,
// thus we don't need to do that. Define RTCM_MARSHALL_CALLBACKS if you want the callbacks
// marshalled by Karere. This should not be needed.

#ifdef RTCM_MARSHALL_CALLBACKS
#define RTCM_DO_CALLBACK(code,...)      \
    ::mega::marshallCall([__VA_ARGS__]() mutable { \
        code;                                    \
    })
#else
#define RTCM_DO_CALLBACK(code,...)                              \
    assert(rtc::Thread::Current() == gAsyncWaiter->guiThread()); \
    code
#endif

class SdpCreateCallbacks : public webrtc::CreateSessionDescriptionObserver
{
public:
  // The implementation of the CreateSessionDescriptionObserver takes
  // the ownership of the |desc|.
    typedef promise::Promise<webrtc::SessionDescriptionInterface*> PromiseType;
    SdpCreateCallbacks(const PromiseType& promise)
        :mPromise(promise){}
    virtual void OnSuccess(webrtc::SessionDescriptionInterface* desc)
    {
        RTCM_DO_CALLBACK(mPromise.resolve(desc); Release(), this, desc);
    }
    void OnFailure(webrtc::RTCError error) override
    {
        RTCM_DO_CALLBACK(
           mPromise.reject(::promise::Error(error.message(), kCreateSdpFailed, ERRTYPE_RTC));
           Release();
        , this, error);

    }

protected:
    PromiseType mPromise;
};
struct IceCandText
{
    std::string candidate;
    std::string sdpMid;
    int sdpMLineIndex;
    IceCandText(const webrtc::IceCandidateInterface* cand)
    {
        if (!cand->ToString(&candidate))
        {
            printf("ERROR: Failed to serialize candidate\n");
            return;
        }
         sdpMid = cand->sdp_mid();
         sdpMLineIndex = cand->sdp_mline_index();
    }
    inline webrtc::JsepIceCandidate* createObject()
    {
        auto cand = new webrtc::JsepIceCandidate(sdpMid, sdpMLineIndex);
        webrtc::SdpParseError err;
        if (!cand->Initialize(candidate, &err))
            throw std::runtime_error("Error parsing ICE candidate: line "+err.line+"\nError: "+err.description);
        return cand;
    }
};

class SdpSetCallbacks : public webrtc::SetSessionDescriptionObserver
{
public:
    typedef promise::Promise<void> PromiseType;
    SdpSetCallbacks(const PromiseType& promise)
    :mPromise(promise)
    {}

    virtual void OnSuccess()
    {
        RTCM_DO_CALLBACK(mPromise.resolve(); Release(), this);
    }

    virtual void OnFailure(webrtc::RTCError error)
    {
        RTCM_DO_CALLBACK(
            mPromise.reject(::promise::Error(error.message(), kSetSdpDescriptionFailed, ERRTYPE_RTC));
            Release();
        , this, error.message());
    }

protected:
    PromiseType mPromise;
};

template <class C>
class myPeerConnection: public
        rtc::scoped_refptr<webrtc::PeerConnectionInterface>
{
protected:
    //PeerConnectionObserver implementation
    struct Observer: public webrtc::PeerConnectionObserver
    {
        Observer(C& handler):mHandler(handler){}
        virtual void OnError()
        {
            RTCM_DO_CALLBACK(mHandler.onError(), this);
        }
        virtual void OnAddStream(scoped_refptr<webrtc::MediaStreamInterface> stream)
        {
            tspMediaStream spStream(stream);
            RTCM_DO_CALLBACK(mHandler.onAddStream(spStream), this, spStream);
        }
        virtual void OnRemoveStream(scoped_refptr<webrtc::MediaStreamInterface> stream)
        {
            tspMediaStream spStream(stream);
            RTCM_DO_CALLBACK(mHandler.onRemoveStream(spStream), this, spStream);
        }
        virtual void OnIceCandidate(const webrtc::IceCandidateInterface* candidate)
        {
            std::shared_ptr<IceCandText> spCand(new IceCandText(candidate));
            RTCM_DO_CALLBACK(mHandler.onIceCandidate(spCand), this, spCand);
        }
        virtual void OnIceComplete()
        {
            RTCM_DO_CALLBACK(mHandler.onIceComplete(), this);
        }
        virtual void OnSignalingChange(webrtc::PeerConnectionInterface::SignalingState newState)
        {
            RTCM_DO_CALLBACK(mHandler.onSignalingChange(newState), this, newState);
        }
        virtual void OnIceConnectionChange(webrtc::PeerConnectionInterface::IceConnectionState newState)
        {
            // It's deprecate in webrtc
        }
        virtual void OnStandardizedIceConnectionChange(webrtc::PeerConnectionInterface::IceConnectionState newState)
        {
            RTCM_DO_CALLBACK(mHandler.onIceConnectionChange(newState), this, newState);
        }
        virtual void OnRenegotiationNeeded()
        {
            RTCM_DO_CALLBACK(mHandler.onRenegotiationNeeded(), this);
        }
        virtual void OnDataChannel(scoped_refptr<webrtc::DataChannelInterface> data_channel)
        {
            rtc::scoped_refptr<webrtc::DataChannelInterface> chan(data_channel);
            RTCM_DO_CALLBACK(mHandler.onDataChannel(chan), this, chan);
        }
        virtual void OnIceGatheringChange(webrtc::PeerConnectionInterface::IceGatheringState new_state)
        {
            //TODO: Forward on GUI thread
        }

        virtual void OnTrack(rtc::scoped_refptr<webrtc::RtpTransceiverInterface> transceiver)
        {
            RTCM_DO_CALLBACK(mHandler.onTrack(transceiver));
        }

    protected:
        /** own callback interface, always called by the GUI thread */
        C& mHandler;
    };
    typedef rtc::scoped_refptr<webrtc::PeerConnectionInterface> Base;
    std::shared_ptr<Observer> mObserver;
public:
    myPeerConnection():Base(){}
    myPeerConnection(const webrtc::PeerConnectionInterface::IceServers& servers, C& handler)
        :mObserver(new Observer(handler))
    {
        webrtc::PeerConnectionInterface::RTCConfiguration config;
        config.servers = servers;
        config.sdp_semantics = webrtc::SdpSemantics::kUnifiedPlan;

        // I think it's not necessary
        webrtc::CryptoOptions cryptoOptions;
        cryptoOptions.sframe.require_frame_encryption = true;
        config.crypto_options = cryptoOptions;
        Base::operator=(gWebrtcContext->CreatePeerConnection(config, NULL, NULL /*DTLS stuff*/, mObserver.get()));
        if (!get())
            throw std::runtime_error("Failed to create a PeerConnection object");
    }
    using Base::operator=;
  SdpCreateCallbacks::PromiseType createOffer(const webrtc::PeerConnectionInterface::RTCOfferAnswerOptions &options)
  {
      SdpCreateCallbacks::PromiseType promise;
      auto observer = new rtc::RefCountedObject<SdpCreateCallbacks>(promise);
      observer->AddRef();
      get()->CreateOffer(observer, options);
      return promise;
  }
  SdpCreateCallbacks::PromiseType createAnswer(const webrtc::PeerConnectionInterface::RTCOfferAnswerOptions &options)
  {
      SdpCreateCallbacks::PromiseType promise;
      auto observer = new rtc::RefCountedObject<SdpCreateCallbacks>(promise);
      observer->AddRef();
      get()->CreateAnswer(observer, options);
      return promise;
  }
  /** Takes ownership of \c desc */
  SdpSetCallbacks::PromiseType setLocalDescription(webrtc::SessionDescriptionInterface* desc)
  {
      SdpSetCallbacks::PromiseType promise;
      auto observer = new rtc::RefCountedObject<SdpSetCallbacks>(promise);
      observer->AddRef();
      get()->SetLocalDescription(observer, desc);
      return promise;
  }
  SdpSetCallbacks::PromiseType setRemoteDescription(webrtc::SessionDescriptionInterface* desc)
  {
      SdpSetCallbacks::PromiseType promise;
      auto observer = new rtc::RefCountedObject<SdpSetCallbacks>(promise);
      observer->AddRef();
      get()->SetRemoteDescription(observer, desc);
      return promise;
  }
};

class MegaEncryptor : public rtc::RefCountedObject<webrtc::FrameEncryptorInterface>
{
public:
    MegaEncryptor();
    ~MegaEncryptor();

    int Encrypt(cricket::MediaType media_type,
                        uint32_t ssrc,
                        rtc::ArrayView<const uint8_t> additional_data,
                        rtc::ArrayView<const uint8_t> frame,
                        rtc::ArrayView<uint8_t> encrypted_frame,
                        size_t* bytes_written) override;

    size_t GetMaxCiphertextByteSize(cricket::MediaType media_type, size_t frame_size) override;
};

class MegaDecryptor : public rtc::RefCountedObject<webrtc::FrameDecryptorInterface>
{
public:
    MegaDecryptor();
    ~MegaDecryptor();

    Result Decrypt(cricket::MediaType media_type,
                   const std::vector<uint32_t>& csrcs,
                   rtc::ArrayView<const uint8_t> additional_data,
                   rtc::ArrayView<const uint8_t> encrypted_frame,
                   rtc::ArrayView<uint8_t> frame) override;

    size_t GetMaxPlaintextByteSize(cricket::MediaType media_type, size_t encrypted_frame_size) override;
};

class LocalStreamHandle
{
public:
    LocalStreamHandle(const char* name="localStream");
    ~LocalStreamHandle();

    karere::AvFlags av();
    karere::AvFlags effectiveAv() const;
    void setAv(karere::AvFlags av);

    void addAudioTrack(const rtc::scoped_refptr<webrtc::AudioTrackInterface>& audio);
    void addVideoTrack(const rtc::scoped_refptr<webrtc::VideoTrackInterface>& video);

    rtc::scoped_refptr<webrtc::AudioTrackInterface> audio();
    rtc::scoped_refptr<webrtc::VideoTrackInterface> video();

protected:
    rtc::scoped_refptr<webrtc::AudioTrackInterface> mAudio;
    rtc::scoped_refptr<webrtc::VideoTrackInterface> mVideo;
};


class VideoManager : public webrtc::VideoTrackSourceInterface
{
public:
    virtual ~VideoManager(){}
    static VideoManager* Create(const webrtc::VideoCaptureCapability &capabilities, const std::string &deviceName, rtc::Thread *thread);
    virtual void openDevice(const std::string &videoDevice) = 0;
    virtual void releaseDevice() = 0;
    virtual rtc::scoped_refptr<webrtc::VideoTrackSourceInterface> getVideoTrackSource() = 0;
    static std::set<std::pair<std::string, std::string>> getVideoDevices();

    void AddRef() const override;
    rtc::RefCountReleaseStatus Release() const override;

private:
    mutable webrtc::webrtc_impl::RefCounter mRefCount{0};
};

class CaptureModuleLinux : public rtc::VideoSinkInterface<webrtc::VideoFrame>, public VideoManager
{
public:
    explicit CaptureModuleLinux(const webrtc::VideoCaptureCapability &capabilities, bool remote = false);
    virtual ~CaptureModuleLinux() override;

    static std::set<std::pair<std::string, std::string>> getVideoDevices();
    void openDevice(const std::string &videoDevice) override;
    void releaseDevice() override;
    rtc::scoped_refptr<webrtc::VideoTrackSourceInterface> getVideoTrackSource() override;

    bool is_screencast() const override;
    absl::optional<bool> needs_denoising() const override;

<<<<<<< HEAD
    bool SupportsEncodedOutput() const override {}
=======
    bool SupportsEncodedOutput() const override { return  false; }
>>>>>>> 9c7cfeb3
    void GenerateKeyFrame() override {}

    bool GetStats(webrtc::VideoTrackSourceInterface::Stats* stats) override;

    webrtc::MediaSourceInterface::SourceState state() const override;
    bool remote() const override;

    void AddOrUpdateSink(rtc::VideoSinkInterface<webrtc::VideoFrame>* sink, const rtc::VideoSinkWants& wants) override;
    void RemoveSink(rtc::VideoSinkInterface<webrtc::VideoFrame>* sink) override;

    void AddEncodedSink(rtc::VideoSinkInterface<webrtc::RecordableEncodedFrame>* sink) override {}

    void RemoveEncodedSink(rtc::VideoSinkInterface<webrtc::RecordableEncodedFrame>* sink) override {}

    void OnFrame(const webrtc::VideoFrame& frame) override;

    void RegisterObserver(webrtc::ObserverInterface* observer) override;
    void UnregisterObserver(webrtc::ObserverInterface* observer) override;

protected:
    rtc::ThreadChecker mWorkerThreadChecker;
    rtc::VideoBroadcaster mBroadcaster;
    webrtc::MediaSourceInterface::SourceState mState;
    bool mRemote;
    rtc::scoped_refptr<webrtc::VideoCaptureModule> mCameraCapturer;
    webrtc::VideoCaptureCapability mCapabilities;
};

#ifdef __APPLE__
class OBJCCaptureModule : public VideoManager
{
public:
    explicit OBJCCaptureModule(const webrtc::VideoCaptureCapability &capabilities, const std::string &deviceName);
    virtual ~OBJCCaptureModule() {}

    static std::set<std::pair<std::string, std::string>> getVideoDevices();
    void openDevice(const std::string &videoDevice) override;
    void releaseDevice() override;
    rtc::scoped_refptr<webrtc::VideoTrackSourceInterface> getVideoTrackSource() override;

    bool is_screencast() const override;
    absl::optional<bool> needs_denoising() const override;

    bool GetStats(Stats* stats) override;

    SourceState state() const override;
    bool remote() const override;

    void AddOrUpdateSink(rtc::VideoSinkInterface<webrtc::VideoFrame>* sink, const rtc::VideoSinkWants& wants) override;
    void RemoveSink(rtc::VideoSinkInterface<webrtc::VideoFrame>* sink) override;

    void RegisterObserver(webrtc::ObserverInterface* observer) override;
    void UnregisterObserver(webrtc::ObserverInterface* observer) override;

<<<<<<< HEAD
=======
    bool SupportsEncodedOutput() const override;
    void GenerateKeyFrame() override;

    void AddEncodedSink(rtc::VideoSinkInterface<webrtc::RecordableEncodedFrame>* sink) override;
    void RemoveEncodedSink(rtc::VideoSinkInterface<webrtc::RecordableEncodedFrame>* sink) override;
    
>>>>>>> 9c7cfeb3
private:
    bool mRunning = false;
    AVCaptureDevice *mCaptureDevice = nullptr;
    RTCCameraVideoCapturer *mCameraVideoCapturer = nullptr;
    rtc::scoped_refptr<webrtc::VideoTrackSourceInterface> mVideoSource;
};
#endif

#ifdef __ANDROID__
class CaptureModuleAndroid : public VideoManager
{
public:
    explicit CaptureModuleAndroid(const webrtc::VideoCaptureCapability &capabilities, const std::string &deviceName, rtc::Thread *thread);
    virtual ~CaptureModuleAndroid();

    static std::set<std::pair<std::string, std::string>> getVideoDevices();
    void openDevice(const std::string &videoDevice) override;
    void releaseDevice() override;
    rtc::scoped_refptr<webrtc::VideoTrackSourceInterface> getVideoTrackSource() override;

    bool is_screencast() const override;
    absl::optional<bool> needs_denoising() const override;

    bool GetStats(Stats* stats) override;

    SourceState state() const override;
    bool remote() const override;

    void AddOrUpdateSink(rtc::VideoSinkInterface<webrtc::VideoFrame>* sink, const rtc::VideoSinkWants& wants) override;
    void RemoveSink(rtc::VideoSinkInterface<webrtc::VideoFrame>* sink) override;

    void RegisterObserver(webrtc::ObserverInterface* observer) override;
    void UnregisterObserver(webrtc::ObserverInterface* observer) override;

    bool SupportsEncodedOutput() const override { return false; }
    void GenerateKeyFrame() override {}

    void AddEncodedSink(rtc::VideoSinkInterface<webrtc::RecordableEncodedFrame>* sink) override {}
    void RemoveEncodedSink(rtc::VideoSinkInterface<webrtc::RecordableEncodedFrame>* sink) override {}

private:
    bool mRunning = false;
    rtc::scoped_refptr<webrtc::JavaVideoTrackSourceInterface> mVideoSource;
    webrtc::VideoCaptureCapability mCapabilities;
    JNIEnv* mEnv;
};
#endif

}<|MERGE_RESOLUTION|>--- conflicted
+++ resolved
@@ -349,11 +349,7 @@
     bool is_screencast() const override;
     absl::optional<bool> needs_denoising() const override;
 
-<<<<<<< HEAD
-    bool SupportsEncodedOutput() const override {}
-=======
     bool SupportsEncodedOutput() const override { return  false; }
->>>>>>> 9c7cfeb3
     void GenerateKeyFrame() override {}
 
     bool GetStats(webrtc::VideoTrackSourceInterface::Stats* stats) override;
@@ -408,15 +404,12 @@
     void RegisterObserver(webrtc::ObserverInterface* observer) override;
     void UnregisterObserver(webrtc::ObserverInterface* observer) override;
 
-<<<<<<< HEAD
-=======
     bool SupportsEncodedOutput() const override;
     void GenerateKeyFrame() override;
 
     void AddEncodedSink(rtc::VideoSinkInterface<webrtc::RecordableEncodedFrame>* sink) override;
     void RemoveEncodedSink(rtc::VideoSinkInterface<webrtc::RecordableEncodedFrame>* sink) override;
     
->>>>>>> 9c7cfeb3
 private:
     bool mRunning = false;
     AVCaptureDevice *mCaptureDevice = nullptr;
