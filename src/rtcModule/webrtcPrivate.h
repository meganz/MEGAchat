#ifndef RTCMODULE_H
#define RTCMODULE_H
#include <webrtc.h>
#include <karereId.h>
#include "IRtcStats.h"
#include <serverListProvider.h>
#include <chatd.h>
#include <base/trackDelete.h>
#include <streamPlayer.h>

namespace rtcModule
{
namespace stats { class IRtcStats; }
struct StateDesc
{
    std::vector<std::vector<uint8_t>> transMap;
    const char*(*toStrFunc)(uint8_t);
    void assertStateChange(uint8_t oldState, uint8_t newState) const;
};

namespace stats { class Recorder; }

class Session;
class AudioLevelMonitor : public webrtc::AudioTrackSinkInterface
{
    public:
    AudioLevelMonitor(const Session &session, ISessionHandler &sessionHandler);
<<<<<<< HEAD
    virtual void OnData(const void* audio_data,
=======
    virtual void OnData(const void *audio_data,
>>>>>>> e4488f47
                        int bits_per_sample,
                        int sample_rate,
                        size_t number_of_channels,
                        size_t number_of_frames);

private:
    time_t mPreviousTime = 0;
    ISessionHandler &mSessionHandler;
    const Session &mSession;
    bool mAudioDetected = false;
};

class Session: public ISession
{
protected:
    static const StateDesc sStateDesc;
    artc::tspMediaStream mRemoteStream;
    std::shared_ptr<artc::StreamPlayer> mRemotePlayer;
    std::string mOwnSdpOffer;
    std::string mOwnSdpAnswer;
    std::string mPeerSdpOffer;
    std::string mPeerSdpAnswer;
    SdpKey mPeerHash;
    SdpKey mOwnHashKey;
    SdpKey mPeerHashKey;
    artc::myPeerConnection<Session> mRtcConn;
    std::string mName;
    ISessionHandler* mHandler = NULL;
    std::unique_ptr<stats::Recorder> mStatRecorder;
    megaHandle mSetupTimer = 0;
    time_t mTsIceConn = 0;
    promise::Promise<void> mTerminatePromise;
    bool mVideoReceived = false;
    int mNetworkQuality = kNetworkQualityDefault;    // from 0 (worst) to 5 (best)
    long mAudioPacketLostAverage = 0;
    unsigned int mPreviousStatsSize = 0;
    std::unique_ptr<AudioLevelMonitor> mAudioLevelMonitor;
    void setState(uint8_t state);
    void handleMessage(RtMessage& packet);
    void sendAv(karere::AvFlags av);
    promise::Promise<void> sendOffer();
    void msgSdpAnswer(RtMessage& packet);
    void msgSessTerminateAck(RtMessage& packet);
    void msgSessTerminate(RtMessage& packet);
    void msgIceCandidate(RtMessage& packet);
    void msgMute(RtMessage& packet);
    void onVideoRecv();
    void submitStats(TermCode termCode, const std::string& errInfo);
    bool verifySdpFingerprints(const std::string& sdp);
    template<class... Args>
    bool cmd(uint8_t type, Args... args);
    void destroy(TermCode code, const std::string& msg="");
    void asyncDestroy(TermCode code, const std::string& msg="");
    promise::Promise<void> terminateAndDestroy(TermCode code, const std::string& msg="");
    webrtc::FakeConstraints* pcConstraints();
    std::string getDeviceInfo() const;
<<<<<<< HEAD
    void sdpSetVideoBw(std::string& sdp, int maxbr);
    int calculateNetworkQuality(const stats::Sample* sample);
=======
    int calculateNetworkQuality(const stats::Sample *sample);
>>>>>>> e4488f47

public:
    RtcModule& mManager;
    Session(Call& call, RtMessage& packet, SdpKey sdpkey);
    ~Session();
    void pollStats();
    artc::myPeerConnection<Session> rtcConn() const { return mRtcConn; }
    virtual bool videoReceived() const { return mVideoReceived; }
    void manageNetworkQuality(stats::Sample* sample);
<<<<<<< HEAD
=======
    void createRtcConn();
    void veryfySdpOfferSendAnswer();
>>>>>>> e4488f47
    //PeerConnection events
    void onAddStream(artc::tspMediaStream stream);
    void onRemoveStream(artc::tspMediaStream stream);
    void onIceCandidate(std::shared_ptr<artc::IceCandText> cand);
    void onIceConnectionChange(webrtc::PeerConnectionInterface::IceConnectionState state);
    void onIceComplete();
    void onSignalingChange(webrtc::PeerConnectionInterface::SignalingState newState);
    void onDataChannel(webrtc::DataChannelInterface* data_channel);
    void onRenegotiationNeeded() {}
    void onError() {}
    void updateAvFlags(karere::AvFlags flags);
    //====
    static bool isTermRetriable(TermCode reason);
    friend class Call;
    friend class stats::Recorder; //needs access to mRtcConn
};

class Call: public ICall
{
    enum CallDataState
    {
<<<<<<< HEAD
        kCallDataNotRinging     = 0,
        kCallDataRinging        = 1,
        kCallDataEnd            = 2,
        kCallDataSession        = 3,
        kCallDataMute           = 4
=======
        kCallDataNotRinging             = 0,
        kCallDataRinging                = 1,
        kCallDataEnd                    = 2,
        kCallDataSession                = 3,
        kCallDataMute                   = 4,
        kCallDataSessionKeepRinging     = 5  // obsolete
>>>>>>> e4488f47
    };

    enum
    {
        kCallDataReasonEnded        = 0x01, /// normal hangup of on-going call
        kCallDataReasonRejected     = 0x02, /// incoming call was rejected by callee
        kCallDataReasonNoAnswer     = 0x03, /// outgoing call didn't receive any answer from the callee
        kCallDataReasonFailed       = 0x04, /// on-going call failed
        kCallDataReasonCancelled    = 0x05  /// outgoing call was cancelled by caller before receiving any answer from the callee
    };

<<<<<<< HEAD
=======
    enum
    {
        kFlagRinging = 0x04
    };

>>>>>>> e4488f47
protected:
    static const StateDesc sStateDesc;
    std::map<karere::Id, std::shared_ptr<Session>> mSessions;
    std::map<chatd::EndpointId, megaHandle> mSessRetries;
<<<<<<< HEAD
    std::unique_ptr<std::set<karere::Id>> mRingOutUsers;
=======
    std::map<chatd::EndpointId, int> mIceFails;
    std::map<chatd::EndpointId, std::pair<karere::Id, SdpKey> > mSentSessions;
>>>>>>> e4488f47
    std::string mName;
    megaHandle mCallOutTimer = 0;
    bool mCallStartingSignalled = false;
    bool mCallStartedSignalled = false;
    megaHandle mInCallPingTimer = 0;
    promise::Promise<void> mDestroyPromise;
    std::shared_ptr<artc::LocalStreamHandle> mLocalStream;
    std::shared_ptr<artc::StreamPlayer> mLocalPlayer;
    megaHandle mDestroySessionTimer = 0;
    unsigned int mTotalSessionRetry = 0;
    uint8_t mPredestroyState;
    megaHandle mStatsTimer = 0;
<<<<<<< HEAD
    bool mNotSupportedAnswer = false;
=======
    megaHandle mCallSetupTimer = 0;
    bool mNotSupportedAnswer = false;
    bool mIsRingingOut = false;
    bool mHadRingAck = false;
>>>>>>> e4488f47
    void setState(uint8_t newState);
    void handleMessage(RtMessage& packet);
    void msgSession(RtMessage& packet);
    void msgJoin(RtMessage& packet);
    void msgRinging(RtMessage& packet);
    void msgCallReqDecline(RtMessage& packet);
    void msgCallReqCancel(RtMessage& packet);
    void msgSdpOffer(RtMessage& packet);
    void handleReject(RtMessage& packet);
    void handleBusy(RtMessage& packet);
    void getLocalStream(karere::AvFlags av, std::string& errors);
    void muteUnmute(karere::AvFlags what, bool state);
    void onClientLeftCall(karere::Id userid, uint32_t clientid);
    /** Called by the remote media player when the first frame is about to be rendered,
     *  analogous to onMediaRecv in the js version
     */
    void clearCallOutTimer();
    void notifyCallStarting(Session& sess);
    void notifySessionConnected(Session& sess);
    void removeSession(Session& sess, TermCode reason);
    //onRemoteStreamAdded -> onMediaStart() event from player -> onMediaRecv() -> addVideo()
    void onRemoteStreamAdded(artc::tspMediaStream stream);
    void onRemoteStreamRemoved(artc::tspMediaStream);
    promise::Promise<void> destroy(TermCode termcode, bool weTerminate, const std::string& msg="");
    void asyncDestroy(TermCode code, bool weTerminate);
    promise::Promise<void> gracefullyTerminateAllSessions(TermCode code);
    promise::Promise<void> waitAllSessionsTerminated(TermCode code, const std::string& msg="");
    bool startOrJoin(karere::AvFlags av);
    template <class... Args>
    bool cmd(uint8_t type, karere::Id userid, uint32_t clientid, Args... args);
    template <class... Args>
    bool cmdBroadcast(uint8_t type, Args... args);
    void startIncallPingTimer();
    void stopIncallPingTimer(bool endCall = true);
    bool broadcastCallReq();
    bool join(karere::Id userid=0);
    bool rejoin(karere::Id userid, uint32_t clientid);
    void sendInCallCommand();
    bool sendCallData(Call::CallDataState state);
    void destroyIfNoSessionsOrRetries(TermCode reason);
    bool hasNoSessionsOrPendingRetries() const;
    uint8_t convertTermCodeToCallDataCode();
    bool cancelSessionRetryTimer(karere::Id userid, uint32_t clientid);
<<<<<<< HEAD
=======
    void monitorCallSetupTimeout();
>>>>>>> e4488f47
    friend class RtcModule;
    friend class Session;
public:
    chatd::Chat& chat() const { return mChat; }
    Call(RtcModule& rtcModule, chatd::Chat& chat,
        karere::Id callid, bool isGroup, bool isJoiner, ICallHandler* handler,
        karere::Id callerUser, uint32_t callerClient);
    ~Call();
    virtual karere::AvFlags sentAv() const;
    virtual void hangup(TermCode reason=TermCode::kInvalid);
    virtual bool answer(karere::AvFlags av);
    virtual bool changeLocalRenderer(IVideoRenderer* renderer);
    virtual karere::AvFlags muteUnmute(karere::AvFlags av);
    virtual std::map<karere::Id, karere::AvFlags> avFlagsRemotePeers() const;
    virtual std::map<karere::Id, uint8_t> sessionState() const;
    void sendBusy(bool isCallToSameUser);
<<<<<<< HEAD
=======
    uint32_t clientidFromSession(karere::Id userid);
    void updateAvFlags(karere::Id userid, uint32_t clientid, karere::AvFlags flags);
    bool isCaller(karere::Id userid, uint32_t clientid);
>>>>>>> e4488f47
};

class RtcModule: public IRtcModule, public chatd::IRtcHandler
{
public:
    enum {
        kApiTimeout = 20000,
        kCallAnswerTimeout = 40000,
        kIncallPingInterval = 4000,
        kMediaGetTimeout = 20000,
<<<<<<< HEAD
        kSessSetupTimeout = 30000
=======
        kSessSetupTimeout = 25000,
        kCallSetupTimeout = 35000
>>>>>>> e4488f47
    };

    enum Resolution
    {
        hd = 0,
        low,
        vga,
        notDefined
    };

<<<<<<< HEAD
    //TODO: set valid values
    int maxBr = 1000;
    int maxGroupBr = 1000;
=======
>>>>>>> e4488f47
    RtcModule(karere::Client& client, IGlobalHandler& handler, IRtcCrypto* crypto,
        const char* iceServers);
    int setIceServers(const karere::ServerList& servers);
    void addIceServers(const karere::ServerList& servers);
    webrtc::PeerConnectionInterface::IceServer createIceServer(const karere::TurnServerInfo &serverInfo);
    template <class... Args>
    void sendCommand(chatd::Chat& chat, uint8_t opcode, uint8_t command, karere::Id chatid, karere::Id userid, uint32_t clientid, Args... args);
// IRtcHandler - interface to chatd
    virtual void handleMessage(chatd::Chat& chat, const StaticBuffer& msg);
    virtual void handleCallData(chatd::Chat& chat, karere::Id chatid, karere::Id userid, uint32_t clientid, const StaticBuffer& msg);
    virtual void onShutdown();
    virtual void onClientLeftCall(karere::Id chatid, karere::Id userid, uint32_t clientid);
    virtual void onDisconnect(chatd::Connection& conn);
    virtual void stopCallsTimers(int shard);
    virtual void handleInCall(karere::Id chatid, karere::Id userid, uint32_t clientid);
    virtual void handleCallTime(karere::Id chatid, uint32_t duration);
<<<<<<< HEAD
=======
    virtual void onKickedFromChatRoom(karere::Id chatid);
    virtual uint32_t clientidFromPeer(karere::Id chatid, karere::Id userid);
>>>>>>> e4488f47
//Implementation of virtual methods of IRtcModule
    virtual void init();
    virtual void getAudioInDevices(std::vector<std::string>& devices) const;
    virtual void getVideoInDevices(std::vector<std::string>& devices) const;
    virtual bool selectVideoInDevice(const std::string& devname);
    virtual bool selectAudioInDevice(const std::string& devname);
    virtual void loadDeviceList();
    virtual void setMediaConstraint(const std::string& name, const std::string &value, bool optional);
    virtual void setPcConstraint(const std::string& name, const std::string &value, bool optional);
    virtual bool isCallInProgress(karere::Id chatid) const;
<<<<<<< HEAD
    virtual void removeCall(karere::Id chatid, bool keepCallHandler = false);
    virtual void removeCallWithoutParticipants(karere::Id chatid);
    virtual void addCallHandler(karere::Id chatid, ICallHandler* callHandler);
    virtual ICallHandler* findCallHandler(karere::Id chatid);
=======
    virtual bool isCallActive(karere::Id chatid = karere::Id::inval()) const;
    virtual void removeCall(karere::Id chatid, bool keepCallHandler = false);
    virtual void removeCallWithoutParticipants(karere::Id chatid);
    virtual void addCallHandler(karere::Id chatid, ICallHandler *callHandler);
    virtual ICallHandler *findCallHandler(karere::Id chatid);
>>>>>>> e4488f47
    virtual int numCalls() const;
    virtual std::vector<karere::Id> chatsWithCall() const;
//==
    void updatePeerAvState(karere::Id chatid, karere::Id callid, karere::Id userid, uint32_t clientid, karere::AvFlags av);
    void handleCallDataRequest(chatd::Chat &chat, karere::Id userid, uint32_t clientid, karere::Id callid, karere::AvFlags avFlagsRemote);

    virtual ICall& joinCall(karere::Id chatid, karere::AvFlags av, ICallHandler& handler, karere::Id callid);
    virtual ICall& startCall(karere::Id chatid, karere::AvFlags av, ICallHandler& handler);
    virtual void hangupAll(TermCode reason);
//==
    virtual ~RtcModule() {}
    void retryCall(karere::Id chatid, karere::AvFlags av);
protected:
    const char* mStaticIceSever;
    karere::GelbProvider mIceServerProvider;
    webrtc::PeerConnectionInterface::IceServers mIceServers;
    artc::DeviceManager mDeviceManager;
    webrtc::FakeConstraints mPcConstraints;
    webrtc::FakeConstraints mMediaConstraints;
    std::map<karere::Id, std::shared_ptr<Call>> mCalls;
    std::map<karere::Id, ICallHandler *> mCallHandlers;
<<<<<<< HEAD
    std::map<karere::Id, karere::AvFlags> mRetryCall;
=======
>>>>>>> e4488f47
    IRtcCrypto& crypto() const { return *mCrypto; }
    template <class... Args>
    void cmdEndpoint(chatd::Chat &chat, uint8_t type, karere::Id chatid, karere::Id userid, uint32_t clientid, Args... args);
    template <class... Args>
    void cmdEndpoint(uint8_t type, const RtMessage& info, Args... args);
    void removeCall(Call& call);
    std::shared_ptr<artc::LocalStreamHandle> getLocalStream(karere::AvFlags av, std::string& errors, Resolution resolution);
    // no callid provided --> start call
    std::shared_ptr<Call> startOrJoinCall(karere::Id chatid, karere::AvFlags av, ICallHandler& handler, karere::Id callid = karere::Id::inval());
    template <class T> T random() const;
    template <class T> void random(T& result) const;
    //=== Implementation methods
    void initInputDevices();
    const cricket::Device *getDevice(const std::string& name, const artc::DeviceList& devices);
    bool selectDevice(const std::string& devname, const artc::DeviceList& devices,
                      std::string& selected);

    void updateConstraints(Resolution resolution);
    friend class Call;
    friend class Session;
public:
};

struct RtMessage
{
public:
    enum { kHdrLen = 23, kPayloadOfs = kHdrLen+1 };
    chatd::Chat& chat;
    uint8_t opcode;
    uint8_t type;
    karere::Id chatid;
    karere::Id userid;
    karere::Id callid;
    uint32_t clientid;
    StaticBuffer payload;
    const char* typeStr() const { return rtcmdTypeToStr(type); }
    RtMessage(chatd::Chat& aChat, const StaticBuffer& msg);
};

class RtMessageComposer: public chatd::Command
{
protected:
    using Command::read; // hide all read/write methods, as they will include the
    using Command::write; // whole command, not the payload
public:
    /** Creates an RtMessage as a base for derived classes (with userid/clientid)
     * @param opcode The chatd command opcode. Can be OP_RTMSG_BROADCAST,
     * OP_RTMSG_USER, OP_RTMSG_CLIENT
     * @param type The payload-specific type. This is the first byte of the payload
     * @param reserve How much bytes to reserve in the buffer for the payload data.
     * This does not include the payload type byte.
     * @param hdrlen The length of the header. This is used to calculate the data
     * length field from the total buffer length. Does not include the payload type byte,
     * which is part of the payload data.
     */
    RtMessageComposer(uint8_t opcode, uint8_t type, karere::Id chatid, karere::Id userid, uint32_t clientid, uint16_t reserve=32)
        : Command(opcode, RtMessage::kPayloadOfs+reserve, RtMessage::kHdrLen) //third param - command payload size doesn't include the opcode byte
    {
        //(opcode.1 chatid.8 userid.8 clientid.4 len.2) (type.1 data.(len-1))
        //              ^                                          ^
        //          header.23                             payload.len
        write<uint64_t>(1, chatid.val);
        write<uint64_t>(9, userid.val);
        write<uint32_t>(17, clientid);
        write<uint8_t>(RtMessage::kHdrLen, type);
        updateLenField();
    }

    void updateLenField()
    {
        assert(dataSize()-RtMessage::kHdrLen >= 1);
        Buffer::write<uint16_t>(RtMessage::kHdrLen-2, dataSize()-RtMessage::kHdrLen);
    }
    template<class T> void doPayloadAppend(T arg) { Buffer::append(arg); }
    void doPayloadAppend(karere::Id arg) { Buffer::append(arg.val); }
    template<class T, class... Args> void doPayloadAppend(T arg1, Args... args)
    {
        doPayloadAppend(arg1);
        doPayloadAppend(args...);
    }
public:
    template<class T, typename=typename std::enable_if<std::is_pod<T>::value>::type>
    void payloadWrite(size_t offset, T val)
    {
        write<T>(RtMessage::kPayloadOfs+offset, val);
    }
    template<class T, class... Args>
    void payloadAppend(T arg1, Args... args)
    {
        doPayloadAppend(arg1, args...);
        updateLenField();
    }
};
}
#define RTCM_LOG_DEBUG(fmtString,...) KARERE_LOG_DEBUG(krLogChannel_rtc, fmtString, ##__VA_ARGS__)
#define RTCM_LOG_INFO(fmtString,...) KARERE_LOG_INFO(krLogChannel_rtc, fmtString, ##__VA_ARGS__)
#define RTCM_LOG_WARNING(fmtString,...) KARERE_LOG_WARNING(krLogChannel_rtc, fmtString, ##__VA_ARGS__)
#define RTCM_LOG_ERROR(fmtString,...) KARERE_LOG_ERROR(krLogChannel_rtc, fmtString, ##__VA_ARGS__)
#define RTCM_LOG_EVENT(fmtString,...) KARERE_LOG_INFO(krLogChannel_rtcevent, fmtString, ##__VA_ARGS__)

#endif<|MERGE_RESOLUTION|>--- conflicted
+++ resolved
@@ -25,11 +25,7 @@
 {
     public:
     AudioLevelMonitor(const Session &session, ISessionHandler &sessionHandler);
-<<<<<<< HEAD
-    virtual void OnData(const void* audio_data,
-=======
     virtual void OnData(const void *audio_data,
->>>>>>> e4488f47
                         int bits_per_sample,
                         int sample_rate,
                         size_t number_of_channels,
@@ -86,12 +82,7 @@
     promise::Promise<void> terminateAndDestroy(TermCode code, const std::string& msg="");
     webrtc::FakeConstraints* pcConstraints();
     std::string getDeviceInfo() const;
-<<<<<<< HEAD
-    void sdpSetVideoBw(std::string& sdp, int maxbr);
-    int calculateNetworkQuality(const stats::Sample* sample);
-=======
     int calculateNetworkQuality(const stats::Sample *sample);
->>>>>>> e4488f47
 
 public:
     RtcModule& mManager;
@@ -101,11 +92,8 @@
     artc::myPeerConnection<Session> rtcConn() const { return mRtcConn; }
     virtual bool videoReceived() const { return mVideoReceived; }
     void manageNetworkQuality(stats::Sample* sample);
-<<<<<<< HEAD
-=======
     void createRtcConn();
     void veryfySdpOfferSendAnswer();
->>>>>>> e4488f47
     //PeerConnection events
     void onAddStream(artc::tspMediaStream stream);
     void onRemoveStream(artc::tspMediaStream stream);
@@ -127,20 +115,12 @@
 {
     enum CallDataState
     {
-<<<<<<< HEAD
-        kCallDataNotRinging     = 0,
-        kCallDataRinging        = 1,
-        kCallDataEnd            = 2,
-        kCallDataSession        = 3,
-        kCallDataMute           = 4
-=======
         kCallDataNotRinging             = 0,
         kCallDataRinging                = 1,
         kCallDataEnd                    = 2,
         kCallDataSession                = 3,
         kCallDataMute                   = 4,
         kCallDataSessionKeepRinging     = 5  // obsolete
->>>>>>> e4488f47
     };
 
     enum
@@ -152,24 +132,17 @@
         kCallDataReasonCancelled    = 0x05  /// outgoing call was cancelled by caller before receiving any answer from the callee
     };
 
-<<<<<<< HEAD
-=======
     enum
     {
         kFlagRinging = 0x04
     };
 
->>>>>>> e4488f47
 protected:
     static const StateDesc sStateDesc;
     std::map<karere::Id, std::shared_ptr<Session>> mSessions;
     std::map<chatd::EndpointId, megaHandle> mSessRetries;
-<<<<<<< HEAD
-    std::unique_ptr<std::set<karere::Id>> mRingOutUsers;
-=======
     std::map<chatd::EndpointId, int> mIceFails;
     std::map<chatd::EndpointId, std::pair<karere::Id, SdpKey> > mSentSessions;
->>>>>>> e4488f47
     std::string mName;
     megaHandle mCallOutTimer = 0;
     bool mCallStartingSignalled = false;
@@ -182,14 +155,10 @@
     unsigned int mTotalSessionRetry = 0;
     uint8_t mPredestroyState;
     megaHandle mStatsTimer = 0;
-<<<<<<< HEAD
-    bool mNotSupportedAnswer = false;
-=======
     megaHandle mCallSetupTimer = 0;
     bool mNotSupportedAnswer = false;
     bool mIsRingingOut = false;
     bool mHadRingAck = false;
->>>>>>> e4488f47
     void setState(uint8_t newState);
     void handleMessage(RtMessage& packet);
     void msgSession(RtMessage& packet);
@@ -233,10 +202,7 @@
     bool hasNoSessionsOrPendingRetries() const;
     uint8_t convertTermCodeToCallDataCode();
     bool cancelSessionRetryTimer(karere::Id userid, uint32_t clientid);
-<<<<<<< HEAD
-=======
     void monitorCallSetupTimeout();
->>>>>>> e4488f47
     friend class RtcModule;
     friend class Session;
 public:
@@ -253,12 +219,9 @@
     virtual std::map<karere::Id, karere::AvFlags> avFlagsRemotePeers() const;
     virtual std::map<karere::Id, uint8_t> sessionState() const;
     void sendBusy(bool isCallToSameUser);
-<<<<<<< HEAD
-=======
     uint32_t clientidFromSession(karere::Id userid);
     void updateAvFlags(karere::Id userid, uint32_t clientid, karere::AvFlags flags);
     bool isCaller(karere::Id userid, uint32_t clientid);
->>>>>>> e4488f47
 };
 
 class RtcModule: public IRtcModule, public chatd::IRtcHandler
@@ -269,12 +232,8 @@
         kCallAnswerTimeout = 40000,
         kIncallPingInterval = 4000,
         kMediaGetTimeout = 20000,
-<<<<<<< HEAD
-        kSessSetupTimeout = 30000
-=======
         kSessSetupTimeout = 25000,
         kCallSetupTimeout = 35000
->>>>>>> e4488f47
     };
 
     enum Resolution
@@ -285,12 +244,6 @@
         notDefined
     };
 
-<<<<<<< HEAD
-    //TODO: set valid values
-    int maxBr = 1000;
-    int maxGroupBr = 1000;
-=======
->>>>>>> e4488f47
     RtcModule(karere::Client& client, IGlobalHandler& handler, IRtcCrypto* crypto,
         const char* iceServers);
     int setIceServers(const karere::ServerList& servers);
@@ -307,11 +260,8 @@
     virtual void stopCallsTimers(int shard);
     virtual void handleInCall(karere::Id chatid, karere::Id userid, uint32_t clientid);
     virtual void handleCallTime(karere::Id chatid, uint32_t duration);
-<<<<<<< HEAD
-=======
     virtual void onKickedFromChatRoom(karere::Id chatid);
     virtual uint32_t clientidFromPeer(karere::Id chatid, karere::Id userid);
->>>>>>> e4488f47
 //Implementation of virtual methods of IRtcModule
     virtual void init();
     virtual void getAudioInDevices(std::vector<std::string>& devices) const;
@@ -322,18 +272,11 @@
     virtual void setMediaConstraint(const std::string& name, const std::string &value, bool optional);
     virtual void setPcConstraint(const std::string& name, const std::string &value, bool optional);
     virtual bool isCallInProgress(karere::Id chatid) const;
-<<<<<<< HEAD
-    virtual void removeCall(karere::Id chatid, bool keepCallHandler = false);
-    virtual void removeCallWithoutParticipants(karere::Id chatid);
-    virtual void addCallHandler(karere::Id chatid, ICallHandler* callHandler);
-    virtual ICallHandler* findCallHandler(karere::Id chatid);
-=======
     virtual bool isCallActive(karere::Id chatid = karere::Id::inval()) const;
     virtual void removeCall(karere::Id chatid, bool keepCallHandler = false);
     virtual void removeCallWithoutParticipants(karere::Id chatid);
     virtual void addCallHandler(karere::Id chatid, ICallHandler *callHandler);
     virtual ICallHandler *findCallHandler(karere::Id chatid);
->>>>>>> e4488f47
     virtual int numCalls() const;
     virtual std::vector<karere::Id> chatsWithCall() const;
 //==
@@ -355,10 +298,7 @@
     webrtc::FakeConstraints mMediaConstraints;
     std::map<karere::Id, std::shared_ptr<Call>> mCalls;
     std::map<karere::Id, ICallHandler *> mCallHandlers;
-<<<<<<< HEAD
     std::map<karere::Id, karere::AvFlags> mRetryCall;
-=======
->>>>>>> e4488f47
     IRtcCrypto& crypto() const { return *mCrypto; }
     template <class... Args>
     void cmdEndpoint(chatd::Chat &chat, uint8_t type, karere::Id chatid, karere::Id userid, uint32_t clientid, Args... args);
