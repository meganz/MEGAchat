--- conflicted
+++ resolved
@@ -176,7 +176,6 @@
 {
 public:
     static const uint8_t kMaxQualityIndex = 6;
-<<<<<<< HEAD
     static const int kMinTimeBetweenSwitches = 10;   // minimum period between SVC switches in seconds
     static const int kHiresStartGraceTime = 5;       // start grace period while which we avoid SVC switching in seconds
 
@@ -187,34 +186,16 @@
 
     SvcDriver();
     bool updateSvcQuality(int8_t delta);
-=======
-    static const int kRttLowerHeadroom = 30;
-    static const int kRttUpperHeadroom = 250;
-    static const int kMinTimeBetweenSwitches = 10000;
-    static const int kHiresStartGraceTime = 5000;
-
-    SvcDriver();
-    bool switchSvcQuality(int8_t delta);
->>>>>>> 5755e2b1
     bool getLayerByIndex(int index, int& stp, int& tmp, int& stmp);
 
     uint8_t mCurrentSvcLayerIndex = 0;
     float mPacketLostLower = 0;
-<<<<<<< HEAD
     float mPacketLostUpper = 0;
     int lowestRttSeen = 0;
     int mRttLower = 0;
     int mRttUpper = 0;
     int mMovingAverageRtt = 0;
     int mMovingAveragePlost = 0;
-=======
-    int lowestRttSeen = 0;
-    int mPacketLostUpper = 0;
-    int mRttLower = 0;
-    int mRttUpper = 0;
-    int mMaRtt = 0;
-    int mMaPlost = 0;
->>>>>>> 5755e2b1
     time_t mTsLastSwitch = 0;
 };
 
