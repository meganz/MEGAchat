--- conflicted
+++ resolved
@@ -607,14 +607,9 @@
     promise::Promise<void> startCall(const karere::Id &chatid, karere::AvFlags avFlags, bool isGroup, const karere::Id &schedId, std::shared_ptr<std::string> unifiedKey = nullptr) override;
     void takeDevice() override;
     void releaseDevice() override;
-<<<<<<< HEAD
-    void addLocalVideoRenderer(karere::Id chatid, IVideoRenderer *videoRederer) override;
-    void removeLocalVideoRenderer(karere::Id chatid) override;
+    void addLocalVideoRenderer(const karere::Id& chatid, IVideoRenderer *videoRederer) override;
+    void removeLocalVideoRenderer(const karere::Id& chatid) override;
     void onMediaKeyDecryptionFailed(const std::string& err);
-=======
-    void addLocalVideoRenderer(const karere::Id &chatid, IVideoRenderer *videoRederer) override;
-    void removeLocalVideoRenderer(const karere::Id &chatid) override;
->>>>>>> 59c38ec0
 
     std::vector<karere::Id> chatsWithCall() override;
     unsigned int getNumCalls() override;
