#ifndef RTCMODULE_H
#define RTCMODULE_H
#include <webrtc.h>
#include <karereId.h>
#include "IRtcStats.h"
#include <serverListProvider.h>
#include <chatd.h>
#include <base/trackDelete.h>
#include <streamPlayer.h>

#include <modules/video_capture/device_info_impl.h>

namespace rtcModule
{
namespace stats { class IRtcStats; }
struct StateDesc
{
    std::vector<std::vector<uint8_t>> transMap;
    const char*(*toStrFunc)(uint8_t);
    void assertStateChange(uint8_t oldState, uint8_t newState) const;
};

namespace stats { class Recorder; }

class Session;
class AudioLevelMonitor : public webrtc::AudioTrackSinkInterface
{
    public:
    AudioLevelMonitor(const Session &session, ISessionHandler &sessionHandler);
    virtual void OnData(const void *audio_data,
                        int bits_per_sample,
                        int sample_rate,
                        size_t number_of_channels,
                        size_t number_of_frames);

private:
    time_t mPreviousTime = 0;
    ISessionHandler &mSessionHandler;
    const Session &mSession;
    bool mAudioDetected = false;
};

class Session: public ISession
{
public:
    class SentSessionInfo
    {
    public:
        SentSessionInfo()
        {
        }

        SentSessionInfo(karere::Id sessionId, SdpKey ownHashKey, bool peerSupportsRenego)
            : mSessionId(sessionId), mOwnHashKey(ownHashKey), mPeerSupportRenegotiation(peerSupportsRenego)
        {
        }

        SentSessionInfo(const SentSessionInfo &sessInfo)
            : mSessionId(sessInfo.mSessionId), mOwnHashKey(sessInfo.mOwnHashKey), mPeerSupportRenegotiation(sessInfo.mPeerSupportRenegotiation)
        {
        }

        karere::Id mSessionId;
        SdpKey mOwnHashKey;
        bool mPeerSupportRenegotiation;
    };

protected:
    static const StateDesc sStateDesc;
    artc::tspMediaStream mRemoteStream;
    std::shared_ptr<artc::StreamPlayer> mRemotePlayer;
    std::string mOwnSdpOffer;
    std::string mOwnSdpAnswer;
    std::string mPeerSdpOffer;
    std::string mPeerSdpAnswer;
    SdpKey mPeerHash;
    SdpKey mOwnHashKey;
    SdpKey mPeerHashKey;
    artc::myPeerConnection<Session> mRtcConn;
    rtc::scoped_refptr<webrtc::RtpSenderInterface> mVideoSender;
    std::string mName;
    ISessionHandler* mHandler = NULL;
    std::unique_ptr<stats::Recorder> mStatRecorder;
    megaHandle mSetupTimer = 0;
    time_t mTsIceConn = 0;
    promise::Promise<void> mTerminatePromise;
    bool mVideoReceived = false;
    int mNetworkQuality = kNetworkQualityDefault;    // from 0 (worst) to 5 (best)
    long mAudioPacketLostAverage = 0;
    unsigned int mPreviousStatsSize = 0;
    std::unique_ptr<AudioLevelMonitor> mAudioLevelMonitor;
    TermCode mTermCode = TermCode::kInvalid;
    bool mPeerSupportRenegotiation = false;
    bool mRenegotiationAfterInitialConnect = false;
    bool mRenegotiationInProgress = false;
    megaHandle mStreamRenegotiationTimer = 0;
    time_t mTsSdpHandshakeCompleted = 0;
    void setState(uint8_t state);
    void handleMessage(RtMessage& packet);
    void sendAv(karere::AvFlags av);
    promise::Promise<void> createRtcConnSendOffer();
    promise::Promise<void> sendOffer();
    void msgSdpAnswer(RtMessage& packet);
    void msgSessTerminateAck(RtMessage& packet);
    void msgSessTerminate(RtMessage& packet);
    void msgIceCandidate(RtMessage& packet);
    void msgMute(RtMessage& packet);
    void msgSdpOfferRenegotiate(RtMessage& packet);
    void msgSdpAnswerRenegotiate(RtMessage& packet);
    void onVideoRecv();
    void submitStats(TermCode termCode, const std::string& errInfo);
    bool verifySdpFingerprints(const std::string& sdp);
    template<class... Args>
    bool cmd(uint8_t type, Args... args);
    void destroy(TermCode code, const std::string& msg="");
    promise::Promise<void> terminateAndDestroy(TermCode code, const std::string& msg="");
    int calculateNetworkQuality(const stats::Sample *sample);
    void removeRtcConnection();
    void setStreamRenegotiationTimeout();
    void renegotiationComplete();
    promise::Promise<void> setRemoteAnswerSdp(RtMessage& packet);

public:
    RtcModule& mManager;
    Session(Call& call, RtMessage& packet, SentSessionInfo sessionParameters);
    ~Session();
    void pollStats();
    artc::myPeerConnection<Session> rtcConn() const { return mRtcConn; }
    virtual bool videoReceived() const { return mVideoReceived; }
    void manageNetworkQuality(stats::Sample* sample);
    void createRtcConn();
    promise::Promise<void> processSdpOfferSendAnswer();
    //PeerConnection events
    void onAddStream(artc::tspMediaStream stream);
    void onRemoveStream(artc::tspMediaStream stream);
    void onIceCandidate(std::shared_ptr<artc::IceCandText> cand);
    void onIceConnectionChange(webrtc::PeerConnectionInterface::IceConnectionState state);
    void onIceComplete();
    void onSignalingChange(webrtc::PeerConnectionInterface::SignalingState newState);
    void onDataChannel(webrtc::DataChannelInterface* data_channel);
    void onTrack(rtc::scoped_refptr<webrtc::RtpTransceiverInterface> transceiver);
    void onRenegotiationNeeded();
    void onError() {}
    void updateAvFlags(karere::AvFlags flags);
    //====
    static bool isTermRetriable(TermCode reason);
    friend class Call;
    friend class stats::Recorder; //needs access to mRtcConn
};

class Call: public ICall
{
    enum CallDataState
    {
        kCallDataNotRinging             = 0,
        kCallDataRinging                = 1,
        kCallDataEnd                    = 2,
        kCallDataSession                = 3,
        kCallDataMute                   = 4,
        kCallDataSessionKeepRinging     = 5  // obsolete
    };

    enum
    {
        kCallDataReasonEnded        = 0x01, /// normal hangup of on-going call
        kCallDataReasonRejected     = 0x02, /// incoming call was rejected by callee
        kCallDataReasonNoAnswer     = 0x03, /// outgoing call didn't receive any answer from the callee
        kCallDataReasonFailed       = 0x04, /// on-going call failed
        kCallDataReasonCancelled    = 0x05  /// outgoing call was cancelled by caller before receiving any answer from the callee
    };

    enum
    {
        kFlagRinging = 0x04
    };

    enum
    {
        kSupportsStreamReneg = 0x04
    };

    enum
    {
        kRenegotationPositionJoin = 16,
        kRenegotationPositionSession = 64
    };

protected:
    static const StateDesc sStateDesc;
    std::map<karere::Id, std::shared_ptr<Session>> mSessions;
    std::map<chatd::EndpointId, megaHandle> mSessRetries;
    std::map<chatd::EndpointId, int> mIceFails;
    std::map<chatd::EndpointId, Session::SentSessionInfo> mSentSessions;
    std::string mName;
    megaHandle mCallOutTimer = 0;
    bool mCallStartingSignalled = false;
    bool mCallStartedSignalled = false;
    megaHandle mInCallPingTimer = 0;
    promise::Promise<void> mDestroyPromise;
    std::shared_ptr<artc::LocalStreamHandle> mLocalStream;
    std::shared_ptr<artc::StreamPlayer> mLocalPlayer;
    rtc::scoped_refptr<webrtc::VideoTrackInterface> mVideoTrack;
    std::shared_ptr<artc::CapturerTrackSource> mVideoDevice;
    std::shared_ptr<webrtc::AudioSourceInterface> mAudioSource;
    rtc::scoped_refptr<webrtc::AudioTrackInterface> mAudioTrack;
    megaHandle mDestroySessionTimer = 0;
    unsigned int mTotalSessionRetry = 0;
    uint8_t mPredestroyState;
    megaHandle mStatsTimer = 0;
    megaHandle mCallSetupTimer = 0;
    bool mNotSupportedAnswer = false;
    bool mIsRingingOut = false;
    bool mHadRingAck = false;
    bool mRecovered = false;
    void setState(uint8_t newState);
    void handleMessage(RtMessage& packet);
    void msgSession(RtMessage& packet);
    void msgJoin(RtMessage& packet);
    void msgRinging(RtMessage& packet);
    void msgCallReqDecline(RtMessage& packet);
    void msgCallReqCancel(RtMessage& packet);
    void msgSdpOffer(RtMessage& packet);
    void handleReject(RtMessage& packet);
    void handleBusy(RtMessage& packet);
    void getLocalStream(karere::AvFlags av, std::string& errors);
    void muteUnmute(karere::AvFlags what, bool state);
    void onClientLeftCall(karere::Id userid, uint32_t clientid);
    /** Called by the remote media player when the first frame is about to be rendered,
     *  analogous to onMediaRecv in the js version
     */
    void clearCallOutTimer();
    void notifyCallStarting(Session& sess);
    void notifySessionConnected(Session& sess);
    void removeSession(Session& sess, TermCode reason);
    //onRemoteStreamAdded -> onMediaStart() event from player -> onMediaRecv() -> addVideo()
    void onRemoteStreamAdded(artc::tspMediaStream stream);
    void onRemoteStreamRemoved(artc::tspMediaStream);
    promise::Promise<void> destroy(TermCode termcode, bool weTerminate, const std::string& msg="");
    void asyncDestroy(TermCode code, bool weTerminate);
    promise::Promise<void> gracefullyTerminateAllSessions(TermCode code);
    promise::Promise<void> waitAllSessionsTerminated(TermCode code, const std::string& msg="");
    bool startOrJoin(karere::AvFlags av);
    template <class... Args>
    bool cmd(uint8_t type, karere::Id userid, uint32_t clientid, Args... args);
    template <class... Args>
    bool cmdBroadcast(uint8_t type, Args... args);
    void startIncallPingTimer();
    void stopIncallPingTimer(bool endCall = true);
    bool broadcastCallReq();
    bool join(karere::Id userid=0);
    bool rejoin(karere::Id userid, uint32_t clientid);
    void sendInCallCommand();
    bool sendCallData(Call::CallDataState state);
    void destroyIfNoSessionsOrRetries(TermCode reason);
    bool hasNoSessionsOrPendingRetries() const;
    uint8_t convertTermCodeToCallDataCode();
    bool cancelSessionRetryTimer(karere::Id userid, uint32_t clientid);
    void monitorCallSetupTimeout();
<<<<<<< HEAD
    void enableAudio(bool enable);
    void enableVideo(bool enable);
=======
    bool hasSessionWithUser(karere::Id userId);
>>>>>>> 276040ef
    friend class RtcModule;
    friend class Session;
public:
    chatd::Chat& chat() const { return mChat; }
    Call(RtcModule& rtcModule, chatd::Chat& chat,
        karere::Id callid, bool isGroup, bool isJoiner, ICallHandler* handler,
        karere::Id callerUser, uint32_t callerClient, bool callRecovered = false);
    ~Call();
    virtual karere::AvFlags sentAv() const;
    virtual void hangup(TermCode reason=TermCode::kInvalid);
    virtual bool answer(karere::AvFlags av);
    virtual bool changeLocalRenderer(IVideoRenderer* renderer);
    virtual karere::AvFlags muteUnmute(karere::AvFlags av);
    virtual std::map<karere::Id, karere::AvFlags> avFlagsRemotePeers() const;
    virtual std::map<karere::Id, uint8_t> sessionState() const;
    void sendBusy(bool isCallToSameUser);
    uint32_t clientidFromSession(karere::Id userid);
    void updateAvFlags(karere::Id userid, uint32_t clientid, karere::AvFlags flags);
    bool isCaller(karere::Id userid, uint32_t clientid);
    void changeVideoStreaming();
};

class RtcModule: public IRtcModule, public chatd::IRtcHandler
{
public:
    enum {
        kApiTimeout = 20000,
        kCallAnswerTimeout = 40000,
        kIncallPingInterval = 4000,
        kMediaGetTimeout = 20000,
        kSessSetupTimeout = 25000,
        kCallSetupTimeout = 35000,
        kRetryCallTimeout = 30000,
        kSessFinishTimeout = 1000,
        kStreamRenegotiationTimeout = 10000,
        kIceTimeout = 18000
    };

    enum Resolution
    {
        hd = 0,
        low,
        vga,
        notDefined
    };

    RtcModule(karere::Client& client, IGlobalHandler& handler, IRtcCrypto* crypto,
        const char* iceServers);
    int setIceServers(const karere::ServerList& servers);
    void addIceServers(const karere::ServerList& servers);
    webrtc::PeerConnectionInterface::IceServer createIceServer(const karere::TurnServerInfo &serverInfo);
    template <class... Args>
    void sendCommand(chatd::Chat& chat, uint8_t opcode, uint8_t command, karere::Id chatid, karere::Id userid, uint32_t clientid, Args... args);
// IRtcHandler - interface to chatd
    virtual void handleMessage(chatd::Chat& chat, const StaticBuffer& msg);
    virtual void handleCallData(chatd::Chat& chat, karere::Id chatid, karere::Id userid, uint32_t clientid, const StaticBuffer& msg);
    virtual void onShutdown();
    virtual void onClientLeftCall(karere::Id chatid, karere::Id userid, uint32_t clientid);
    virtual void onDisconnect(chatd::Connection& conn);
    virtual void stopCallsTimers(int shard);
    virtual void handleInCall(karere::Id chatid, karere::Id userid, uint32_t clientid);
    virtual void handleCallTime(karere::Id chatid, uint32_t duration);
    virtual void onKickedFromChatRoom(karere::Id chatid);
    virtual uint32_t clientidFromPeer(karere::Id chatid, karere::Id userid);
    virtual void retryCalls(int shardNo);
//Implementation of virtual methods of IRtcModule
    virtual void init();
    virtual void getAudioInDevices(std::vector<std::string>& devices) const;
    virtual void getVideoInDevices(std::set<std::string> &devices) const;
    virtual bool selectVideoInDevice(const std::string& devname);
    virtual bool selectAudioInDevice(const std::string& devname);
    virtual std::set<std::pair<std::string, std::string>> loadDeviceList() const;
    virtual std::string getVideoDeviceSelected();
    virtual bool isCallInProgress(karere::Id chatid) const;
    virtual bool isCallActive(karere::Id chatid = karere::Id::inval()) const;
    virtual void removeCall(karere::Id chatid, bool retry = false);
    virtual void removeCallWithoutParticipants(karere::Id chatid);
    virtual void addCallHandler(karere::Id chatid, ICallHandler *callHandler);
    virtual ICallHandler *findCallHandler(karere::Id chatid);
    virtual int numCalls() const;
    virtual std::vector<karere::Id> chatsWithCall() const;
    virtual void abortCallRetry(karere::Id chatid);
//==
    void updatePeerAvState(karere::Id chatid, karere::Id callid, karere::Id userid, uint32_t clientid, karere::AvFlags av);
    void handleCallDataRequest(chatd::Chat &chat, karere::Id userid, uint32_t clientid, karere::Id callid, karere::AvFlags avFlagsRemote);

    virtual ICall& joinCall(karere::Id chatid, karere::AvFlags av, ICallHandler& handler, karere::Id callid);
    virtual ICall& startCall(karere::Id chatid, karere::AvFlags av, ICallHandler& handler);
    virtual void hangupAll(TermCode reason);
//==
    karere::WebRtcLogger *getWebRtcLogger();
    std::string getDeviceInfo();
    void launchCallRetry(karere::Id chatid, karere::AvFlags av, bool isActiveRetry = true);
    virtual ~RtcModule();
protected:
    const char* mStaticIceSever;
    karere::GelbProvider mIceServerProvider;
    webrtc::PeerConnectionInterface::IceServers mIceServers;
    std::map<karere::Id, std::shared_ptr<Call>> mCalls;
    std::map<karere::Id, ICallHandler *> mCallHandlers;
    std::map<karere::Id, std::pair<karere::AvFlags, bool>> mRetryCall;
    RtcModule &mManager;
    std::map<karere::Id, megaHandle> mRetryCallTimers;
    std::string mVideoDeviceSelected;
    IRtcCrypto& crypto() const { return *mCrypto; }
    template <class... Args>
    void cmdEndpoint(chatd::Chat &chat, uint8_t type, karere::Id chatid, karere::Id userid, uint32_t clientid, Args... args);
    template <class... Args>
    void cmdEndpoint(uint8_t type, const RtMessage& info, Args... args);
    void removeCall(Call& call);
    // no callid provided --> start call
    std::shared_ptr<Call> startOrJoinCall(karere::Id chatid, karere::AvFlags av, ICallHandler& handler, karere::Id callid = karere::Id::inval());
    template <class T> T random() const;
    template <class T> void random(T& result) const;
    //=== Implementation methods
    void initInputDevices();

    void removeCallRetry(karere::Id chatid);
    std::shared_ptr<karere::WebRtcLogger> mWebRtcLogger;
    friend class Call;
    friend class Session;
public:
};

struct RtMessage
{
public:
    enum { kHdrLen = 23, kPayloadOfs = kHdrLen+1 };
    chatd::Chat& chat;
    uint8_t opcode;
    uint8_t type;
    karere::Id chatid;
    karere::Id userid;
    karere::Id callid;
    uint32_t clientid;
    StaticBuffer payload;
    const char* typeStr() const { return rtcmdTypeToStr(type); }
    RtMessage(chatd::Chat& aChat, const StaticBuffer& msg);
};

class RtMessageComposer: public chatd::Command
{
protected:
    using Command::read; // hide all read/write methods, as they will include the
    using Command::write; // whole command, not the payload
public:
    /** Creates an RtMessage as a base for derived classes (with userid/clientid)
     * @param opcode The chatd command opcode. Can be OP_RTMSG_BROADCAST,
     * OP_RTMSG_USER, OP_RTMSG_CLIENT
     * @param type The payload-specific type. This is the first byte of the payload
     * @param reserve How much bytes to reserve in the buffer for the payload data.
     * This does not include the payload type byte.
     * @param hdrlen The length of the header. This is used to calculate the data
     * length field from the total buffer length. Does not include the payload type byte,
     * which is part of the payload data.
     */
    RtMessageComposer(uint8_t opcode, uint8_t type, karere::Id chatid, karere::Id userid, uint32_t clientid, uint16_t reserve=32)
        : Command(opcode, RtMessage::kPayloadOfs+reserve, RtMessage::kHdrLen) //third param - command payload size doesn't include the opcode byte
    {
        //(opcode.1 chatid.8 userid.8 clientid.4 len.2) (type.1 data.(len-1))
        //              ^                                          ^
        //          header.23                             payload.len
        write<uint64_t>(1, chatid.val);
        write<uint64_t>(9, userid.val);
        write<uint32_t>(17, clientid);
        write<uint8_t>(RtMessage::kHdrLen, type);
        updateLenField();
    }

    void updateLenField()
    {
        assert(dataSize()-RtMessage::kHdrLen >= 1);
        Buffer::write<uint16_t>(RtMessage::kHdrLen-2, dataSize()-RtMessage::kHdrLen);
    }
    template<class T> void doPayloadAppend(T arg) { Buffer::append(arg); }
    void doPayloadAppend(karere::Id arg) { Buffer::append(arg.val); }
    template<class T, class... Args> void doPayloadAppend(T arg1, Args... args)
    {
        doPayloadAppend(arg1);
        doPayloadAppend(args...);
    }
public:
    template<class T, typename=typename std::enable_if<std::is_pod<T>::value>::type>
    void payloadWrite(size_t offset, T val)
    {
        write<T>(RtMessage::kPayloadOfs+offset, val);
    }
    template<class T, class... Args>
    void payloadAppend(T arg1, Args... args)
    {
        doPayloadAppend(arg1, args...);
        updateLenField();
    }
};
}

#endif<|MERGE_RESOLUTION|>--- conflicted
+++ resolved
@@ -256,12 +256,9 @@
     uint8_t convertTermCodeToCallDataCode();
     bool cancelSessionRetryTimer(karere::Id userid, uint32_t clientid);
     void monitorCallSetupTimeout();
-<<<<<<< HEAD
     void enableAudio(bool enable);
     void enableVideo(bool enable);
-=======
     bool hasSessionWithUser(karere::Id userId);
->>>>>>> 276040ef
     friend class RtcModule;
     friend class Session;
 public:
