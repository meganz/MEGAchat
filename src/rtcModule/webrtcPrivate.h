#ifndef WEBRTCSFU_H
#define WEBRTCSFU_H

#include <logger.h>
#include <rtcModule/webrtcAdapter.h>
#include <rtcModule/webrtc.h>
#include <rtcModule/rtcStats.h>
#include <sfu.h>
#include <IVideoRenderer.h>

#include <map>

namespace rtcModule
{
#ifdef KARERE_DISABLE_WEBRTC
class IGlobalCallHandler
{
};
#else

class RtcModuleSfu;
class Call;
class Session;

/*
 * This class represents the current available tracks keyed by peer CID.
 * Available tracks information is stored into a karere::AvFlags struct (due to efficiency)
 *
 * When a track is enabled/disabled we will update CID flags, and when we want to query which tracks
 * are available, we will check if CID flags contains these values:
 *  - HI-RES  track -> kCameraHiRes
 *  - LOW-RES track -> kCameraLowRes
 *  - AUDIO   track -> kAudio
 */
class AvailableTracks
{
public:
    AvailableTracks();
    ~AvailableTracks();
    bool hasHiresTrack(Cid_t cid);
    bool hasLowresTrack(Cid_t cid);
    bool hasVoiceTrack(Cid_t cid);
    void updateHiresTrack(Cid_t cid, bool add);
    void updateLowresTrack(Cid_t cid, bool add);
    void updateSpeakTrack(Cid_t cid, bool add);
    std::map<Cid_t, karere::AvFlags>& getTracks();
    bool getTracksByCid(Cid_t cid, karere::AvFlags& tracksFlags);
    void addCid(Cid_t cid);
    void removeCid(Cid_t cid);
    bool hasCid(Cid_t cid);
    void clear();
private:
    std::map<Cid_t, karere::AvFlags> mTracksFlags;
};

class AudioLevelMonitor : public webrtc::AudioTrackSinkInterface, public karere::DeleteTrackable
{
    public:
    AudioLevelMonitor(Call &call, int32_t cid = -1);
    void OnData(const void *audio_data,
                        int bits_per_sample,
                        int sample_rate,
                        size_t number_of_channels,
                        size_t number_of_frames) override;
    bool hasAudio();
    void onAudioDetected(bool audioDetected);

private:
    time_t mPreviousTime = 0;
    Call &mCall;
    bool mAudioDetected = false;
    int32_t mCid;
};

class Slot
{
public:
    Slot(Call& call, rtc::scoped_refptr<webrtc::RtpTransceiverInterface> transceiver);
    virtual ~Slot();
    void createEncryptor(const sfu::Peer &peer);
    webrtc::RtpTransceiverInterface* getTransceiver();
    Cid_t getCid() const;
    void assign(Cid_t cid, IvStatic_t iv);
    bool hasTrack(bool send);
    void createDecryptor(Cid_t cid, IvStatic_t iv);
    IvStatic_t getIv() const;
    void generateRandomIv();
    virtual void release();

private:
    void createDecryptor();
    void enableAudioMonitor(bool enable);
    void enableTrack(bool enable, TrackDirection direction);

protected:
    Call &mCall;
    IvStatic_t mIv;
    rtc::scoped_refptr<webrtc::RtpTransceiverInterface> mTransceiver;
    std::unique_ptr<AudioLevelMonitor> mAudioLevelMonitor;
    Cid_t mCid = 0;
    bool mAudioLevelMonitorEnabled = false;
};

class VideoSink : public rtc::VideoSinkInterface<webrtc::VideoFrame>, public karere::DeleteTrackable
{
public:
    VideoSink();
    virtual ~VideoSink();
    void setVideoRender(IVideoRenderer* videoRenderer);
    virtual void OnFrame(const webrtc::VideoFrame& frame) override;
private:
    std::unique_ptr<IVideoRenderer> mRenderer;
};

class RemoteVideoSlot : public Slot, public VideoSink
{
public:
    RemoteVideoSlot(Call& call, rtc::scoped_refptr<webrtc::RtpTransceiverInterface> transceiver);
    ~RemoteVideoSlot();
    void enableTrack();
    void assignVideoSlot(Cid_t cid, IvStatic_t iv, VideoResolution videoResolution);
    void release() override;
    VideoResolution getVideoResolution() const;

private:
    VideoResolution mVideoResolution = kUndefined;
};


/**
 * @brief The Session class
 *
 * A session is used to manage the slots available for a peer
 * in a all. It implements the ISession interface, and provides
 * callbacks through the SessionHandler.
 *
 * The Session itself is created right before the CallHandler::onNewSession()
 */
class Session : public ISession
{
public:
    Session(const sfu::Peer& peer);
    ~Session();

    const sfu::Peer &getPeer() const;
    void setVThumSlot(RemoteVideoSlot* slot);
    void setHiResSlot(RemoteVideoSlot* slot);
    void setAudioSlot(Slot* slot);
    void addKey(Keyid_t keyid, const std::string& key);
    void setAvFlags(karere::AvFlags flags);

    Slot* getAudioSlot();
    RemoteVideoSlot* getVthumSlot();
    RemoteVideoSlot* getHiResSlot();

    void disableAudioSlot();
    void setSpeakRequested(bool requested);
    void setAudioDetected(bool audioDetected);    
    void notifyHiResReceived();
    void notifyLowResReceived();
    void disableVideoSlot(VideoResolution videoResolution);

    // ISession methods (called from intermediate layer, upon SessionHandler callbacks and others)
    karere::Id getPeerid() const override;
    Cid_t getClientid() const override;
    SessionState getState() const override;
    karere::AvFlags getAvFlags() const override;
    bool isAudioDetected() const override;
    bool hasRequestSpeak() const override;
    void setSessionHandler(SessionHandler* sessionHandler) override;
    void setVideoRendererVthumb(IVideoRenderer *videoRenderer) override;
    void setVideoRendererHiRes(IVideoRenderer *videoRenderer) override;
    bool hasHighResolutionTrack() const override;
    bool hasLowResolutionTrack() const override;

private:
    // Data about the partipant in the call relative to this session
    sfu::Peer mPeer;

    // ---- SLOTs -----
    // Ownership is kept by the Call

    RemoteVideoSlot* mVthumSlot = nullptr;
    RemoteVideoSlot* mHiresSlot = nullptr;
    Slot* mAudioSlot = nullptr;

    // To notify events about the session to the app (intermediate layer)
    std::unique_ptr<SessionHandler> mSessionHandler = nullptr;

    bool mHasRequestSpeak = false;
    bool mAudioDetected = false;

    // Session starts directly in progress: the SFU sends the tracks immediately from new peer
    SessionState mState = kSessStateInProgress;
};

/**
<<<<<<< HEAD
 * @brief The Call class
 *
 * This object is created upon OP_JOINEDCALL (or OP_CALLSTATE).
 * It implements ICall interface for the intermediate layer.
 */
=======
 * @brief Configure scalable video coding based on webrtc stats
 *
 * It's only applied to high resolution video
 */
class SvcDriver
{
public:
    static const uint8_t kMaxQualityIndex = 6;
    static const int kMinTimeBetweenSwitches = 10;   // minimum period between SVC switches in seconds

    // boundaries for switching to lower/higher quality.
    // if rtt moving average goes outside of these boundaries, switching occurs.
    static const int kRttLowerHeadroom = 30;
    static const int kRttUpperHeadroom = 250;

    SvcDriver();
    bool updateSvcQuality(int8_t delta);
    bool getLayerByIndex(int index, int& stp, int& tmp, int& stmp);

    uint8_t mCurrentSvcLayerIndex;
    float mPacketLostLower;
    float mPacketLostUpper;
    int mLowestRttSeen;
    int mRttLower;
    int mRttUpper;
    float mMovingAverageRtt;
    float mMovingAveragePlost;
    time_t mTsLastSwitch;
};

>>>>>>> c9069de8
class Call : public karere::DeleteTrackable, public sfu::SfuInterface, public ICall
{
public:
    enum SpeakerState
    {
        kNoSpeaker = 0,
        kPending = 1,
        kActive = 2,
    };

    Call(karere::Id callid, karere::Id chatid, karere::Id callerid, bool isRinging, IGlobalCallHandler &globalCallHandler, MyMegaApi& megaApi, RtcModuleSfu& rtc, bool isGroup, std::shared_ptr<std::string> callKey = nullptr, karere::AvFlags avflags = 0);
    virtual ~Call();


    // ---- ICall methods ----
    //

    // sets a handler to receive callbacks about the call (takes ownership)
    void setCallHandler(CallHandler* callHanlder) override;

    karere::Id getChatid() const override;
    karere::Id getCallerid() const override;
    CallState getState() const override;
    // returns true if your user participates of the call
    bool participate() override;
    bool hasVideoSlot(Cid_t cid, bool highRes = true) const override;
    int getNetworkQuality() const override;
    TermCode getTermCode() const override;

    // called upon reception of OP_JOINEDCALL from chatd
    void addParticipant(karere::Id peer) override;
    // called upon reception of OP_LEFTCALL from chatd
    void removeParticipant(karere::Id peer) override;

    // called from chatd::onDisconnect() to remove peers from the call when disconnected from chatd
    void onDisconnectFromChatd() override;
    // called from chatd::setState(online) to reconnect to SFU
    void reconnectToSfu() override;

    promise::Promise<void> hangup() override;
    promise::Promise<void> endCall() override;  // only used on 1on1 when incoming call is rejected
    promise::Promise<void> join(karere::AvFlags avFlags) override;

    // (for your own audio level)
    void enableAudioLevelMonitor(bool enable) override;
    bool isAudioLevelMonitorEnabled() const override;
    bool isAudioDetected() const override;

    // called when the user wants to "mute" an incoming call (the call is kept in ringing state)
    void ignoreCall() override;
    bool isIgnored() const override;

    void setRinging(bool ringing) override;
    bool isRinging() const override;    // (always false for outgoing calls)

    void setOnHold() override;
    void releaseOnHold() override;

    void setCallerId(karere::Id callerid) override;
    karere::Id getCallid() const override;

    // request to speak, or cancels a previous request (add = false)
    void requestSpeaker(bool add = true) override;
    bool hasRequestSpeak() const override;

    // get the list of users that have requested to speak
    std::vector<Cid_t> getSpeakerRequested() override;

    // allows to approve/deny requests to speak from other users (only allowed for moderators)
    void approveSpeakRequest(Cid_t cid, bool allow) override;
    bool isSpeakAllow() const override; // true if request has been approved
    void stopSpeak(Cid_t cid = 0) override; // after been approved

    void requestHighResolutionVideo(Cid_t cid, int quality) override;
    void stopHighResolutionVideo(std::vector<Cid_t> &cids) override;

    void requestLowResolutionVideo(std::vector<Cid_t> &cids) override;
    void stopLowResolutionVideo(std::vector<Cid_t> &cids) override;
<<<<<<< HEAD

    // ask the SFU to get higher/lower (spatial) quality of HighRes video (thanks to SVC)
    void requestHiResQuality(Cid_t cid, int quality) override;

    // ask the SFU to get higher/lower (spatial + temporal) quality of HighRes video (thanks to SVC)
    void requestSvcLayers(Cid_t cid, int layerIndex) override;
=======
    void switchSvcQuality(int8_t delta) override;
>>>>>>> c9069de8

    std::vector<karere::Id> getParticipants() const override;
    std::vector<Cid_t> getSessionsCids() const override;
    ISession* getIsession(Cid_t cid) const override;
<<<<<<< HEAD
=======
    Session* getSession(Cid_t cid);
    bool isOutgoing() const override;
    virtual int64_t getInitialTimeStamp() const override;
    virtual int64_t getFinalTimeStamp() const override;
    int64_t getInitialOffset() const override;
    static const char *stateToStr(uint8_t state);
>>>>>>> c9069de8

    bool isOutgoing() const override;   // true if your user started the call

    int64_t getInitialTimeStamp() const override;
    int64_t getFinalTimeStamp() const override;

    karere::AvFlags getLocalAvFlags() const override;
    void updateAndSendLocalAvFlags(karere::AvFlags flags) override;
    void setAudioDetected(bool audioDetected) override;

    //
    // ------ end ICall methods -----


    Session* getSession(Cid_t cid);

    void setState(CallState newState);
    static const char *stateToStr(CallState state);

    void connectSfu(const std::string& sfuUrl);
    void joinSfu();

    void createTransceivers();  // both, for sending your audio/video and for receiving from participants
    void getLocalStreams(); // update video and audio tracks based on AV flags and call state (on-hold)

    void disconnect(TermCode termCode, const std::string& msg = "");
    void handleCallDisconnect();

    std::string getKeyFromPeer(Cid_t cid, Keyid_t keyid);
    bool hasCallKey();
    sfu::Peer &getMyPeer();
    sfu::SfuClient& getSfuClient();
    std::map<Cid_t, std::unique_ptr<Session>>& getSessions();
    void takeVideoDevice();
    void releaseVideoDevice();
    bool hasVideoDevice();
    void freeVideoTracks(bool releaseSlots = false);
    void freeAudioTrack(bool releaseSlot = false);
    // enable/disable video tracks depending on the video's flag and the call on-hold
    void updateVideoTracks();
    // request the missing tracks in ANSWER that were available before reconnection
    void requestPeerTracks(const std::set<Cid_t> &cids);

    // --- SfuInterface methods ---
    bool handleAvCommand(Cid_t cid, unsigned av) override;
    bool handleAnswerCommand(Cid_t cid, sfu::Sdp &spd, uint64_t ts, const std::vector<sfu::Peer>&peers, const std::map<Cid_t, sfu::TrackDescriptor> &vthumbs, const std::map<Cid_t, sfu::TrackDescriptor> &speakers) override;
    bool handleKeyCommand(Keyid_t keyid, Cid_t cid, const std::string& key) override;
    bool handleVThumbsCommand(const std::map<Cid_t, sfu::TrackDescriptor> &videoTrackDescriptors) override;
    bool handleVThumbsStartCommand() override;
    bool handleVThumbsStopCommand() override;
    bool handleHiResCommand(const std::map<Cid_t, sfu::TrackDescriptor> &videoTrackDescriptors) override;
    bool handleHiResStartCommand() override;
    bool handleHiResStopCommand() override;
    bool handleSpeakReqsCommand(const std::vector<Cid_t> &speakRequests) override;
    bool handleSpeakReqDelCommand(Cid_t cid) override;
    bool handleSpeakOnCommand(Cid_t cid, sfu::TrackDescriptor speaker) override;
    bool handleSpeakOffCommand(Cid_t cid) override;
    bool handleStatCommand() override;
    bool handlePeerJoin(Cid_t cid, uint64_t userid, int av) override;
    bool handlePeerLeft(Cid_t cid) override;
    bool handleError(unsigned int code, const std::string reason) override;
    bool handleModerator(Cid_t cid, bool moderator) override;
    void onSfuConnected() override;
    bool error(unsigned int code) override;

    // PeerConnectionInterface events
    void onAddStream(rtc::scoped_refptr<webrtc::MediaStreamInterface> stream);
    void onTrack(rtc::scoped_refptr<webrtc::RtpTransceiverInterface> transceiver);
    void onRemoveTrack(rtc::scoped_refptr<webrtc::RtpReceiverInterface> receiver);
    void onConnectionChange(webrtc::PeerConnectionInterface::PeerConnectionState newState);
    void onIceConnectionChange(webrtc::PeerConnectionInterface::IceConnectionState state);

    // PeerConnectionInterface events (EMPTY)
    void onError();
    void onIceComplete();
    void onSignalingChange(webrtc::PeerConnectionInterface::SignalingState newState);
    void onRemoveStream(rtc::scoped_refptr<webrtc::MediaStreamInterface> stream);
    void onIceCandidate(std::shared_ptr<artc::IceCandText> cand);
    void onRenegotiationNeeded();
    void onDataChannel(webrtc::DataChannelInterface* data_channel);


protected:
    std::vector<karere::Id> mParticipants; // managed exclusively by meetings related chatd commands
    karere::Id mCallid;
    karere::Id mChatid;
    karere::Id mCallerId;
    CallState mState = CallState::kStateInitial;
    bool mIsRinging = false;
    bool mIgnored = false;

    // state of request to speak for own user in this call
    SpeakerState mSpeakerState = SpeakerState::kPending;

    int64_t mInitialTs = 0;
    int64_t mOffset = 0;
    int64_t mFinalTs = 0;
    bool mAudioDetected = false;

    // timer to check stats in order to detect local audio level (for remote audio level, audio monitor does it)
    megaHandle mVoiceDetectionTimer = 0;

    int mNetworkQuality = kNetworkQualityDefault;
    bool mIsGroup = false;
    TermCode mTermCode = kInvalidTermCode;

    std::string mSfuUrl;
    IGlobalCallHandler& mGlobalCallHandler;
    MyMegaApi& mMegaApi;
    sfu::SfuClient& mSfuClient;
    sfu::SfuConnection* mSfuConnection = nullptr;   // owned by the SfuClient::mConnections, here for convenience

    artc::myPeerConnection<Call> mRtcConn;
    std::string mSdp;   // session description provided by WebRTC::createOffer()
    std::unique_ptr<Slot> mAudio;
    std::unique_ptr<Slot> mVThumb;
    bool mVThumbActive = false;  // true when sending low res video
    std::unique_ptr<Slot> mHiRes;
    bool mHiResActive = false;  // true when sending high res video
    std::map<uint32_t, std::unique_ptr<Slot>> mReceiverTracks;  // maps 'mid' to 'Slot'
    std::map<Cid_t, std::unique_ptr<Session>> mSessions;

    // monitor the available tracks for resuming after a reconnection (requesting the same tracks)
    std::unique_ptr<AvailableTracks> mAvailableTracks;

    std::unique_ptr<CallHandler> mCallHandler;

    sfu::Peer mMyPeer;

    // call key for public chats (128-bit key)
    std::string mCallKey;

    RtcModuleSfu& mRtc;
    artc::VideoManager* mVideoManager = nullptr;

    megaHandle mStatsTimer = 0;
    rtc::scoped_refptr<webrtc::RTCStatsCollectorCallback> mStatConnCallback;
    Stats mStats;
    SvcDriver mSvcDriver;
    // Current SVC layer index
    int mCurrentSvcLayerIndex = 0;

    void generateAndSendNewkey();
    // associate slots with their corresponding sessions (video)
    void handleIncomingVideo(const std::map<Cid_t, sfu::TrackDescriptor> &videotrackDescriptors, VideoResolution videoResolution);
    // associate slots with their corresponding sessions (audio)
    void addSpeaker(Cid_t cid, const sfu::TrackDescriptor &speaker);
    void removeSpeaker(Cid_t cid);
    const std::string &getCallKey() const;
    // enable/disable audio track depending on the audio's flag, the speaker is allowed and the call on-hold
    void updateAudioTracks();
    void attachSlotToSession (Cid_t cid, Slot *slot, bool audio, VideoResolution hiRes, bool reuse);
    void enableStats();
    void disableStats();
    void adjustSvcByStats();
    void collectNonRTCStats();
};

class RtcModuleSfu : public RtcModule, public VideoSink
{
public:
    RtcModuleSfu(MyMegaApi& megaApi, IGlobalCallHandler& callhandler);
    void init(WebsocketsIO& websocketIO, void *appCtx, RtcCryptoMeetings *rtcCryptoMeetings, const karere::Id &myHandle) override;
    ICall* findCall(karere::Id callid) override;
    ICall* findCallByChatid(const karere::Id &chatid) override;
    bool selectVideoInDevice(const std::string& device) override;
    void getVideoInDevices(std::set<std::string>& devicesVector) override;
    promise::Promise<void> startCall(karere::Id chatid, karere::AvFlags avFlags, bool isGroup, std::shared_ptr<std::string> unifiedKey = nullptr) override;
    void takeDevice() override;
    void releaseDevice() override;
    void addLocalVideoRenderer(karere::Id chatid, IVideoRenderer *videoRederer) override;
    void removeLocalVideoRenderer(karere::Id chatid) override;

    std::vector<karere::Id> chatsWithCall() override;
    unsigned int getNumCalls() override;
    const std::string& getVideoDeviceSelected() const override;
    sfu::SfuClient& getSfuClient() override;

    void removeCall(karere::Id chatid, TermCode termCode = kUserHangup) override;

    void handleJoinedCall(karere::Id chatid, karere::Id callid, const std::vector<karere::Id>& usersJoined) override;
    void handleLeftCall(karere::Id chatid, karere::Id callid, const std::vector<karere::Id>& usersLeft) override;
    void handleCallEnd(karere::Id chatid, karere::Id callid, uint8_t reason) override;
    void handleNewCall(karere::Id chatid, karere::Id callerid, karere::Id callid, bool isRinging, bool isGroup, std::shared_ptr<std::string> callKey = nullptr) override;

    void OnFrame(const webrtc::VideoFrame& frame) override;

    artc::VideoManager* getVideoDevice();
    void changeDevice(const std::string& device, bool shouldOpen);
    void openDevice();
    void closeDevice();

    void* getAppCtx();
    std::string getDeviceInfo() const;

private:
    std::map<karere::Id, std::unique_ptr<Call>> mCalls;
    IGlobalCallHandler& mCallHandler;
    MyMegaApi& mMegaApi;
    std::unique_ptr<sfu::SfuClient> mSfuClient;
    std::string mVideoDeviceSelected;
    rtc::scoped_refptr<artc::VideoManager> mVideoDevice;
    // count of times the device has been taken (without being released)
    unsigned int mDeviceTakenCount = 0;
    std::map<karere::Id, std::unique_ptr<IVideoRenderer>> mRenderers;
    std::map<karere::Id, VideoSink> mVideoSink;
    void* mAppCtx = nullptr;
};

void globalCleanup();

#endif
}


#endif // WEBRTCSFU_H<|MERGE_RESOLUTION|>--- conflicted
+++ resolved
@@ -195,13 +195,6 @@
 };
 
 /**
-<<<<<<< HEAD
- * @brief The Call class
- *
- * This object is created upon OP_JOINEDCALL (or OP_CALLSTATE).
- * It implements ICall interface for the intermediate layer.
- */
-=======
  * @brief Configure scalable video coding based on webrtc stats
  *
  * It's only applied to high resolution video
@@ -224,15 +217,20 @@
     uint8_t mCurrentSvcLayerIndex;
     float mPacketLostLower;
     float mPacketLostUpper;
-    int mLowestRttSeen;
-    int mRttLower;
-    int mRttUpper;
+    float mLowestRttSeen;
+    float mRttLower;
+    float mRttUpper;
     float mMovingAverageRtt;
     float mMovingAveragePlost;
     time_t mTsLastSwitch;
 };
 
->>>>>>> c9069de8
+/**
+* @brief The Call class
+*
+* This object is created upon OP_JOINEDCALL (or OP_CALLSTATE).
+* It implements ICall interface for the intermediate layer.
+*/
 class Call : public karere::DeleteTrackable, public sfu::SfuInterface, public ICall
 {
 public:
@@ -311,34 +309,22 @@
 
     void requestLowResolutionVideo(std::vector<Cid_t> &cids) override;
     void stopLowResolutionVideo(std::vector<Cid_t> &cids) override;
-<<<<<<< HEAD
-
-    // ask the SFU to get higher/lower (spatial) quality of HighRes video (thanks to SVC)
+
+    // ask the SFU to get higher/lower (spatial) quality of HighRes video (thanks to SVC), on demand by the app
     void requestHiResQuality(Cid_t cid, int quality) override;
 
-    // ask the SFU to get higher/lower (spatial + temporal) quality of HighRes video (thanks to SVC)
-    void requestSvcLayers(Cid_t cid, int layerIndex) override;
-=======
+    // ask the SFU to get higher/lower (spatial + temporal) quality of HighRes video (thanks to SVC), automatically due to network quality
     void switchSvcQuality(int8_t delta) override;
->>>>>>> c9069de8
 
     std::vector<karere::Id> getParticipants() const override;
     std::vector<Cid_t> getSessionsCids() const override;
     ISession* getIsession(Cid_t cid) const override;
-<<<<<<< HEAD
-=======
-    Session* getSession(Cid_t cid);
-    bool isOutgoing() const override;
-    virtual int64_t getInitialTimeStamp() const override;
-    virtual int64_t getFinalTimeStamp() const override;
-    int64_t getInitialOffset() const override;
-    static const char *stateToStr(uint8_t state);
->>>>>>> c9069de8
 
     bool isOutgoing() const override;   // true if your user started the call
 
     int64_t getInitialTimeStamp() const override;
     int64_t getFinalTimeStamp() const override;
+    int64_t getInitialOffset() const override;
 
     karere::AvFlags getLocalAvFlags() const override;
     void updateAndSendLocalAvFlags(karere::AvFlags flags) override;
@@ -428,9 +414,9 @@
     // state of request to speak for own user in this call
     SpeakerState mSpeakerState = SpeakerState::kPending;
 
-    int64_t mInitialTs = 0;
-    int64_t mOffset = 0;
-    int64_t mFinalTs = 0;
+    int64_t mInitialTs = 0; // when we joined the call
+    int64_t mOffset = 0;    // duration of call when we joined
+    int64_t mFinalTs = 0;   // end of the call
     bool mAudioDetected = false;
 
     // timer to check stats in order to detect local audio level (for remote audio level, audio monitor does it)
