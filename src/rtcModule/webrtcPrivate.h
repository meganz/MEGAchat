#ifndef RTCMODULE_H
#define RTCMODULE_H
#include <webrtc.h>
#include <karereId.h>
#include "IRtcStats.h"
#include <serverListProvider.h>
#include <chatd.h>
#include <base/trackDelete.h>
#include <streamPlayer.h>

namespace rtcModule
{
namespace stats { class IRtcStats; }
struct StateDesc
{
    std::vector<std::vector<uint8_t>> transMap;
    const char*(*toStrFunc)(uint8_t);
    void assertStateChange(uint8_t oldState, uint8_t newState) const;
};

namespace stats { class Recorder; }

class Session;
class AudioLevelMonitor : public webrtc::AudioTrackSinkInterface
{
    public:
    AudioLevelMonitor(const Session &session, ISessionHandler &sessionHandler);
    virtual void OnData(const void *audio_data,
                        int bits_per_sample,
                        int sample_rate,
                        size_t number_of_channels,
                        size_t number_of_frames);

private:
    time_t mPreviousTime = 0;
    ISessionHandler &mSessionHandler;
    const Session &mSession;
    bool mAudioDetected = false;
};

class Session: public ISession
{
protected:
    static const StateDesc sStateDesc;
    artc::tspMediaStream mRemoteStream;
    std::shared_ptr<artc::StreamPlayer> mRemotePlayer;
    std::string mOwnSdpOffer;
    std::string mOwnSdpAnswer;
    std::string mPeerSdpOffer;
    std::string mPeerSdpAnswer;
    SdpKey mPeerHash;
    SdpKey mOwnHashKey;
    SdpKey mPeerHashKey;
    artc::myPeerConnection<Session> mRtcConn;
    std::string mName;
    ISessionHandler* mHandler = NULL;
    std::unique_ptr<stats::Recorder> mStatRecorder;
    megaHandle mSetupTimer = 0;
    time_t mTsIceConn = 0;
    promise::Promise<void> mTerminatePromise;
    bool mVideoReceived = false;
    int mNetworkQuality = kNetworkQualityDefault;    // from 0 (worst) to 5 (best)
    long mAudioPacketLostAverage = 0;
    unsigned int mPreviousStatsSize = 0;
    std::unique_ptr<AudioLevelMonitor> mAudioLevelMonitor;
    TermCode mTermCode = TermCode::kInvalid;
    void setState(uint8_t state);
    void handleMessage(RtMessage& packet);
    void sendAv(karere::AvFlags av);
    promise::Promise<void> sendOffer();
    void msgSdpAnswer(RtMessage& packet);
    void msgSessTerminateAck(RtMessage& packet);
    void msgSessTerminate(RtMessage& packet);
    void msgIceCandidate(RtMessage& packet);
    void msgMute(RtMessage& packet);
    void onVideoRecv();
    void submitStats(TermCode termCode, const std::string& errInfo);
    bool verifySdpFingerprints(const std::string& sdp);
    template<class... Args>
    bool cmd(uint8_t type, Args... args);
    void destroy(TermCode code, const std::string& msg="");
    void asyncDestroy(TermCode code, const std::string& msg="");
    promise::Promise<void> terminateAndDestroy(TermCode code, const std::string& msg="");
    webrtc::FakeConstraints* pcConstraints();
    int calculateNetworkQuality(const stats::Sample *sample);

public:
    RtcModule& mManager;
    Session(Call& call, RtMessage& packet, SdpKey sdpkey);
    ~Session();
    void pollStats();
    artc::myPeerConnection<Session> rtcConn() const { return mRtcConn; }
    virtual bool videoReceived() const { return mVideoReceived; }
    void manageNetworkQuality(stats::Sample* sample);
    void createRtcConn();
    void veryfySdpOfferSendAnswer();
    //PeerConnection events
    void onAddStream(artc::tspMediaStream stream);
    void onRemoveStream(artc::tspMediaStream stream);
    void onIceCandidate(std::shared_ptr<artc::IceCandText> cand);
    void onIceConnectionChange(webrtc::PeerConnectionInterface::IceConnectionState state);
    void onIceComplete();
    void onSignalingChange(webrtc::PeerConnectionInterface::SignalingState newState);
    void onDataChannel(webrtc::DataChannelInterface* data_channel);
    void onRenegotiationNeeded() {}
    void onError() {}
    void updateAvFlags(karere::AvFlags flags);
    //====
    static bool isTermRetriable(TermCode reason);
    friend class Call;
    friend class stats::Recorder; //needs access to mRtcConn
};

class Call: public ICall
{
    enum CallDataState
    {
        kCallDataNotRinging             = 0,
        kCallDataRinging                = 1,
        kCallDataEnd                    = 2,
        kCallDataSession                = 3,
        kCallDataMute                   = 4,
        kCallDataSessionKeepRinging     = 5  // obsolete
    };

    enum
    {
        kCallDataReasonEnded        = 0x01, /// normal hangup of on-going call
        kCallDataReasonRejected     = 0x02, /// incoming call was rejected by callee
        kCallDataReasonNoAnswer     = 0x03, /// outgoing call didn't receive any answer from the callee
        kCallDataReasonFailed       = 0x04, /// on-going call failed
        kCallDataReasonCancelled    = 0x05  /// outgoing call was cancelled by caller before receiving any answer from the callee
    };

    enum
    {
        kFlagRinging = 0x04
    };

protected:
    static const StateDesc sStateDesc;
    std::map<karere::Id, std::shared_ptr<Session>> mSessions;
    std::map<chatd::EndpointId, megaHandle> mSessRetries;
    std::map<chatd::EndpointId, int> mIceFails;
    std::map<chatd::EndpointId, std::pair<karere::Id, SdpKey> > mSentSessions;
    std::string mName;
    megaHandle mCallOutTimer = 0;
    bool mCallStartingSignalled = false;
    bool mCallStartedSignalled = false;
    megaHandle mInCallPingTimer = 0;
    promise::Promise<void> mDestroyPromise;
    std::shared_ptr<artc::LocalStreamHandle> mLocalStream;
    std::shared_ptr<artc::StreamPlayer> mLocalPlayer;
    megaHandle mDestroySessionTimer = 0;
    unsigned int mTotalSessionRetry = 0;
    uint8_t mPredestroyState;
    megaHandle mStatsTimer = 0;
    megaHandle mCallSetupTimer = 0;
    bool mNotSupportedAnswer = false;
    bool mIsRingingOut = false;
    bool mHadRingAck = false;
    void setState(uint8_t newState);
    void handleMessage(RtMessage& packet);
    void msgSession(RtMessage& packet);
    void msgJoin(RtMessage& packet);
    void msgRinging(RtMessage& packet);
    void msgCallReqDecline(RtMessage& packet);
    void msgCallReqCancel(RtMessage& packet);
    void msgSdpOffer(RtMessage& packet);
    void handleReject(RtMessage& packet);
    void handleBusy(RtMessage& packet);
    void getLocalStream(karere::AvFlags av, std::string& errors);
    void muteUnmute(karere::AvFlags what, bool state);
    void onClientLeftCall(karere::Id userid, uint32_t clientid);
    /** Called by the remote media player when the first frame is about to be rendered,
     *  analogous to onMediaRecv in the js version
     */
    void clearCallOutTimer();
    void notifyCallStarting(Session& sess);
    void notifySessionConnected(Session& sess);
    void removeSession(Session& sess, TermCode reason);
    //onRemoteStreamAdded -> onMediaStart() event from player -> onMediaRecv() -> addVideo()
    void onRemoteStreamAdded(artc::tspMediaStream stream);
    void onRemoteStreamRemoved(artc::tspMediaStream);
    promise::Promise<void> destroy(TermCode termcode, bool weTerminate, const std::string& msg="");
    void asyncDestroy(TermCode code, bool weTerminate);
    promise::Promise<void> gracefullyTerminateAllSessions(TermCode code);
    promise::Promise<void> waitAllSessionsTerminated(TermCode code, const std::string& msg="");
    bool startOrJoin(karere::AvFlags av);
    template <class... Args>
    bool cmd(uint8_t type, karere::Id userid, uint32_t clientid, Args... args);
    template <class... Args>
    bool cmdBroadcast(uint8_t type, Args... args);
    void startIncallPingTimer();
    void stopIncallPingTimer(bool endCall = true);
    bool broadcastCallReq();
    bool join(karere::Id userid=0);
    bool rejoin(karere::Id userid, uint32_t clientid);
    void sendInCallCommand();
    bool sendCallData(Call::CallDataState state);
    void destroyIfNoSessionsOrRetries(TermCode reason);
    bool hasNoSessionsOrPendingRetries() const;
    uint8_t convertTermCodeToCallDataCode();
    bool cancelSessionRetryTimer(karere::Id userid, uint32_t clientid);
    void monitorCallSetupTimeout();
    friend class RtcModule;
    friend class Session;
public:
    chatd::Chat& chat() const { return mChat; }
    Call(RtcModule& rtcModule, chatd::Chat& chat,
        karere::Id callid, bool isGroup, bool isJoiner, ICallHandler* handler,
        karere::Id callerUser, uint32_t callerClient);
    ~Call();
    virtual karere::AvFlags sentAv() const;
    virtual void hangup(TermCode reason=TermCode::kInvalid);
    virtual bool answer(karere::AvFlags av);
    virtual bool changeLocalRenderer(IVideoRenderer* renderer);
    virtual karere::AvFlags muteUnmute(karere::AvFlags av);
    virtual std::map<karere::Id, karere::AvFlags> avFlagsRemotePeers() const;
    virtual std::map<karere::Id, uint8_t> sessionState() const;
    void sendBusy(bool isCallToSameUser);
    uint32_t clientidFromSession(karere::Id userid);
    void updateAvFlags(karere::Id userid, uint32_t clientid, karere::AvFlags flags);
    bool isCaller(karere::Id userid, uint32_t clientid);
};

class RtcModule: public IRtcModule, public chatd::IRtcHandler
{
public:
    enum {
        kApiTimeout = 20000,
        kCallAnswerTimeout = 40000,
        kIncallPingInterval = 4000,
        kMediaGetTimeout = 20000,
        kSessSetupTimeout = 25000,
        kCallSetupTimeout = 35000
    };

    enum Resolution
    {
        hd = 0,
        low,
        vga,
        notDefined
    };

    RtcModule(karere::Client& client, IGlobalHandler& handler, IRtcCrypto* crypto,
        const char* iceServers);
    int setIceServers(const karere::ServerList& servers);
    void addIceServers(const karere::ServerList& servers);
    webrtc::PeerConnectionInterface::IceServer createIceServer(const karere::TurnServerInfo &serverInfo);
    template <class... Args>
    void sendCommand(chatd::Chat& chat, uint8_t opcode, uint8_t command, karere::Id chatid, karere::Id userid, uint32_t clientid, Args... args);
// IRtcHandler - interface to chatd
    virtual void handleMessage(chatd::Chat& chat, const StaticBuffer& msg);
    virtual void handleCallData(chatd::Chat& chat, karere::Id chatid, karere::Id userid, uint32_t clientid, const StaticBuffer& msg);
    virtual void onShutdown();
    virtual void onClientLeftCall(karere::Id chatid, karere::Id userid, uint32_t clientid);
    virtual void onDisconnect(chatd::Connection& conn);
    virtual void stopCallsTimers(int shard);
    virtual void handleInCall(karere::Id chatid, karere::Id userid, uint32_t clientid);
    virtual void handleCallTime(karere::Id chatid, uint32_t duration);
    virtual void onKickedFromChatRoom(karere::Id chatid);
    virtual uint32_t clientidFromPeer(karere::Id chatid, karere::Id userid);
//Implementation of virtual methods of IRtcModule
    virtual void init();
    virtual void getAudioInDevices(std::vector<std::string>& devices) const;
    virtual void getVideoInDevices(std::vector<std::string>& devices) const;
    virtual bool selectVideoInDevice(const std::string& devname);
    virtual bool selectAudioInDevice(const std::string& devname);
    virtual void loadDeviceList();
    virtual void setMediaConstraint(const std::string& name, const std::string &value, bool optional);
    virtual void setPcConstraint(const std::string& name, const std::string &value, bool optional);
    virtual bool isCallInProgress(karere::Id chatid) const;
    virtual bool isCallActive(karere::Id chatid = karere::Id::inval()) const;
    virtual void removeCall(karere::Id chatid, bool keepCallHandler = false);
    virtual void removeCallWithoutParticipants(karere::Id chatid);
    virtual void addCallHandler(karere::Id chatid, ICallHandler *callHandler);
    virtual ICallHandler *findCallHandler(karere::Id chatid);
    virtual int numCalls() const;
    virtual std::vector<karere::Id> chatsWithCall() const;
//==
    void updatePeerAvState(karere::Id chatid, karere::Id callid, karere::Id userid, uint32_t clientid, karere::AvFlags av);
    void handleCallDataRequest(chatd::Chat &chat, karere::Id userid, uint32_t clientid, karere::Id callid, karere::AvFlags avFlagsRemote);

    virtual ICall& joinCall(karere::Id chatid, karere::AvFlags av, ICallHandler& handler, karere::Id callid);
    virtual ICall& startCall(karere::Id chatid, karere::AvFlags av, ICallHandler& handler);
    virtual void hangupAll(TermCode reason);
//==
    karere::WebRtcLogger *getWebRtcLogger();
    std::string getDeviceInfo();
    virtual ~RtcModule() {}
    void retryCall(karere::Id chatid, karere::AvFlags av);
protected:
    const char* mStaticIceSever;
    karere::GelbProvider mIceServerProvider;
    webrtc::PeerConnectionInterface::IceServers mIceServers;
    artc::DeviceManager mDeviceManager;
    webrtc::FakeConstraints mPcConstraints;
    webrtc::FakeConstraints mMediaConstraints;
    std::map<karere::Id, std::shared_ptr<Call>> mCalls;
    std::map<karere::Id, ICallHandler *> mCallHandlers;
<<<<<<< HEAD
    std::map<karere::Id, karere::AvFlags> mRetryCall;
=======
    RtcModule &mManager;
>>>>>>> 0cd5f540
    IRtcCrypto& crypto() const { return *mCrypto; }
    template <class... Args>
    void cmdEndpoint(chatd::Chat &chat, uint8_t type, karere::Id chatid, karere::Id userid, uint32_t clientid, Args... args);
    template <class... Args>
    void cmdEndpoint(uint8_t type, const RtMessage& info, Args... args);
    void removeCall(Call& call);
    std::shared_ptr<artc::LocalStreamHandle> getLocalStream(karere::AvFlags av, std::string& errors, Resolution resolution);
    // no callid provided --> start call
    std::shared_ptr<Call> startOrJoinCall(karere::Id chatid, karere::AvFlags av, ICallHandler& handler, karere::Id callid = karere::Id::inval());
    template <class T> T random() const;
    template <class T> void random(T& result) const;
    //=== Implementation methods
    void initInputDevices();
    const cricket::Device *getDevice(const std::string& name, const artc::DeviceList& devices);
    bool selectDevice(const std::string& devname, const artc::DeviceList& devices,
                      std::string& selected);

    void updateConstraints(Resolution resolution);
    std::shared_ptr<karere::WebRtcLogger> mWebRtcLogger;
    friend class Call;
    friend class Session;
public:
};

struct RtMessage
{
public:
    enum { kHdrLen = 23, kPayloadOfs = kHdrLen+1 };
    chatd::Chat& chat;
    uint8_t opcode;
    uint8_t type;
    karere::Id chatid;
    karere::Id userid;
    karere::Id callid;
    uint32_t clientid;
    StaticBuffer payload;
    const char* typeStr() const { return rtcmdTypeToStr(type); }
    RtMessage(chatd::Chat& aChat, const StaticBuffer& msg);
};

class RtMessageComposer: public chatd::Command
{
protected:
    using Command::read; // hide all read/write methods, as they will include the
    using Command::write; // whole command, not the payload
public:
    /** Creates an RtMessage as a base for derived classes (with userid/clientid)
     * @param opcode The chatd command opcode. Can be OP_RTMSG_BROADCAST,
     * OP_RTMSG_USER, OP_RTMSG_CLIENT
     * @param type The payload-specific type. This is the first byte of the payload
     * @param reserve How much bytes to reserve in the buffer for the payload data.
     * This does not include the payload type byte.
     * @param hdrlen The length of the header. This is used to calculate the data
     * length field from the total buffer length. Does not include the payload type byte,
     * which is part of the payload data.
     */
    RtMessageComposer(uint8_t opcode, uint8_t type, karere::Id chatid, karere::Id userid, uint32_t clientid, uint16_t reserve=32)
        : Command(opcode, RtMessage::kPayloadOfs+reserve, RtMessage::kHdrLen) //third param - command payload size doesn't include the opcode byte
    {
        //(opcode.1 chatid.8 userid.8 clientid.4 len.2) (type.1 data.(len-1))
        //              ^                                          ^
        //          header.23                             payload.len
        write<uint64_t>(1, chatid.val);
        write<uint64_t>(9, userid.val);
        write<uint32_t>(17, clientid);
        write<uint8_t>(RtMessage::kHdrLen, type);
        updateLenField();
    }

    void updateLenField()
    {
        assert(dataSize()-RtMessage::kHdrLen >= 1);
        Buffer::write<uint16_t>(RtMessage::kHdrLen-2, dataSize()-RtMessage::kHdrLen);
    }
    template<class T> void doPayloadAppend(T arg) { Buffer::append(arg); }
    void doPayloadAppend(karere::Id arg) { Buffer::append(arg.val); }
    template<class T, class... Args> void doPayloadAppend(T arg1, Args... args)
    {
        doPayloadAppend(arg1);
        doPayloadAppend(args...);
    }
public:
    template<class T, typename=typename std::enable_if<std::is_pod<T>::value>::type>
    void payloadWrite(size_t offset, T val)
    {
        write<T>(RtMessage::kPayloadOfs+offset, val);
    }
    template<class T, class... Args>
    void payloadAppend(T arg1, Args... args)
    {
        doPayloadAppend(arg1, args...);
        updateLenField();
    }
};
}

#endif<|MERGE_RESOLUTION|>--- conflicted
+++ resolved
@@ -300,11 +300,8 @@
     webrtc::FakeConstraints mMediaConstraints;
     std::map<karere::Id, std::shared_ptr<Call>> mCalls;
     std::map<karere::Id, ICallHandler *> mCallHandlers;
-<<<<<<< HEAD
     std::map<karere::Id, karere::AvFlags> mRetryCall;
-=======
     RtcModule &mManager;
->>>>>>> 0cd5f540
     IRtcCrypto& crypto() const { return *mCrypto; }
     template <class... Args>
     void cmdEndpoint(chatd::Chat &chat, uint8_t type, karere::Id chatid, karere::Id userid, uint32_t clientid, Args... args);
