#ifndef WEBRTCSFU_H
#define WEBRTCSFU_H

#include <logger.h>
#include <rtcModule/webrtcAdapter.h>
#include <rtcModule/webrtc.h>
#include <rtcModule/rtcStats.h>
#include <sfu.h>
#include <IVideoRenderer.h>

#include <map>

namespace rtcModule
{
#ifndef KARERE_DISABLE_WEBRTC
class RtcModuleSfu;
class Call;
class Session;

class AudioLevelMonitor : public webrtc::AudioTrackSinkInterface, public karere::DeleteTrackable
{
    public:
    AudioLevelMonitor(Call &call, void* appCtx, int32_t cid = -1);
    void OnData(const void *audio_data,
                        int bits_per_sample,
                        int sample_rate,
                        size_t number_of_channels,
                        size_t number_of_frames, absl::optional<int64_t> absolute_capture_timestamp_ms) override;
    bool hasAudio();
    void onAudioDetected(bool audioDetected);

private:
    time_t mPreviousTime = 0;
    Call &mCall;
    bool mAudioDetected = false;

    // Note that currently max CID allowed by this class is 65535
    int32_t mCid;
    void* mAppCtx;
};

/**
 * This class represent a generic instance to manage webrtc Transceiver
 * A Transceiver is an element used to send or receive datas
 */
class Slot
{
public:
    virtual ~Slot();
    webrtc::RtpTransceiverInterface* getTransceiver() { return mTransceiver.get(); }
    IvStatic_t getIv() const { return mIv; }
    uint32_t getTransceiverMid() const;
protected:
    Call &mCall;
    IvStatic_t mIv = 0;
    rtc::scoped_refptr<webrtc::RtpTransceiverInterface> mTransceiver;

    Slot(Call& call, rtc::scoped_refptr<webrtc::RtpTransceiverInterface> transceiver);
};

/**
 * This class represent a webrtc transceiver for local audio and low resolution video
 */
class LocalSlot : public Slot
{
public:
    LocalSlot(Call& call, rtc::scoped_refptr<webrtc::RtpTransceiverInterface> transceiver);
    void createEncryptor();
    void generateRandomIv();
};

/**
 * This class represent a generic instance to manage remote webrtc Transceiver
 */
class RemoteSlot : public Slot
{
public:
    virtual ~RemoteSlot() {}
    virtual void createDecryptor(Cid_t cid, IvStatic_t iv);
    virtual void release();
    Cid_t getCid() const { return mCid; }
    Cid_t getAuxCid()const { return mAuxCid; }
    void setAuxCid(const Cid_t cid) { mAuxCid = cid; }

protected:
    Cid_t mCid = K_INVALID_CID;
    Cid_t mAuxCid = K_INVALID_CID;
    void* mAppCtx;
    RemoteSlot(Call& call, rtc::scoped_refptr<webrtc::RtpTransceiverInterface> transceiver, void* appCtx);
    void assign(Cid_t cid, IvStatic_t iv);

private:
    void enableTrack(bool enable, TrackDirection direction);
};

class VideoSink : public rtc::VideoSinkInterface<webrtc::VideoFrame>, public karere::DeleteTrackable
{
public:
    VideoSink(void* appCtx);
    virtual ~VideoSink();
    void setVideoRender(IVideoRenderer* videoRenderer);
    virtual void OnFrame(const webrtc::VideoFrame& frame) override;
private:
    std::unique_ptr<IVideoRenderer> mRenderer;
    void* mAppCtx;
};

/**
 * This class represent a generic instance to manage removte video webrtc Transceiver
 */
class RemoteVideoSlot : public RemoteSlot, public VideoSink
{
public:
    RemoteVideoSlot(Call& call, rtc::scoped_refptr<webrtc::RtpTransceiverInterface> transceiver, void* appCtx);
    ~RemoteVideoSlot();
    void enableTrack();
    void assignVideoSlot(Cid_t cid, IvStatic_t iv, VideoResolution videoResolution);
    void release() override;
    VideoResolution getVideoResolution() const;
    bool hasTrack();

private:
    VideoResolution mVideoResolution = kUndefined;
};

/**
 * This class represent a generic instance to manage remote audio webrtc Transceiver
 */
class RemoteAudioSlot : public RemoteSlot
{
public:
    RemoteAudioSlot(Call& call, rtc::scoped_refptr<webrtc::RtpTransceiverInterface> transceiver, void* appCtx);
    void assignAudioSlot(Cid_t cid, IvStatic_t iv);
    bool enableAudioMonitor(const bool enable);
    void createDecryptor(Cid_t cid, IvStatic_t iv) override;
    void release() override;

private:
    std::unique_ptr<AudioLevelMonitor> mAudioLevelMonitor;
    bool mAudioLevelMonitorEnabled = false;
};

/**
 * @brief The Session class
 *
 * A session is used to manage the slots available for a peer
 * in a all. It implements the ISession interface, and provides
 * callbacks through the SessionHandler.
 *
 * The Session itself is created right before the CallHandler::onNewSession()
 */
class Session : public ISession
{
public:
    Session(const sfu::Peer& peer);
    ~Session();

    const sfu::Peer &getPeer() const;
    void setVThumSlot(RemoteVideoSlot* slot);
    void setHiResSlot(RemoteVideoSlot* slot);
    void setAudioSlot(RemoteAudioSlot *slot);
    void addKey(Keyid_t keyid, const std::string& key);
    void setRemoteAvFlags(karere::AvFlags flags);

    RemoteAudioSlot* getAudioSlot();
    RemoteVideoSlot* getVthumSlot();
    RemoteVideoSlot* getHiResSlot();

    void disableAudioSlot();
    void setAudioDetected(bool audioDetected);    
    void notifyHiResReceived();
    void notifyLowResReceived();
    void disableVideoSlot(VideoResolution videoResolution);
    void setModerator(bool isModerator);

    // ISession methods (called from intermediate layer, upon SessionHandler callbacks and others)
    const karere::Id& getPeerid() const override;
    Cid_t getClientid() const override;
    SessionState getState() const override;
    karere::AvFlags getAvFlags() const override;
    bool isAudioDetected() const override;
    TermCode getTermcode() const override;
    void setTermcode(TermCode termcode) override;
    void setSessionHandler(SessionHandler* sessionHandler) override;
    void setVideoRendererVthumb(IVideoRenderer *videoRenderer) override;
    void setVideoRendererHiRes(IVideoRenderer *videoRenderer) override;
    bool hasHighResolutionTrack() const override;
    bool hasLowResolutionTrack() const override;
    bool isModerator() const override;

private:
    // Data about the partipant in the call relative to this session
    sfu::Peer mPeer;

    // ---- SLOTs -----
    // Ownership is kept by the Call

    RemoteVideoSlot* mVthumSlot = nullptr;
    RemoteVideoSlot* mHiresSlot = nullptr;
    RemoteAudioSlot* mAudioSlot = nullptr;

    // To notify events about the session to the app (intermediate layer)
    std::unique_ptr<SessionHandler> mSessionHandler = nullptr;
    bool mAudioDetected = false;

    // Session starts directly in progress: the SFU sends the tracks immediately from new peer
    SessionState mState = kSessStateInProgress;
    TermCode mTermCode = kInvalidTermCode;
};

/**
 * @brief Configure scalable video coding based on webrtc stats
 *
 * It's only applied to high resolution video
 */
class SvcDriver
{
public:
    static const uint8_t kMaxQualityIndex = 6;
    static const int kMinTimeBetweenSwitches = 6;   // minimum period between SVC switches in seconds

    // boundaries for switching to lower/higher quality.
    // if rtt moving average goes outside of these boundaries, switching occurs.
    static const int kRttLowerHeadroom = 30;
    static const int kRttUpperHeadroom = 250;

    SvcDriver();
    bool setSvcLayer(int8_t delta, int8_t &rxSpt, int8_t &rxTmp, int8_t &rxStmp, int8_t &txSpt);
    uint8_t mCurrentSvcLayerIndex;

    double mPacketLostLower;
    double mPacketLostUpper;
    double mPacketLostCapping;
    double mLowestRttSeen;
    double mRttLower;
    double mRttUpper;
    double mMovingAverageRtt;
    double mMovingAveragePlost;
    double mVtxDelay;
    double mMovingAverageVideoTxHeight;
    time_t mTsLastSwitch;
};


/**
* @brief The Call class
*
* This object is created upon OP_JOINEDCALL (or OP_CALLSTATE).
* It implements ICall interface for the intermediate layer.
*/
class Call final : public karere::DeleteTrackable, public sfu::SfuInterface, public ICall
{
public:
    enum SpeakerState
    {
        kNoSpeaker = 0,
        kPending = 1,
        kActive = 2,
    };

    static constexpr unsigned int kmax_bitrate_kbps = 100 *1024; // max bitrate in KBPS
    static constexpr unsigned int kMediaKeyLen = 16; // length in Bytes of derived ephemeral key
    static constexpr unsigned int kConnectingTimeout = 30; /// Timeout to be joined to the call (kStateInProgress) after a re/connect attempt (kStateConnecting)

    Call(const karere::Id& callid, const karere::Id& chatid, const karere::Id& callerid, bool isRinging, CallHandler& callHandler, MyMegaApi& megaApi, RtcModuleSfu& rtc, bool isGroup, std::shared_ptr<std::string> callKey = nullptr, karere::AvFlags avflags = 0, bool caller = false);
    virtual ~Call();


    // ---- ICall methods ----
    //
    karere::Id getChatid() const override;
    karere::Id getCallerid() const override;
    CallState getState() const override;
    int getCallDurationLimitInSecs() const override;
    bool isOwnClientCaller() const override;
    bool isJoined()  const override;
    bool isOwnPrivModerator() const override;

    // returns true if your user participates of the call
    bool participate() override;
    bool isJoining() const override;
    bool hasVideoSlot(Cid_t cid, bool highRes = true) const override;
    int getNetworkQuality() const override;
    TermCode getTermCode() const override;
    uint8_t getEndCallReason() const override;

    // called upon reception of OP_JOINEDCALL from chatd
    void joinedCallUpdateParticipants(const std::set<karere::Id> &usersJoined) override;

    // add new participant to mParticipants map, and notify stopOutgoingRinging for 1on1 calls if it's required
    void addParticipant(const karere::Id &peer) override;

    // called upon reception of OP_LEFTCALL from chatd
    void removeParticipant(const karere::Id &peer) override;
    // check if our peer is participating in the call (called from chatd)
    bool alreadyParticipating() override;

    // called from chatd::onDisconnect() to remove peers from the call when disconnected from chatd
    void onDisconnectFromChatd() override;
    // called from chatd::setState(online) to reconnect to SFU
    void reconnectToSfu() override;

    promise::Promise<void> hangup() override;
    promise::Promise<void> endCall() override;  // only used on 1on1 when incoming call is rejected or moderator in group call to finish it for all participants
    promise::Promise<void> join(karere::AvFlags avFlags) override;

    std::set<Cid_t> enableAudioLevelMonitor(const bool enable) override;
    bool isAudioLevelMonitorEnabled() const override;

    // called when the user wants to "mute" an incoming call (the call is kept in ringing state)
    void ignoreCall() override;
    bool isIgnored() const override;

    void setRinging(bool ringing) override;
    void stopOutgoingRinging() override;
    bool isRinging() const override;    // (always false for outgoing calls)
    bool isOutgoingRinging() const override; // (always false for incomming calls or groupal calls)

    void setOnHold() override;
    void releaseOnHold() override;

    void setCallerId(const karere::Id& callerid) override;
    karere::Id getCallid() const override;
    bool isSpeakRequestEnabled() const override { return mSpeakRequest; }
    bool hasUserPendingSpeakRequest(const karere::Id& uh) const override;
    int getWrJoiningState() const override;
<<<<<<< HEAD
    void addOrRemoveSpeaker(const karere::Id& user, const bool add) override;
    void setLimits(const double callDur, const unsigned numUsers, const unsigned numClientsPerUser, const unsigned numClients) const override;
=======
    unsigned int getOwnSpeakerState() const override;
    void setLimits(const uint32_t callDurSecs, const uint32_t numUsers, const uint32_t numClientsPerUser, const uint32_t numClients) const override;

    // get the list of users that have requested to speak
    std::vector<Cid_t> getSpeakerRequested() override;

    // allows to approve/deny requests to speak from other users (only allowed for moderators)
    void approveSpeakRequest(Cid_t cid, bool allow) override;
    bool isSpeakAllow() const override; // true if request has been approved
    void stopSpeak(Cid_t cid = 0) override; // after been approved
>>>>>>> e711ce60
    void pushUsersIntoWaitingRoom(const std::set<karere::Id>& users, const bool all) const override;
    void allowUsersJoinCall(const std::set<karere::Id>& users, const bool all) const override;
    void kickUsersFromCall(const std::set<karere::Id>& users) const override;
    void mutePeers(const Cid_t& cid, const unsigned av) const override;

    void requestHighResolutionVideo(Cid_t cid, int quality) override;
    void stopHighResolutionVideo(std::vector<Cid_t> &cids) override;

    void requestLowResolutionVideo(std::vector<Cid_t> &cids) override;
    void stopLowResolutionVideo(std::vector<Cid_t> &cids) override;

    // ask the SFU to get higher/lower (spatial) quality of HighRes video (thanks to SVC), on demand by the app
    void requestHiResQuality(Cid_t cid, int quality) override;

    std::set<karere::Id> getSpeakRequestsList() const override;
    std::set<karere::Id> getSpeakersList () const override;
    std::set<karere::Id> getModerators() const override;
    std::set<karere::Id> getParticipants() const override;
    std::vector<Cid_t> getSessionsCids() const override;
    ISession* getIsession(Cid_t cid) const override;

    bool isOutgoing() const override;   // true if your user started the call

    int64_t getCallInitialTimeStamp() const override;
    int64_t getFinalTimeStamp() const override;

    karere::AvFlags getLocalAvFlags() const override;
    void updateAndSendLocalAvFlags(karere::AvFlags flags) override;
    const KarereWaitingRoom* getWaitingRoom() const override;
    bool hasUserSpeakPermission(const uint64_t userid) const override;
    bool addDelSpeakRequest(const karere::Id& user, const bool add) override;

    //
    // ------ end ICall methods -----


    Session* getSession(Cid_t cid);
    std::set<Cid_t> getSessionsCidsByUserHandle(const karere::Id& id);
    void setState(CallState newState);
    static const char *stateToStr(CallState state);

    bool connectSfu(const std::string& sfuUrlStr);
    void joinSfu();

    // generates an ephemeral ECDH X25519 keypair and a signature with format: sesskey|<callId>|<clientId>|<pubkey>
    std::string generateSessionKeyPair();

    // get ephemeral ECDH X25519 keypair for the current call session
    const mega::ECDH* getMyEphemeralKeyPair() const;

    void createTransceivers(size_t &hiresTrackIndex);  // both, for sending your audio/video and for receiving from participants
    void getLocalStreams(); // update video and audio tracks based on AV flags and call state (on-hold)
    void disconnectFromSfu(const TermCode &termCode, bool hadParticipants);

    // ordered call disconnect by sending BYE command before performing SFU and media channel disconnect
    void orderedCallDisconnect(TermCode termCode, const std::string &msg, const bool forceDisconnect = false);

    // immediate disconnect (without sending BYE command) from SFU and media channel, and also clear call resources
    void immediateCallDisconnect(const TermCode& termCode);

    // delete call immediately
    void removeCallImmediately(uint8_t reason, TermCode connectionTermCode);

    // clear call resources
    void clearResources(const TermCode& termCode);

    // disconnect from media channel (MyPeerConnection)
    void mediaChannelDisconnect(bool releaseDevices = false);

    // set temporal endCallReason (when call is not destroyed immediately)
    void setTempEndCallReason(uint8_t reason);

    // set speakRequest flag
    void setSpeakRequest(const bool enabled)    { mSpeakRequest = enabled; }

    // set definitive endCallReason
    void setEndCallReason(uint8_t reason);
    std::string endCallReasonToString(const EndCallReason &reason) const;
    std::string connectionTermCodeToString(const TermCode &termcode) const;
    bool isValidConnectionTermcode(TermCode termCode) const;
    void sendStats(const TermCode& termCode);
    static EndCallReason getEndCallReasonFromTermcode(const TermCode& termCode);

    void clearParticipants();
    bool hasCallKey();
    bool isValidWrJoiningState() const;
    bool isConnectedToSfu() const;
    bool isSendingBye() const;
    void clearWrJoiningState();
    void setWrJoiningState(const sfu::WrState status);
    void setPrevCid(Cid_t prevcid);
    Cid_t getPrevCid() const;
    bool checkWrFlag() const;

    void setWrFlag(bool enabled)            { mIsWaitingRoomEnabled = enabled; }
    bool isWrFlagEnabled() const            { return mIsWaitingRoomEnabled;    }
    void clearJoinOffset()                  { mJoinOffset = mega::mega_invalid_timestamp; }
    void setJoinOffset(const int64_t t)     { mJoinOffset = t; }
    int64_t getJoinOffset() const           { return mJoinOffset; }

    // Connection initial timestamp related methods: mConnInitialTs is initialized every time we receive ANSWER command
    // and must be reset when we start as new reconnection attempt
    void clearConnInitialTs()               { mConnInitialTs = mega::mega_invalid_timestamp; }
    void captureConnInitialTs()             { mConnInitialTs = ::mega::m_time(nullptr); }
    int64_t getConnInitialTimeStamp() const { return mConnInitialTs; }

    void captureCallInitialTs()
    {
        // this is captured only the first time we effectively join the call
        // and will persists until the call is destroyed
        if (!mega::isValidTimeStamp(mCallInitialTs))
        {
            mCallInitialTs = ::mega::m_time(nullptr);
        }
    }

    sfu::Peer &getMyPeer();
    sfu::SfuClient& getSfuClient();
    std::map<Cid_t, std::unique_ptr<Session>>& getSessions();
    void takeVideoDevice();
    void releaseVideoDevice();
    bool hasVideoDevice();
    void freeVideoTracks(bool releaseSlots = false);
    void freeAudioTrack(bool releaseSlot = false);
    // enable/disable video tracks depending on the video's flag and the call on-hold
    void updateVideoTracks();
    void updateNetworkQuality(int networkQuality);
    void setDestroying(bool isDestroying);
    bool isDestroying();
    bool isDisconnecting();
    bool addWrUsers(const sfu::WrUserList& users, const bool clearCurrent);
    void pushIntoWr(const TermCode& termCode);
    bool dumpWrUsers(const sfu::WrUserList& wrUsers, const bool clearCurrent);
    bool checkWrCommandReqs(std::string && commandStr, bool mustBeModerator);
    bool manageAllowedDeniedWrUSers(const std::set<karere::Id>& users, bool allow, std::string && commandStr);
    bool updateUserModeratorStatus(const karere::Id& userid, const bool enable);
    bool updateSpeakersList(const karere::Id& userid, const bool add);
    bool updateSpeakRequestsList(const karere::Id& userid, const bool add);

    // --- SfuInterface methods ---
    bool handleAvCommand(Cid_t cid, unsigned av, uint32_t aMid) override;
    bool handleAnswerCommand(Cid_t cid, std::shared_ptr<sfu::Sdp> spd, uint64_t callJoinOffset, std::vector<sfu::Peer>& peers,
                             const std::map<Cid_t, std::string>& keystrmap, const std::map<Cid_t, sfu::TrackDescriptor>& vthumbs,
                             const std::set<karere::Id>& speakers,
                             const std::set<karere::Id>& speakReqs,
                             const std::map<Cid_t, uint32_t>& amidmap) override;
    bool handleKeyCommand(const Keyid_t& keyid, const Cid_t& cid, const std::string& key) override;
    bool handleVThumbsCommand(const std::map<Cid_t, sfu::TrackDescriptor> &videoTrackDescriptors) override;
    bool handleVThumbsStartCommand() override;
    bool handleVThumbsStopCommand() override;
    bool handleHiResCommand(const std::map<Cid_t, sfu::TrackDescriptor> &videoTrackDescriptors) override;
    bool handleHiResStartCommand() override;
    bool handleHiResStopCommand() override;
    bool handleSpeakerAddDelCommand(const uint64_t userid, const bool add) override;
    bool handleSpeakReqAddDelCommand(const uint64_t userid, const bool add) override;
    bool handlePeerJoin(Cid_t cid, uint64_t userid, sfu::SfuProtocol sfuProtoVersion, int av, std::string& keyStr, std::vector<std::string> &ivs) override;
    bool handlePeerLeft(Cid_t cid, unsigned termcode) override;
    bool handleBye(const unsigned termCode, const bool wr, const std::string& errMsg) override;
    void onSfuDisconnected() override;
    void onByeCommandSent() override;
    bool handleModAdd (uint64_t userid) override;
    bool handleModDel (uint64_t userid) override;
    bool handleHello (const Cid_t cid, const unsigned int nAudioTracks,
                      const std::set<karere::Id>& mods, const bool wr, const bool allowed,
                      const bool speakRequest, const sfu::WrUserList& wrUsers, const int ldurSecs) override;

    // --- SfuInterface methods (waiting room related methods) ---
    bool handleWrDump(const sfu::WrUserList& users) override;
    bool handleWrEnter(const sfu::WrUserList& users) override;
    bool handleWrLeave(const karere::Id& user) override;
    bool handleWrAllow(const Cid_t& cid) override;
    bool handleWrDeny() override;
    bool handleWrUsersAllow(const std::set<karere::Id>& users) override;
    bool handleWrUsersDeny(const std::set<karere::Id>& users) override;

    bool handleWillEndCommand(const int endsIn) override;
    bool handleMutedCommand(const unsigned av, const Cid_t cidPerf) override;

    bool error(unsigned int code, const std::string& errMsg) override;
    bool processDeny(const std::string& cmd, const std::string& msg) override;
    void logError(const char* error) override;

    // PeerConnectionInterface events
    void onAddStream(rtc::scoped_refptr<webrtc::MediaStreamInterface> stream);
    void onTrack(rtc::scoped_refptr<webrtc::RtpTransceiverInterface> transceiver);
    void onRemoveTrack(rtc::scoped_refptr<webrtc::RtpReceiverInterface> receiver);
    void onConnectionChange(webrtc::PeerConnectionInterface::PeerConnectionState newState);

protected:
    /* if we are connected to chatd, this participant list will be managed exclusively by meetings related chatd commands
     * if we are disconnected from chatd (chatd connectivity lost), but still participating in a call, peerleft and peerjoin SFU commands
     * could also add/remove participants to this list, in order to keep participants up to date */
    std::set<karere::Id> mParticipants;
    karere::Id mCallid;
    karere::Id mChatid;
    karere::Id mCallerId;
    CallState mState = CallState::kStateUninitialized;
    bool mIsRinging = false;

    // list of user handles of all users that have been given speak permission (moderators not included)
    std::set<karere::Id> mSpeakers;

    // list of speak requests
    std::set<karere::Id> mSpeakRequests;

    // (just for 1on1 calls) flag to indicate that outgoing ringing sound is reproducing
    // no need to reset this flag as 1on1 calls, are destroyed when any of the participants hangs up
    bool mIsOutgoingRinging = false;
    bool mIgnored = false;
    bool mIsOwnClientCaller = false; // flag to indicate if our client is the caller

    /* This var is set true, when are going to destroy the call due to any of the following reasons:
      * - BYE command received with non retriable termcode
      * - SFU error received
      * - DELCALLREASON
      * - Our own user doesn't participate in chatroom
      * - We have completed reconnection into an empty chatroom
      * - Reconnection attempt has not succeeded after max timeout
      */
    bool mIsDestroyingCall = false;

    // this flag indicates if we are reconnecting to chatd or not, in order to update mParticipants from chatd or SFU (in case we have lost chatd connectivity)
    bool mIsReconnectingToChatd = false;

    // audio level monitor is enabled or not
    bool mAudioLevelMonitor = false;

    // state of joining status for our own client, when waiting room is enabled
    sfu::WrState mWrJoiningState = sfu::WrState::WR_UNKNOWN;

    int64_t mJoinOffset = 0;    // offset ts when we join within the call respect the call start (millis)
    int64_t mFinalTs = 0;       // end of the call (seconds)

    // duration of call since the last time we effectively join call, until we start a new reconnection attempt or call finish (seconds)
    int64_t mConnInitialTs = 0;

    // duration of the call since the first time we effectively join call, until it finish (seconds)
    int64_t mCallInitialTs = mega::mega_invalid_timestamp;

    // Number of SFU->client audio tracks that the client must allocate. This is equal to the maximum number of simultaneous speakers the call supports.
    uint32_t mNumInputAudioTracks = 0;

    // Number of SFU->client video tracks that the client must allocate. This is equal to the maximum number of simultaneous video tracks the call supports.
    uint32_t mNumInputVideoTracks = 0;

    // timer to check stats in order to detect local audio level (for remote audio level, audio monitor does it)
    megaHandle mVoiceDetectionTimer = 0;

    // Call duration limit in seconds (kCallLimitDurationDisabled => disabled)
    int mCallDurLimitInSecs = ::sfu::kCallLimitDurationDisabled;

    // speak request flag
    bool mSpeakRequest = false;

    int mNetworkQuality = rtcModule::kNetworkQualityGood;
    bool mIsGroup = false;
    TermCode mTermCode = kInvalidTermCode;
    TermCode mTempTermCode = kInvalidTermCode;
    uint8_t mEndCallReason = kInvalidReason;
    uint8_t mTempEndCallReason = kInvalidReason;

    CallHandler& mCallHandler;
    MyMegaApi& mMegaApi;
    sfu::SfuClient& mSfuClient;
    sfu::SfuConnection* mSfuConnection = nullptr;   // owned by the SfuClient::mConnections, here for convenience

    // represents the Media channel connection (via WebRTC) between the local device and SFU.
    artc::MyPeerConnection<Call> mRtcConn;
    std::string mSdpStr;   // session description provided by WebRTC::createOffer()
    std::unique_ptr<LocalSlot> mAudio;
    std::unique_ptr<LocalSlot> mVThumb;
    bool mVThumbActive = false;  // true when sending low res video
    std::unique_ptr<LocalSlot> mHiRes;
    bool mHiResActive = false;  // true when sending high res video
    std::map<uint32_t, std::unique_ptr<RemoteSlot>> mReceiverTracks;  // maps 'mid' to 'Slot'
    std::map<Cid_t, std::unique_ptr<Session>> mSessions;
    std::unique_ptr<sfu::Peer> mMyPeer;
    Cid_t mPrevCid = K_INVALID_CID;
    uint8_t mMaxPeers = 0; // maximum number of peers (excluding yourself), seen throughout the call

    /* Peer verification promises related methods */

    // add peer to pending verification map upon ANSWER|PEERJOIN commands
    bool addPendingPeer(const Cid_t cid);

    // clear peers pending verification map
    void clearPendingPeers();

    // remove peer from pending verification map
    bool removePendingPeer(const Cid_t cid);

    // check if peer is pending to be verified
    bool isPeerPendingToAdd(const Cid_t cid) const;

    // check if peer has been received upon ANSWER | PEERJOIN command
    bool peerExists(const Cid_t cid) const;

    // complete peer verification resolving the promise associated to it
    bool fullfilPeerPms(const Cid_t cid, const bool ephemKeyVerified);

    // return peer verification promise
    promise::Promise<void>* getPeerVerificationPms(const Cid_t cid);

    // call key for public chats (128-bit key)
    std::string mCallKey;

    // this flag prevents that we start multiple joining attempts for a call
    bool mIsJoining;
    RtcModuleSfu& mRtc;
    artc::VideoManager* mVideoManager = nullptr;

    megaHandle mConnectTimer = 0;    // Handler of the timeout for call re/connecting
    megaHandle mStatsTimer = 0;
    rtc::scoped_refptr<webrtc::RTCStatsCollectorCallback> mStatConnCallback;
    Stats mStats;
    SvcDriver mSvcDriver;

    /* maps peer cid to ephemeral key verification promise.
     * when a new peer is received (ANSWER | PEERJOIN), we need to verify and derive it's ephemeral key
     * this proccess could not be immediate as we may need to fetch it's public keys from API (ED25519 | CU25519)
     *
     * if during that verification proccess, we receive another command related to that peer Cid, we won't find session for that peer,
     * as we add the new session once the peer ephemeral key has been verified (even if verification failed)
     *
     * with this workarround, we must wait for peer promise completion, before trying to retrieve peer session
     */
    std::map<Cid_t, promise::Promise<void>> mPeersVerification;

    /*
     * List of participants with moderator role
     *
     * This list must be updated with any of the following events, independently if those users
     * currently has answered or not the call.
     *
     * The information about moderator role is only updated from SFU.
     *  1) ANSWER command: When user receives Answer call, SFU will provide a list with current moderators for this call
     *  2) ADDMOD command: informs that a peer has been granted with moderator role
     *  3) DELMOD command: informs that a peer has been removed it's moderator role
     *
     *  Participants with moderator role can:
     *  - End groupal calls for all participants
     *  - Approve/reject speaker requests
     */
    std::set<karere::Id> mModerators;

    /*
     * List of users in the waiting room, and it's permission to JOIN the call (0 = WR_NOT_ALLOWED | 1 = WR_ALLOWED)
     *  - users with permission = WR_NOT_ALLOWED  must wait in the waiting room, until receive WR_ALLOW notification (then they can send JOIN command)
     *  - users with permission = WR_ALLOWED can enter the call directly by sending JOIN command to SFU
     */
    std::unique_ptr<KarereWaitingRoom> mWaitingRoom;

    // symetric cipher for media key encryption
    mega::SymmCipher mSymCipher;

    // ephemeral X25519 EC key pair for current session
    std::unique_ptr<mega::ECDH> mEphemeralKeyPair;

    // this flag indicates if waiting room is enabled or not for this call
    bool mIsWaitingRoomEnabled = false;

    Keyid_t generateNextKeyId();
    void generateAndSendNewMediakey(bool reset = false);
    // associate slots with their corresponding sessions (video)
    void handleIncomingVideo(const std::map<Cid_t, sfu::TrackDescriptor> &videotrackDescriptors, VideoResolution videoResolution);
    // associate slots with their corresponding sessions (audio)
    void addSpeaker(const Cid_t cid, const uint32_t amid);
    const std::string &getCallKey() const;
    // enable/disable audio track depending on the audio's flag, the speaker is allowed and the call on-hold
    void updateAudioTracks();
    void attachSlotToSession (Session& session, RemoteSlot* slot, const bool audio, const VideoResolution hiRes);
    void initStatsValues();
    void enableStats();
    void disableStats();
    void adjustSvcByStats();
    void collectNonRTCStats();
    // ask the SFU to get higher/lower (spatial + temporal) quality of HighRes video (thanks to SVC), automatically due to network quality
    void updateSvcQuality(int8_t delta);
    void resetLocalAvFlags();
    bool isUdpDisconnected() const;
    bool isTermCodeRetriable(const TermCode& termCode) const;
    bool isDisconnectionTermcode(const TermCode& termCode) const;
    Cid_t getOwnCid() const;
    const karere::Id& getOwnPeerId() const;
    void setOwnModerator(bool isModerator);

    // an external event from SFU requires to mute our client (audio flag is already unset from the SFU's viewpoint)
    void muteMyClient(const bool audio, const bool video, const Cid_t cidPerf = K_INVALID_CID);

    // initializes a new pair of keys x25519 (for session key)
    void generateEphemeralKeyPair();

    // generates salt with two of 8-Byte stream encryption iv of the peer and two of our 8-Byte stream encryption iv sorted alphabetically
    std::vector<mega::byte> generateEphemeralKeyIv(const std::vector<std::string>& peerIvs, const std::vector<std::string>& myIvs) const;

    // sets the ephemeral pub key for the peer, stores the peer in `mSessions` and calls back onNewSession()
    void addPeer(sfu::Peer& peer, const std::string& ephemeralPubKeyDerived);

    // parse received ephemeral public key string (publickey:signature)
    std::pair<std::string, std::string>splitPubKey(const std::string &keyStr) const;

    // verify signature for received ephemeral key
    promise::Promise<bool> verifySignature(const Cid_t cid, const uint64_t userid, const std::string& pubkey, const std::string& signature);

    // --- speakers list methods ---
    bool addToSpeakersList (const uint64_t userid)              { return mSpeakers.emplace(userid).second; }
    bool removeFromSpeakersList (const uint64_t userid)         { return mSpeakers.erase(userid); }
    bool isOnSpeakersList (const uint64_t userid) const         { return isSpeakRequestEnabled() && mSpeakers.find(userid) != mSpeakers.end(); }
    void clearSpeakersList()                                    { mSpeakers.clear(); }

    // --- speak requests list methods ---
    bool addToSpeakRequestsList (const uint64_t userid)         { return mSpeakRequests.emplace(userid).second; }
    bool removeFromSpeakRequestsList (const uint64_t userid)    { return mSpeakRequests.erase(userid); }
    bool isOnSpeakRequestsList (const uint64_t userid) const    { return isSpeakRequestEnabled() && mSpeakRequests.find(userid) != mSpeakRequests.end(); }
    void clearSpeakRequestsList()                               { mSpeakRequests.clear(); }

    // --- moderators list methods ---
    bool addToModeratorsList (const uint64_t userid)            { return mModerators.emplace(userid).second; }
    bool removeFromModeratorsList (const uint64_t userid)       { return mModerators.erase(userid); }
    bool isOnModeratorsList (const uint64_t userid) const       { return mModerators.find(userid) != mModerators.end(); }
    void clearModeratorsList()                                  { mModerators.clear(); }
};

class RtcModuleSfu : public RtcModule, public VideoSink
{
public:
    RtcModuleSfu(MyMegaApi &megaApi, CallHandler &callhandler, DNScache &dnsCache,
                 WebsocketsIO& websocketIO, void *appCtx,
                 rtcModule::RtcCryptoMeetings* rRtcCryptoMeetings);
    ICall* findCall(const karere::Id &callid) const override;
    ICall* findCallByChatid(const karere::Id &chatid) const override;
    bool isCallStartInProgress(const karere::Id &chatid) const override;
    bool selectVideoInDevice(const std::string& device) override;
    void getVideoInDevices(std::set<std::string>& devicesVector) override;
    promise::Promise<void> startCall(const karere::Id &chatid, karere::AvFlags avFlags, bool isGroup, const bool notRinging, std::shared_ptr<std::string> unifiedKey = nullptr) override;
    void takeDevice() override;
    void releaseDevice() override;
    void addLocalVideoRenderer(const karere::Id& chatid, IVideoRenderer *videoRederer) override;
    void removeLocalVideoRenderer(const karere::Id& chatid) override;
    void onMediaKeyDecryptionFailed(const std::string& err);

    std::vector<karere::Id> chatsWithCall() override;
    unsigned int getNumCalls() override;
    const std::string& getVideoDeviceSelected() const override;
    sfu::SfuClient& getSfuClient() override;
    DNScache& getDnsCache() override;

    void onDestroyCall(rtcModule::ICall* iCall, EndCallReason reason, TermCode connectionTermCode) override;
    void rtcOrderedCallDisconnect(rtcModule::ICall* iCall, TermCode connectionTermCode) override;
    void deleteCall(const karere::Id& callId);

    void handleJoinedCall(const karere::Id &chatid, const karere::Id &callid, const std::set<karere::Id>& usersJoined) override;
    void handleLeftCall(const karere::Id &chatid, const karere::Id &callid, const std::set<karere::Id>& usersLeft) override;
    void handleNewCall(const karere::Id &chatid, const karere::Id &callerid, const karere::Id &callid, bool isRinging, bool isGroup, std::shared_ptr<std::string> callKey = nullptr) override;

    void OnFrame(const webrtc::VideoFrame& frame) override;

    artc::VideoManager* getVideoDevice();
    void changeDevice(const std::string& device, bool shouldOpen);
    void openDevice();
    void closeDevice();

    void* getAppCtx();
    std::string getDeviceInfo() const;
    unsigned int getNumInputVideoTracks() const override;
    void setNumInputVideoTracks(const unsigned int numInputVideoTracks) override;
    void enableSpeakRequestSupportForCalls(const bool enable) override;
    bool isSpeakRequestSupportEnabled() const override;
    sfu::SfuProtocol getMySfuProtoVersion() const override;

private:
    std::map<karere::Id, std::unique_ptr<Call>> mCalls;
    CallHandler& mCallHandler;
    MyMegaApi& mMegaApi;
    DNScache &mDnsCache;
    std::unique_ptr<sfu::SfuClient> mSfuClient;
    std::string mVideoDeviceSelected;
    rtc::scoped_refptr<artc::VideoManager> mVideoDevice;
    // count of times the device has been taken (without being released)
    unsigned int mDeviceTakenCount = 0;
    std::map<karere::Id, std::unique_ptr<IVideoRenderer>> mRenderers;
    std::map<karere::Id, VideoSink> mVideoSink;
    void* mAppCtx = nullptr;
    std::set<karere::Id> mCallStartAttempts;
    bool mIsSpeakRequestEnabled = false;
    sfu::SfuProtocol mMySfuProtoVersion = sfu::SfuProtocol::SFU_PROTO_PROD; // own client SFU protocol version

    // Current limit for simultaneous input video tracks that call supports. (kMaxCallVideoSenders by default)
    unsigned int mRtcNumInputVideoTracks = getMaxSupportedVideoCallParticipants();
};

#endif
}


#endif // WEBRTCSFU_H<|MERGE_RESOLUTION|>--- conflicted
+++ resolved
@@ -324,21 +324,8 @@
     bool isSpeakRequestEnabled() const override { return mSpeakRequest; }
     bool hasUserPendingSpeakRequest(const karere::Id& uh) const override;
     int getWrJoiningState() const override;
-<<<<<<< HEAD
+    void setLimits(const uint32_t callDurSecs, const uint32_t numUsers, const uint32_t numClientsPerUser, const uint32_t numClients) const override;
     void addOrRemoveSpeaker(const karere::Id& user, const bool add) override;
-    void setLimits(const double callDur, const unsigned numUsers, const unsigned numClientsPerUser, const unsigned numClients) const override;
-=======
-    unsigned int getOwnSpeakerState() const override;
-    void setLimits(const uint32_t callDurSecs, const uint32_t numUsers, const uint32_t numClientsPerUser, const uint32_t numClients) const override;
-
-    // get the list of users that have requested to speak
-    std::vector<Cid_t> getSpeakerRequested() override;
-
-    // allows to approve/deny requests to speak from other users (only allowed for moderators)
-    void approveSpeakRequest(Cid_t cid, bool allow) override;
-    bool isSpeakAllow() const override; // true if request has been approved
-    void stopSpeak(Cid_t cid = 0) override; // after been approved
->>>>>>> e711ce60
     void pushUsersIntoWaitingRoom(const std::set<karere::Id>& users, const bool all) const override;
     void allowUsersJoinCall(const std::set<karere::Id>& users, const bool all) const override;
     void kickUsersFromCall(const std::set<karere::Id>& users) const override;
