--- conflicted
+++ resolved
@@ -486,14 +486,9 @@
     void onSendByeCommand() override;
     bool handleModAdd (uint64_t userid) override;
     bool handleModDel (uint64_t userid) override;
-    bool handleHello (const Cid_t cid, const unsigned int nVideoTracks,
-<<<<<<< HEAD
+    bool handleHello (const Cid_t cid, const unsigned int nAudioTracks,
                       const std::set<karere::Id>& mods, const bool wr, const bool allowed,
-                      const sfu::WrUserList& wrUsers) override;
-=======
-                      const std::set<karere::Id>& mods, const bool wr, const bool speakRequest,
-                      const bool allowed, const std::map<karere::Id, bool>& wrUsers) override;
->>>>>>> d2eee6fc
+                      const bool speakRequest, const sfu::WrUserList& wrUsers) override;
 
     // --- SfuInterface methods (waiting room related methods) ---
     bool handleWrDump(const sfu::WrUserList& users) override;
