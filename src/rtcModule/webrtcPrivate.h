--- conflicted
+++ resolved
@@ -215,15 +215,7 @@
     bool getLayerByIndex(int index, int& stp, int& tmp, int& stmp);
 
     uint8_t mCurrentSvcLayerIndex;
-<<<<<<< HEAD
-    float mPacketLostLower;
-    float mPacketLostUpper;
-    float mLowestRttSeen;
-    float mRttLower;
-    float mRttUpper;
-    float mMovingAverageRtt;
-    float mMovingAveragePlost;
-=======
+
     double mPacketLostLower;
     double mPacketLostUpper;
     double mLowestRttSeen;
@@ -231,7 +223,6 @@
     double mRttUpper;
     double mMovingAverageRtt;
     double mMovingAveragePlost;
->>>>>>> 3f575012
     time_t mTsLastSwitch;
 };
 
@@ -281,11 +272,7 @@
     void reconnectToSfu() override;
 
     promise::Promise<void> hangup() override;
-<<<<<<< HEAD
     promise::Promise<void> endCall(int reason = chatd::kDefault) override;  // only used on 1on1 when incoming call is rejected
-=======
-    promise::Promise<void> endCall(int reason = chatd::kDefault) override;
->>>>>>> 3f575012
     promise::Promise<void> join(karere::AvFlags avFlags) override;
 
     // (for your own audio level)
