#ifndef WEBRTCSFU_H
#define WEBRTCSFU_H

#include <logger.h>
#include <rtcModule/webrtcAdapter.h>
#include <rtcModule/webrtc.h>
#include <rtcModule/rtcStats.h>
#include <sfu.h>
#include <IVideoRenderer.h>

#include <map>

namespace rtcModule
{
#ifdef KARERE_DISABLE_WEBRTC
class IGlobalCallHandler
{
};
#else

class RtcModuleSfu;
class Call;
class Session;

/*
 * This class represents the current available tracks keyed by peer CID.
 * Available tracks information is stored into a karere::AvFlags struct (due to efficiency)
 *
 * When a track is enabled/disabled we will update CID flags, and when we want to query which tracks
 * are available, we will check if CID flags contains these values:
 *  - HI-RES  track -> kCameraHiRes
 *  - LOW-RES track -> kCameraLowRes
 *  - AUDIO   track -> kAudio
 */
class AvailableTracks
{
public:
    AvailableTracks();
    ~AvailableTracks();
    bool hasHiresTrack(Cid_t cid);
    bool hasLowresTrack(Cid_t cid);
    bool hasVoiceTrack(Cid_t cid);
    void updateHiresTrack(Cid_t cid, bool add);
    void updateLowresTrack(Cid_t cid, bool add);
    void updateSpeakTrack(Cid_t cid, bool add);
    std::map<Cid_t, karere::AvFlags>& getTracks();
    bool getTracksByCid(Cid_t cid, karere::AvFlags& tracksFlags);
    void addCid(Cid_t cid);
    void removeCid(Cid_t cid);
    bool hasCid(Cid_t cid);
    void clear();
private:
    std::map<Cid_t, karere::AvFlags> mTracksFlags;
};

class AudioLevelMonitor : public webrtc::AudioTrackSinkInterface, public karere::DeleteTrackable
{
    public:
    AudioLevelMonitor(Call &call, int32_t cid = -1);
    void OnData(const void *audio_data,
                        int bits_per_sample,
                        int sample_rate,
                        size_t number_of_channels,
                        size_t number_of_frames) override;
    bool hasAudio();
    void onAudioDetected(bool audioDetected);

private:
    time_t mPreviousTime = 0;
    Call &mCall;
    bool mAudioDetected = false;
    int32_t mCid;
};

class Slot
{
public:
    Slot(Call& call, rtc::scoped_refptr<webrtc::RtpTransceiverInterface> transceiver);
    virtual ~Slot();
    void createEncryptor();
    webrtc::RtpTransceiverInterface* getTransceiver();
    Cid_t getCid() const;
    void assign(Cid_t cid, IvStatic_t iv);
    bool hasTrack(bool send);
    void createDecryptor(Cid_t cid, IvStatic_t iv);
    IvStatic_t getIv() const;
    void generateRandomIv();
    virtual void release();

private:
    void createDecryptor();
    void enableAudioMonitor(bool enable);
    void enableTrack(bool enable, TrackDirection direction);

protected:
    Call &mCall;
    IvStatic_t mIv;
    rtc::scoped_refptr<webrtc::RtpTransceiverInterface> mTransceiver;
    std::unique_ptr<AudioLevelMonitor> mAudioLevelMonitor;
    Cid_t mCid = 0;
    bool mAudioLevelMonitorEnabled = false;
};

class VideoSink : public rtc::VideoSinkInterface<webrtc::VideoFrame>, public karere::DeleteTrackable
{
public:
    VideoSink();
    virtual ~VideoSink();
    void setVideoRender(IVideoRenderer* videoRenderer);
    virtual void OnFrame(const webrtc::VideoFrame& frame) override;
private:
    std::unique_ptr<IVideoRenderer> mRenderer;
};

class RemoteVideoSlot : public Slot, public VideoSink
{
public:
    RemoteVideoSlot(Call& call, rtc::scoped_refptr<webrtc::RtpTransceiverInterface> transceiver);
    ~RemoteVideoSlot();
    void enableTrack();
    void assignVideoSlot(Cid_t cid, IvStatic_t iv, VideoResolution videoResolution);
    void release() override;
    VideoResolution getVideoResolution() const;

private:
    VideoResolution mVideoResolution = kUndefined;
};


/**
 * @brief The Session class
 *
 * A session is used to manage the slots available for a peer
 * in a all. It implements the ISession interface, and provides
 * callbacks through the SessionHandler.
 *
 * The Session itself is created right before the CallHandler::onNewSession()
 */
class Session : public ISession
{
public:
    Session(const sfu::Peer& peer);
    ~Session();

    const sfu::Peer &getPeer() const;
    void setVThumSlot(RemoteVideoSlot* slot);
    void setHiResSlot(RemoteVideoSlot* slot);
    void setAudioSlot(Slot* slot);
    void addKey(Keyid_t keyid, const std::string& key);
    void setAvFlags(karere::AvFlags flags);

    Slot* getAudioSlot();
    RemoteVideoSlot* getVthumSlot();
    RemoteVideoSlot* getHiResSlot();

    void disableAudioSlot();
    void setSpeakRequested(bool requested);
    void setAudioDetected(bool audioDetected);    
    void notifyHiResReceived();
    void notifyLowResReceived();
    void disableVideoSlot(VideoResolution videoResolution);

    // ISession methods (called from intermediate layer, upon SessionHandler callbacks and others)
    karere::Id getPeerid() const override;
    Cid_t getClientid() const override;
    SessionState getState() const override;
    karere::AvFlags getAvFlags() const override;
    bool isAudioDetected() const override;
    bool hasRequestSpeak() const override;
    void setSessionHandler(SessionHandler* sessionHandler) override;
    void setVideoRendererVthumb(IVideoRenderer *videoRenderer) override;
    void setVideoRendererHiRes(IVideoRenderer *videoRenderer) override;
    bool hasHighResolutionTrack() const override;
    bool hasLowResolutionTrack() const override;

private:
    // Data about the partipant in the call relative to this session
    sfu::Peer mPeer;

    // ---- SLOTs -----
    // Ownership is kept by the Call

    RemoteVideoSlot* mVthumSlot = nullptr;
    RemoteVideoSlot* mHiresSlot = nullptr;
    Slot* mAudioSlot = nullptr;

    // To notify events about the session to the app (intermediate layer)
    std::unique_ptr<SessionHandler> mSessionHandler = nullptr;

    bool mHasRequestSpeak = false;
    bool mAudioDetected = false;

    // Session starts directly in progress: the SFU sends the tracks immediately from new peer
    SessionState mState = kSessStateInProgress;
};

/**
 * @brief Configure scalable video coding based on webrtc stats
 *
 * It's only applied to high resolution video
 */
class SvcDriver
{
public:
    static const uint8_t kMaxQualityIndex = 6;
    static const int kMinTimeBetweenSwitches = 6;   // minimum period between SVC switches in seconds

    // boundaries for switching to lower/higher quality.
    // if rtt moving average goes outside of these boundaries, switching occurs.
    static const int kRttLowerHeadroom = 30;
    static const int kRttUpperHeadroom = 250;

    SvcDriver();
    bool updateSvcQuality(int8_t delta);
    bool getLayerByIndex(int index, int& stp, int& tmp, int& stmp);

    uint8_t mCurrentSvcLayerIndex;

    double mPacketLostLower;
    double mPacketLostUpper;
    double mLowestRttSeen;
    double mRttLower;
    double mRttUpper;
    double mMovingAverageRtt;
    double mMovingAveragePlost;
    time_t mTsLastSwitch;
};

/**
* @brief The Call class
*
* This object is created upon OP_JOINEDCALL (or OP_CALLSTATE).
* It implements ICall interface for the intermediate layer.
*/
class Call : public karere::DeleteTrackable, public sfu::SfuInterface, public ICall
{
public:
    enum SpeakerState
    {
        kNoSpeaker = 0,
        kPending = 1,
        kActive = 2,
    };

    Call(karere::Id callid, karere::Id chatid, karere::Id callerid, bool isRinging, IGlobalCallHandler &globalCallHandler, MyMegaApi& megaApi, RtcModuleSfu& rtc, bool isGroup, std::shared_ptr<std::string> callKey = nullptr, karere::AvFlags avflags = 0);
    virtual ~Call();


    // ---- ICall methods ----
    //

    // sets a handler to receive callbacks about the call (takes ownership)
    void setCallHandler(CallHandler* callHanlder) override;

    karere::Id getChatid() const override;
    karere::Id getCallerid() const override;
    CallState getState() const override;
    // returns true if your user participates of the call
    bool participate() override;
    bool hasVideoSlot(Cid_t cid, bool highRes = true) const override;
    int getNetworkQuality() const override;
    TermCode getTermCode() const override;

    // called upon reception of OP_JOINEDCALL from chatd
    void addParticipant(karere::Id peer) override;
    // called upon reception of OP_LEFTCALL from chatd
    void removeParticipant(karere::Id peer) override;

    // called from chatd::onDisconnect() to remove peers from the call when disconnected from chatd
    void onDisconnectFromChatd() override;
    // called from chatd::setState(online) to reconnect to SFU
    void reconnectToSfu() override;

    promise::Promise<void> hangup() override;
    promise::Promise<void> endCall(int reason = chatd::kDefault) override;  // only used on 1on1 when incoming call is rejected
    promise::Promise<void> join(karere::AvFlags avFlags) override;

    // (for your own audio level)
    void enableAudioLevelMonitor(bool enable) override;
    bool isAudioLevelMonitorEnabled() const override;
    bool isAudioDetected() const override;

    // called when the user wants to "mute" an incoming call (the call is kept in ringing state)
    void ignoreCall() override;
    bool isIgnored() const override;

    void setRinging(bool ringing) override;
    bool isRinging() const override;    // (always false for outgoing calls)

    void setOnHold() override;
    void releaseOnHold() override;

    void setCallerId(karere::Id callerid) override;
    karere::Id getCallid() const override;

    // request to speak, or cancels a previous request (add = false)
    void requestSpeaker(bool add = true) override;
    bool hasRequestSpeak() const override;

    // get the list of users that have requested to speak
    std::vector<Cid_t> getSpeakerRequested() override;

    // allows to approve/deny requests to speak from other users (only allowed for moderators)
    void approveSpeakRequest(Cid_t cid, bool allow) override;
    bool isSpeakAllow() const override; // true if request has been approved
    void stopSpeak(Cid_t cid = 0) override; // after been approved

    void requestHighResolutionVideo(Cid_t cid, int quality) override;
    void stopHighResolutionVideo(std::vector<Cid_t> &cids) override;

    void requestLowResolutionVideo(std::vector<Cid_t> &cids) override;
    void stopLowResolutionVideo(std::vector<Cid_t> &cids) override;

    // ask the SFU to get higher/lower (spatial) quality of HighRes video (thanks to SVC), on demand by the app
    void requestHiResQuality(Cid_t cid, int quality) override;

    // ask the SFU to get higher/lower (spatial + temporal) quality of HighRes video (thanks to SVC), automatically due to network quality
    void switchSvcQuality(int8_t delta) override;

    std::vector<karere::Id> getParticipants() const override;
    std::vector<Cid_t> getSessionsCids() const override;
    ISession* getIsession(Cid_t cid) const override;

    bool isOutgoing() const override;   // true if your user started the call

    int64_t getInitialTimeStamp() const override;
    int64_t getFinalTimeStamp() const override;
    int64_t getInitialOffset() const override;

    karere::AvFlags getLocalAvFlags() const override;
    void updateAndSendLocalAvFlags(karere::AvFlags flags) override;
    void setAudioDetected(bool audioDetected) override;

    //
    // ------ end ICall methods -----


    Session* getSession(Cid_t cid);

    void setState(CallState newState);
    static const char *stateToStr(CallState state);

    void connectSfu(const std::string& sfuUrl);
    void joinSfu();

    void createTransceivers();  // both, for sending your audio/video and for receiving from participants
    void getLocalStreams(); // update video and audio tracks based on AV flags and call state (on-hold)

    void disconnect(TermCode termCode, const std::string& msg = "");
    void handleCallDisconnect();

    std::string getKeyFromPeer(Cid_t cid, Keyid_t keyid);
    bool hasCallKey();
    sfu::Peer &getMyPeer();
    sfu::SfuClient& getSfuClient();
    std::map<Cid_t, std::unique_ptr<Session>>& getSessions();
    void takeVideoDevice();
    void releaseVideoDevice();
    bool hasVideoDevice();
    void freeVideoTracks(bool releaseSlots = false);
    void freeAudioTrack(bool releaseSlot = false);
    // enable/disable video tracks depending on the video's flag and the call on-hold
    void updateVideoTracks();
    // request the missing tracks in ANSWER that were available before reconnection
    void requestPeerTracks(const std::set<Cid_t> &cids);

    // --- SfuInterface methods ---
    bool handleAvCommand(Cid_t cid, unsigned av) override;
    bool handleAnswerCommand(Cid_t cid, sfu::Sdp &spd, uint64_t ts, const std::vector<sfu::Peer>&peers, const std::map<Cid_t, sfu::TrackDescriptor> &vthumbs, const std::map<Cid_t, sfu::TrackDescriptor> &speakers) override;
    bool handleKeyCommand(Keyid_t keyid, Cid_t cid, const std::string& key) override;
    bool handleVThumbsCommand(const std::map<Cid_t, sfu::TrackDescriptor> &videoTrackDescriptors) override;
    bool handleVThumbsStartCommand() override;
    bool handleVThumbsStopCommand() override;
    bool handleHiResCommand(const std::map<Cid_t, sfu::TrackDescriptor> &videoTrackDescriptors) override;
    bool handleHiResStartCommand() override;
    bool handleHiResStopCommand() override;
    bool handleSpeakReqsCommand(const std::vector<Cid_t> &speakRequests) override;
    bool handleSpeakReqDelCommand(Cid_t cid) override;
    bool handleSpeakOnCommand(Cid_t cid, sfu::TrackDescriptor speaker) override;
    bool handleSpeakOffCommand(Cid_t cid) override;
    bool handlePeerJoin(Cid_t cid, uint64_t userid, int av) override;
    bool handlePeerLeft(Cid_t cid) override;
    void onSfuConnected() override;
    bool error(unsigned int code) override;

    // PeerConnectionInterface events
    void onAddStream(rtc::scoped_refptr<webrtc::MediaStreamInterface> stream);
    void onTrack(rtc::scoped_refptr<webrtc::RtpTransceiverInterface> transceiver);
    void onRemoveTrack(rtc::scoped_refptr<webrtc::RtpReceiverInterface> receiver);
    void onConnectionChange(webrtc::PeerConnectionInterface::PeerConnectionState newState);

protected:
    std::vector<karere::Id> mParticipants; // managed exclusively by meetings related chatd commands
    karere::Id mCallid;
    karere::Id mChatid;
    karere::Id mCallerId;
    CallState mState = CallState::kStateInitial;
    bool mIsRinging = false;
    bool mIgnored = false;

    // state of request to speak for own user in this call
    SpeakerState mSpeakerState = SpeakerState::kPending;

    int64_t mInitialTs = 0; // when we joined the call
    int64_t mOffset = 0;    // duration of call when we joined
    int64_t mFinalTs = 0;   // end of the call
    bool mAudioDetected = false;

    // timer to check stats in order to detect local audio level (for remote audio level, audio monitor does it)
    megaHandle mVoiceDetectionTimer = 0;

    int mNetworkQuality = kNetworkQualityDefault;
    bool mIsGroup = false;
    TermCode mTermCode = kInvalidTermCode;

    std::string mSfuUrl;
    IGlobalCallHandler& mGlobalCallHandler;
    MyMegaApi& mMegaApi;
    sfu::SfuClient& mSfuClient;
    sfu::SfuConnection* mSfuConnection = nullptr;   // owned by the SfuClient::mConnections, here for convenience

    artc::MyPeerConnection<Call> mRtcConn;
    std::string mSdp;   // session description provided by WebRTC::createOffer()
    std::unique_ptr<Slot> mAudio;
    std::unique_ptr<Slot> mVThumb;
    bool mVThumbActive = false;  // true when sending low res video
    std::unique_ptr<Slot> mHiRes;
    bool mHiResActive = false;  // true when sending high res video
    std::map<uint32_t, std::unique_ptr<Slot>> mReceiverTracks;  // maps 'mid' to 'Slot'
    std::map<Cid_t, std::unique_ptr<Session>> mSessions;

    // monitor the available tracks for resuming after a reconnection (requesting the same tracks)
    std::unique_ptr<AvailableTracks> mAvailableTracks;

    std::unique_ptr<CallHandler> mCallHandler;

    std::unique_ptr<sfu::Peer> mMyPeer;

    // call key for public chats (128-bit key)
    std::string mCallKey;

    RtcModuleSfu& mRtc;
    artc::VideoManager* mVideoManager = nullptr;

    megaHandle mStatsTimer = 0;
    rtc::scoped_refptr<webrtc::RTCStatsCollectorCallback> mStatConnCallback;
    Stats mStats;
    SvcDriver mSvcDriver;

<<<<<<< HEAD
=======
    Keyid_t generateNextKeyId();
>>>>>>> df90a6b4
    void generateAndSendNewkey();
    // associate slots with their corresponding sessions (video)
    void handleIncomingVideo(const std::map<Cid_t, sfu::TrackDescriptor> &videotrackDescriptors, VideoResolution videoResolution);
    // associate slots with their corresponding sessions (audio)
    void addSpeaker(Cid_t cid, const sfu::TrackDescriptor &speaker);
    void removeSpeaker(Cid_t cid);
    const std::string &getCallKey() const;
    // enable/disable audio track depending on the audio's flag, the speaker is allowed and the call on-hold
    void updateAudioTracks();
    void attachSlotToSession (Cid_t cid, Slot *slot, bool audio, VideoResolution hiRes, bool reuse);
    void enableStats();
    void disableStats();
    void adjustSvcByStats();
    void collectNonRTCStats();
};

class RtcModuleSfu : public RtcModule, public VideoSink
{
public:
    RtcModuleSfu(MyMegaApi& megaApi, IGlobalCallHandler& callhandler);
    void init(WebsocketsIO& websocketIO, void *appCtx, RtcCryptoMeetings *rRtcCryptoMeetings) override;
    ICall* findCall(karere::Id callid) override;
    ICall* findCallByChatid(const karere::Id &chatid) override;
    bool selectVideoInDevice(const std::string& device) override;
    void getVideoInDevices(std::set<std::string>& devicesVector) override;
    promise::Promise<void> startCall(karere::Id chatid, karere::AvFlags avFlags, bool isGroup, std::shared_ptr<std::string> unifiedKey = nullptr) override;
    void takeDevice() override;
    void releaseDevice() override;
    void addLocalVideoRenderer(karere::Id chatid, IVideoRenderer *videoRederer) override;
    void removeLocalVideoRenderer(karere::Id chatid) override;

    std::vector<karere::Id> chatsWithCall() override;
    unsigned int getNumCalls() override;
    const std::string& getVideoDeviceSelected() const override;
    sfu::SfuClient& getSfuClient() override;

    void removeCall(karere::Id chatid, TermCode termCode = kUserHangup) override;

    void handleJoinedCall(karere::Id chatid, karere::Id callid, const std::vector<karere::Id>& usersJoined) override;
    void handleLeftCall(karere::Id chatid, karere::Id callid, const std::vector<karere::Id>& usersLeft) override;
    void handleCallEnd(karere::Id chatid, karere::Id callid, uint8_t reason) override;
    void handleNewCall(karere::Id chatid, karere::Id callerid, karere::Id callid, bool isRinging, bool isGroup, std::shared_ptr<std::string> callKey = nullptr) override;

    void OnFrame(const webrtc::VideoFrame& frame) override;

    artc::VideoManager* getVideoDevice();
    void changeDevice(const std::string& device, bool shouldOpen);
    void openDevice();
    void closeDevice();

    void* getAppCtx();
    std::string getDeviceInfo() const;

private:
    std::map<karere::Id, std::unique_ptr<Call>> mCalls;
    IGlobalCallHandler& mCallHandler;
    MyMegaApi& mMegaApi;
    std::unique_ptr<sfu::SfuClient> mSfuClient;
    std::string mVideoDeviceSelected;
    rtc::scoped_refptr<artc::VideoManager> mVideoDevice;
    // count of times the device has been taken (without being released)
    unsigned int mDeviceTakenCount = 0;
    std::map<karere::Id, std::unique_ptr<IVideoRenderer>> mRenderers;
    std::map<karere::Id, VideoSink> mVideoSink;
    void* mAppCtx = nullptr;
};

void globalCleanup();

#endif
}


#endif // WEBRTCSFU_H<|MERGE_RESOLUTION|>--- conflicted
+++ resolved
@@ -447,10 +447,7 @@
     Stats mStats;
     SvcDriver mSvcDriver;
 
-<<<<<<< HEAD
-=======
     Keyid_t generateNextKeyId();
->>>>>>> df90a6b4
     void generateAndSendNewkey();
     // associate slots with their corresponding sessions (video)
     void handleIncomingVideo(const std::map<Cid_t, sfu::TrackDescriptor> &videotrackDescriptors, VideoResolution videoResolution);
