#ifndef WEBRTCSFU_H
#define WEBRTCSFU_H

#include <logger.h>
#include <rtcModule/webrtcAdapter.h>
#include <rtcModule/webrtc.h>
#include <rtcModule/rtcStats.h>
#include <sfu.h>
#include <IVideoRenderer.h>

#include <map>

namespace rtcModule
{
#ifndef KARERE_DISABLE_WEBRTC
class RtcModuleSfu;
class Call;
class Session;

class AudioLevelMonitor : public webrtc::AudioTrackSinkInterface, public karere::DeleteTrackable
{
    public:
    AudioLevelMonitor(Call &call, void* appCtx, int32_t cid = -1);
    void OnData(const void *audio_data,
                        int bits_per_sample,
                        int sample_rate,
                        size_t number_of_channels,
                        size_t number_of_frames) override;
    bool hasAudio();
    void onAudioDetected(bool audioDetected);

private:
    time_t mPreviousTime = 0;
    Call &mCall;
    bool mAudioDetected = false;

    // Note that currently max CID allowed by this class is 65535
    int32_t mCid;
    void* mAppCtx;
};

/**
 * This class represent a generic instance to manage webrtc Transceiver
 * A Transceiver is an element used to send or receive datas
 */
class Slot
{
public:
    virtual ~Slot();
    webrtc::RtpTransceiverInterface* getTransceiver() { return mTransceiver.get(); }
    IvStatic_t getIv() const { return mIv; }
    uint32_t getTransceiverMid() const;
protected:
    Call &mCall;
    IvStatic_t mIv = 0;
    rtc::scoped_refptr<webrtc::RtpTransceiverInterface> mTransceiver;

    Slot(Call& call, rtc::scoped_refptr<webrtc::RtpTransceiverInterface> transceiver);
};

/**
 * This class represent a webrtc transceiver for local audio and low resolution video
 */
class LocalSlot : public Slot
{
public:
    LocalSlot(Call& call, rtc::scoped_refptr<webrtc::RtpTransceiverInterface> transceiver);
    void createEncryptor();
    void generateRandomIv();
};

/**
 * This class represent a generic instance to manage remote webrtc Transceiver
 */
class RemoteSlot : public Slot
{
public:
    virtual ~RemoteSlot() {}
    virtual void createDecryptor(Cid_t cid, IvStatic_t iv);
    virtual void release();
    Cid_t getCid() const { return mCid; }

protected:
    Cid_t mCid = 0;
    void* mAppCtx;
    RemoteSlot(Call& call, rtc::scoped_refptr<webrtc::RtpTransceiverInterface> transceiver, void* appCtx);
    void assign(Cid_t cid, IvStatic_t iv);

private:
    void enableTrack(bool enable, TrackDirection direction);
};

class VideoSink : public rtc::VideoSinkInterface<webrtc::VideoFrame>, public karere::DeleteTrackable
{
public:
    VideoSink(void* appCtx);
    virtual ~VideoSink();
    void setVideoRender(IVideoRenderer* videoRenderer);
    virtual void OnFrame(const webrtc::VideoFrame& frame) override;
private:
    std::unique_ptr<IVideoRenderer> mRenderer;
    void* mAppCtx;
};

/**
 * This class represent a generic instance to manage removte video webrtc Transceiver
 */
class RemoteVideoSlot : public RemoteSlot, public VideoSink
{
public:
    RemoteVideoSlot(Call& call, rtc::scoped_refptr<webrtc::RtpTransceiverInterface> transceiver, void* appCtx);
    ~RemoteVideoSlot();
    void enableTrack();
    void assignVideoSlot(Cid_t cid, IvStatic_t iv, VideoResolution videoResolution);
    void release() override;
    VideoResolution getVideoResolution() const;
    bool hasTrack();

private:
    VideoResolution mVideoResolution = kUndefined;
};

/**
 * This class represent a generic instance to manage remote audio webrtc Transceiver
 */
class RemoteAudioSlot : public RemoteSlot
{
public:
    RemoteAudioSlot(Call& call, rtc::scoped_refptr<webrtc::RtpTransceiverInterface> transceiver, void* appCtx);
    void assignAudioSlot(Cid_t cid, IvStatic_t iv);
    void enableAudioMonitor(bool enable);
    void createDecryptor(Cid_t cid, IvStatic_t iv) override;
    void release() override;

private:
    std::unique_ptr<AudioLevelMonitor> mAudioLevelMonitor;
    bool mAudioLevelMonitorEnabled = false;
};

/**
 * @brief The Session class
 *
 * A session is used to manage the slots available for a peer
 * in a all. It implements the ISession interface, and provides
 * callbacks through the SessionHandler.
 *
 * The Session itself is created right before the CallHandler::onNewSession()
 */
class Session : public ISession
{
public:
    Session(const sfu::Peer& peer);
    ~Session();

    const sfu::Peer &getPeer() const;
    void setVThumSlot(RemoteVideoSlot* slot);
    void setHiResSlot(RemoteVideoSlot* slot);
    void setAudioSlot(RemoteAudioSlot *slot);
    void addKey(Keyid_t keyid, const std::string& key);
    void setAvFlags(karere::AvFlags flags);

    RemoteAudioSlot* getAudioSlot();
    RemoteVideoSlot* getVthumSlot();
    RemoteVideoSlot* getHiResSlot();

    void disableAudioSlot();
    void setSpeakRequested(bool requested);
    void setAudioDetected(bool audioDetected);    
    void notifyHiResReceived();
    void notifyLowResReceived();
    void disableVideoSlot(VideoResolution videoResolution);

    // ISession methods (called from intermediate layer, upon SessionHandler callbacks and others)
    karere::Id getPeerid() const override;
    Cid_t getClientid() const override;
    SessionState getState() const override;
    karere::AvFlags getAvFlags() const override;
    bool isAudioDetected() const override;
    bool hasRequestSpeak() const override;
    TermCode getTermcode() const override;
    void setTermcode(TermCode termcode) override;
    void setSessionHandler(SessionHandler* sessionHandler) override;
    void setVideoRendererVthumb(IVideoRenderer *videoRenderer) override;
    void setVideoRendererHiRes(IVideoRenderer *videoRenderer) override;
    bool hasHighResolutionTrack() const override;
    bool hasLowResolutionTrack() const override;

private:
    // Data about the partipant in the call relative to this session
    sfu::Peer mPeer;

    // ---- SLOTs -----
    // Ownership is kept by the Call

    RemoteVideoSlot* mVthumSlot = nullptr;
    RemoteVideoSlot* mHiresSlot = nullptr;
    RemoteAudioSlot* mAudioSlot = nullptr;

    // To notify events about the session to the app (intermediate layer)
    std::unique_ptr<SessionHandler> mSessionHandler = nullptr;

    bool mHasRequestSpeak = false;
    bool mAudioDetected = false;

    // Session starts directly in progress: the SFU sends the tracks immediately from new peer
    SessionState mState = kSessStateInProgress;
    TermCode mTermCode = kInvalidTermCode;
};

/**
 * @brief Configure scalable video coding based on webrtc stats
 *
 * It's only applied to high resolution video
 */
class SvcDriver
{
public:
    static const uint8_t kMaxQualityIndex = 6;
    static const int kMinTimeBetweenSwitches = 6;   // minimum period between SVC switches in seconds

    // boundaries for switching to lower/higher quality.
    // if rtt moving average goes outside of these boundaries, switching occurs.
    static const int kRttLowerHeadroom = 30;
    static const int kRttUpperHeadroom = 250;

    SvcDriver();
    bool setSvcLayer(int8_t delta, int8_t &rxSpt, int8_t &rxTmp, int8_t &rxStmp, int8_t &txSpt);
    uint8_t mCurrentSvcLayerIndex;

    double mPacketLostLower;
    double mPacketLostUpper;
    double mPacketLostCapping;
    double mLowestRttSeen;
    double mRttLower;
    double mRttUpper;
    double mMovingAverageRtt;
    double mMovingAveragePlost;
    time_t mTsLastSwitch;
};

/**
* @brief The Call class
*
* This object is created upon OP_JOINEDCALL (or OP_CALLSTATE).
* It implements ICall interface for the intermediate layer.
*/
class Call : public karere::DeleteTrackable, public sfu::SfuInterface, public ICall
{
public:
    enum SpeakerState
    {
        kNoSpeaker = 0,
        kPending = 1,
        kActive = 2,
    };

    Call(karere::Id callid, karere::Id chatid, karere::Id callerid, bool isRinging, CallHandler& callHandler, MyMegaApi& megaApi, RtcModuleSfu& rtc, bool isGroup, std::shared_ptr<std::string> callKey = nullptr, karere::AvFlags avflags = 0, bool caller = false);
    virtual ~Call();


    // ---- ICall methods ----
    //
    karere::Id getChatid() const override;
    karere::Id getCallerid() const override;
    CallState getState() const override;
    bool isOwnClientCaller() const override;
    // returns true if your user participates of the call
    bool participate() override;
    bool isJoining() const override;
    bool hasVideoSlot(Cid_t cid, bool highRes = true) const override;
    int getNetworkQuality() const override;
    TermCode getTermCode() const override;
    uint8_t getEndCallReason() const override;

    // called upon reception of OP_JOINEDCALL from chatd
    void joinedCallUpdateParticipants(const std::set<karere::Id> &usersJoined) override;
    // called upon reception of OP_LEFTCALL from chatd
    void removeParticipant(karere::Id peer) override;
    // check if our peer is participating in the call (called from chatd)
    bool isOtherClientParticipating() override;

    // called from chatd::onDisconnect() to remove peers from the call when disconnected from chatd
    void onDisconnectFromChatd() override;
    // called from chatd::setState(online) to reconnect to SFU
    void reconnectToSfu() override;

    promise::Promise<void> hangup() override;
    promise::Promise<void> endCall(int reason = chatd::kDefault) override;  // only used on 1on1 when incoming call is rejected
    promise::Promise<void> join(karere::AvFlags avFlags) override;

    // (for your own audio level)
    void enableAudioLevelMonitor(bool enable) override;
    bool isAudioLevelMonitorEnabled() const override;
    bool isAudioDetected() const override;

    // called when the user wants to "mute" an incoming call (the call is kept in ringing state)
    void ignoreCall() override;
    bool isIgnored() const override;

    void setRinging(bool ringing) override;
    void stopOutgoingRinging() override;
    bool isRinging() const override;    // (always false for outgoing calls)

    void setOnHold() override;
    void releaseOnHold() override;

    void setCallerId(karere::Id callerid) override;
    karere::Id getCallid() const override;

    // request to speak, or cancels a previous request (add = false)
    void requestSpeaker(bool add = true) override;
    bool hasRequestSpeak() const override;

    // get the list of users that have requested to speak
    std::vector<Cid_t> getSpeakerRequested() override;

    // allows to approve/deny requests to speak from other users (only allowed for moderators)
    void approveSpeakRequest(Cid_t cid, bool allow) override;
    bool isSpeakAllow() const override; // true if request has been approved
    void stopSpeak(Cid_t cid = 0) override; // after been approved

    void requestHighResolutionVideo(Cid_t cid, int quality) override;
    void stopHighResolutionVideo(std::vector<Cid_t> &cids) override;

    void requestLowResolutionVideo(std::vector<Cid_t> &cids) override;
    void stopLowResolutionVideo(std::vector<Cid_t> &cids) override;

    // ask the SFU to get higher/lower (spatial) quality of HighRes video (thanks to SVC), on demand by the app
    void requestHiResQuality(Cid_t cid, int quality) override;

    std::set<karere::Id> getParticipants() const override;
    std::vector<Cid_t> getSessionsCids() const override;
    ISession* getIsession(Cid_t cid) const override;

    bool isOutgoing() const override;   // true if your user started the call

    int64_t getInitialTimeStamp() const override;
    int64_t getFinalTimeStamp() const override;
    int64_t getInitialOffset() const override;

    karere::AvFlags getLocalAvFlags() const override;
    void updateAndSendLocalAvFlags(karere::AvFlags flags) override;
    void setAudioDetected(bool audioDetected) override;

    //
    // ------ end ICall methods -----


    Session* getSession(Cid_t cid);
    std::set<Cid_t> getSessionsCidsByUserHandle(const karere::Id& id);
    void setState(CallState newState);
    static const char *stateToStr(CallState state);

    bool connectSfu(const std::string& sfuUrlStr);
    void joinSfu();

    void createTransceivers(size_t &hiresTrackIndex);  // both, for sending your audio/video and for receiving from participants
    void getLocalStreams(); // update video and audio tracks based on AV flags and call state (on-hold)
    void sfuDisconnect(const TermCode &termCode);

    // ordered call disconnect by sending BYE command before performing SFU and media channel disconnect
    void orderedCallDisconnect(TermCode termCode, const std::string &msg);

    // immediate disconnect (without sending BYE command) from SFU and media channel, and also clear call resources
    void immediateCallDisconnect(const TermCode& termCode);

    // clear call resources
    void clearResources(const TermCode& termCode);

    // disconnect from media channel (MyPeerConnection)
    void mediaChannelDisconnect(bool releaseDevices = false);
    void setEndCallReason(uint8_t reason);
    std::string endCallReasonToString(const EndCallReason &reason) const;
    std::string connectionTermCodeToString(const TermCode &termcode) const;
    bool isValidConnectionTermcode(TermCode termCode) const;
    void sendStats(const TermCode& termCode);

    void clearParticipants();
    std::string getKeyFromPeer(Cid_t cid, Keyid_t keyid);
    bool hasCallKey();
    sfu::Peer &getMyPeer();
    sfu::SfuClient& getSfuClient();
    std::map<Cid_t, std::unique_ptr<Session>>& getSessions();
    void takeVideoDevice();
    void releaseVideoDevice();
    bool hasVideoDevice();
    void freeVideoTracks(bool releaseSlots = false);
    void freeAudioTrack(bool releaseSlot = false);
    // enable/disable video tracks depending on the video's flag and the call on-hold
    void updateVideoTracks();
    void setDestroying(bool isDestroying);
    bool isDestroying();

    // --- SfuInterface methods ---
    bool handleAvCommand(Cid_t cid, unsigned av) override;
    bool handleAnswerCommand(Cid_t cid, sfu::Sdp &spd, uint64_t ts, const std::vector<sfu::Peer>&peers, const std::map<Cid_t, sfu::TrackDescriptor> &vthumbs, const std::map<Cid_t, sfu::TrackDescriptor> &speakers) override;
    bool handleKeyCommand(Keyid_t keyid, Cid_t cid, const std::string& key) override;
    bool handleVThumbsCommand(const std::map<Cid_t, sfu::TrackDescriptor> &videoTrackDescriptors) override;
    bool handleVThumbsStartCommand() override;
    bool handleVThumbsStopCommand() override;
    bool handleHiResCommand(const std::map<Cid_t, sfu::TrackDescriptor> &videoTrackDescriptors) override;
    bool handleHiResStartCommand() override;
    bool handleHiResStopCommand() override;
    bool handleSpeakReqsCommand(const std::vector<Cid_t> &speakRequests) override;
    bool handleSpeakReqDelCommand(Cid_t cid) override;
    bool handleSpeakOnCommand(Cid_t cid, sfu::TrackDescriptor speaker) override;
    bool handleSpeakOffCommand(Cid_t cid) override;
    bool handlePeerJoin(Cid_t cid, uint64_t userid, int av) override;
    bool handlePeerLeft(Cid_t cid, unsigned termcode) override;
    void onSfuConnected() override;
    void onSfuDisconnected() override;
    void onSendByeCommand() override;

    bool error(unsigned int code, const std::string& errMsg) override;
    void logError(const char* error) override;

    // PeerConnectionInterface events
    void onAddStream(rtc::scoped_refptr<webrtc::MediaStreamInterface> stream);
    void onTrack(rtc::scoped_refptr<webrtc::RtpTransceiverInterface> transceiver);
    void onRemoveTrack(rtc::scoped_refptr<webrtc::RtpReceiverInterface> receiver);
    void onConnectionChange(webrtc::PeerConnectionInterface::PeerConnectionState newState);

protected:
    /* if we are connected to chatd, this participant list will be managed exclusively by meetings related chatd commands
     * if we are disconnected from chatd (chatd connectivity lost), but still participating in a call, peerleft and peerjoin SFU commands
     * could also add/remove participants to this list, in order to keep participants up to date */
    std::set<karere::Id> mParticipants;
    karere::Id mCallid;
    karere::Id mChatid;
    karere::Id mCallerId;
    CallState mState = CallState::kStateInitial;
    bool mIsRinging = false;
    bool mIgnored = false;
<<<<<<< HEAD
    bool mIsOwnClientCaller = false; // flag to indicate if our client is the caller
=======
    bool mIsDestroying = false;
>>>>>>> 0bea8267

    // this flag indicates if we are reconnecting to chatd or not, in order to update mParticipants from chatd or SFU (in case we have lost chatd connectivity)
    bool mIsReconnectingToChatd = false;

    // state of request to speak for own user in this call
    SpeakerState mSpeakerState = SpeakerState::kPending;

    int64_t mInitialTs = 0; // when we joined the call
    int64_t mOffset = 0;    // duration of call when we joined
    int64_t mFinalTs = 0;   // end of the call
    bool mAudioDetected = false;

    // timer to check stats in order to detect local audio level (for remote audio level, audio monitor does it)
    megaHandle mVoiceDetectionTimer = 0;

    int mNetworkQuality = kNetworkQualityDefault;
    bool mIsGroup = false;
    TermCode mTermCode = kInvalidTermCode;
    TermCode mTempTermCode = kInvalidTermCode;
    uint8_t mEndCallReason = kInvalidReason;

    CallHandler& mCallHandler;
    MyMegaApi& mMegaApi;
    sfu::SfuClient& mSfuClient;
    sfu::SfuConnection* mSfuConnection = nullptr;   // owned by the SfuClient::mConnections, here for convenience

    // represents the Media channel connection (via WebRTC) between the local device and SFU.
    artc::MyPeerConnection<Call> mRtcConn;
    std::string mSdpStr;   // session description provided by WebRTC::createOffer()
    std::unique_ptr<LocalSlot> mAudio;
    std::unique_ptr<LocalSlot> mVThumb;
    bool mVThumbActive = false;  // true when sending low res video
    std::unique_ptr<LocalSlot> mHiRes;
    bool mHiResActive = false;  // true when sending high res video
    std::map<uint32_t, std::unique_ptr<RemoteSlot>> mReceiverTracks;  // maps 'mid' to 'Slot'
    std::map<Cid_t, std::unique_ptr<Session>> mSessions;
    std::unique_ptr<sfu::Peer> mMyPeer;
    uint8_t mMaxPeers = 0; // maximum number of peers (excluding yourself), seen throughout the call

    // call key for public chats (128-bit key)
    std::string mCallKey;

    // this flag prevents that we start multiple joining attempts for a call
    bool mIsJoining;
    RtcModuleSfu& mRtc;
    artc::VideoManager* mVideoManager = nullptr;

    megaHandle mStatsTimer = 0;
    rtc::scoped_refptr<webrtc::RTCStatsCollectorCallback> mStatConnCallback;
    Stats mStats;
    SvcDriver mSvcDriver;
    Keyid_t generateNextKeyId();
    void generateAndSendNewkey(bool reset = false);
    // associate slots with their corresponding sessions (video)
    void handleIncomingVideo(const std::map<Cid_t, sfu::TrackDescriptor> &videotrackDescriptors, VideoResolution videoResolution);
    // associate slots with their corresponding sessions (audio)
    void addSpeaker(Cid_t cid, const sfu::TrackDescriptor &speaker);
    void removeSpeaker(Cid_t cid);
    const std::string &getCallKey() const;
    // enable/disable audio track depending on the audio's flag, the speaker is allowed and the call on-hold
    void updateAudioTracks();
    void attachSlotToSession (Cid_t cid, RemoteSlot *slot, bool audio, VideoResolution hiRes);
    void initStatsValues();
    void enableStats();
    void disableStats();
    void adjustSvcByStats();
    void collectNonRTCStats();
    // ask the SFU to get higher/lower (spatial + temporal) quality of HighRes video (thanks to SVC), automatically due to network quality
    void updateSvcQuality(int8_t delta);
    void resetLocalAvFlags();
    bool isTermCodeRetriable(const TermCode& termCode) const;
    bool isDisconnectionTermcode(const TermCode& termCode) const;
};

class RtcModuleSfu : public RtcModule, public VideoSink
{
public:
    RtcModuleSfu(MyMegaApi &megaApi, CallHandler &callhandler, DNScache &dnsCache,
                 WebsocketsIO& websocketIO, void *appCtx,
                 rtcModule::RtcCryptoMeetings* rRtcCryptoMeetings);
    ICall* findCall(karere::Id callid) override;
    ICall* findCallByChatid(const karere::Id &chatid) override;
    bool isCallStartInProgress(const karere::Id &chatid) const override;
    bool selectVideoInDevice(const std::string& device) override;
    void getVideoInDevices(std::set<std::string>& devicesVector) override;
    promise::Promise<void> startCall(karere::Id chatid, karere::AvFlags avFlags, bool isGroup, std::shared_ptr<std::string> unifiedKey = nullptr) override;
    void takeDevice() override;
    void releaseDevice() override;
    void addLocalVideoRenderer(karere::Id chatid, IVideoRenderer *videoRederer) override;
    void removeLocalVideoRenderer(karere::Id chatid) override;

    std::vector<karere::Id> chatsWithCall() override;
    unsigned int getNumCalls() override;
    const std::string& getVideoDeviceSelected() const override;
    sfu::SfuClient& getSfuClient() override;
    DNScache& getDnsCache() override;

    void orderedDisconnectAndCallRemove(rtcModule::ICall* iCall, EndCallReason reason, TermCode connectionTermCode) override;
    void immediateRemoveCall(Call* call, EndCallReason reason, TermCode connectionTermCode);

    void handleJoinedCall(karere::Id chatid, karere::Id callid, const std::set<karere::Id>& usersJoined) override;
    void handleLeftCall(karere::Id chatid, karere::Id callid, const std::set<karere::Id>& usersLeft) override;
    void handleNewCall(karere::Id chatid, karere::Id callerid, karere::Id callid, bool isRinging, bool isGroup, std::shared_ptr<std::string> callKey = nullptr) override;

    void OnFrame(const webrtc::VideoFrame& frame) override;

    artc::VideoManager* getVideoDevice();
    void changeDevice(const std::string& device, bool shouldOpen);
    void openDevice();
    void closeDevice();

    void* getAppCtx();
    std::string getDeviceInfo() const;

private:
    std::map<karere::Id, std::unique_ptr<Call>> mCalls;
    CallHandler& mCallHandler;
    MyMegaApi& mMegaApi;
    DNScache &mDnsCache;
    std::unique_ptr<sfu::SfuClient> mSfuClient;
    std::string mVideoDeviceSelected;
    rtc::scoped_refptr<artc::VideoManager> mVideoDevice;
    // count of times the device has been taken (without being released)
    unsigned int mDeviceTakenCount = 0;
    std::map<karere::Id, std::unique_ptr<IVideoRenderer>> mRenderers;
    std::map<karere::Id, VideoSink> mVideoSink;
    void* mAppCtx = nullptr;
    std::set<karere::Id> mCallStartAttempts;
};

void globalCleanup();

#endif
}


#endif // WEBRTCSFU_H<|MERGE_RESOLUTION|>--- conflicted
+++ resolved
@@ -431,11 +431,8 @@
     CallState mState = CallState::kStateInitial;
     bool mIsRinging = false;
     bool mIgnored = false;
-<<<<<<< HEAD
     bool mIsOwnClientCaller = false; // flag to indicate if our client is the caller
-=======
     bool mIsDestroying = false;
->>>>>>> 0bea8267
 
     // this flag indicates if we are reconnecting to chatd or not, in order to update mParticipants from chatd or SFU (in case we have lost chatd connectivity)
     bool mIsReconnectingToChatd = false;
