--- conflicted
+++ resolved
@@ -490,13 +490,8 @@
     bool handleModAdd (uint64_t userid) override;
     bool handleModDel (uint64_t userid) override;
     bool handleHello (const Cid_t cid, const unsigned int nAudioTracks,
-<<<<<<< HEAD
                       const std::set<karere::Id>& mods, const bool wr, const bool allowed,
                       const bool speakRequest, const sfu::WrUserList& wrUsers) override;
-=======
-                     const std::set<karere::Id>& mods, const bool wr, const bool allowed,
-                     const bool speakRequest, const sfu::WrUserList& wrUsers) override;
->>>>>>> fcf4b7d4
 
     // --- SfuInterface methods (waiting room related methods) ---
     bool handleWrDump(const sfu::WrUserList& users) override;
