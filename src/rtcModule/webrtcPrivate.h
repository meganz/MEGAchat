#ifndef WEBRTCSFU_H
#define WEBRTCSFU_H

#include <logger.h>
#include <rtcModule/webrtcAdapter.h>
#include <rtcModule/webrtc.h>
#include <rtcModule/rtcStats.h>
#include <sfu.h>
#include <IVideoRenderer.h>

#include <map>

namespace rtcModule
{
#ifndef KARERE_DISABLE_WEBRTC
class RtcModuleSfu;
class Call;
class Session;

class AudioLevelMonitor : public webrtc::AudioTrackSinkInterface, public karere::DeleteTrackable
{
    public:
    AudioLevelMonitor(Call &call, void* appCtx, int32_t cid = -1);
    void OnData(const void *audio_data,
                        int bits_per_sample,
                        int sample_rate,
                        size_t number_of_channels,
                        size_t number_of_frames) override;
    bool hasAudio();
    void onAudioDetected(bool audioDetected);

private:
    time_t mPreviousTime = 0;
    Call &mCall;
    bool mAudioDetected = false;

    // Note that currently max CID allowed by this class is 65535
    int32_t mCid;
    void* mAppCtx;
};

/**
 * This class represent a generic instance to manage webrtc Transceiver
 * A Transceiver is an element used to send or receive datas
 */
class Slot
{
public:
    virtual ~Slot();
    webrtc::RtpTransceiverInterface* getTransceiver() { return mTransceiver.get(); }
    IvStatic_t getIv() const { return mIv; }
    uint32_t getTransceiverMid() const;
protected:
    Call &mCall;
    IvStatic_t mIv = 0;
    rtc::scoped_refptr<webrtc::RtpTransceiverInterface> mTransceiver;

    Slot(Call& call, rtc::scoped_refptr<webrtc::RtpTransceiverInterface> transceiver);
};

/**
 * This class represent a webrtc transceiver for local audio and low resolution video
 */
class LocalSlot : public Slot
{
public:
    LocalSlot(Call& call, rtc::scoped_refptr<webrtc::RtpTransceiverInterface> transceiver);
    void createEncryptor();
    void generateRandomIv();
};

/**
 * This class represent a generic instance to manage remote webrtc Transceiver
 */
class RemoteSlot : public Slot
{
public:
    virtual ~RemoteSlot() {}
    virtual void createDecryptor(Cid_t cid, IvStatic_t iv);
    virtual void release();
    Cid_t getCid() const { return mCid; }

protected:
    Cid_t mCid = 0;
    void* mAppCtx;
    RemoteSlot(Call& call, rtc::scoped_refptr<webrtc::RtpTransceiverInterface> transceiver, void* appCtx);
    void assign(Cid_t cid, IvStatic_t iv);

private:
    void enableTrack(bool enable, TrackDirection direction);
};

class VideoSink : public rtc::VideoSinkInterface<webrtc::VideoFrame>, public karere::DeleteTrackable
{
public:
    VideoSink(void* appCtx);
    virtual ~VideoSink();
    void setVideoRender(IVideoRenderer* videoRenderer);
    virtual void OnFrame(const webrtc::VideoFrame& frame) override;
private:
    std::unique_ptr<IVideoRenderer> mRenderer;
    void* mAppCtx;
};

/**
 * This class represent a generic instance to manage removte video webrtc Transceiver
 */
class RemoteVideoSlot : public RemoteSlot, public VideoSink
{
public:
    RemoteVideoSlot(Call& call, rtc::scoped_refptr<webrtc::RtpTransceiverInterface> transceiver, void* appCtx);
    ~RemoteVideoSlot();
    void enableTrack();
    void assignVideoSlot(Cid_t cid, IvStatic_t iv, VideoResolution videoResolution);
    void release() override;
    VideoResolution getVideoResolution() const;
    bool hasTrack();

private:
    VideoResolution mVideoResolution = kUndefined;
};

/**
 * This class represent a generic instance to manage remote audio webrtc Transceiver
 */
class RemoteAudioSlot : public RemoteSlot
{
public:
    RemoteAudioSlot(Call& call, rtc::scoped_refptr<webrtc::RtpTransceiverInterface> transceiver, void* appCtx);
    void assignAudioSlot(Cid_t cid, IvStatic_t iv);
    void enableAudioMonitor(bool enable);
    void createDecryptor(Cid_t cid, IvStatic_t iv) override;
    void release() override;

private:
    std::unique_ptr<AudioLevelMonitor> mAudioLevelMonitor;
    bool mAudioLevelMonitorEnabled = false;
};

/**
 * @brief The Session class
 *
 * A session is used to manage the slots available for a peer
 * in a all. It implements the ISession interface, and provides
 * callbacks through the SessionHandler.
 *
 * The Session itself is created right before the CallHandler::onNewSession()
 */
class Session : public ISession
{
public:
    Session(const sfu::Peer& peer);
    ~Session();

    const sfu::Peer &getPeer() const;
    void setVThumSlot(RemoteVideoSlot* slot);
    void setHiResSlot(RemoteVideoSlot* slot);
    void setAudioSlot(RemoteAudioSlot *slot);
    void addKey(Keyid_t keyid, const std::string& key);
    void setAvFlags(karere::AvFlags flags);

    RemoteAudioSlot* getAudioSlot();
    RemoteVideoSlot* getVthumSlot();
    RemoteVideoSlot* getHiResSlot();

    void disableAudioSlot();
    void setSpeakRequested(bool requested);
    void setAudioDetected(bool audioDetected);    
    void notifyHiResReceived();
    void notifyLowResReceived();
    void disableVideoSlot(VideoResolution videoResolution);

    // ISession methods (called from intermediate layer, upon SessionHandler callbacks and others)
    karere::Id getPeerid() const override;
    Cid_t getClientid() const override;
    SessionState getState() const override;
    karere::AvFlags getAvFlags() const override;
    bool isAudioDetected() const override;
    bool hasRequestSpeak() const override;
    TermCode getTermcode() const override;
    void setTermcode(TermCode termcode) override;
    void setSessionHandler(SessionHandler* sessionHandler) override;
    void setVideoRendererVthumb(IVideoRenderer *videoRenderer) override;
    void setVideoRendererHiRes(IVideoRenderer *videoRenderer) override;
    bool hasHighResolutionTrack() const override;
    bool hasLowResolutionTrack() const override;

private:
    // Data about the partipant in the call relative to this session
    sfu::Peer mPeer;

    // ---- SLOTs -----
    // Ownership is kept by the Call

    RemoteVideoSlot* mVthumSlot = nullptr;
    RemoteVideoSlot* mHiresSlot = nullptr;
    RemoteAudioSlot* mAudioSlot = nullptr;

    // To notify events about the session to the app (intermediate layer)
    std::unique_ptr<SessionHandler> mSessionHandler = nullptr;

    bool mHasRequestSpeak = false;
    bool mAudioDetected = false;

    // Session starts directly in progress: the SFU sends the tracks immediately from new peer
    SessionState mState = kSessStateInProgress;
    TermCode mTermCode = kInvalidTermCode;
};

/**
 * @brief Configure scalable video coding based on webrtc stats
 *
 * It's only applied to high resolution video
 */
class SvcDriver
{
public:
    static const uint8_t kMaxQualityIndex = 6;
    static const int kMinTimeBetweenSwitches = 6;   // minimum period between SVC switches in seconds

    // boundaries for switching to lower/higher quality.
    // if rtt moving average goes outside of these boundaries, switching occurs.
    static const int kRttLowerHeadroom = 30;
    static const int kRttUpperHeadroom = 250;

    SvcDriver();
    bool setSvcLayer(int8_t delta, int8_t &rxSpt, int8_t &rxTmp, int8_t &rxStmp, int8_t &txSpt);
    uint8_t mCurrentSvcLayerIndex;

    double mPacketLostLower;
    double mPacketLostUpper;
    double mPacketLostCapping;
    double mLowestRttSeen;
    double mRttLower;
    double mRttUpper;
    double mMovingAverageRtt;
    double mMovingAveragePlost;
    double mVtxDelay;
    double mMovingAverageVideoTxHeight;
    time_t mTsLastSwitch;
};

/**
* @brief The Call class
*
* This object is created upon OP_JOINEDCALL (or OP_CALLSTATE).
* It implements ICall interface for the intermediate layer.
*/
class Call : public karere::DeleteTrackable, public sfu::SfuInterface, public ICall
{
public:
    enum SpeakerState
    {
        kNoSpeaker = 0,
        kPending = 1,
        kActive = 2,
    };

    Call(karere::Id callid, karere::Id chatid, karere::Id callerid, bool isRinging, CallHandler& callHandler, MyMegaApi& megaApi, RtcModuleSfu& rtc, bool isGroup, std::shared_ptr<std::string> callKey = nullptr, karere::AvFlags avflags = 0, bool caller = false);
    virtual ~Call();


    // ---- ICall methods ----
    //
    karere::Id getChatid() const override;
    karere::Id getCallerid() const override;
    CallState getState() const override;
    bool isOwnClientCaller() const override;
    // returns true if your user participates of the call
    bool participate() override;
    bool isJoining() const override;
    bool hasVideoSlot(Cid_t cid, bool highRes = true) const override;
    int getNetworkQuality() const override;
    TermCode getTermCode() const override;
    uint8_t getEndCallReason() const override;

    // called upon reception of OP_JOINEDCALL from chatd
    void joinedCallUpdateParticipants(const std::set<karere::Id> &usersJoined) override;
    // called upon reception of OP_LEFTCALL from chatd
    void removeParticipant(karere::Id peer) override;
    // check if our peer is participating in the call (called from chatd)
    bool isOtherClientParticipating() override;

    // called from chatd::onDisconnect() to remove peers from the call when disconnected from chatd
    void onDisconnectFromChatd() override;
    // called from chatd::setState(online) to reconnect to SFU
    void reconnectToSfu() override;

    promise::Promise<void> hangup() override;
    promise::Promise<void> endCall(int reason = chatd::kDefault) override;  // only used on 1on1 when incoming call is rejected
    promise::Promise<void> join(karere::AvFlags avFlags) override;

    // (for your own audio level)
    void enableAudioLevelMonitor(bool enable) override;
    bool isAudioLevelMonitorEnabled() const override;
    bool isAudioDetected() const override;

    // called when the user wants to "mute" an incoming call (the call is kept in ringing state)
    void ignoreCall() override;
    bool isIgnored() const override;

    void setRinging(bool ringing) override;
    void stopOutgoingRinging() override;
    bool isRinging() const override;    // (always false for outgoing calls)

    void setOnHold() override;
    void releaseOnHold() override;

    void setCallerId(karere::Id callerid) override;
    karere::Id getCallid() const override;

    // request to speak, or cancels a previous request (add = false)
    void requestSpeaker(bool add = true) override;
    bool hasRequestSpeak() const override;

    // get the list of users that have requested to speak
    std::vector<Cid_t> getSpeakerRequested() override;

    // allows to approve/deny requests to speak from other users (only allowed for moderators)
    void approveSpeakRequest(Cid_t cid, bool allow) override;
    bool isSpeakAllow() const override; // true if request has been approved
    void stopSpeak(Cid_t cid = 0) override; // after been approved

    void requestHighResolutionVideo(Cid_t cid, int quality) override;
    void stopHighResolutionVideo(std::vector<Cid_t> &cids) override;

    void requestLowResolutionVideo(std::vector<Cid_t> &cids) override;
    void stopLowResolutionVideo(std::vector<Cid_t> &cids) override;

    // ask the SFU to get higher/lower (spatial) quality of HighRes video (thanks to SVC), on demand by the app
    void requestHiResQuality(Cid_t cid, int quality) override;

    std::set<karere::Id> getParticipants() const override;
    std::vector<Cid_t> getSessionsCids() const override;
    ISession* getIsession(Cid_t cid) const override;

    bool isOutgoing() const override;   // true if your user started the call

    int64_t getInitialTimeStamp() const override;
    int64_t getFinalTimeStamp() const override;
    int64_t getInitialOffset() const override;

    karere::AvFlags getLocalAvFlags() const override;
    void updateAndSendLocalAvFlags(karere::AvFlags flags) override;
    void setAudioDetected(bool audioDetected) override;

    //
    // ------ end ICall methods -----


    Session* getSession(Cid_t cid);
    std::set<Cid_t> getSessionsCidsByUserHandle(const karere::Id& id);
    void setState(CallState newState);
    static const char *stateToStr(CallState state);

    bool connectSfu(const std::string& sfuUrlStr);
    void joinSfu();

    void createTransceivers(size_t &hiresTrackIndex);  // both, for sending your audio/video and for receiving from participants
    void getLocalStreams(); // update video and audio tracks based on AV flags and call state (on-hold)
    void sfuDisconnect(const TermCode &termCode);

    // ordered call disconnect by sending BYE command before performing SFU and media channel disconnect
    void orderedCallDisconnect(TermCode termCode, const std::string &msg);

    // immediate disconnect (without sending BYE command) from SFU and media channel, and also clear call resources
    void immediateCallDisconnect(const TermCode& termCode);

    // clear call resources
    void clearResources(const TermCode& termCode);

    // disconnect from media channel (MyPeerConnection)
    void mediaChannelDisconnect(bool releaseDevices = false);
    void setEndCallReason(uint8_t reason);
    std::string endCallReasonToString(const EndCallReason &reason) const;
    std::string connectionTermCodeToString(const TermCode &termcode) const;
    bool isValidConnectionTermcode(TermCode termCode) const;
    void sendStats(const TermCode& termCode);

    void clearParticipants();
    std::string getKeyFromPeer(Cid_t cid, Keyid_t keyid);
    bool hasCallKey();
    sfu::Peer &getMyPeer();
    sfu::SfuClient& getSfuClient();
    std::map<Cid_t, std::unique_ptr<Session>>& getSessions();
    void takeVideoDevice();
    void releaseVideoDevice();
    bool hasVideoDevice();
    void freeVideoTracks(bool releaseSlots = false);
    void freeAudioTrack(bool releaseSlot = false);
    // enable/disable video tracks depending on the video's flag and the call on-hold
    void updateVideoTracks();
<<<<<<< HEAD
    void updateNetworkQuality(int networkQuality);
=======
    void setDestroying(bool isDestroying);
    bool isDestroying();
>>>>>>> 9e25cee4

    // --- SfuInterface methods ---
    bool handleAvCommand(Cid_t cid, unsigned av) override;
    bool handleAnswerCommand(Cid_t cid, sfu::Sdp &spd, uint64_t ts, const std::vector<sfu::Peer>&peers, const std::map<Cid_t, sfu::TrackDescriptor> &vthumbs, const std::map<Cid_t, sfu::TrackDescriptor> &speakers) override;
    bool handleKeyCommand(Keyid_t keyid, Cid_t cid, const std::string& key) override;
    bool handleVThumbsCommand(const std::map<Cid_t, sfu::TrackDescriptor> &videoTrackDescriptors) override;
    bool handleVThumbsStartCommand() override;
    bool handleVThumbsStopCommand() override;
    bool handleHiResCommand(const std::map<Cid_t, sfu::TrackDescriptor> &videoTrackDescriptors) override;
    bool handleHiResStartCommand() override;
    bool handleHiResStopCommand() override;
    bool handleSpeakReqsCommand(const std::vector<Cid_t> &speakRequests) override;
    bool handleSpeakReqDelCommand(Cid_t cid) override;
    bool handleSpeakOnCommand(Cid_t cid, sfu::TrackDescriptor speaker) override;
    bool handleSpeakOffCommand(Cid_t cid) override;
    bool handlePeerJoin(Cid_t cid, uint64_t userid, int av) override;
    bool handlePeerLeft(Cid_t cid, unsigned termcode) override;
    void onSfuConnected() override;
    void onSfuDisconnected() override;
    void onSendByeCommand() override;

    bool error(unsigned int code, const std::string& errMsg) override;
    void logError(const char* error) override;

    // PeerConnectionInterface events
    void onAddStream(rtc::scoped_refptr<webrtc::MediaStreamInterface> stream);
    void onTrack(rtc::scoped_refptr<webrtc::RtpTransceiverInterface> transceiver);
    void onRemoveTrack(rtc::scoped_refptr<webrtc::RtpReceiverInterface> receiver);
    void onConnectionChange(webrtc::PeerConnectionInterface::PeerConnectionState newState);

protected:
    /* if we are connected to chatd, this participant list will be managed exclusively by meetings related chatd commands
     * if we are disconnected from chatd (chatd connectivity lost), but still participating in a call, peerleft and peerjoin SFU commands
     * could also add/remove participants to this list, in order to keep participants up to date */
    std::set<karere::Id> mParticipants;
    karere::Id mCallid;
    karere::Id mChatid;
    karere::Id mCallerId;
    CallState mState = CallState::kStateInitial;
    bool mIsRinging = false;
    bool mIgnored = false;
    bool mIsOwnClientCaller = false; // flag to indicate if our client is the caller
    bool mIsDestroying = false;

    // this flag indicates if we are reconnecting to chatd or not, in order to update mParticipants from chatd or SFU (in case we have lost chatd connectivity)
    bool mIsReconnectingToChatd = false;

    // state of request to speak for own user in this call
    SpeakerState mSpeakerState = SpeakerState::kPending;

    int64_t mInitialTs = 0; // when we joined the call
    int64_t mOffset = 0;    // duration of call when we joined
    int64_t mFinalTs = 0;   // end of the call
    bool mAudioDetected = false;

    // timer to check stats in order to detect local audio level (for remote audio level, audio monitor does it)
    megaHandle mVoiceDetectionTimer = 0;

    int mNetworkQuality = rtcModule::kNetworkQualityGood;
    bool mIsGroup = false;
    TermCode mTermCode = kInvalidTermCode;
    TermCode mTempTermCode = kInvalidTermCode;
    uint8_t mEndCallReason = kInvalidReason;

    CallHandler& mCallHandler;
    MyMegaApi& mMegaApi;
    sfu::SfuClient& mSfuClient;
    sfu::SfuConnection* mSfuConnection = nullptr;   // owned by the SfuClient::mConnections, here for convenience

    // represents the Media channel connection (via WebRTC) between the local device and SFU.
    artc::MyPeerConnection<Call> mRtcConn;
    std::string mSdpStr;   // session description provided by WebRTC::createOffer()
    std::unique_ptr<LocalSlot> mAudio;
    std::unique_ptr<LocalSlot> mVThumb;
    bool mVThumbActive = false;  // true when sending low res video
    std::unique_ptr<LocalSlot> mHiRes;
    bool mHiResActive = false;  // true when sending high res video
    std::map<uint32_t, std::unique_ptr<RemoteSlot>> mReceiverTracks;  // maps 'mid' to 'Slot'
    std::map<Cid_t, std::unique_ptr<Session>> mSessions;
    std::unique_ptr<sfu::Peer> mMyPeer;
    uint8_t mMaxPeers = 0; // maximum number of peers (excluding yourself), seen throughout the call

    // call key for public chats (128-bit key)
    std::string mCallKey;

    // this flag prevents that we start multiple joining attempts for a call
    bool mIsJoining;
    RtcModuleSfu& mRtc;
    artc::VideoManager* mVideoManager = nullptr;

    megaHandle mStatsTimer = 0;
    rtc::scoped_refptr<webrtc::RTCStatsCollectorCallback> mStatConnCallback;
    Stats mStats;
    SvcDriver mSvcDriver;
    Keyid_t generateNextKeyId();
    void generateAndSendNewkey(bool reset = false);
    // associate slots with their corresponding sessions (video)
    void handleIncomingVideo(const std::map<Cid_t, sfu::TrackDescriptor> &videotrackDescriptors, VideoResolution videoResolution);
    // associate slots with their corresponding sessions (audio)
    void addSpeaker(Cid_t cid, const sfu::TrackDescriptor &speaker);
    void removeSpeaker(Cid_t cid);
    const std::string &getCallKey() const;
    // enable/disable audio track depending on the audio's flag, the speaker is allowed and the call on-hold
    void updateAudioTracks();
    void attachSlotToSession (Cid_t cid, RemoteSlot *slot, bool audio, VideoResolution hiRes);
    void initStatsValues();
    void enableStats();
    void disableStats();
    void adjustSvcByStats();
    void collectNonRTCStats();
    // ask the SFU to get higher/lower (spatial + temporal) quality of HighRes video (thanks to SVC), automatically due to network quality
    void updateSvcQuality(int8_t delta);
    void resetLocalAvFlags();
    bool isUdpDisconnected() const;
    bool isTermCodeRetriable(const TermCode& termCode) const;
    bool isDisconnectionTermcode(const TermCode& termCode) const;
};

class RtcModuleSfu : public RtcModule, public VideoSink
{
public:
    RtcModuleSfu(MyMegaApi &megaApi, CallHandler &callhandler, DNScache &dnsCache,
                 WebsocketsIO& websocketIO, void *appCtx,
                 rtcModule::RtcCryptoMeetings* rRtcCryptoMeetings);
    ICall* findCall(karere::Id callid) override;
    ICall* findCallByChatid(const karere::Id &chatid) override;
    bool isCallStartInProgress(const karere::Id &chatid) const override;
    bool selectVideoInDevice(const std::string& device) override;
    void getVideoInDevices(std::set<std::string>& devicesVector) override;
    promise::Promise<void> startCall(karere::Id chatid, karere::AvFlags avFlags, bool isGroup, std::shared_ptr<std::string> unifiedKey = nullptr) override;
    void takeDevice() override;
    void releaseDevice() override;
    void addLocalVideoRenderer(karere::Id chatid, IVideoRenderer *videoRederer) override;
    void removeLocalVideoRenderer(karere::Id chatid) override;

    std::vector<karere::Id> chatsWithCall() override;
    unsigned int getNumCalls() override;
    const std::string& getVideoDeviceSelected() const override;
    sfu::SfuClient& getSfuClient() override;
    DNScache& getDnsCache() override;

    void orderedDisconnectAndCallRemove(rtcModule::ICall* iCall, EndCallReason reason, TermCode connectionTermCode) override;
    void immediateRemoveCall(Call* call, EndCallReason reason, TermCode connectionTermCode);

    void handleJoinedCall(karere::Id chatid, karere::Id callid, const std::set<karere::Id>& usersJoined) override;
    void handleLeftCall(karere::Id chatid, karere::Id callid, const std::set<karere::Id>& usersLeft) override;
    void handleNewCall(karere::Id chatid, karere::Id callerid, karere::Id callid, bool isRinging, bool isGroup, std::shared_ptr<std::string> callKey = nullptr) override;

    void OnFrame(const webrtc::VideoFrame& frame) override;

    artc::VideoManager* getVideoDevice();
    void changeDevice(const std::string& device, bool shouldOpen);
    void openDevice();
    void closeDevice();

    void* getAppCtx();
    std::string getDeviceInfo() const;

private:
    std::map<karere::Id, std::unique_ptr<Call>> mCalls;
    CallHandler& mCallHandler;
    MyMegaApi& mMegaApi;
    DNScache &mDnsCache;
    std::unique_ptr<sfu::SfuClient> mSfuClient;
    std::string mVideoDeviceSelected;
    rtc::scoped_refptr<artc::VideoManager> mVideoDevice;
    // count of times the device has been taken (without being released)
    unsigned int mDeviceTakenCount = 0;
    std::map<karere::Id, std::unique_ptr<IVideoRenderer>> mRenderers;
    std::map<karere::Id, VideoSink> mVideoSink;
    void* mAppCtx = nullptr;
    std::set<karere::Id> mCallStartAttempts;
};

void globalCleanup();

#endif
}


#endif // WEBRTCSFU_H<|MERGE_RESOLUTION|>--- conflicted
+++ resolved
@@ -390,12 +390,9 @@
     void freeAudioTrack(bool releaseSlot = false);
     // enable/disable video tracks depending on the video's flag and the call on-hold
     void updateVideoTracks();
-<<<<<<< HEAD
     void updateNetworkQuality(int networkQuality);
-=======
     void setDestroying(bool isDestroying);
     bool isDestroying();
->>>>>>> 9e25cee4
 
     // --- SfuInterface methods ---
     bool handleAvCommand(Cid_t cid, unsigned av) override;
