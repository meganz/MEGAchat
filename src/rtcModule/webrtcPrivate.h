#ifndef WEBRTCSFU_H
#define WEBRTCSFU_H

#include <logger.h>
#include <rtcModule/webrtcAdapter.h>
#include <rtcModule/webrtc.h>
#include <rtcModule/rtcStats.h>
#include <sfu.h>
#include <IVideoRenderer.h>

#include <map>

namespace rtcModule
{
#ifndef KARERE_DISABLE_WEBRTC
class RtcModuleSfu;
class Call;
class Session;

/*
 * This class represents the current available tracks keyed by peer CID.
 * Available tracks information is stored into a karere::AvFlags struct (due to efficiency)
 *
 * When a track is enabled/disabled we will update CID flags, and when we want to query which tracks
 * are available, we will check if CID flags contains these values:
 *  - HI-RES  track -> kCameraHiRes
 *  - LOW-RES track -> kCameraLowRes
 *  - AUDIO   track -> kAudio
 */
class AvailableTracks
{
public:
    AvailableTracks();
    ~AvailableTracks();
    bool hasHiresTrack(Cid_t cid);
    bool hasLowresTrack(Cid_t cid);
    bool hasVoiceTrack(Cid_t cid);
    void updateHiresTrack(Cid_t cid, bool add);
    void updateLowresTrack(Cid_t cid, bool add);
    void updateSpeakTrack(Cid_t cid, bool add);
    std::map<Cid_t, karere::AvFlags>& getTracks();
    bool getTracksByCid(Cid_t cid, karere::AvFlags& tracksFlags);
    void addCid(Cid_t cid);
    void removeCid(Cid_t cid);
    bool hasCid(Cid_t cid);
    void clear();
private:
    std::map<Cid_t, karere::AvFlags> mTracksFlags;
};

class AudioLevelMonitor : public webrtc::AudioTrackSinkInterface, public karere::DeleteTrackable
{
    public:
    AudioLevelMonitor(Call &call, int32_t cid = -1);
    void OnData(const void *audio_data,
                        int bits_per_sample,
                        int sample_rate,
                        size_t number_of_channels,
                        size_t number_of_frames) override;
    bool hasAudio();
    void onAudioDetected(bool audioDetected);

private:
    time_t mPreviousTime = 0;
    Call &mCall;
    bool mAudioDetected = false;
    int32_t mCid;
};

class Slot
{
public:
    virtual ~Slot();
    webrtc::RtpTransceiverInterface* getTransceiver() { return mTransceiver.get(); }
    IvStatic_t getIv() const { return mIv; }
    uint32_t getTransceiverMid() const;
protected:
    Call &mCall;
    IvStatic_t mIv = 0;
    rtc::scoped_refptr<webrtc::RtpTransceiverInterface> mTransceiver;

    Slot(Call& call, rtc::scoped_refptr<webrtc::RtpTransceiverInterface> transceiver);
};

class LocalSlot : public Slot
{
public:
    LocalSlot(Call& call, rtc::scoped_refptr<webrtc::RtpTransceiverInterface> transceiver);
    void createEncryptor();
<<<<<<< HEAD
    webrtc::RtpTransceiverInterface* getTransceiver();
    Cid_t getCid() const;
    void assign(Cid_t cid, IvStatic_t iv);
    bool hasTrack(bool send);
    void createDecryptor(Cid_t cid, IvStatic_t iv);
    void updateTxSvcEnc(int8_t sentLayers);
    void setTsStart(time_t t);
    time_t getTsStart();
    int8_t getTxSvcLayerCount();
    IvStatic_t getIv() const;
=======
>>>>>>> 76791202
    void generateRandomIv();
};

class RemoteSlot : public Slot
{
public:
    virtual ~RemoteSlot() {}
    virtual void createDecryptor(Cid_t cid, IvStatic_t iv);
    virtual void release();
    Cid_t getCid() const { return mCid; }

protected:
<<<<<<< HEAD
    Call &mCall;
    IvStatic_t mIv;
    rtc::scoped_refptr<webrtc::RtpTransceiverInterface> mTransceiver;
    std::unique_ptr<AudioLevelMonitor> mAudioLevelMonitor;
    Cid_t mCid;
    time_t mTsStart;
    int8_t mSentLayers;
    bool mAudioLevelMonitorEnabled = false;
=======
    Cid_t mCid = 0;
    RemoteSlot(Call& call, rtc::scoped_refptr<webrtc::RtpTransceiverInterface> transceiver);
    void assign(Cid_t cid, IvStatic_t iv);

private:
    void enableTrack(bool enable, TrackDirection direction);
>>>>>>> 76791202
};

class VideoSink : public rtc::VideoSinkInterface<webrtc::VideoFrame>, public karere::DeleteTrackable
{
public:
    VideoSink();
    virtual ~VideoSink();
    void setVideoRender(IVideoRenderer* videoRenderer);
    virtual void OnFrame(const webrtc::VideoFrame& frame) override;
private:
    std::unique_ptr<IVideoRenderer> mRenderer;
};

class RemoteVideoSlot : public RemoteSlot, public VideoSink
{
public:
    RemoteVideoSlot(Call& call, rtc::scoped_refptr<webrtc::RtpTransceiverInterface> transceiver);
    ~RemoteVideoSlot();
    void enableTrack();
    void assignVideoSlot(Cid_t cid, IvStatic_t iv, VideoResolution videoResolution);
    void release() override;
    VideoResolution getVideoResolution() const;
    bool hasTrack();

private:
    VideoResolution mVideoResolution = kUndefined;
};

class RemoteAudioSlot : public RemoteSlot
{
public:
    RemoteAudioSlot(Call& call, rtc::scoped_refptr<webrtc::RtpTransceiverInterface> transceiver);
    void assignAudioSlot(Cid_t cid, IvStatic_t iv);
    void enableAudioMonitor(bool enable);
    void createDecryptor(Cid_t cid, IvStatic_t iv) override;
    void release() override;

private:
    std::unique_ptr<AudioLevelMonitor> mAudioLevelMonitor;
    bool mAudioLevelMonitorEnabled = false;
};

/**
 * @brief The Session class
 *
 * A session is used to manage the slots available for a peer
 * in a all. It implements the ISession interface, and provides
 * callbacks through the SessionHandler.
 *
 * The Session itself is created right before the CallHandler::onNewSession()
 */
class Session : public ISession
{
public:
    Session(const sfu::Peer& peer);
    ~Session();

    const sfu::Peer &getPeer() const;
    void setVThumSlot(RemoteVideoSlot* slot);
    void setHiResSlot(RemoteVideoSlot* slot);
    void setAudioSlot(RemoteAudioSlot *slot);
    void addKey(Keyid_t keyid, const std::string& key);
    void setAvFlags(karere::AvFlags flags);

    RemoteAudioSlot* getAudioSlot();
    RemoteVideoSlot* getVthumSlot();
    RemoteVideoSlot* getHiResSlot();

    void disableAudioSlot();
    void setSpeakRequested(bool requested);
    void setAudioDetected(bool audioDetected);    
    void notifyHiResReceived();
    void notifyLowResReceived();
    void disableVideoSlot(VideoResolution videoResolution);

    // ISession methods (called from intermediate layer, upon SessionHandler callbacks and others)
    karere::Id getPeerid() const override;
    Cid_t getClientid() const override;
    SessionState getState() const override;
    karere::AvFlags getAvFlags() const override;
    bool isAudioDetected() const override;
    bool hasRequestSpeak() const override;
    void setSessionHandler(SessionHandler* sessionHandler) override;
    void setVideoRendererVthumb(IVideoRenderer *videoRenderer) override;
    void setVideoRendererHiRes(IVideoRenderer *videoRenderer) override;
    bool hasHighResolutionTrack() const override;
    bool hasLowResolutionTrack() const override;

private:
    // Data about the partipant in the call relative to this session
    sfu::Peer mPeer;

    // ---- SLOTs -----
    // Ownership is kept by the Call

    RemoteVideoSlot* mVthumSlot = nullptr;
    RemoteVideoSlot* mHiresSlot = nullptr;
    RemoteAudioSlot* mAudioSlot = nullptr;

    // To notify events about the session to the app (intermediate layer)
    std::unique_ptr<SessionHandler> mSessionHandler = nullptr;

    bool mHasRequestSpeak = false;
    bool mAudioDetected = false;

    // Session starts directly in progress: the SFU sends the tracks immediately from new peer
    SessionState mState = kSessStateInProgress;
};

/**
 * @brief Configure scalable video coding based on webrtc stats
 *
 * It's only applied to high resolution video
 */
class SvcDriver
{
public:
    static const uint8_t kMaxQualityIndex = 6;
    static const int kMinTimeBetweenSwitches = 6;   // minimum period between SVC switches in seconds
    static const int kInitialGraceTime = 5000;

    // boundaries for switching to lower/higher quality.
    // if rtt moving average goes outside of these boundaries, switching occurs.
    static const int kRttLowerHeadroom = 30;
    static const int kRttUpperHeadroom = 250;

    SvcDriver();
    bool setRxSvcLayer(int8_t delta, int8_t &rxSpt, int8_t &rxTmp, int8_t &rxStmp, int8_t &txSpt);
    uint8_t mCurrentSvcLayerIndex;

    double mPacketLostLower;
    double mPacketLostUpper;
    double mLowestRttSeen;
    double mRttLower;
    double mRttUpper;
    double mMovingAverageRtt;
    double mMovingAveragePlost;
    time_t mTsLastSwitch;
};

/**
* @brief The Call class
*
* This object is created upon OP_JOINEDCALL (or OP_CALLSTATE).
* It implements ICall interface for the intermediate layer.
*/
class Call : public karere::DeleteTrackable, public sfu::SfuInterface, public ICall
{
public:
    enum SpeakerState
    {
        kNoSpeaker = 0,
        kPending = 1,
        kActive = 2,
    };

    Call(karere::Id callid, karere::Id chatid, karere::Id callerid, bool isRinging, CallHandler& callHandler, MyMegaApi& megaApi, RtcModuleSfu& rtc, bool isGroup, std::shared_ptr<std::string> callKey = nullptr, karere::AvFlags avflags = 0);
    virtual ~Call();


    // ---- ICall methods ----
    //
    karere::Id getChatid() const override;
    karere::Id getCallerid() const override;
    CallState getState() const override;
    // returns true if your user participates of the call
    bool participate() override;
    bool isJoining() const override;
    bool hasVideoSlot(Cid_t cid, bool highRes = true) const override;
    int getNetworkQuality() const override;
    TermCode getTermCode() const override;

    // called upon reception of OP_JOINEDCALL from chatd
    void addParticipant(karere::Id peer) override;
    // called upon reception of OP_LEFTCALL from chatd
    void removeParticipant(karere::Id peer) override;
    // check if our peer is participating in the call (called from chatd)
    bool isOtherClientParticipating() override;

    // called from chatd::onDisconnect() to remove peers from the call when disconnected from chatd
    void onDisconnectFromChatd() override;
    // called from chatd::setState(online) to reconnect to SFU
    void reconnectToSfu() override;

    promise::Promise<void> hangup() override;
    promise::Promise<void> endCall(int reason = chatd::kDefault) override;  // only used on 1on1 when incoming call is rejected
    promise::Promise<void> join(karere::AvFlags avFlags) override;

    // (for your own audio level)
    void enableAudioLevelMonitor(bool enable) override;
    bool isAudioLevelMonitorEnabled() const override;
    bool isAudioDetected() const override;

    // called when the user wants to "mute" an incoming call (the call is kept in ringing state)
    void ignoreCall() override;
    bool isIgnored() const override;

    void setRinging(bool ringing) override;
    bool isRinging() const override;    // (always false for outgoing calls)

    void setOnHold() override;
    void releaseOnHold() override;

    void setCallerId(karere::Id callerid) override;
    karere::Id getCallid() const override;

    // request to speak, or cancels a previous request (add = false)
    void requestSpeaker(bool add = true) override;
    bool hasRequestSpeak() const override;

    // get the list of users that have requested to speak
    std::vector<Cid_t> getSpeakerRequested() override;

    // allows to approve/deny requests to speak from other users (only allowed for moderators)
    void approveSpeakRequest(Cid_t cid, bool allow) override;
    bool isSpeakAllow() const override; // true if request has been approved
    void stopSpeak(Cid_t cid = 0) override; // after been approved

    void requestHighResolutionVideo(Cid_t cid, int quality) override;
    void stopHighResolutionVideo(std::vector<Cid_t> &cids) override;

    void requestLowResolutionVideo(std::vector<Cid_t> &cids) override;
    void stopLowResolutionVideo(std::vector<Cid_t> &cids) override;

    // ask the SFU to get higher/lower (spatial + temporal) quality of HighRes video (thanks to SVC), automatically due to network quality
    void switchRxSvcQuality(int8_t delta, int8_t &txSpt) override;
    void checkAdaptTxSvcQuality(int8_t txSpt) override;

    // ask the SFU to get higher/lower (spatial) quality of HighRes video (thanks to SVC), on demand by the app
    void requestHiResQuality(Cid_t cid, int quality) override;

    std::vector<karere::Id> getParticipants() const override;
    std::vector<Cid_t> getSessionsCids() const override;
    ISession* getIsession(Cid_t cid) const override;

    bool isOutgoing() const override;   // true if your user started the call

    int64_t getInitialTimeStamp() const override;
    int64_t getFinalTimeStamp() const override;
    int64_t getInitialOffset() const override;

    karere::AvFlags getLocalAvFlags() const override;
    void updateAndSendLocalAvFlags(karere::AvFlags flags) override;
    void setAudioDetected(bool audioDetected) override;

    //
    // ------ end ICall methods -----


    Session* getSession(Cid_t cid);

    void setState(CallState newState);
    static const char *stateToStr(CallState state);

    void connectSfu(const std::string& sfuUrl);
    void joinSfu();

    void createTransceivers();  // both, for sending your audio/video and for receiving from participants
    void getLocalStreams(); // update video and audio tracks based on AV flags and call state (on-hold)

    void disconnect(TermCode termCode, const std::string& msg = "");
    void handleCallDisconnect();

    std::string getKeyFromPeer(Cid_t cid, Keyid_t keyid);
    bool hasCallKey();
    sfu::Peer &getMyPeer();
    sfu::SfuClient& getSfuClient();
    std::map<Cid_t, std::unique_ptr<Session>>& getSessions();
    void takeVideoDevice();
    void releaseVideoDevice();
    bool hasVideoDevice();
    void freeVideoTracks(bool releaseSlots = false);
    void freeAudioTrack(bool releaseSlot = false);
    // enable/disable video tracks depending on the video's flag and the call on-hold
    void updateVideoTracks();

    // --- SfuInterface methods ---
    bool handleAvCommand(Cid_t cid, unsigned av) override;
    bool handleAnswerCommand(Cid_t cid, sfu::Sdp &spd, uint64_t ts, const std::vector<sfu::Peer>&peers, const std::map<Cid_t, sfu::TrackDescriptor> &vthumbs, const std::map<Cid_t, sfu::TrackDescriptor> &speakers) override;
    bool handleKeyCommand(Keyid_t keyid, Cid_t cid, const std::string& key) override;
    bool handleVThumbsCommand(const std::map<Cid_t, sfu::TrackDescriptor> &videoTrackDescriptors) override;
    bool handleVThumbsStartCommand() override;
    bool handleVThumbsStopCommand() override;
    bool handleHiResCommand(const std::map<Cid_t, sfu::TrackDescriptor> &videoTrackDescriptors) override;
    bool handleHiResStartCommand() override;
    bool handleHiResStopCommand() override;
    bool handleSpeakReqsCommand(const std::vector<Cid_t> &speakRequests) override;
    bool handleSpeakReqDelCommand(Cid_t cid) override;
    bool handleSpeakOnCommand(Cid_t cid, sfu::TrackDescriptor speaker) override;
    bool handleSpeakOffCommand(Cid_t cid) override;
    bool handlePeerJoin(Cid_t cid, uint64_t userid, int av) override;
    bool handlePeerLeft(Cid_t cid) override;
    void onSfuConnected() override;

    bool error(unsigned int code, const std::string& errMsg) override;
    void logError(const char* error) override;

    // PeerConnectionInterface events
    void onAddStream(rtc::scoped_refptr<webrtc::MediaStreamInterface> stream);
    void onTrack(rtc::scoped_refptr<webrtc::RtpTransceiverInterface> transceiver);
    void onRemoveTrack(rtc::scoped_refptr<webrtc::RtpReceiverInterface> receiver);
    void onConnectionChange(webrtc::PeerConnectionInterface::PeerConnectionState newState);

protected:
    std::vector<karere::Id> mParticipants; // managed exclusively by meetings related chatd commands
    karere::Id mCallid;
    karere::Id mChatid;
    karere::Id mCallerId;
    CallState mState = CallState::kStateInitial;
    bool mIsRinging = false;
    bool mIgnored = false;

    // state of request to speak for own user in this call
    SpeakerState mSpeakerState = SpeakerState::kPending;

    int64_t mInitialTs = 0; // when we joined the call
    int64_t mOffset = 0;    // duration of call when we joined
    int64_t mFinalTs = 0;   // end of the call
    bool mAudioDetected = false;

    // timer to check stats in order to detect local audio level (for remote audio level, audio monitor does it)
    megaHandle mVoiceDetectionTimer = 0;

    int mNetworkQuality = kNetworkQualityDefault;
    bool mIsGroup = false;
    TermCode mTermCode = kInvalidTermCode;

    std::string mSfuUrl;
    CallHandler& mCallHandler;
    MyMegaApi& mMegaApi;
    sfu::SfuClient& mSfuClient;
    sfu::SfuConnection* mSfuConnection = nullptr;   // owned by the SfuClient::mConnections, here for convenience

    artc::MyPeerConnection<Call> mRtcConn;
<<<<<<< HEAD
    std::string mSdpStr;   // session description provided by WebRTC::createOffer()
    std::unique_ptr<Slot> mAudio;
    std::unique_ptr<Slot> mVThumb;
=======
    std::string mSdp;   // session description provided by WebRTC::createOffer()
    std::unique_ptr<LocalSlot> mAudio;
    std::unique_ptr<LocalSlot> mVThumb;
>>>>>>> 76791202
    bool mVThumbActive = false;  // true when sending low res video
    std::unique_ptr<LocalSlot> mHiRes;
    bool mHiResActive = false;  // true when sending high res video
    std::map<uint32_t, std::unique_ptr<RemoteSlot>> mReceiverTracks;  // maps 'mid' to 'Slot'
    std::map<Cid_t, std::unique_ptr<Session>> mSessions;
    std::unique_ptr<sfu::Peer> mMyPeer;

    // call key for public chats (128-bit key)
    std::string mCallKey;

    // this flag prevents that we start multiple joining attempts for a call
    bool mIsJoining;
    RtcModuleSfu& mRtc;
    artc::VideoManager* mVideoManager = nullptr;

    megaHandle mStatsTimer = 0;
    rtc::scoped_refptr<webrtc::RTCStatsCollectorCallback> mStatConnCallback;
    Stats mStats;
    SvcDriver mSvcDriver;

    Keyid_t generateNextKeyId();
    void generateAndSendNewkey(bool reset = false);
    // associate slots with their corresponding sessions (video)
    void handleIncomingVideo(const std::map<Cid_t, sfu::TrackDescriptor> &videotrackDescriptors, VideoResolution videoResolution);
    // associate slots with their corresponding sessions (audio)
    void addSpeaker(Cid_t cid, const sfu::TrackDescriptor &speaker);
    void removeSpeaker(Cid_t cid);
    const std::string &getCallKey() const;
    // enable/disable audio track depending on the audio's flag, the speaker is allowed and the call on-hold
    void updateAudioTracks();
    void attachSlotToSession (Cid_t cid, RemoteSlot *slot, bool audio, VideoResolution hiRes);
    void enableStats();
    void disableStats();
    void adjustSvcByStats();
    void collectNonRTCStats();
};

class RtcModuleSfu : public RtcModule, public VideoSink
{
public:
    RtcModuleSfu(MyMegaApi& megaApi, CallHandler& callhandler);
    void init(WebsocketsIO& websocketIO, void *appCtx, RtcCryptoMeetings *rRtcCryptoMeetings) override;
    ICall* findCall(karere::Id callid) override;
    ICall* findCallByChatid(const karere::Id &chatid) override;
    bool isCallStartInProgress(const karere::Id &chatid) const override;
    bool selectVideoInDevice(const std::string& device) override;
    void getVideoInDevices(std::set<std::string>& devicesVector) override;
    promise::Promise<void> startCall(karere::Id chatid, karere::AvFlags avFlags, bool isGroup, std::shared_ptr<std::string> unifiedKey = nullptr) override;
    void takeDevice() override;
    void releaseDevice() override;
    void addLocalVideoRenderer(karere::Id chatid, IVideoRenderer *videoRederer) override;
    void removeLocalVideoRenderer(karere::Id chatid) override;

    std::vector<karere::Id> chatsWithCall() override;
    unsigned int getNumCalls() override;
    const std::string& getVideoDeviceSelected() const override;
    sfu::SfuClient& getSfuClient() override;

    void removeCall(karere::Id chatid, TermCode termCode = kUserHangup) override;

    void handleJoinedCall(karere::Id chatid, karere::Id callid, const std::vector<karere::Id>& usersJoined) override;
    void handleLeftCall(karere::Id chatid, karere::Id callid, const std::vector<karere::Id>& usersLeft) override;
    void handleCallEnd(karere::Id chatid, karere::Id callid, uint8_t reason) override;
    void handleNewCall(karere::Id chatid, karere::Id callerid, karere::Id callid, bool isRinging, bool isGroup, std::shared_ptr<std::string> callKey = nullptr) override;

    void OnFrame(const webrtc::VideoFrame& frame) override;

    artc::VideoManager* getVideoDevice();
    void changeDevice(const std::string& device, bool shouldOpen);
    void openDevice();
    void closeDevice();

    void* getAppCtx();
    std::string getDeviceInfo() const;

private:
    std::map<karere::Id, std::unique_ptr<Call>> mCalls;
    CallHandler& mCallHandler;
    MyMegaApi& mMegaApi;
    std::unique_ptr<sfu::SfuClient> mSfuClient;
    std::string mVideoDeviceSelected;
    rtc::scoped_refptr<artc::VideoManager> mVideoDevice;
    // count of times the device has been taken (without being released)
    unsigned int mDeviceTakenCount = 0;
    std::map<karere::Id, std::unique_ptr<IVideoRenderer>> mRenderers;
    std::map<karere::Id, VideoSink> mVideoSink;
    void* mAppCtx = nullptr;
    std::set<karere::Id> mCallStartAttempts;
};

void globalCleanup();

#endif
}


#endif // WEBRTCSFU_H<|MERGE_RESOLUTION|>--- conflicted
+++ resolved
@@ -87,8 +87,6 @@
 public:
     LocalSlot(Call& call, rtc::scoped_refptr<webrtc::RtpTransceiverInterface> transceiver);
     void createEncryptor();
-<<<<<<< HEAD
-    webrtc::RtpTransceiverInterface* getTransceiver();
     Cid_t getCid() const;
     void assign(Cid_t cid, IvStatic_t iv);
     bool hasTrack(bool send);
@@ -97,10 +95,10 @@
     void setTsStart(time_t t);
     time_t getTsStart();
     int8_t getTxSvcLayerCount();
-    IvStatic_t getIv() const;
-=======
->>>>>>> 76791202
     void generateRandomIv();
+private:
+    time_t mTsStart;
+    int8_t mSentLayers;
 };
 
 class RemoteSlot : public Slot
@@ -112,23 +110,14 @@
     Cid_t getCid() const { return mCid; }
 
 protected:
-<<<<<<< HEAD
-    Call &mCall;
     IvStatic_t mIv;
     rtc::scoped_refptr<webrtc::RtpTransceiverInterface> mTransceiver;
-    std::unique_ptr<AudioLevelMonitor> mAudioLevelMonitor;
-    Cid_t mCid;
-    time_t mTsStart;
-    int8_t mSentLayers;
-    bool mAudioLevelMonitorEnabled = false;
-=======
     Cid_t mCid = 0;
     RemoteSlot(Call& call, rtc::scoped_refptr<webrtc::RtpTransceiverInterface> transceiver);
     void assign(Cid_t cid, IvStatic_t iv);
 
 private:
     void enableTrack(bool enable, TrackDirection direction);
->>>>>>> 76791202
 };
 
 class VideoSink : public rtc::VideoSinkInterface<webrtc::VideoFrame>, public karere::DeleteTrackable
@@ -463,15 +452,9 @@
     sfu::SfuConnection* mSfuConnection = nullptr;   // owned by the SfuClient::mConnections, here for convenience
 
     artc::MyPeerConnection<Call> mRtcConn;
-<<<<<<< HEAD
     std::string mSdpStr;   // session description provided by WebRTC::createOffer()
-    std::unique_ptr<Slot> mAudio;
-    std::unique_ptr<Slot> mVThumb;
-=======
-    std::string mSdp;   // session description provided by WebRTC::createOffer()
     std::unique_ptr<LocalSlot> mAudio;
     std::unique_ptr<LocalSlot> mVThumb;
->>>>>>> 76791202
     bool mVThumbActive = false;  // true when sending low res video
     std::unique_ptr<LocalSlot> mHiRes;
     bool mHiResActive = false;  // true when sending high res video
