#ifndef WEBRTCSFU_H
#define WEBRTCSFU_H

#include <logger.h>
#include <rtcModule/webrtcAdapter.h>
#include <rtcModule/webrtc.h>
#include <rtcModule/rtcStats.h>
#include <sfu.h>
#include <IVideoRenderer.h>

#include <map>

namespace rtcModule
{
#ifndef KARERE_DISABLE_WEBRTC
class RtcModuleSfu;
class Call;
class Session;

class AudioLevelMonitor : public webrtc::AudioTrackSinkInterface, public karere::DeleteTrackable
{
    public:
    AudioLevelMonitor(Call &call, void* appCtx, int32_t cid = -1);
    void OnData(const void *audio_data,
                        int bits_per_sample,
                        int sample_rate,
                        size_t number_of_channels,
                        size_t number_of_frames, absl::optional<int64_t> absolute_capture_timestamp_ms) override;
    bool hasAudio();
    void onAudioDetected(bool audioDetected);

private:
    time_t mPreviousTime = 0;
    Call &mCall;
    bool mAudioDetected = false;

    // Note that currently max CID allowed by this class is 65535
    int32_t mCid;
    void* mAppCtx;
};

/**
 * This class represent a generic instance to manage webrtc Transceiver
 * A Transceiver is an element used to send or receive datas
 */
class Slot
{
public:
    virtual ~Slot();
    webrtc::RtpTransceiverInterface* getTransceiver() { return mTransceiver.get(); }
    IvStatic_t getIv() const { return mIv; }
    uint32_t getTransceiverMid() const;
protected:
    Call &mCall;
    IvStatic_t mIv = 0;
    rtc::scoped_refptr<webrtc::RtpTransceiverInterface> mTransceiver;

    Slot(Call& call, rtc::scoped_refptr<webrtc::RtpTransceiverInterface> transceiver);
};

/**
 * This class represent a webrtc transceiver for local audio and low resolution video
 */
class LocalSlot : public Slot
{
public:
    LocalSlot(Call& call, rtc::scoped_refptr<webrtc::RtpTransceiverInterface> transceiver);
    void createEncryptor();
    void generateRandomIv();
};

/**
 * This class represent a generic instance to manage remote webrtc Transceiver
 */
class RemoteSlot : public Slot
{
public:
    virtual ~RemoteSlot() {}
    virtual void createDecryptor(Cid_t cid, IvStatic_t iv);
    virtual void release();
    Cid_t getCid() const { return mCid; }
    Cid_t getAuxCid()const { return mAuxCid; }
    void setAuxCid(const Cid_t cid) { mAuxCid = cid; }

protected:
    Cid_t mCid = K_INVALID_CID;
    Cid_t mAuxCid = K_INVALID_CID;
    void* mAppCtx;
    RemoteSlot(Call& call, rtc::scoped_refptr<webrtc::RtpTransceiverInterface> transceiver, void* appCtx);
    void assign(Cid_t cid, IvStatic_t iv);

private:
    void enableTrack(bool enable, TrackDirection direction);
};

class VideoSink : public rtc::VideoSinkInterface<webrtc::VideoFrame>, public karere::DeleteTrackable
{
public:
    VideoSink(void* appCtx);
    virtual ~VideoSink();
    void setVideoRender(IVideoRenderer* videoRenderer);
    virtual void OnFrame(const webrtc::VideoFrame& frame) override;
private:
    std::unique_ptr<IVideoRenderer> mRenderer;
    void* mAppCtx;
};

/**
 * This class represent a generic instance to manage removte video webrtc Transceiver
 */
class RemoteVideoSlot : public RemoteSlot, public VideoSink
{
public:
    RemoteVideoSlot(Call& call, rtc::scoped_refptr<webrtc::RtpTransceiverInterface> transceiver, void* appCtx);
    ~RemoteVideoSlot();
    void enableTrack();
    void assignVideoSlot(Cid_t cid, IvStatic_t iv, VideoResolution videoResolution);
    void release() override;
    VideoResolution getVideoResolution() const;
    bool hasTrack();

private:
    VideoResolution mVideoResolution = kUndefined;
};

/**
 * This class represent a generic instance to manage remote audio webrtc Transceiver
 */
class RemoteAudioSlot : public RemoteSlot
{
public:
    RemoteAudioSlot(Call& call, rtc::scoped_refptr<webrtc::RtpTransceiverInterface> transceiver, void* appCtx);
    void assignAudioSlot(Cid_t cid, IvStatic_t iv);
    bool enableAudioMonitor(const bool enable);
    void createDecryptor(Cid_t cid, IvStatic_t iv) override;
    void release() override;

private:
    std::unique_ptr<AudioLevelMonitor> mAudioLevelMonitor;
    bool mAudioLevelMonitorEnabled = false;
};

/**
 * @brief The Session class
 *
 * A session is used to manage the slots available for a peer
 * in a all. It implements the ISession interface, and provides
 * callbacks through the SessionHandler.
 *
 * The Session itself is created right before the CallHandler::onNewSession()
 */
class Session : public ISession
{
public:
    Session(const sfu::Peer& peer);
    ~Session();

    const sfu::Peer &getPeer() const;
    void setVThumSlot(RemoteVideoSlot* slot);
    void setHiResSlot(RemoteVideoSlot* slot);
    void setAudioSlot(RemoteAudioSlot *slot);
    void addKey(Keyid_t keyid, const std::string& key);
    void setAvFlags(karere::AvFlags flags);

    RemoteAudioSlot* getAudioSlot();
    RemoteVideoSlot* getVthumSlot();
    RemoteVideoSlot* getHiResSlot();

    void setSpeakPermission(const bool hasSpeakPermission);
    void disableAudioSlot();
    void setSpeakRequested(bool requested);
    void setAudioDetected(bool audioDetected);    
    void notifyHiResReceived();
    void notifyLowResReceived();
    void disableVideoSlot(VideoResolution videoResolution);
    void setModerator(bool isModerator);

    // ISession methods (called from intermediate layer, upon SessionHandler callbacks and others)
    const karere::Id& getPeerid() const override;
    Cid_t getClientid() const override;
    SessionState getState() const override;
    karere::AvFlags getAvFlags() const override;
    bool isAudioDetected() const override;
    bool hasRequestSpeak() const override;
    TermCode getTermcode() const override;
    void setTermcode(TermCode termcode) override;
    void setSessionHandler(SessionHandler* sessionHandler) override;
    void setVideoRendererVthumb(IVideoRenderer *videoRenderer) override;
    void setVideoRendererHiRes(IVideoRenderer *videoRenderer) override;
    bool hasHighResolutionTrack() const override;
    bool hasLowResolutionTrack() const override;
    bool isModerator() const override;
    bool hasSpeakPermission() const override;

private:
    // Data about the partipant in the call relative to this session
    sfu::Peer mPeer;

    // ---- SLOTs -----
    // Ownership is kept by the Call

    RemoteVideoSlot* mVthumSlot = nullptr;
    RemoteVideoSlot* mHiresSlot = nullptr;
    RemoteAudioSlot* mAudioSlot = nullptr;

    // To notify events about the session to the app (intermediate layer)
    std::unique_ptr<SessionHandler> mSessionHandler = nullptr;

    bool mHasRequestSpeak = false;
    bool mAudioDetected = false;

    // Session starts directly in progress: the SFU sends the tracks immediately from new peer
    SessionState mState = kSessStateInProgress;
    TermCode mTermCode = kInvalidTermCode;
};

/**
 * @brief Configure scalable video coding based on webrtc stats
 *
 * It's only applied to high resolution video
 */
class SvcDriver
{
public:
    static const uint8_t kMaxQualityIndex = 6;
    static const int kMinTimeBetweenSwitches = 6;   // minimum period between SVC switches in seconds

    // boundaries for switching to lower/higher quality.
    // if rtt moving average goes outside of these boundaries, switching occurs.
    static const int kRttLowerHeadroom = 30;
    static const int kRttUpperHeadroom = 250;

    SvcDriver();
    bool setSvcLayer(int8_t delta, int8_t &rxSpt, int8_t &rxTmp, int8_t &rxStmp, int8_t &txSpt);
    uint8_t mCurrentSvcLayerIndex;

    double mPacketLostLower;
    double mPacketLostUpper;
    double mPacketLostCapping;
    double mLowestRttSeen;
    double mRttLower;
    double mRttUpper;
    double mMovingAverageRtt;
    double mMovingAveragePlost;
    double mVtxDelay;
    double mMovingAverageVideoTxHeight;
    time_t mTsLastSwitch;
};


/**
* @brief The Call class
*
* This object is created upon OP_JOINEDCALL (or OP_CALLSTATE).
* It implements ICall interface for the intermediate layer.
*/
class Call final : public karere::DeleteTrackable, public sfu::SfuInterface, public ICall
{
public:
    enum SpeakerState
    {
        kNoSpeaker = 0,
        kPending = 1,
        kActive = 2,
    };

    static constexpr unsigned int kmax_bitrate_kbps = 100 *1024; // max bitrate in KBPS
    static constexpr unsigned int kMediaKeyLen = 16; // length in Bytes of derived ephemeral key
    static constexpr unsigned int kConnectingTimeout = 30; /// Timeout to be joined to the call (kStateInProgress) after a re/connect attempt (kStateConnecting)

    Call(const karere::Id& callid, const karere::Id& chatid, const karere::Id& callerid, bool isRinging, CallHandler& callHandler, MyMegaApi& megaApi, RtcModuleSfu& rtc, bool isGroup, std::shared_ptr<std::string> callKey = nullptr, karere::AvFlags avflags = 0, bool caller = false);
    virtual ~Call();


    // ---- ICall methods ----
    //
    karere::Id getChatid() const override;
    karere::Id getCallerid() const override;
    CallState getState() const override;
    bool isOwnClientCaller() const override;
    bool isJoined()  const override;
    bool isOwnPrivModerator() const override;

    // returns true if your user participates of the call
    bool participate() override;
    bool isJoining() const override;
    bool hasVideoSlot(Cid_t cid, bool highRes = true) const override;
    int getNetworkQuality() const override;
    TermCode getTermCode() const override;
    uint8_t getEndCallReason() const override;

    // called upon reception of OP_JOINEDCALL from chatd
    void joinedCallUpdateParticipants(const std::set<karere::Id> &usersJoined) override;

    // add new participant to mParticipants map, and notify stopOutgoingRinging for 1on1 calls if it's required
    void addParticipant(const karere::Id &peer) override;

    // called upon reception of OP_LEFTCALL from chatd
    void removeParticipant(const karere::Id &peer) override;
    // check if our peer is participating in the call (called from chatd)
    bool alreadyParticipating() override;

    // called from chatd::onDisconnect() to remove peers from the call when disconnected from chatd
    void onDisconnectFromChatd() override;
    // called from chatd::setState(online) to reconnect to SFU
    void reconnectToSfu() override;

    promise::Promise<void> hangup() override;
    promise::Promise<void> endCall() override;  // only used on 1on1 when incoming call is rejected or moderator in group call to finish it for all participants
    promise::Promise<void> join(karere::AvFlags avFlags) override;

    std::set<Cid_t> enableAudioLevelMonitor(const bool enable) override;
    bool isAudioLevelMonitorEnabled() const override;

    // called when the user wants to "mute" an incoming call (the call is kept in ringing state)
    void ignoreCall() override;
    bool isIgnored() const override;

    void setRinging(bool ringing) override;
    void stopOutgoingRinging() override;
    bool isRinging() const override;    // (always false for outgoing calls)
    bool isOutgoingRinging() const override; // (always false for incomming calls or groupal calls)

    void setOnHold() override;
    void releaseOnHold() override;

    void setCallerId(const karere::Id& callerid) override;
    karere::Id getCallid() const override;
    bool isSpeakRequestEnabled() const override { return mSpeakRequest; }

    // request to speak, or cancels a previous request (add = false)
    void requestSpeak(const bool add = true) override;
    bool hasPendingSpeakRequest() const override;
    int getWrJoiningState() const override;
    unsigned int getOwnSpeakerState() const override;

    // get the list of users that have requested to speak
    std::vector<Cid_t> getSpeakerRequested() override;

    // allows to approve/deny requests to speak from other users (only allowed for moderators)
    void approveSpeakRequest(Cid_t cid, bool allow) override;
    bool isSpeakAllow() const override; // true if request has been approved
    void stopSpeak(Cid_t cid = 0) override; // after been approved
    void pushUsersIntoWaitingRoom(const std::set<karere::Id>& users, const bool all) const override;
    void allowUsersJoinCall(const std::set<karere::Id>& users, const bool all) const override;
    void kickUsersFromCall(const std::set<karere::Id>& users) const override;
    void mutePeers(const Cid_t& cid, const unsigned av) const override;

    void requestHighResolutionVideo(Cid_t cid, int quality) override;
    void stopHighResolutionVideo(std::vector<Cid_t> &cids) override;

    void requestLowResolutionVideo(std::vector<Cid_t> &cids) override;
    void stopLowResolutionVideo(std::vector<Cid_t> &cids) override;

    // ask the SFU to get higher/lower (spatial) quality of HighRes video (thanks to SVC), on demand by the app
    void requestHiResQuality(Cid_t cid, int quality) override;

    std::set<karere::Id> getModerators() const override;
    std::set<karere::Id> getParticipants() const override;
    std::vector<Cid_t> getSessionsCids() const override;
    ISession* getIsession(Cid_t cid) const override;

    bool isOutgoing() const override;   // true if your user started the call

    int64_t getCallInitialTimeStamp() const override;
    int64_t getFinalTimeStamp() const override;

    karere::AvFlags getLocalAvFlags() const override;
    void updateAndSendLocalAvFlags(karere::AvFlags flags) override;
    const KarereWaitingRoom* getWaitingRoom() const override;
    bool hasOwnUserSpeakPermission() const override;

    //
    // ------ end ICall methods -----


    Session* getSession(Cid_t cid);
    std::set<Cid_t> getSessionsCidsByUserHandle(const karere::Id& id);
    void setState(CallState newState);
    static const char *stateToStr(CallState state);

    bool connectSfu(const std::string& sfuUrlStr);
    void joinSfu();

    // generates an ephemeral ECDH X25519 keypair and a signature with format: sesskey|<callId>|<clientId>|<pubkey>
    std::string generateSessionKeyPair();

    // get ephemeral ECDH X25519 keypair for the current call session
    const mega::ECDH* getMyEphemeralKeyPair() const;

    void createTransceivers(size_t &hiresTrackIndex);  // both, for sending your audio/video and for receiving from participants
    void getLocalStreams(); // update video and audio tracks based on AV flags and call state (on-hold)
    void sfuDisconnect(const TermCode &termCode, bool hadParticipants);

    // ordered call disconnect by sending BYE command before performing SFU and media channel disconnect
    void orderedCallDisconnect(TermCode termCode, const std::string &msg);

    // immediate disconnect (without sending BYE command) from SFU and media channel, and also clear call resources
    void immediateCallDisconnect(const TermCode& termCode);

    // clear call resources
    void clearResources(const TermCode& termCode);

    // disconnect from media channel (MyPeerConnection)
    void mediaChannelDisconnect(bool releaseDevices = false);

    // set temporal endCallReason (when call is not destroyed immediately)
    void setTempEndCallReason(uint8_t reason);

    // set speakRequest flag
    void setSpeakRequest(const bool enabled)    { mSpeakRequest = enabled; }

    // set definitive endCallReason
    void setEndCallReason(uint8_t reason);
    std::string endCallReasonToString(const EndCallReason &reason) const;
    std::string connectionTermCodeToString(const TermCode &termcode) const;
    bool isValidConnectionTermcode(TermCode termCode) const;
    void sendStats(const TermCode& termCode);
    static EndCallReason getEndCallReasonFromTermcode(const TermCode& termCode);

    void clearParticipants();
    bool hasCallKey();
    bool isValidWrJoiningState() const;
    void clearWrJoiningState();
    void setWrJoiningState(WrState status);
    void setPrevCid(Cid_t prevcid);
    Cid_t getPrevCid() const;
    bool checkWrFlag() const;

    void setWrFlag(bool enabled)            { mIsWaitingRoomEnabled = enabled; }
    bool isWrFlagEnabled() const            { return mIsWaitingRoomEnabled;    }
    void clearJoinOffset()                  { mJoinOffset = mega::mega_invalid_timestamp; }
    void setJoinOffset(const int64_t t)     { mJoinOffset = t; }
    int64_t getJoinOffset() const           { return mJoinOffset; }

    // Connection initial timestamp related methods: mConnInitialTs is initialized every time we receive ANSWER command
    // and must be reset when we start as new reconnection attempt
    void clearConnInitialTs()               { mConnInitialTs = mega::mega_invalid_timestamp; }
    void captureConnInitialTs()             { mConnInitialTs = ::mega::m_time(nullptr); }
    int64_t getConnInitialTimeStamp() const { return mConnInitialTs; }

    void captureCallInitialTs()
    {
        // this is captured only the first time we effectively join the call
        // and will persists until the call is destroyed
        if (!mega::isValidTimeStamp(mCallInitialTs))
        {
            mCallInitialTs = ::mega::m_time(nullptr);
        }
    }

    sfu::Peer &getMyPeer();
    sfu::SfuClient& getSfuClient();
    std::map<Cid_t, std::unique_ptr<Session>>& getSessions();
    void takeVideoDevice();
    void releaseVideoDevice();
    bool hasVideoDevice();
    void freeVideoTracks(bool releaseSlots = false);
    void freeAudioTrack(bool releaseSlot = false);
    // enable/disable video tracks depending on the video's flag and the call on-hold
    void updateVideoTracks();
    void updateNetworkQuality(int networkQuality);
    void setDestroying(bool isDestroying);
    bool isDestroying();
    bool addWrUsers(const std::map<karere::Id, bool>& users, const bool clearCurrent);
    void pushIntoWr(const TermCode& termCode);
    bool dumpWrUsers(const std::map<karere::Id, bool>& wrUsers, bool clearCurrent);
    bool checkWrCommandReqs(std::string && commandStr, bool mustBeModerator);
    bool manageAllowedDeniedWrUSers(const std::set<karere::Id>& users, bool allow, std::string && commandStr);

    // --- SfuInterface methods ---
    bool handleAvCommand(Cid_t cid, unsigned av, uint32_t aMid) override;
    bool handleAnswerCommand(Cid_t cid, std::shared_ptr<sfu::Sdp> spd, uint64_t callJoinOffset, std::vector<sfu::Peer>& peers, const std::map<Cid_t, std::string>& keystrmap, const std::map<Cid_t, sfu::TrackDescriptor>& vthumbs, const std::map<Cid_t, sfu::TrackDescriptor>& speakers) override;
    bool handleKeyCommand(const Keyid_t& keyid, const Cid_t& cid, const std::string& key) override;
    bool handleVThumbsCommand(const std::map<Cid_t, sfu::TrackDescriptor> &videoTrackDescriptors) override;
    bool handleVThumbsStartCommand() override;
    bool handleVThumbsStopCommand() override;
    bool handleHiResCommand(const std::map<Cid_t, sfu::TrackDescriptor> &videoTrackDescriptors) override;
    bool handleHiResStartCommand() override;
    bool handleHiResStopCommand() override;
    bool handleSpeakReqsCommand(const std::vector<Cid_t> &speakRequests) override;
    bool handleSpeakReqDelCommand(Cid_t cid) override;
    bool handleSpeakOnCommand(Cid_t cid) override;
    bool handleSpeakOffCommand(Cid_t cid) override;
    bool handlePeerJoin(Cid_t cid, uint64_t userid, sfu::SfuProtocol sfuProtoVersion, int av, std::string& keyStr, std::vector<std::string> &ivs) override;
    bool handlePeerLeft(Cid_t cid, unsigned termcode) override;
    bool handleBye(const unsigned termCode, const bool wr, const std::string& errMsg) override;
    void onSfuDisconnected() override;
    void onSendByeCommand() override;
    bool handleModAdd (uint64_t userid) override;
    bool handleModDel (uint64_t userid) override;
    bool handleHello (const Cid_t cid, const unsigned int nVideoTracks,
                      const std::set<karere::Id>& mods, const bool wr, const bool speakRequest,
                      const bool allowed, const std::map<karere::Id, bool>& wrUsers) override;

    // --- SfuInterface methods (waiting room related methods) ---
    bool handleWrDump(const std::map<karere::Id, bool>& users) override;
    bool handleWrEnter(const std::map<karere::Id, bool>& users) override;
    bool handleWrLeave(const karere::Id& user) override;
    bool handleWrAllow(const Cid_t& cid, const std::set<karere::Id>& mods) override;
    bool handleWrDeny(const std::set<karere::Id>& mods) override;
    bool handleWrUsersAllow(const std::set<karere::Id>& users) override;
    bool handleWrUsersDeny(const std::set<karere::Id>& users) override;

    bool handleMutedCommand(const unsigned av) override;

    bool error(unsigned int code, const std::string& errMsg) override;
    bool processDeny(const std::string& cmd, const std::string& msg) override;
    void logError(const char* error) override;

    // PeerConnectionInterface events
    void onAddStream(rtc::scoped_refptr<webrtc::MediaStreamInterface> stream);
    void onTrack(rtc::scoped_refptr<webrtc::RtpTransceiverInterface> transceiver);
    void onRemoveTrack(rtc::scoped_refptr<webrtc::RtpReceiverInterface> receiver);
    void onConnectionChange(webrtc::PeerConnectionInterface::PeerConnectionState newState);

protected:
    /* if we are connected to chatd, this participant list will be managed exclusively by meetings related chatd commands
     * if we are disconnected from chatd (chatd connectivity lost), but still participating in a call, peerleft and peerjoin SFU commands
     * could also add/remove participants to this list, in order to keep participants up to date */
    std::set<karere::Id> mParticipants;
    karere::Id mCallid;
    karere::Id mChatid;
    karere::Id mCallerId;
    CallState mState = CallState::kStateUninitialized;
    bool mIsRinging = false;

    // (just for 1on1 calls) flag to indicate that outgoing ringing sound is reproducing
    // no need to reset this flag as 1on1 calls, are destroyed when any of the participants hangs up
    bool mIsOutgoingRinging = false;
    bool mIgnored = false;
    bool mIsOwnClientCaller = false; // flag to indicate if our client is the caller

    /* This var is set true, when are going to destroy the call due to any of the following reasons:
      * - BYE command received with non retriable termcode
      * - SFU error received
      * - DELCALLREASON
      * - Our own user doesn't participate in chatroom
      * - We have completed reconnection into an empty chatroom
      * - Reconnection attempt has not succeeded after max timeout
      */
    bool mIsDestroyingCall = false;

    // this var detects if we are destroying call due to BYE command received, with non retriable termcode
    TermCode mByeTermCode = kUnKnownTermCode;

    // this flag indicates if we are reconnecting to chatd or not, in order to update mParticipants from chatd or SFU (in case we have lost chatd connectivity)
    bool mIsReconnectingToChatd = false;

    // audio level monitor is enabled or not
    bool mAudioLevelMonitor = false;

    // state of request to speak for own user in this call
    SpeakerState mSpeakerState = SpeakerState::kNoSpeaker;

    // state of joining status for our own client, when waiting room is enabled
    WrState mWrJoiningState = WrState::WR_UNKNOWN;

    int64_t mJoinOffset = 0;    // offset ts when we join within the call respect the call start (millis)
    int64_t mFinalTs = 0;       // end of the call (seconds)

    // duration of call since the last time we effectively join call, until we start a new reconnection attempt or call finish (seconds)
    int64_t mConnInitialTs = 0;

    // duration of the call since the first time we effectively join call, until it finish (seconds)
    int64_t mCallInitialTs = mega::mega_invalid_timestamp;

    // Number of SFU->client audio tracks that the client must allocate. This is equal to the maximum number of simultaneous speakers the call supports.
    uint32_t mNumInputAudioTracks = 0;

    // Number of SFU->client video tracks that the client must allocate. This is equal to the maximum number of simultaneous video tracks the call supports.
    uint32_t mNumInputVideoTracks = 0;

    // timer to check stats in order to detect local audio level (for remote audio level, audio monitor does it)
    megaHandle mVoiceDetectionTimer = 0;

    // speak request flag
    bool mSpeakRequest = false;

    int mNetworkQuality = rtcModule::kNetworkQualityGood;
    bool mIsGroup = false;
    TermCode mTermCode = kInvalidTermCode;
    TermCode mTempTermCode = kInvalidTermCode;
    uint8_t mEndCallReason = kInvalidReason;
    uint8_t mTempEndCallReason = kInvalidReason;

    CallHandler& mCallHandler;
    MyMegaApi& mMegaApi;
    sfu::SfuClient& mSfuClient;
    sfu::SfuConnection* mSfuConnection = nullptr;   // owned by the SfuClient::mConnections, here for convenience

    // represents the Media channel connection (via WebRTC) between the local device and SFU.
    artc::MyPeerConnection<Call> mRtcConn;
    std::string mSdpStr;   // session description provided by WebRTC::createOffer()
    std::unique_ptr<LocalSlot> mAudio;
    std::unique_ptr<LocalSlot> mVThumb;
    bool mVThumbActive = false;  // true when sending low res video
    std::unique_ptr<LocalSlot> mHiRes;
    bool mHiResActive = false;  // true when sending high res video
    std::map<uint32_t, std::unique_ptr<RemoteSlot>> mReceiverTracks;  // maps 'mid' to 'Slot'
    std::map<Cid_t, std::unique_ptr<Session>> mSessions;
    std::unique_ptr<sfu::Peer> mMyPeer;
    Cid_t mPrevCid = K_INVALID_CID;
    uint8_t mMaxPeers = 0; // maximum number of peers (excluding yourself), seen throughout the call

    /* Peer verification promises related methods */

    // add peer to pending verification map upon ANSWER|PEERJOIN commands
    bool addPendingPeer(const Cid_t cid);

    // clear peers pending verification map
    void clearPendingPeers();

    // remove peer from pending verification map
    bool removePendingPeer(const Cid_t cid);

    // check if peer is pending to be verified
    bool isPeerPendingToAdd(const Cid_t cid) const;

    // check if peer has been received upon ANSWER | PEERJOIN command
    bool peerExists(const Cid_t cid) const;

    // complete peer verification resolving the promise associated to it
    bool fullfilPeerPms(const Cid_t cid, const bool ephemKeyVerified);

    // return peer verification promise
    promise::Promise<void>* getPeerVerificationPms(const Cid_t cid);

    // call key for public chats (128-bit key)
    std::string mCallKey;

    // this flag prevents that we start multiple joining attempts for a call
    bool mIsJoining;
    RtcModuleSfu& mRtc;
    artc::VideoManager* mVideoManager = nullptr;

    megaHandle mConnectTimer = 0;    // Handler of the timeout for call re/connecting
    megaHandle mStatsTimer = 0;
    rtc::scoped_refptr<webrtc::RTCStatsCollectorCallback> mStatConnCallback;
    Stats mStats;
    SvcDriver mSvcDriver;

    /* maps peer cid to ephemeral key verification promise.
     * when a new peer is received (ANSWER | PEERJOIN), we need to verify and derive it's ephemeral key
     * this proccess could not be immediate as we may need to fetch it's public keys from API (ED25519 | CU25519)
     *
     * if during that verification proccess, we receive another command related to that peer Cid, we won't find session for that peer,
     * as we add the new session once the peer ephemeral key has been verified (even if verification failed)
     *
     * with this workarround, we must wait for peer promise completion, before trying to retrieve peer session
     */
    std::map<Cid_t, promise::Promise<void>> mPeersVerification;

    /*
     * List of participants with moderator role
     *
     * This list must be updated with any of the following events, independently if those users
     * currently has answered or not the call.
     *
     * The information about moderator role is only updated from SFU.
     *  1) ANSWER command: When user receives Answer call, SFU will provide a list with current moderators for this call
     *  2) ADDMOD command: informs that a peer has been granted with moderator role
     *  3) DELMOD command: informs that a peer has been removed it's moderator role
     *
     *  Participants with moderator role can:
     *  - End groupal calls for all participants
     *  - Approve/reject speaker requests
     */
    std::set<karere::Id> mModerators;

    /*
     * List of users in the waiting room, and it's permission to JOIN the call (0 = WR_NOT_ALLOWED | 1 = WR_ALLOWED)
     *  - users with permission = WR_NOT_ALLOWED  must wait in the waiting room, until receive WR_ALLOW notification (then they can send JOIN command)
     *  - users with permission = WR_ALLOWED can enter the call directly by sending JOIN command to SFU
     */
    std::unique_ptr<KarereWaitingRoom> mWaitingRoom;

    // symetric cipher for media key encryption
    mega::SymmCipher mSymCipher;

    // ephemeral X25519 EC key pair for current session
    std::unique_ptr<mega::ECDH> mEphemeralKeyPair;

    // this flag indicates if waiting room is enabled or not for this call
    bool mIsWaitingRoomEnabled = false;

    Keyid_t generateNextKeyId();
    void generateAndSendNewMediakey(bool reset = false);
    // associate slots with their corresponding sessions (video)
    void handleIncomingVideo(const std::map<Cid_t, sfu::TrackDescriptor> &videotrackDescriptors, VideoResolution videoResolution);
    // associate slots with their corresponding sessions (audio)
    void addSpeaker(Cid_t cid, const sfu::TrackDescriptor &speaker);
    void removeSpeaker(Cid_t cid);
    const std::string &getCallKey() const;
    // enable/disable audio track depending on the audio's flag, the speaker is allowed and the call on-hold
    void updateAudioTracks();
    void attachSlotToSession (Session& session, RemoteSlot* slot, const bool audio, const VideoResolution hiRes);
    void initStatsValues();
    void enableStats();
    void disableStats();
    void adjustSvcByStats();
    void collectNonRTCStats();
    // ask the SFU to get higher/lower (spatial + temporal) quality of HighRes video (thanks to SVC), automatically due to network quality
    void updateSvcQuality(int8_t delta);
    void resetLocalAvFlags();
    bool isUdpDisconnected() const;
    bool isTermCodeRetriable(const TermCode& termCode) const;
    bool isDisconnectionTermcode(const TermCode& termCode) const;
    Cid_t getOwnCid() const;
    void setSessionModByUserId(uint64_t userid, bool isMod);
    void setOwnModerator(bool isModerator);

    // an external event from SFU requires to mute our client (audio flag is already unset from the SFU's viewpoint)
<<<<<<< HEAD
    void muteMyClientFromSfu(const bool audio, const bool video);
=======
    void muteMyClient();
>>>>>>> 37c0088b

    // initializes a new pair of keys x25519 (for session key)
    void generateEphemeralKeyPair();

    // generates salt with two of 8-Byte stream encryption iv of the peer and two of our 8-Byte stream encryption iv sorted alphabetically
    std::vector<mega::byte> generateEphemeralKeyIv(const std::vector<std::string>& peerIvs, const std::vector<std::string>& myIvs) const;

    // sets the ephemeral pub key for the peer, stores the peer in `mSessions` and calls back onNewSession()
    void addPeer(sfu::Peer& peer, const std::string& ephemeralPubKeyDerived);

    // parse received ephemeral public key string (publickey:signature)
    std::pair<std::string, std::string>splitPubKey(const std::string &keyStr) const;

    // verify signature for received ephemeral key
    promise::Promise<bool> verifySignature(const Cid_t cid, const uint64_t userid, const std::string& pubkey, const std::string& signature);
};

class RtcModuleSfu : public RtcModule, public VideoSink
{
public:
    RtcModuleSfu(MyMegaApi &megaApi, CallHandler &callhandler, DNScache &dnsCache,
                 WebsocketsIO& websocketIO, void *appCtx,
                 rtcModule::RtcCryptoMeetings* rRtcCryptoMeetings);
    ICall* findCall(const karere::Id &callid) const override;
    ICall* findCallByChatid(const karere::Id &chatid) const override;
    bool isCallStartInProgress(const karere::Id &chatid) const override;
    bool selectVideoInDevice(const std::string& device) override;
    void getVideoInDevices(std::set<std::string>& devicesVector) override;
    promise::Promise<void> startCall(const karere::Id &chatid, karere::AvFlags avFlags, bool isGroup, const karere::Id &schedId, std::shared_ptr<std::string> unifiedKey = nullptr) override;
    void takeDevice() override;
    void releaseDevice() override;
    void addLocalVideoRenderer(const karere::Id& chatid, IVideoRenderer *videoRederer) override;
    void removeLocalVideoRenderer(const karere::Id& chatid) override;
    void onMediaKeyDecryptionFailed(const std::string& err);

    std::vector<karere::Id> chatsWithCall() override;
    unsigned int getNumCalls() override;
    const std::string& getVideoDeviceSelected() const override;
    sfu::SfuClient& getSfuClient() override;
    DNScache& getDnsCache() override;

    void orderedDisconnectAndCallRemove(rtcModule::ICall* iCall, EndCallReason reason, TermCode connectionTermCode) override;
    void immediateRemoveCall(Call* call, uint8_t reason, TermCode connectionTermCode);

    void handleJoinedCall(const karere::Id &chatid, const karere::Id &callid, const std::set<karere::Id>& usersJoined) override;
    void handleLeftCall(const karere::Id &chatid, const karere::Id &callid, const std::set<karere::Id>& usersLeft) override;
    void handleNewCall(const karere::Id &chatid, const karere::Id &callerid, const karere::Id &callid, bool isRinging, bool isGroup, std::shared_ptr<std::string> callKey = nullptr) override;

    void OnFrame(const webrtc::VideoFrame& frame) override;

    artc::VideoManager* getVideoDevice();
    void changeDevice(const std::string& device, bool shouldOpen);
    void openDevice();
    void closeDevice();

    void* getAppCtx();
    std::string getDeviceInfo() const;
    unsigned int getNumInputVideoTracks() const override;
    void setNumInputVideoTracks(const unsigned int numInputVideoTracks) override;

private:
    std::map<karere::Id, std::unique_ptr<Call>> mCalls;
    CallHandler& mCallHandler;
    MyMegaApi& mMegaApi;
    DNScache &mDnsCache;
    std::unique_ptr<sfu::SfuClient> mSfuClient;
    std::string mVideoDeviceSelected;
    rtc::scoped_refptr<artc::VideoManager> mVideoDevice;
    // count of times the device has been taken (without being released)
    unsigned int mDeviceTakenCount = 0;
    std::map<karere::Id, std::unique_ptr<IVideoRenderer>> mRenderers;
    std::map<karere::Id, VideoSink> mVideoSink;
    void* mAppCtx = nullptr;
    std::set<karere::Id> mCallStartAttempts;

    // Current limit for simultaneous input video tracks that call supports. (kMaxCallVideoSenders by default)
    unsigned int mRtcNumInputVideoTracks = getMaxSupportedVideoCallParticipants();
};

void globalCleanup();

#endif
}


#endif // WEBRTCSFU_H<|MERGE_RESOLUTION|>--- conflicted
+++ resolved
@@ -711,11 +711,7 @@
     void setOwnModerator(bool isModerator);
 
     // an external event from SFU requires to mute our client (audio flag is already unset from the SFU's viewpoint)
-<<<<<<< HEAD
-    void muteMyClientFromSfu(const bool audio, const bool video);
-=======
-    void muteMyClient();
->>>>>>> 37c0088b
+    void muteMyClient(const bool audio, const bool video);
 
     // initializes a new pair of keys x25519 (for session key)
     void generateEphemeralKeyPair();
