--- conflicted
+++ resolved
@@ -385,12 +385,8 @@
     //=== Implementation methods
     void initInputDevices();
 
-<<<<<<< HEAD
     void updateConstraints(Resolution resolution);
     void removeCallRetry(karere::Id chatid, bool failed = false);
-=======
-    void removeCallRetry(karere::Id chatid);
->>>>>>> 4b298091
     std::shared_ptr<karere::WebRtcLogger> mWebRtcLogger;
     friend class Call;
     friend class Session;
