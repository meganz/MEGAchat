#ifndef RTCMODULE_H
#define RTCMODULE_H
#include <webrtc.h>
#include <karereId.h>
#include "IRtcStats.h"
#include <serverListProvider.h>
#include <chatd.h>
#include <base/trackDelete.h>
#include <streamPlayer.h>

namespace rtcModule
{
namespace stats { class IRtcStats; }
struct StateDesc
{
    std::vector<std::vector<uint8_t>> transMap;
    const char*(*toStrFunc)(uint8_t);
    void assertStateChange(uint8_t oldState, uint8_t newState) const;
};

namespace stats { class Recorder; }
class Session: public ISession
{
protected:
    static const StateDesc sStateDesc;
    artc::tspMediaStream mRemoteStream;
    std::shared_ptr<artc::StreamPlayer> mRemotePlayer;
    std::string mOwnSdp;
    std::string mPeerSdp;
    SdpKey mOwnSdpKey;
    SdpKey mPeerSdpKey;
    artc::myPeerConnection<Session> mRtcConn;
    std::string mName;
    ISessionHandler* mHandler = NULL;
    std::unique_ptr<stats::Recorder> mStatRecorder;
    megaHandle mSetupTimer = 0;
    time_t mTsIceConn = 0;
    promise::Promise<void> mTerminatePromise;
    bool mVideoReceived = false;
    void setState(uint8_t state);
    void handleMessage(RtMessage& packet);
    void createRtcConn();
    void sendCmdSession(RtMessage& packet);
    void sendAv(karere::AvFlags av);
    promise::Promise<void> sendOffer();
    void msgSdpOfferSendAnswer(RtMessage& packet);
    void msgSdpAnswer(RtMessage& packet);
    void msgSessTerminateAck(RtMessage& packet);
    void msgSessTerminate(RtMessage& packet);
    void msgIceCandidate(RtMessage& packet);
    void msgMute(RtMessage& packet);
    void mungeSdp(std::string& sdp);
    void onVideoRecv();
    void submitStats(TermCode termCode, const std::string& errInfo);
    bool verifySdpFingerprints(const std::string& sdp, const SdpKey& peerHash);
    template<class... Args>
    bool cmd(uint8_t type, Args... args);
    void destroy(TermCode code, const std::string& msg="");
    void asyncDestroy(TermCode code, const std::string& msg="");
    promise::Promise<void> terminateAndDestroy(TermCode code, const std::string& msg="");
    webrtc::FakeConstraints* pcConstraints();
    std::string getDeviceInfo() const;
    void sdpSetVideoBw(std::string& sdp, int maxbr);
public:
    RtcModule& mManager;
    Session(Call& call, RtMessage& packet);
    ~Session();
    artc::myPeerConnection<Session> rtcConn() const { return mRtcConn; }
    virtual bool videoReceived() const { return mVideoReceived; }
    //PeerConnection events
    void onAddStream(artc::tspMediaStream stream);
    void onRemoveStream(artc::tspMediaStream stream);
    void onIceCandidate(std::shared_ptr<artc::IceCandText> cand);
    void onIceConnectionChange(webrtc::PeerConnectionInterface::IceConnectionState state);
    void onIceComplete();
    void onSignalingChange(webrtc::PeerConnectionInterface::SignalingState newState);
    void onDataChannel(webrtc::DataChannelInterface* data_channel);
    void onRenegotiationNeeded() {}
    void onError() {}
    //====
    static bool isTermRetriable(TermCode reason);
    friend class Call;
    friend class stats::Recorder; //needs access to mRtcConn
};

class Call: public ICall
{
    enum CallDataState
    {
        kCallDataNotRinging     = 0,
        kCallDataRinging        = 1,
        kCallDataEnd            = 2,
        kCallDataSession        = 3,
        kCallDataMute           = 4
    };

    enum
    {
        kCallDataReasonEnded        = 0x01, /// normal hangup of on-going call
        kCallDataReasonRejected     = 0x02, /// incoming call was rejected by callee
        kCallDataReasonNoAnswer     = 0x03, /// outgoing call didn't receive any answer from the callee
        kCallDataReasonFailed       = 0x04, /// on-going call failed
        kCallDataReasonCancelled    = 0x05  /// outgoing call was cancelled by caller before receiving any answer from the callee
    };

protected:
    static const StateDesc sStateDesc;
    std::map<karere::Id, std::shared_ptr<Session>> mSessions;
    std::map<chatd::EndpointId, megaHandle> mSessRetries;
    std::unique_ptr<std::set<karere::Id>> mRingOutUsers;
    std::string mName;
    megaHandle mCallOutTimer = 0;
    bool mCallStartingSignalled = false;
    bool mCallStartedSignalled = false;
    megaHandle mInCallPingTimer = 0;
    promise::Promise<void> mDestroyPromise;
    std::shared_ptr<artc::LocalStreamHandle> mLocalStream;
    std::shared_ptr<artc::StreamPlayer> mLocalPlayer;
    megaHandle mDestroySessionTimer = 0;
    unsigned int mTotalSessionRetry = 0;
    uint8_t mPredestroyState;
    void setState(uint8_t newState);
    void handleMessage(RtMessage& packet);
    void msgCallTerminate(RtMessage& packet);
    void msgSession(RtMessage& packet);
    void msgJoin(RtMessage& packet);
    void msgRinging(RtMessage& packet);
    void msgCallReqDecline(RtMessage& packet);
    void msgCallReqCancel(RtMessage& packet);
    void handleReject(RtMessage& packet);
    void handleBusy(RtMessage& packet);
    void getLocalStream(karere::AvFlags av, std::string& errors);
    void muteUnmute(karere::AvFlags what, bool state);
    void onClientLeftCall(karere::Id userid, uint32_t clientid);
    /** Called by the remote media player when the first frame is about to be rendered,
     *  analogous to onMediaRecv in the js version
     */
    void clearCallOutTimer();
    void notifyCallStarting(Session& sess);
    void notifySessionConnected(Session& sess);
    void removeSession(Session& sess, TermCode reason);
    //onRemoteStreamAdded -> onMediaStart() event from player -> onMediaRecv() -> addVideo()
    void onRemoteStreamAdded(artc::tspMediaStream stream);
    void onRemoteStreamRemoved(artc::tspMediaStream);
    promise::Promise<void> destroy(TermCode termcode, bool weTerminate, const std::string& msg="");
    void asyncDestroy(TermCode code, bool weTerminate);
    promise::Promise<void> gracefullyTerminateAllSessions(TermCode code);
    promise::Promise<void> waitAllSessionsTerminated(TermCode code, const std::string& msg="");
    bool startOrJoin(karere::AvFlags av);
    template <class... Args>
    bool cmd(uint8_t type, karere::Id userid, uint32_t clientid, Args... args);
    template <class... Args>
    bool cmdBroadcast(uint8_t type, Args... args);
    void startIncallPingTimer();
    void stopIncallPingTimer(bool endCall = true);
    bool broadcastCallReq();
    bool join(karere::Id userid=0);
    bool rejoin(karere::Id userid, uint32_t clientid);
    void sendInCallCommand();
    bool sendCallData(Call::CallDataState state);
    void destroyIfNoSessionsOrRetries(TermCode reason);
    bool hasNoSessionsOrPendingRetries() const;
    uint8_t convertTermCodeToCallDataCode();
    bool cancelSessionRetryTimer(karere::Id userid, uint32_t clientid);
    friend class RtcModule;
    friend class Session;
public:
    chatd::Chat& chat() const { return mChat; }
    Call(RtcModule& rtcModule, chatd::Chat& chat,
        karere::Id callid, bool isGroup, bool isJoiner, ICallHandler* handler,
        karere::Id callerUser, uint32_t callerClient);
    ~Call();
    virtual karere::AvFlags sentAv() const;
    virtual void hangup(TermCode reason=TermCode::kInvalid);
    virtual bool answer(karere::AvFlags av);
    virtual bool changeLocalRenderer(IVideoRenderer* renderer);
    virtual karere::AvFlags muteUnmute(karere::AvFlags av);
    virtual std::map<karere::Id, karere::AvFlags> avFlagsRemotePeers() const;
    virtual std::map<karere::Id, uint8_t> sessionState() const;
    void sendBusy(bool isCallToSameUser);
};

class RtcModule: public IRtcModule, public chatd::IRtcHandler
{
public:
    enum {
        kApiTimeout = 20000,
        kCallAnswerTimeout = 40000,
        kRingOutTimeout = 30000,
        kIncallPingInterval = 4000,
        kMediaGetTimeout = 20000,
        kSessSetupTimeout = 30000
    };

    //TODO: set valid values
    int maxBr = 1000;
    int maxGroupBr = 1000;
    RtcModule(karere::Client& client, IGlobalHandler& handler, IRtcCrypto* crypto,
        const char* iceServers);
    int setIceServers(const karere::ServerList& servers);
    template <class... Args>
    void sendCommand(chatd::Chat& chat, uint8_t opcode, uint8_t command, karere::Id chatid, karere::Id userid, uint32_t clientid, Args... args);
// IRtcHandler - interface to chatd
    virtual void handleMessage(chatd::Chat& chat, const StaticBuffer& msg);
    virtual void handleCallData(chatd::Chat& chat, karere::Id chatid, karere::Id userid, uint32_t clientid, const StaticBuffer& msg);
    virtual void onShutdown();
    virtual void onClientLeftCall(karere::Id chatid, karere::Id userid, uint32_t clientid);
    virtual void onDisconnect(chatd::Connection& conn);
    virtual void stopCallsTimers(int shard);
    virtual void handleInCall(karere::Id chatid, karere::Id userid, uint32_t clientid);
//Implementation of virtual methods of IRtcModule
    virtual void init();
    virtual void getAudioInDevices(std::vector<std::string>& devices) const;
    virtual void getVideoInDevices(std::vector<std::string>& devices) const;
    virtual bool selectVideoInDevice(const std::string& devname);
    virtual bool selectAudioInDevice(const std::string& devname);
    virtual void loadDeviceList();
    virtual bool isCaptureActive() const;
    virtual void setMediaConstraint(const std::string& name, const std::string &value, bool optional);
    virtual void setPcConstraint(const std::string& name, const std::string &value, bool optional);
<<<<<<< HEAD
    virtual bool isCallInProgress() const;
    virtual void removeCall(karere::Id chatid, bool keepCallHandler = false);
    virtual void removeCallWithoutParticipants(karere::Id chatid);
    virtual void addCallHandler(karere::Id chatid, ICallHandler* callHandler);
    virtual ICallHandler* findCallHandler(karere::Id chatid);
    virtual int numCalls() const;
    virtual std::vector<karere::Id> chatsWithCall() const;
//==
    void updatePeerAvState(karere::Id chatid, karere::Id callid, karere::Id userid, uint32_t clientid, karere::AvFlags av);
    void handleCallDataRequest(chatd::Chat &chat, karere::Id userid, uint32_t clientid, karere::Id callid, karere::AvFlags avFlagsRemote);

    virtual ICall& joinCall(karere::Id chatid, karere::AvFlags av, ICallHandler& handler, karere::Id callid);
=======
    virtual bool isCallInProgress(karere::Id chatid) const;
    virtual void removeCall(karere::Id chatid);
    virtual ICall& joinCall(karere::Id chatid, karere::AvFlags av, ICallHandler& handler);
>>>>>>> a83cdd26
    virtual ICall& startCall(karere::Id chatid, karere::AvFlags av, ICallHandler& handler);
    virtual void hangupAll(TermCode reason);
//==
    virtual ~RtcModule() {}
protected:
    const char* mStaticIceSever;
    karere::GelbProvider mIceServerProvider;
    webrtc::PeerConnectionInterface::IceServers mIceServers;
    artc::DeviceManager mDeviceManager;
    artc::InputAudioDevice mAudioInput;
    artc::InputVideoDevice mVideoInput;
    webrtc::FakeConstraints mPcConstraints;
    webrtc::FakeConstraints mMediaConstraints;
    std::map<karere::Id, std::shared_ptr<Call>> mCalls;
    std::map<karere::Id, ICallHandler *> mCallHandlers;
    IRtcCrypto& crypto() const { return *mCrypto; }
    template <class... Args>
    void cmdEndpoint(chatd::Chat &chat, uint8_t type, karere::Id chatid, karere::Id userid, uint32_t clientid, Args... args);
    template <class... Args>
    void cmdEndpoint(uint8_t type, const RtMessage& info, Args... args);
    void removeCall(Call& call);
    std::shared_ptr<artc::LocalStreamHandle> getLocalStream(karere::AvFlags av, std::string& errors);
    // no callid provided --> start call
    std::shared_ptr<Call> startOrJoinCall(karere::Id chatid, karere::AvFlags av, ICallHandler& handler, karere::Id callid = karere::Id::inval());
    template <class T> T random() const;
    template <class T> void random(T& result) const;
    //=== Implementation methods
    void initInputDevices();
    const cricket::Device* getDevice(const std::string& name, const artc::DeviceList& devices);
    bool selectDevice(const std::string& devname, const artc::DeviceList& devices,
                      std::string& selected);
    friend class Call;
    friend class Session;
public:
};

struct RtMessage
{
public:
    enum { kHdrLen = 23, kPayloadOfs = kHdrLen+1 };
    chatd::Chat& chat;
    uint8_t opcode;
    uint8_t type;
    karere::Id chatid;
    karere::Id userid;
    karere::Id callid;
    uint32_t clientid;
    StaticBuffer payload;
    const char* typeStr() const { return rtcmdTypeToStr(type); }
    RtMessage(chatd::Chat& aChat, const StaticBuffer& msg);
};

class RtMessageComposer: public chatd::Command
{
protected:
    using Command::read; // hide all read/write methods, as they will include the
    using Command::write; // whole command, not the payload
public:
    /** Creates an RtMessage as a base for derived classes (with userid/clientid)
     * @param opcode The chatd command opcode. Can be OP_RTMSG_BROADCAST,
     * OP_RTMSG_USER, OP_RTMSG_CLIENT
     * @param type The payload-specific type. This is the first byte of the payload
     * @param reserve How much bytes to reserve in the buffer for the payload data.
     * This does not include the payload type byte.
     * @param hdrlen The length of the header. This is used to calculate the data
     * length field from the total buffer length. Does not include the payload type byte,
     * which is part of the payload data.
     */
    RtMessageComposer(uint8_t opcode, uint8_t type, karere::Id chatid, karere::Id userid, uint32_t clientid, uint16_t reserve=32)
        : Command(opcode, RtMessage::kPayloadOfs+reserve, RtMessage::kHdrLen) //third param - command payload size doesn't include the opcode byte
    {
        //(opcode.1 chatid.8 userid.8 clientid.4 len.2) (type.1 data.(len-1))
        //              ^                                          ^
        //          header.23                             payload.len
        write<uint64_t>(1, chatid.val);
        write<uint64_t>(9, userid.val);
        write<uint32_t>(17, clientid);
        write<uint8_t>(RtMessage::kHdrLen, type);
        updateLenField();
    }

    void updateLenField()
    {
        assert(dataSize()-RtMessage::kHdrLen >= 1);
        Buffer::write<uint16_t>(RtMessage::kHdrLen-2, dataSize()-RtMessage::kHdrLen);
    }
    template<class T> void doPayloadAppend(T arg) { Buffer::append(arg); }
    void doPayloadAppend(karere::Id arg) { Buffer::append(arg.val); }
    template<class T, class... Args> void doPayloadAppend(T arg1, Args... args)
    {
        doPayloadAppend(arg1);
        doPayloadAppend(args...);
    }
public:
    template<class T, typename=typename std::enable_if<std::is_pod<T>::value>::type>
    void payloadWrite(size_t offset, T val)
    {
        write<T>(RtMessage::kPayloadOfs+offset, val);
    }
    template<class T, class... Args>
    void payloadAppend(T arg1, Args... args)
    {
        doPayloadAppend(arg1, args...);
        updateLenField();
    }
};
}
#define RTCM_LOG_DEBUG(fmtString,...) KARERE_LOG_DEBUG(krLogChannel_rtc, fmtString, ##__VA_ARGS__)
#define RTCM_LOG_INFO(fmtString,...) KARERE_LOG_INFO(krLogChannel_rtc, fmtString, ##__VA_ARGS__)
#define RTCM_LOG_WARNING(fmtString,...) KARERE_LOG_WARNING(krLogChannel_rtc, fmtString, ##__VA_ARGS__)
#define RTCM_LOG_ERROR(fmtString,...) KARERE_LOG_ERROR(krLogChannel_rtc, fmtString, ##__VA_ARGS__)
#define RTCM_LOG_EVENT(fmtString,...) KARERE_LOG_INFO(krLogChannel_rtcevent, fmtString, ##__VA_ARGS__)

#endif<|MERGE_RESOLUTION|>--- conflicted
+++ resolved
@@ -218,8 +218,7 @@
     virtual bool isCaptureActive() const;
     virtual void setMediaConstraint(const std::string& name, const std::string &value, bool optional);
     virtual void setPcConstraint(const std::string& name, const std::string &value, bool optional);
-<<<<<<< HEAD
-    virtual bool isCallInProgress() const;
+    virtual bool isCallInProgress(karere::Id chatid) const;
     virtual void removeCall(karere::Id chatid, bool keepCallHandler = false);
     virtual void removeCallWithoutParticipants(karere::Id chatid);
     virtual void addCallHandler(karere::Id chatid, ICallHandler* callHandler);
@@ -231,11 +230,6 @@
     void handleCallDataRequest(chatd::Chat &chat, karere::Id userid, uint32_t clientid, karere::Id callid, karere::AvFlags avFlagsRemote);
 
     virtual ICall& joinCall(karere::Id chatid, karere::AvFlags av, ICallHandler& handler, karere::Id callid);
-=======
-    virtual bool isCallInProgress(karere::Id chatid) const;
-    virtual void removeCall(karere::Id chatid);
-    virtual ICall& joinCall(karere::Id chatid, karere::AvFlags av, ICallHandler& handler);
->>>>>>> a83cdd26
     virtual ICall& startCall(karere::Id chatid, karere::AvFlags av, ICallHandler& handler);
     virtual void hangupAll(TermCode reason);
 //==
