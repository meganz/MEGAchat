--- conflicted
+++ resolved
@@ -301,12 +301,8 @@
 //==
     karere::WebRtcLogger *getWebRtcLogger();
     std::string getDeviceInfo();
-<<<<<<< HEAD
     void retryCall(karere::Id chatid, karere::AvFlags av, bool starter = true);
-    virtual ~RtcModule() {}
-=======
     virtual ~RtcModule();
->>>>>>> 52f55b6f
 protected:
     const char* mStaticIceSever;
     karere::GelbProvider mIceServerProvider;
