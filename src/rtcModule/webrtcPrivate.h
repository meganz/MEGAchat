--- conflicted
+++ resolved
@@ -485,8 +485,8 @@
     int64_t mInitialTs = 0; // when we joined the call (seconds)
     int64_t mOffset = 0;    // duration of call when we joined (millis)
     int64_t mFinalTs = 0;   // end of the call (seconds)
-
-<<<<<<< HEAD
+    bool mAudioLevelMonitor = false;
+
     // Number of SFU->client audio tracks that the client must allocate. This is equal to the maximum number of simultaneous speakers the call supports.
     uint32_t mNumInputAudioTracks = 0;
 
@@ -495,9 +495,6 @@
 
     // timer to check stats in order to detect local audio level (for remote audio level, audio monitor does it)
     megaHandle mVoiceDetectionTimer = 0;
-=======
-    bool mAudioLevelMonitor = false;
->>>>>>> 0fdcf619
 
     int mNetworkQuality = rtcModule::kNetworkQualityGood;
     bool mIsGroup = false;
