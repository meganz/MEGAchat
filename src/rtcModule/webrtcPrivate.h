#ifndef RTCMODULE_H
#define RTCMODULE_H
#include <webrtc.h>
#include <karereId.h>
#include <IRtcStats.h>
#include <serverListProvider.h>
#include <chatd.h>
#include <base/trackDelete.h>
#include <streamPlayer.h>

namespace rtcModule
{
namespace stats { class IRtcStats; }
struct StateDesc
{
    std::vector<std::vector<uint8_t>> transMap;
    const char*(*toStrFunc)(uint8_t);
    void assertStateChange(uint8_t oldState, uint8_t newState) const;
};

namespace stats { class Recorder; }

class Session;
class AudioLevelMonitor : public webrtc::AudioTrackSinkInterface
{
    public:
    AudioLevelMonitor(const Session &session, ISessionHandler &sessionHandler);
    virtual void OnData(const void *audio_data,
                        int bits_per_sample,
                        int sample_rate,
                        size_t number_of_channels,
                        size_t number_of_frames);

private:
    time_t mPreviousTime = 0;
    ISessionHandler &mSessionHandler;
    const Session &mSession;
    bool mAudioDetected = false;
};

class Session: public ISession
{
public:
    class SessionInfo
    {
    public:
        SessionInfo(karere::Id sessionId, SdpKey ownHashKey, bool peerSupportsRenego)
            : mSessionId(sessionId),
              mOwnHashKey(ownHashKey),
              mPeerSupportRenegotiation(peerSupportsRenego)
        {
        }

        SessionInfo(const SessionInfo &sessInfo)
            : mSessionId(sessInfo.mSessionId),
              mOwnHashKey(sessInfo.mOwnHashKey),
              mPeerSupportRenegotiation(sessInfo.mPeerSupportRenegotiation)
        {
        }

<<<<<<< HEAD
        // random id of the session, sent in the SESSION packet
=======
        SentSessionInfo()
            : mPeerSupportRenegotiation(false)
        {
        }

>>>>>>> 5ba031a1
        karere::Id mSessionId;

        // random hash of the session, sent in the SESSION packet
        SdpKey mOwnHashKey;

        // True if the client of this session supports stream renegotiation, received in the JOIN
        bool mPeerSupportRenegotiation;
    };

protected:
    static const StateDesc sStateDesc;
    artc::tspMediaStream mRemoteStream;
    std::shared_ptr<artc::StreamPlayer> mRemotePlayer;
    std::string mOwnSdpOffer;
    std::string mOwnSdpAnswer;
    std::string mPeerSdpOffer;
    std::string mPeerSdpAnswer;
    SdpKey mPeerHash;
    SdpKey mOwnHashKey;
    SdpKey mPeerHashKey;
    artc::myPeerConnection<Session> mRtcConn;
    rtc::scoped_refptr<webrtc::RtpSenderInterface> mVideoSender;
    std::string mName;
    ISessionHandler* mHandler = NULL;
    std::unique_ptr<stats::Recorder> mStatRecorder;
    megaHandle mSetupTimer = 0;
    time_t mTsIceConn = 0;
    promise::Promise<void> mTerminatePromise;
    bool mVideoReceived = false;
    int mNetworkQuality = kNetworkQualityDefault;    // from 0 (worst) to 5 (best)
    long mAudioPacketLostAverage = 0;
    unsigned int mPreviousStatsSize = 0;
    std::unique_ptr<AudioLevelMonitor> mAudioLevelMonitor;
    TermCode mTermCode = TermCode::kInvalid;
    bool mPeerSupportRenegotiation = false;
    bool mRenegotiationAfterInitialConnect = false;
    bool mRenegotiationInProgress = false;
    megaHandle mStreamRenegotiationTimer = 0;
    time_t mTsSdpHandshakeCompleted = 0;
    void setState(uint8_t state);
    void handleMessage(RtMessage& packet);
    void sendAv(karere::AvFlags av);
    promise::Promise<void> createRtcConnSendOffer();
    promise::Promise<void> sendOffer();
    void msgSdpAnswer(RtMessage& packet);
    void msgSessTerminateAck(RtMessage& packet);
    void msgSessTerminate(RtMessage& packet);
    void msgIceCandidate(RtMessage& packet);
    void msgMute(RtMessage& packet);
    void msgSdpOfferRenegotiate(RtMessage& packet);
    void msgSdpAnswerRenegotiate(RtMessage& packet);
    void onVideoRecv();
    void submitStats(TermCode termCode, const std::string& errInfo);
    bool verifySdpFingerprints(const std::string& sdp);
    template<class... Args>
    bool cmd(uint8_t type, Args... args);
    void destroy(TermCode code, const std::string& msg="");
    promise::Promise<void> terminateAndDestroy(TermCode code, const std::string& msg="");
    int calculateNetworkQuality(const stats::Sample *sample);
    void removeRtcConnection();
    void setStreamRenegotiationTimeout();
    void renegotiationComplete();
    promise::Promise<void> setRemoteAnswerSdp(RtMessage& packet);

public:
    RtcModule& mManager;
    Session(Call& call, RtMessage& packet, const SessionInfo *sessionParameters = nullptr);
    ~Session();
    void pollStats();
    artc::myPeerConnection<Session> rtcConn() const { return mRtcConn; }
    virtual bool videoReceived() const { return mVideoReceived; }
    void manageNetworkQuality(stats::Sample* sample);
    void createRtcConn();
    promise::Promise<void> processSdpOfferSendAnswer();
    //PeerConnection events
    void onAddStream(artc::tspMediaStream stream);
    void onRemoveStream(artc::tspMediaStream stream);
    void onIceCandidate(std::shared_ptr<artc::IceCandText> cand);
    void onIceConnectionChange(webrtc::PeerConnectionInterface::IceConnectionState state);
    void onIceComplete();
    void onSignalingChange(webrtc::PeerConnectionInterface::SignalingState newState);
    void onDataChannel(webrtc::DataChannelInterface* data_channel);
    void onTrack(rtc::scoped_refptr<webrtc::RtpTransceiverInterface> transceiver);
    void onRenegotiationNeeded();
    void onError() {}
    void updateAvFlags(karere::AvFlags flags);
    //====
    static bool isTermRetriable(TermCode reason);
    friend class Call;
    friend class stats::Recorder; //needs access to mRtcConn
};

class Call: public ICall
{
    enum CallDataState
    {
        kCallDataNotRinging             = 0,
        kCallDataRinging                = 1,
        kCallDataEnd                    = 2,
        kCallDataSession                = 3,
        kCallDataMute                   = 4,
        kCallDataSessionKeepRinging     = 5  // obsolete
    };

    enum
    {
        kCallDataReasonEnded        = 0x01, /// normal hangup of on-going call
        kCallDataReasonRejected     = 0x02, /// incoming call was rejected by callee
        kCallDataReasonNoAnswer     = 0x03, /// outgoing call didn't receive any answer from the callee
        kCallDataReasonFailed       = 0x04, /// on-going call failed
        kCallDataReasonCancelled    = 0x05  /// outgoing call was cancelled by caller before receiving any answer from the callee
    };

    enum
    {
        kFlagRinging = 0x04
    };

    enum
    {
        // offset in flag's byte for JOIN and SESSION packets (the bit represents support for stream renegotiation)
        kSupportsStreamReneg = 0x04
    };

    enum
    {
        //offset in JOIN packet for byte representing flags (A/V + renegotiation)
        kOffsetFlagsJoin = 16,

        // offset in SESSION packet for byte representing flags (renegotiation)
        kOffsetFlagsSession = 64
    };

protected:
    static const StateDesc sStateDesc;
    std::map<karere::Id, std::shared_ptr<Session>> mSessions;
    std::map<chatd::EndpointId, megaHandle> mSessRetries;
    std::map<chatd::EndpointId, int> mIceFails;
    std::map<chatd::EndpointId, Session::SessionInfo> mSessionsInfo;
    std::string mName;
    megaHandle mCallOutTimer = 0;
    bool mCallStartingSignalled = false;
    bool mCallStartedSignalled = false;
    megaHandle mInCallPingTimer = 0;
    promise::Promise<void> mDestroyPromise;
    std::shared_ptr<artc::LocalStreamHandle> mLocalStream;
    std::shared_ptr<artc::StreamPlayer> mLocalPlayer;
    std::shared_ptr<artc::CapturerTrackSource> mVideoDevice;
    std::shared_ptr<webrtc::AudioSourceInterface> mAudioSource;
    megaHandle mDestroySessionTimer = 0;
    unsigned int mTotalSessionRetry = 0;
    uint8_t mPredestroyState;
    megaHandle mStatsTimer = 0;
    megaHandle mCallSetupTimer = 0;
    bool mNotSupportedAnswer = false;
    bool mIsRingingOut = false;
    bool mHadRingAck = false;
    bool mRecovered = false;
    void setState(uint8_t newState);
    void handleMessage(RtMessage& packet);
    void msgSession(RtMessage& packet);
    void msgJoin(RtMessage& packet);
    void msgRinging(RtMessage& packet);
    void msgCallReqDecline(RtMessage& packet);
    void msgCallReqCancel(RtMessage& packet);
    void msgSdpOffer(RtMessage& packet);
    void handleReject(RtMessage& packet);
    void handleBusy(RtMessage& packet);
    void getLocalStream(karere::AvFlags av);
    void muteUnmute(karere::AvFlags what, bool state);
    void onClientLeftCall(karere::Id userid, uint32_t clientid);
    /** Called by the remote media player when the first frame is about to be rendered,
     *  analogous to onMediaRecv in the js version
     */
    void clearCallOutTimer();
    void notifyCallStarting(Session& sess);
    void notifySessionConnected(Session& sess);
    void removeSession(Session& sess, TermCode reason);
    //onRemoteStreamAdded -> onMediaStart() event from player -> onMediaRecv() -> addVideo()
    void onRemoteStreamAdded(artc::tspMediaStream stream);
    void onRemoteStreamRemoved(artc::tspMediaStream);
    promise::Promise<void> destroy(TermCode termcode, bool weTerminate, const std::string& msg="");
    void asyncDestroy(TermCode code, bool weTerminate);
    promise::Promise<void> gracefullyTerminateAllSessions(TermCode code);
    promise::Promise<void> waitAllSessionsTerminated(TermCode code, const std::string& msg="");
    bool startOrJoin(karere::AvFlags av);
    template <class... Args>
    bool cmd(uint8_t type, karere::Id userid, uint32_t clientid, Args... args);
    template <class... Args>
    bool cmdBroadcast(uint8_t type, Args... args);
    void startIncallPingTimer();
    void stopIncallPingTimer(bool endCall = true);
    bool broadcastCallReq();
    bool join(karere::Id userid=0);
    bool rejoin(karere::Id userid, uint32_t clientid);
    void sendInCallCommand();
    bool sendCallData(Call::CallDataState state);
    void destroyIfNoSessionsOrRetries(TermCode reason);
    bool hasNoSessionsOrPendingRetries() const;
    uint8_t convertTermCodeToCallDataCode();
    bool cancelSessionRetryTimer(karere::Id userid, uint32_t clientid);
    void monitorCallSetupTimeout();
    void enableAudio(bool enable);
    void enableVideo(bool enable);
    bool hasSessionWithUser(karere::Id userId);
    friend class RtcModule;
    friend class Session;
public:
    chatd::Chat& chat() const { return mChat; }
    Call(RtcModule& rtcModule, chatd::Chat& chat,
        karere::Id callid, bool isGroup, bool isJoiner, ICallHandler* handler,
        karere::Id callerUser, uint32_t callerClient, bool callRecovered = false);
    ~Call();
    virtual karere::AvFlags sentAv() const;
    virtual void hangup(TermCode reason=TermCode::kInvalid);
    virtual bool answer(karere::AvFlags av);
    virtual bool changeLocalRenderer(IVideoRenderer* renderer);
    virtual karere::AvFlags muteUnmute(karere::AvFlags av);
    virtual std::map<karere::Id, karere::AvFlags> avFlagsRemotePeers() const;
    virtual std::map<karere::Id, uint8_t> sessionState() const;
    void sendBusy(bool isCallToSameUser);
    uint32_t clientidFromSession(karere::Id userid);
    void updateAvFlags(karere::Id userid, uint32_t clientid, karere::AvFlags flags);
    bool isCaller(karere::Id userid, uint32_t clientid);
    void changeVideoInDevice();
};

class RtcModule: public IRtcModule, public chatd::IRtcHandler
{
public:
    enum {
        kApiTimeout = 20000,
        kCallAnswerTimeout = 40000,
        kIncallPingInterval = 4000,
        kMediaGetTimeout = 20000,
        kSessSetupTimeout = 25000,
        kCallSetupTimeout = 35000,
        kRetryCallTimeout = 30000,
        kSessFinishTimeout = 1000,
        kStreamRenegotiationTimeout = 10000,
        kIceTimeout = 18000
    };

    enum Resolution
    {
        hd = 0,
        low,
        vga,
        notDefined
    };

    RtcModule(karere::Client& client, IGlobalHandler& handler, IRtcCrypto* crypto,
        const char* iceServers);
    int setIceServers(const karere::ServerList& servers);
    void addIceServers(const karere::ServerList& servers);
    webrtc::PeerConnectionInterface::IceServer createIceServer(const karere::TurnServerInfo &serverInfo);
    template <class... Args>
    void sendCommand(chatd::Chat& chat, uint8_t opcode, uint8_t command, karere::Id chatid, karere::Id userid, uint32_t clientid, Args... args);
// IRtcHandler - interface to chatd
    virtual void handleMessage(chatd::Chat& chat, const StaticBuffer& msg);
    virtual void handleCallData(chatd::Chat& chat, karere::Id chatid, karere::Id userid, uint32_t clientid, const StaticBuffer& msg);
    virtual void onShutdown();
    virtual void onClientLeftCall(karere::Id chatid, karere::Id userid, uint32_t clientid);
    virtual void onDisconnect(chatd::Connection& conn);
    virtual void stopCallsTimers(int shard);
    virtual void handleInCall(karere::Id chatid, karere::Id userid, uint32_t clientid);
    virtual void handleCallTime(karere::Id chatid, uint32_t duration);
    virtual void onKickedFromChatRoom(karere::Id chatid);
    virtual uint32_t clientidFromPeer(karere::Id chatid, karere::Id userid);
    virtual void retryCalls(int shardNo);
//Implementation of virtual methods of IRtcModule
    virtual void init();
    virtual void getAudioInDevices(std::vector<std::string>& devices) const;
    virtual void getVideoInDevices(std::set<std::string> &devices) const;
    virtual bool selectVideoInDevice(const std::string& devname);
    virtual bool selectAudioInDevice(const std::string& devname);
    virtual std::set<std::pair<std::string, std::string>> loadDeviceList() const;
    virtual std::string getVideoDeviceSelected();
    virtual bool isCallInProgress(karere::Id chatid) const;
    virtual bool isCallActive(karere::Id chatid = karere::Id::inval()) const;
    virtual void removeCall(karere::Id chatid, bool retry = false);
    virtual void removeCallWithoutParticipants(karere::Id chatid);
    virtual void addCallHandler(karere::Id chatid, ICallHandler *callHandler);
    virtual ICallHandler *findCallHandler(karere::Id chatid);
    virtual int numCalls() const;
    virtual std::vector<karere::Id> chatsWithCall() const;
    virtual void abortCallRetry(karere::Id chatid);
//==
    void updatePeerAvState(karere::Id chatid, karere::Id callid, karere::Id userid, uint32_t clientid, karere::AvFlags av);
    void handleCallDataRequest(chatd::Chat &chat, karere::Id userid, uint32_t clientid, karere::Id callid, karere::AvFlags avFlagsRemote);

    virtual ICall& joinCall(karere::Id chatid, karere::AvFlags av, ICallHandler& handler, karere::Id callid);
    virtual ICall& startCall(karere::Id chatid, karere::AvFlags av, ICallHandler& handler);
    virtual void hangupAll(TermCode reason);
//==
    karere::WebRtcLogger *getWebRtcLogger();
    std::string getDeviceInfo();
    void launchCallRetry(karere::Id chatid, karere::AvFlags av, bool isActiveRetry = true);
    virtual ~RtcModule();
protected:
    const char* mStaticIceSever;
    karere::GelbProvider mIceServerProvider;
    webrtc::PeerConnectionInterface::IceServers mIceServers;
    std::map<karere::Id, std::shared_ptr<Call>> mCalls;
    std::map<karere::Id, ICallHandler *> mCallHandlers;
    std::map<karere::Id, std::pair<karere::AvFlags, bool>> mRetryCall;
    RtcModule &mManager;
    std::map<karere::Id, megaHandle> mRetryCallTimers;
    std::string mVideoDeviceSelected;
    IRtcCrypto& crypto() const { return *mCrypto; }
    template <class... Args>
    void cmdEndpoint(chatd::Chat &chat, uint8_t type, karere::Id chatid, karere::Id userid, uint32_t clientid, Args... args);
    template <class... Args>
    void cmdEndpoint(uint8_t type, const RtMessage& info, Args... args);
    void removeCall(Call& call);
    // no callid provided --> start call
    std::shared_ptr<Call> startOrJoinCall(karere::Id chatid, karere::AvFlags av, ICallHandler& handler, karere::Id callid = karere::Id::inval());
    template <class T> T random() const;
    template <class T> void random(T& result) const;
    //=== Implementation methods
    void initInputDevices();

    void removeCallRetry(karere::Id chatid);
    std::shared_ptr<karere::WebRtcLogger> mWebRtcLogger;
    friend class Call;
    friend class Session;
public:
};

struct RtMessage
{
public:
    enum { kHdrLen = 23, kPayloadOfs = kHdrLen+1 };
    chatd::Chat& chat;
    uint8_t opcode;
    uint8_t type;
    karere::Id chatid;
    karere::Id userid;
    karere::Id callid;
    uint32_t clientid;
    StaticBuffer payload;
    const char* typeStr() const { return rtcmdTypeToStr(type); }
    RtMessage(chatd::Chat& aChat, const StaticBuffer& msg);
};

class RtMessageComposer: public chatd::Command
{
protected:
    using Command::read; // hide all read/write methods, as they will include the
    using Command::write; // whole command, not the payload
public:
    /** Creates an RtMessage as a base for derived classes (with userid/clientid)
     * @param opcode The chatd command opcode. Can be OP_RTMSG_BROADCAST,
     * OP_RTMSG_USER, OP_RTMSG_CLIENT
     * @param type The payload-specific type. This is the first byte of the payload
     * @param reserve How much bytes to reserve in the buffer for the payload data.
     * This does not include the payload type byte.
     * @param hdrlen The length of the header. This is used to calculate the data
     * length field from the total buffer length. Does not include the payload type byte,
     * which is part of the payload data.
     */
    RtMessageComposer(uint8_t opcode, uint8_t type, karere::Id chatid, karere::Id userid, uint32_t clientid, uint16_t reserve=32)
        : Command(opcode, RtMessage::kPayloadOfs+reserve, RtMessage::kHdrLen) //third param - command payload size doesn't include the opcode byte
    {
        //(opcode.1 chatid.8 userid.8 clientid.4 len.2) (type.1 data.(len-1))
        //              ^                                          ^
        //          header.23                             payload.len
        write<uint64_t>(1, chatid.val);
        write<uint64_t>(9, userid.val);
        write<uint32_t>(17, clientid);
        write<uint8_t>(RtMessage::kHdrLen, type);
        updateLenField();
    }

    void updateLenField()
    {
        assert(dataSize()-RtMessage::kHdrLen >= 1);
        Buffer::write<uint16_t>(RtMessage::kHdrLen-2, dataSize()-RtMessage::kHdrLen);
    }
    template<class T> void doPayloadAppend(T arg) { Buffer::append(arg); }
    void doPayloadAppend(karere::Id arg) { Buffer::append(arg.val); }
    template<class T, class... Args> void doPayloadAppend(T arg1, Args... args)
    {
        doPayloadAppend(arg1);
        doPayloadAppend(args...);
    }
public:
    template<class T, typename=typename std::enable_if<std::is_pod<T>::value>::type>
    void payloadWrite(size_t offset, T val)
    {
        write<T>(RtMessage::kPayloadOfs+offset, val);
    }
    template<class T, class... Args>
    void payloadAppend(T arg1, Args... args)
    {
        doPayloadAppend(arg1, args...);
        updateLenField();
    }
};
}

#endif<|MERGE_RESOLUTION|>--- conflicted
+++ resolved
@@ -58,15 +58,12 @@
         {
         }
 
-<<<<<<< HEAD
-        // random id of the session, sent in the SESSION packet
-=======
-        SentSessionInfo()
+        SessionInfo()
             : mPeerSupportRenegotiation(false)
         {
         }
 
->>>>>>> 5ba031a1
+        // random id of the session, sent in the SESSION packet
         karere::Id mSessionId;
 
         // random hash of the session, sent in the SESSION packet
