--- conflicted
+++ resolved
@@ -360,11 +360,8 @@
 
     karere::AvFlags getLocalAvFlags() const override;
     void updateAndSendLocalAvFlags(karere::AvFlags flags) override;
-<<<<<<< HEAD
     const KarereWaitingRoom* getWaitingRoom() const override;
-=======
     bool isAllowSpeak() const override;
->>>>>>> 237b0c52
 
     //
     // ------ end ICall methods -----
@@ -446,19 +443,8 @@
     void updateNetworkQuality(int networkQuality);
     void setDestroying(bool isDestroying);
     bool isDestroying();
-<<<<<<< HEAD
-    void generateEphemeralKeyPair();
-    void addPeer(sfu::Peer& peer, const std::string& ephemeralPubKeyDerived);
     bool addWrUsers(const std::map<karere::Id, bool>& users, bool clearCurrent);
     void pushIntoWr(const TermCode& termCode);
-
-    // parse received ephemeral public key string (publickey:signature)
-    std::pair<std::string, std::string>splitPubKey(const std::string &keyStr) const;
-
-    // verify signature for received ephemeral key
-    promise::Promise<bool> verifySignature(const Cid_t cid, const uint64_t userid, const std::string& pubkey, const std::string& signature);
-=======
->>>>>>> 237b0c52
 
     // --- SfuInterface methods ---
     bool handleAvCommand(Cid_t cid, unsigned av, uint32_t aMid) override;
