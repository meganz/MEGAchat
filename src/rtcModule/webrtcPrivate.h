#ifndef WEBRTCSFU_H
#define WEBRTCSFU_H

#include <logger.h>
#include <rtcModule/webrtcAdapter.h>
#include <rtcModule/webrtc.h>
#include <rtcModule/rtcStats.h>
#include <sfu.h>
#include <IVideoRenderer.h>

#include <map>

namespace rtcModule
{
#ifndef KARERE_DISABLE_WEBRTC
class RtcModuleSfu;
class Call;
class Session;

class AudioLevelMonitor : public webrtc::AudioTrackSinkInterface, public karere::DeleteTrackable
{
    public:
    AudioLevelMonitor(Call &call, void* appCtx, int32_t cid = -1);
    void OnData(const void *audio_data,
                        int bits_per_sample,
                        int sample_rate,
                        size_t number_of_channels,
                        size_t number_of_frames, absl::optional<int64_t> absolute_capture_timestamp_ms) override;
    bool hasAudio();
    void onAudioDetected(bool audioDetected);

private:
    time_t mPreviousTime = 0;
    Call &mCall;
    bool mAudioDetected = false;

    // Note that currently max CID allowed by this class is 65535
    int32_t mCid;
    void* mAppCtx;
};

/**
 * This class represent a generic instance to manage webrtc Transceiver
 * A Transceiver is an element used to send or receive datas
 */
class Slot
{
public:
    virtual ~Slot();
    webrtc::RtpTransceiverInterface* getTransceiver() { return mTransceiver.get(); }
    IvStatic_t getIv() const { return mIv; }
    uint32_t getTransceiverMid() const;
protected:
    Call &mCall;
    IvStatic_t mIv = 0;
    rtc::scoped_refptr<webrtc::RtpTransceiverInterface> mTransceiver;

    Slot(Call& call, rtc::scoped_refptr<webrtc::RtpTransceiverInterface> transceiver);
};

/**
 * This class represent a webrtc transceiver for local audio and low resolution video
 */
class LocalSlot : public Slot
{
public:
    LocalSlot(Call& call, rtc::scoped_refptr<webrtc::RtpTransceiverInterface> transceiver);
    void createEncryptor();
    void generateRandomIv();
};

/**
 * This class represent a generic instance to manage remote webrtc Transceiver
 */
class RemoteSlot : public Slot
{
public:
    virtual ~RemoteSlot() {}
    virtual void createDecryptor(Cid_t cid, IvStatic_t iv);
    virtual void release();
    Cid_t getCid() const { return mCid; }

protected:
    Cid_t mCid = 0;
    void* mAppCtx;
    RemoteSlot(Call& call, rtc::scoped_refptr<webrtc::RtpTransceiverInterface> transceiver, void* appCtx);
    void assign(Cid_t cid, IvStatic_t iv);

private:
    void enableTrack(bool enable, TrackDirection direction);
};

class VideoSink : public rtc::VideoSinkInterface<webrtc::VideoFrame>, public karere::DeleteTrackable
{
public:
    VideoSink(void* appCtx);
    virtual ~VideoSink();
    void setVideoRender(IVideoRenderer* videoRenderer);
    virtual void OnFrame(const webrtc::VideoFrame& frame) override;
private:
    std::unique_ptr<IVideoRenderer> mRenderer;
    void* mAppCtx;
};

/**
 * This class represent a generic instance to manage removte video webrtc Transceiver
 */
class RemoteVideoSlot : public RemoteSlot, public VideoSink
{
public:
    RemoteVideoSlot(Call& call, rtc::scoped_refptr<webrtc::RtpTransceiverInterface> transceiver, void* appCtx);
    ~RemoteVideoSlot();
    void enableTrack();
    void assignVideoSlot(Cid_t cid, IvStatic_t iv, VideoResolution videoResolution);
    void release() override;
    VideoResolution getVideoResolution() const;
    bool hasTrack();

private:
    VideoResolution mVideoResolution = kUndefined;
};

/**
 * This class represent a generic instance to manage remote audio webrtc Transceiver
 */
class RemoteAudioSlot : public RemoteSlot
{
public:
    RemoteAudioSlot(Call& call, rtc::scoped_refptr<webrtc::RtpTransceiverInterface> transceiver, void* appCtx);
    void assignAudioSlot(Cid_t cid, IvStatic_t iv);
    void enableAudioMonitor(bool enable);
    void createDecryptor(Cid_t cid, IvStatic_t iv) override;
    void release() override;

private:
    std::unique_ptr<AudioLevelMonitor> mAudioLevelMonitor;
    bool mAudioLevelMonitorEnabled = false;
};

/**
 * @brief The Session class
 *
 * A session is used to manage the slots available for a peer
 * in a all. It implements the ISession interface, and provides
 * callbacks through the SessionHandler.
 *
 * The Session itself is created right before the CallHandler::onNewSession()
 */
class Session : public ISession
{
public:
    Session(const sfu::Peer& peer);
    ~Session();

    const sfu::Peer &getPeer() const;
    void setVThumSlot(RemoteVideoSlot* slot);
    void setHiResSlot(RemoteVideoSlot* slot);
    void setAudioSlot(RemoteAudioSlot *slot);
    void addKey(Keyid_t keyid, const std::string& key);
    void setAvFlags(karere::AvFlags flags);

    RemoteAudioSlot* getAudioSlot();
    RemoteVideoSlot* getVthumSlot();
    RemoteVideoSlot* getHiResSlot();

    void disableAudioSlot();
    void setSpeakRequested(bool requested);
    void setAudioDetected(bool audioDetected);    
    void notifyHiResReceived();
    void notifyLowResReceived();
    void disableVideoSlot(VideoResolution videoResolution);
    void setModerator(bool isModerator);

    // ISession methods (called from intermediate layer, upon SessionHandler callbacks and others)
    const karere::Id& getPeerid() const override;
    Cid_t getClientid() const override;
    SessionState getState() const override;
    karere::AvFlags getAvFlags() const override;
    bool isAudioDetected() const override;
    bool hasRequestSpeak() const override;
    TermCode getTermcode() const override;
    void setTermcode(TermCode termcode) override;
    void setSessionHandler(SessionHandler* sessionHandler) override;
    void setVideoRendererVthumb(IVideoRenderer *videoRenderer) override;
    void setVideoRendererHiRes(IVideoRenderer *videoRenderer) override;
    bool hasHighResolutionTrack() const override;
    bool hasLowResolutionTrack() const override;
    bool isModerator() const override;

private:
    // Data about the partipant in the call relative to this session
    sfu::Peer mPeer;

    // ---- SLOTs -----
    // Ownership is kept by the Call

    RemoteVideoSlot* mVthumSlot = nullptr;
    RemoteVideoSlot* mHiresSlot = nullptr;
    RemoteAudioSlot* mAudioSlot = nullptr;

    // To notify events about the session to the app (intermediate layer)
    std::unique_ptr<SessionHandler> mSessionHandler = nullptr;

    bool mHasRequestSpeak = false;
    bool mAudioDetected = false;

    // Session starts directly in progress: the SFU sends the tracks immediately from new peer
    SessionState mState = kSessStateInProgress;
    TermCode mTermCode = kInvalidTermCode;
};

/**
 * @brief Configure scalable video coding based on webrtc stats
 *
 * It's only applied to high resolution video
 */
class SvcDriver
{
public:
    static const uint8_t kMaxQualityIndex = 6;
    static const int kMinTimeBetweenSwitches = 6;   // minimum period between SVC switches in seconds

    // boundaries for switching to lower/higher quality.
    // if rtt moving average goes outside of these boundaries, switching occurs.
    static const int kRttLowerHeadroom = 30;
    static const int kRttUpperHeadroom = 250;

    SvcDriver();
    bool setSvcLayer(int8_t delta, int8_t &rxSpt, int8_t &rxTmp, int8_t &rxStmp, int8_t &txSpt);
    uint8_t mCurrentSvcLayerIndex;

    double mPacketLostLower;
    double mPacketLostUpper;
    double mPacketLostCapping;
    double mLowestRttSeen;
    double mRttLower;
    double mRttUpper;
    double mMovingAverageRtt;
    double mMovingAveragePlost;
    double mVtxDelay;
    double mMovingAverageVideoTxHeight;
    time_t mTsLastSwitch;
};

/**
* @brief The Call class
*
* This object is created upon OP_JOINEDCALL (or OP_CALLSTATE).
* It implements ICall interface for the intermediate layer.
*/
class Call : public karere::DeleteTrackable, public sfu::SfuInterface, public ICall
{
public:
    enum SpeakerState
    {
        kNoSpeaker = 0,
        kPending = 1,
        kActive = 2,
    };

    static constexpr unsigned int kmax_bitrate_kbps = 100 *1024; // max bitrate in KBPS
    static constexpr unsigned int kMediaKeyLen = 16; // length in Bytes of derived ephemeral key
    static constexpr unsigned int kConnectingTimeout = 30; /// Timeout to be joined to the call (kStateInProgress) after a re/connect attempt (kStateConnecting)

    Call(const karere::Id& callid, const karere::Id& chatid, const karere::Id& callerid, bool isRinging, CallHandler& callHandler, MyMegaApi& megaApi, RtcModuleSfu& rtc, bool isGroup, std::shared_ptr<std::string> callKey = nullptr, karere::AvFlags avflags = 0, bool caller = false);
    virtual ~Call();


    // ---- ICall methods ----
    //
    karere::Id getChatid() const override;
    karere::Id getCallerid() const override;
    CallState getState() const override;
    bool isOwnClientCaller() const override;
    bool isJoined()  const override;
    bool isOwnPrivModerator() const override;

    // returns true if your user participates of the call
    bool participate() override;
    bool isJoining() const override;
    bool hasVideoSlot(Cid_t cid, bool highRes = true) const override;
    int getNetworkQuality() const override;
    TermCode getTermCode() const override;
    uint8_t getEndCallReason() const override;

    // called upon reception of OP_JOINEDCALL from chatd
    void joinedCallUpdateParticipants(const std::set<karere::Id> &usersJoined) override;

    // add new participant to mParticipants map, and notify stopOutgoingRinging for 1on1 calls if it's required
    void addParticipant(const karere::Id &peer) override;

    // called upon reception of OP_LEFTCALL from chatd
    void removeParticipant(const karere::Id &peer) override;
    // check if our peer is participating in the call (called from chatd)
    bool alreadyParticipating() override;

    // called from chatd::onDisconnect() to remove peers from the call when disconnected from chatd
    void onDisconnectFromChatd() override;
    // called from chatd::setState(online) to reconnect to SFU
    void reconnectToSfu() override;

    promise::Promise<void> hangup() override;
    promise::Promise<void> endCall() override;  // only used on 1on1 when incoming call is rejected or moderator in group call to finish it for all participants
    promise::Promise<void> join(karere::AvFlags avFlags) override;

    void enableAudioLevelMonitor(bool enable) override;
    bool isAudioLevelMonitorEnabled() const override;

    // called when the user wants to "mute" an incoming call (the call is kept in ringing state)
    void ignoreCall() override;
    bool isIgnored() const override;

    void setRinging(bool ringing) override;
    void stopOutgoingRinging() override;
    bool isRinging() const override;    // (always false for outgoing calls)
    bool isOutgoingRinging() const override; // (always false for incomming calls or groupal calls)

    void setOnHold() override;
    void releaseOnHold() override;

    void setCallerId(const karere::Id& callerid) override;
    karere::Id getCallid() const override;

    // request to speak, or cancels a previous request (add = false)
    void requestSpeaker(bool add = true) override;
    bool hasRequestSpeak() const override;

    // get the list of users that have requested to speak
    std::vector<Cid_t> getSpeakerRequested() override;

    // allows to approve/deny requests to speak from other users (only allowed for moderators)
    void approveSpeakRequest(Cid_t cid, bool allow) override;
    bool isSpeakAllow() const override; // true if request has been approved
    void stopSpeak(Cid_t cid = 0) override; // after been approved

    void requestHighResolutionVideo(Cid_t cid, int quality) override;
    void stopHighResolutionVideo(std::vector<Cid_t> &cids) override;

    void requestLowResolutionVideo(std::vector<Cid_t> &cids) override;
    void stopLowResolutionVideo(std::vector<Cid_t> &cids) override;

    // ask the SFU to get higher/lower (spatial) quality of HighRes video (thanks to SVC), on demand by the app
    void requestHiResQuality(Cid_t cid, int quality) override;

    std::set<karere::Id> getModerators() const override;
    std::set<karere::Id> getParticipants() const override;
    std::vector<Cid_t> getSessionsCids() const override;
    ISession* getIsession(Cid_t cid) const override;

    bool isOutgoing() const override;   // true if your user started the call

    int64_t getInitialTimeStamp() const override;
    int64_t getFinalTimeStamp() const override;
    int64_t getInitialOffsetinMs() const override;

    karere::AvFlags getLocalAvFlags() const override;
    void updateAndSendLocalAvFlags(karere::AvFlags flags) override;
    bool isAllowSpeak() const override;

    //
    // ------ end ICall methods -----


    Session* getSession(Cid_t cid);
    std::set<Cid_t> getSessionsCidsByUserHandle(const karere::Id& id);
    void setState(CallState newState);
    static const char *stateToStr(CallState state);

    bool connectSfu(const std::string& sfuUrlStr);
    void joinSfu();

    // generates an ephemeral ECDH X25519 keypair and a signature with format: sesskey|<callId>|<clientId>|<pubkey>
    std::string generateSessionKeyPair();

    // get ephemeral ECDH X25519 keypair for the current call session
    const mega::ECDH* getMyEphemeralKeyPair() const;

    void createTransceivers(size_t &hiresTrackIndex);  // both, for sending your audio/video and for receiving from participants
    void getLocalStreams(); // update video and audio tracks based on AV flags and call state (on-hold)
    void sfuDisconnect(const TermCode &termCode, bool hadParticipants);

    // ordered call disconnect by sending BYE command before performing SFU and media channel disconnect
    void orderedCallDisconnect(TermCode termCode, const std::string &msg);

    // immediate disconnect (without sending BYE command) from SFU and media channel, and also clear call resources
    void immediateCallDisconnect(const TermCode& termCode);

    // clear call resources
    void clearResources(const TermCode& termCode);

    // disconnect from media channel (MyPeerConnection)
    void mediaChannelDisconnect(bool releaseDevices = false);

    // set temporal endCallReason (when call is not destroyed immediately)
    void setTempEndCallReason(uint8_t reason);

    // set definitive endCallReason
    void setEndCallReason(uint8_t reason);
    std::string endCallReasonToString(const EndCallReason &reason) const;
    std::string connectionTermCodeToString(const TermCode &termcode) const;
    bool isValidConnectionTermcode(TermCode termCode) const;
    void sendStats(const TermCode& termCode);
    static EndCallReason getEndCallReasonFromTermcode(const TermCode& termCode);

    void clearParticipants();
    std::string getKeyFromPeer(Cid_t cid, Keyid_t keyid);
    bool hasCallKey();

    sfu::Peer &getMyPeer();
    sfu::SfuClient& getSfuClient();
    std::map<Cid_t, std::unique_ptr<Session>>& getSessions();
    void takeVideoDevice();
    void releaseVideoDevice();
    bool hasVideoDevice();
    void freeVideoTracks(bool releaseSlots = false);
    void freeAudioTrack(bool releaseSlot = false);
    // enable/disable video tracks depending on the video's flag and the call on-hold
    void updateVideoTracks();
    void updateNetworkQuality(int networkQuality);
    void setDestroying(bool isDestroying);
    bool isDestroying();
<<<<<<< HEAD
    void generateEphemeralKeyPair();
    void addPeer(sfu::Peer& peer, const std::string& ephemeralPubKeyDerived);
    // an external event from SFU requires to mute our client (audio flag is already unset from the SFU's viewpoint)
    void muteMyClientFromSfu();

    // parse received ephemeral public key string (publickey:signature)
    std::pair<std::string, std::string>splitPubKey(const std::string &keyStr) const;

    // verify signature for received ephemeral key
    promise::Promise<bool> verifySignature(const Cid_t cid, const uint64_t userid, const std::string& pubkey, const std::string& signature);
=======
>>>>>>> bb292f43

    // --- SfuInterface methods ---
    bool handleAvCommand(Cid_t cid, unsigned av, uint32_t aMid) override;
    bool handleAnswerCommand(Cid_t cid, std::shared_ptr<sfu::Sdp> spd, uint64_t ts, std::vector<sfu::Peer>& peers, const std::map<Cid_t, std::string>& keystrmap, const std::map<Cid_t, sfu::TrackDescriptor>& vthumbs, const std::map<Cid_t, sfu::TrackDescriptor>& speakers, std::set<karere::Id>& moderators, bool ownMod) override;
    bool handleKeyCommand(const Keyid_t& keyid, const Cid_t& cid, const std::string& key) override;
    bool handleVThumbsCommand(const std::map<Cid_t, sfu::TrackDescriptor> &videoTrackDescriptors) override;
    bool handleVThumbsStartCommand() override;
    bool handleVThumbsStopCommand() override;
    bool handleHiResCommand(const std::map<Cid_t, sfu::TrackDescriptor> &videoTrackDescriptors) override;
    bool handleHiResStartCommand() override;
    bool handleHiResStopCommand() override;
    bool handleSpeakReqsCommand(const std::vector<Cid_t> &speakRequests) override;
    bool handleSpeakReqDelCommand(Cid_t cid) override;
    bool handleSpeakOnCommand(Cid_t cid) override;
    bool handleSpeakOffCommand(Cid_t cid) override;
    bool handlePeerJoin(Cid_t cid, uint64_t userid, sfu::SfuProtocol sfuProtoVersion, int av, std::string& keyStr, std::vector<std::string> &ivs) override;
    bool handlePeerLeft(Cid_t cid, unsigned termcode) override;
    bool handleBye(unsigned termcode) override;
    void onSfuDisconnected() override;
    void onSendByeCommand() override;
    bool handleModAdd (uint64_t userid) override;
    bool handleModDel (uint64_t userid) override;
    bool handleHello (const Cid_t cid, const unsigned int nAudioTracks, const unsigned int nVideoTracks,
                      const std::set<karere::Id>& mods, const bool wr, const bool allowed,
                      const std::map<karere::Id, bool>& wrUsers) override;

    bool error(unsigned int code, const std::string& errMsg) override;
    bool processDeny(const std::string& cmd, const std::string& msg) override;
    void logError(const char* error) override;

    // PeerConnectionInterface events
    void onAddStream(rtc::scoped_refptr<webrtc::MediaStreamInterface> stream);
    void onTrack(rtc::scoped_refptr<webrtc::RtpTransceiverInterface> transceiver);
    void onRemoveTrack(rtc::scoped_refptr<webrtc::RtpReceiverInterface> receiver);
    void onConnectionChange(webrtc::PeerConnectionInterface::PeerConnectionState newState);

protected:
    /* if we are connected to chatd, this participant list will be managed exclusively by meetings related chatd commands
     * if we are disconnected from chatd (chatd connectivity lost), but still participating in a call, peerleft and peerjoin SFU commands
     * could also add/remove participants to this list, in order to keep participants up to date */
    std::set<karere::Id> mParticipants;
    karere::Id mCallid;
    karere::Id mChatid;
    karere::Id mCallerId;
    CallState mState = CallState::kStateUninitialized;
    bool mIsRinging = false;

    // (just for 1on1 calls) flag to indicate that outgoing ringing sound is reproducing
    // no need to reset this flag as 1on1 calls, are destroyed when any of the participants hangs up
    bool mIsOutgoingRinging = false;
    bool mIgnored = false;
    bool mIsOwnClientCaller = false; // flag to indicate if our client is the caller
    bool mIsDestroying = false;

    // this flag indicates if we are reconnecting to chatd or not, in order to update mParticipants from chatd or SFU (in case we have lost chatd connectivity)
    bool mIsReconnectingToChatd = false;

    // state of request to speak for own user in this call
    SpeakerState mSpeakerState = SpeakerState::kPending;

    int64_t mInitialTs = 0; // when we joined the call (seconds)
    int64_t mOffset = 0;    // duration of call when we joined (millis)
    int64_t mFinalTs = 0;   // end of the call (seconds)
    bool mAudioLevelMonitor = false;

    // Number of SFU->client audio tracks that the client must allocate. This is equal to the maximum number of simultaneous speakers the call supports.
    uint32_t mNumInputAudioTracks = 0;

    // Number of SFU->client video tracks that the client must allocate. This is equal to the maximum number of simultaneous video tracks the call supports.
    uint32_t mNumInputVideoTracks = 0;

    // timer to check stats in order to detect local audio level (for remote audio level, audio monitor does it)
    megaHandle mVoiceDetectionTimer = 0;

    int mNetworkQuality = rtcModule::kNetworkQualityGood;
    bool mIsGroup = false;
    TermCode mTermCode = kInvalidTermCode;
    TermCode mTempTermCode = kInvalidTermCode;
    uint8_t mEndCallReason = kInvalidReason;
    uint8_t mTempEndCallReason = kInvalidReason;

    CallHandler& mCallHandler;
    MyMegaApi& mMegaApi;
    sfu::SfuClient& mSfuClient;
    sfu::SfuConnection* mSfuConnection = nullptr;   // owned by the SfuClient::mConnections, here for convenience

    // represents the Media channel connection (via WebRTC) between the local device and SFU.
    artc::MyPeerConnection<Call> mRtcConn;
    std::string mSdpStr;   // session description provided by WebRTC::createOffer()
    std::unique_ptr<LocalSlot> mAudio;
    std::unique_ptr<LocalSlot> mVThumb;
    bool mVThumbActive = false;  // true when sending low res video
    std::unique_ptr<LocalSlot> mHiRes;
    bool mHiResActive = false;  // true when sending high res video
    std::map<uint32_t, std::unique_ptr<RemoteSlot>> mReceiverTracks;  // maps 'mid' to 'Slot'
    std::map<Cid_t, std::unique_ptr<Session>> mSessions;
    std::unique_ptr<sfu::Peer> mMyPeer;
    uint8_t mMaxPeers = 0; // maximum number of peers (excluding yourself), seen throughout the call

    // call key for public chats (128-bit key)
    std::string mCallKey;

    // this flag prevents that we start multiple joining attempts for a call
    bool mIsJoining;
    RtcModuleSfu& mRtc;
    artc::VideoManager* mVideoManager = nullptr;

    megaHandle mConnectTimer = 0;    // Handler of the timeout for call re/connecting
    megaHandle mStatsTimer = 0;
    rtc::scoped_refptr<webrtc::RTCStatsCollectorCallback> mStatConnCallback;
    Stats mStats;
    SvcDriver mSvcDriver;

    /*
     * List of participants with moderator role
     *
     * This list must be updated with any of the following events, independently if those users
     * currently has answered or not the call.
     *
     * The information about moderator role is only updated from SFU.
     *  1) ANSWER command: When user receives Answer call, SFU will provide a list with current moderators for this call
     *  2) ADDMOD command: informs that a peer has been granted with moderator role
     *  3) DELMOD command: informs that a peer has been removed it's moderator role
     *
     *  Participants with moderator role can:
     *  - End groupal calls for all participants
     *  - Approve/reject speaker requests
     */
    std::set<karere::Id> mModerators;

    // symetric cipher for media key encryption
    mega::SymmCipher mSymCipher;

    // ephemeral X25519 EC key pair for current session
    std::unique_ptr<mega::ECDH> mEphemeralKeyPair;

    Keyid_t generateNextKeyId();
    void generateAndSendNewMediakey(bool reset = false);
    // associate slots with their corresponding sessions (video)
    void handleIncomingVideo(const std::map<Cid_t, sfu::TrackDescriptor> &videotrackDescriptors, VideoResolution videoResolution);
    // associate slots with their corresponding sessions (audio)
    void addSpeaker(Cid_t cid, const sfu::TrackDescriptor &speaker);
    void removeSpeaker(Cid_t cid);
    const std::string &getCallKey() const;
    // enable/disable audio track depending on the audio's flag, the speaker is allowed and the call on-hold
    void updateAudioTracks();
    void attachSlotToSession (Cid_t cid, RemoteSlot *slot, bool audio, VideoResolution hiRes);
    void initStatsValues();
    void enableStats();
    void disableStats();
    void adjustSvcByStats();
    void collectNonRTCStats();
    // ask the SFU to get higher/lower (spatial + temporal) quality of HighRes video (thanks to SVC), automatically due to network quality
    void updateSvcQuality(int8_t delta);
    void resetLocalAvFlags();
    bool isUdpDisconnected() const;
    bool isTermCodeRetriable(const TermCode& termCode) const;
    bool isDisconnectionTermcode(const TermCode& termCode) const;
    Cid_t getOwnCid() const;
    void setSessionModByUserId(uint64_t userid, bool isMod);
    void setOwnModerator(bool isModerator);

    // initializes a new pair of keys x25519 (for session key)
    void generateEphemeralKeyPair();

    // generates salt with two of 8-Byte stream encryption iv of the peer and two of our 8-Byte stream encryption iv sorted alphabetically
    std::vector<mega::byte> generateEphemeralKeyIv(const std::vector<std::string>& peerIvs, const std::vector<std::string>& myIvs) const;

    // sets the ephemeral pub key for the peer, stores the peer in `mSessions` and calls back onNewSession()
    void addPeer(sfu::Peer& peer, const std::string& ephemeralPubKeyDerived);

    // parse received ephemeral public key string (publickey:signature)
    std::pair<std::string, std::string> splitPubKey(const std::string &keyStr) const;

    // verify signature for received ephemeral key
    promise::Promise<bool> verifySignature(const Cid_t cid, const uint64_t userid, const std::string& pubkey, const std::string& signature);
};

class RtcModuleSfu : public RtcModule, public VideoSink
{
public:
    RtcModuleSfu(MyMegaApi &megaApi, CallHandler &callhandler, DNScache &dnsCache,
                 WebsocketsIO& websocketIO, void *appCtx,
                 rtcModule::RtcCryptoMeetings* rRtcCryptoMeetings);
    ICall* findCall(const karere::Id &callid) const override;
    ICall* findCallByChatid(const karere::Id &chatid) const override;
    bool isCallStartInProgress(const karere::Id &chatid) const override;
    bool selectVideoInDevice(const std::string& device) override;
    void getVideoInDevices(std::set<std::string>& devicesVector) override;
    promise::Promise<void> startCall(const karere::Id &chatid, karere::AvFlags avFlags, bool isGroup, const karere::Id &schedId, std::shared_ptr<std::string> unifiedKey = nullptr) override;
    void takeDevice() override;
    void releaseDevice() override;
    void addLocalVideoRenderer(const karere::Id& chatid, IVideoRenderer *videoRederer) override;
    void removeLocalVideoRenderer(const karere::Id& chatid) override;
    void onMediaKeyDecryptionFailed(const std::string& err);

    std::vector<karere::Id> chatsWithCall() override;
    unsigned int getNumCalls() override;
    const std::string& getVideoDeviceSelected() const override;
    sfu::SfuClient& getSfuClient() override;
    DNScache& getDnsCache() override;

    void orderedDisconnectAndCallRemove(rtcModule::ICall* iCall, EndCallReason reason, TermCode connectionTermCode) override;
    void immediateRemoveCall(Call* call, uint8_t reason, TermCode connectionTermCode);

    void handleJoinedCall(const karere::Id &chatid, const karere::Id &callid, const std::set<karere::Id>& usersJoined) override;
    void handleLeftCall(const karere::Id &chatid, const karere::Id &callid, const std::set<karere::Id>& usersLeft) override;
    void handleNewCall(const karere::Id &chatid, const karere::Id &callerid, const karere::Id &callid, bool isRinging, bool isGroup, std::shared_ptr<std::string> callKey = nullptr) override;

    void OnFrame(const webrtc::VideoFrame& frame) override;

    artc::VideoManager* getVideoDevice();
    void changeDevice(const std::string& device, bool shouldOpen);
    void openDevice();
    void closeDevice();

    void* getAppCtx();
    std::string getDeviceInfo() const;

private:
    std::map<karere::Id, std::unique_ptr<Call>> mCalls;
    CallHandler& mCallHandler;
    MyMegaApi& mMegaApi;
    DNScache &mDnsCache;
    std::unique_ptr<sfu::SfuClient> mSfuClient;
    std::string mVideoDeviceSelected;
    rtc::scoped_refptr<artc::VideoManager> mVideoDevice;
    // count of times the device has been taken (without being released)
    unsigned int mDeviceTakenCount = 0;
    std::map<karere::Id, std::unique_ptr<IVideoRenderer>> mRenderers;
    std::map<karere::Id, VideoSink> mVideoSink;
    void* mAppCtx = nullptr;
    std::set<karere::Id> mCallStartAttempts;
};

void globalCleanup();

#endif
}


#endif // WEBRTCSFU_H<|MERGE_RESOLUTION|>--- conflicted
+++ resolved
@@ -419,19 +419,6 @@
     void updateNetworkQuality(int networkQuality);
     void setDestroying(bool isDestroying);
     bool isDestroying();
-<<<<<<< HEAD
-    void generateEphemeralKeyPair();
-    void addPeer(sfu::Peer& peer, const std::string& ephemeralPubKeyDerived);
-    // an external event from SFU requires to mute our client (audio flag is already unset from the SFU's viewpoint)
-    void muteMyClientFromSfu();
-
-    // parse received ephemeral public key string (publickey:signature)
-    std::pair<std::string, std::string>splitPubKey(const std::string &keyStr) const;
-
-    // verify signature for received ephemeral key
-    promise::Promise<bool> verifySignature(const Cid_t cid, const uint64_t userid, const std::string& pubkey, const std::string& signature);
-=======
->>>>>>> bb292f43
 
     // --- SfuInterface methods ---
     bool handleAvCommand(Cid_t cid, unsigned av, uint32_t aMid) override;
@@ -594,6 +581,9 @@
     void setSessionModByUserId(uint64_t userid, bool isMod);
     void setOwnModerator(bool isModerator);
 
+    // an external event from SFU requires to mute our client (audio flag is already unset from the SFU's viewpoint)
+    void muteMyClientFromSfu();
+
     // initializes a new pair of keys x25519 (for session key)
     void generateEphemeralKeyPair();
 
@@ -604,7 +594,7 @@
     void addPeer(sfu::Peer& peer, const std::string& ephemeralPubKeyDerived);
 
     // parse received ephemeral public key string (publickey:signature)
-    std::pair<std::string, std::string> splitPubKey(const std::string &keyStr) const;
+    std::pair<std::string, std::string>splitPubKey(const std::string &keyStr) const;
 
     // verify signature for received ephemeral key
     promise::Promise<bool> verifySignature(const Cid_t cid, const uint64_t userid, const std::string& pubkey, const std::string& signature);
