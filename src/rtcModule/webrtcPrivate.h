--- conflicted
+++ resolved
@@ -168,26 +168,6 @@
         kActive = 2,
     };
 
-<<<<<<< HEAD
-=======
-    typedef struct AvailableTracks
-    {
-        bool hasHiresTrack(Cid_t cid);
-        bool hasLowresTrack(Cid_t cid);
-        bool hasVoiceTrack(Cid_t cid);
-        void updateHiresTrack(Cid_t cid, bool add);
-        void updateLowresTrack(Cid_t cid, bool add);
-        void updateSpeakTrack(Cid_t cid, bool add);
-        karere::AvFlags& getTracksByCid(Cid_t cid);
-        void addCid(Cid_t cid);
-        void removeCid(Cid_t cid);
-        bool hasCid(Cid_t cid);
-        void clear();
-        std::map<Cid_t, karere::AvFlags>& getTracks();
-        std::map<Cid_t, karere::AvFlags> mTracks;
-    } AvailableTracks_t;
-
->>>>>>> 3bc4f7ba
     Call(karere::Id callid, karere::Id chatid, karere::Id callerid, bool isRinging, IGlobalCallHandler &globalCallHandler, MyMegaApi& megaApi, RtcModuleSfu& rtc, bool isGroup, std::shared_ptr<std::string> callKey = nullptr, karere::AvFlags avflags = 0);
     virtual ~Call();
     karere::Id getCallid() const override;
