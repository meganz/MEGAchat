#ifndef WEBRTCSFU_H
#define WEBRTCSFU_H

#include <logger.h>
#include <rtcModule/webrtcAdapter.h>
#include <rtcModule/webrtc.h>
#include <rtcModule/rtcStats.h>
#include <sfu.h>
#include <IVideoRenderer.h>

#include <map>

namespace rtcModule
{
#ifndef KARERE_DISABLE_WEBRTC
class RtcModuleSfu;
class Call;
class Session;

class AudioLevelMonitor : public webrtc::AudioTrackSinkInterface, public karere::DeleteTrackable
{
    public:
    AudioLevelMonitor(Call &call, int32_t cid = -1);
    void OnData(const void *audio_data,
                        int bits_per_sample,
                        int sample_rate,
                        size_t number_of_channels,
                        size_t number_of_frames) override;
    bool hasAudio();
    void onAudioDetected(bool audioDetected);

private:
    time_t mPreviousTime = 0;
    Call &mCall;
    bool mAudioDetected = false;
    int32_t mCid;
};

/**
 * This class represent a generic instance to manage webrtc Transceiver
 * A Transceiver is an element used to send or receive datas
 */
class Slot
{
public:
    virtual ~Slot();
    webrtc::RtpTransceiverInterface* getTransceiver() { return mTransceiver.get(); }
    IvStatic_t getIv() const { return mIv; }
    uint32_t getTransceiverMid() const;
protected:
    Call &mCall;
    IvStatic_t mIv = 0;
    rtc::scoped_refptr<webrtc::RtpTransceiverInterface> mTransceiver;

    Slot(Call& call, rtc::scoped_refptr<webrtc::RtpTransceiverInterface> transceiver);
};

/**
 * This class represent a webrtc transceiver for local audio and low resolution video
 */
class LocalSlot : public Slot
{
public:
    LocalSlot(Call& call, rtc::scoped_refptr<webrtc::RtpTransceiverInterface> transceiver);
    void createEncryptor();
    void generateRandomIv();
};

/**
 * This class represent a webrtc transceiver for local high resolution video
 */
class LocalHighResolutionSlot : public LocalSlot
{
public:
     LocalHighResolutionSlot(Call& call, rtc::scoped_refptr<webrtc::RtpTransceiverInterface> transceiver);
     void updateSentLayers(int8_t sentLayers);
     void setTsStart(::mega::m_time_t t);
     ::mega::m_time_t getTsStart();
     int8_t getSentLayers();

private:
    ::mega::m_time_t mTsStart;
    int8_t mSentLayers;
};

/**
 * This class represent a generic instance to manage remote webrtc Transceiver
 */
class RemoteSlot : public Slot
{
public:
    virtual ~RemoteSlot() {}
    virtual void createDecryptor(Cid_t cid, IvStatic_t iv);
    virtual void release();
    Cid_t getCid() const { return mCid; }

protected:
    Cid_t mCid = 0;
    RemoteSlot(Call& call, rtc::scoped_refptr<webrtc::RtpTransceiverInterface> transceiver);
    void assign(Cid_t cid, IvStatic_t iv);

private:
    void enableTrack(bool enable, TrackDirection direction);
};

class VideoSink : public rtc::VideoSinkInterface<webrtc::VideoFrame>, public karere::DeleteTrackable
{
public:
    VideoSink();
    virtual ~VideoSink();
    void setVideoRender(IVideoRenderer* videoRenderer);
    virtual void OnFrame(const webrtc::VideoFrame& frame) override;
private:
    std::unique_ptr<IVideoRenderer> mRenderer;
};

/**
 * This class represent a generic instance to manage removte video webrtc Transceiver
 */
class RemoteVideoSlot : public RemoteSlot, public VideoSink
{
public:
    RemoteVideoSlot(Call& call, rtc::scoped_refptr<webrtc::RtpTransceiverInterface> transceiver);
    ~RemoteVideoSlot();
    void enableTrack();
    void assignVideoSlot(Cid_t cid, IvStatic_t iv, VideoResolution videoResolution);
    void release() override;
    VideoResolution getVideoResolution() const;
    bool hasTrack();

private:
    VideoResolution mVideoResolution = kUndefined;
};

/**
 * This class represent a generic instance to manage remote audio webrtc Transceiver
 */
class RemoteAudioSlot : public RemoteSlot
{
public:
    RemoteAudioSlot(Call& call, rtc::scoped_refptr<webrtc::RtpTransceiverInterface> transceiver);
    void assignAudioSlot(Cid_t cid, IvStatic_t iv);
    void enableAudioMonitor(bool enable);
    void createDecryptor(Cid_t cid, IvStatic_t iv) override;
    void release() override;

private:
    std::unique_ptr<AudioLevelMonitor> mAudioLevelMonitor;
    bool mAudioLevelMonitorEnabled = false;
};

/**
 * @brief The Session class
 *
 * A session is used to manage the slots available for a peer
 * in a all. It implements the ISession interface, and provides
 * callbacks through the SessionHandler.
 *
 * The Session itself is created right before the CallHandler::onNewSession()
 */
class Session : public ISession
{
public:
    Session(const sfu::Peer& peer);
    ~Session();

    const sfu::Peer &getPeer() const;
    void setVThumSlot(RemoteVideoSlot* slot);
    void setHiResSlot(RemoteVideoSlot* slot);
    void setAudioSlot(RemoteAudioSlot *slot);
    void addKey(Keyid_t keyid, const std::string& key);
    void setAvFlags(karere::AvFlags flags);

    RemoteAudioSlot* getAudioSlot();
    RemoteVideoSlot* getVthumSlot();
    RemoteVideoSlot* getHiResSlot();

    void disableAudioSlot();
    void setSpeakRequested(bool requested);
    void setAudioDetected(bool audioDetected);    
    void notifyHiResReceived();
    void notifyLowResReceived();
    void disableVideoSlot(VideoResolution videoResolution);

    // ISession methods (called from intermediate layer, upon SessionHandler callbacks and others)
    karere::Id getPeerid() const override;
    Cid_t getClientid() const override;
    SessionState getState() const override;
    karere::AvFlags getAvFlags() const override;
    bool isAudioDetected() const override;
    bool hasRequestSpeak() const override;
    void setSessionHandler(SessionHandler* sessionHandler) override;
    void setVideoRendererVthumb(IVideoRenderer *videoRenderer) override;
    void setVideoRendererHiRes(IVideoRenderer *videoRenderer) override;
    bool hasHighResolutionTrack() const override;
    bool hasLowResolutionTrack() const override;

private:
    // Data about the partipant in the call relative to this session
    sfu::Peer mPeer;

    // ---- SLOTs -----
    // Ownership is kept by the Call

    RemoteVideoSlot* mVthumSlot = nullptr;
    RemoteVideoSlot* mHiresSlot = nullptr;
    RemoteAudioSlot* mAudioSlot = nullptr;

    // To notify events about the session to the app (intermediate layer)
    std::unique_ptr<SessionHandler> mSessionHandler = nullptr;

    bool mHasRequestSpeak = false;
    bool mAudioDetected = false;

    // Session starts directly in progress: the SFU sends the tracks immediately from new peer
    SessionState mState = kSessStateInProgress;
};

/**
 * @brief Configure scalable video coding based on webrtc stats
 *
 * It's only applied to high resolution video
 */
class SvcDriver
{
public:
    static const uint8_t kMaxQualityIndex = 6;
    static const int kMinTimeBetweenSwitches = 6;   // minimum period between SVC switches in seconds

    // boundaries for switching to lower/higher quality.
    // if rtt moving average goes outside of these boundaries, switching occurs.
    static const int kRttLowerHeadroom = 30;
    static const int kRttUpperHeadroom = 250;

    SvcDriver();
    bool setSvcLayer(int8_t delta, int8_t &rxSpt, int8_t &rxTmp, int8_t &rxStmp, int8_t &txSpt);
    uint8_t mCurrentSvcLayerIndex;

    double mPacketLostLower;
    double mPacketLostUpper;
    double mLowestRttSeen;
    double mRttLower;
    double mRttUpper;
    double mMovingAverageRtt;
    double mMovingAveragePlost;
    time_t mTsLastSwitch;
};

/**
* @brief The Call class
*
* This object is created upon OP_JOINEDCALL (or OP_CALLSTATE).
* It implements ICall interface for the intermediate layer.
*/
class Call : public karere::DeleteTrackable, public sfu::SfuInterface, public ICall
{
public:
    enum SpeakerState
    {
        kNoSpeaker = 0,
        kPending = 1,
        kActive = 2,
    };

    Call(karere::Id callid, karere::Id chatid, karere::Id callerid, bool isRinging, CallHandler& callHandler, MyMegaApi& megaApi, RtcModuleSfu& rtc, bool isGroup, std::shared_ptr<std::string> callKey = nullptr, karere::AvFlags avflags = 0);
    virtual ~Call();


    // ---- ICall methods ----
    //
    karere::Id getChatid() const override;
    karere::Id getCallerid() const override;
    CallState getState() const override;
    // returns true if your user participates of the call
    bool participate() override;
    bool isJoining() const override;
    bool hasVideoSlot(Cid_t cid, bool highRes = true) const override;
    int getNetworkQuality() const override;
    TermCode getTermCode() const override;
    uint8_t getEndCallReason() const override;

    // called upon reception of OP_JOINEDCALL from chatd
    void addParticipant(karere::Id peer) override;
    // called upon reception of OP_LEFTCALL from chatd
    void removeParticipant(karere::Id peer) override;
    // check if our peer is participating in the call (called from chatd)
    bool isOtherClientParticipating() override;

    // called from chatd::onDisconnect() to remove peers from the call when disconnected from chatd
    void onDisconnectFromChatd() override;
    // called from chatd::setState(online) to reconnect to SFU
    void reconnectToSfu() override;

    promise::Promise<void> hangup() override;
    promise::Promise<void> endCall(int reason = chatd::kDefault) override;  // only used on 1on1 when incoming call is rejected
    promise::Promise<void> join(karere::AvFlags avFlags) override;

    // (for your own audio level)
    void enableAudioLevelMonitor(bool enable) override;
    bool isAudioLevelMonitorEnabled() const override;
    bool isAudioDetected() const override;

    // called when the user wants to "mute" an incoming call (the call is kept in ringing state)
    void ignoreCall() override;
    bool isIgnored() const override;

    void setRinging(bool ringing) override;
    bool isRinging() const override;    // (always false for outgoing calls)

    void setOnHold() override;
    void releaseOnHold() override;

    void setCallerId(karere::Id callerid) override;
    karere::Id getCallid() const override;

    // request to speak, or cancels a previous request (add = false)
    void requestSpeaker(bool add = true) override;
    bool hasRequestSpeak() const override;

    // get the list of users that have requested to speak
    std::vector<Cid_t> getSpeakerRequested() override;

    // allows to approve/deny requests to speak from other users (only allowed for moderators)
    void approveSpeakRequest(Cid_t cid, bool allow) override;
    bool isSpeakAllow() const override; // true if request has been approved
    void stopSpeak(Cid_t cid = 0) override; // after been approved

    void requestHighResolutionVideo(Cid_t cid, int quality) override;
    void stopHighResolutionVideo(std::vector<Cid_t> &cids) override;

    void requestLowResolutionVideo(std::vector<Cid_t> &cids) override;
    void stopLowResolutionVideo(std::vector<Cid_t> &cids) override;

    // ask the SFU to get higher/lower (spatial) quality of HighRes video (thanks to SVC), on demand by the app
    void requestHiResQuality(Cid_t cid, int quality) override;

    std::vector<karere::Id> getParticipants() const override;
    std::vector<Cid_t> getSessionsCids() const override;
    ISession* getIsession(Cid_t cid) const override;

    bool isOutgoing() const override;   // true if your user started the call

    int64_t getInitialTimeStamp() const override;
    int64_t getFinalTimeStamp() const override;
    int64_t getInitialOffset() const override;

    karere::AvFlags getLocalAvFlags() const override;
    void updateAndSendLocalAvFlags(karere::AvFlags flags) override;
    void setAudioDetected(bool audioDetected) override;

    //
    // ------ end ICall methods -----


    Session* getSession(Cid_t cid);

    void setState(CallState newState);
    static const char *stateToStr(CallState state);

    bool connectSfu(const std::string& sfuUrlStr);
    void joinSfu();

    void createTransceivers(size_t &hiresTrackIndex);  // both, for sending your audio/video and for receiving from participants
    void getLocalStreams(); // update video and audio tracks based on AV flags and call state (on-hold)

    void disconnect(TermCode termCode, const std::string& msg = "");
    void handleCallDisconnect();
    void setEndCallReason(uint8_t reason);

    std::string getKeyFromPeer(Cid_t cid, Keyid_t keyid);
    bool hasCallKey();
    sfu::Peer &getMyPeer();
    sfu::SfuClient& getSfuClient();
    std::map<Cid_t, std::unique_ptr<Session>>& getSessions();
    void takeVideoDevice();
    void releaseVideoDevice();
    bool hasVideoDevice();
    void freeVideoTracks(bool releaseSlots = false);
    void freeAudioTrack(bool releaseSlot = false);
    // enable/disable video tracks depending on the video's flag and the call on-hold
    void updateVideoTracks();

    // --- SfuInterface methods ---
    bool handleAvCommand(Cid_t cid, unsigned av) override;
    bool handleAnswerCommand(Cid_t cid, sfu::Sdp &spd, uint64_t ts, const std::vector<sfu::Peer>&peers, const std::map<Cid_t, sfu::TrackDescriptor> &vthumbs, const std::map<Cid_t, sfu::TrackDescriptor> &speakers) override;
    bool handleKeyCommand(Keyid_t keyid, Cid_t cid, const std::string& key) override;
    bool handleVThumbsCommand(const std::map<Cid_t, sfu::TrackDescriptor> &videoTrackDescriptors) override;
    bool handleVThumbsStartCommand() override;
    bool handleVThumbsStopCommand() override;
    bool handleHiResCommand(const std::map<Cid_t, sfu::TrackDescriptor> &videoTrackDescriptors) override;
    bool handleHiResStartCommand() override;
    bool handleHiResStopCommand() override;
    bool handleSpeakReqsCommand(const std::vector<Cid_t> &speakRequests) override;
    bool handleSpeakReqDelCommand(Cid_t cid) override;
    bool handleSpeakOnCommand(Cid_t cid, sfu::TrackDescriptor speaker) override;
    bool handleSpeakOffCommand(Cid_t cid) override;
    bool handlePeerJoin(Cid_t cid, uint64_t userid, int av) override;
    bool handlePeerLeft(Cid_t cid) override;
    void onSfuConnected() override;

    bool error(unsigned int code, const std::string& errMsg) override;
    void logError(const char* error) override;

    // PeerConnectionInterface events
    void onAddStream(rtc::scoped_refptr<webrtc::MediaStreamInterface> stream);
    void onTrack(rtc::scoped_refptr<webrtc::RtpTransceiverInterface> transceiver);
    void onRemoveTrack(rtc::scoped_refptr<webrtc::RtpReceiverInterface> receiver);
    void onConnectionChange(webrtc::PeerConnectionInterface::PeerConnectionState newState);

protected:
    std::vector<karere::Id> mParticipants; // managed exclusively by meetings related chatd commands
    karere::Id mCallid;
    karere::Id mChatid;
    karere::Id mCallerId;
    CallState mState = CallState::kStateInitial;
    bool mIsRinging = false;
    bool mIgnored = false;

    // state of request to speak for own user in this call
    SpeakerState mSpeakerState = SpeakerState::kPending;

    int64_t mInitialTs = 0; // when we joined the call
    int64_t mOffset = 0;    // duration of call when we joined
    int64_t mFinalTs = 0;   // end of the call
    bool mAudioDetected = false;

    // timer to check stats in order to detect local audio level (for remote audio level, audio monitor does it)
    megaHandle mVoiceDetectionTimer = 0;

    int mNetworkQuality = kNetworkQualityDefault;
    bool mIsGroup = false;
    TermCode mTermCode = kInvalidTermCode;
<<<<<<< HEAD
=======
    uint8_t mEndCallReason = kInvalidReason;

>>>>>>> f90f3212
    std::string mSfuUrl;
    CallHandler& mCallHandler;
    MyMegaApi& mMegaApi;
    sfu::SfuClient& mSfuClient;
    sfu::SfuConnection* mSfuConnection = nullptr;   // owned by the SfuClient::mConnections, here for convenience

    artc::MyPeerConnection<Call> mRtcConn;
    std::string mSdpStr;   // session description provided by WebRTC::createOffer()
    std::unique_ptr<LocalSlot> mAudio;
    std::unique_ptr<LocalSlot> mVThumb;
    bool mVThumbActive = false;  // true when sending low res video
    std::unique_ptr<LocalHighResolutionSlot> mHiRes;
    bool mHiResActive = false;  // true when sending high res video
    std::map<uint32_t, std::unique_ptr<RemoteSlot>> mReceiverTracks;  // maps 'mid' to 'Slot'
    std::map<Cid_t, std::unique_ptr<Session>> mSessions;
    std::unique_ptr<sfu::Peer> mMyPeer;

    // call key for public chats (128-bit key)
    std::string mCallKey;

    // this flag prevents that we start multiple joining attempts for a call
    bool mIsJoining;
    RtcModuleSfu& mRtc;
    artc::VideoManager* mVideoManager = nullptr;

    megaHandle mStatsTimer = 0;
    rtc::scoped_refptr<webrtc::RTCStatsCollectorCallback> mStatConnCallback;
    Stats mStats;
    SvcDriver mSvcDriver;
    Keyid_t generateNextKeyId();
    void generateAndSendNewkey(bool reset = false);
    // associate slots with their corresponding sessions (video)
    void handleIncomingVideo(const std::map<Cid_t, sfu::TrackDescriptor> &videotrackDescriptors, VideoResolution videoResolution);
    // associate slots with their corresponding sessions (audio)
    void addSpeaker(Cid_t cid, const sfu::TrackDescriptor &speaker);
    void removeSpeaker(Cid_t cid);
    const std::string &getCallKey() const;
    // enable/disable audio track depending on the audio's flag, the speaker is allowed and the call on-hold
    void updateAudioTracks();
    void attachSlotToSession (Cid_t cid, RemoteSlot *slot, bool audio, VideoResolution hiRes);
    void enableStats();
    void disableStats();
    void adjustSvcByStats();
    void collectNonRTCStats();
    // ask the SFU to get higher/lower (spatial + temporal) quality of HighRes video (thanks to SVC), automatically due to network quality
    void updateSvcQuality(int8_t delta);
    void updateTransmittedSvcQuality(int8_t txSpt);
};

class RtcModuleSfu : public RtcModule, public VideoSink
{
public:
    RtcModuleSfu(MyMegaApi& megaApi, CallHandler& callhandler, DNScache &dnsCache);
    void init(WebsocketsIO& websocketIO, void *appCtx, RtcCryptoMeetings *rRtcCryptoMeetings) override;
    ICall* findCall(karere::Id callid) override;
    ICall* findCallByChatid(const karere::Id &chatid) override;
    bool isCallStartInProgress(const karere::Id &chatid) const override;
    bool selectVideoInDevice(const std::string& device) override;
    void getVideoInDevices(std::set<std::string>& devicesVector) override;
    promise::Promise<void> startCall(karere::Id chatid, karere::AvFlags avFlags, bool isGroup, std::shared_ptr<std::string> unifiedKey = nullptr) override;
    void takeDevice() override;
    void releaseDevice() override;
    void addLocalVideoRenderer(karere::Id chatid, IVideoRenderer *videoRederer) override;
    void removeLocalVideoRenderer(karere::Id chatid) override;

    std::vector<karere::Id> chatsWithCall() override;
    unsigned int getNumCalls() override;
    const std::string& getVideoDeviceSelected() const override;
    sfu::SfuClient& getSfuClient() override;
    DNScache& getDnsCache() override;

    void removeCall(karere::Id chatid, EndCallReason reason) override;

    void handleJoinedCall(karere::Id chatid, karere::Id callid, const std::vector<karere::Id>& usersJoined) override;
    void handleLeftCall(karere::Id chatid, karere::Id callid, const std::vector<karere::Id>& usersLeft) override;
    void handleNewCall(karere::Id chatid, karere::Id callerid, karere::Id callid, bool isRinging, bool isGroup, std::shared_ptr<std::string> callKey = nullptr) override;

    void OnFrame(const webrtc::VideoFrame& frame) override;

    artc::VideoManager* getVideoDevice();
    void changeDevice(const std::string& device, bool shouldOpen);
    void openDevice();
    void closeDevice();

    void* getAppCtx();
    std::string getDeviceInfo() const;

private:
    std::map<karere::Id, std::unique_ptr<Call>> mCalls;
    CallHandler& mCallHandler;
    MyMegaApi& mMegaApi;
    DNScache &mDnsCache;
    std::unique_ptr<sfu::SfuClient> mSfuClient;
    std::string mVideoDeviceSelected;
    rtc::scoped_refptr<artc::VideoManager> mVideoDevice;
    // count of times the device has been taken (without being released)
    unsigned int mDeviceTakenCount = 0;
    std::map<karere::Id, std::unique_ptr<IVideoRenderer>> mRenderers;
    std::map<karere::Id, VideoSink> mVideoSink;
    void* mAppCtx = nullptr;
    std::set<karere::Id> mCallStartAttempts;
};

void globalCleanup();

#endif
}


#endif // WEBRTCSFU_H<|MERGE_RESOLUTION|>--- conflicted
+++ resolved
@@ -430,11 +430,8 @@
     int mNetworkQuality = kNetworkQualityDefault;
     bool mIsGroup = false;
     TermCode mTermCode = kInvalidTermCode;
-<<<<<<< HEAD
-=======
     uint8_t mEndCallReason = kInvalidReason;
 
->>>>>>> f90f3212
     std::string mSfuUrl;
     CallHandler& mCallHandler;
     MyMegaApi& mMegaApi;
