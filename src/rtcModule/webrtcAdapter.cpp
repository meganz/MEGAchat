#include "webrtcAdapter.h"
#include <rtc_base/ssl_adapter.h>
#include <modules/video_capture/video_capture_factory.h>
#include <api/create_peerconnection_factory.h>
#include <api/audio_codecs/builtin_audio_encoder_factory.h>
#include <api/audio_codecs/builtin_audio_decoder_factory.h>
#include <api/video_codecs/builtin_video_encoder_factory.h>
#include <api/video_codecs/builtin_video_decoder_factory.h>
#include "webrtcAsyncWaiter.h"

#ifdef __ANDROID__

#include <api/peer_connection_interface.h>
#include "api/task_queue/default_task_queue_factory.h"
#include <api/rtc_event_log/rtc_event_log_factory.h>
#include <jni.h>
#include "sdk/android/native_api/audio_device_module/audio_device_android.h"
#include <sdk/android/src/jni/jni_generator_helper.h>
#include "sdk/android/src/jni/audio_device/audio_record_jni.h"
#include "sdk/android/src/jni/audio_device/audio_track_jni.h"
#include "sdk/android/src/jni/audio_device/audio_device_module.h"
#include "sdk/android/native_api/video/video_source.h"
#include "webrtc/sdk/android/native_api/base/init.h"


//#include "base/android/jni_android.h"
//#include <webrtc/api/videosourceproxy.h>
//#include <webrtc/sdk/android/src/jni/androidvideotracksource.h>

extern JavaVM *MEGAjvm;
extern JNIEnv *jenv;
extern jobject globalContext;
extern jclass applicationClass;
extern jmethodID startVideoCaptureMID;
extern jmethodID stopVideoCaptureMID;
extern jmethodID deviceListMID;
extern jobject surfaceTextureHelper;
#endif

namespace artc
{

/** Global PeerConnectionFactory that initializes and holds a webrtc runtime context*/
rtc::scoped_refptr<webrtc::PeerConnectionFactoryInterface> gWebrtcContext = nullptr;
std::unique_ptr<rtc::Thread> gThread = nullptr;

static bool gIsInitialized = false;
AsyncWaiter* gAsyncWaiter = nullptr;

bool isInitialized() { return gIsInitialized; }
bool init(void *appCtx)
{
    //rtc::LogMessage::LogToDebug(rtc::LS_INFO);
    if (gIsInitialized)
        return false;

    rtc::ThreadManager* threadMgr = rtc::ThreadManager::Instance(); //ensure the ThreadManager singleton is created
    auto t = threadMgr->CurrentThread();
    if (t) //Main thread is not wrapper if NO_MAIN_THREAD_WRAPPING is defined when building webrtc
    {
        assert(t->IsOwned());
        t->UnwrapCurrent();
        delete t;
        assert(!threadMgr->CurrentThread());
    }
// Put our custom Thread object in the main thread, so our main thread can process
// webrtc messages, in a non-blocking way, integrated with the application's message loop
    gAsyncWaiter = new AsyncWaiter(appCtx);
    gThread = std::unique_ptr<rtc::Thread>(new rtc::Thread(gAsyncWaiter));
    gAsyncWaiter->setThread(gThread.get());
    gThread->SetName("Main Thread", gThread.get());
    threadMgr->SetCurrentThread(gThread.get());

    if (gWebrtcContext == nullptr)
    {
        rtc::LogMessage::LogToDebug(rtc::LS_INFO);
        gWebrtcContext = webrtc::CreatePeerConnectionFactory(
                    nullptr /* network_thread */, gThread.get() /* worker_thread */,
<<<<<<< HEAD
                    gThread.get() /* signaling_thread */, nullptr /* default_adm */,
=======
                    gThread.get(), nullptr /* default_adm */,
>>>>>>> 8818041d
                    webrtc::CreateBuiltinAudioEncoderFactory(),
                    webrtc::CreateBuiltinAudioDecoderFactory(),
                    webrtc::CreateBuiltinVideoEncoderFactory(),
                    webrtc::CreateBuiltinVideoDecoderFactory(),
                    nullptr /* audio_mixer */, nullptr /* audio_processing */);
    }

    if (!gWebrtcContext)
        throw std::runtime_error("Error creating peerconnection factory");
    gIsInitialized = true;
    return true;
}

void cleanup()
{
    if (!gIsInitialized)
        return;
    gWebrtcContext.release();
    gWebrtcContext = NULL;
    rtc::CleanupSSL();
    rtc::ThreadManager::Instance()->SetCurrentThread(nullptr);
    delete gAsyncWaiter->guiThread();
    delete gAsyncWaiter;
    gAsyncWaiter = nullptr;
    gIsInitialized = false;
}

/** Stream id and other ids generator */
unsigned long generateId()
{
    static unsigned long id = 0;
    return ++id;
}

CaptureModuleLinux::CaptureModuleLinux(const webrtc::VideoCaptureCapability &capabilities, bool remote)
    : mState(webrtc::MediaSourceInterface::kInitializing), mRemote(remote), mCapabilities(capabilities)
{
    mWorkerThreadChecker.Detach();
}

CaptureModuleLinux::~CaptureModuleLinux()
{
}

void CaptureModuleLinux::SetState(webrtc::MediaSourceInterface::SourceState new_state)
{
    if (mState != new_state) {
        mState = new_state;
        FireOnChanged();
    }
}

void CaptureModuleLinux::AddOrUpdateSink(rtc::VideoSinkInterface<webrtc::VideoFrame>* sink, const rtc::VideoSinkWants& wants)
{
    RTC_DCHECK(mWorkerThreadChecker.IsCurrent());
    mBroadcaster.AddOrUpdateSink(sink, wants);
}

void CaptureModuleLinux::RemoveSink(rtc::VideoSinkInterface<webrtc::VideoFrame>* sink)
{
    RTC_DCHECK(mWorkerThreadChecker.IsCurrent());
    mBroadcaster.RemoveSink(sink);
}

bool CaptureModuleLinux::remote() const
{
    return mRemote;
}

void CaptureModuleLinux::OnFrame(const webrtc::VideoFrame& frame)
{
    mBroadcaster.OnFrame(frame);
}

std::set<std::pair<std::string, std::string> > CaptureModuleLinux::getVideoDevices()
{
    std::set<std::pair<std::string, std::string>> videoDevices;
    std::unique_ptr<webrtc::VideoCaptureModule::DeviceInfo> info(webrtc::VideoCaptureFactory::CreateDeviceInfo());
    if (!info) {
        return videoDevices;
    }
    uint32_t numDevices = info->NumberOfDevices();
    for (uint32_t i = 0; i < numDevices; i++)
    {
        char deviceName[256];
        char uniqueName[256];
        std::unique_ptr<webrtc::VideoCaptureModule::DeviceInfo> deviceInfo(webrtc::VideoCaptureFactory::CreateDeviceInfo());
        deviceInfo->GetDeviceName(i, deviceName, sizeof(deviceName), uniqueName, sizeof(uniqueName));
        videoDevices.insert(std::pair<std::string, std::string>(deviceName, uniqueName));
    }

    return videoDevices;
}

void CaptureModuleLinux::openDevice(const std::string &videoDevice)
{
    mCameraCapturer = webrtc::VideoCaptureFactory::Create(videoDevice.c_str());
    if (!mCameraCapturer)
    {
        return;
    }

    mCameraCapturer->RegisterCaptureDataCallback(this);

    std::unique_ptr<webrtc::VideoCaptureModule::DeviceInfo> deviceInfo(webrtc::VideoCaptureFactory::CreateDeviceInfo());
    webrtc::VideoCaptureCapability capabilities;
    deviceInfo->GetCapability(mCameraCapturer->CurrentDeviceName(), 0, capabilities);
    mCapabilities.interlaced = capabilities.interlaced;
    mCapabilities.videoType = webrtc::VideoType::kI420;

    if (mCameraCapturer->StartCapture(mCapabilities) != 0)
    {
        return;
    }

    RTC_CHECK(mCameraCapturer->CaptureStarted());
}

void CaptureModuleLinux::releaseDevice()
{
    if (mCameraCapturer)
    {
        mCameraCapturer->StopCapture();
        mCameraCapturer->DeRegisterCaptureDataCallback();
        mCameraCapturer = nullptr;
    }
}

rtc::scoped_refptr<webrtc::VideoTrackSourceInterface> CaptureModuleLinux::getVideoTrackSource()
{
    return this;
}

CapturerTrackSource* CapturerTrackSource::Create(const webrtc::VideoCaptureCapability &capabilities, const std::string &deviceName)
{
    return new rtc::RefCountedObject<CapturerTrackSource>(capabilities, deviceName);
}

CapturerTrackSource::~CapturerTrackSource()
{
    releaseDevice();
}

std::set<std::pair<std::string, std::string>> CapturerTrackSource::getVideoDevices()
{

#ifdef __APPLE__
    return OBJCCaptureModule::getVideoDevices();
#elif __ANDROID__
    return CaptureModuleAndroid::getVideoDevices();
#else
    return CaptureModuleLinux::getVideoDevices();
#endif
}

void CapturerTrackSource::openDevice(const std::string &videoDevice)
{
    VideoManager *videoManager = dynamic_cast<VideoManager *>(mCaptureModule.get());
    assert(videoManager);
    videoManager->openDevice(videoDevice);
}

void CapturerTrackSource::releaseDevice()
{
    VideoManager *videoManager = dynamic_cast<VideoManager *>(mCaptureModule.get());
    assert(videoManager);
    videoManager->releaseDevice();
}

rtc::scoped_refptr<webrtc::VideoTrackSourceInterface>CapturerTrackSource::getVideoTrackSource()
{
    return mCaptureModule;
}

CapturerTrackSource::CapturerTrackSource(const webrtc::VideoCaptureCapability &capabilities, const std::string &deviceName)
{

#ifdef __APPLE__
    mCaptureModule = rtc::scoped_refptr<webrtc::VideoTrackSourceInterface>(new OBJCCaptureModule(capabilities, deviceName));
#elif __ANDROID__
    JNIEnv* env;
    mCaptureModule = rtc::scoped_refptr<webrtc::VideoTrackSourceInterface>(new CaptureModuleAndroid(capabilities, deviceName));
#else
    mCaptureModule = rtc::scoped_refptr<webrtc::VideoTrackSourceInterface>(new CaptureModuleLinux(capabilities));
#endif
}

#ifdef __ANDROID__
    CaptureModuleAndroid::CaptureModuleAndroid(const webrtc::VideoCaptureCapability &capabilities, const std::string &deviceName)
        : mCapabilities(capabilities)
    {
        JNIEnv* env;
        MEGAjvm->GetEnv((void**)&env, JNI_VERSION_1_6);
        startVideoCaptureMID = env->GetStaticMethodID(applicationClass, "startVideoCapture", "(IIILorg/webrtc/SurfaceTextureHelper;Lorg/webrtc/CapturerObserver;Ljava/lang/String;)V");
        if (!startVideoCaptureMID)
        {
            env->ExceptionClear();
        }

        stopVideoCaptureMID = env->GetStaticMethodID(applicationClass, "stopVideoCapture", "()V");
        if (!stopVideoCaptureMID)
        {
            env->ExceptionClear();
        }

        mVideoSource = webrtc::CreateJavaVideoSource(env, gThread.get(), false, true);
    }

    CaptureModuleAndroid::~CaptureModuleAndroid()
    {
    }

    std::set<std::pair<std::string, std::string>> CaptureModuleAndroid::getVideoDevices()
    {
        std::set<std::pair<std::string, std::string>> devices;
        JNIEnv* env;
        MEGAjvm->GetEnv((void**)&env, JNI_VERSION_1_6);
        if (deviceListMID)
        {
            jobject object = env->CallStaticObjectMethod(applicationClass, deviceListMID);
            jobjectArray* array = reinterpret_cast<jobjectArray*>(&object);
            jsize size = env->GetArrayLength(*array);
            for (jsize i = 0; i < size; i++)
            {
                jstring device = (jstring)env->GetObjectArrayElement(*array, i);
                const char *characters = env->GetStringUTFChars(device, NULL);
                std::string deviceStr = std::string(characters);
                env->ReleaseStringUTFChars(device, characters);
                devices.insert(std::pair<std::string, std::string>(deviceStr, deviceStr));
            }
        }

        return devices;
    }

    void CaptureModuleAndroid::openDevice(const std::string &videoDevice)
    {
        JNIEnv* env;
        MEGAjvm->GetEnv((void**)&env, JNI_VERSION_1_6);
        if (startVideoCaptureMID)
        {
            jstring javaDevice = env->NewStringUTF(videoDevice.c_str());
            env->CallStaticVoidMethod(applicationClass, startVideoCaptureMID, (jint)mCapabilities.width, (jint)mCapabilities.height, (jint)mCapabilities.maxFPS, surfaceTextureHelper, mVideoSource->GetJavaVideoCapturerObserver(env).Release(), javaDevice);
        }
    }

    void CaptureModuleAndroid::releaseDevice()
    {
        JNIEnv* env;
        MEGAjvm->GetEnv((void**)&env, JNI_VERSION_1_6);
        if (stopVideoCaptureMID)
        {
            env->CallStaticVoidMethod(applicationClass, stopVideoCaptureMID);
        }
    }

    rtc::scoped_refptr<webrtc::VideoTrackSourceInterface> CaptureModuleAndroid::getVideoTrackSource()
    {
        return this;
    }

    bool CaptureModuleAndroid::is_screencast() const
    {
        return mVideoSource->is_screencast();
    }

    absl::optional<bool> CaptureModuleAndroid::needs_denoising() const
    {
        return mVideoSource->needs_denoising();
    }

    bool CaptureModuleAndroid::GetStats(Stats* stats)
    {
        return mVideoSource->GetStats(stats);
    }

    webrtc::MediaSourceInterface::SourceState CaptureModuleAndroid::state() const
    {
        return mVideoSource->state();
    }

    bool CaptureModuleAndroid::remote() const
    {
        return mVideoSource->remote();
    }

    void CaptureModuleAndroid::AddOrUpdateSink(rtc::VideoSinkInterface<webrtc::VideoFrame>* sink, const rtc::VideoSinkWants& wants)
    {
        mVideoSource->AddOrUpdateSink(sink, wants);
    }

    void CaptureModuleAndroid::RemoveSink(rtc::VideoSinkInterface<webrtc::VideoFrame>* sink)
    {
        mVideoSource->RemoveSink(sink);
    }

    void CaptureModuleAndroid::AddRef() const
    {
        mRefCount.IncRef();
    }

    rtc::RefCountReleaseStatus CaptureModuleAndroid::Release() const
    {
        const auto status = mRefCount.DecRef();
        if (status == rtc::RefCountReleaseStatus::kDroppedLastRef) {
            delete this;
        }
        return status;
    }

    void CaptureModuleAndroid::RegisterObserver(webrtc::ObserverInterface* observer)
    {
    }

    void CaptureModuleAndroid::UnregisterObserver(webrtc::ObserverInterface* observer)
    {
    }
#endif

}<|MERGE_RESOLUTION|>--- conflicted
+++ resolved
@@ -9,23 +9,14 @@
 #include "webrtcAsyncWaiter.h"
 
 #ifdef __ANDROID__
-
-#include <api/peer_connection_interface.h>
-#include "api/task_queue/default_task_queue_factory.h"
+#include <api/task_queue/default_task_queue_factory.h>
 #include <api/rtc_event_log/rtc_event_log_factory.h>
-#include <jni.h>
-#include "sdk/android/native_api/audio_device_module/audio_device_android.h"
+#include <sdk/android/native_api/audio_device_module/audio_device_android.h">
 #include <sdk/android/src/jni/jni_generator_helper.h>
-#include "sdk/android/src/jni/audio_device/audio_record_jni.h"
-#include "sdk/android/src/jni/audio_device/audio_track_jni.h"
-#include "sdk/android/src/jni/audio_device/audio_device_module.h"
-#include "sdk/android/native_api/video/video_source.h"
-#include "webrtc/sdk/android/native_api/base/init.h"
-
-
-//#include "base/android/jni_android.h"
-//#include <webrtc/api/videosourceproxy.h>
-//#include <webrtc/sdk/android/src/jni/androidvideotracksource.h>
+#include <sdk/android/src/jni/audio_device/audio_record_jni.h>
+#include <sdk/android/src/jni/audio_device/audio_track_jni.h>
+#include <sdk/android/src/jni/audio_device/audio_device_module.h"
+#include <webrtc/sdk/android/native_api/base/init.h>
 
 extern JavaVM *MEGAjvm;
 extern JNIEnv *jenv;
@@ -50,7 +41,6 @@
 bool isInitialized() { return gIsInitialized; }
 bool init(void *appCtx)
 {
-    //rtc::LogMessage::LogToDebug(rtc::LS_INFO);
     if (gIsInitialized)
         return false;
 
@@ -73,14 +63,9 @@
 
     if (gWebrtcContext == nullptr)
     {
-        rtc::LogMessage::LogToDebug(rtc::LS_INFO);
         gWebrtcContext = webrtc::CreatePeerConnectionFactory(
                     nullptr /* network_thread */, gThread.get() /* worker_thread */,
-<<<<<<< HEAD
-                    gThread.get() /* signaling_thread */, nullptr /* default_adm */,
-=======
                     gThread.get(), nullptr /* default_adm */,
->>>>>>> 8818041d
                     webrtc::CreateBuiltinAudioEncoderFactory(),
                     webrtc::CreateBuiltinAudioDecoderFactory(),
                     webrtc::CreateBuiltinVideoEncoderFactory(),
