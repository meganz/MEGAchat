--- conflicted
+++ resolved
@@ -498,14 +498,9 @@
         std::string decryptionKey = mPeer.getKey(auxKeyId);
         if (decryptionKey.empty())
         {
-<<<<<<< HEAD
-            RTCM_LOG_WARNING("validateAndProcessHeader: key doesn't found with keyId: %d -- peerCid expected: %d --- peerCid received: %d", auxKeyId, mPeer.getCid(), peerCid);
-            return static_cast<int>(Status::kFailedToDecrypt); // decryption error
-=======
             RTCM_LOG_WARNING("validateAndProcessHeader: key doesn't found with Frame keyId: %d, mid: %d, peercid: %d, peerid: %s, frameCtr: %d",
                              auxKeyId, mMid, peerCid, mPeer.getPeerid().toString().c_str(), mCtr);
             return static_cast<int>(Status::kRecoverable); // decryption error
->>>>>>> aacacf30
         }
 
         mKeyId = auxKeyId;
