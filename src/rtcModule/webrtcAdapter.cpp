--- conflicted
+++ resolved
@@ -40,16 +40,11 @@
 
     if (gWebrtcContext == nullptr)
     {
-<<<<<<< HEAD
         webrtc::field_trial::InitFieldTrialsFromString("WebRTC-GenericDescriptorAuth/Disabled/");
-=======
         gWorkerThread = rtc::Thread::Create();
         gWorkerThread->Start();
-
         gSignalingThread = rtc::Thread::Create();
         gSignalingThread->Start();
-
->>>>>>> 59197954
         gWebrtcContext = webrtc::CreatePeerConnectionFactory(
                     nullptr /*networThread*/, gWorkerThread.get() /*workThread*/,
                     gSignalingThread.get() /*signaledThread*/, nullptr,
@@ -64,7 +59,6 @@
     if (!gWebrtcContext)
         throw std::runtime_error("Error creating peerconnection factory");
     gIsInitialized = true;
-
     return true;
 }
 
