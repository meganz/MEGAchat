--- conflicted
+++ resolved
@@ -390,10 +390,6 @@
 
     // get keyId for peer
     Keyid_t currentKeyId = mPeer.getCurrentKeyId();
-<<<<<<< HEAD
-    if (currentKeyId != mKeyId)
-    {
-=======
     if (currentKeyId != mKeyId || !mInitialized)
     {
         if (!mInitialized)
@@ -402,7 +398,6 @@
             assert(mKeyId == 0);
         }
 
->>>>>>> df90a6b4
         // If there's no key armed in SymCipher or keyId doesn't match with current one
         mKeyId = currentKeyId;
         std::string encryptionKey = mPeer.getKey(currentKeyId);
@@ -479,10 +474,6 @@
     Cid_t peerCid = 0;
     memcpy(&peerCid, headerData + offset, FRAME_CID_LENGTH);
 
-<<<<<<< HEAD
-    if (auxKeyId != mKeyId)
-    {
-=======
     if (auxKeyId != mKeyId || !mInitialized)
     {
         if (!mInitialized)
@@ -491,7 +482,6 @@
             assert(mKeyId == 0);
         }
 
->>>>>>> df90a6b4
         // If there's no key armed in SymCipher or keyId doesn't match with current one
         std::string decryptionKey = mPeer.getKey(auxKeyId);
         if (decryptionKey.empty())
