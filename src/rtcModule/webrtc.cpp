--- conflicted
+++ resolved
@@ -303,12 +303,8 @@
 {
     if (mState == kStateClientNoParticipating && mIsRinging && !mIsGroup)
     {
-<<<<<<< HEAD
+        // in 1on1 calls, the hangup (reject) by the user while ringing should end the call
         return endCall(chatd::kRejected); // reject 1on1 call while ringing
-=======
-        // in 1on1 calls, the hangup (reject) by the user while ringing should end the call
-        return endCall();
->>>>>>> 9aa1df7f
     }
     else
     {
