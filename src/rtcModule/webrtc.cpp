#include <mega/types.h>
#include <mega/base64.h>
#include <rtcmPrivate.h>
#include <webrtcPrivate.h>
#include <api/video/i420_buffer.h>
#include <libyuv/convert.h>

namespace rtcModule
{

AvailableTracks::AvailableTracks()
{
}

AvailableTracks::~AvailableTracks()
{
}

bool AvailableTracks::hasHiresTrack(Cid_t cid)
{
    karere::AvFlags tracksFlags;
    if (!getTracksByCid(cid, tracksFlags))
    {
        return false;
    }
    return tracksFlags.videoHiRes(); // kHiResVideo => (camera and screen)
}

bool AvailableTracks::hasLowresTrack(Cid_t cid)
{
    karere::AvFlags tracksFlags;
    if (!getTracksByCid(cid, tracksFlags))
    {
        return false;
    }
    return tracksFlags.videoLowRes();  // kLowResVideo => (camera and screen)
}

bool AvailableTracks::hasVoiceTrack(Cid_t cid)
{
    karere::AvFlags tracksFlags;
    if (!getTracksByCid(cid, tracksFlags))
    {
        return false;
    }
    return tracksFlags.has(karere::AvFlags::kAudio);
}

void AvailableTracks::updateHiresTrack(Cid_t cid, bool add)
{
    karere::AvFlags tracksFlags;
    if (!getTracksByCid(cid, tracksFlags))
    {
        return;
    }
    add
        ? tracksFlags.add(karere::AvFlags::kHiResVideo)
        : tracksFlags.remove(karere::AvFlags::kHiResVideo);
}

void AvailableTracks::updateLowresTrack(Cid_t cid, bool add)
{
    karere::AvFlags tracksFlags;
    if (!getTracksByCid(cid, tracksFlags))
    {
        return;
    }
    add
        ? tracksFlags.add(karere::AvFlags::kLowResVideo)
        : tracksFlags.remove(karere::AvFlags::kLowResVideo);
}

void AvailableTracks::updateSpeakTrack(Cid_t cid, bool add)
{
    karere::AvFlags tracksFlags;
    if (!getTracksByCid(cid, tracksFlags))
    {
        return;
    }
    add
        ? tracksFlags.add(karere::AvFlags::kAudio)
        : tracksFlags.remove(karere::AvFlags::kAudio);
}

bool AvailableTracks::getTracksByCid(Cid_t cid, karere::AvFlags& tracksFlags)
{
    if (!hasCid(cid))
    {
        return false;
    }
    tracksFlags = mTracksFlags[cid];
    return true;
}

void AvailableTracks::addCid(Cid_t cid)
{
    if (!hasCid(cid))
    {
        mTracksFlags[cid] = 0;
    }
}

void AvailableTracks::removeCid(Cid_t cid)
{
    mTracksFlags.erase(cid);
}

bool AvailableTracks::hasCid(Cid_t cid)
{
    return (mTracksFlags.find(cid) != mTracksFlags.end());
}

void AvailableTracks::clear()
{
    mTracksFlags.clear();
}

std::map<Cid_t, karere::AvFlags>& AvailableTracks::getTracks()
{
    return mTracksFlags;
}

SvcDriver::SvcDriver ()
    : mCurrentSvcLayerIndex(kMaxQualityIndex), // by default max quality
      mPacketLostLower(0.01),
      mPacketLostUpper(1),
      mLowestRttSeen(10000),
      mRttLower(0),
      mRttUpper(0),
      mMovingAverageRtt(0),
      mMovingAveragePlost(0),
      mTsLastSwitch(0)
{

}

bool SvcDriver::setRxSvcLayer(int8_t delta, int8_t& rxSpt, int8_t& rxTmp, int8_t& rxStmp, int8_t& txSpt)
{
    int8_t newSvcLayerIndex = mCurrentSvcLayerIndex + delta;
    if (newSvcLayerIndex < 0 || newSvcLayerIndex > kMaxQualityIndex)
    {
        return false;
    }

    RTCM_LOG_WARNING("switchSvcQuality: Switching rx SVC quality from %d to %d", mCurrentSvcLayerIndex, newSvcLayerIndex);
    mTsLastSwitch = time(nullptr); // update last Ts SVC switch
    mCurrentSvcLayerIndex = static_cast<uint8_t>(newSvcLayerIndex);

    // we want to provide a linear quality scale,
    // layers are defined for each of the 7 "quality" steps
    // layer: rxSpatial (resolution), rxTemporal (FPS), rxScreenTemporal (for screen video), txSpatial
    switch (mCurrentSvcLayerIndex)
    {
        case 0: { rxSpt = 0; rxTmp = 0; rxStmp = 0; txSpt =0; return true; }
        case 1: { rxSpt = 0; rxTmp = 1; rxStmp = 0; txSpt =0; return true; }
        case 2: { rxSpt = 0; rxTmp = 2; rxStmp = 0; txSpt =1; return true; }
        case 3: { rxSpt = 1; rxTmp = 1; rxStmp = 0; txSpt =1; return true; }
        case 4: { rxSpt = 1; rxTmp = 2; rxStmp = 1; txSpt =1; return true; }
        case 5: { rxSpt = 2; rxTmp = 1; rxStmp = 1; txSpt =2; return true; }
        case 6: { rxSpt = 2; rxTmp = 2; rxStmp = 2; txSpt =2; return true; }
        default: return false;
    }
}
<<<<<<< HEAD

Call::Call(karere::Id callid, karere::Id chatid, karere::Id callerid, bool isRinging, IGlobalCallHandler &globalCallHandler, MyMegaApi& megaApi, RtcModuleSfu& rtc, bool isGroup, std::shared_ptr<std::string> callKey, karere::AvFlags avflags)
=======
Call::Call(karere::Id callid, karere::Id chatid, karere::Id callerid, bool isRinging, CallHandler& callHandler, MyMegaApi& megaApi, RtcModuleSfu& rtc, bool isGroup, std::shared_ptr<std::string> callKey, karere::AvFlags avflags)
>>>>>>> 66595a4d
    : mCallid(callid)
    , mChatid(chatid)
    , mCallerId(callerid)
    , mIsRinging(isRinging)
    , mIsGroup(isGroup)
    , mCallHandler(callHandler) // CallHandler to receive notifications about the call
    , mMegaApi(megaApi)
    , mSfuClient(rtc.getSfuClient())
    , mCallKey(callKey ? *callKey : std::string())
    , mRtc(rtc)
{
    std::unique_ptr<char []> userHandle(mMegaApi.sdk.getMyUserHandle());
    karere::Id myUserHandle(userHandle.get());
    mMyPeer.reset(new sfu::Peer(myUserHandle, avflags.value()));
    setState(kStateInitial); // call after onNewCall, otherwise callhandler didn't exists
}

Call::~Call()
{
    disableStats();

    if (mTermCode == kInvalidTermCode)
    {
        mTermCode = kUnKnownTermCode;
    }

    setState(CallState::kStateDestroyed);
}

karere::Id Call::getCallid() const
{
    return mCallid;
}

karere::Id Call::getChatid() const
{
    return mChatid;
}

karere::Id Call::getCallerid() const
{
    return mCallerId;
}

bool Call::isAudioDetected() const
{
    return mAudioDetected;
}

void Call::setState(CallState newState)
{
    RTCM_LOG_DEBUG("Call state changed. ChatId: %s, callid: %s, state: %s --> %s",
                 karere::Id(getChatid()).toString().c_str(),
                 karere::Id(getCallid()).toString().c_str(),
                 Call::stateToStr(mState),
                 Call::stateToStr(newState));

    if (newState == CallState::kStateInProgress)
    {
        // initial ts is set when user has joined to the call
        mInitialTs = time(nullptr);
    }
    else if (newState == CallState::kStateDestroyed)
    {
        mFinalTs = time(nullptr);
    }

    mState = newState;
    mCallHandler.onCallStateChange(*this);
}

CallState Call::getState() const
{
    return mState;
}

void Call::addParticipant(karere::Id peer)
{
    if (peer == mMyPeer->getPeerid())
    {
        setRinging(false);
    }

    mParticipants.push_back(peer);
    mCallHandler.onAddPeer(*this, peer);
}


void Call::onDisconnectFromChatd()
{
    if (participate())
    {
        handleCallDisconnect();
        setState(CallState::kStateConnecting);
        mSfuConnection->disconnect(true);
    }

    for (auto &it : mParticipants)
    {
        mCallHandler.onRemovePeer(*this, it);
    }
    mParticipants.clear();
}

void Call::reconnectToSfu()
{
    mSfuConnection->retryPendingConnection(true);
}

void Call::removeParticipant(karere::Id peer)
{
    for (auto itPeer = mParticipants.begin(); itPeer != mParticipants.end(); itPeer++)
    {
        if (*itPeer == peer)
        {
            mParticipants.erase(itPeer);
            mCallHandler.onRemovePeer(*this, peer);
            return;
        }
    }

    assert(false);
    return;
}

bool Call::isOtherClientParticipating()
{
    for (auto& peerid : mParticipants)
    {
        if (peerid == mMyPeer->getPeerid())
        {
            return true;
        }
    }

    return false;
}

// for the moment just chatd::kRejected is a valid reason (only for rejecting 1on1 call while ringing)
promise::Promise<void> Call::endCall(int reason)
{
    return mMegaApi.call(&::mega::MegaApi::endChatCall, mChatid, mCallid, reason)
    .then([](ReqResult /*result*/)
    {
    });
}

promise::Promise<void> Call::hangup()
{
    if (mState == kStateClientNoParticipating && mIsRinging && !mIsGroup)
    {
        // in 1on1 calls, the hangup (reject) by the user while ringing should end the call
        return endCall(chatd::kRejected); // reject 1on1 call while ringing
    }
    else
    {
        disconnect(TermCode::kUserHangup);
        return promise::_Void();
    }
}

promise::Promise<void> Call::join(karere::AvFlags avFlags)
{
    mMyPeer->setAvFlags(avFlags);
    auto wptr = weakHandle();
    return mMegaApi.call(&::mega::MegaApi::joinChatCall, mChatid.val, mCallid.val)
    .then([wptr, this](ReqResult result) -> promise::Promise<void>
    {
        if (wptr.deleted())
            return promise::Error("Join call succeed, but call has already ended");

        std::string sfuUrl = result->getText();
        connectSfu(sfuUrl);

        return promise::_Void();
    });
}

bool Call::participate()
{
    return (mState > kStateClientNoParticipating && mState < kStateTerminatingUserParticipation);
}

void Call::enableAudioLevelMonitor(bool enable)
{
    if ( (enable && mVoiceDetectionTimer != 0)          // already enabled
        || (!enable && mVoiceDetectionTimer == 0) )     // already disabled
    {
        return;
    }

    RTCM_LOG_DEBUG("Audio level monitor %s", enable ? "enabled" : "disabled");

    if (enable)
    {
        mAudioDetected = false;
        auto wptr = weakHandle();
        mVoiceDetectionTimer = karere::setInterval([this, wptr]()
        {
            if (wptr.deleted())
                return;

            webrtc::AudioProcessingStats audioStats = artc::gAudioProcessing->GetStatistics(false);

            if (audioStats.voice_detected && mAudioDetected != audioStats.voice_detected.value())
            {
                setAudioDetected(audioStats.voice_detected.value());
            }
        }, kAudioMonitorTimeout, mRtc.getAppCtx());
    }
    else
    {
        setAudioDetected(false);
        karere::cancelInterval(mVoiceDetectionTimer, mRtc.getAppCtx());
        mVoiceDetectionTimer = 0;
    }
}

void Call::ignoreCall()
{
    mIgnored = true;
}

void Call::setRinging(bool ringing)
{
    if (mIsRinging != ringing)
    {
        mIsRinging = ringing;
        mCallHandler.onCallRinging(*this);
    }
}

void Call::setOnHold()
{
    // disable audio track
    if (mAudio && mAudio->getTransceiver()->sender()->track())
    {
        mAudio->getTransceiver()->sender()->SetTrack(nullptr);
    }

    // disable hi-res track
    if (mHiRes && mHiRes->getTransceiver()->sender()->track())
    {
        mHiRes->getTransceiver()->sender()->SetTrack(nullptr);
    }

    // disable low-res track
    if (mVThumb && mVThumb->getTransceiver()->sender()->track())
    {
        mVThumb->getTransceiver()->sender()->SetTrack(nullptr);
    }

    // release video device
    releaseVideoDevice();
}

void Call::releaseOnHold()
{
    updateAudioTracks();
    updateVideoTracks();
}

bool Call::isIgnored() const
{
    return mIgnored;
}

bool Call::isAudioLevelMonitorEnabled() const
{
    return mVoiceDetectionTimer;
}

bool Call::hasVideoSlot(Cid_t cid, bool highRes) const
{
    for (const auto& session : mSessions)
    {
        Slot *slot = highRes
                ? session.second->getHiResSlot()
                : session.second->getVthumSlot();

        if (slot && slot->getCid() == cid)
        {
            return true;
        }
    }
    return false;
}

int Call::getNetworkQuality() const
{
    return mNetworkQuality;
}

bool Call::hasRequestSpeak() const
{
    return mSpeakerState == SpeakerState::kPending;
}

TermCode Call::getTermCode() const
{
    return mTermCode;
}

void Call::setCallerId(karere::Id callerid)
{
    mCallerId  = callerid;
}

bool Call::isRinging() const
{
    return mIsRinging;
}

bool Call::isOutgoing() const
{
    return mCallerId == mMyPeer->getPeerid();
}

int64_t Call::getInitialTimeStamp() const
{
    return mInitialTs;
}

int64_t Call::getFinalTimeStamp() const
{
    return mFinalTs;
}

int64_t Call::getInitialOffset() const
{
    return mOffset;
}

const char *Call::stateToStr(CallState state)
{
    switch(state)
    {
        RET_ENUM_NAME(kStateInitial);
        RET_ENUM_NAME(kStateClientNoParticipating);
        RET_ENUM_NAME(kStateConnecting);
        RET_ENUM_NAME(kStateJoining);    // < Joining a call
        RET_ENUM_NAME(kStateInProgress);
        RET_ENUM_NAME(kStateTerminatingUserParticipation);
        RET_ENUM_NAME(kStateDestroyed);
        default: return "(invalid call state)";
    }
}

karere::AvFlags Call::getLocalAvFlags() const
{
    return mMyPeer->getAvFlags();
}

void Call::updateAndSendLocalAvFlags(karere::AvFlags flags)
{
    if (flags == getLocalAvFlags())
    {
        RTCM_LOG_WARNING("updateAndSendLocalAvFlags: AV flags has not changed");
        return;
    }

    // update and send local AV flags
    karere::AvFlags oldFlags = getLocalAvFlags();
    mMyPeer->setAvFlags(flags);
    mSfuConnection->sendAv(flags.value());

    if (oldFlags.isOnHold() != flags.isOnHold())
    {
        // kOnHold flag has changed
        (flags.isOnHold())
                ? setOnHold()
                : releaseOnHold();

        mCallHandler.onOnHold(*this); // notify app onHold Change
    }
    else
    {
        updateAudioTracks();
        updateVideoTracks();
        mCallHandler.onLocalFlagsChanged(*this);  // notify app local AvFlags Change
    }
}

void Call::setAudioDetected(bool audioDetected)
{
    mAudioDetected = audioDetected;
    mCallHandler.onLocalAudioDetected(*this);
}

void Call::requestSpeaker(bool add)
{
    if (mSpeakerState == SpeakerState::kNoSpeaker && add)
    {
        mSpeakerState = SpeakerState::kPending;
        mSfuConnection->sendSpeakReq();
        return;
    }

    if (mSpeakerState == SpeakerState::kPending && !add)
    {
        mSpeakerState = SpeakerState::kNoSpeaker;
        mSfuConnection->sendSpeakReqDel();
        return;
    }
}

bool Call::isSpeakAllow() const
{
    return mSpeakerState == SpeakerState::kActive && getLocalAvFlags().audio();
}

void Call::approveSpeakRequest(Cid_t cid, bool allow)
{
    if (allow)
    {
        mSfuConnection->sendSpeakReq(cid);
    }
    else
    {
        mSfuConnection->sendSpeakReqDel(cid);
    }
}

void Call::stopSpeak(Cid_t cid)
{
    if (cid)
    {
        assert(mSessions.find(cid) != mSessions.end());
        mSfuConnection->sendSpeakDel(cid);
        return;
    }

    mSfuConnection->sendSpeakDel();
}

std::vector<Cid_t> Call::getSpeakerRequested()
{
    std::vector<Cid_t> speakerRequested;

    for (const auto& session : mSessions)
    {
        if (session.second->hasRequestSpeak())
        {
            speakerRequested.push_back(session.first);
        }
    }

    return speakerRequested;
}

void Call::requestHighResolutionVideo(Cid_t cid, int quality)
{
    Session *sess= getSession(cid);
    if (!sess)
    {
        RTCM_LOG_ERROR("requestHighResolutionVideo: session not found for %d", cid);
        return;
    }

    if (quality < kCallQualityHighDef || quality > kCallQualityHighLow)
    {
        RTCM_LOG_WARNING("requestHighResolutionVideo: invalid resolution divider value (spatial layer offset): %d", quality);
        return;
    }

    if (sess->hasHighResolutionTrack())
    {
        RTCM_LOG_WARNING("High res video requested, but already available");
        sess->notifyHiResReceived();
    }
    else
    {
        mSfuConnection->sendGetHiRes(cid, hasVideoSlot(cid, false) ? 1 : 0, quality);
    }
}

void Call::requestHiResQuality(Cid_t cid, int quality)
{
    if (!hasVideoSlot(cid, true))
    {
        RTCM_LOG_WARNING("requestHiResQuality: Currently not receiving a hi-res stream for this peer");
        return;
    }

    if (quality < kCallQualityHighDef || quality > kCallQualityHighLow)
    {
        RTCM_LOG_WARNING("requestHiResQuality: invalid resolution divider value (spatial layer offset).");
        return;
    }

    mSfuConnection->sendHiResSetLo(cid, quality);
}

void Call::stopHighResolutionVideo(std::vector<Cid_t> &cids)
{
    for (auto it = cids.begin(); it != cids.end();)
    {
        auto auxit = it++;
        Session *sess= getSession(*auxit);
        if (!sess)
        {
            RTCM_LOG_ERROR("stopHighResolutionVideo: session not found for %d", *auxit);
            it = cids.erase(auxit);
        }
        else if (!sess->hasHighResolutionTrack())
        {
            RTCM_LOG_WARNING("stopHighResolutionVideo: high resolution already not available for cid: %d", *auxit);
            it = cids.erase(auxit);
            sess->notifyHiResReceived();    // also used to notify there's no video anymore
        }
    }
    if (!cids.empty())
    {
        for (auto cid: cids)
        {
            Session *sess= getSession(cid);
            sess->disableVideoSlot(kHiRes);
        }

        mSfuConnection->sendDelHiRes(cids);
    }
}

void Call::requestLowResolutionVideo(std::vector<Cid_t> &cids)
{
    for (auto it = cids.begin(); it != cids.end();)
    {
        auto auxit = it++;
        Session *sess= getSession(*auxit);
        if (!sess)
        {
            // remove cid that has no active session
            RTCM_LOG_WARNING("requestLowResolutionVideo: session not found for cid: %d", *auxit);
            it = cids.erase(auxit);
        }
        else if (sess->hasLowResolutionTrack())
        {
            RTCM_LOG_WARNING("requestLowResolutionVideo: low resolution already available for cid: %d", *auxit);
            it = cids.erase(auxit);
            sess->notifyLowResReceived();
        }
    }
    if (!cids.empty())
    {
        mSfuConnection->sendGetVtumbs(cids);
    }
}

void Call::stopLowResolutionVideo(std::vector<Cid_t> &cids)
{
    for (auto it = cids.begin(); it != cids.end();)
    {
        auto auxit = it++;
        Session *sess= getSession(*auxit);
        if (!sess)
        {
            RTCM_LOG_WARNING("stopLowResolutionVideo: session not found for cid: %d", *auxit);
            it = cids.erase(auxit);
        }
        else if (!sess->hasLowResolutionTrack())
        {
            RTCM_LOG_WARNING("stopLowResolutionVideo: low resolution already not available for cid: %d", *auxit);
            it = cids.erase(auxit);
            sess->notifyLowResReceived();
        }
    }
    if (!cids.empty())
    {
        for (auto cid: cids)
        {
            Session *sess= getSession(cid);
            sess->disableVideoSlot(kLowRes);
        }

        mSfuConnection->sendDelVthumbs(cids);
    }
}

void Call::checkAdaptTxSvcQuality(int8_t txSpt)
{
    if (!mHiRes || txSpt < 0)
    {
        return;
    }

    bool update = false;
    int8_t currentSentLayers = mHiRes->getTxSvcLayerCount();
    int8_t newSentLayers = txSpt + 1; // +1 for layer index to count

    if (newSentLayers < currentSentLayers)
    {
        update = true; // decrease tx SVC quality
    }
    else if (newSentLayers > currentSentLayers
             && mStats.mSamples.mVtxHiResfps.size()
             && mStats.mSamples.mVtxHiResfps.back() >= 12)
    {
            // increase tx SVC quality but only if not overloaded
            newSentLayers = currentSentLayers + 1; // don't set directly to newSentLayers - just increase 1 step
            update = true;
    }
    else if (mStats.mSamples.mVtxHiResfps.size() && mStats.mSamples.mVtxHiResfps.back() < 5
             && currentSentLayers > 1
             && (time(nullptr) - mHiRes->getTsStart() >= mSvcDriver.kMinTimeBetweenSwitches))
    {
            // too low fps
            update = true;
            newSentLayers = currentSentLayers - 1;  // don't set directly to newSentLayers - just decrease 1 step
            RTCM_LOG_WARNING("Apparent local CPU/bandwidth starvation (fps = %d), disabling highest SVC resolution", mStats.mSamples.mVtxHiResfps.back());
    }

    if (update)
    {
        RTCM_LOG_WARNING("Adjusting TX Spatial sent layers from %d to %d", currentSentLayers, newSentLayers);
        mHiRes->updateTxSvcEnc(newSentLayers);
        mSvcDriver.mTsLastSwitch = time(nullptr); // update last Ts SVC switch
    }
}

void Call::switchRxSvcQuality(int8_t delta, int8_t &txSpt)
{
    // rx SVC layer: spatial, temporal, screen-temporal
    int8_t rxSpt = 0;
    int8_t rxTmp = 0;
    int8_t rxStmp = 0;

    // updateCurrentSvcLayerIndex must be called before getLayerByIndex to update mCurrentSvcLayerIndex
    if (!mSvcDriver.setRxSvcLayer(delta, rxSpt, rxTmp, rxStmp, txSpt))
    {
        RTCM_LOG_WARNING("switchRxSvcQuality: Invalid new layer index %d", mSvcDriver.mCurrentSvcLayerIndex + delta);
        return;
    }

    // send LAYER command to adjust Rx SVC quality
    mSfuConnection->sendLayer(rxSpt, rxTmp, rxStmp);
}

std::vector<karere::Id> Call::getParticipants() const
{
    return mParticipants;
}

std::vector<Cid_t> Call::getSessionsCids() const
{
    std::vector<Cid_t> returnedValue;

    for (const auto& sessionIt : mSessions)
    {
        returnedValue.push_back(sessionIt.first);
    }

    return returnedValue;
}

ISession* Call::getIsession(Cid_t cid) const
{
    auto it = mSessions.find(cid);
    return (it != mSessions.end())
        ? it->second.get()
        : nullptr;
}

Session* Call::getSession(Cid_t cid)
{
    auto it = mSessions.find(cid);
    return (it != mSessions.end())
        ? it->second.get()
        : nullptr;
}

void Call::connectSfu(const std::string& sfuUrl)
{
    if (sfuUrl.empty()) // if URL by param is empty, we must ensure that we already have a valid URL
    {
        RTCM_LOG_ERROR("trying to connect to SFU with an Empty URL");
        assert(false);
        return;
    }

    mSfuUrl = sfuUrl;
    setState(CallState::kStateConnecting);
    mSfuConnection = mSfuClient.createSfuConnection(mChatid, mSfuUrl, *this);
}

void Call::joinSfu()
{
    mRtcConn = artc::MyPeerConnection<Call>(*this);

    createTransceivers();
    mSpeakerState = SpeakerState::kPending;
    getLocalStreams();
    setState(CallState::kStateJoining);

    webrtc::PeerConnectionInterface::RTCOfferAnswerOptions options;
    options.offer_to_receive_audio = webrtc::PeerConnectionInterface::RTCOfferAnswerOptions::kMaxOfferToReceiveMedia;
    options.offer_to_receive_video = webrtc::PeerConnectionInterface::RTCOfferAnswerOptions::kMaxOfferToReceiveMedia;
    auto wptr = weakHandle();
    mRtcConn.createOffer(options)
    .then([wptr, this](webrtc::SessionDescriptionInterface* sdp) -> promise::Promise<void>
    {
        if (wptr.deleted())
        {
            return ::promise::_Void();
        }

        if (mState != kStateJoining)
        {
            RTCM_LOG_WARNING("joinSfu: get unexpected state change at createOffer");
            assert(false); // theoretically, it should not happen. If so, it may worth to investigate
            return ::promise::_Void();
        }

        if (!mRtcConn)
        {
            assert(mState == kStateClientNoParticipating
                   || mState == kStateTerminatingUserParticipation);
            return ::promise::Error("Failure at initialization. Call destroyed or disconnect");
        }

        KR_THROW_IF_FALSE(sdp->ToString(&mSdpStr));
        sfu::Sdp mungedSdp(mSdpStr, true); // Create a Sdp instance from String and modify it to enable SVC
        std::string sdpUncompress = mungedSdp.unCompress(); // get string from modified Sdp instance

        webrtc::SdpParseError error;
        std::unique_ptr<webrtc::SessionDescriptionInterface> sdpInterface(webrtc::CreateSessionDescription(sdp->GetType(), sdpUncompress, &error));
        if (!sdpInterface)
        {
            disconnect(TermCode::kErrSdp, "Error parsing SDP offer: line= " + error.line +"  \nError: " + error.description);
        }

        // update mSdpStr with modified SDP
        KR_THROW_IF_FALSE(sdpInterface->ToString(&mSdpStr));
        return mRtcConn.setLocalDescription(std::move(sdpInterface));   // takes onwership of sdp
    })
    .then([wptr, this]()
    {
        if (wptr.deleted())
        {
            return;
        }

        if (mState != kStateJoining)
        {
            RTCM_LOG_WARNING("joinSfu: get unexpected state change at setLocalDescription");
            return;
        }

        sfu::Sdp sdp(mSdpStr);
        std::map<std::string, std::string> ivs;
        ivs["0"] = sfu::Command::binaryToHex(mVThumb->getIv());
        ivs["1"] = sfu::Command::binaryToHex(mHiRes->getIv());
        ivs["2"] = sfu::Command::binaryToHex(mAudio->getIv());
        mSfuConnection->joinSfu(sdp, ivs, getLocalAvFlags().value(), mSpeakerState, kInitialvthumbCount);
    })
    .fail([wptr, this](const ::promise::Error& err)
    {
        if (wptr.deleted())
            return;
        disconnect(TermCode::kErrSdp, std::string("Error creating SDP offer: ") + err.msg());
    });
}

void Call::createTransceivers()
{
    assert(mRtcConn);

    // create your transceivers for sending (and receiving)
    webrtc::RtpTransceiverInit transceiverInitVThumb;
    transceiverInitVThumb.direction = webrtc::RtpTransceiverDirection::kSendRecv;
    webrtc::RTCErrorOr<rtc::scoped_refptr<webrtc::RtpTransceiverInterface>> err
            = mRtcConn->AddTransceiver(cricket::MediaType::MEDIA_TYPE_VIDEO, transceiverInitVThumb);
    mVThumb = ::mega::make_unique<RemoteVideoSlot>(*this, err.MoveValue());
    mVThumb->generateRandomIv();

    webrtc::RtpTransceiverInit transceiverInitHiRes;
    transceiverInitHiRes.direction = webrtc::RtpTransceiverDirection::kSendRecv;
    err = mRtcConn->AddTransceiver(cricket::MediaType::MEDIA_TYPE_VIDEO, transceiverInitHiRes);
    mHiRes = ::mega::make_unique<RemoteVideoSlot>(*this, err.MoveValue());
    mHiRes->generateRandomIv();

    webrtc::RtpTransceiverInit transceiverInitAudio;
    transceiverInitAudio.direction = webrtc::RtpTransceiverDirection::kSendRecv;
    err = mRtcConn->AddTransceiver(cricket::MediaType::MEDIA_TYPE_AUDIO, transceiverInitAudio);
    mAudio = ::mega::make_unique<Slot>(*this, err.MoveValue());
    mAudio->generateRandomIv();

    // create transceivers for receiving audio from peers
    for (int i = 1; i < RtcConstant::kMaxCallAudioSenders; i++)
    {
        webrtc::RtpTransceiverInit transceiverInit;
        transceiverInit.direction = webrtc::RtpTransceiverDirection::kRecvOnly;
        mRtcConn->AddTransceiver(cricket::MediaType::MEDIA_TYPE_AUDIO, transceiverInit);
    }

    // create transceivers for receiving video from peers
    for (int i = 2; i < RtcConstant::kMaxCallVideoSenders; i++)
    {
        webrtc::RtpTransceiverInit transceiverInit;
        transceiverInit.direction = webrtc::RtpTransceiverDirection::kRecvOnly;
        mRtcConn->AddTransceiver(cricket::MediaType::MEDIA_TYPE_VIDEO, transceiverInit);
    }
}

void Call::getLocalStreams()
{
    updateAudioTracks();
    if (getLocalAvFlags().videoCam())
    {
        updateVideoTracks();
    }
}

void Call::handleCallDisconnect()
{
    if (mRtcConn)
    {
        mRtcConn->Close();
        mRtcConn = nullptr;
    }

    disableStats();
    enableAudioLevelMonitor(false); // disable local audio level monitor
    mSessions.clear();              // session dtor will notify apps through onDestroySession callback
    mVThumb.reset();
    mHiRes.reset();
    mAudio.reset();
    mReceiverTracks.clear();        // clear receiver tracks after free sessions and audio/video tracks
}

void Call::disconnect(TermCode termCode, const std::string &)
{
    if ( mStats.mSamples.mT.size() > 2)
    {
        mStats.mTermCode = static_cast<int32_t>(termCode);
        mStats.mDuration = (time(nullptr) - mInitialTs) * 1000;  // ms
        mMegaApi.sdk.sendChatStats(mStats.getJson().c_str());
    }

    mStats.clear();
    if (getLocalAvFlags().videoCam())
    {
        releaseVideoDevice();
    }

    for (const auto& session : mSessions)
    {
        session.second->disableAudioSlot();
    }

    handleCallDisconnect();
    mTermCode = termCode;
    setState(CallState::kStateTerminatingUserParticipation);
    if (mSfuConnection)
    {
        mSfuClient.closeSfuConnection(mChatid);
        mSfuConnection = nullptr;
    }

    // I'm the last one participant, it isn't necessary set kStateClientNoParticipating
    if (mParticipants.size() == 0 ||  (mParticipants.size() == 1 && mParticipants.at(0) == mMyPeer->getPeerid()))
    {
        return;
    }

    mTermCode = kInvalidTermCode;
    setState(CallState::kStateClientNoParticipating);
}

std::string Call::getKeyFromPeer(Cid_t cid, Keyid_t keyid)
{
    Session *session = getSession(cid);
    return session
            ? session->getPeer().getKey(keyid)
            : std::string();
}

bool Call::hasCallKey()
{
    return !mCallKey.empty();
}

bool Call::handleAvCommand(Cid_t cid, unsigned av)
{
    if (mState != kStateJoining && mState != kStateInProgress)
    {
        RTCM_LOG_WARNING("handleAvCommand: get unexpected state");
        assert(false); // theoretically, it should not happen. If so, it may worth to investigate
        return false;
    }

    if (mMyPeer->getCid() == cid)
    {
        RTCM_LOG_WARNING("handleAvCommand: Received our own AV flags");
        return false;
    }

    Session *session = getSession(cid);
    if (!session)
    {
        RTCM_LOG_WARNING("handleAvCommand: Received AV flags for unknown peer cid %d", cid);
        return false;
    }

    // update session flags
    session->setAvFlags(karere::AvFlags(static_cast<uint8_t>(av)));
    return true;
}

bool Call::handleAnswerCommand(Cid_t cid, sfu::Sdp& sdp, uint64_t duration, const std::vector<sfu::Peer>& peers,
                               const std::map<Cid_t, sfu::TrackDescriptor>& vthumbs, const std::map<Cid_t, sfu::TrackDescriptor>& speakers)
{
    if (mState != kStateJoining)
    {
        RTCM_LOG_WARNING("handleAnswerCommand: get unexpect state change");
        return false;
    }

    // set my own client-id (cid)
    mMyPeer->setCid(cid);

    std::set<Cid_t> cids;
    for (const sfu::Peer& peer : peers) // does not include own cid
    {
        cids.insert(peer.getCid());
        mSessions[peer.getCid()] = ::mega::make_unique<Session>(peer);
        mCallHandler.onNewSession(*mSessions[peer.getCid()], *this);
    }

    generateAndSendNewkey(true);

    std::string sdpUncompress = sdp.unCompress();
    webrtc::SdpParseError error;
    std::unique_ptr<webrtc::SessionDescriptionInterface> sdpInterface(webrtc::CreateSessionDescription("answer", sdpUncompress, &error));
    if (!sdpInterface)
    {
        disconnect(TermCode::kErrSdp, "Error parsing peer SDP answer: line= " + error.line +"  \nError: " + error.description);
        return false;
    }

    assert(mRtcConn);
    auto wptr = weakHandle();
    mRtcConn.setRemoteDescription(move(sdpInterface))
    .then([wptr, this, vthumbs, speakers, duration, cids]()
    {
        if (wptr.deleted())
        {
            return;
        }

        if (mState != kStateJoining)
        {
            RTCM_LOG_WARNING("handleAnswerCommand: get unexpect state change at setRemoteDescription");
            return;
        }

        // prepare parameters for low resolution video
        double scale = static_cast<double>(RtcConstant::kHiResWidth) / static_cast<double>(RtcConstant::kVthumbWidth);
        webrtc::RtpParameters parameters = mVThumb->getTransceiver()->sender()->GetParameters();
        assert(parameters.encodings.size());
        parameters.encodings[0].scale_resolution_down_by = scale;
        parameters.encodings[0].max_bitrate_bps = 100 * 1024;   // 100 Kbps
        mVThumb->getTransceiver()->sender()->SetParameters(parameters).ok();
        handleIncomingVideo(vthumbs, kLowRes);

        for (const auto& speak : speakers)  // current speakers in the call
        {
            Cid_t cid = speak.first;
            const sfu::TrackDescriptor& speakerDecriptor = speak.second;
            addSpeaker(cid, speakerDecriptor);
        }

        setState(CallState::kStateInProgress);

        mOffset = duration / 1000;
        enableStats();
    })
    .fail([wptr, this](const ::promise::Error& err)
    {
        if (wptr.deleted())
            return;

        std::string msg = "Error setting SDP answer: " + err.msg();
        disconnect(TermCode::kErrSdp, msg);
    });

    return true;
}

bool Call::handleKeyCommand(Keyid_t keyid, Cid_t cid, const std::string &key)
{
    if (mState != kStateInProgress && mState != kStateJoining)
    {
        RTCM_LOG_WARNING("handleKeyCommand: get unexpected state");
        assert(false); // theoretically, it should not happen. If so, it may worth to investigate
        return false;
    }

    Session *session = getSession(cid);
    if (!session)
    {
        RTCM_LOG_ERROR("handleKeyCommand: Received key for unknown peer cid %d", cid);
        return false;
    }

    karere::Id peerid = session->getPeer().getPeerid();
    auto wptr = weakHandle();
    mSfuClient.getRtcCryptoMeetings()->getCU25519PublicKey(peerid)
    .then([wptr, keyid, cid, key, this](Buffer*)
    {
        if (wptr.deleted())
        {
            return;
        }

        Session *session = getSession(cid);
        if (!session)
        {
            RTCM_LOG_WARNING("handleKeyCommand after get Cu25510 key: Received key for unknown peer cid %d", cid);
            return;
        }

        // decrypt received key
        std::string binaryKey = mega::Base64::atob(key);
        strongvelope::SendKey encryptedKey;
        mSfuClient.getRtcCryptoMeetings()->strToKey(binaryKey, encryptedKey);

        strongvelope::SendKey plainKey;
        mSfuClient.getRtcCryptoMeetings()->decryptKeyFrom(session->getPeer().getPeerid(), encryptedKey, plainKey);

        // in case of a call in a public chatroom, XORs received key with the call key for additional authentication
        if (hasCallKey())
        {
            strongvelope::SendKey callKey;
            mSfuClient.getRtcCryptoMeetings()->strToKey(mCallKey, callKey);
            mSfuClient.getRtcCryptoMeetings()->xorWithCallKey(callKey, plainKey);
        }

        // add new key to peer key map
        std::string newKey = mSfuClient.getRtcCryptoMeetings()->keyToStr(plainKey);
        session->addKey(keyid, newKey);
    });

    return true;
}

bool Call::handleVThumbsCommand(const std::map<Cid_t, sfu::TrackDescriptor> &videoTrackDescriptors)
{
    if (mState != kStateInProgress && mState != kStateJoining)
    {
        RTCM_LOG_WARNING("handleVThumbsCommand: get unexpected state");
        assert(false); // theoretically, it should not happen. If so, it may worth to investigate
        return false;
    }

    handleIncomingVideo(videoTrackDescriptors, kLowRes);
    return true;
}

bool Call::handleVThumbsStartCommand()
{
    if (mState != kStateInProgress && mState != kStateJoining)
    {
        RTCM_LOG_WARNING("handleVThumbsStartCommand: get unexpected state");
        assert(false); // theoretically, it should not happen. If so, it may worth to investigate
        return false;
    }

    mVThumbActive = true;
    updateVideoTracks();
    return true;
}

bool Call::handleVThumbsStopCommand()
{
    if (mState != kStateInProgress && mState != kStateJoining)
    {
        RTCM_LOG_WARNING("handleVThumbsStopCommand: get unexpected state");
        assert(false); // theoretically, it should not happen. If so, it may worth to investigate
        return false;
    }

    mVThumbActive = false;
    updateVideoTracks();
    return true;
}

bool Call::handleHiResCommand(const std::map<Cid_t, sfu::TrackDescriptor>& videoTrackDescriptors)
{
    if (mState != kStateInProgress && mState != kStateJoining)
    {
        RTCM_LOG_WARNING("handleHiResCommand: get unexpected state");
        assert(false); // theoretically, it should not happen. If so, it may worth to investigate
        return false;
    }

    handleIncomingVideo(videoTrackDescriptors, kHiRes);
    return true;
}

bool Call::handleHiResStartCommand()
{
    if (mState != kStateInProgress && mState != kStateJoining)
    {
        RTCM_LOG_WARNING("handleHiResStartCommand: get unexpected state");
        assert(false); // theoretically, it should not happen. If so, it may worth to investigate
        return false;
    }

    mHiResActive = true;
    updateVideoTracks();
    return true;
}

bool Call::handleHiResStopCommand()
{
    if (mState != kStateInProgress && mState != kStateJoining)
    {
        RTCM_LOG_WARNING("handleHiResStopCommand: get unexpected state");
        assert(false); // theoretically, it should not happen. If so, it may worth to investigate
        return false;
    }

    mHiResActive = false;
    updateVideoTracks();
    return true;
}

bool Call::handleSpeakReqsCommand(const std::vector<Cid_t> &speakRequests)
{
    if (mState != kStateInProgress && mState != kStateJoining)
    {
        RTCM_LOG_WARNING("handleSpeakReqsCommand: get unexpected state");
        assert(false); // theoretically, it should not happen. If so, it may worth to investigate
        return false;
    }

    for (Cid_t cid : speakRequests)
    {
        if (cid != mMyPeer->getCid())
        {
            Session *session = getSession(cid);
            assert(session);
            if (!session)
            {
                RTCM_LOG_ERROR("handleSpeakReqsCommand: Received speakRequest for unknown peer cid %d", cid);
                continue;
            }
            session->setSpeakRequested(true);
        }
    }

    return true;
}

bool Call::handleSpeakReqDelCommand(Cid_t cid)
{
    if (mState != kStateInProgress && mState != kStateJoining)
    {
        RTCM_LOG_WARNING("handleSpeakReqDelCommand: get unexpected state");
        assert(false); // theoretically, it should not happen. If so, it may worth to investigate
        return false;
    }

    if (mMyPeer->getCid() != cid) // remote peer
    {
        Session *session = getSession(cid);
        assert(session);
        if (!session)
        {
            RTCM_LOG_ERROR("handleSpeakReqDelCommand: Received delSpeakRequest for unknown peer cid %d", cid);
            return false;
        }
        session->setSpeakRequested(false);
    }
    else if (mSpeakerState == SpeakerState::kPending)
    {
        // only update audio tracks if mSpeakerState is pending to be accepted
        mSpeakerState = SpeakerState::kNoSpeaker;
        updateAudioTracks();
    }
    else    // own cid, but SpeakerState is not kPending
    {
        RTCM_LOG_ERROR("handleSpeakReqDelCommand: Received delSpeakRequest for own cid %d without a pending requests", cid);
        assert(false);
        return false;
    }

    return true;
}

bool Call::handleSpeakOnCommand(Cid_t cid, sfu::TrackDescriptor speaker)
{
    if (mState != kStateInProgress && mState != kStateJoining)
    {
        RTCM_LOG_WARNING("handleSpeakOnCommand: get unexpected state");
        assert(false); // theoretically, it should not happen. If so, it may worth to investigate
        return false;
    }

    // TODO: check if the received `cid` is 0 for own cid, or it should be mMyPeer->getCid()
    if (cid)
    {
        assert(cid != mMyPeer->getCid());
        addSpeaker(cid, speaker);
    }
    else if (mSpeakerState == SpeakerState::kPending)
    {
        mSpeakerState = SpeakerState::kActive;
        updateAudioTracks();
    }
    else    // own cid, but SpeakerState is not kPending
    {
        RTCM_LOG_ERROR("handleSpeakOnCommand: Received speak on for own cid %d without a pending requests", cid);
        assert(false);
        return false;
    }

    return true;
}

bool Call::handleSpeakOffCommand(Cid_t cid)
{
    if (mState != kStateInProgress && mState != kStateJoining)
    {
        RTCM_LOG_WARNING("handleSpeakOffCommand: get unexpected state");
        assert(false); // theoretically, it should not happen. If so, it may worth to investigate
        return false;
    }

    // TODO: check if the received `cid` is 0 for own cid, or it should be mMyPeer->getCid()
    if (cid)
    {
        assert(cid != mMyPeer->getCid());
        removeSpeaker(cid);
    }
    else if (mSpeakerState == SpeakerState::kActive)
    {
        mSpeakerState = SpeakerState::kNoSpeaker;
        updateAudioTracks();
    }
    else    // own cid, but SpeakerState is not kActive
    {
        RTCM_LOG_ERROR("handleSpeakOffCommand: Received speak off for own cid %d without being active", cid);
        assert(false);
        return false;
    }

    return true;
}


bool Call::handlePeerJoin(Cid_t cid, uint64_t userid, int av)
{
    if (mState != kStateInProgress && mState != kStateJoining)
    {
        RTCM_LOG_WARNING("handlePeerJoin: get unexpected state");
        assert(false); // theoretically, it should not happen. If so, it may worth to investigate
        return false;
    }

    sfu::Peer peer(userid, av, cid);
    mSessions[cid] = ::mega::make_unique<Session>(peer);
    mCallHandler.onNewSession(*mSessions[cid], *this);
    generateAndSendNewkey();
    return true;
}

bool Call::handlePeerLeft(Cid_t cid)
{
    if (mState != kStateInProgress && mState != kStateJoining)
    {
        RTCM_LOG_WARNING("handlePeerLeft: get unexpected state");
        assert(false); // theoretically, it should not happen. If so, it may worth to investigate
        return false;
    }

    auto it = mSessions.find(cid);
    if (it == mSessions.end())
    {
        RTCM_LOG_ERROR("handlePeerLeft: unknown cid");
        return false;
    }

    it->second->disableAudioSlot();
    it->second->disableVideoSlot(kHiRes);
    it->second->disableVideoSlot(kLowRes);
    mSessions.erase(cid);
    return true;
}

void Call::onSfuConnected()
{
    joinSfu();
}

bool Call::error(unsigned int code, const std::string &errMsg)
{
    auto wptr = weakHandle();
    karere::marshallCall([wptr, this, code, errMsg]()
    {
        // error() is called from LibwebsocketsClient::wsCallback() for LWS_CALLBACK_CLIENT_RECEIVE.
        // If disconnect() is called here immediately, it will destroy the LWS client synchronously,
        // leave it in an invalid state (and will crash at Libwebsockets::resetMessage())

        if (wptr.deleted())
        {
            return;
        }

        disconnect(static_cast<TermCode>(code), errMsg);
        if (mParticipants.empty())
        {
            mRtc.removeCall(mChatid, static_cast<TermCode>(code));
        }
    }, mRtc.getAppCtx());

    return true;
}

void Call::logError(const char *error)
{
    RTCM_LOG_ERROR("SFU: %s", error);
}

void Call::onAddStream(rtc::scoped_refptr<webrtc::MediaStreamInterface> /*stream*/)
{
    if (mState != kStateJoining)
    {
        RTCM_LOG_WARNING("onAddStream: get unexpected state");
        assert(mState != kStateInProgress); // theoretically, it should not happen. If so, it may worth to investigate
        return;
    }

    assert(mVThumb && mHiRes && mAudio);
    mVThumb->createEncryptor();
    mHiRes->createEncryptor();
    mAudio->createEncryptor();
}

void Call::onTrack(rtc::scoped_refptr<webrtc::RtpTransceiverInterface> transceiver)
{
    if (mState != kStateJoining)
    {
        RTCM_LOG_WARNING("onTrack: get unexpected state");
        assert(mState != kStateInProgress); // theoretically, it should not happen. If so, it may worth to investigate
        return;
    }

    absl::optional<std::string> mid = transceiver->mid();
    if (mid.has_value())
    {
        std::string value = mid.value();
        if (transceiver->media_type() == cricket::MediaType::MEDIA_TYPE_AUDIO)
        {
            mReceiverTracks[atoi(value.c_str())] = ::mega::make_unique<Slot>(*this, transceiver);
        }
        else
        {
            mReceiverTracks[atoi(value.c_str())] = ::mega::make_unique<RemoteVideoSlot>(*this, transceiver);
        }
    }
}

void Call::onRemoveTrack(rtc::scoped_refptr<webrtc::RtpReceiverInterface> /*receiver*/)
{
    RTCM_LOG_DEBUG("onRemoveTrack received");
}

void Call::onConnectionChange(webrtc::PeerConnectionInterface::PeerConnectionState newState)
{
    RTCM_LOG_DEBUG("onConnectionChange newstate: %d", newState);
    if ((newState == webrtc::PeerConnectionInterface::PeerConnectionState::kDisconnected)
        || (newState == webrtc::PeerConnectionInterface::PeerConnectionState::kFailed))
    {
        if (mState == CallState::kStateJoining ||  mState == CallState::kStateInProgress) //  kStateConnecting isn't included to avoid interrupting a reconnection in progress
        {
            if (mState == CallState::kStateInProgress
                    && newState == webrtc::PeerConnectionInterface::PeerConnectionState::kDisconnected)
            {
                handleCallDisconnect();
            }

            setState(CallState::kStateConnecting);
            mSfuConnection->retryPendingConnection(true);
            mSfuConnection->clearCommandsQueue();
        }
    }
    else if (newState == webrtc::PeerConnectionInterface::PeerConnectionState::kConnected)
    {
        bool reconnect = !mSfuConnection->isOnline();
        RTCM_LOG_DEBUG("onConnectionChange retryPendingConnection (reconnect) : %d", reconnect);
        mSfuConnection->retryPendingConnection(reconnect);
    }
}

Keyid_t Call::generateNextKeyId()
{
    if (mMyPeer->getCurrentKeyId() >= 255
            || (!mMyPeer->getCurrentKeyId() && !mMyPeer->hasAnyKey()))
    {
        // if we have exceeded max keyid => reset keyid to zero
        // if current keyId is zero and we don't have stored any key => first keyId (zero)
        return 0;
    }
    else
    {
        return mMyPeer->getCurrentKeyId() + 1;
    }
}

void Call::generateAndSendNewkey(bool reset)
{
    if (reset)
    {
        // when you leave a meeting or you experiment a reconnect, we should reset keyId to zero and clear keys map
        mMyPeer->resetKeys();
    }

    // generate a new plain key
    std::shared_ptr<strongvelope::SendKey> newPlainKey = mSfuClient.getRtcCryptoMeetings()->generateSendKey();

    // add new key to own peer key map and update currentKeyId
    Keyid_t newKeyId = generateNextKeyId();
    std::string plainKeyStr = mSfuClient.getRtcCryptoMeetings()->keyToStr(*newPlainKey.get());

    // in case of a call in a public chatroom, XORs new key with the call key for additional authentication
    if (hasCallKey())
    {
        strongvelope::SendKey callKey;
        mSfuClient.getRtcCryptoMeetings()->strToKey(mCallKey, callKey);
        mSfuClient.getRtcCryptoMeetings()->xorWithCallKey(callKey, *newPlainKey.get());
    }

    std::vector<promise::Promise<Buffer*>> promises;
    for (const auto& session : mSessions) // encrypt key to all participants
    {
        promises.push_back(mSfuClient.getRtcCryptoMeetings()->getCU25519PublicKey(session.second->getPeer().getPeerid()));
    }

    auto wptr = weakHandle();
    promise::when(promises)
    .then([wptr, newKeyId, plainKeyStr, newPlainKey, this]
    {
        if (wptr.deleted())
        {
            return;
        }

        std::map<Cid_t, std::string> keys;

        for (const auto& session : mSessions) // encrypt key to all participants
        {
            // get peer Cid
            Cid_t sessionCid = session.first;

            // get peer id
            karere::Id peerId = session.second->getPeer().getPeerid();

            // encrypt key to participant
            strongvelope::SendKey encryptedKey;
            mSfuClient.getRtcCryptoMeetings()->encryptKeyTo(peerId, *newPlainKey.get(), encryptedKey);

            keys[sessionCid] = mega::Base64::btoa(std::string(encryptedKey.buf(), encryptedKey.size()));
        }

        mSfuConnection->sendKey(newKeyId, keys);

        // set a small delay after broadcasting the new key, and before starting to use it,
        // to minimize the chance that the key hasn't yet been received over the signaling channel
        karere::setTimeout([this, newKeyId, plainKeyStr, wptr]()
        {
            if (wptr.deleted())
            {
                return;
            }

            // add key to peer's key map, although is not encrypted for any other participant,
            // as we need to start sending audio frames as soon as we receive SPEAK_ON command
            // and we could receive it even if there's no more participants in the meeting
            mMyPeer->addKey(newKeyId, plainKeyStr);
        }, RtcConstant::kRotateKeyUseDelay, mRtc.getAppCtx());

    });
}

void Call::handleIncomingVideo(const std::map<Cid_t, sfu::TrackDescriptor> &videotrackDescriptors, VideoResolution videoResolution)
{
    for (auto trackDescriptor : videotrackDescriptors)
    {
        auto it = mReceiverTracks.find(trackDescriptor.second.mMid);
        if (it == mReceiverTracks.end())
        {
            RTCM_LOG_ERROR("Unknown vtrack mid %d", trackDescriptor.second.mMid);
            continue;
        }

        Cid_t cid = trackDescriptor.first;
        uint32_t mid = trackDescriptor.second.mMid;
        RemoteVideoSlot *slot = static_cast<RemoteVideoSlot*>(it->second.get());
        if (slot->getCid() == cid && slot->getVideoResolution() == videoResolution)
        {
            RTCM_LOG_WARNING("Follow same cid with same resolution over same track");
            continue;
        }

        if (slot->getCid() != 0)    // the slot is already in use, need to release first and notify
        {
            if (trackDescriptor.second.mReuse && slot->getCid() != cid)
            {
                RTCM_LOG_ERROR("attachSlotToSession: trying to reuse slot, but cid has changed");
                assert(false && "Possible error at SFU: slot with CID not found");
            }

            RTCM_LOG_DEBUG("reassign slot with mid: %d from cid: %d to newcid: %d, reuse: %d ", mid, slot->getCid(), cid, trackDescriptor.second.mReuse);

            Session *oldSess = getSession(slot->getCid());
            if (oldSess)
            {
                // In case of Slot reassign for another peer (CID) or same peer (CID) slot reusing, we need to notify app about that
                oldSess->disableVideoSlot(slot->getVideoResolution());
            }
        }

        Session *sess = getSession(cid);
        if (!sess)
        {
            RTCM_LOG_ERROR("handleIncomingVideo: session with CID %d not found", cid);
            assert(false && "Possible error at SFU: session with CID not found");
            continue;
        }

        slot->assignVideoSlot(cid, trackDescriptor.second.mIv, videoResolution);
        attachSlotToSession(cid, slot, false, videoResolution);
    }
}

void Call::attachSlotToSession (Cid_t cid, Slot* slot, bool audio, VideoResolution hiRes)
{
    Session *session = getSession(cid);
    assert(session);
    if (!session)
    {
        RTCM_LOG_WARNING("attachSlotToSession: unknown peer cid %d", cid);
        return;
    }

    if (audio)
    {
        session->setAudioSlot(slot);
    }
    else
    {
        if (hiRes)
        {
            session->setHiResSlot(static_cast<RemoteVideoSlot *>(slot));
        }
        else
        {
            session->setVThumSlot(static_cast<RemoteVideoSlot *>(slot));
        }
    }
}

void Call::addSpeaker(Cid_t cid, const sfu::TrackDescriptor &speaker)
{
    auto it = mReceiverTracks.find(speaker.mMid);
    if (it == mReceiverTracks.end())
    {
        RTCM_LOG_WARNING("AddSpeaker: unknown track mid %d", speaker.mMid);
        return;
    }

    Slot *slot = it->second.get();
    if (slot->getCid() != cid)
    {
        Session *oldSess = getSession(slot->getCid());
        if (oldSess)
        {
            // In case of Slot reassign for another peer (CID) we need to notify app about that
            oldSess->disableAudioSlot();
        }
    }

    Session *sess = getSession(cid);
    if (!sess)
    {
        RTCM_LOG_WARNING("AddSpeaker: unknown cid");
        return;
    }
    slot->assign(cid, speaker.mIv);
    attachSlotToSession(cid, slot, true, kUndefined);
}

void Call::removeSpeaker(Cid_t cid)
{
    auto it = mSessions.find(cid);
    if (it == mSessions.end())
    {
        RTCM_LOG_ERROR("removeSpeaker: unknown cid");
        return;
    }
    it->second->disableAudioSlot();
}

sfu::Peer& Call::getMyPeer()
{
    return *mMyPeer;
}

sfu::SfuClient &Call::getSfuClient()
{
    return mSfuClient;
}

std::map<Cid_t, std::unique_ptr<Session> > &Call::getSessions()
{
    return mSessions;
}

void Call::takeVideoDevice()
{
    if (!mVideoManager)
    {
        mRtc.takeDevice();
        mVideoManager = mRtc.getVideoDevice();
    }
}

void Call::releaseVideoDevice()
{
    if (mVideoManager)
    {
        mRtc.releaseDevice();
        mVideoManager = nullptr;
    }
}

bool Call::hasVideoDevice()
{
    return mVideoManager ? true : false;
}

void Call::freeVideoTracks(bool releaseSlots)
{
    // disable hi-res track
    if (mHiRes && mHiRes->getTransceiver()->sender()->track())
    {
        mHiRes->getTransceiver()->sender()->SetTrack(nullptr);
    }

    // disable low-res track
    if (mVThumb && mVThumb->getTransceiver()->sender()->track())
    {
        mVThumb->getTransceiver()->sender()->SetTrack(nullptr);
    }

    if (releaseSlots) // release slots in case flag is true
    {
        mVThumb.reset();
        mHiRes.reset();
    }
}

void Call::freeAudioTrack(bool releaseSlot)
{
    // disable audio track
    if (mAudio && mAudio->getTransceiver()->sender()->track())
    {
        mAudio->getTransceiver()->sender()->SetTrack(nullptr);
    }

    if (releaseSlot) // release slot in case flag is true
    {
        mAudio.reset();
    }
}

void Call::collectNonRTCStats()
{
    int audioSession = 0;
    int vThumbSession = 0;
    int hiResSession = 0;
    for (const auto& session : mSessions)
    {
        if (session.second->getAudioSlot())
        {
            audioSession++;
        }

        if (session.second->getVthumSlot())
        {
            vThumbSession++;
        }

        if (session.second->getHiResSlot())
        {
            hiResSession++;
        }
    }

    // TODO: pending to implement disabledTxLayers in future if needed
    mStats.mSamples.mQ.push_back(mSvcDriver.mCurrentSvcLayerIndex | mHiRes->getTxSvcLayerCount() << 8);
    mStats.mSamples.mNrxa.push_back(audioSession);
    mStats.mSamples.mNrxl.push_back(vThumbSession);
    mStats.mSamples.mNrxh.push_back(hiResSession);
    mStats.mSamples.mAv.push_back(getLocalAvFlags().value());
}

void Call::enableStats()
{
    mStats.mPeerId = mMyPeer->getPeerid();
    mStats.mCid = mMyPeer->getCid();
    mStats.mCallid = mCallid;
    mStats.mTimeOffset = mOffset;
    mStats.mIsGroup = mIsGroup;
    mStats.mDevice = mRtc.getDeviceInfo();

    auto wptr = weakHandle();
    mStatsTimer = karere::setInterval([this, wptr]()
    {
        if (wptr.deleted())
        {
            return;
        }

        if (!mSfuConnection || !mSfuConnection->isJoined())
        {
            RTCM_LOG_WARNING("Cannot collect stats until reach kJoined state");
            return;
        }

        // poll TxVideoStats
        assert(mVThumb && mHiRes);
        uint32_t hiResId = 0;
        if (mHiResActive)
        {
            hiResId = mHiRes->getTransceiver()->sender()->ssrc();
        }

        uint32_t lowResId = 0;
        if (mVThumbActive)
        {
            lowResId = mVThumb->getTransceiver()->sender()->ssrc();
        }

        // poll non-rtc stats
        collectNonRTCStats();

        // Keep mStats ownership
        mStatConnCallback = rtc::scoped_refptr<webrtc::RTCStatsCollectorCallback>(new ConnStatsCallBack(&mStats, hiResId, lowResId));
        assert(mRtcConn);
        mRtcConn->GetStats(mStatConnCallback.get());

        // adjust SVC driver based on collected stats
        // TODO: I can be done in ConnStatsCallBack to take into account latest stats
        adjustSvcByStats();
    }, RtcConstant::kStatsInterval, mRtc.getAppCtx());
}

void Call::disableStats()
{
    if (mStatsTimer != 0)
    {
        karere::cancelInterval(mStatsTimer, mRtc.getAppCtx());
        mStatsTimer = 0;
        if (mStatConnCallback)
        {
            static_cast<ConnStatsCallBack*>(mStatConnCallback.get())->removeStats();
        }

        mStatConnCallback = nullptr;
    }
}

void Call::updateVideoTracks()
{
    bool isOnHold = getLocalAvFlags().isOnHold();
    if (getLocalAvFlags().videoCam() && !isOnHold)
    {
        takeVideoDevice();

        // hi-res track
        if (mHiRes)
        {
            if (mHiResActive && !mHiRes->getTransceiver()->sender()->track())
            {
                rtc::scoped_refptr<webrtc::VideoTrackInterface> videoTrack;
                videoTrack = artc::gWebrtcContext->CreateVideoTrack("v"+std::to_string(artc::generateId()), mRtc.getVideoDevice()->getVideoTrackSource());
                mHiRes->getTransceiver()->sender()->SetTrack(videoTrack);
                mHiRes->setTsStart(time(nullptr));
            }
            else if (!mHiResActive)
            {
                // if there is a track, but none in the call has requested hi res video, disable the track
                mHiRes->getTransceiver()->sender()->SetTrack(nullptr);
            }
        }

        // low-res track
        if (mVThumb)
        {
            if (mVThumbActive && !mVThumb->getTransceiver()->sender()->track())
            {
                rtc::scoped_refptr<webrtc::VideoTrackInterface> videoTrack;
                videoTrack = artc::gWebrtcContext->CreateVideoTrack("v"+std::to_string(artc::generateId()), mRtc.getVideoDevice()->getVideoTrackSource());
                mVThumb->getTransceiver()->sender()->SetTrack(videoTrack);
            }
            else if (!mVThumbActive)
            {
                // if there is a track, but none in the call has requested low res video, disable the track
                mVThumb->getTransceiver()->sender()->SetTrack(nullptr);
            }
        }
    }
    else    // no video from camera (muted or not available), or call on-hold
    {
        freeVideoTracks();
        releaseVideoDevice();
    }
}

void Call::adjustSvcByStats()
{
    if (mStats.mSamples.mRoundTripTime.empty())
    {
        RTCM_LOG_WARNING("adjustSvcBystats: not enough collected data");
        return;
    }

    double roundTripTime = mStats.mSamples.mRoundTripTime.back();
    double packetLost = 0;
    if (mStats.mSamples.mPacketLost.size() >= 2)
    {
        // get last lost packets
        int lastpl =  mStats.mSamples.mPacketLost.back();
        int prelastpl= mStats.mSamples.mPacketLost.at(mStats.mSamples.mPacketLost.size()-2);

        // get periods
        int lastT = mStats.mSamples.mT.back();
        int prelastT = mStats.mSamples.mT.at(mStats.mSamples.mT.size() - 2);
        packetLost = static_cast<double>(abs(lastpl - prelastpl)) / (static_cast<double>(abs(lastT - prelastT)) / 1000.0);
    }

    if (std::fabs(mSvcDriver.mMovingAverageRtt) <= std::numeric_limits<double>::epsilon())
    {
         // if mMovingAverageRtt has not value yet
         mSvcDriver.mMovingAverageRtt = roundTripTime;
         mSvcDriver.mMovingAveragePlost = packetLost;
         return; // intentionally skip first sample for lower/upper range calculation
    }

    if (roundTripTime < mSvcDriver.mLowestRttSeen)
    {
        // rttLower and rttUpper define the window inside which layer is not switched.
        //  - if rtt falls below that window, layer is switched to higher quality,
        //  - if rtt is higher, layer is switched to lower quality.
        // the window is defined/redefined relative to the lowest rtt seen.
        mSvcDriver.mLowestRttSeen = roundTripTime;
        mSvcDriver.mRttLower = roundTripTime + mSvcDriver.kRttLowerHeadroom;
        mSvcDriver.mRttUpper = roundTripTime + mSvcDriver.kRttUpperHeadroom;
    }

    roundTripTime = mSvcDriver.mMovingAverageRtt = (mSvcDriver.mMovingAverageRtt * 3 + roundTripTime) / 4;
    packetLost  = mSvcDriver.mMovingAveragePlost = (mSvcDriver.mMovingAveragePlost * 3 + packetLost) / 4;

    time_t tsNow = time(nullptr);
    if (mSvcDriver.mTsLastSwitch
            && (tsNow - mSvcDriver.mTsLastSwitch < mSvcDriver.kMinTimeBetweenSwitches))
    {
        return; // too early
    }

    int8_t txSpt = -1; // initialize to invalid value (<0)
    if (mSvcDriver.mCurrentSvcLayerIndex > 0
            && (roundTripTime > mSvcDriver.mRttUpper || packetLost > mSvcDriver.mPacketLostUpper))
    {
        // if retrieved rtt OR packetLost have increased respect current values decrement 1 layer
        // we want to decrease layer when references values (mRttUpper and mPacketLostUpper)
        // have been exceeded.
        switchRxSvcQuality(-1, txSpt);
    }
    else if (mSvcDriver.mCurrentSvcLayerIndex < mSvcDriver.kMaxQualityIndex
             && roundTripTime < mSvcDriver.mRttLower
             && packetLost < mSvcDriver.mPacketLostLower)
    {
        // if retrieved rtt AND packetLost have decreased respect current values increment 1 layer
        // we only want to increase layer when the improvement is bigger enough to represents a
        // faithfully improvement in network quality, we take mRttLower and mPacketLostLower as references
        switchRxSvcQuality(+1, txSpt);
    }

    // check if we need to adjust txlayer SVC quality
    checkAdaptTxSvcQuality(txSpt);
}

const std::string& Call::getCallKey() const
{
    return mCallKey;
}

void Call::updateAudioTracks()
{
    if (!mAudio)
    {
        return;
    }

    bool audio = mSpeakerState > SpeakerState::kNoSpeaker && getLocalAvFlags().audio();
    rtc::scoped_refptr<webrtc::MediaStreamTrackInterface> track = mAudio->getTransceiver()->sender()->track();
    if (audio && !getLocalAvFlags().isOnHold())
    {
        if (!track) // create audio track only if not exists
        {
            rtc::scoped_refptr<webrtc::AudioTrackInterface> audioTrack =
                    artc::gWebrtcContext->CreateAudioTrack("a"+std::to_string(artc::generateId()), artc::gWebrtcContext->CreateAudioSource(cricket::AudioOptions()));

            mAudio->getTransceiver()->sender()->SetTrack(audioTrack);
            audioTrack->set_enabled(true);
        }
        else
        {
            track->set_enabled(true);
        }
    }
    else if (track) // if no audio flags active, no speaker allowed, or call is onHold
    {
        track->set_enabled(false);
        mAudio->getTransceiver()->sender()->SetTrack(nullptr);
    }
}

RtcModuleSfu::RtcModuleSfu(MyMegaApi &megaApi, CallHandler &callhandler)
    : mCallHandler(callhandler)
    , mMegaApi(megaApi)
{
}

void RtcModuleSfu::init(WebsocketsIO& websocketIO, void *appCtx, rtcModule::RtcCryptoMeetings* rRtcCryptoMeetings)
{
    mAppCtx = appCtx;

    mSfuClient = ::mega::make_unique<sfu::SfuClient>(websocketIO, appCtx, rRtcCryptoMeetings);
    if (!artc::isInitialized())
    {
        //rtc::LogMessage::LogToDebug(rtc::LS_VERBOSE);
        artc::init(appCtx);
        RTCM_LOG_DEBUG("WebRTC stack initialized before first use");
    }

    // set default video in device
    std::set<std::pair<std::string, std::string>> videoDevices = artc::VideoManager::getVideoDevices();
    if (videoDevices.size())
    {
        mVideoDeviceSelected = videoDevices.begin()->second;
    }

    mDeviceTakenCount = 0;
}

ICall *RtcModuleSfu::findCall(karere::Id callid)
{
    auto it = mCalls.find(callid);
    if (it != mCalls.end())
    {
        return it->second.get();
    }

    return nullptr;
}

ICall *RtcModuleSfu::findCallByChatid(const karere::Id &chatid)
{
    for (const auto& call : mCalls)
    {
        if (call.second->getChatid() == chatid)
        {
            return call.second.get();
        }
    }

    return nullptr;
}

bool RtcModuleSfu::selectVideoInDevice(const std::string &device)
{
    std::set<std::pair<std::string, std::string>> videoDevices = artc::VideoManager::getVideoDevices();
    bool shouldOpen = false;
    for (auto it = videoDevices.begin(); it != videoDevices.end(); it++)
    {
        if (!it->first.compare(device))
        {
            std::vector<Call*> calls;
            for (auto& callIt : mCalls)
            {
                if (callIt.second->hasVideoDevice())
                {
                    calls.push_back(callIt.second.get());
                    callIt.second->freeVideoTracks();
                    callIt.second->releaseVideoDevice();
                    shouldOpen = true;
                }
            }

            changeDevice(it->second, shouldOpen);

            for (auto& call : calls)
            {
                call->updateVideoTracks();
            }

            return true;
        }
    }
    return false;
}

void RtcModuleSfu::getVideoInDevices(std::set<std::string> &devicesVector)
{
    std::set<std::pair<std::string, std::string>> videoDevices = artc::VideoManager::getVideoDevices();
    for (auto it = videoDevices.begin(); it != videoDevices.end(); it++)
    {
        devicesVector.insert(it->first);
    }
}

promise::Promise<void> RtcModuleSfu::startCall(karere::Id chatid, karere::AvFlags avFlags, bool isGroup, std::shared_ptr<std::string> unifiedKey)
{
    // we need a temp string to avoid issues with lambda shared pointer capture
    std::string auxCallKey = unifiedKey ? (*unifiedKey.get()) : std::string();
    auto wptr = weakHandle();
    return mMegaApi.call(&::mega::MegaApi::startChatCall, chatid)
    .then([wptr, this, chatid, avFlags, isGroup, auxCallKey](ReqResult result)
    {
        std::shared_ptr<std::string> sharedUnifiedKey = !auxCallKey.empty()
                ? std::make_shared<std::string>(auxCallKey)
                : nullptr;

        wptr.throwIfDeleted();
        karere::Id callid = result->getParentHandle();
        std::string sfuUrl = result->getText();
        if (mCalls.find(callid) == mCalls.end()) // it can be created by JOINEDCALL command
        {
            std::unique_ptr<char []> userHandle(mMegaApi.sdk.getMyUserHandle());
            karere::Id myUserHandle(userHandle.get());
            mCalls[callid] = ::mega::make_unique<Call>(callid, chatid, myUserHandle, false, mCallHandler, mMegaApi, (*this), isGroup, sharedUnifiedKey, avFlags);
            mCalls[callid]->connectSfu(sfuUrl);
        }
    });
}

void RtcModuleSfu::takeDevice()
{
    if (!mDeviceTakenCount)
    {
        openDevice();
    }

    mDeviceTakenCount++;
}

void RtcModuleSfu::releaseDevice()
{
    if (mDeviceTakenCount > 0)
    {
        mDeviceTakenCount--;
        if (mDeviceTakenCount == 0)
        {
            assert(mVideoDevice);
            closeDevice();
        }
    }
}

void RtcModuleSfu::addLocalVideoRenderer(karere::Id chatid, IVideoRenderer *videoRederer)
{
    mRenderers[chatid] = std::unique_ptr<IVideoRenderer>(videoRederer);
}

void RtcModuleSfu::removeLocalVideoRenderer(karere::Id chatid)
{
    mRenderers.erase(chatid);
}

std::vector<karere::Id> RtcModuleSfu::chatsWithCall()
{
    std::vector<karere::Id> chats;
    for (const auto& call : mCalls)
    {
        chats.push_back(call.second->getChatid());
    }

    return chats;
}

unsigned int RtcModuleSfu::getNumCalls()
{
    return mCalls.size();
}

const std::string& RtcModuleSfu::getVideoDeviceSelected() const
{
    return mVideoDeviceSelected;
}

sfu::SfuClient& RtcModuleSfu::getSfuClient()
{
    return (*mSfuClient.get());
}

void RtcModuleSfu::removeCall(karere::Id chatid, TermCode termCode)
{
    Call* call = static_cast<Call*>(findCallByChatid(chatid));
    if (call)
    {
        if (call->getState() > kStateClientNoParticipating && call->getState() <= kStateInProgress)
        {
            call->disconnect(termCode);
        }

        mCalls.erase(call->getCallid());
    }
}

void RtcModuleSfu::handleJoinedCall(karere::Id /*chatid*/, karere::Id callid, const std::vector<karere::Id> &usersJoined)
{
    for (const karere::Id &peer : usersJoined)
    {
        mCalls[callid]->addParticipant(peer);
    }
}

void RtcModuleSfu::handleLeftCall(karere::Id /*chatid*/, karere::Id callid, const std::vector<karere::Id> &usersLeft)
{
    for (const karere::Id &peer : usersLeft)
    {
        mCalls[callid]->removeParticipant(peer);
    }
}

void RtcModuleSfu::handleCallEnd(karere::Id /*chatid*/, karere::Id callid, uint8_t /*reason*/)
{
    mCalls.erase(callid);
}

void RtcModuleSfu::handleNewCall(karere::Id chatid, karere::Id callerid, karere::Id callid, bool isRinging, bool isGroup, std::shared_ptr<std::string> callKey)
{
    mCalls[callid] = ::mega::make_unique<Call>(callid, chatid, callerid, isRinging, mCallHandler, mMegaApi, (*this), isGroup, callKey);
    mCalls[callid]->setState(kStateClientNoParticipating);
}

void RtcModuleSfu::OnFrame(const webrtc::VideoFrame &frame)
{
    auto wptr = weakHandle();
    karere::marshallCall([wptr, this, frame]()
    {
        if (wptr.deleted())
        {
            return;
        }

        for (auto& render : mRenderers)
        {
            ICall* call = findCallByChatid(render.first);
            if ((call && call->getLocalAvFlags().videoCam() && !call->getLocalAvFlags().has(karere::AvFlags::kOnHold)) || !call)
            {
                assert(render.second != nullptr);
                void* userData = NULL;
                auto buffer = frame.video_frame_buffer()->ToI420();   // smart ptr type changed
                if (frame.rotation() != webrtc::kVideoRotation_0)
                {
                    buffer = webrtc::I420Buffer::Rotate(*buffer, frame.rotation());
                }
                unsigned short width = (unsigned short)buffer->width();
                unsigned short height = (unsigned short)buffer->height();
                void* frameBuf = render.second->getImageBuffer(width, height, userData);
                if (!frameBuf) //image is frozen or app is minimized/covered
                    return;
                libyuv::I420ToABGR(buffer->DataY(), buffer->StrideY(),
                                   buffer->DataU(), buffer->StrideU(),
                                   buffer->DataV(), buffer->StrideV(),
                                   (uint8_t*)frameBuf, width * 4, width, height);

                render.second->frameComplete(userData);
            }
        }
    }, mAppCtx);

}

artc::VideoManager *RtcModuleSfu::getVideoDevice()
{
    return mVideoDevice;
}

void RtcModuleSfu::changeDevice(const std::string &device, bool shouldOpen)
{
    if (mVideoDevice)
    {
        shouldOpen = true;
        closeDevice();
    }

    mVideoDeviceSelected = device;
    if (shouldOpen)
    {
        openDevice();
    }
}

void RtcModuleSfu::openDevice()
{
    std::string videoDevice = mVideoDeviceSelected; // get default video device
    if (videoDevice.empty())
    {
        RTCM_LOG_WARNING("Default video in device is not set");
        assert(false);
        std::set<std::pair<std::string, std::string>> videoDevices = artc::VideoManager::getVideoDevices();
        if (videoDevices.empty())
        {
            RTCM_LOG_WARNING("openDevice(): no video devices available");
            return;
        }

        videoDevice = videoDevices.begin()->second;
    }

    webrtc::VideoCaptureCapability capabilities;
    capabilities.width = RtcConstant::kHiResWidth;
    capabilities.height = RtcConstant::kHiResHeight;
    capabilities.maxFPS = RtcConstant::kHiResMaxFPS;

    mVideoDevice = artc::VideoManager::Create(capabilities, videoDevice, artc::gWorkerThread.get());
    mVideoDevice->openDevice(videoDevice);
    rtc::VideoSinkWants wants;
    mVideoDevice->AddOrUpdateSink(this, wants);
}

void RtcModuleSfu::closeDevice()
{
    if (mVideoDevice)
    {
        mVideoDevice->RemoveSink(this);
        mVideoDevice->releaseDevice();
        mVideoDevice = nullptr;
    }
}

void *RtcModuleSfu::getAppCtx()
{
    return mAppCtx;
}

std::string RtcModuleSfu::getDeviceInfo() const
{
    // UserAgent Format
    // MEGA<app>/<version> (platform) Megaclient/<version>
    std::string userAgent = mMegaApi.sdk.getUserAgent();

    std::string androidId = "MEGAAndroid";
    std::string iosId = "MEGAiOS";
    std::string testChatId = "MEGAChatTest";
    std::string syncId = "MEGAsync";
    std::string qtAppId = "MEGAChatQtApp";
    std::string megaClcId = "MEGAclc";

    std::string deviceType = "n";
    std::string version = "0";

    size_t endTypePosition = std::string::npos;
    size_t idPosition;
    if ((idPosition = userAgent.find(androidId)) != std::string::npos)
    {
        deviceType = "na";
        endTypePosition = idPosition + androidId.size() + 1; // remove '/'
    }
    else if ((idPosition = userAgent.find(iosId)) != std::string::npos)
    {
        deviceType = "ni";
        endTypePosition = idPosition + iosId.size() + 1;  // remove '/'
    }
    else if ((idPosition = userAgent.find(testChatId)) != std::string::npos)
    {
        deviceType = "nct";
    }
    else if ((idPosition = userAgent.find(syncId)) != std::string::npos)
    {
        deviceType = "nsync";
        endTypePosition = idPosition + syncId.size() + 1;  // remove '/'
    }
    else if ((idPosition = userAgent.find(qtAppId)) != std::string::npos)
    {
        deviceType = "nqtApp";
    }
    else if ((idPosition = userAgent.find(megaClcId)) != std::string::npos)
    {
        deviceType = "nclc";
    }

    size_t endVersionPosition = userAgent.find(" (");
    if (endVersionPosition != std::string::npos &&
            endTypePosition != std::string::npos &&
            endVersionPosition > endTypePosition)
    {
        version = userAgent.substr(endTypePosition, endVersionPosition - endTypePosition);
    }

    return deviceType + ":" + version;
}


RtcModule* createRtcModule(MyMegaApi &megaApi, rtcModule::CallHandler &callHandler)
{
    return new RtcModuleSfu(megaApi, callHandler);
}

Slot::Slot(Call &call, rtc::scoped_refptr<webrtc::RtpTransceiverInterface> transceiver)
    : mCall(call)
    , mTransceiver(transceiver)
    , mCid(0)
    , mTsStart(0)
    , mSentLayers(kTxSpatialLayerCount) // initialize mSentLayers to kTxSpatialLayerCount
{
}

Slot::~Slot()
{
    if (mTransceiver->receiver())
    {
       rtc::scoped_refptr<webrtc::FrameDecryptorInterface> decryptor = mTransceiver->receiver()->GetFrameDecryptor();
       if (decryptor)
       {
           static_cast<artc::MegaDecryptor*>(decryptor.get())->setTerminating();
       }
    }

    if (mTransceiver->sender())
    {
        rtc::scoped_refptr<webrtc::FrameEncryptorInterface> encryptor = mTransceiver->sender()->GetFrameEncryptor();
        if (encryptor)
        {
            static_cast<artc::MegaEncryptor*>(encryptor.get())->setTerminating();
        }
    }
}

uint32_t Slot::getTransceiverMid()
{
    if (!mTransceiver->mid())
    {
        assert(false);
        return 0;
    }
    return atoi(mTransceiver->mid()->c_str());
}

void Slot::createEncryptor()
{
    mTransceiver->sender()->SetFrameEncryptor(new artc::MegaEncryptor(mCall.getMyPeer(),
                                                                      mCall.getSfuClient().getRtcCryptoMeetings(),
                                                                      mIv, getTransceiverMid()));
}

void Slot::createDecryptor()
{
    auto it = mCall.getSessions().find(mCid);
    if (it == mCall.getSessions().end())
    {
        mCall.logError("createDecryptor: unknown cid");
        return;
    }

    mTransceiver->receiver()->SetFrameDecryptor(new artc::MegaDecryptor(it->second->getPeer(),
                                                                      mCall.getSfuClient().getRtcCryptoMeetings(),
                                                                      mIv, getTransceiverMid()));
}

webrtc::RtpTransceiverInterface *Slot::getTransceiver()
{
    return mTransceiver.get();
}

Cid_t Slot::getCid() const
{
    return mCid;
}

void Slot::assign(Cid_t cid, IvStatic_t iv)
{
    assert(!mCid);
    createDecryptor(cid, iv);
    enableTrack(true, kRecv);
    if (mTransceiver->media_type() == cricket::MediaType::MEDIA_TYPE_AUDIO)
    {
        enableAudioMonitor(true); // enable audio monitor
    }
}

bool Slot::hasTrack(bool send)
{
    assert(mTransceiver);

    if (send && !mTransceiver->sender())
    {
        RTCM_LOG_WARNING("Sender transceiver wrongly initialized");
        assert(false);
        return false;
    }
    if (!send && !mTransceiver->receiver())
    {
        RTCM_LOG_WARNING("Receiver transceiver wrongly initialized");
        assert(false);
        return false;
    }

    return send
            ? mTransceiver->sender()->track()
            : mTransceiver->receiver()->track();
}

void Slot::createDecryptor(Cid_t cid, IvStatic_t iv)
{
    mCid = cid;
    mIv = iv;
    createDecryptor();

    if (mTransceiver->media_type() == cricket::MediaType::MEDIA_TYPE_AUDIO)
    {
        mAudioLevelMonitor.reset(new AudioLevelMonitor(mCall, mCid));
    }
}

void Slot::enableAudioMonitor(bool enable)
{
    rtc::scoped_refptr<webrtc::MediaStreamTrackInterface> mediaTrack = mTransceiver->receiver()->track();
    webrtc::AudioTrackInterface *audioTrack = static_cast<webrtc::AudioTrackInterface*>(mediaTrack.get());
    assert(audioTrack);
    if (enable && !mAudioLevelMonitorEnabled)
    {
        mAudioLevelMonitorEnabled = true;
        audioTrack->AddSink(mAudioLevelMonitor.get());     // enable AudioLevelMonitor for remote audio detection
    }
    else if (!enable && mAudioLevelMonitorEnabled)
    {
        mAudioLevelMonitorEnabled = false;
        audioTrack->RemoveSink(mAudioLevelMonitor.get()); // disable AudioLevelMonitor
    }
}

void Slot::enableTrack(bool enable, TrackDirection direction)
{
    assert(mTransceiver);
    if (direction == kRecv)
    {
        mTransceiver->receiver()->track()->set_enabled(enable);
    }
    else if (direction == kSend)
    {
        mTransceiver->sender()->track()->set_enabled(enable);
    }
}

void Slot::updateTxSvcEnc(int8_t sentLayers)
{
    mSentLayers = sentLayers; // update mSentLayers value

    if (!getTransceiver()->sender()->track())
    {
        RTCM_LOG_WARNING("updateTxSvcEnc: Currently not sending HI-RES track, will only record sentLayers value");
        return;
    }

    // each vector element describes a single configuration of a codec for an RTPSender
    webrtc::RtpParameters parameters = getTransceiver()->sender()->GetParameters();
    std::vector<webrtc::RtpEncodingParameters> encs = parameters.encodings;
    if (encs.empty() || encs.size() < 2)
    {
        RTCM_LOG_WARNING("updateTxSvcEnc: There is no SVC enabled for this sender");
        return;
    }

    for (size_t i = 0; i < encs.size(); i++)
    {
        encs[i].active = i < static_cast<size_t>(mSentLayers);
    }

    RTCM_LOG_WARNING("updateTxSvcEnc: Enabling only first %d layers",mSentLayers);
    getTransceiver()->sender()->SetParameters(parameters);
}

void Slot::setTsStart(time_t t)
{
    mTsStart = t;
}

time_t Slot::getTsStart()
{
    return mTsStart;
}

int8_t Slot::getTxSvcLayerCount()
{
    return mSentLayers;
}

IvStatic_t Slot::getIv() const
{
    return mIv;
}

void Slot::generateRandomIv()
{
    randombytes_buf(&mIv, sizeof(mIv));
}

void Slot::release()
{
    if (!mCid)
    {
        return;
    }

    mIv = 0;
    mCid = 0;

    if (mAudioLevelMonitor)
    {
        enableAudioMonitor(false);
        mAudioLevelMonitor = nullptr;
        mAudioLevelMonitorEnabled = false;
    }

    enableTrack(false, kRecv);
    rtc::scoped_refptr<webrtc::FrameDecryptorInterface> decryptor = getTransceiver()->receiver()->GetFrameDecryptor();
    static_cast<artc::MegaDecryptor*>(decryptor.get())->setTerminating();
    getTransceiver()->receiver()->SetFrameDecryptor(nullptr);
}

RemoteVideoSlot::RemoteVideoSlot(Call& call, rtc::scoped_refptr<webrtc::RtpTransceiverInterface> transceiver)
    : Slot(call, transceiver)
{
    webrtc::VideoTrackInterface* videoTrack =
            static_cast<webrtc::VideoTrackInterface*>(mTransceiver->receiver()->track().get());

    assert(videoTrack);
    rtc::VideoSinkWants wants;
    videoTrack->AddOrUpdateSink(this, wants);
}

RemoteVideoSlot::~RemoteVideoSlot()
{
}

VideoSink::VideoSink()
{

}

VideoSink::~VideoSink()
{

}

void VideoSink::setVideoRender(IVideoRenderer *videoRenderer)
{
    mRenderer = std::unique_ptr<IVideoRenderer>(videoRenderer);
}

void VideoSink::OnFrame(const webrtc::VideoFrame &frame)
{
    auto wptr = weakHandle();
    karere::marshallCall([wptr, this, frame]()
    {
        if (wptr.deleted())
        {
            return;
        }

        if (mRenderer)
        {
            void* userData = NULL;
            auto buffer = frame.video_frame_buffer()->ToI420();   // smart ptr type changed
            if (frame.rotation() != webrtc::kVideoRotation_0)
            {
                buffer = webrtc::I420Buffer::Rotate(*buffer, frame.rotation());
            }
            unsigned short width = (unsigned short)buffer->width();
            unsigned short height = (unsigned short)buffer->height();
            void* frameBuf = mRenderer->getImageBuffer(width, height, userData);
            if (!frameBuf) //image is frozen or app is minimized/covered
                return;
            libyuv::I420ToABGR(buffer->DataY(), buffer->StrideY(),
                               buffer->DataU(), buffer->StrideU(),
                               buffer->DataV(), buffer->StrideV(),
                               (uint8_t*)frameBuf, width * 4, width, height);
            mRenderer->frameComplete(userData);
        }
    }, artc::gAppCtx);
}

void RemoteVideoSlot::assignVideoSlot(Cid_t cid, IvStatic_t iv, VideoResolution videoResolution)
{
    assert(mVideoResolution == kUndefined);
    assign(cid, iv);
    mVideoResolution = videoResolution;
}

void RemoteVideoSlot::release()
{
    Slot::release();
    mVideoResolution = VideoResolution::kUndefined;
}

VideoResolution RemoteVideoSlot::getVideoResolution() const
{
    return mVideoResolution;
}

void RemoteVideoSlot::enableTrack()
{
    webrtc::VideoTrackInterface* videoTrack =
            static_cast<webrtc::VideoTrackInterface*>(mTransceiver->receiver()->track().get());
    videoTrack->set_enabled(true);
}

void globalCleanup()
{
    if (!artc::isInitialized())
        return;
    artc::cleanup();
}

Session::Session(const sfu::Peer& peer)
    : mPeer(peer)
{

}

Session::~Session()
{
    disableAudioSlot();
    disableVideoSlot(kHiRes);
    disableVideoSlot(kLowRes);
    mState = kSessStateDestroyed;
    mSessionHandler->onDestroySession(*this);
}

void Session::setSessionHandler(SessionHandler* sessionHandler)
{
    mSessionHandler = std::unique_ptr<SessionHandler>(sessionHandler);
}

void Session::setVideoRendererVthumb(IVideoRenderer *videoRenderer)
{
    if (!mVthumSlot)
    {
        RTCM_LOG_WARNING("setVideoRendererVthumb: There's no low-res slot associated to this session");
        return;
    }

    mVthumSlot->setVideoRender(videoRenderer);
}

void Session::setVideoRendererHiRes(IVideoRenderer *videoRenderer)
{
    if (!mHiresSlot)
    {
        RTCM_LOG_WARNING("setVideoRendererHiRes: There's no hi-res slot associated to this session");
        return;
    }

    mHiresSlot->setVideoRender(videoRenderer);
}

void Session::setAudioDetected(bool audioDetected)
{
    mAudioDetected = audioDetected;
    mSessionHandler->onRemoteAudioDetected(*this);
}

bool Session::hasHighResolutionTrack() const
{
    return mHiresSlot && mHiresSlot->hasTrack(false);
}

bool Session::hasLowResolutionTrack() const
{
    return mVthumSlot && mVthumSlot->hasTrack(false);
}

void Session::notifyHiResReceived()
{
    mSessionHandler->onHiResReceived(*this);
}

void Session::notifyLowResReceived()
{
    mSessionHandler->onVThumbReceived(*this);
}

const sfu::Peer& Session::getPeer() const
{
    return mPeer;
}

void Session::setVThumSlot(RemoteVideoSlot *slot)
{
    assert(slot);
    mVthumSlot = slot;
    mSessionHandler->onVThumbReceived(*this);
}

void Session::setHiResSlot(RemoteVideoSlot *slot)
{
    assert(slot);
    mHiresSlot = slot;
    mSessionHandler->onHiResReceived(*this);
}

void Session::setAudioSlot(Slot *slot)
{
    mAudioSlot = slot;
    setSpeakRequested(false);
}

void Session::addKey(Keyid_t keyid, const std::string &key)
{
    mPeer.addKey(keyid, key);
}

void Session::setAvFlags(karere::AvFlags flags)
{
    assert(mSessionHandler);
    if (flags == mPeer.getAvFlags())
    {
        RTCM_LOG_WARNING("setAvFlags: remote AV flags has not changed");
        return;
    }

    bool onHoldChanged = mPeer.getAvFlags().isOnHold() != flags.isOnHold();
    mPeer.setAvFlags(flags);
    onHoldChanged
        ? mSessionHandler->onOnHold(*this)              // notify session onHold Change
        : mSessionHandler->onRemoteFlagsChanged(*this); // notify remote AvFlags Change
}

Slot *Session::getAudioSlot()
{
    return mAudioSlot;
}

RemoteVideoSlot *Session::getVthumSlot()
{
    return mVthumSlot;
}

RemoteVideoSlot *Session::getHiResSlot()
{
    return mHiresSlot;
}

void Session::disableAudioSlot()
{
    if (mAudioSlot)
    {
        mAudioSlot->release();
        setAudioSlot(nullptr);
    }
}

void Session::disableVideoSlot(VideoResolution videoResolution)
{
    if ((videoResolution == kHiRes && !mHiresSlot) || (videoResolution == kLowRes && !mVthumSlot))
    {
        return;
    }

    if (videoResolution == kHiRes)
    {
        mHiresSlot->release();
        mHiresSlot = nullptr;
        mSessionHandler->onHiResReceived(*this);
    }
    else
    {
        mVthumSlot->release();
        mVthumSlot = nullptr;
        mSessionHandler->onVThumbReceived(*this);
    }
}

void Session::setSpeakRequested(bool requested)
{
    mHasRequestSpeak = requested;
    mSessionHandler->onAudioRequested(*this);
}

karere::Id Session::getPeerid() const
{
    return mPeer.getPeerid();
}

Cid_t Session::getClientid() const
{
    return mPeer.getCid();
}

SessionState Session::getState() const
{
    return mState;
}

karere::AvFlags Session::getAvFlags() const
{
    return mPeer.getAvFlags();
}

bool Session::isAudioDetected() const
{
    return mAudioDetected;
}

bool Session::hasRequestSpeak() const
{
    return mHasRequestSpeak;
}

AudioLevelMonitor::AudioLevelMonitor(Call &call, int32_t cid)
    : mCall(call), mCid(cid)
{
}

void AudioLevelMonitor::OnData(const void *audio_data, int bits_per_sample, int /*sample_rate*/, size_t number_of_channels, size_t number_of_frames)
{
    assert(bits_per_sample == 16);
    time_t nowTime = time(NULL);
    if (nowTime - mPreviousTime > 2) // Two seconds between samples
    {
        mPreviousTime = nowTime;
        size_t valueCount = number_of_channels * number_of_frames;
        int16_t *data = (int16_t*)audio_data;
        int16_t audioMaxValue = data[0];
        int16_t audioMinValue = data[0];
        for (size_t i = 1; i < valueCount; i++)
        {
            if (data[i] > audioMaxValue)
            {
                audioMaxValue = data[i];
            }

            if (data[i] < audioMinValue)
            {
                audioMinValue = data[i];
            }
        }

        bool audioDetected = (abs(audioMaxValue) + abs(audioMinValue) > kAudioThreshold);

        auto wptr = weakHandle();
        karere::marshallCall([wptr, this, audioDetected]()
        {
            if (wptr.deleted())
            {
                return;
            }

            if (!hasAudio())
            {
                if (mAudioDetected)
                {
                    onAudioDetected(false);
                }

                return;
            }

            if (audioDetected != mAudioDetected)
            {
                onAudioDetected(mAudioDetected);
            }

        }, artc::gAppCtx);
    }
}

bool AudioLevelMonitor::hasAudio()
{
    Session *sess = mCall.getSession(mCid);
    if (sess)
    {
        return sess->getAvFlags().audio();
    }
    return false;
}

void AudioLevelMonitor::onAudioDetected(bool audioDetected)
{
    mAudioDetected = audioDetected;
    assert(mCall.getSession(mCid));
    Session *sess = mCall.getSession(mCid);
    sess->setAudioDetected(mAudioDetected);
}
}<|MERGE_RESOLUTION|>--- conflicted
+++ resolved
@@ -161,12 +161,8 @@
         default: return false;
     }
 }
-<<<<<<< HEAD
-
-Call::Call(karere::Id callid, karere::Id chatid, karere::Id callerid, bool isRinging, IGlobalCallHandler &globalCallHandler, MyMegaApi& megaApi, RtcModuleSfu& rtc, bool isGroup, std::shared_ptr<std::string> callKey, karere::AvFlags avflags)
-=======
+
 Call::Call(karere::Id callid, karere::Id chatid, karere::Id callerid, bool isRinging, CallHandler& callHandler, MyMegaApi& megaApi, RtcModuleSfu& rtc, bool isGroup, std::shared_ptr<std::string> callKey, karere::AvFlags avflags)
->>>>>>> 66595a4d
     : mCallid(callid)
     , mChatid(chatid)
     , mCallerId(callerid)
