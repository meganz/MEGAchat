--- conflicted
+++ resolved
@@ -374,24 +374,16 @@
     else
     {
         updatePeerAvState(chatid, callid, userid, clientid, avFlagsRemote);
-<<<<<<< HEAD
-        auto itCallHandler = mCallHandlers.find(chatid);
-        // itCallHandler is created at updatePeerAvState
-        assert(itCallHandler != mCallHandlers.end());
-        if (!itCallHandler->second->isParticipating(mKarereClient.myHandle()))
-        {
-            handleCallDataRequest(chat, userid, clientid, callid, avFlagsRemote);
-        }
-    }
-    else
-    {
-        updatePeerAvState(chatid, callid, userid, clientid, avFlagsRemote);
-=======
         if (ringing)
         {
-            handleCallDataRequest(chat, userid, clientid, callid, avFlagsRemote);
-        }
->>>>>>> 6e19efba
+            auto itCallHandler = mCallHandlers.find(chatid);
+            // itCallHandler is created at updatePeerAvState
+            assert(itCallHandler != mCallHandlers.end());
+            if (!itCallHandler->second->isParticipating(mKarereClient.myHandle()))
+            {
+                handleCallDataRequest(chat, userid, clientid, callid, avFlagsRemote);
+            }
+        }
     }
 
     if (state == Call::CallDataState::kCallDataSession || state == Call::CallDataState::kCallDataSessionKeepRinging)
