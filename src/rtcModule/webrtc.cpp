--- conflicted
+++ resolved
@@ -1,7 +1,4 @@
-<<<<<<< HEAD
-=======
 #ifndef KARERE_DISABLE_WEBRTC
->>>>>>> fc88fb32
 #include <mega/types.h>
 #include <mega/base64.h>
 #include <rtcmPrivate.h>
@@ -12,30 +9,6 @@
 namespace rtcModule
 {
 
-<<<<<<< HEAD
-AvailableTracks::AvailableTracks()
-{
-}
-
-AvailableTracks::~AvailableTracks()
-{
-}
-
-bool AvailableTracks::hasHiresTrack(Cid_t cid)
-{
-    karere::AvFlags tracksFlags;
-    if (!getTracksByCid(cid, tracksFlags))
-    {
-        return false;
-    }
-    return tracksFlags.videoHiRes(); // kHiResVideo => (camera and screen)
-}
-
-bool AvailableTracks::hasLowresTrack(Cid_t cid)
-{
-    karere::AvFlags tracksFlags;
-    if (!getTracksByCid(cid, tracksFlags))
-=======
 SvcDriver::SvcDriver ()
     : mCurrentSvcLayerIndex(kMaxQualityIndex), // by default max quality
       mPacketLostLower(0.01),
@@ -54,250 +27,10 @@
 {
     int8_t newSvcLayerIndex = mCurrentSvcLayerIndex + delta;
     if (newSvcLayerIndex < 0 || newSvcLayerIndex > kMaxQualityIndex)
->>>>>>> fc88fb32
     {
         return false;
     }
-    return tracksFlags.videoLowRes();  // kLowResVideo => (camera and screen)
-}
-
-<<<<<<< HEAD
-bool AvailableTracks::hasVoiceTrack(Cid_t cid)
-{
-    karere::AvFlags tracksFlags;
-    if (!getTracksByCid(cid, tracksFlags))
-    {
-        return false;
-    }
-    return tracksFlags.has(karere::AvFlags::kAudio);
-}
-
-void AvailableTracks::updateHiresTrack(Cid_t cid, bool add)
-{
-    karere::AvFlags tracksFlags;
-    if (!getTracksByCid(cid, tracksFlags))
-    {
-        return;
-    }
-    add
-        ? tracksFlags.add(karere::AvFlags::kHiResVideo)
-        : tracksFlags.remove(karere::AvFlags::kHiResVideo);
-}
-
-void AvailableTracks::updateLowresTrack(Cid_t cid, bool add)
-{
-    karere::AvFlags tracksFlags;
-    if (!getTracksByCid(cid, tracksFlags))
-    {
-        return;
-    }
-    add
-        ? tracksFlags.add(karere::AvFlags::kLowResVideo)
-        : tracksFlags.remove(karere::AvFlags::kLowResVideo);
-}
-
-void AvailableTracks::updateSpeakTrack(Cid_t cid, bool add)
-{
-    karere::AvFlags tracksFlags;
-    if (!getTracksByCid(cid, tracksFlags))
-    {
-        return;
-    }
-    add
-        ? tracksFlags.add(karere::AvFlags::kAudio)
-        : tracksFlags.remove(karere::AvFlags::kAudio);
-}
-
-bool AvailableTracks::getTracksByCid(Cid_t cid, karere::AvFlags& tracksFlags)
-{
-    if (!hasCid(cid))
-    {
-        return false;
-    }
-    tracksFlags = mTracksFlags[cid];
-    return true;
-}
-
-void AvailableTracks::addCid(Cid_t cid)
-{
-    if (!hasCid(cid))
-    {
-        mTracksFlags[cid] = 0;
-    }
-}
-
-void AvailableTracks::removeCid(Cid_t cid)
-{
-    mTracksFlags.erase(cid);
-}
-
-bool AvailableTracks::hasCid(Cid_t cid)
-{
-    return (mTracksFlags.find(cid) != mTracksFlags.end());
-}
-
-void AvailableTracks::clear()
-{
-    mTracksFlags.clear();
-}
-
-std::map<Cid_t, karere::AvFlags>& AvailableTracks::getTracks()
-{
-    return mTracksFlags;
-}
-
-SvcDriver::SvcDriver ()
-    : mCurrentSvcLayerIndex(kMaxQualityIndex), // by default max quality
-      mPacketLostLower(0.01),
-      mPacketLostUpper(1),
-      mLowestRttSeen(10000),
-      mRttLower(0),
-      mRttUpper(0),
-      mMovingAverageRtt(0),
-      mMovingAveragePlost(0),
-      mTsLastSwitch(0)
-{
-
-}
-
-bool SvcDriver::updateSvcQuality(int8_t delta)
-{
-    int8_t newSvcLayerIndex = mCurrentSvcLayerIndex + delta;
-    if (newSvcLayerIndex < 0 || newSvcLayerIndex > kMaxQualityIndex)
-    {
-        return false;
-    }
-    mTsLastSwitch = time(nullptr);
-    mCurrentSvcLayerIndex = static_cast<uint8_t>(newSvcLayerIndex);
-    return true;
-}
-
-bool SvcDriver::getLayerByIndex(int index, int& stp, int& tmp, int& stmp)
-{
-    // we want to provide a linear quality scale,
-    // layers are defined for each of the 7 "quality" steps
-    // layer: spatial (resolution), temporal (FPS), screen-temporal (temporal layer for screen video)
-    switch (index)
-    {
-        case 0: { stp = 0; tmp = 0; stmp = 0; return true; }
-        case 1: { stp = 0; tmp = 1; stmp = 0; return true; }
-        case 2: { stp = 0; tmp = 2; stmp = 0; return true; }
-        case 3: { stp = 1; tmp = 1; stmp = 0; return true; }
-        case 4: { stp = 1; tmp = 2; stmp = 1; return true; }
-        case 5: { stp = 2; tmp = 1; stmp = 1; return true; }
-        case 6: { stp = 2; tmp = 2; stmp = 2; return true; }
-        default: return false;
-    }
-}
-Call::Call(karere::Id callid, karere::Id chatid, karere::Id callerid, bool isRinging, IGlobalCallHandler &globalCallHandler, MyMegaApi& megaApi, RtcModuleSfu& rtc, bool isGroup, std::shared_ptr<std::string> callKey, karere::AvFlags avflags)
-    : mCallid(callid)
-    , mChatid(chatid)
-    , mCallerId(callerid)
-    , mIsRinging(isRinging)
-    , mIsGroup(isGroup)
-    , mGlobalCallHandler(globalCallHandler)
-    , mMegaApi(megaApi)
-    , mSfuClient(rtc.getSfuClient())
-    , mCallKey(callKey ? *callKey : std::string())
-    , mIsJoining(false)
-    , mRtc(rtc)
-{
-    std::unique_ptr<char []> userHandle(mMegaApi.sdk.getMyUserHandle());
-    karere::Id myUserHandle(userHandle.get());
-    mMyPeer.reset(new sfu::Peer(myUserHandle, avflags.value()));
-
-    // notify the IGlobalCallHandler (intermediate layer), which register the listener
-    // CallHandler to receive notifications about the call
-    mGlobalCallHandler.onNewCall(*this);
-
-    setState(kStateInitial); // call after onNewCall, otherwise callhandler didn't exists
-}
-
-Call::~Call()
-{
-    disableStats();
-
-    if (mTermCode == kInvalidTermCode)
-    {
-        mTermCode = kUnKnownTermCode;
-    }
-
-    setState(CallState::kStateDestroyed);
-}
-
-karere::Id Call::getCallid() const
-{
-    return mCallid;
-}
-
-karere::Id Call::getChatid() const
-{
-    return mChatid;
-}
-
-karere::Id Call::getCallerid() const
-{
-    return mCallerId;
-}
-
-bool Call::isAudioDetected() const
-{
-    return mAudioDetected;
-}
-
-void Call::setState(CallState newState)
-{
-    RTCM_LOG_DEBUG("Call state changed. ChatId: %s, callid: %s, state: %s --> %s",
-                 karere::Id(getChatid()).toString().c_str(),
-                 karere::Id(getCallid()).toString().c_str(),
-                 Call::stateToStr(mState),
-                 Call::stateToStr(newState));
-
-    if (newState == CallState::kStateInProgress)
-    {
-        // initial ts is set when user has joined to the call
-        mInitialTs = time(nullptr);
-    }
-    else if (newState == CallState::kStateDestroyed)
-    {
-        mFinalTs = time(nullptr);
-    }
-
-    mState = newState;
-    mCallHandler->onCallStateChange(*this);
-}
-
-CallState Call::getState() const
-{
-    return mState;
-}
-
-void Call::addParticipant(karere::Id peer)
-{
-    if (peer == mMyPeer->getPeerid())
-    {
-        setRinging(false);
-    }
-
-    mParticipants.push_back(peer);
-    mGlobalCallHandler.onAddPeer(*this, peer);
-}
-
-
-void Call::onDisconnectFromChatd()
-{
-    if (participate())
-    {
-        handleCallDisconnect();
-        setState(CallState::kStateConnecting);
-        mSfuConnection->disconnect(true);
-    }
-
-    for (auto &it : mParticipants)
-    {
-        mGlobalCallHandler.onRemovePeer(*this, it);
-    }
-=======
+
     RTCM_LOG_WARNING("setSvcLayer: Switching SVC layer from %d to %d", mCurrentSvcLayerIndex, newSvcLayerIndex);
     mTsLastSwitch = time(nullptr); // update last Ts SVC switch
     mCurrentSvcLayerIndex = static_cast<uint8_t>(newSvcLayerIndex);
@@ -421,7 +154,6 @@
     {
         mCallHandler.onRemovePeer(*this, it);
     }
->>>>>>> fc88fb32
     mParticipants.clear();
 }
 
@@ -437,11 +169,7 @@
         if (*itPeer == peer)
         {
             mParticipants.erase(itPeer);
-<<<<<<< HEAD
-            mGlobalCallHandler.onRemovePeer(*this, peer);
-=======
             mCallHandler.onRemovePeer(*this, peer);
->>>>>>> fc88fb32
             return;
         }
     }
@@ -468,7 +196,6 @@
 {
     return mMegaApi.call(&::mega::MegaApi::endChatCall, mChatid, mCallid, reason)
     .then([](ReqResult /*result*/)
-<<<<<<< HEAD
     {
     });
 }
@@ -569,74 +296,10 @@
     if (mIsRinging != ringing)
     {
         mIsRinging = ringing;
-        mCallHandler->onCallRinging(*this);
-=======
-    {
-    });
-}
-
-promise::Promise<void> Call::hangup()
-{
-    if (mState == kStateClientNoParticipating && mIsRinging && !mIsGroup)
-    {
-        // in 1on1 calls, the hangup (reject) by the user while ringing should end the call
-        return endCall(chatd::kRejected); // reject 1on1 call while ringing
-    }
-    else
-    {
-        disconnect(TermCode::kUserHangup);
-        return promise::_Void();
-    }
-}
-
-promise::Promise<void> Call::join(karere::AvFlags avFlags)
-{
-    mIsJoining = true; // set flag true to avoid multiple join call attempts
-    mMyPeer->setAvFlags(avFlags);
-    auto wptr = weakHandle();
-    return mMegaApi.call(&::mega::MegaApi::joinChatCall, mChatid.val, mCallid.val)
-    .then([wptr, this](ReqResult result) -> promise::Promise<void>
-    {
-        if (wptr.deleted())
-            return promise::Error("Join call succeed, but call has already ended");
-
-        std::string sfuUrl = result->getText();
-        connectSfu(sfuUrl);
-
-        mIsJoining = false;
-        return promise::_Void();
-    })
-    .fail([wptr, this](const ::promise::Error& err)
-    {
-        if (!wptr.deleted())
-            return promise::Error("Join call failed, and call has already ended");
-
-        mIsJoining = false;
-        return err;
-    });
-}
-
-bool Call::participate()
-{
-    return (mState > kStateClientNoParticipating && mState < kStateTerminatingUserParticipation);
-}
-
-bool Call::isJoining() const
-{
-    return mIsJoining;
-}
-
-void Call::enableAudioLevelMonitor(bool enable)
-{
-    if ( (enable && mVoiceDetectionTimer != 0)          // already enabled
-        || (!enable && mVoiceDetectionTimer == 0) )     // already disabled
-    {
-        return;
->>>>>>> fc88fb32
-    }
-}
-
-<<<<<<< HEAD
+        mCallHandler.onCallRinging(*this);
+    }
+}
+
 void Call::setOnHold()
 {
     // disable audio track
@@ -681,7 +344,7 @@
 {
     for (const auto& session : mSessions)
     {
-        Slot *slot = highRes
+        RemoteSlot *slot = highRes
                 ? session.second->getHiResSlot()
                 : session.second->getVthumSlot();
 
@@ -689,37 +352,10 @@
         {
             return true;
         }
-=======
-    RTCM_LOG_DEBUG("Audio level monitor %s", enable ? "enabled" : "disabled");
-
-    if (enable)
-    {
-        mAudioDetected = false;
-        auto wptr = weakHandle();
-        mVoiceDetectionTimer = karere::setInterval([this, wptr]()
-        {
-            if (wptr.deleted())
-                return;
-
-            webrtc::AudioProcessingStats audioStats = artc::gAudioProcessing->GetStatistics(false);
-
-            if (audioStats.voice_detected && mAudioDetected != audioStats.voice_detected.value())
-            {
-                setAudioDetected(audioStats.voice_detected.value());
-            }
-        }, kAudioMonitorTimeout, mRtc.getAppCtx());
-    }
-    else
-    {
-        setAudioDetected(false);
-        karere::cancelInterval(mVoiceDetectionTimer, mRtc.getAppCtx());
-        mVoiceDetectionTimer = 0;
->>>>>>> fc88fb32
     }
     return false;
 }
 
-<<<<<<< HEAD
 int Call::getNetworkQuality() const
 {
     return mNetworkQuality;
@@ -780,197 +416,6 @@
     }
 }
 
-void Call::setCallHandler(CallHandler* callHanlder)
-{
-    mCallHandler = std::unique_ptr<CallHandler>(callHanlder);
-}
-
-karere::AvFlags Call::getLocalAvFlags() const
-{
-    return mMyPeer->getAvFlags();
-}
-
-void Call::updateAndSendLocalAvFlags(karere::AvFlags flags)
-{
-    if (flags == getLocalAvFlags())
-    {
-        RTCM_LOG_WARNING("updateAndSendLocalAvFlags: AV flags has not changed");
-        return;
-    }
-
-    // update and send local AV flags
-    karere::AvFlags oldFlags = getLocalAvFlags();
-    mMyPeer->setAvFlags(flags);
-    mSfuConnection->sendAv(flags.value());
-
-    if (oldFlags.isOnHold() != flags.isOnHold())
-    {
-        // kOnHold flag has changed
-        (flags.isOnHold())
-                ? setOnHold()
-                : releaseOnHold();
-
-        mCallHandler->onOnHold(*this); // notify app onHold Change
-    }
-    else
-    {
-        updateAudioTracks();
-        updateVideoTracks();
-        mCallHandler->onLocalFlagsChanged(*this);  // notify app local AvFlags Change
-    }
-}
-
-void Call::setAudioDetected(bool audioDetected)
-{
-    mAudioDetected = audioDetected;
-    mCallHandler->onLocalAudioDetected(*this);
-}
-
-void Call::requestSpeaker(bool add)
-{
-    if (mSpeakerState == SpeakerState::kNoSpeaker && add)
-    {
-        mSpeakerState = SpeakerState::kPending;
-        mSfuConnection->sendSpeakReq();
-        return;
-    }
-
-    if (mSpeakerState == SpeakerState::kPending && !add)
-    {
-        mSpeakerState = SpeakerState::kNoSpeaker;
-        mSfuConnection->sendSpeakReqDel();
-        return;
-=======
-void Call::ignoreCall()
-{
-    mIgnored = true;
-}
-
-void Call::setRinging(bool ringing)
-{
-    if (mIsRinging != ringing)
-    {
-        mIsRinging = ringing;
-        mCallHandler.onCallRinging(*this);
-    }
-}
-
-void Call::setOnHold()
-{
-    // disable audio track
-    if (mAudio && mAudio->getTransceiver()->sender()->track())
-    {
-        mAudio->getTransceiver()->sender()->SetTrack(nullptr);
-    }
-
-    // disable hi-res track
-    if (mHiRes && mHiRes->getTransceiver()->sender()->track())
-    {
-        mHiRes->getTransceiver()->sender()->SetTrack(nullptr);
-    }
-
-    // disable low-res track
-    if (mVThumb && mVThumb->getTransceiver()->sender()->track())
-    {
-        mVThumb->getTransceiver()->sender()->SetTrack(nullptr);
-    }
-
-    // release video device
-    releaseVideoDevice();
-}
-
-void Call::releaseOnHold()
-{
-    updateAudioTracks();
-    updateVideoTracks();
-}
-
-bool Call::isIgnored() const
-{
-    return mIgnored;
-}
-
-bool Call::isAudioLevelMonitorEnabled() const
-{
-    return mVoiceDetectionTimer;
-}
-
-bool Call::hasVideoSlot(Cid_t cid, bool highRes) const
-{
-    for (const auto& session : mSessions)
-    {
-        RemoteSlot *slot = highRes
-                ? session.second->getHiResSlot()
-                : session.second->getVthumSlot();
-
-        if (slot && slot->getCid() == cid)
-        {
-            return true;
-        }
-    }
-    return false;
-}
-
-int Call::getNetworkQuality() const
-{
-    return mNetworkQuality;
-}
-
-bool Call::hasRequestSpeak() const
-{
-    return mSpeakerState == SpeakerState::kPending;
-}
-
-TermCode Call::getTermCode() const
-{
-    return mTermCode;
-}
-
-void Call::setCallerId(karere::Id callerid)
-{
-    mCallerId  = callerid;
-}
-
-bool Call::isRinging() const
-{
-    return mIsRinging;
-}
-
-bool Call::isOutgoing() const
-{
-    return mCallerId == mMyPeer->getPeerid();
-}
-
-int64_t Call::getInitialTimeStamp() const
-{
-    return mInitialTs;
-}
-
-int64_t Call::getFinalTimeStamp() const
-{
-    return mFinalTs;
-}
-
-int64_t Call::getInitialOffset() const
-{
-    return mOffset;
-}
-
-const char *Call::stateToStr(CallState state)
-{
-    switch(state)
-    {
-        RET_ENUM_NAME(kStateInitial);
-        RET_ENUM_NAME(kStateClientNoParticipating);
-        RET_ENUM_NAME(kStateConnecting);
-        RET_ENUM_NAME(kStateJoining);    // < Joining a call
-        RET_ENUM_NAME(kStateInProgress);
-        RET_ENUM_NAME(kStateTerminatingUserParticipation);
-        RET_ENUM_NAME(kStateDestroyed);
-        default: return "(invalid call state)";
-    }
-}
-
 karere::AvFlags Call::getLocalAvFlags() const
 {
     return mMyPeer->getAvFlags();
@@ -1807,24 +1252,11 @@
         RTCM_LOG_ERROR("handleSpeakReqDelCommand: Received delSpeakRequest for own cid %d without a pending requests", cid);
         assert(false);
         return false;
->>>>>>> fc88fb32
     }
 
     return true;
 }
 
-<<<<<<< HEAD
-bool Call::isSpeakAllow() const
-{
-    return mSpeakerState == SpeakerState::kActive && getLocalAvFlags().audio();
-}
-
-void Call::approveSpeakRequest(Cid_t cid, bool allow)
-{
-    if (allow)
-    {
-        mSfuConnection->sendSpeakReq(cid);
-=======
 bool Call::handleSpeakOnCommand(Cid_t cid, sfu::TrackDescriptor speaker)
 {
     if (mState != kStateInProgress && mState != kStateJoining)
@@ -1869,7 +1301,6 @@
     {
         assert(cid != mMyPeer->getCid());
         removeSpeaker(cid);
->>>>>>> fc88fb32
     }
     else if (mSpeakerState == SpeakerState::kActive)
     {
@@ -1878,102 +1309,14 @@
     }
     else    // own cid, but SpeakerState is not kActive
     {
-<<<<<<< HEAD
-        mSfuConnection->sendSpeakReqDel(cid);
-=======
         RTCM_LOG_ERROR("handleSpeakOffCommand: Received speak off for own cid %d without being active", cid);
         assert(false);
         return false;
->>>>>>> fc88fb32
     }
 
     return true;
 }
 
-<<<<<<< HEAD
-void Call::stopSpeak(Cid_t cid)
-{
-    if (cid)
-    {
-        assert(mSessions.find(cid) != mSessions.end());
-        mSfuConnection->sendSpeakDel(cid);
-        return;
-    }
-
-    mSfuConnection->sendSpeakDel();
-}
-
-std::vector<Cid_t> Call::getSpeakerRequested()
-{
-    std::vector<Cid_t> speakerRequested;
-
-    for (const auto& session : mSessions)
-    {
-        if (session.second->hasRequestSpeak())
-        {
-            speakerRequested.push_back(session.first);
-        }
-    }
-
-    return speakerRequested;
-}
-
-void Call::requestHighResolutionVideo(Cid_t cid, int quality)
-{
-    Session *sess= getSession(cid);
-    if (!sess)
-    {
-        RTCM_LOG_ERROR("requestHighResolutionVideo: session not found for %d", cid);
-        return;
-    }
-
-    if (quality < kCallQualityHighDef || quality > kCallQualityHighLow)
-    {
-        RTCM_LOG_WARNING("requestHighResolutionVideo: invalid resolution divider value (spatial layer offset): %d", quality);
-        return;
-    }
-
-    if (sess->hasHighResolutionTrack())
-    {
-        RTCM_LOG_WARNING("High res video requested, but already available");
-        sess->notifyHiResReceived();
-    }
-    else
-    {
-        mSfuConnection->sendGetHiRes(cid, hasVideoSlot(cid, false), quality);
-    }
-}
-
-void Call::requestHiResQuality(Cid_t cid, int quality)
-{
-    if (!hasVideoSlot(cid, true))
-    {
-        RTCM_LOG_WARNING("requestHiResQuality: Currently not receiving a hi-res stream for this peer");
-        return;
-    }
-
-    if (quality < kCallQualityHighDef || quality > kCallQualityHighLow)
-    {
-        RTCM_LOG_WARNING("requestHiResQuality: invalid resolution divider value (spatial layer offset).");
-        return;
-    }
-
-    mSfuConnection->sendHiResSetLo(cid, quality);
-}
-
-void Call::stopHighResolutionVideo(std::vector<Cid_t> &cids)
-{
-    for (auto it = cids.begin(); it != cids.end();)
-    {
-        auto auxit = it++;
-        Session *sess= getSession(*auxit);
-        if (!sess)
-        {
-            RTCM_LOG_ERROR("stopHighResolutionVideo: session not found for %d", *auxit);
-            it = cids.erase(auxit);
-        }
-        else if (!sess->hasHighResolutionTrack())
-=======
 
 bool Call::handlePeerJoin(Cid_t cid, uint64_t userid, int av)
 {
@@ -2168,256 +1511,9 @@
     .then([wptr, newKeyId, plainKeyStr, newPlainKey, this]
     {
         if (wptr.deleted())
->>>>>>> fc88fb32
-        {
-            RTCM_LOG_WARNING("stopHighResolutionVideo: high resolution already not available for cid: %d", *auxit);
-            it = cids.erase(auxit);
-            sess->notifyHiResReceived();    // also used to notify there's no video anymore
-        }
-<<<<<<< HEAD
-    }
-    if (!cids.empty())
-    {
-        for (auto cid: cids)
-        {
-            Session *sess= getSession(cid);
-            sess->disableVideoSlot(kHiRes);
-        }
-
-        mSfuConnection->sendDelHiRes(cids);
-    }
-}
-
-void Call::requestLowResolutionVideo(std::vector<Cid_t> &cids)
-{
-    for (auto it = cids.begin(); it != cids.end();)
-    {
-        auto auxit = it++;
-        Session *sess= getSession(*auxit);
-        if (!sess)
-        {
-            // remove cid that has no active session
-            RTCM_LOG_WARNING("requestLowResolutionVideo: session not found for cid: %d", *auxit);
-            it = cids.erase(auxit);
-        }
-        else if (sess->hasLowResolutionTrack())
-        {
-            RTCM_LOG_WARNING("requestLowResolutionVideo: low resolution already available for cid: %d", *auxit);
-            it = cids.erase(auxit);
-            sess->notifyLowResReceived();
-        }
-    }
-    if (!cids.empty())
-    {
-        mSfuConnection->sendGetVtumbs(cids);
-    }
-}
-
-void Call::stopLowResolutionVideo(std::vector<Cid_t> &cids)
-{
-    for (auto it = cids.begin(); it != cids.end();)
-    {
-        auto auxit = it++;
-        Session *sess= getSession(*auxit);
-        if (!sess)
-        {
-            RTCM_LOG_WARNING("stopLowResolutionVideo: session not found for cid: %d", *auxit);
-            it = cids.erase(auxit);
-        }
-        else if (!sess->hasLowResolutionTrack())
-        {
-            RTCM_LOG_WARNING("stopLowResolutionVideo: low resolution already not available for cid: %d", *auxit);
-            it = cids.erase(auxit);
-            sess->notifyLowResReceived();
-        }
-    }
-    if (!cids.empty())
-    {
-        for (auto cid: cids)
-        {
-            Session *sess= getSession(cid);
-            sess->disableVideoSlot(kLowRes);
-        }
-
-        mSfuConnection->sendDelVthumbs(cids);
-    }
-}
-
-void Call::switchSvcQuality(int8_t delta)
-{
-    if (!mSvcDriver.updateSvcQuality(delta))
-    {
-        return;
-    }
-
-    // layer: spatial, temporal, screen-temporal
-    int spt = 0;
-    int tmp = 0;
-    int stmp = 0;
-    int layerIndex = mSvcDriver.mCurrentSvcLayerIndex;
-    if (!mSvcDriver.getLayerByIndex(layerIndex, spt, tmp, stmp))
-    {
-        RTCM_LOG_WARNING("switchSvcQuality: Invalid layer index");
-        return;
-    }
-
-    mSvcDriver.mCurrentSvcLayerIndex = layerIndex;
-    mSfuConnection->sendLayer(spt, tmp, stmp);
-}
-
-std::vector<karere::Id> Call::getParticipants() const
-{
-    return mParticipants;
-}
-
-std::vector<Cid_t> Call::getSessionsCids() const
-{
-    std::vector<Cid_t> returnedValue;
-
-    for (const auto& sessionIt : mSessions)
-    {
-        returnedValue.push_back(sessionIt.first);
-    }
-
-    return returnedValue;
-}
-
-ISession* Call::getIsession(Cid_t cid) const
-{
-    auto it = mSessions.find(cid);
-    return (it != mSessions.end())
-        ? it->second.get()
-        : nullptr;
-}
-
-Session* Call::getSession(Cid_t cid)
-{
-    auto it = mSessions.find(cid);
-    return (it != mSessions.end())
-        ? it->second.get()
-        : nullptr;
-}
-
-void Call::connectSfu(const std::string& sfuUrl)
-{
-    if (sfuUrl.empty()) // if URL by param is empty, we must ensure that we already have a valid URL
-    {
-        RTCM_LOG_ERROR("trying to connect to SFU with an Empty URL");
-        assert(false);
-        return;
-    }
-
-    mSfuUrl = sfuUrl;
-    setState(CallState::kStateConnecting);
-    mSfuConnection = mSfuClient.createSfuConnection(mChatid, mSfuUrl, *this);
-}
-
-void Call::joinSfu()
-{
-    mRtcConn = artc::MyPeerConnection<Call>(*this);
-
-    createTransceivers();
-    mSpeakerState = SpeakerState::kPending;
-    getLocalStreams();
-    setState(CallState::kStateJoining);
-
-    webrtc::PeerConnectionInterface::RTCOfferAnswerOptions options;
-    options.offer_to_receive_audio = webrtc::PeerConnectionInterface::RTCOfferAnswerOptions::kMaxOfferToReceiveMedia;
-    options.offer_to_receive_video = webrtc::PeerConnectionInterface::RTCOfferAnswerOptions::kMaxOfferToReceiveMedia;
-    auto wptr = weakHandle();
-    mRtcConn.createOffer(options)
-    .then([wptr, this](webrtc::SessionDescriptionInterface* sdp) -> promise::Promise<void>
-    {
-        if (wptr.deleted())
-        {
-            return ::promise::_Void();
-        }
-
-        if (mState != kStateJoining)
-        {
-            RTCM_LOG_WARNING("joinSfu: get unexpected state change at createOffer");
-            assert(false); // theoretically, it should not happen. If so, it may worth to investigate
-            return ::promise::_Void();
-        }
-
-        if (!mRtcConn)
-        {
-            assert(mState == kStateClientNoParticipating
-                   || mState == kStateTerminatingUserParticipation);
-            return ::promise::Error("Failure at initialization. Call destroyed or disconnect");
-        }
-
-        KR_THROW_IF_FALSE(sdp->ToString(&mSdp));
-        return mRtcConn.setLocalDescription(std::unique_ptr<webrtc::SessionDescriptionInterface>(sdp));   // takes onwership of sdp
-    })
-    .then([wptr, this]()
-    {
-        if (wptr.deleted())
         {
             return;
         }
-
-        if (mState != kStateJoining)
-        {
-            RTCM_LOG_WARNING("joinSfu: get unexpected state change at setLocalDescription");
-            return;
-        }
-
-        sfu::Sdp sdp(mSdp);
-
-        std::map<std::string, std::string> ivs;
-        ivs["0"] = sfu::Command::binaryToHex(mVThumb->getIv());
-        ivs["1"] = sfu::Command::binaryToHex(mHiRes->getIv());
-        ivs["2"] = sfu::Command::binaryToHex(mAudio->getIv());
-        mSfuConnection->joinSfu(sdp, ivs, getLocalAvFlags().value(), mSpeakerState, kInitialvthumbCount);
-    })
-    .fail([wptr, this](const ::promise::Error& err)
-    {
-        if (wptr.deleted())
-            return;
-        disconnect(TermCode::kErrSdp, std::string("Error creating SDP offer: ") + err.msg());
-    });
-}
-
-void Call::createTransceivers()
-{
-    assert(mRtcConn);
-
-    // create your transceivers for sending (and receiving)
-    webrtc::RtpTransceiverInit transceiverInitVThumb;
-    transceiverInitVThumb.direction = webrtc::RtpTransceiverDirection::kSendRecv;
-    webrtc::RTCErrorOr<rtc::scoped_refptr<webrtc::RtpTransceiverInterface>> err
-            = mRtcConn->AddTransceiver(cricket::MediaType::MEDIA_TYPE_VIDEO, transceiverInitVThumb);
-    mVThumb = ::mega::make_unique<RemoteVideoSlot>(*this, err.MoveValue());
-    mVThumb->generateRandomIv();
-
-    webrtc::RtpTransceiverInit transceiverInitHiRes;
-    transceiverInitHiRes.direction = webrtc::RtpTransceiverDirection::kSendRecv;
-    err = mRtcConn->AddTransceiver(cricket::MediaType::MEDIA_TYPE_VIDEO, transceiverInitHiRes);
-    mHiRes = ::mega::make_unique<RemoteVideoSlot>(*this, err.MoveValue());
-    mHiRes->generateRandomIv();
-
-    webrtc::RtpTransceiverInit transceiverInitAudio;
-    transceiverInitAudio.direction = webrtc::RtpTransceiverDirection::kSendRecv;
-    err = mRtcConn->AddTransceiver(cricket::MediaType::MEDIA_TYPE_AUDIO, transceiverInitAudio);
-    mAudio = ::mega::make_unique<Slot>(*this, err.MoveValue());
-    mAudio->generateRandomIv();
-
-    // create transceivers for receiving audio from peers
-    for (int i = 0; i < RtcConstant::kMaxCallAudioSenders; i++)
-    {
-        webrtc::RtpTransceiverInit transceiverInit;
-        transceiverInit.direction = webrtc::RtpTransceiverDirection::kRecvOnly;
-        mRtcConn->AddTransceiver(cricket::MediaType::MEDIA_TYPE_AUDIO, transceiverInit);
-    }
-
-    // create transceivers for receiving video from peers
-    for (int i = 0; i < RtcConstant::kMaxCallVideoSenders; i++)
-    {
-        webrtc::RtpTransceiverInit transceiverInit;
-        transceiverInit.direction = webrtc::RtpTransceiverDirection::kRecvOnly;
-        mRtcConn->AddTransceiver(cricket::MediaType::MEDIA_TYPE_VIDEO, transceiverInit);
-=======
 
         std::map<Cid_t, std::string> keys;
 
@@ -2923,91 +2019,8 @@
     if (videoDevices.size())
     {
         mVideoDeviceSelected = videoDevices.begin()->second;
->>>>>>> fc88fb32
-    }
-}
-
-<<<<<<< HEAD
-void Call::getLocalStreams()
-{
-    updateAudioTracks();
-    if (getLocalAvFlags().videoCam())
-    {
-        updateVideoTracks();
-    }
-}
-
-void Call::handleCallDisconnect()
-{
-    if (mRtcConn)
-    {
-        mRtcConn->Close();
-        mRtcConn = nullptr;
-    }
-
-    disableStats();
-    enableAudioLevelMonitor(false); // disable local audio level monitor
-    mSessions.clear();              // session dtor will notify apps through onDestroySession callback
-    mVThumb.reset();
-    mHiRes.reset();
-    mAudio.reset();
-    mReceiverTracks.clear();        // clear receiver tracks after free sessions and audio/video tracks
-}
-
-void Call::disconnect(TermCode termCode, const std::string &)
-{
-    if ( mStats.mSamples.mT.size() > 2)
-    {
-        mStats.mTermCode = static_cast<int32_t>(termCode);
-        mStats.mDuration = (time(nullptr) - mInitialTs) * 1000;  // ms
-        mMegaApi.sdk.sendChatStats(mStats.getJson().c_str());
-    }
-
-    mStats.clear();
-    if (getLocalAvFlags().videoCam())
-    {
-        releaseVideoDevice();
-    }
-
-    for (const auto& session : mSessions)
-    {
-        session.second->disableAudioSlot();
-    }
-
-    handleCallDisconnect();
-    mTermCode = termCode;
-    setState(CallState::kStateTerminatingUserParticipation);
-    if (mSfuConnection)
-    {
-        mSfuClient.closeSfuConnection(mChatid);
-        mSfuConnection = nullptr;
-    }
-
-    mTermCode = kInvalidTermCode;
-    setState(CallState::kStateClientNoParticipating);
-}
-
-std::string Call::getKeyFromPeer(Cid_t cid, Keyid_t keyid)
-{
-    Session *session = getSession(cid);
-    return session
-            ? session->getPeer().getKey(keyid)
-            : std::string();
-}
-
-bool Call::hasCallKey()
-{
-    return !mCallKey.empty();
-}
-
-bool Call::handleAvCommand(Cid_t cid, unsigned av)
-{
-    if (mState != kStateJoining && mState != kStateInProgress)
-    {
-        RTCM_LOG_WARNING("handleAvCommand: get unexpected state");
-        assert(false); // theoretically, it should not happen. If so, it may worth to investigate
-        return false;
-=======
+    }
+
     mDeviceTakenCount = 0;
 }
 
@@ -3069,24 +2082,16 @@
 
             return true;
         }
->>>>>>> fc88fb32
     }
     return false;
 }
 
-<<<<<<< HEAD
-    if (mMyPeer->getCid() == cid)
-    {
-        RTCM_LOG_WARNING("handleAvCommand: Received our own AV flags");
-        return false;
-=======
 void RtcModuleSfu::getVideoInDevices(std::set<std::string> &devicesVector)
 {
     std::set<std::pair<std::string, std::string>> videoDevices = artc::VideoManager::getVideoDevices();
     for (auto it = videoDevices.begin(); it != videoDevices.end(); it++)
     {
         devicesVector.insert(it->first);
->>>>>>> fc88fb32
     }
 }
 
@@ -3095,27 +2100,6 @@
     // add chatid to CallsAttempts to avoid multiple start call attempts
     mCallStartAttempts.insert(chatid);
 
-<<<<<<< HEAD
-    Session *session = getSession(cid);
-    if (!session)
-    {
-        RTCM_LOG_WARNING("handleAvCommand: Received AV flags for unknown peer cid %d", cid);
-        return false;
-    }
-
-    // update session flags
-    session->setAvFlags(karere::AvFlags(static_cast<uint8_t>(av)));
-    return true;
-}
-
-bool Call::handleAnswerCommand(Cid_t cid, sfu::Sdp& sdp, uint64_t duration, const std::vector<sfu::Peer>& peers,
-                               const std::map<Cid_t, sfu::TrackDescriptor>& vthumbs, const std::map<Cid_t, sfu::TrackDescriptor>& speakers)
-{
-    if (mState != kStateJoining)
-    {
-        RTCM_LOG_WARNING("handleAnswerCommand: get unexpect state change");
-        return false;
-=======
     // we need a temp string to avoid issues with lambda shared pointer capture
     std::string auxCallKey = unifiedKey ? (*unifiedKey.get()) : std::string();
     auto wptr = weakHandle();
@@ -3166,97 +2150,9 @@
             assert(mVideoDevice);
             closeDevice();
         }
->>>>>>> fc88fb32
-    }
-}
-
-<<<<<<< HEAD
-    // set my own client-id (cid)
-    mMyPeer->setCid(cid);
-
-    std::set<Cid_t> cids;
-    for (const sfu::Peer& peer : peers) // does not include own cid
-    {
-        cids.insert(peer.getCid());
-        mSessions[peer.getCid()] = ::mega::make_unique<Session>(peer);
-        mCallHandler->onNewSession(*mSessions[peer.getCid()], *this);
-    }
-
-    generateAndSendNewkey();
-
-    std::string sdpUncompress = sdp.unCompress();
-    webrtc::SdpParseError error;
-    std::unique_ptr<webrtc::SessionDescriptionInterface> sdpInterface(webrtc::CreateSessionDescription("answer", sdpUncompress, &error));
-    if (!sdpInterface)
-    {
-        disconnect(TermCode::kErrSdp, "Error parsing peer SDP answer: line= " + error.line +"  \nError: " + error.description);
-        return false;
-    }
-
-    assert(mRtcConn);
-    auto wptr = weakHandle();
-    mRtcConn.setRemoteDescription(move(sdpInterface))
-    .then([wptr, this, vthumbs, speakers, duration, cids]()
-    {
-        if (wptr.deleted())
-        {
-            return;
-        }
-
-        if (mState != kStateJoining)
-        {
-            RTCM_LOG_WARNING("handleAnswerCommand: get unexpect state change at setRemoteDescription");
-            return;
-        }
-
-        // prepare parameters for low resolution video
-        double scale = static_cast<double>(RtcConstant::kHiResWidth) / static_cast<double>(RtcConstant::kVthumbWidth);
-        webrtc::RtpParameters parameters = mVThumb->getTransceiver()->sender()->GetParameters();
-        assert(parameters.encodings.size());
-        parameters.encodings[0].scale_resolution_down_by = scale;
-        parameters.encodings[0].max_bitrate_bps = 100 * 1024;   // 100 Kbps
-        mVThumb->getTransceiver()->sender()->SetParameters(parameters).ok();
-        handleIncomingVideo(vthumbs, kLowRes);
-
-        for (const auto& speak : speakers)  // current speakers in the call
-        {
-            Cid_t cid = speak.first;
-            const sfu::TrackDescriptor& speakerDecriptor = speak.second;
-            addSpeaker(cid, speakerDecriptor);
-        }
-
-        setState(CallState::kStateInProgress);
-
-        mOffset = duration / 1000;
-        enableStats();
-    })
-    .fail([wptr, this](const ::promise::Error& err)
-    {
-        if (wptr.deleted())
-            return;
-
-        std::string msg = "Error setting SDP answer: " + err.msg();
-        disconnect(TermCode::kErrSdp, msg);
-    });
-
-    return true;
-}
-
-bool Call::handleKeyCommand(Keyid_t keyid, Cid_t cid, const std::string &key)
-{
-    if (mState != kStateInProgress && mState != kStateJoining)
-    {
-        RTCM_LOG_WARNING("handleKeyCommand: get unexpected state");
-        assert(false); // theoretically, it should not happen. If so, it may worth to investigate
-        return false;
-    }
-
-    Session *session = getSession(cid);
-    if (!session)
-    {
-        RTCM_LOG_ERROR("handleKeyCommand: Received key for unknown peer cid %d", cid);
-        return false;
-=======
+    }
+}
+
 void RtcModuleSfu::addLocalVideoRenderer(karere::Id chatid, IVideoRenderer *videoRederer)
 {
     mRenderers[chatid] = std::unique_ptr<IVideoRenderer>(videoRederer);
@@ -3321,7 +2217,6 @@
     for (const karere::Id &peer : usersLeft)
     {
         mCalls[callid]->removeParticipant(peer);
->>>>>>> fc88fb32
     }
 }
 
@@ -3331,30 +2226,16 @@
     mCalls[callid]->setState(kStateClientNoParticipating);
 }
 
-<<<<<<< HEAD
-    karere::Id peerid = session->getPeer().getPeerid();
-    auto wptr = weakHandle();
-    mSfuClient.getRtcCryptoMeetings()->getCU25519PublicKey(peerid)
-    .then([wptr, keyid, cid, key, this](Buffer*)
-=======
 void RtcModuleSfu::OnFrame(const webrtc::VideoFrame &frame)
 {
     auto wptr = weakHandle();
     karere::marshallCall([wptr, this, frame]()
->>>>>>> fc88fb32
     {
         if (wptr.deleted())
         {
             return;
         }
 
-<<<<<<< HEAD
-        Session *session = getSession(cid);
-        if (!session)
-        {
-            RTCM_LOG_WARNING("handleKeyCommand after get Cu25510 key: Received key for unknown peer cid %d", cid);
-            return;
-=======
         for (auto& render : mRenderers)
         {
             ICall* call = findCallByChatid(render.first);
@@ -3379,236 +2260,9 @@
 
                 render.second->frameComplete(userData);
             }
->>>>>>> fc88fb32
         }
     }, mAppCtx);
 
-<<<<<<< HEAD
-        // decrypt received key
-        std::string binaryKey = mega::Base64::atob(key);
-        strongvelope::SendKey encryptedKey;
-        mSfuClient.getRtcCryptoMeetings()->strToKey(binaryKey, encryptedKey);
-
-        strongvelope::SendKey plainKey;
-        mSfuClient.getRtcCryptoMeetings()->decryptKeyFrom(session->getPeer().getPeerid(), encryptedKey, plainKey);
-
-        // in case of a call in a public chatroom, XORs received key with the call key for additional authentication
-        if (hasCallKey())
-        {
-            strongvelope::SendKey callKey;
-            mSfuClient.getRtcCryptoMeetings()->strToKey(mCallKey, callKey);
-            mSfuClient.getRtcCryptoMeetings()->xorWithCallKey(callKey, plainKey);
-        }
-
-        // add new key to peer key map
-        std::string newKey = mSfuClient.getRtcCryptoMeetings()->keyToStr(plainKey);
-        session->addKey(keyid, newKey);
-    });
-
-    return true;
-}
-
-bool Call::handleVThumbsCommand(const std::map<Cid_t, sfu::TrackDescriptor> &videoTrackDescriptors)
-{
-    if (mState != kStateInProgress && mState != kStateJoining)
-    {
-        RTCM_LOG_WARNING("handleVThumbsCommand: get unexpected state");
-        assert(false); // theoretically, it should not happen. If so, it may worth to investigate
-        return false;
-    }
-
-    handleIncomingVideo(videoTrackDescriptors, kLowRes);
-    return true;
-}
-
-bool Call::handleVThumbsStartCommand()
-{
-    if (mState != kStateInProgress && mState != kStateJoining)
-    {
-        RTCM_LOG_WARNING("handleVThumbsStartCommand: get unexpected state");
-        assert(false); // theoretically, it should not happen. If so, it may worth to investigate
-        return false;
-    }
-
-    mVThumbActive = true;
-    updateVideoTracks();
-    return true;
-}
-
-bool Call::handleVThumbsStopCommand()
-{
-    if (mState != kStateInProgress && mState != kStateJoining)
-    {
-        RTCM_LOG_WARNING("handleVThumbsStopCommand: get unexpected state");
-        assert(false); // theoretically, it should not happen. If so, it may worth to investigate
-        return false;
-    }
-
-    mVThumbActive = false;
-    updateVideoTracks();
-    return true;
-}
-
-bool Call::handleHiResCommand(const std::map<Cid_t, sfu::TrackDescriptor>& videoTrackDescriptors)
-{
-    if (mState != kStateInProgress && mState != kStateJoining)
-    {
-        RTCM_LOG_WARNING("handleHiResCommand: get unexpected state");
-        assert(false); // theoretically, it should not happen. If so, it may worth to investigate
-        return false;
-    }
-
-    handleIncomingVideo(videoTrackDescriptors, kHiRes);
-    return true;
-}
-
-bool Call::handleHiResStartCommand()
-{
-    if (mState != kStateInProgress && mState != kStateJoining)
-    {
-        RTCM_LOG_WARNING("handleHiResStartCommand: get unexpected state");
-        assert(false); // theoretically, it should not happen. If so, it may worth to investigate
-        return false;
-    }
-
-    mHiResActive = true;
-    updateVideoTracks();
-    return true;
-}
-
-bool Call::handleHiResStopCommand()
-{
-    if (mState != kStateInProgress && mState != kStateJoining)
-    {
-        RTCM_LOG_WARNING("handleHiResStopCommand: get unexpected state");
-        assert(false); // theoretically, it should not happen. If so, it may worth to investigate
-        return false;
-    }
-
-    mHiResActive = false;
-    updateVideoTracks();
-    return true;
-}
-
-bool Call::handleSpeakReqsCommand(const std::vector<Cid_t> &speakRequests)
-{
-    if (mState != kStateInProgress && mState != kStateJoining)
-    {
-        RTCM_LOG_WARNING("handleSpeakReqsCommand: get unexpected state");
-        assert(false); // theoretically, it should not happen. If so, it may worth to investigate
-        return false;
-    }
-
-    for (Cid_t cid : speakRequests)
-    {
-        if (cid != mMyPeer->getCid())
-        {
-            Session *session = getSession(cid);
-            assert(session);
-            if (!session)
-            {
-                RTCM_LOG_ERROR("handleSpeakReqsCommand: Received speakRequest for unknown peer cid %d", cid);
-                continue;
-            }
-            session->setSpeakRequested(true);
-        }
-    }
-
-    return true;
-}
-
-bool Call::handleSpeakReqDelCommand(Cid_t cid)
-{
-    if (mState != kStateInProgress && mState != kStateJoining)
-    {
-        RTCM_LOG_WARNING("handleSpeakReqDelCommand: get unexpected state");
-        assert(false); // theoretically, it should not happen. If so, it may worth to investigate
-        return false;
-    }
-
-    if (mMyPeer->getCid() != cid) // remote peer
-    {
-        Session *session = getSession(cid);
-        assert(session);
-        if (!session)
-        {
-            RTCM_LOG_ERROR("handleSpeakReqDelCommand: Received delSpeakRequest for unknown peer cid %d", cid);
-            return false;
-        }
-        session->setSpeakRequested(false);
-    }
-    else if (mSpeakerState == SpeakerState::kPending)
-    {
-        // only update audio tracks if mSpeakerState is pending to be accepted
-        mSpeakerState = SpeakerState::kNoSpeaker;
-        updateAudioTracks();
-    }
-    else    // own cid, but SpeakerState is not kPending
-    {
-        RTCM_LOG_ERROR("handleSpeakReqDelCommand: Received delSpeakRequest for own cid %d without a pending requests", cid);
-        assert(false);
-        return false;
-    }
-
-    return true;
-}
-
-bool Call::handleSpeakOnCommand(Cid_t cid, sfu::TrackDescriptor speaker)
-{
-    if (mState != kStateInProgress && mState != kStateJoining)
-    {
-        RTCM_LOG_WARNING("handleSpeakOnCommand: get unexpected state");
-        assert(false); // theoretically, it should not happen. If so, it may worth to investigate
-        return false;
-    }
-
-    // TODO: check if the received `cid` is 0 for own cid, or it should be mMyPeer->getCid()
-    if (cid)
-    {
-        assert(cid != mMyPeer->getCid());
-        addSpeaker(cid, speaker);
-    }
-    else if (mSpeakerState == SpeakerState::kPending)
-    {
-        mSpeakerState = SpeakerState::kActive;
-        updateAudioTracks();
-    }
-    else    // own cid, but SpeakerState is not kPending
-    {
-        RTCM_LOG_ERROR("handleSpeakOnCommand: Received speak on for own cid %d without a pending requests", cid);
-        assert(false);
-        return false;
-    }
-
-    return true;
-}
-
-bool Call::handleSpeakOffCommand(Cid_t cid)
-{
-    if (mState != kStateInProgress && mState != kStateJoining)
-    {
-        RTCM_LOG_WARNING("handleSpeakOffCommand: get unexpected state");
-        assert(false); // theoretically, it should not happen. If so, it may worth to investigate
-        return false;
-    }
-
-    // TODO: check if the received `cid` is 0 for own cid, or it should be mMyPeer->getCid()
-    if (cid)
-    {
-        assert(cid != mMyPeer->getCid());
-        removeSpeaker(cid);
-    }
-    else if (mSpeakerState == SpeakerState::kActive)
-    {
-        mSpeakerState = SpeakerState::kNoSpeaker;
-        updateAudioTracks();
-    }
-    else    // own cid, but SpeakerState is not kActive
-    {
-        RTCM_LOG_ERROR("handleSpeakOffCommand: Received speak off for own cid %d without being active", cid);
-        assert(false);
-        return false;
-=======
 }
 
 artc::VideoManager *RtcModuleSfu::getVideoDevice()
@@ -3666,282 +2320,9 @@
         mVideoDevice->RemoveSink(this);
         mVideoDevice->releaseDevice();
         mVideoDevice = nullptr;
->>>>>>> fc88fb32
-    }
-
-    return true;
-}
-
-<<<<<<< HEAD
-
-bool Call::handlePeerJoin(Cid_t cid, uint64_t userid, int av)
-{
-    if (mState != kStateInProgress && mState != kStateJoining)
-    {
-        RTCM_LOG_WARNING("handlePeerJoin: get unexpected state");
-        assert(false); // theoretically, it should not happen. If so, it may worth to investigate
-        return false;
-    }
-
-    sfu::Peer peer(userid, av, cid);
-    mSessions[cid] = ::mega::make_unique<Session>(peer);
-    mCallHandler->onNewSession(*mSessions[cid], *this);
-    generateAndSendNewkey();
-    return true;
-}
-
-bool Call::handlePeerLeft(Cid_t cid)
-{
-    if (mState != kStateInProgress && mState != kStateJoining)
-    {
-        RTCM_LOG_WARNING("handlePeerLeft: get unexpected state");
-        assert(false); // theoretically, it should not happen. If so, it may worth to investigate
-        return false;
-    }
-
-    auto it = mSessions.find(cid);
-    if (it == mSessions.end())
-    {
-        RTCM_LOG_ERROR("handlePeerLeft: unknown cid");
-        return false;
-    }
-
-    it->second->disableAudioSlot();
-    it->second->disableVideoSlot(kHiRes);
-    it->second->disableVideoSlot(kLowRes);
-    mSessions.erase(cid);
-    return true;
-}
-
-void Call::onSfuConnected()
-{
-    joinSfu();
-}
-
-bool Call::error(unsigned int code, const std::string &errMsg)
-{
-    auto wptr = weakHandle();
-    karere::marshallCall([wptr, this, code, errMsg]()
-    {
-        // error() is called from LibwebsocketsClient::wsCallback() for LWS_CALLBACK_CLIENT_RECEIVE.
-        // If disconnect() is called here immediately, it will destroy the LWS client synchronously,
-        // leave it in an invalid state (and will crash at Libwebsockets::resetMessage())
-
-        if (wptr.deleted())
-        {
-            return;
-        }
-
-        disconnect(static_cast<TermCode>(code), errMsg);
-        if (mParticipants.empty())
-        {
-            mRtc.removeCall(mChatid, static_cast<TermCode>(code));
-        }
-    }, mRtc.getAppCtx());
-
-    return true;
-}
-
-void Call::onAddStream(rtc::scoped_refptr<webrtc::MediaStreamInterface> /*stream*/)
-{
-    if (mState != kStateJoining)
-    {
-        RTCM_LOG_WARNING("onAddStream: get unexpected state");
-        assert(mState != kStateInProgress); // theoretically, it should not happen. If so, it may worth to investigate
-        return;
-    }
-
-    assert(mVThumb && mHiRes && mAudio);
-    mVThumb->createEncryptor();
-    mHiRes->createEncryptor();
-    mAudio->createEncryptor();
-}
-
-void Call::onTrack(rtc::scoped_refptr<webrtc::RtpTransceiverInterface> transceiver)
-{
-    if (mState != kStateJoining)
-    {
-        RTCM_LOG_WARNING("onTrack: get unexpected state");
-        assert(mState != kStateInProgress); // theoretically, it should not happen. If so, it may worth to investigate
-        return;
-    }
-
-    absl::optional<std::string> mid = transceiver->mid();
-    if (mid.has_value())
-    {
-        std::string value = mid.value();
-        if (transceiver->media_type() == cricket::MediaType::MEDIA_TYPE_AUDIO)
-        {
-            mReceiverTracks[atoi(value.c_str())] = ::mega::make_unique<Slot>(*this, transceiver);
-        }
-        else
-        {
-            mReceiverTracks[atoi(value.c_str())] = ::mega::make_unique<RemoteVideoSlot>(*this, transceiver);
-        }
-    }
-}
-
-void Call::onRemoveTrack(rtc::scoped_refptr<webrtc::RtpReceiverInterface> /*receiver*/)
-{
-    RTCM_LOG_DEBUG("onRemoveTrack received");
-}
-
-void Call::onConnectionChange(webrtc::PeerConnectionInterface::PeerConnectionState newState)
-{
-    RTCM_LOG_DEBUG("onConnectionChange newstate: %d", newState);
-    if ((newState == webrtc::PeerConnectionInterface::PeerConnectionState::kDisconnected)
-        || (newState == webrtc::PeerConnectionInterface::PeerConnectionState::kFailed))
-    {
-        if (mState == CallState::kStateJoining ||  mState == CallState::kStateInProgress) //  kStateConnecting isn't included to avoid interrupting a reconnection in progress
-        {
-            if (mState == CallState::kStateInProgress
-                    && newState == webrtc::PeerConnectionInterface::PeerConnectionState::kDisconnected)
-            {
-                handleCallDisconnect();
-            }
-
-            setState(CallState::kStateConnecting);
-            mSfuConnection->retryPendingConnection(true);
-            mSfuConnection->clearCommandsQueue();
-        }
-    }
-    else if (newState == webrtc::PeerConnectionInterface::PeerConnectionState::kConnected)
-    {
-        bool reconnect = !mSfuConnection->isOnline();
-        RTCM_LOG_DEBUG("onConnectionChange retryPendingConnection (reconnect) : %d", reconnect);
-        mSfuConnection->retryPendingConnection(reconnect);
-    }
-}
-
-Keyid_t Call::generateNextKeyId()
-{
-    if (mMyPeer->getCurrentKeyId() >= 255
-            || (!mMyPeer->getCurrentKeyId() && !mMyPeer->hasAnyKey()))
-    {
-        // if we have exceeded max keyid => reset keyid to zero
-        // if current keyId is zero and we don't have stored any key => first keyId (zero)
-        return 0;
-    }
-    else
-    {
-        return mMyPeer->getCurrentKeyId() + 1;
-    }
-}
-
-void Call::generateAndSendNewkey()
-{
-    // generate a new plain key
-    std::shared_ptr<strongvelope::SendKey> newPlainKey = mSfuClient.getRtcCryptoMeetings()->generateSendKey();
-
-    // add new key to own peer key map and update currentKeyId
-    Keyid_t newKeyId = generateNextKeyId();
-    std::string plainkey = mSfuClient.getRtcCryptoMeetings()->keyToStr(*newPlainKey.get());
-    mMyPeer->addKey(newKeyId, plainkey);
-
-    // in case of a call in a public chatroom, XORs new key with the call key for additional authentication
-    if (hasCallKey())
-    {
-        strongvelope::SendKey callKey;
-        mSfuClient.getRtcCryptoMeetings()->strToKey(mCallKey, callKey);
-        mSfuClient.getRtcCryptoMeetings()->xorWithCallKey(callKey, *newPlainKey.get());
-    }
-
-    std::vector<promise::Promise<Buffer*>> promises;
-    for (const auto& session : mSessions) // encrypt key to all participants
-    {
-        promises.push_back(mSfuClient.getRtcCryptoMeetings()->getCU25519PublicKey(session.second->getPeer().getPeerid()));
-    }
-
-    auto wptr = weakHandle();
-    promise::when(promises)
-    .then([wptr, newKeyId, newPlainKey, this]
-    {
-        if (wptr.deleted())
-        {
-            return;
-        }
-
-        std::map<Cid_t, std::string> keys;
-
-        for (const auto& session : mSessions) // encrypt key to all participants
-        {
-            // get peer Cid
-            Cid_t sessionCid = session.first;
-
-            // get peer id
-            karere::Id peerId = session.second->getPeer().getPeerid();
-
-            // encrypt key to participant
-            strongvelope::SendKey encryptedKey;
-            mSfuClient.getRtcCryptoMeetings()->encryptKeyTo(peerId, *newPlainKey.get(), encryptedKey);
-
-            keys[sessionCid] = mega::Base64::btoa(std::string(encryptedKey.buf(), encryptedKey.size()));
-        }
-
-        mSfuConnection->sendKey(newKeyId, keys);
-    });
-}
-
-void Call::handleIncomingVideo(const std::map<Cid_t, sfu::TrackDescriptor> &videotrackDescriptors, VideoResolution videoResolution)
-{
-    for (auto trackDescriptor : videotrackDescriptors)
-    {
-        auto it = mReceiverTracks.find(trackDescriptor.second.mMid);
-        if (it == mReceiverTracks.end())
-        {
-            RTCM_LOG_ERROR("Unknown vtrack mid %d", trackDescriptor.second.mMid);
-            continue;
-        }
-
-        Cid_t cid = trackDescriptor.first;
-        uint32_t mid = trackDescriptor.second.mMid;
-        RemoteVideoSlot *slot = static_cast<RemoteVideoSlot*>(it->second.get());
-        if (slot->getCid() == cid && slot->getVideoResolution() == videoResolution)
-        {
-            RTCM_LOG_WARNING("Follow same cid with same resolution over same track");
-            continue;
-        }
-
-        if (slot->getCid() != 0)    // the slot is already in use, need to release first and notify
-        {
-            if (trackDescriptor.second.mReuse && slot->getCid() != cid)
-            {
-                RTCM_LOG_ERROR("attachSlotToSession: trying to reuse slot, but cid has changed");
-                assert(false && "Possible error at SFU: slot with CID not found");
-            }
-
-            RTCM_LOG_DEBUG("reassign slot with mid: %d from cid: %d to newcid: %d, reuse: %d ", mid, slot->getCid(), cid, trackDescriptor.second.mReuse);
-
-            Session *oldSess = getSession(slot->getCid());
-            if (oldSess)
-            {
-                // In case of Slot reassign for another peer (CID) or same peer (CID) slot reusing, we need to notify app about that
-                oldSess->disableVideoSlot(slot->getVideoResolution());
-            }
-        }
-
-        Session *sess = getSession(cid);
-        if (!sess)
-        {
-            RTCM_LOG_ERROR("handleIncomingVideo: session with CID %d not found", cid);
-            assert(false && "Possible error at SFU: session with CID not found");
-            continue;
-        }
-
-        slot->assignVideoSlot(cid, trackDescriptor.second.mIv, videoResolution);
-        attachSlotToSession(cid, slot, false, videoResolution);
-    }
-}
-
-void Call::attachSlotToSession (Cid_t cid, Slot* slot, bool audio, VideoResolution hiRes)
-{
-    Session *session = getSession(cid);
-    assert(session);
-    if (!session)
-    {
-        RTCM_LOG_WARNING("attachSlotToSession: unknown peer cid %d", cid);
-        return;
-=======
+    }
+}
+
 void *RtcModuleSfu::getAppCtx()
 {
     return mAppCtx;
@@ -4104,54 +2485,9 @@
     else if (direction == kSend)
     {
         mTransceiver->sender()->track()->set_enabled(enable);
->>>>>>> fc88fb32
-    }
-}
-
-<<<<<<< HEAD
-    if (audio)
-    {
-        session->setAudioSlot(slot);
-    }
-    else
-    {
-        if (hiRes)
-        {
-            session->setHiResSlot(static_cast<RemoteVideoSlot *>(slot));
-        }
-        else
-        {
-            session->setVThumSlot(static_cast<RemoteVideoSlot *>(slot));
-        }
-    }
-}
-
-void Call::addSpeaker(Cid_t cid, const sfu::TrackDescriptor &speaker)
-{
-    auto it = mReceiverTracks.find(speaker.mMid);
-    if (it == mReceiverTracks.end())
-    {
-        RTCM_LOG_WARNING("AddSpeaker: unknown track mid %d", speaker.mMid);
-        return;
-    }
-
-    Slot *slot = it->second.get();
-    if (slot->getCid() != cid)
-    {
-        Session *oldSess = getSession(slot->getCid());
-        if (oldSess)
-        {
-            // In case of Slot reassign for another peer (CID) we need to notify app about that
-            oldSess->disableAudioSlot();
-        }
-    }
-
-    Session *sess = getSession(cid);
-    if (!sess)
-    {
-        RTCM_LOG_WARNING("AddSpeaker: unknown cid");
-        return;
-=======
+    }
+}
+
 LocalSlot::LocalSlot(Call& call, rtc::scoped_refptr<webrtc::RtpTransceiverInterface> transceiver)
     : Slot(call, transceiver)
 {
@@ -4198,941 +2534,8 @@
     for (size_t i = 0; i < encs.size(); i++)
     {
         encs[i].active = i < static_cast<size_t>(mSentLayers);
->>>>>>> fc88fb32
-    }
-    slot->assign(cid, speaker.mIv);
-    attachSlotToSession(cid, slot, true, kUndefined);
-}
-
-<<<<<<< HEAD
-void Call::removeSpeaker(Cid_t cid)
-{
-    auto it = mSessions.find(cid);
-    if (it == mSessions.end())
-    {
-        RTCM_LOG_ERROR("removeSpeaker: unknown cid");
-        return;
-    }
-    it->second->disableAudioSlot();
-}
-
-sfu::Peer& Call::getMyPeer()
-{
-    return *mMyPeer;
-}
-
-sfu::SfuClient &Call::getSfuClient()
-{
-    return mSfuClient;
-}
-
-std::map<Cid_t, std::unique_ptr<Session> > &Call::getSessions()
-{
-    return mSessions;
-}
-
-void Call::takeVideoDevice()
-{
-    if (!mVideoManager)
-    {
-        mRtc.takeDevice();
-        mVideoManager = mRtc.getVideoDevice();
-    }
-}
-
-void Call::releaseVideoDevice()
-{
-    if (mVideoManager)
-    {
-        mRtc.releaseDevice();
-        mVideoManager = nullptr;
-    }
-}
-
-bool Call::hasVideoDevice()
-{
-    return mVideoManager ? true : false;
-}
-
-void Call::freeVideoTracks(bool releaseSlots)
-{
-    // disable hi-res track
-    if (mHiRes && mHiRes->getTransceiver()->sender()->track())
-    {
-        mHiRes->getTransceiver()->sender()->SetTrack(nullptr);
-    }
-
-    // disable low-res track
-    if (mVThumb && mVThumb->getTransceiver()->sender()->track())
-    {
-        mVThumb->getTransceiver()->sender()->SetTrack(nullptr);
-    }
-
-    if (releaseSlots) // release slots in case flag is true
-    {
-        mVThumb.reset();
-        mHiRes.reset();
-    }
-}
-
-void Call::freeAudioTrack(bool releaseSlot)
-{
-    // disable audio track
-    if (mAudio && mAudio->getTransceiver()->sender()->track())
-    {
-        mAudio->getTransceiver()->sender()->SetTrack(nullptr);
-    }
-
-    if (releaseSlot) // release slot in case flag is true
-    {
-        mAudio.reset();
-    }
-}
-
-void Call::collectNonRTCStats()
-{
-    int audioSession = 0;
-    int vThumbSession = 0;
-    int hiResSession = 0;
-    for (const auto& session : mSessions)
-    {
-        if (session.second->getAudioSlot())
-        {
-            audioSession++;
-        }
-
-        if (session.second->getVthumSlot())
-        {
-            vThumbSession++;
-        }
-
-        if (session.second->getHiResSlot())
-        {
-            hiResSession++;
-        }
-    }
-
-    // TODO: pending to implement disabledTxLayers in future if needed
-    mStats.mSamples.mQ.push_back(mSvcDriver.mCurrentSvcLayerIndex);
-    mStats.mSamples.mNrxa.push_back(audioSession);
-    mStats.mSamples.mNrxl.push_back(vThumbSession);
-    mStats.mSamples.mNrxh.push_back(hiResSession);
-    mStats.mSamples.mAv.push_back(getLocalAvFlags().value());
-}
-
-void Call::enableStats()
-{
-    mStats.mPeerId = mMyPeer->getPeerid();
-    mStats.mCid = mMyPeer->getCid();
-    mStats.mCallid = mCallid;
-    mStats.mTimeOffset = mOffset;
-    mStats.mIsGroup = mIsGroup;
-    mStats.mDevice = mRtc.getDeviceInfo();
-
-    auto wptr = weakHandle();
-    mStatsTimer = karere::setInterval([this, wptr]()
-    {
-        if (wptr.deleted())
-        {
-            return;
-        }
-
-        if (!mSfuConnection || !mSfuConnection->isJoined())
-        {
-            RTCM_LOG_WARNING("Cannot collect stats until reach kJoined state");
-            return;
-        }
-
-        // poll TxVideoStats
-        assert(mVThumb && mHiRes);
-        uint32_t hiResId = 0;
-        if (mHiResActive)
-        {
-            hiResId = mHiRes->getTransceiver()->sender()->ssrc();
-        }
-
-        uint32_t lowResId = 0;
-        if (mVThumbActive)
-        {
-            lowResId = mVThumb->getTransceiver()->sender()->ssrc();
-        }
-
-        // poll non-rtc stats
-        collectNonRTCStats();
-
-        // Keep mStats ownership
-        mStatConnCallback = rtc::scoped_refptr<webrtc::RTCStatsCollectorCallback>(new ConnStatsCallBack(&mStats, hiResId, lowResId));
-        assert(mRtcConn);
-        mRtcConn->GetStats(mStatConnCallback.get());
-
-        // adjust SVC driver based on collected stats
-        // TODO: I can be done in ConnStatsCallBack to take into account latest stats
-        adjustSvcByStats();
-    }, RtcConstant::kStatsInterval, mRtc.getAppCtx());
-}
-
-void Call::disableStats()
-{
-    if (mStatsTimer != 0)
-    {
-        karere::cancelInterval(mStatsTimer, mRtc.getAppCtx());
-        mStatsTimer = 0;
-        if (mStatConnCallback)
-        {
-            static_cast<ConnStatsCallBack*>(mStatConnCallback.get())->removeStats();
-        }
-
-        mStatConnCallback = nullptr;
-    }
-}
-
-void Call::updateVideoTracks()
-{
-    bool isOnHold = getLocalAvFlags().isOnHold();
-    if (getLocalAvFlags().videoCam() && !isOnHold)
-    {
-        takeVideoDevice();
-
-        // hi-res track
-        if (mHiRes)
-        {
-            if (mHiResActive && !mHiRes->getTransceiver()->sender()->track())
-            {
-                rtc::scoped_refptr<webrtc::VideoTrackInterface> videoTrack;
-                videoTrack = artc::gWebrtcContext->CreateVideoTrack("v"+std::to_string(artc::generateId()), mRtc.getVideoDevice()->getVideoTrackSource());
-                mHiRes->getTransceiver()->sender()->SetTrack(videoTrack);
-            }
-            else if (!mHiResActive)
-            {
-                // if there is a track, but none in the call has requested hi res video, disable the track
-                mHiRes->getTransceiver()->sender()->SetTrack(nullptr);
-            }
-        }
-
-        // low-res track
-        if (mVThumb)
-        {
-            if (mVThumbActive && !mVThumb->getTransceiver()->sender()->track())
-            {
-                rtc::scoped_refptr<webrtc::VideoTrackInterface> videoTrack;
-                videoTrack = artc::gWebrtcContext->CreateVideoTrack("v"+std::to_string(artc::generateId()), mRtc.getVideoDevice()->getVideoTrackSource());
-                webrtc::RtpParameters parameters = mVThumb->getTransceiver()->sender()->GetParameters();
-                mVThumb->getTransceiver()->sender()->SetTrack(videoTrack);
-            }
-            else if (!mVThumbActive)
-            {
-                // if there is a track, but none in the call has requested low res video, disable the track
-                mVThumb->getTransceiver()->sender()->SetTrack(nullptr);
-            }
-        }
-    }
-    else    // no video from camera (muted or not available), or call on-hold
-    {
-        freeVideoTracks();
-        releaseVideoDevice();
-    }
-}
-
-void Call::adjustSvcByStats()
-{
-    if (mStats.mSamples.mRoundTripTime.empty())
-    {
-        RTCM_LOG_WARNING("adjustSvcBystats: not enough collected data");
-        return;
-    }
-
-    double roundTripTime = mStats.mSamples.mRoundTripTime.back();
-    double packetLost = 0;
-    if (mStats.mSamples.mPacketLost.size() >= 2)
-    {
-        // get last lost packets
-        int lastpl =  mStats.mSamples.mPacketLost.back();
-        int prelastpl= mStats.mSamples.mPacketLost.at(mStats.mSamples.mPacketLost.size()-2);
-
-        // get periods
-        int lastT = mStats.mSamples.mT.back();
-        int prelastT = mStats.mSamples.mT.at(mStats.mSamples.mT.size() - 2);
-        packetLost = static_cast<double>(abs(lastpl - prelastpl)) / (static_cast<double>(abs(lastT - prelastT)) / 1000.0);
-    }
-
-    if (std::fabs(mSvcDriver.mMovingAverageRtt) <= std::numeric_limits<double>::epsilon())
-    {
-         // if mMovingAverageRtt has not value yet
-         mSvcDriver.mMovingAverageRtt = roundTripTime;
-         mSvcDriver.mMovingAveragePlost = packetLost;
-         return; // intentionally skip first sample for lower/upper range calculation
-    }
-
-    if (roundTripTime < mSvcDriver.mLowestRttSeen)
-    {
-        // rttLower and rttUpper define the window inside which layer is not switched.
-        //  - if rtt falls below that window, layer is switched to higher quality,
-        //  - if rtt is higher, layer is switched to lower quality.
-        // the window is defined/redefined relative to the lowest rtt seen.
-        mSvcDriver.mLowestRttSeen = roundTripTime;
-        mSvcDriver.mRttLower = roundTripTime + mSvcDriver.kRttLowerHeadroom;
-        mSvcDriver.mRttUpper = roundTripTime + mSvcDriver.kRttUpperHeadroom;
-    }
-
-    roundTripTime = mSvcDriver.mMovingAverageRtt = (mSvcDriver.mMovingAverageRtt * 3 + roundTripTime) / 4;
-    packetLost  = mSvcDriver.mMovingAveragePlost = (mSvcDriver.mMovingAveragePlost * 3 + packetLost) / 4;
-
-    time_t tsNow = time(nullptr);
-    if (mSvcDriver.mTsLastSwitch
-            && (tsNow - mSvcDriver.mTsLastSwitch < mSvcDriver.kMinTimeBetweenSwitches))
-    {
-        return; // too early
-    }
-
-    if (mSvcDriver.mCurrentSvcLayerIndex > 0
-            && (roundTripTime > mSvcDriver.mRttUpper || packetLost > mSvcDriver.mPacketLostUpper))
-    {
-        // if retrieved rtt OR packetLost have increased respect current values decrement 1 layer
-        // we want to decrease layer when references values (mRttUpper and mPacketLostUpper)
-        // have been exceeded.
-        switchSvcQuality(-1);
-    }
-    else if (mSvcDriver.mCurrentSvcLayerIndex < mSvcDriver.kMaxQualityIndex
-             && roundTripTime < mSvcDriver.mRttLower
-             && packetLost < mSvcDriver.mPacketLostLower)
-    {
-        // if retrieved rtt AND packetLost have decreased respect current values increment 1 layer
-        // we only want to increase layer when the improvement is bigger enough to represents a
-        // faithfully improvement in network quality, we take mRttLower and mPacketLostLower as references
-        switchSvcQuality(+1);
-    }
-
-    // TODO check if there's CPU/bandwidth starvation and disableHighestSvcRes if proceed
-}
-
-const std::string& Call::getCallKey() const
-{
-    return mCallKey;
-}
-
-void Call::updateAudioTracks()
-{
-    if (!mAudio)
-    {
-        return;
-    }
-
-    bool audio = mSpeakerState > SpeakerState::kNoSpeaker && getLocalAvFlags().audio();
-    rtc::scoped_refptr<webrtc::MediaStreamTrackInterface> track = mAudio->getTransceiver()->sender()->track();
-    if (audio && !getLocalAvFlags().isOnHold())
-    {
-        if (!track) // create audio track only if not exists
-        {
-            rtc::scoped_refptr<webrtc::AudioTrackInterface> audioTrack =
-                    artc::gWebrtcContext->CreateAudioTrack("a"+std::to_string(artc::generateId()), artc::gWebrtcContext->CreateAudioSource(cricket::AudioOptions()));
-
-            mAudio->getTransceiver()->sender()->SetTrack(audioTrack);
-            audioTrack->set_enabled(true);
-        }
-        else
-        {
-            track->set_enabled(true);
-        }
-    }
-    else if (track) // if no audio flags active, no speaker allowed, or call is onHold
-    {
-        track->set_enabled(false);
-        mAudio->getTransceiver()->sender()->SetTrack(nullptr);
-    }
-}
-
-RtcModuleSfu::RtcModuleSfu(MyMegaApi &megaApi, IGlobalCallHandler &callhandler)
-    : mCallHandler(callhandler)
-    , mMegaApi(megaApi)
-{
-}
-
-void RtcModuleSfu::init(WebsocketsIO& websocketIO, void *appCtx, rtcModule::RtcCryptoMeetings* rRtcCryptoMeetings)
-{
-    mAppCtx = appCtx;
-
-    mSfuClient = ::mega::make_unique<sfu::SfuClient>(websocketIO, appCtx, rRtcCryptoMeetings);
-    if (!artc::isInitialized())
-    {
-        //rtc::LogMessage::LogToDebug(rtc::LS_VERBOSE);
-        artc::init(appCtx);
-        RTCM_LOG_DEBUG("WebRTC stack initialized before first use");
-    }
-
-    // set default video in device
-    std::set<std::pair<std::string, std::string>> videoDevices = artc::VideoManager::getVideoDevices();
-    if (videoDevices.size())
-    {
-        mVideoDeviceSelected = videoDevices.begin()->second;
-    }
-
-    mDeviceTakenCount = 0;
-}
-
-ICall *RtcModuleSfu::findCall(karere::Id callid)
-{
-    auto it = mCalls.find(callid);
-    if (it != mCalls.end())
-    {
-        return it->second.get();
-    }
-
-    return nullptr;
-}
-
-ICall *RtcModuleSfu::findCallByChatid(const karere::Id &chatid)
-{
-    for (const auto& call : mCalls)
-    {
-        if (call.second->getChatid() == chatid)
-        {
-            return call.second.get();
-        }
-    }
-
-    return nullptr;
-}
-
-bool RtcModuleSfu::isCallStartInProgress(const karere::Id &chatid) const
-{
-    return mCallStartAttempts.find(chatid) != mCallStartAttempts.end();
-}
-
-bool RtcModuleSfu::selectVideoInDevice(const std::string &device)
-{
-    std::set<std::pair<std::string, std::string>> videoDevices = artc::VideoManager::getVideoDevices();
-    bool shouldOpen = false;
-    for (auto it = videoDevices.begin(); it != videoDevices.end(); it++)
-    {
-        if (!it->first.compare(device))
-        {
-            std::vector<Call*> calls;
-            for (auto& callIt : mCalls)
-            {
-                if (callIt.second->hasVideoDevice())
-                {
-                    calls.push_back(callIt.second.get());
-                    callIt.second->freeVideoTracks();
-                    callIt.second->releaseVideoDevice();
-                    shouldOpen = true;
-                }
-            }
-
-            changeDevice(it->second, shouldOpen);
-
-            for (auto& call : calls)
-            {
-                call->updateVideoTracks();
-            }
-
-            return true;
-        }
-    }
-    return false;
-}
-
-void RtcModuleSfu::getVideoInDevices(std::set<std::string> &devicesVector)
-{
-    std::set<std::pair<std::string, std::string>> videoDevices = artc::VideoManager::getVideoDevices();
-    for (auto it = videoDevices.begin(); it != videoDevices.end(); it++)
-    {
-        devicesVector.insert(it->first);
-    }
-}
-
-promise::Promise<void> RtcModuleSfu::startCall(karere::Id chatid, karere::AvFlags avFlags, bool isGroup, std::shared_ptr<std::string> unifiedKey)
-{
-    // add chatid to CallsAttempts to avoid multiple start call attempts
-    mCallStartAttempts.insert(chatid);
-
-    // we need a temp string to avoid issues with lambda shared pointer capture
-    std::string auxCallKey = unifiedKey ? (*unifiedKey.get()) : std::string();
-    auto wptr = weakHandle();
-    return mMegaApi.call(&::mega::MegaApi::startChatCall, chatid)
-    .then([wptr, this, chatid, avFlags, isGroup, auxCallKey](ReqResult result)
-    {
-        wptr.throwIfDeleted();
-        std::shared_ptr<std::string> sharedUnifiedKey = !auxCallKey.empty()
-                ? std::make_shared<std::string>(auxCallKey)
-                : nullptr;
-
-        karere::Id callid = result->getParentHandle();
-        std::string sfuUrl = result->getText();
-        if (mCalls.find(callid) == mCalls.end()) // it can be created by JOINEDCALL command
-        {
-            std::unique_ptr<char []> userHandle(mMegaApi.sdk.getMyUserHandle());
-            karere::Id myUserHandle(userHandle.get());
-            mCalls[callid] = ::mega::make_unique<Call>(callid, chatid, myUserHandle, false, mCallHandler, mMegaApi, (*this), isGroup, sharedUnifiedKey, avFlags);
-            mCalls[callid]->connectSfu(sfuUrl);
-        }
-        mCallStartAttempts.erase(chatid); // remove chatid from CallsAttempts
-    })
-    .fail([wptr, this, chatid](const ::promise::Error& err)
-    {
-        wptr.throwIfDeleted();
-        mCallStartAttempts.erase(chatid); // remove chatid from CallsAttempts
-        return err;
-    });
-}
-
-void RtcModuleSfu::takeDevice()
-{
-    if (!mDeviceTakenCount)
-    {
-        openDevice();
-    }
-
-    mDeviceTakenCount++;
-}
-
-void RtcModuleSfu::releaseDevice()
-{
-    if (mDeviceTakenCount > 0)
-    {
-        mDeviceTakenCount--;
-        if (mDeviceTakenCount == 0)
-        {
-            assert(mVideoDevice);
-            closeDevice();
-        }
-    }
-}
-
-void RtcModuleSfu::addLocalVideoRenderer(karere::Id chatid, IVideoRenderer *videoRederer)
-{
-    mRenderers[chatid] = std::unique_ptr<IVideoRenderer>(videoRederer);
-}
-
-void RtcModuleSfu::removeLocalVideoRenderer(karere::Id chatid)
-{
-    mRenderers.erase(chatid);
-}
-
-std::vector<karere::Id> RtcModuleSfu::chatsWithCall()
-{
-    std::vector<karere::Id> chats;
-    for (const auto& call : mCalls)
-    {
-        chats.push_back(call.second->getChatid());
-    }
-
-    return chats;
-}
-
-unsigned int RtcModuleSfu::getNumCalls()
-{
-    return mCalls.size();
-}
-
-const std::string& RtcModuleSfu::getVideoDeviceSelected() const
-{
-    return mVideoDeviceSelected;
-}
-
-sfu::SfuClient& RtcModuleSfu::getSfuClient()
-{
-    return (*mSfuClient.get());
-}
-
-void RtcModuleSfu::removeCall(karere::Id chatid, TermCode termCode)
-{
-    Call* call = static_cast<Call*>(findCallByChatid(chatid));
-    if (call)
-    {
-        if (call->getState() > kStateClientNoParticipating && call->getState() <= kStateInProgress)
-        {
-            call->disconnect(termCode);
-        }
-
-        mCalls.erase(call->getCallid());
-    }
-}
-
-void RtcModuleSfu::handleJoinedCall(karere::Id /*chatid*/, karere::Id callid, const std::vector<karere::Id> &usersJoined)
-{
-    for (const karere::Id &peer : usersJoined)
-    {
-        mCalls[callid]->addParticipant(peer);
-    }
-}
-
-void RtcModuleSfu::handleLeftCall(karere::Id /*chatid*/, karere::Id callid, const std::vector<karere::Id> &usersLeft)
-{
-    for (const karere::Id &peer : usersLeft)
-    {
-        mCalls[callid]->removeParticipant(peer);
-    }
-}
-
-void RtcModuleSfu::handleCallEnd(karere::Id /*chatid*/, karere::Id callid, uint8_t /*reason*/)
-{
-    mCalls.erase(callid);
-}
-
-void RtcModuleSfu::handleNewCall(karere::Id chatid, karere::Id callerid, karere::Id callid, bool isRinging, bool isGroup, std::shared_ptr<std::string> callKey)
-{
-    mCalls[callid] = ::mega::make_unique<Call>(callid, chatid, callerid, isRinging, mCallHandler, mMegaApi, (*this), isGroup, callKey);
-    mCalls[callid]->setState(kStateClientNoParticipating);
-}
-
-void RtcModuleSfu::OnFrame(const webrtc::VideoFrame &frame)
-{
-    auto wptr = weakHandle();
-    karere::marshallCall([wptr, this, frame]()
-    {
-        if (wptr.deleted())
-        {
-            return;
-        }
-
-        for (auto& render : mRenderers)
-        {
-            ICall* call = findCallByChatid(render.first);
-            if ((call && call->getLocalAvFlags().videoCam() && !call->getLocalAvFlags().has(karere::AvFlags::kOnHold)) || !call)
-            {
-                assert(render.second != nullptr);
-                void* userData = NULL;
-                auto buffer = frame.video_frame_buffer()->ToI420();   // smart ptr type changed
-                if (frame.rotation() != webrtc::kVideoRotation_0)
-                {
-                    buffer = webrtc::I420Buffer::Rotate(*buffer, frame.rotation());
-                }
-                unsigned short width = (unsigned short)buffer->width();
-                unsigned short height = (unsigned short)buffer->height();
-                void* frameBuf = render.second->getImageBuffer(width, height, userData);
-                if (!frameBuf) //image is frozen or app is minimized/covered
-                    return;
-                libyuv::I420ToABGR(buffer->DataY(), buffer->StrideY(),
-                                   buffer->DataU(), buffer->StrideU(),
-                                   buffer->DataV(), buffer->StrideV(),
-                                   (uint8_t*)frameBuf, width * 4, width, height);
-
-                render.second->frameComplete(userData);
-            }
-        }
-    }, mAppCtx);
-
-}
-
-artc::VideoManager *RtcModuleSfu::getVideoDevice()
-{
-    return mVideoDevice;
-}
-
-void RtcModuleSfu::changeDevice(const std::string &device, bool shouldOpen)
-{
-    if (mVideoDevice)
-    {
-        shouldOpen = true;
-        closeDevice();
-    }
-
-    mVideoDeviceSelected = device;
-    if (shouldOpen)
-    {
-        openDevice();
-    }
-}
-
-void RtcModuleSfu::openDevice()
-{
-    std::string videoDevice = mVideoDeviceSelected; // get default video device
-    if (videoDevice.empty())
-    {
-        RTCM_LOG_WARNING("Default video in device is not set");
-        assert(false);
-        std::set<std::pair<std::string, std::string>> videoDevices = artc::VideoManager::getVideoDevices();
-        if (videoDevices.empty())
-        {
-            RTCM_LOG_ERROR("openDevice(): no video devices available");
-            return;
-        }
-
-        videoDevice = videoDevices.begin()->second;
-    }
-
-    webrtc::VideoCaptureCapability capabilities;
-    capabilities.width = RtcConstant::kHiResWidth;
-    capabilities.height = RtcConstant::kHiResHeight;
-    capabilities.maxFPS = RtcConstant::kHiResMaxFPS;
-
-    mVideoDevice = artc::VideoManager::Create(capabilities, videoDevice, artc::gWorkerThread.get());
-    mVideoDevice->openDevice(videoDevice);
-    rtc::VideoSinkWants wants;
-    mVideoDevice->AddOrUpdateSink(this, wants);
-}
-
-void RtcModuleSfu::closeDevice()
-{
-    if (mVideoDevice)
-    {
-        mVideoDevice->RemoveSink(this);
-        mVideoDevice->releaseDevice();
-        mVideoDevice = nullptr;
-    }
-}
-
-void *RtcModuleSfu::getAppCtx()
-{
-    return mAppCtx;
-}
-
-std::string RtcModuleSfu::getDeviceInfo() const
-{
-    // UserAgent Format
-    // MEGA<app>/<version> (platform) Megaclient/<version>
-    std::string userAgent = mMegaApi.sdk.getUserAgent();
-
-    std::string androidId = "MEGAAndroid";
-    std::string iosId = "MEGAiOS";
-    std::string testChatId = "MEGAChatTest";
-    std::string syncId = "MEGAsync";
-    std::string qtAppId = "MEGAChatQtApp";
-    std::string megaClcId = "MEGAclc";
-
-    std::string deviceType = "n";
-    std::string version = "0";
-
-    size_t endTypePosition = std::string::npos;
-    size_t idPosition;
-    if ((idPosition = userAgent.find(androidId)) != std::string::npos)
-    {
-        deviceType = "na";
-        endTypePosition = idPosition + androidId.size() + 1; // remove '/'
-    }
-    else if ((idPosition = userAgent.find(iosId)) != std::string::npos)
-    {
-        deviceType = "ni";
-        endTypePosition = idPosition + iosId.size() + 1;  // remove '/'
-    }
-    else if ((idPosition = userAgent.find(testChatId)) != std::string::npos)
-    {
-        deviceType = "nct";
-    }
-    else if ((idPosition = userAgent.find(syncId)) != std::string::npos)
-    {
-        deviceType = "nsync";
-        endTypePosition = idPosition + syncId.size() + 1;  // remove '/'
-    }
-    else if ((idPosition = userAgent.find(qtAppId)) != std::string::npos)
-    {
-        deviceType = "nqtApp";
-    }
-    else if ((idPosition = userAgent.find(megaClcId)) != std::string::npos)
-    {
-        deviceType = "nclc";
-    }
-
-    size_t endVersionPosition = userAgent.find(" (");
-    if (endVersionPosition != std::string::npos &&
-            endTypePosition != std::string::npos &&
-            endVersionPosition > endTypePosition)
-    {
-        version = userAgent.substr(endTypePosition, endVersionPosition - endTypePosition);
-    }
-
-    return deviceType + ":" + version;
-}
-
-
-RtcModule* createRtcModule(MyMegaApi &megaApi, IGlobalCallHandler& callhandler)
-{
-    return new RtcModuleSfu(megaApi, callhandler);
-}
-
-Slot::Slot(Call &call, rtc::scoped_refptr<webrtc::RtpTransceiverInterface> transceiver)
-    : mCall(call)
-    , mTransceiver(transceiver)
-{
-}
-
-Slot::~Slot()
-{
-    if (mTransceiver->receiver())
-    {
-       rtc::scoped_refptr<webrtc::FrameDecryptorInterface> decryptor = mTransceiver->receiver()->GetFrameDecryptor();
-       if (decryptor)
-       {
-           static_cast<artc::MegaDecryptor*>(decryptor.get())->setTerminating();
-       }
-    }
-
-    if (mTransceiver->sender())
-    {
-        rtc::scoped_refptr<webrtc::FrameEncryptorInterface> encryptor = mTransceiver->sender()->GetFrameEncryptor();
-        if (encryptor)
-        {
-            static_cast<artc::MegaEncryptor*>(encryptor.get())->setTerminating();
-        }
-    }
-}
-
-uint32_t Slot::getTransceiverMid()
-{
-    if (!mTransceiver->mid())
-    {
-        assert(false);
-        return 0;
-    }
-    return atoi(mTransceiver->mid()->c_str());
-}
-
-void Slot::createEncryptor()
-{
-    mTransceiver->sender()->SetFrameEncryptor(new artc::MegaEncryptor(mCall.getMyPeer(),
-                                                                      mCall.getSfuClient().getRtcCryptoMeetings(),
-                                                                      mIv, getTransceiverMid()));
-}
-
-void Slot::createDecryptor()
-{
-    auto it = mCall.getSessions().find(mCid);
-    if (it == mCall.getSessions().end())
-    {
-        RTCM_LOG_ERROR("createDecryptor: unknown cid");
-        return;
-    }
-
-    mTransceiver->receiver()->SetFrameDecryptor(new artc::MegaDecryptor(it->second->getPeer(),
-                                                                      mCall.getSfuClient().getRtcCryptoMeetings(),
-                                                                      mIv, getTransceiverMid()));
-}
-
-webrtc::RtpTransceiverInterface *Slot::getTransceiver()
-{
-    return mTransceiver.get();
-}
-
-Cid_t Slot::getCid() const
-{
-    return mCid;
-}
-
-void Slot::assign(Cid_t cid, IvStatic_t iv)
-{
-    assert(!mCid);
-    createDecryptor(cid, iv);
-    enableTrack(true, kRecv);
-    if (mTransceiver->media_type() == cricket::MediaType::MEDIA_TYPE_AUDIO)
-    {
-        enableAudioMonitor(true); // enable audio monitor
-    }
-}
-
-bool Slot::hasTrack(bool send)
-{
-    assert(mTransceiver);
-
-    if (send && !mTransceiver->sender())
-    {
-        RTCM_LOG_WARNING("Sender transceiver wrongly initialized");
-        assert(false);
-        return false;
-    }
-    if (!send && !mTransceiver->receiver())
-    {
-        RTCM_LOG_WARNING("Receiver transceiver wrongly initialized");
-        assert(false);
-        return false;
-    }
-
-    return send
-            ? mTransceiver->sender()->track()
-            : mTransceiver->receiver()->track();
-}
-
-void Slot::createDecryptor(Cid_t cid, IvStatic_t iv)
-{
-    mCid = cid;
-    mIv = iv;
-    createDecryptor();
-
-    if (mTransceiver->media_type() == cricket::MediaType::MEDIA_TYPE_AUDIO)
-    {
-        mAudioLevelMonitor.reset(new AudioLevelMonitor(mCall, mCid));
-    }
-}
-
-void Slot::enableAudioMonitor(bool enable)
-{
-    rtc::scoped_refptr<webrtc::MediaStreamTrackInterface> mediaTrack = mTransceiver->receiver()->track();
-    webrtc::AudioTrackInterface *audioTrack = static_cast<webrtc::AudioTrackInterface*>(mediaTrack.get());
-    assert(audioTrack);
-    if (enable && !mAudioLevelMonitorEnabled)
-    {
-        mAudioLevelMonitorEnabled = true;
-        audioTrack->AddSink(mAudioLevelMonitor.get());     // enable AudioLevelMonitor for remote audio detection
-    }
-    else if (!enable && mAudioLevelMonitorEnabled)
-    {
-        mAudioLevelMonitorEnabled = false;
-        audioTrack->RemoveSink(mAudioLevelMonitor.get()); // disable AudioLevelMonitor
-    }
-}
-
-void Slot::enableTrack(bool enable, TrackDirection direction)
-{
-    assert(mTransceiver);
-    if (direction == kRecv)
-    {
-        mTransceiver->receiver()->track()->set_enabled(enable);
-    }
-    else if (direction == kSend)
-    {
-        mTransceiver->sender()->track()->set_enabled(enable);
-    }
-}
-
-IvStatic_t Slot::getIv() const
-{
-    return mIv;
-}
-
-void Slot::generateRandomIv()
-{
-    randombytes_buf(&mIv, sizeof(mIv));
-}
-
-void Slot::release()
-{
-    if (!mCid)
-    {
-        return;
-    }
-
-    mIv = 0;
-    mCid = 0;
-
-    if (mAudioLevelMonitor)
-    {
-        enableAudioMonitor(false);
-        mAudioLevelMonitor = nullptr;
-        mAudioLevelMonitorEnabled = false;
-    }
-
-    enableTrack(false, kRecv);
-    rtc::scoped_refptr<webrtc::FrameDecryptorInterface> decryptor = getTransceiver()->receiver()->GetFrameDecryptor();
-    static_cast<artc::MegaDecryptor*>(decryptor.get())->setTerminating();
-    getTransceiver()->receiver()->SetFrameDecryptor(nullptr);
-}
-
-RemoteVideoSlot::RemoteVideoSlot(Call& call, rtc::scoped_refptr<webrtc::RtpTransceiverInterface> transceiver)
-    : Slot(call, transceiver)
-{
-    webrtc::VideoTrackInterface* videoTrack =
-            static_cast<webrtc::VideoTrackInterface*>(mTransceiver->receiver()->track().get());
-
-    assert(videoTrack);
-    rtc::VideoSinkWants wants;
-    videoTrack->AddOrUpdateSink(this, wants);
-}
-
-RemoteVideoSlot::~RemoteVideoSlot()
-{
-}
-
-VideoSink::VideoSink()
-=======
+    }
+
     RTCM_LOG_WARNING("updateSentLayers: Enabling first %d sent layers",mSentLayers);
     getTransceiver()->sender()->SetParameters(parameters);
 }
@@ -5307,88 +2710,6 @@
 
 Session::Session(const sfu::Peer& peer)
     : mPeer(peer)
->>>>>>> fc88fb32
-{
-
-}
-
-VideoSink::~VideoSink()
-{
-<<<<<<< HEAD
-
-}
-
-void VideoSink::setVideoRender(IVideoRenderer *videoRenderer)
-{
-    mRenderer = std::unique_ptr<IVideoRenderer>(videoRenderer);
-}
-
-void VideoSink::OnFrame(const webrtc::VideoFrame &frame)
-{
-    auto wptr = weakHandle();
-    karere::marshallCall([wptr, this, frame]()
-    {
-        if (wptr.deleted())
-        {
-            return;
-        }
-
-        if (mRenderer)
-        {
-            void* userData = NULL;
-            auto buffer = frame.video_frame_buffer()->ToI420();   // smart ptr type changed
-            if (frame.rotation() != webrtc::kVideoRotation_0)
-            {
-                buffer = webrtc::I420Buffer::Rotate(*buffer, frame.rotation());
-            }
-            unsigned short width = (unsigned short)buffer->width();
-            unsigned short height = (unsigned short)buffer->height();
-            void* frameBuf = mRenderer->getImageBuffer(width, height, userData);
-            if (!frameBuf) //image is frozen or app is minimized/covered
-                return;
-            libyuv::I420ToABGR(buffer->DataY(), buffer->StrideY(),
-                               buffer->DataU(), buffer->StrideU(),
-                               buffer->DataV(), buffer->StrideV(),
-                               (uint8_t*)frameBuf, width * 4, width, height);
-            mRenderer->frameComplete(userData);
-        }
-    }, artc::gAppCtx);
-}
-
-void RemoteVideoSlot::assignVideoSlot(Cid_t cid, IvStatic_t iv, VideoResolution videoResolution)
-{
-    assert(mVideoResolution == kUndefined);
-    assign(cid, iv);
-    mVideoResolution = videoResolution;
-}
-
-void RemoteVideoSlot::release()
-{
-    Slot::release();
-    mVideoResolution = VideoResolution::kUndefined;
-}
-
-VideoResolution RemoteVideoSlot::getVideoResolution() const
-{
-    return mVideoResolution;
-}
-
-void RemoteVideoSlot::enableTrack()
-{
-    webrtc::VideoTrackInterface* videoTrack =
-            static_cast<webrtc::VideoTrackInterface*>(mTransceiver->receiver()->track().get());
-    videoTrack->set_enabled(true);
-}
-
-void globalCleanup()
-{
-    if (!artc::isInitialized())
-        return;
-    artc::cleanup();
-}
-
-Session::Session(const sfu::Peer& peer)
-    : mPeer(peer)
 {
 
 }
@@ -5437,12 +2758,12 @@
 
 bool Session::hasHighResolutionTrack() const
 {
-    return mHiresSlot && mHiresSlot->hasTrack(false);
+    return mHiresSlot && mHiresSlot->hasTrack();
 }
 
 bool Session::hasLowResolutionTrack() const
 {
-    return mVthumSlot && mVthumSlot->hasTrack(false);
+    return mVthumSlot && mVthumSlot->hasTrack();
 }
 
 void Session::notifyHiResReceived()
@@ -5474,7 +2795,7 @@
     mSessionHandler->onHiResReceived(*this);
 }
 
-void Session::setAudioSlot(Slot *slot)
+void Session::setAudioSlot(RemoteAudioSlot *slot)
 {
     mAudioSlot = slot;
     setSpeakRequested(false);
@@ -5501,7 +2822,7 @@
         : mSessionHandler->onRemoteFlagsChanged(*this); // notify remote AvFlags Change
 }
 
-Slot *Session::getAudioSlot()
+RemoteAudioSlot *Session::getAudioSlot()
 {
     return mAudioSlot;
 }
@@ -5513,126 +2834,6 @@
 
 RemoteVideoSlot *Session::getHiResSlot()
 {
-=======
-    disableAudioSlot();
-    disableVideoSlot(kHiRes);
-    disableVideoSlot(kLowRes);
-    mState = kSessStateDestroyed;
-    mSessionHandler->onDestroySession(*this);
-}
-
-void Session::setSessionHandler(SessionHandler* sessionHandler)
-{
-    mSessionHandler = std::unique_ptr<SessionHandler>(sessionHandler);
-}
-
-void Session::setVideoRendererVthumb(IVideoRenderer *videoRenderer)
-{
-    if (!mVthumSlot)
-    {
-        RTCM_LOG_WARNING("setVideoRendererVthumb: There's no low-res slot associated to this session");
-        return;
-    }
-
-    mVthumSlot->setVideoRender(videoRenderer);
-}
-
-void Session::setVideoRendererHiRes(IVideoRenderer *videoRenderer)
-{
-    if (!mHiresSlot)
-    {
-        RTCM_LOG_WARNING("setVideoRendererHiRes: There's no hi-res slot associated to this session");
-        return;
-    }
-
-    mHiresSlot->setVideoRender(videoRenderer);
-}
-
-void Session::setAudioDetected(bool audioDetected)
-{
-    mAudioDetected = audioDetected;
-    mSessionHandler->onRemoteAudioDetected(*this);
-}
-
-bool Session::hasHighResolutionTrack() const
-{
-    return mHiresSlot && mHiresSlot->hasTrack();
-}
-
-bool Session::hasLowResolutionTrack() const
-{
-    return mVthumSlot && mVthumSlot->hasTrack();
-}
-
-void Session::notifyHiResReceived()
-{
-    mSessionHandler->onHiResReceived(*this);
-}
-
-void Session::notifyLowResReceived()
-{
-    mSessionHandler->onVThumbReceived(*this);
-}
-
-const sfu::Peer& Session::getPeer() const
-{
-    return mPeer;
-}
-
-void Session::setVThumSlot(RemoteVideoSlot *slot)
-{
-    assert(slot);
-    mVthumSlot = slot;
-    mSessionHandler->onVThumbReceived(*this);
-}
-
-void Session::setHiResSlot(RemoteVideoSlot *slot)
-{
-    assert(slot);
-    mHiresSlot = slot;
-    mSessionHandler->onHiResReceived(*this);
-}
-
-void Session::setAudioSlot(RemoteAudioSlot *slot)
-{
-    mAudioSlot = slot;
-    setSpeakRequested(false);
-}
-
-void Session::addKey(Keyid_t keyid, const std::string &key)
-{
-    mPeer.addKey(keyid, key);
-}
-
-void Session::setAvFlags(karere::AvFlags flags)
-{
-    assert(mSessionHandler);
-    if (flags == mPeer.getAvFlags())
-    {
-        RTCM_LOG_WARNING("setAvFlags: remote AV flags has not changed");
-        return;
-    }
-
-    bool onHoldChanged = mPeer.getAvFlags().isOnHold() != flags.isOnHold();
-    mPeer.setAvFlags(flags);
-    onHoldChanged
-        ? mSessionHandler->onOnHold(*this)              // notify session onHold Change
-        : mSessionHandler->onRemoteFlagsChanged(*this); // notify remote AvFlags Change
-}
-
-RemoteAudioSlot *Session::getAudioSlot()
-{
-    return mAudioSlot;
-}
-
-RemoteVideoSlot *Session::getVthumSlot()
-{
-    return mVthumSlot;
-}
-
-RemoteVideoSlot *Session::getHiResSlot()
-{
->>>>>>> fc88fb32
     return mHiresSlot;
 }
 
@@ -5776,9 +2977,6 @@
     assert(mCall.getSession(mCid));
     Session *sess = mCall.getSession(mCid);
     sess->setAudioDetected(mAudioDetected);
-<<<<<<< HEAD
-=======
-}
->>>>>>> fc88fb32
+}
 }
 #endif