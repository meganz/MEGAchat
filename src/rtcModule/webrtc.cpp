--- conflicted
+++ resolved
@@ -2890,14 +2890,9 @@
     if (mRemotePlayer)
     {
         mRemotePlayer->enableVideo(mPeerAv.video());
-<<<<<<< HEAD
-        FIRE_EVENT(SESS, onPeerMute, mPeerAv, oldAv);
-    }
-=======
     }
 
     FIRE_EVENT(SESS, onPeerMute, mPeerAv, oldAv);
->>>>>>> 52f55b6f
 }
 
 //end of event handlers
