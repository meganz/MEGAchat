#include <mega/types.h>
#include <mega/base64.h>
#include <rtcmPrivate.h>
#include <webrtcPrivate.h>
#include <api/video/i420_buffer.h>
#include <libyuv/convert.h>

namespace rtcModule
{

AvailableTracks::AvailableTracks()
{
}

AvailableTracks::~AvailableTracks()
{
}

bool AvailableTracks::hasHiresTrack(Cid_t cid)
{
    karere::AvFlags tracksFlags;
    if (!getTracksByCid(cid, tracksFlags))
    {
        return false;
    }
    return tracksFlags.videoHiRes(); // kHiResVideo => (camera and screen)
}

bool AvailableTracks::hasLowresTrack(Cid_t cid)
{
    karere::AvFlags tracksFlags;
    if (!getTracksByCid(cid, tracksFlags))
    {
        return false;
    }
    return tracksFlags.videoLowRes();  // kLowResVideo => (camera and screen)
}

bool AvailableTracks::hasVoiceTrack(Cid_t cid)
{
    karere::AvFlags tracksFlags;
    if (!getTracksByCid(cid, tracksFlags))
    {
        return false;
    }
    return tracksFlags.has(karere::AvFlags::kAudio);
}

void AvailableTracks::updateHiresTrack(Cid_t cid, bool add)
{
    karere::AvFlags tracksFlags;
    if (!getTracksByCid(cid, tracksFlags))
    {
        return;
    }
    add
        ? tracksFlags.add(karere::AvFlags::kHiResVideo)
        : tracksFlags.remove(karere::AvFlags::kHiResVideo);
}

void AvailableTracks::updateLowresTrack(Cid_t cid, bool add)
{
    karere::AvFlags tracksFlags;
    if (!getTracksByCid(cid, tracksFlags))
    {
        return;
    }
    add
        ? tracksFlags.add(karere::AvFlags::kLowResVideo)
        : tracksFlags.remove(karere::AvFlags::kLowResVideo);
}

void AvailableTracks::updateSpeakTrack(Cid_t cid, bool add)
{
    karere::AvFlags tracksFlags;
    if (!getTracksByCid(cid, tracksFlags))
    {
        return;
    }
    add
        ? tracksFlags.add(karere::AvFlags::kAudio)
        : tracksFlags.remove(karere::AvFlags::kAudio);
}

bool AvailableTracks::getTracksByCid(Cid_t cid, karere::AvFlags& tracksFlags)
{
    if (!hasCid(cid))
    {
        return false;
    }
    tracksFlags = mTracksFlags[cid];
    return true;
}

void AvailableTracks::addCid(Cid_t cid)
{
    if (!hasCid(cid))
    {
        mTracksFlags[cid] = 0;
    }
}

void AvailableTracks::removeCid(Cid_t cid)
{
    mTracksFlags.erase(cid);
}

bool AvailableTracks::hasCid(Cid_t cid)
{
    return (mTracksFlags.find(cid) != mTracksFlags.end());
}

void AvailableTracks::clear()
{
    mTracksFlags.clear();
}

std::map<Cid_t, karere::AvFlags>& AvailableTracks::getTracks()
{
    return mTracksFlags;
}

SvcDriver::SvcDriver ()
    : mCurrentSvcLayerIndex(kMaxQualityIndex), // by default max quality
      mPacketLostLower(0.01),
      mPacketLostUpper(1),
      mLowestRttSeen(10000),
      mRttLower(0),
      mRttUpper(0),
      mMovingAverageRtt(0),
      mMovingAveragePlost(0),
      mTsLastSwitch(0)
{

}

bool SvcDriver::updateSvcQuality(int8_t delta)
{
    int8_t newSvcLayerIndex = mCurrentSvcLayerIndex + delta;
    if (newSvcLayerIndex < 0 || newSvcLayerIndex > kMaxQualityIndex)
    {
        return false;
    }
    mTsLastSwitch = time(nullptr);
    mCurrentSvcLayerIndex = static_cast<uint8_t>(newSvcLayerIndex);
    return true;
}

bool SvcDriver::getLayerByIndex(int index, int& stp, int& tmp, int& stmp)
{
    // we want to provide a linear quality scale,
    // layers are defined for each of the 7 "quality" steps
    // layer: spatial (resolution), temporal (FPS), screen-temporal (temporal layer for screen video)
    switch (index)
    {
        case 0: { stp = 0; tmp = 0; stmp = 0; return true; }
        case 1: { stp = 0; tmp = 1; stmp = 0; return true; }
        case 2: { stp = 0; tmp = 2; stmp = 0; return true; }
        case 3: { stp = 1; tmp = 1; stmp = 0; return true; }
        case 4: { stp = 1; tmp = 2; stmp = 1; return true; }
        case 5: { stp = 2; tmp = 1; stmp = 1; return true; }
        case 6: { stp = 2; tmp = 2; stmp = 2; return true; }
        default: return false;
    }
}
Call::Call(karere::Id callid, karere::Id chatid, karere::Id callerid, bool isRinging, CallHandler& callHandler, MyMegaApi& megaApi, RtcModuleSfu& rtc, bool isGroup, std::shared_ptr<std::string> callKey, karere::AvFlags avflags)
    : mCallid(callid)
    , mChatid(chatid)
    , mCallerId(callerid)
    , mIsRinging(isRinging)
    , mIsGroup(isGroup)
    , mCallHandler(callHandler) // CallHandler to receive notifications about the call
    , mMegaApi(megaApi)
    , mSfuClient(rtc.getSfuClient())
    , mCallKey(callKey ? *callKey : std::string())
    , mRtc(rtc)
{
    std::unique_ptr<char []> userHandle(mMegaApi.sdk.getMyUserHandle());
    karere::Id myUserHandle(userHandle.get());
    mMyPeer.reset(new sfu::Peer(myUserHandle, avflags.value()));
    setState(kStateInitial); // call after onNewCall, otherwise callhandler didn't exists
}

Call::~Call()
{
    disableStats();

    if (mTermCode == kInvalidTermCode)
    {
        mTermCode = kUnKnownTermCode;
    }

    setState(CallState::kStateDestroyed);
}

karere::Id Call::getCallid() const
{
    return mCallid;
}

karere::Id Call::getChatid() const
{
    return mChatid;
}

karere::Id Call::getCallerid() const
{
    return mCallerId;
}

bool Call::isAudioDetected() const
{
    return mAudioDetected;
}

void Call::setState(CallState newState)
{
    RTCM_LOG_DEBUG("Call state changed. ChatId: %s, callid: %s, state: %s --> %s",
                 karere::Id(getChatid()).toString().c_str(),
                 karere::Id(getCallid()).toString().c_str(),
                 Call::stateToStr(mState),
                 Call::stateToStr(newState));

    if (newState == CallState::kStateInProgress)
    {
        // initial ts is set when user has joined to the call
        mInitialTs = time(nullptr);
    }
    else if (newState == CallState::kStateDestroyed)
    {
        mFinalTs = time(nullptr);
    }

    mState = newState;
    mCallHandler.onCallStateChange(*this);
}

CallState Call::getState() const
{
    return mState;
}

void Call::addParticipant(karere::Id peer)
{
    if (peer == mMyPeer->getPeerid())
    {
        setRinging(false);
    }

    mParticipants.push_back(peer);
    mCallHandler.onAddPeer(*this, peer);
}


void Call::onDisconnectFromChatd()
{
    if (participate())
    {
        handleCallDisconnect();
        setState(CallState::kStateConnecting);
        mSfuConnection->disconnect(true);
    }

    for (auto &it : mParticipants)
    {
        mCallHandler.onRemovePeer(*this, it);
    }
    mParticipants.clear();
}

void Call::reconnectToSfu()
{
    mSfuConnection->retryPendingConnection(true);
}

void Call::removeParticipant(karere::Id peer)
{
    for (auto itPeer = mParticipants.begin(); itPeer != mParticipants.end(); itPeer++)
    {
        if (*itPeer == peer)
        {
            mParticipants.erase(itPeer);
            mCallHandler.onRemovePeer(*this, peer);
            return;
        }
    }

    assert(false);
    return;
}

bool Call::isOtherClientParticipating()
{
    for (auto& peerid : mParticipants)
    {
        if (peerid == mMyPeer->getPeerid())
        {
            return true;
        }
    }

    return false;
}

// for the moment just chatd::kRejected is a valid reason (only for rejecting 1on1 call while ringing)
promise::Promise<void> Call::endCall(int reason)
{
    return mMegaApi.call(&::mega::MegaApi::endChatCall, mChatid, mCallid, reason)
    .then([](ReqResult /*result*/)
    {
    });
}

promise::Promise<void> Call::hangup()
{
    if (mState == kStateClientNoParticipating && mIsRinging && !mIsGroup)
    {
        // in 1on1 calls, the hangup (reject) by the user while ringing should end the call
        return endCall(chatd::kRejected); // reject 1on1 call while ringing
    }
    else
    {
        disconnect(TermCode::kUserHangup);
        return promise::_Void();
    }
}

promise::Promise<void> Call::join(karere::AvFlags avFlags)
{
    mMyPeer->setAvFlags(avFlags);
    auto wptr = weakHandle();
    return mMegaApi.call(&::mega::MegaApi::joinChatCall, mChatid.val, mCallid.val)
    .then([wptr, this](ReqResult result) -> promise::Promise<void>
    {
        if (wptr.deleted())
            return promise::Error("Join call succeed, but call has already ended");

        std::string sfuUrlStr = result->getText();
        connectSfu(sfuUrlStr);

        return promise::_Void();
    });
}

bool Call::participate()
{
    return (mState > kStateClientNoParticipating && mState < kStateTerminatingUserParticipation);
}

void Call::enableAudioLevelMonitor(bool enable)
{
    if ( (enable && mVoiceDetectionTimer != 0)          // already enabled
        || (!enable && mVoiceDetectionTimer == 0) )     // already disabled
    {
        return;
    }

    RTCM_LOG_DEBUG("Audio level monitor %s", enable ? "enabled" : "disabled");

    if (enable)
    {
        mAudioDetected = false;
        auto wptr = weakHandle();
        mVoiceDetectionTimer = karere::setInterval([this, wptr]()
        {
            if (wptr.deleted())
                return;

            webrtc::AudioProcessingStats audioStats = artc::gAudioProcessing->GetStatistics(false);

            if (audioStats.voice_detected && mAudioDetected != audioStats.voice_detected.value())
            {
                setAudioDetected(audioStats.voice_detected.value());
            }
        }, kAudioMonitorTimeout, mRtc.getAppCtx());
    }
    else
    {
        setAudioDetected(false);
        karere::cancelInterval(mVoiceDetectionTimer, mRtc.getAppCtx());
        mVoiceDetectionTimer = 0;
    }
}

void Call::ignoreCall()
{
    mIgnored = true;
}

void Call::setRinging(bool ringing)
{
    if (mIsRinging != ringing)
    {
        mIsRinging = ringing;
        mCallHandler.onCallRinging(*this);
    }
}

void Call::setOnHold()
{
    // disable audio track
    if (mAudio && mAudio->getTransceiver()->sender()->track())
    {
        mAudio->getTransceiver()->sender()->SetTrack(nullptr);
    }

    // disable hi-res track
    if (mHiRes && mHiRes->getTransceiver()->sender()->track())
    {
        mHiRes->getTransceiver()->sender()->SetTrack(nullptr);
    }

    // disable low-res track
    if (mVThumb && mVThumb->getTransceiver()->sender()->track())
    {
        mVThumb->getTransceiver()->sender()->SetTrack(nullptr);
    }

    // release video device
    releaseVideoDevice();
}

void Call::releaseOnHold()
{
    updateAudioTracks();
    updateVideoTracks();
}

bool Call::isIgnored() const
{
    return mIgnored;
}

bool Call::isAudioLevelMonitorEnabled() const
{
    return mVoiceDetectionTimer;
}

bool Call::hasVideoSlot(Cid_t cid, bool highRes) const
{
    for (const auto& session : mSessions)
    {
        Slot *slot = highRes
                ? session.second->getHiResSlot()
                : session.second->getVthumSlot();

        if (slot && slot->getCid() == cid)
        {
            return true;
        }
    }
    return false;
}

int Call::getNetworkQuality() const
{
    return mNetworkQuality;
}

bool Call::hasRequestSpeak() const
{
    return mSpeakerState == SpeakerState::kPending;
}

TermCode Call::getTermCode() const
{
    return mTermCode;
}

void Call::setCallerId(karere::Id callerid)
{
    mCallerId  = callerid;
}

bool Call::isRinging() const
{
    return mIsRinging;
}

bool Call::isOutgoing() const
{
    return mCallerId == mMyPeer->getPeerid();
}

int64_t Call::getInitialTimeStamp() const
{
    return mInitialTs;
}

int64_t Call::getFinalTimeStamp() const
{
    return mFinalTs;
}

int64_t Call::getInitialOffset() const
{
    return mOffset;
}

const char *Call::stateToStr(CallState state)
{
    switch(state)
    {
        RET_ENUM_NAME(kStateInitial);
        RET_ENUM_NAME(kStateClientNoParticipating);
        RET_ENUM_NAME(kStateConnecting);
        RET_ENUM_NAME(kStateJoining);    // < Joining a call
        RET_ENUM_NAME(kStateInProgress);
        RET_ENUM_NAME(kStateTerminatingUserParticipation);
        RET_ENUM_NAME(kStateDestroyed);
        default: return "(invalid call state)";
    }
}

karere::AvFlags Call::getLocalAvFlags() const
{
    return mMyPeer->getAvFlags();
}

void Call::updateAndSendLocalAvFlags(karere::AvFlags flags)
{
    if (flags == getLocalAvFlags())
    {
        RTCM_LOG_WARNING("updateAndSendLocalAvFlags: AV flags has not changed");
        return;
    }

    // update and send local AV flags
    karere::AvFlags oldFlags = getLocalAvFlags();
    mMyPeer->setAvFlags(flags);
    mSfuConnection->sendAv(flags.value());

    if (oldFlags.isOnHold() != flags.isOnHold())
    {
        // kOnHold flag has changed
        (flags.isOnHold())
                ? setOnHold()
                : releaseOnHold();

        mCallHandler.onOnHold(*this); // notify app onHold Change
    }
    else
    {
        updateAudioTracks();
        updateVideoTracks();
        mCallHandler.onLocalFlagsChanged(*this);  // notify app local AvFlags Change
    }
}

void Call::setAudioDetected(bool audioDetected)
{
    mAudioDetected = audioDetected;
    mCallHandler.onLocalAudioDetected(*this);
}

void Call::requestSpeaker(bool add)
{
    if (mSpeakerState == SpeakerState::kNoSpeaker && add)
    {
        mSpeakerState = SpeakerState::kPending;
        mSfuConnection->sendSpeakReq();
        return;
    }

    if (mSpeakerState == SpeakerState::kPending && !add)
    {
        mSpeakerState = SpeakerState::kNoSpeaker;
        mSfuConnection->sendSpeakReqDel();
        return;
    }
}

bool Call::isSpeakAllow() const
{
    return mSpeakerState == SpeakerState::kActive && getLocalAvFlags().audio();
}

void Call::approveSpeakRequest(Cid_t cid, bool allow)
{
    if (allow)
    {
        mSfuConnection->sendSpeakReq(cid);
    }
    else
    {
        mSfuConnection->sendSpeakReqDel(cid);
    }
}

void Call::stopSpeak(Cid_t cid)
{
    if (cid)
    {
        assert(mSessions.find(cid) != mSessions.end());
        mSfuConnection->sendSpeakDel(cid);
        return;
    }

    mSfuConnection->sendSpeakDel();
}

std::vector<Cid_t> Call::getSpeakerRequested()
{
    std::vector<Cid_t> speakerRequested;

    for (const auto& session : mSessions)
    {
        if (session.second->hasRequestSpeak())
        {
            speakerRequested.push_back(session.first);
        }
    }

    return speakerRequested;
}

void Call::requestHighResolutionVideo(Cid_t cid, int quality)
{
    Session *sess= getSession(cid);
    if (!sess)
    {
        RTCM_LOG_ERROR("requestHighResolutionVideo: session not found for %d", cid);
        return;
    }

    if (quality < kCallQualityHighDef || quality > kCallQualityHighLow)
    {
        RTCM_LOG_WARNING("requestHighResolutionVideo: invalid resolution divider value (spatial layer offset): %d", quality);
        return;
    }

    if (sess->hasHighResolutionTrack())
    {
        RTCM_LOG_WARNING("High res video requested, but already available");
        sess->notifyHiResReceived();
    }
    else
    {
        mSfuConnection->sendGetHiRes(cid, hasVideoSlot(cid, false) ? 1 : 0, quality);
    }
}

void Call::requestHiResQuality(Cid_t cid, int quality)
{
    if (!hasVideoSlot(cid, true))
    {
        RTCM_LOG_WARNING("requestHiResQuality: Currently not receiving a hi-res stream for this peer");
        return;
    }

    if (quality < kCallQualityHighDef || quality > kCallQualityHighLow)
    {
        RTCM_LOG_WARNING("requestHiResQuality: invalid resolution divider value (spatial layer offset).");
        return;
    }

    mSfuConnection->sendHiResSetLo(cid, quality);
}

void Call::stopHighResolutionVideo(std::vector<Cid_t> &cids)
{
    for (auto it = cids.begin(); it != cids.end();)
    {
        auto auxit = it++;
        Session *sess= getSession(*auxit);
        if (!sess)
        {
            RTCM_LOG_ERROR("stopHighResolutionVideo: session not found for %d", *auxit);
            it = cids.erase(auxit);
        }
        else if (!sess->hasHighResolutionTrack())
        {
            RTCM_LOG_WARNING("stopHighResolutionVideo: high resolution already not available for cid: %d", *auxit);
            it = cids.erase(auxit);
            sess->notifyHiResReceived();    // also used to notify there's no video anymore
        }
    }
    if (!cids.empty())
    {
        for (auto cid: cids)
        {
            Session *sess= getSession(cid);
            sess->disableVideoSlot(kHiRes);
        }

        mSfuConnection->sendDelHiRes(cids);
    }
}

void Call::requestLowResolutionVideo(std::vector<Cid_t> &cids)
{
    for (auto it = cids.begin(); it != cids.end();)
    {
        auto auxit = it++;
        Session *sess= getSession(*auxit);
        if (!sess)
        {
            // remove cid that has no active session
            RTCM_LOG_WARNING("requestLowResolutionVideo: session not found for cid: %d", *auxit);
            it = cids.erase(auxit);
        }
        else if (sess->hasLowResolutionTrack())
        {
            RTCM_LOG_WARNING("requestLowResolutionVideo: low resolution already available for cid: %d", *auxit);
            it = cids.erase(auxit);
            sess->notifyLowResReceived();
        }
    }
    if (!cids.empty())
    {
        mSfuConnection->sendGetVtumbs(cids);
    }
}

void Call::stopLowResolutionVideo(std::vector<Cid_t> &cids)
{
    for (auto it = cids.begin(); it != cids.end();)
    {
        auto auxit = it++;
        Session *sess= getSession(*auxit);
        if (!sess)
        {
            RTCM_LOG_WARNING("stopLowResolutionVideo: session not found for cid: %d", *auxit);
            it = cids.erase(auxit);
        }
        else if (!sess->hasLowResolutionTrack())
        {
            RTCM_LOG_WARNING("stopLowResolutionVideo: low resolution already not available for cid: %d", *auxit);
            it = cids.erase(auxit);
            sess->notifyLowResReceived();
        }
    }
    if (!cids.empty())
    {
        for (auto cid: cids)
        {
            Session *sess= getSession(cid);
            sess->disableVideoSlot(kLowRes);
        }

        mSfuConnection->sendDelVthumbs(cids);
    }
}

void Call::switchSvcQuality(int8_t delta)
{
    if (!mSvcDriver.updateSvcQuality(delta))
    {
        return;
    }

    // layer: spatial, temporal, screen-temporal
    int spt = 0;
    int tmp = 0;
    int stmp = 0;
    int layerIndex = mSvcDriver.mCurrentSvcLayerIndex;
    if (!mSvcDriver.getLayerByIndex(layerIndex, spt, tmp, stmp))
    {
        RTCM_LOG_WARNING("switchSvcQuality: Invalid layer index");
        return;
    }

    mSvcDriver.mCurrentSvcLayerIndex = layerIndex;
    mSfuConnection->sendLayer(spt, tmp, stmp);
}

std::vector<karere::Id> Call::getParticipants() const
{
    return mParticipants;
}

std::vector<Cid_t> Call::getSessionsCids() const
{
    std::vector<Cid_t> returnedValue;

    for (const auto& sessionIt : mSessions)
    {
        returnedValue.push_back(sessionIt.first);
    }

    return returnedValue;
}

ISession* Call::getIsession(Cid_t cid) const
{
    auto it = mSessions.find(cid);
    return (it != mSessions.end())
        ? it->second.get()
        : nullptr;
}

Session* Call::getSession(Cid_t cid)
{
    auto it = mSessions.find(cid);
    return (it != mSessions.end())
        ? it->second.get()
        : nullptr;
}

void Call::connectSfu(const std::string& sfuUrlStr)
{
    if (sfuUrlStr.empty()) // if URL by param is empty, we must ensure that we already have a valid URL
    {
        RTCM_LOG_ERROR("trying to connect to SFU with an Empty URL");
        assert(false);
        return;
    }

    karere::Url sfuUrl(sfuUrlStr);
    if (!sfuUrl.isValid())
    {
        RTCM_LOG_ERROR("trying to connect to SFU with an Empty Host");
        assert(sfuUrl.isValid());
        return;
    }

    setState(CallState::kStateConnecting);
    mRtc.getDnsCache().addRecordByHost(sfuUrl.host); // Add record to db to store new URL in case it doesn't exist yet in cache
    mSfuConnection = mSfuClient.createSfuConnection(mChatid, std::move(sfuUrl), *this, mRtc.getDnsCache());
}

void Call::joinSfu()
{
    mRtcConn = artc::MyPeerConnection<Call>(*this);

    createTransceivers();
    mSpeakerState = SpeakerState::kPending;
    getLocalStreams();
    setState(CallState::kStateJoining);

    webrtc::PeerConnectionInterface::RTCOfferAnswerOptions options;
    options.offer_to_receive_audio = webrtc::PeerConnectionInterface::RTCOfferAnswerOptions::kMaxOfferToReceiveMedia;
    options.offer_to_receive_video = webrtc::PeerConnectionInterface::RTCOfferAnswerOptions::kMaxOfferToReceiveMedia;
    auto wptr = weakHandle();
    mRtcConn.createOffer(options)
    .then([wptr, this](webrtc::SessionDescriptionInterface* sdp) -> promise::Promise<void>
    {
        if (wptr.deleted())
        {
            return ::promise::_Void();
        }

        if (mState != kStateJoining)
        {
            RTCM_LOG_WARNING("joinSfu: get unexpected state change at createOffer");
            assert(false); // theoretically, it should not happen. If so, it may worth to investigate
            return ::promise::_Void();
        }

        if (!mRtcConn)
        {
            assert(mState == kStateClientNoParticipating
                   || mState == kStateTerminatingUserParticipation);
            return ::promise::Error("Failure at initialization. Call destroyed or disconnect");
        }

        KR_THROW_IF_FALSE(sdp->ToString(&mSdp));
        return mRtcConn.setLocalDescription(std::unique_ptr<webrtc::SessionDescriptionInterface>(sdp));   // takes onwership of sdp
    })
    .then([wptr, this]()
    {
        if (wptr.deleted())
        {
            return;
        }

        if (mState != kStateJoining)
        {
            RTCM_LOG_WARNING("joinSfu: get unexpected state change at setLocalDescription");
            return;
        }

        sfu::Sdp sdp(mSdp);

        std::map<std::string, std::string> ivs;
        ivs["0"] = sfu::Command::binaryToHex(mVThumb->getIv());
        ivs["1"] = sfu::Command::binaryToHex(mHiRes->getIv());
        ivs["2"] = sfu::Command::binaryToHex(mAudio->getIv());
        mSfuConnection->joinSfu(sdp, ivs, getLocalAvFlags().value(), mSpeakerState, kInitialvthumbCount);
    })
    .fail([wptr, this](const ::promise::Error& err)
    {
        if (wptr.deleted())
            return;
        disconnect(TermCode::kErrSdp, std::string("Error creating SDP offer: ") + err.msg());
    });
}

void Call::createTransceivers()
{
    assert(mRtcConn);

    // create your transceivers for sending (and receiving)
    webrtc::RtpTransceiverInit transceiverInitVThumb;
    transceiverInitVThumb.direction = webrtc::RtpTransceiverDirection::kSendRecv;
    webrtc::RTCErrorOr<rtc::scoped_refptr<webrtc::RtpTransceiverInterface>> err
            = mRtcConn->AddTransceiver(cricket::MediaType::MEDIA_TYPE_VIDEO, transceiverInitVThumb);
    mVThumb = ::mega::make_unique<RemoteVideoSlot>(*this, err.MoveValue());
    mVThumb->generateRandomIv();

    webrtc::RtpTransceiverInit transceiverInitHiRes;
    transceiverInitHiRes.direction = webrtc::RtpTransceiverDirection::kSendRecv;
    err = mRtcConn->AddTransceiver(cricket::MediaType::MEDIA_TYPE_VIDEO, transceiverInitHiRes);
    mHiRes = ::mega::make_unique<RemoteVideoSlot>(*this, err.MoveValue());
    mHiRes->generateRandomIv();

    webrtc::RtpTransceiverInit transceiverInitAudio;
    transceiverInitAudio.direction = webrtc::RtpTransceiverDirection::kSendRecv;
    err = mRtcConn->AddTransceiver(cricket::MediaType::MEDIA_TYPE_AUDIO, transceiverInitAudio);
    mAudio = ::mega::make_unique<Slot>(*this, err.MoveValue());
    mAudio->generateRandomIv();

    // create transceivers for receiving audio from peers
    for (int i = 1; i < RtcConstant::kMaxCallAudioSenders; i++)
    {
        webrtc::RtpTransceiverInit transceiverInit;
        transceiverInit.direction = webrtc::RtpTransceiverDirection::kRecvOnly;
        mRtcConn->AddTransceiver(cricket::MediaType::MEDIA_TYPE_AUDIO, transceiverInit);
    }

    // create transceivers for receiving video from peers
    for (int i = 2; i < RtcConstant::kMaxCallVideoSenders; i++)
    {
        webrtc::RtpTransceiverInit transceiverInit;
        transceiverInit.direction = webrtc::RtpTransceiverDirection::kRecvOnly;
        mRtcConn->AddTransceiver(cricket::MediaType::MEDIA_TYPE_VIDEO, transceiverInit);
    }
}

void Call::getLocalStreams()
{
    updateAudioTracks();
    if (getLocalAvFlags().videoCam())
    {
        updateVideoTracks();
    }
}

void Call::handleCallDisconnect()
{
    if (mRtcConn)
    {
        mRtcConn->Close();
        mRtcConn = nullptr;
    }

    disableStats();
    enableAudioLevelMonitor(false); // disable local audio level monitor
    mSessions.clear();              // session dtor will notify apps through onDestroySession callback
    mVThumb.reset();
    mHiRes.reset();
    mAudio.reset();
    mReceiverTracks.clear();        // clear receiver tracks after free sessions and audio/video tracks
}

void Call::disconnect(TermCode termCode, const std::string &)
{
    if ( mStats.mSamples.mT.size() > 2)
    {
        mStats.mTermCode = static_cast<int32_t>(termCode);
        mStats.mDuration = (time(nullptr) - mInitialTs) * 1000;  // ms
        mMegaApi.sdk.sendChatStats(mStats.getJson().c_str());
    }

    mStats.clear();
    if (getLocalAvFlags().videoCam())
    {
        releaseVideoDevice();
    }

    for (const auto& session : mSessions)
    {
        session.second->disableAudioSlot();
    }

    handleCallDisconnect();
    mTermCode = termCode;
    setState(CallState::kStateTerminatingUserParticipation);
    if (mSfuConnection)
    {
        mSfuClient.closeSfuConnection(mChatid);
        mSfuConnection = nullptr;
    }

    // I'm the last one participant, it isn't necessary set kStateClientNoParticipating
    if (mParticipants.size() == 0 ||  (mParticipants.size() == 1 && mParticipants.at(0) == mMyPeer->getPeerid()))
    {
        return;
    }

    mTermCode = kInvalidTermCode;
    setState(CallState::kStateClientNoParticipating);
}

std::string Call::getKeyFromPeer(Cid_t cid, Keyid_t keyid)
{
    Session *session = getSession(cid);
    return session
            ? session->getPeer().getKey(keyid)
            : std::string();
}

bool Call::hasCallKey()
{
    return !mCallKey.empty();
}

bool Call::handleAvCommand(Cid_t cid, unsigned av)
{
    if (mState != kStateJoining && mState != kStateInProgress)
    {
        RTCM_LOG_WARNING("handleAvCommand: get unexpected state");
        assert(false); // theoretically, it should not happen. If so, it may worth to investigate
        return false;
    }

    if (mMyPeer->getCid() == cid)
    {
        RTCM_LOG_WARNING("handleAvCommand: Received our own AV flags");
        return false;
    }

    Session *session = getSession(cid);
    if (!session)
    {
        RTCM_LOG_WARNING("handleAvCommand: Received AV flags for unknown peer cid %d", cid);
        return false;
    }

    // update session flags
    session->setAvFlags(karere::AvFlags(static_cast<uint8_t>(av)));
    return true;
}

bool Call::handleAnswerCommand(Cid_t cid, sfu::Sdp& sdp, uint64_t duration, const std::vector<sfu::Peer>& peers,
                               const std::map<Cid_t, sfu::TrackDescriptor>& vthumbs, const std::map<Cid_t, sfu::TrackDescriptor>& speakers)
{
    if (mState != kStateJoining)
    {
        RTCM_LOG_WARNING("handleAnswerCommand: get unexpect state change");
        return false;
    }

    // set my own client-id (cid)
    mMyPeer->setCid(cid);

    std::set<Cid_t> cids;
    for (const sfu::Peer& peer : peers) // does not include own cid
    {
        cids.insert(peer.getCid());
        mSessions[peer.getCid()] = ::mega::make_unique<Session>(peer);
        mCallHandler.onNewSession(*mSessions[peer.getCid()], *this);
    }

    generateAndSendNewkey(true);

    std::string sdpUncompress = sdp.unCompress();
    webrtc::SdpParseError error;
    std::unique_ptr<webrtc::SessionDescriptionInterface> sdpInterface(webrtc::CreateSessionDescription("answer", sdpUncompress, &error));
    if (!sdpInterface)
    {
        disconnect(TermCode::kErrSdp, "Error parsing peer SDP answer: line= " + error.line +"  \nError: " + error.description);
        return false;
    }

    assert(mRtcConn);
    auto wptr = weakHandle();
    mRtcConn.setRemoteDescription(move(sdpInterface))
    .then([wptr, this, vthumbs, speakers, duration, cids]()
    {
        if (wptr.deleted())
        {
            return;
        }

        if (mState != kStateJoining)
        {
            RTCM_LOG_WARNING("handleAnswerCommand: get unexpect state change at setRemoteDescription");
            return;
        }

        // prepare parameters for low resolution video
        double scale = static_cast<double>(RtcConstant::kHiResWidth) / static_cast<double>(RtcConstant::kVthumbWidth);
        webrtc::RtpParameters parameters = mVThumb->getTransceiver()->sender()->GetParameters();
        assert(parameters.encodings.size());
        parameters.encodings[0].scale_resolution_down_by = scale;
        parameters.encodings[0].max_bitrate_bps = 100 * 1024;   // 100 Kbps
        mVThumb->getTransceiver()->sender()->SetParameters(parameters).ok();
        handleIncomingVideo(vthumbs, kLowRes);

        for (const auto& speak : speakers)  // current speakers in the call
        {
            Cid_t cid = speak.first;
            const sfu::TrackDescriptor& speakerDecriptor = speak.second;
            addSpeaker(cid, speakerDecriptor);
        }

        setState(CallState::kStateInProgress);

        mOffset = duration / 1000;
        enableStats();
    })
    .fail([wptr, this](const ::promise::Error& err)
    {
        if (wptr.deleted())
            return;

        std::string msg = "Error setting SDP answer: " + err.msg();
        disconnect(TermCode::kErrSdp, msg);
    });

    return true;
}

bool Call::handleKeyCommand(Keyid_t keyid, Cid_t cid, const std::string &key)
{
    if (mState != kStateInProgress && mState != kStateJoining)
    {
        RTCM_LOG_WARNING("handleKeyCommand: get unexpected state");
        assert(false); // theoretically, it should not happen. If so, it may worth to investigate
        return false;
    }

    Session *session = getSession(cid);
    if (!session)
    {
        RTCM_LOG_ERROR("handleKeyCommand: Received key for unknown peer cid %d", cid);
        return false;
    }

    karere::Id peerid = session->getPeer().getPeerid();
    auto wptr = weakHandle();
    mSfuClient.getRtcCryptoMeetings()->getCU25519PublicKey(peerid)
    .then([wptr, keyid, cid, key, this](Buffer*)
    {
        if (wptr.deleted())
        {
            return;
        }

        Session *session = getSession(cid);
        if (!session)
        {
            RTCM_LOG_WARNING("handleKeyCommand after get Cu25510 key: Received key for unknown peer cid %d", cid);
            return;
        }

        // decrypt received key
        std::string binaryKey = mega::Base64::atob(key);
        strongvelope::SendKey encryptedKey;
        mSfuClient.getRtcCryptoMeetings()->strToKey(binaryKey, encryptedKey);

        strongvelope::SendKey plainKey;
        mSfuClient.getRtcCryptoMeetings()->decryptKeyFrom(session->getPeer().getPeerid(), encryptedKey, plainKey);

        // in case of a call in a public chatroom, XORs received key with the call key for additional authentication
        if (hasCallKey())
        {
            strongvelope::SendKey callKey;
            mSfuClient.getRtcCryptoMeetings()->strToKey(mCallKey, callKey);
            mSfuClient.getRtcCryptoMeetings()->xorWithCallKey(callKey, plainKey);
        }

        // add new key to peer key map
        std::string newKey = mSfuClient.getRtcCryptoMeetings()->keyToStr(plainKey);
        session->addKey(keyid, newKey);
    });

    return true;
}

bool Call::handleVThumbsCommand(const std::map<Cid_t, sfu::TrackDescriptor> &videoTrackDescriptors)
{
    if (mState != kStateInProgress && mState != kStateJoining)
    {
        RTCM_LOG_WARNING("handleVThumbsCommand: get unexpected state");
        assert(false); // theoretically, it should not happen. If so, it may worth to investigate
        return false;
    }

    handleIncomingVideo(videoTrackDescriptors, kLowRes);
    return true;
}

bool Call::handleVThumbsStartCommand()
{
    if (mState != kStateInProgress && mState != kStateJoining)
    {
        RTCM_LOG_WARNING("handleVThumbsStartCommand: get unexpected state");
        assert(false); // theoretically, it should not happen. If so, it may worth to investigate
        return false;
    }

    mVThumbActive = true;
    updateVideoTracks();
    return true;
}

bool Call::handleVThumbsStopCommand()
{
    if (mState != kStateInProgress && mState != kStateJoining)
    {
        RTCM_LOG_WARNING("handleVThumbsStopCommand: get unexpected state");
        assert(false); // theoretically, it should not happen. If so, it may worth to investigate
        return false;
    }

    mVThumbActive = false;
    updateVideoTracks();
    return true;
}

bool Call::handleHiResCommand(const std::map<Cid_t, sfu::TrackDescriptor>& videoTrackDescriptors)
{
    if (mState != kStateInProgress && mState != kStateJoining)
    {
        RTCM_LOG_WARNING("handleHiResCommand: get unexpected state");
        assert(false); // theoretically, it should not happen. If so, it may worth to investigate
        return false;
    }

    handleIncomingVideo(videoTrackDescriptors, kHiRes);
    return true;
}

bool Call::handleHiResStartCommand()
{
    if (mState != kStateInProgress && mState != kStateJoining)
    {
        RTCM_LOG_WARNING("handleHiResStartCommand: get unexpected state");
        assert(false); // theoretically, it should not happen. If so, it may worth to investigate
        return false;
    }

    mHiResActive = true;
    updateVideoTracks();
    return true;
}

bool Call::handleHiResStopCommand()
{
    if (mState != kStateInProgress && mState != kStateJoining)
    {
        RTCM_LOG_WARNING("handleHiResStopCommand: get unexpected state");
        assert(false); // theoretically, it should not happen. If so, it may worth to investigate
        return false;
    }

    mHiResActive = false;
    updateVideoTracks();
    return true;
}

bool Call::handleSpeakReqsCommand(const std::vector<Cid_t> &speakRequests)
{
    if (mState != kStateInProgress && mState != kStateJoining)
    {
        RTCM_LOG_WARNING("handleSpeakReqsCommand: get unexpected state");
        assert(false); // theoretically, it should not happen. If so, it may worth to investigate
        return false;
    }

    for (Cid_t cid : speakRequests)
    {
        if (cid != mMyPeer->getCid())
        {
            Session *session = getSession(cid);
            assert(session);
            if (!session)
            {
                RTCM_LOG_ERROR("handleSpeakReqsCommand: Received speakRequest for unknown peer cid %d", cid);
                continue;
            }
            session->setSpeakRequested(true);
        }
    }

    return true;
}

bool Call::handleSpeakReqDelCommand(Cid_t cid)
{
    if (mState != kStateInProgress && mState != kStateJoining)
    {
        RTCM_LOG_WARNING("handleSpeakReqDelCommand: get unexpected state");
        assert(false); // theoretically, it should not happen. If so, it may worth to investigate
        return false;
    }

    if (mMyPeer->getCid() != cid) // remote peer
    {
        Session *session = getSession(cid);
        assert(session);
        if (!session)
        {
            RTCM_LOG_ERROR("handleSpeakReqDelCommand: Received delSpeakRequest for unknown peer cid %d", cid);
            return false;
        }
        session->setSpeakRequested(false);
    }
    else if (mSpeakerState == SpeakerState::kPending)
    {
        // only update audio tracks if mSpeakerState is pending to be accepted
        mSpeakerState = SpeakerState::kNoSpeaker;
        updateAudioTracks();
    }
    else    // own cid, but SpeakerState is not kPending
    {
        RTCM_LOG_ERROR("handleSpeakReqDelCommand: Received delSpeakRequest for own cid %d without a pending requests", cid);
        assert(false);
        return false;
    }

    return true;
}

bool Call::handleSpeakOnCommand(Cid_t cid, sfu::TrackDescriptor speaker)
{
    if (mState != kStateInProgress && mState != kStateJoining)
    {
        RTCM_LOG_WARNING("handleSpeakOnCommand: get unexpected state");
        assert(false); // theoretically, it should not happen. If so, it may worth to investigate
        return false;
    }

    // TODO: check if the received `cid` is 0 for own cid, or it should be mMyPeer->getCid()
    if (cid)
    {
        assert(cid != mMyPeer->getCid());
        addSpeaker(cid, speaker);
    }
    else if (mSpeakerState == SpeakerState::kPending)
    {
        mSpeakerState = SpeakerState::kActive;
        updateAudioTracks();
    }
    else    // own cid, but SpeakerState is not kPending
    {
        RTCM_LOG_ERROR("handleSpeakOnCommand: Received speak on for own cid %d without a pending requests", cid);
        assert(false);
        return false;
    }

    return true;
}

bool Call::handleSpeakOffCommand(Cid_t cid)
{
    if (mState != kStateInProgress && mState != kStateJoining)
    {
        RTCM_LOG_WARNING("handleSpeakOffCommand: get unexpected state");
        assert(false); // theoretically, it should not happen. If so, it may worth to investigate
        return false;
    }

    // TODO: check if the received `cid` is 0 for own cid, or it should be mMyPeer->getCid()
    if (cid)
    {
        assert(cid != mMyPeer->getCid());
        removeSpeaker(cid);
    }
    else if (mSpeakerState == SpeakerState::kActive)
    {
        mSpeakerState = SpeakerState::kNoSpeaker;
        updateAudioTracks();
    }
    else    // own cid, but SpeakerState is not kActive
    {
        RTCM_LOG_ERROR("handleSpeakOffCommand: Received speak off for own cid %d without being active", cid);
        assert(false);
        return false;
    }

    return true;
}


bool Call::handlePeerJoin(Cid_t cid, uint64_t userid, int av)
{
    if (mState != kStateInProgress && mState != kStateJoining)
    {
        RTCM_LOG_WARNING("handlePeerJoin: get unexpected state");
        assert(false); // theoretically, it should not happen. If so, it may worth to investigate
        return false;
    }

    sfu::Peer peer(userid, av, cid);
    mSessions[cid] = ::mega::make_unique<Session>(peer);
    mCallHandler.onNewSession(*mSessions[cid], *this);
    generateAndSendNewkey();
    return true;
}

bool Call::handlePeerLeft(Cid_t cid)
{
    if (mState != kStateInProgress && mState != kStateJoining)
    {
        RTCM_LOG_WARNING("handlePeerLeft: get unexpected state");
        assert(false); // theoretically, it should not happen. If so, it may worth to investigate
        return false;
    }

    auto it = mSessions.find(cid);
    if (it == mSessions.end())
    {
        RTCM_LOG_ERROR("handlePeerLeft: unknown cid");
        return false;
    }

    it->second->disableAudioSlot();
    it->second->disableVideoSlot(kHiRes);
    it->second->disableVideoSlot(kLowRes);
    mSessions.erase(cid);
    return true;
}

void Call::onSfuConnected()
{
    joinSfu();
}

bool Call::error(unsigned int code, const std::string &errMsg)
{
    auto wptr = weakHandle();
    karere::marshallCall([wptr, this, code, errMsg]()
    {
        // error() is called from LibwebsocketsClient::wsCallback() for LWS_CALLBACK_CLIENT_RECEIVE.
        // If disconnect() is called here immediately, it will destroy the LWS client synchronously,
        // leave it in an invalid state (and will crash at Libwebsockets::resetMessage())

        if (wptr.deleted())
        {
            return;
        }

        disconnect(static_cast<TermCode>(code), errMsg);
        if (mParticipants.empty())
        {
            mRtc.removeCall(mChatid, static_cast<TermCode>(code));
        }
    }, mRtc.getAppCtx());

    return true;
}

void Call::logError(const char *error)
{
    RTCM_LOG_ERROR("SFU: %s", error);
}

void Call::onAddStream(rtc::scoped_refptr<webrtc::MediaStreamInterface> /*stream*/)
{
    if (mState != kStateJoining)
    {
        RTCM_LOG_WARNING("onAddStream: get unexpected state");
        assert(mState != kStateInProgress); // theoretically, it should not happen. If so, it may worth to investigate
        return;
    }

    assert(mVThumb && mHiRes && mAudio);
    mVThumb->createEncryptor();
    mHiRes->createEncryptor();
    mAudio->createEncryptor();
}

void Call::onTrack(rtc::scoped_refptr<webrtc::RtpTransceiverInterface> transceiver)
{
    if (mState != kStateJoining)
    {
        RTCM_LOG_WARNING("onTrack: get unexpected state");
        assert(mState != kStateInProgress); // theoretically, it should not happen. If so, it may worth to investigate
        return;
    }

    absl::optional<std::string> mid = transceiver->mid();
    if (mid.has_value())
    {
        std::string value = mid.value();
        if (transceiver->media_type() == cricket::MediaType::MEDIA_TYPE_AUDIO)
        {
            mReceiverTracks[atoi(value.c_str())] = ::mega::make_unique<Slot>(*this, transceiver);
        }
        else
        {
            mReceiverTracks[atoi(value.c_str())] = ::mega::make_unique<RemoteVideoSlot>(*this, transceiver);
        }
    }
}

void Call::onRemoveTrack(rtc::scoped_refptr<webrtc::RtpReceiverInterface> /*receiver*/)
{
    RTCM_LOG_DEBUG("onRemoveTrack received");
}

void Call::onConnectionChange(webrtc::PeerConnectionInterface::PeerConnectionState newState)
{
    RTCM_LOG_DEBUG("onConnectionChange newstate: %d", newState);
    if ((newState == webrtc::PeerConnectionInterface::PeerConnectionState::kDisconnected)
        || (newState == webrtc::PeerConnectionInterface::PeerConnectionState::kFailed))
    {
        if (mState == CallState::kStateJoining ||  mState == CallState::kStateInProgress) //  kStateConnecting isn't included to avoid interrupting a reconnection in progress
        {
            if (mState == CallState::kStateInProgress
                    && newState == webrtc::PeerConnectionInterface::PeerConnectionState::kDisconnected)
            {
                handleCallDisconnect();
            }

            setState(CallState::kStateConnecting);
            mSfuConnection->retryPendingConnection(true);
            mSfuConnection->clearCommandsQueue();
        }
    }
    else if (newState == webrtc::PeerConnectionInterface::PeerConnectionState::kConnected)
    {
        bool reconnect = !mSfuConnection->isOnline();
        RTCM_LOG_DEBUG("onConnectionChange retryPendingConnection (reconnect) : %d", reconnect);
        mSfuConnection->retryPendingConnection(reconnect);
    }
}

Keyid_t Call::generateNextKeyId()
{
    if (mMyPeer->getCurrentKeyId() >= 255
            || (!mMyPeer->getCurrentKeyId() && !mMyPeer->hasAnyKey()))
    {
        // if we have exceeded max keyid => reset keyid to zero
        // if current keyId is zero and we don't have stored any key => first keyId (zero)
        return 0;
    }
    else
    {
        return mMyPeer->getCurrentKeyId() + 1;
    }
}

void Call::generateAndSendNewkey(bool reset)
{
    if (reset)
    {
        // when you leave a meeting or you experiment a reconnect, we should reset keyId to zero and clear keys map
        mMyPeer->resetKeys();
    }

    // generate a new plain key
    std::shared_ptr<strongvelope::SendKey> newPlainKey = mSfuClient.getRtcCryptoMeetings()->generateSendKey();

    // add new key to own peer key map and update currentKeyId
    Keyid_t newKeyId = generateNextKeyId();
    std::string plainKeyStr = mSfuClient.getRtcCryptoMeetings()->keyToStr(*newPlainKey.get());

    // in case of a call in a public chatroom, XORs new key with the call key for additional authentication
    if (hasCallKey())
    {
        strongvelope::SendKey callKey;
        mSfuClient.getRtcCryptoMeetings()->strToKey(mCallKey, callKey);
        mSfuClient.getRtcCryptoMeetings()->xorWithCallKey(callKey, *newPlainKey.get());
    }

    std::vector<promise::Promise<Buffer*>> promises;
    for (const auto& session : mSessions) // encrypt key to all participants
    {
        promises.push_back(mSfuClient.getRtcCryptoMeetings()->getCU25519PublicKey(session.second->getPeer().getPeerid()));
    }

    auto wptr = weakHandle();
    promise::when(promises)
    .then([wptr, newKeyId, plainKeyStr, newPlainKey, this]
    {
        if (wptr.deleted())
        {
            return;
        }

        std::map<Cid_t, std::string> keys;

        for (const auto& session : mSessions) // encrypt key to all participants
        {
            // get peer Cid
            Cid_t sessionCid = session.first;

            // get peer id
            karere::Id peerId = session.second->getPeer().getPeerid();

            // encrypt key to participant
            strongvelope::SendKey encryptedKey;
            mSfuClient.getRtcCryptoMeetings()->encryptKeyTo(peerId, *newPlainKey.get(), encryptedKey);

            keys[sessionCid] = mega::Base64::btoa(std::string(encryptedKey.buf(), encryptedKey.size()));
        }

        mSfuConnection->sendKey(newKeyId, keys);

        // set a small delay after broadcasting the new key, and before starting to use it,
        // to minimize the chance that the key hasn't yet been received over the signaling channel
        karere::setTimeout([this, newKeyId, plainKeyStr, wptr]()
        {
            if (wptr.deleted())
            {
                return;
            }

            // add key to peer's key map, although is not encrypted for any other participant,
            // as we need to start sending audio frames as soon as we receive SPEAK_ON command
            // and we could receive it even if there's no more participants in the meeting
            mMyPeer->addKey(newKeyId, plainKeyStr);
        }, RtcConstant::kRotateKeyUseDelay, mRtc.getAppCtx());

    });
}

void Call::handleIncomingVideo(const std::map<Cid_t, sfu::TrackDescriptor> &videotrackDescriptors, VideoResolution videoResolution)
{
    for (auto trackDescriptor : videotrackDescriptors)
    {
        auto it = mReceiverTracks.find(trackDescriptor.second.mMid);
        if (it == mReceiverTracks.end())
        {
            RTCM_LOG_ERROR("Unknown vtrack mid %d", trackDescriptor.second.mMid);
            continue;
        }

        Cid_t cid = trackDescriptor.first;
        uint32_t mid = trackDescriptor.second.mMid;
        RemoteVideoSlot *slot = static_cast<RemoteVideoSlot*>(it->second.get());
        if (slot->getCid() == cid && slot->getVideoResolution() == videoResolution)
        {
            RTCM_LOG_WARNING("Follow same cid with same resolution over same track");
            continue;
        }

        if (slot->getCid() != 0)    // the slot is already in use, need to release first and notify
        {
            if (trackDescriptor.second.mReuse && slot->getCid() != cid)
            {
                RTCM_LOG_ERROR("attachSlotToSession: trying to reuse slot, but cid has changed");
                assert(false && "Possible error at SFU: slot with CID not found");
            }

            RTCM_LOG_DEBUG("reassign slot with mid: %d from cid: %d to newcid: %d, reuse: %d ", mid, slot->getCid(), cid, trackDescriptor.second.mReuse);

            Session *oldSess = getSession(slot->getCid());
            if (oldSess)
            {
                // In case of Slot reassign for another peer (CID) or same peer (CID) slot reusing, we need to notify app about that
                oldSess->disableVideoSlot(slot->getVideoResolution());
            }
        }

        Session *sess = getSession(cid);
        if (!sess)
        {
            RTCM_LOG_ERROR("handleIncomingVideo: session with CID %d not found", cid);
            assert(false && "Possible error at SFU: session with CID not found");
            continue;
        }

        slot->assignVideoSlot(cid, trackDescriptor.second.mIv, videoResolution);
        attachSlotToSession(cid, slot, false, videoResolution);
    }
}

void Call::attachSlotToSession (Cid_t cid, Slot* slot, bool audio, VideoResolution hiRes)
{
    Session *session = getSession(cid);
    assert(session);
    if (!session)
    {
        RTCM_LOG_WARNING("attachSlotToSession: unknown peer cid %d", cid);
        return;
    }

    if (audio)
    {
        session->setAudioSlot(slot);
    }
    else
    {
        if (hiRes)
        {
            session->setHiResSlot(static_cast<RemoteVideoSlot *>(slot));
        }
        else
        {
            session->setVThumSlot(static_cast<RemoteVideoSlot *>(slot));
        }
    }
}

void Call::addSpeaker(Cid_t cid, const sfu::TrackDescriptor &speaker)
{
    auto it = mReceiverTracks.find(speaker.mMid);
    if (it == mReceiverTracks.end())
    {
        RTCM_LOG_WARNING("AddSpeaker: unknown track mid %d", speaker.mMid);
        return;
    }

    Slot *slot = it->second.get();
    if (slot->getCid() != cid)
    {
        Session *oldSess = getSession(slot->getCid());
        if (oldSess)
        {
            // In case of Slot reassign for another peer (CID) we need to notify app about that
            oldSess->disableAudioSlot();
        }
    }

    Session *sess = getSession(cid);
    if (!sess)
    {
        RTCM_LOG_WARNING("AddSpeaker: unknown cid");
        return;
    }
    slot->assign(cid, speaker.mIv);
    attachSlotToSession(cid, slot, true, kUndefined);
}

void Call::removeSpeaker(Cid_t cid)
{
    auto it = mSessions.find(cid);
    if (it == mSessions.end())
    {
        RTCM_LOG_ERROR("removeSpeaker: unknown cid");
        return;
    }
    it->second->disableAudioSlot();
}

sfu::Peer& Call::getMyPeer()
{
    return *mMyPeer;
}

sfu::SfuClient &Call::getSfuClient()
{
    return mSfuClient;
}

std::map<Cid_t, std::unique_ptr<Session> > &Call::getSessions()
{
    return mSessions;
}

void Call::takeVideoDevice()
{
    if (!mVideoManager)
    {
        mRtc.takeDevice();
        mVideoManager = mRtc.getVideoDevice();
    }
}

void Call::releaseVideoDevice()
{
    if (mVideoManager)
    {
        mRtc.releaseDevice();
        mVideoManager = nullptr;
    }
}

bool Call::hasVideoDevice()
{
    return mVideoManager ? true : false;
}

void Call::freeVideoTracks(bool releaseSlots)
{
    // disable hi-res track
    if (mHiRes && mHiRes->getTransceiver()->sender()->track())
    {
        mHiRes->getTransceiver()->sender()->SetTrack(nullptr);
    }

    // disable low-res track
    if (mVThumb && mVThumb->getTransceiver()->sender()->track())
    {
        mVThumb->getTransceiver()->sender()->SetTrack(nullptr);
    }

    if (releaseSlots) // release slots in case flag is true
    {
        mVThumb.reset();
        mHiRes.reset();
    }
}

void Call::freeAudioTrack(bool releaseSlot)
{
    // disable audio track
    if (mAudio && mAudio->getTransceiver()->sender()->track())
    {
        mAudio->getTransceiver()->sender()->SetTrack(nullptr);
    }

    if (releaseSlot) // release slot in case flag is true
    {
        mAudio.reset();
    }
}

void Call::collectNonRTCStats()
{
    int audioSession = 0;
    int vThumbSession = 0;
    int hiResSession = 0;
    for (const auto& session : mSessions)
    {
        if (session.second->getAudioSlot())
        {
            audioSession++;
        }

        if (session.second->getVthumSlot())
        {
            vThumbSession++;
        }

        if (session.second->getHiResSlot())
        {
            hiResSession++;
        }
    }

    // TODO: pending to implement disabledTxLayers in future if needed
    mStats.mSamples.mQ.push_back(mSvcDriver.mCurrentSvcLayerIndex);
    mStats.mSamples.mNrxa.push_back(audioSession);
    mStats.mSamples.mNrxl.push_back(vThumbSession);
    mStats.mSamples.mNrxh.push_back(hiResSession);
    mStats.mSamples.mAv.push_back(getLocalAvFlags().value());
}

void Call::enableStats()
{
    mStats.mPeerId = mMyPeer->getPeerid();
    mStats.mCid = mMyPeer->getCid();
    mStats.mCallid = mCallid;
    mStats.mTimeOffset = mOffset;
    mStats.mIsGroup = mIsGroup;
    mStats.mDevice = mRtc.getDeviceInfo();

    auto wptr = weakHandle();
    mStatsTimer = karere::setInterval([this, wptr]()
    {
        if (wptr.deleted())
        {
            return;
        }

        if (!mSfuConnection || !mSfuConnection->isJoined())
        {
            RTCM_LOG_WARNING("Cannot collect stats until reach kJoined state");
            return;
        }

        // poll TxVideoStats
        assert(mVThumb && mHiRes);
        uint32_t hiResId = 0;
        if (mHiResActive)
        {
            hiResId = mHiRes->getTransceiver()->sender()->ssrc();
        }

        uint32_t lowResId = 0;
        if (mVThumbActive)
        {
            lowResId = mVThumb->getTransceiver()->sender()->ssrc();
        }

        // poll non-rtc stats
        collectNonRTCStats();

        // Keep mStats ownership
        mStatConnCallback = rtc::scoped_refptr<webrtc::RTCStatsCollectorCallback>(new ConnStatsCallBack(&mStats, hiResId, lowResId));
        assert(mRtcConn);
        mRtcConn->GetStats(mStatConnCallback.get());

        // adjust SVC driver based on collected stats
        // TODO: I can be done in ConnStatsCallBack to take into account latest stats
        adjustSvcByStats();
    }, RtcConstant::kStatsInterval, mRtc.getAppCtx());
}

void Call::disableStats()
{
    if (mStatsTimer != 0)
    {
        karere::cancelInterval(mStatsTimer, mRtc.getAppCtx());
        mStatsTimer = 0;
        if (mStatConnCallback)
        {
            static_cast<ConnStatsCallBack*>(mStatConnCallback.get())->removeStats();
        }

        mStatConnCallback = nullptr;
    }
}

void Call::updateVideoTracks()
{
    bool isOnHold = getLocalAvFlags().isOnHold();
    if (getLocalAvFlags().videoCam() && !isOnHold)
    {
        takeVideoDevice();

        // hi-res track
        if (mHiRes)
        {
            if (mHiResActive && !mHiRes->getTransceiver()->sender()->track())
            {
                rtc::scoped_refptr<webrtc::VideoTrackInterface> videoTrack;
                videoTrack = artc::gWebrtcContext->CreateVideoTrack("v"+std::to_string(artc::generateId()), mRtc.getVideoDevice()->getVideoTrackSource());
                mHiRes->getTransceiver()->sender()->SetTrack(videoTrack);
            }
            else if (!mHiResActive)
            {
                // if there is a track, but none in the call has requested hi res video, disable the track
                mHiRes->getTransceiver()->sender()->SetTrack(nullptr);
            }
        }

        // low-res track
        if (mVThumb)
        {
            if (mVThumbActive && !mVThumb->getTransceiver()->sender()->track())
            {
                rtc::scoped_refptr<webrtc::VideoTrackInterface> videoTrack;
                videoTrack = artc::gWebrtcContext->CreateVideoTrack("v"+std::to_string(artc::generateId()), mRtc.getVideoDevice()->getVideoTrackSource());
                webrtc::RtpParameters parameters = mVThumb->getTransceiver()->sender()->GetParameters();
                mVThumb->getTransceiver()->sender()->SetTrack(videoTrack);
            }
            else if (!mVThumbActive)
            {
                // if there is a track, but none in the call has requested low res video, disable the track
                mVThumb->getTransceiver()->sender()->SetTrack(nullptr);
            }
        }
    }
    else    // no video from camera (muted or not available), or call on-hold
    {
        freeVideoTracks();
        releaseVideoDevice();
    }
}

void Call::adjustSvcByStats()
{
    if (mStats.mSamples.mRoundTripTime.empty())
    {
        RTCM_LOG_WARNING("adjustSvcBystats: not enough collected data");
        return;
    }

    double roundTripTime = mStats.mSamples.mRoundTripTime.back();
    double packetLost = 0;
    if (mStats.mSamples.mPacketLost.size() >= 2)
    {
        // get last lost packets
        int lastpl =  mStats.mSamples.mPacketLost.back();
        int prelastpl= mStats.mSamples.mPacketLost.at(mStats.mSamples.mPacketLost.size()-2);

        // get periods
        int lastT = mStats.mSamples.mT.back();
        int prelastT = mStats.mSamples.mT.at(mStats.mSamples.mT.size() - 2);
        packetLost = static_cast<double>(abs(lastpl - prelastpl)) / (static_cast<double>(abs(lastT - prelastT)) / 1000.0);
    }

    if (std::fabs(mSvcDriver.mMovingAverageRtt) <= std::numeric_limits<double>::epsilon())
    {
         // if mMovingAverageRtt has not value yet
         mSvcDriver.mMovingAverageRtt = roundTripTime;
         mSvcDriver.mMovingAveragePlost = packetLost;
         return; // intentionally skip first sample for lower/upper range calculation
    }

    if (roundTripTime < mSvcDriver.mLowestRttSeen)
    {
        // rttLower and rttUpper define the window inside which layer is not switched.
        //  - if rtt falls below that window, layer is switched to higher quality,
        //  - if rtt is higher, layer is switched to lower quality.
        // the window is defined/redefined relative to the lowest rtt seen.
        mSvcDriver.mLowestRttSeen = roundTripTime;
        mSvcDriver.mRttLower = roundTripTime + mSvcDriver.kRttLowerHeadroom;
        mSvcDriver.mRttUpper = roundTripTime + mSvcDriver.kRttUpperHeadroom;
    }

    roundTripTime = mSvcDriver.mMovingAverageRtt = (mSvcDriver.mMovingAverageRtt * 3 + roundTripTime) / 4;
    packetLost  = mSvcDriver.mMovingAveragePlost = (mSvcDriver.mMovingAveragePlost * 3 + packetLost) / 4;

    time_t tsNow = time(nullptr);
    if (mSvcDriver.mTsLastSwitch
            && (tsNow - mSvcDriver.mTsLastSwitch < mSvcDriver.kMinTimeBetweenSwitches))
    {
        return; // too early
    }

    if (mSvcDriver.mCurrentSvcLayerIndex > 0
            && (roundTripTime > mSvcDriver.mRttUpper || packetLost > mSvcDriver.mPacketLostUpper))
    {
        // if retrieved rtt OR packetLost have increased respect current values decrement 1 layer
        // we want to decrease layer when references values (mRttUpper and mPacketLostUpper)
        // have been exceeded.
        switchSvcQuality(-1);
    }
    else if (mSvcDriver.mCurrentSvcLayerIndex < mSvcDriver.kMaxQualityIndex
             && roundTripTime < mSvcDriver.mRttLower
             && packetLost < mSvcDriver.mPacketLostLower)
    {
        // if retrieved rtt AND packetLost have decreased respect current values increment 1 layer
        // we only want to increase layer when the improvement is bigger enough to represents a
        // faithfully improvement in network quality, we take mRttLower and mPacketLostLower as references
        switchSvcQuality(+1);
    }

    // TODO check if there's CPU/bandwidth starvation and disableHighestSvcRes if proceed
}

const std::string& Call::getCallKey() const
{
    return mCallKey;
}

void Call::updateAudioTracks()
{
    if (!mAudio)
    {
        return;
    }

    bool audio = mSpeakerState > SpeakerState::kNoSpeaker && getLocalAvFlags().audio();
    rtc::scoped_refptr<webrtc::MediaStreamTrackInterface> track = mAudio->getTransceiver()->sender()->track();
    if (audio && !getLocalAvFlags().isOnHold())
    {
        if (!track) // create audio track only if not exists
        {
            rtc::scoped_refptr<webrtc::AudioTrackInterface> audioTrack =
                    artc::gWebrtcContext->CreateAudioTrack("a"+std::to_string(artc::generateId()), artc::gWebrtcContext->CreateAudioSource(cricket::AudioOptions()));

            mAudio->getTransceiver()->sender()->SetTrack(audioTrack);
            audioTrack->set_enabled(true);
        }
        else
        {
            track->set_enabled(true);
        }
    }
    else if (track) // if no audio flags active, no speaker allowed, or call is onHold
    {
        track->set_enabled(false);
        mAudio->getTransceiver()->sender()->SetTrack(nullptr);
    }
}

<<<<<<< HEAD
RtcModuleSfu::RtcModuleSfu(MyMegaApi &megaApi, IGlobalCallHandler &callhandler, DNScache &dnsCache)
=======
RtcModuleSfu::RtcModuleSfu(MyMegaApi &megaApi, CallHandler &callhandler)
>>>>>>> 45577ff3
    : mCallHandler(callhandler)
    , mMegaApi(megaApi)
    , mDnsCache(dnsCache)
{
}

void RtcModuleSfu::init(WebsocketsIO& websocketIO, void *appCtx, rtcModule::RtcCryptoMeetings* rRtcCryptoMeetings)
{
    mAppCtx = appCtx;

    mSfuClient = ::mega::make_unique<sfu::SfuClient>(websocketIO, appCtx, rRtcCryptoMeetings);
    if (!artc::isInitialized())
    {
        //rtc::LogMessage::LogToDebug(rtc::LS_VERBOSE);
        artc::init(appCtx);
        RTCM_LOG_DEBUG("WebRTC stack initialized before first use");
    }

    // set default video in device
    std::set<std::pair<std::string, std::string>> videoDevices = artc::VideoManager::getVideoDevices();
    if (videoDevices.size())
    {
        mVideoDeviceSelected = videoDevices.begin()->second;
    }

    mDeviceTakenCount = 0;
}

ICall *RtcModuleSfu::findCall(karere::Id callid)
{
    auto it = mCalls.find(callid);
    if (it != mCalls.end())
    {
        return it->second.get();
    }

    return nullptr;
}

ICall *RtcModuleSfu::findCallByChatid(const karere::Id &chatid)
{
    for (const auto& call : mCalls)
    {
        if (call.second->getChatid() == chatid)
        {
            return call.second.get();
        }
    }

    return nullptr;
}

bool RtcModuleSfu::selectVideoInDevice(const std::string &device)
{
    std::set<std::pair<std::string, std::string>> videoDevices = artc::VideoManager::getVideoDevices();
    bool shouldOpen = false;
    for (auto it = videoDevices.begin(); it != videoDevices.end(); it++)
    {
        if (!it->first.compare(device))
        {
            std::vector<Call*> calls;
            for (auto& callIt : mCalls)
            {
                if (callIt.second->hasVideoDevice())
                {
                    calls.push_back(callIt.second.get());
                    callIt.second->freeVideoTracks();
                    callIt.second->releaseVideoDevice();
                    shouldOpen = true;
                }
            }

            changeDevice(it->second, shouldOpen);

            for (auto& call : calls)
            {
                call->updateVideoTracks();
            }

            return true;
        }
    }
    return false;
}

void RtcModuleSfu::getVideoInDevices(std::set<std::string> &devicesVector)
{
    std::set<std::pair<std::string, std::string>> videoDevices = artc::VideoManager::getVideoDevices();
    for (auto it = videoDevices.begin(); it != videoDevices.end(); it++)
    {
        devicesVector.insert(it->first);
    }
}

promise::Promise<void> RtcModuleSfu::startCall(karere::Id chatid, karere::AvFlags avFlags, bool isGroup, std::shared_ptr<std::string> unifiedKey)
{
    // we need a temp string to avoid issues with lambda shared pointer capture
    std::string auxCallKey = unifiedKey ? (*unifiedKey.get()) : std::string();
    auto wptr = weakHandle();
    return mMegaApi.call(&::mega::MegaApi::startChatCall, chatid)
    .then([wptr, this, chatid, avFlags, isGroup, auxCallKey](ReqResult result)
    {
        std::shared_ptr<std::string> sharedUnifiedKey = !auxCallKey.empty()
                ? std::make_shared<std::string>(auxCallKey)
                : nullptr;

        wptr.throwIfDeleted();
        karere::Id callid = result->getParentHandle();
        std::string sfuUrlStr = result->getText();
        if (mCalls.find(callid) == mCalls.end()) // it can be created by JOINEDCALL command
        {
            std::unique_ptr<char []> userHandle(mMegaApi.sdk.getMyUserHandle());
            karere::Id myUserHandle(userHandle.get());
            mCalls[callid] = ::mega::make_unique<Call>(callid, chatid, myUserHandle, false, mCallHandler, mMegaApi, (*this), isGroup, sharedUnifiedKey, avFlags);
            mCalls[callid]->connectSfu(sfuUrlStr);
        }
    });
}

void RtcModuleSfu::takeDevice()
{
    if (!mDeviceTakenCount)
    {
        openDevice();
    }

    mDeviceTakenCount++;
}

void RtcModuleSfu::releaseDevice()
{
    if (mDeviceTakenCount > 0)
    {
        mDeviceTakenCount--;
        if (mDeviceTakenCount == 0)
        {
            assert(mVideoDevice);
            closeDevice();
        }
    }
}

void RtcModuleSfu::addLocalVideoRenderer(karere::Id chatid, IVideoRenderer *videoRederer)
{
    mRenderers[chatid] = std::unique_ptr<IVideoRenderer>(videoRederer);
}

void RtcModuleSfu::removeLocalVideoRenderer(karere::Id chatid)
{
    mRenderers.erase(chatid);
}

std::vector<karere::Id> RtcModuleSfu::chatsWithCall()
{
    std::vector<karere::Id> chats;
    for (const auto& call : mCalls)
    {
        chats.push_back(call.second->getChatid());
    }

    return chats;
}

unsigned int RtcModuleSfu::getNumCalls()
{
    return mCalls.size();
}

const std::string& RtcModuleSfu::getVideoDeviceSelected() const
{
    return mVideoDeviceSelected;
}

sfu::SfuClient& RtcModuleSfu::getSfuClient()
{
    return (*mSfuClient.get());
}

DNScache& RtcModuleSfu::getDnsCache()
{
    return mDnsCache;
}

void RtcModuleSfu::removeCall(karere::Id chatid, TermCode termCode)
{
    Call* call = static_cast<Call*>(findCallByChatid(chatid));
    if (call)
    {
        if (call->getState() > kStateClientNoParticipating && call->getState() <= kStateInProgress)
        {
            call->disconnect(termCode);
        }

        mCalls.erase(call->getCallid());
    }
}

void RtcModuleSfu::handleJoinedCall(karere::Id /*chatid*/, karere::Id callid, const std::vector<karere::Id> &usersJoined)
{
    for (const karere::Id &peer : usersJoined)
    {
        mCalls[callid]->addParticipant(peer);
    }
}

void RtcModuleSfu::handleLeftCall(karere::Id /*chatid*/, karere::Id callid, const std::vector<karere::Id> &usersLeft)
{
    for (const karere::Id &peer : usersLeft)
    {
        mCalls[callid]->removeParticipant(peer);
    }
}

void RtcModuleSfu::handleCallEnd(karere::Id /*chatid*/, karere::Id callid, uint8_t /*reason*/)
{
    mCalls.erase(callid);
}

void RtcModuleSfu::handleNewCall(karere::Id chatid, karere::Id callerid, karere::Id callid, bool isRinging, bool isGroup, std::shared_ptr<std::string> callKey)
{
    mCalls[callid] = ::mega::make_unique<Call>(callid, chatid, callerid, isRinging, mCallHandler, mMegaApi, (*this), isGroup, callKey);
    mCalls[callid]->setState(kStateClientNoParticipating);
}

void RtcModuleSfu::OnFrame(const webrtc::VideoFrame &frame)
{
    auto wptr = weakHandle();
    karere::marshallCall([wptr, this, frame]()
    {
        if (wptr.deleted())
        {
            return;
        }

        for (auto& render : mRenderers)
        {
            ICall* call = findCallByChatid(render.first);
            if ((call && call->getLocalAvFlags().videoCam() && !call->getLocalAvFlags().has(karere::AvFlags::kOnHold)) || !call)
            {
                assert(render.second != nullptr);
                void* userData = NULL;
                auto buffer = frame.video_frame_buffer()->ToI420();   // smart ptr type changed
                if (frame.rotation() != webrtc::kVideoRotation_0)
                {
                    buffer = webrtc::I420Buffer::Rotate(*buffer, frame.rotation());
                }
                unsigned short width = (unsigned short)buffer->width();
                unsigned short height = (unsigned short)buffer->height();
                void* frameBuf = render.second->getImageBuffer(width, height, userData);
                if (!frameBuf) //image is frozen or app is minimized/covered
                    return;
                libyuv::I420ToABGR(buffer->DataY(), buffer->StrideY(),
                                   buffer->DataU(), buffer->StrideU(),
                                   buffer->DataV(), buffer->StrideV(),
                                   (uint8_t*)frameBuf, width * 4, width, height);

                render.second->frameComplete(userData);
            }
        }
    }, mAppCtx);

}

artc::VideoManager *RtcModuleSfu::getVideoDevice()
{
    return mVideoDevice;
}

void RtcModuleSfu::changeDevice(const std::string &device, bool shouldOpen)
{
    if (mVideoDevice)
    {
        shouldOpen = true;
        closeDevice();
    }

    mVideoDeviceSelected = device;
    if (shouldOpen)
    {
        openDevice();
    }
}

void RtcModuleSfu::openDevice()
{
    std::string videoDevice = mVideoDeviceSelected; // get default video device
    if (videoDevice.empty())
    {
        RTCM_LOG_WARNING("Default video in device is not set");
        assert(false);
        std::set<std::pair<std::string, std::string>> videoDevices = artc::VideoManager::getVideoDevices();
        if (videoDevices.empty())
        {
            RTCM_LOG_WARNING("openDevice(): no video devices available");
            return;
        }

        videoDevice = videoDevices.begin()->second;
    }

    webrtc::VideoCaptureCapability capabilities;
    capabilities.width = RtcConstant::kHiResWidth;
    capabilities.height = RtcConstant::kHiResHeight;
    capabilities.maxFPS = RtcConstant::kHiResMaxFPS;

    mVideoDevice = artc::VideoManager::Create(capabilities, videoDevice, artc::gWorkerThread.get());
    mVideoDevice->openDevice(videoDevice);
    rtc::VideoSinkWants wants;
    mVideoDevice->AddOrUpdateSink(this, wants);
}

void RtcModuleSfu::closeDevice()
{
    if (mVideoDevice)
    {
        mVideoDevice->RemoveSink(this);
        mVideoDevice->releaseDevice();
        mVideoDevice = nullptr;
    }
}

void *RtcModuleSfu::getAppCtx()
{
    return mAppCtx;
}

std::string RtcModuleSfu::getDeviceInfo() const
{
    // UserAgent Format
    // MEGA<app>/<version> (platform) Megaclient/<version>
    std::string userAgent = mMegaApi.sdk.getUserAgent();

    std::string androidId = "MEGAAndroid";
    std::string iosId = "MEGAiOS";
    std::string testChatId = "MEGAChatTest";
    std::string syncId = "MEGAsync";
    std::string qtAppId = "MEGAChatQtApp";
    std::string megaClcId = "MEGAclc";

    std::string deviceType = "n";
    std::string version = "0";

    size_t endTypePosition = std::string::npos;
    size_t idPosition;
    if ((idPosition = userAgent.find(androidId)) != std::string::npos)
    {
        deviceType = "na";
        endTypePosition = idPosition + androidId.size() + 1; // remove '/'
    }
    else if ((idPosition = userAgent.find(iosId)) != std::string::npos)
    {
        deviceType = "ni";
        endTypePosition = idPosition + iosId.size() + 1;  // remove '/'
    }
    else if ((idPosition = userAgent.find(testChatId)) != std::string::npos)
    {
        deviceType = "nct";
    }
    else if ((idPosition = userAgent.find(syncId)) != std::string::npos)
    {
        deviceType = "nsync";
        endTypePosition = idPosition + syncId.size() + 1;  // remove '/'
    }
    else if ((idPosition = userAgent.find(qtAppId)) != std::string::npos)
    {
        deviceType = "nqtApp";
    }
    else if ((idPosition = userAgent.find(megaClcId)) != std::string::npos)
    {
        deviceType = "nclc";
    }

    size_t endVersionPosition = userAgent.find(" (");
    if (endVersionPosition != std::string::npos &&
            endTypePosition != std::string::npos &&
            endVersionPosition > endTypePosition)
    {
        version = userAgent.substr(endTypePosition, endVersionPosition - endTypePosition);
    }

    return deviceType + ":" + version;
}


<<<<<<< HEAD
RtcModule* createRtcModule(MyMegaApi &megaApi, IGlobalCallHandler& callhandler, DNScache &dnsCache)
{
    return new RtcModuleSfu(megaApi, callhandler, dnsCache);
=======
RtcModule* createRtcModule(MyMegaApi &megaApi, rtcModule::CallHandler &callHandler)
{
    return new RtcModuleSfu(megaApi, callHandler);
>>>>>>> 45577ff3
}

Slot::Slot(Call &call, rtc::scoped_refptr<webrtc::RtpTransceiverInterface> transceiver)
    : mCall(call)
    , mTransceiver(transceiver)
{
}

Slot::~Slot()
{
    if (mTransceiver->receiver())
    {
       rtc::scoped_refptr<webrtc::FrameDecryptorInterface> decryptor = mTransceiver->receiver()->GetFrameDecryptor();
       if (decryptor)
       {
           static_cast<artc::MegaDecryptor*>(decryptor.get())->setTerminating();
       }
    }

    if (mTransceiver->sender())
    {
        rtc::scoped_refptr<webrtc::FrameEncryptorInterface> encryptor = mTransceiver->sender()->GetFrameEncryptor();
        if (encryptor)
        {
            static_cast<artc::MegaEncryptor*>(encryptor.get())->setTerminating();
        }
    }
}

uint32_t Slot::getTransceiverMid()
{
    if (!mTransceiver->mid())
    {
        assert(false);
        return 0;
    }
    return atoi(mTransceiver->mid()->c_str());
}

void Slot::createEncryptor()
{
    mTransceiver->sender()->SetFrameEncryptor(new artc::MegaEncryptor(mCall.getMyPeer(),
                                                                      mCall.getSfuClient().getRtcCryptoMeetings(),
                                                                      mIv, getTransceiverMid()));
}

void Slot::createDecryptor()
{
    auto it = mCall.getSessions().find(mCid);
    if (it == mCall.getSessions().end())
    {
        mCall.logError("createDecryptor: unknown cid");
        return;
    }

    mTransceiver->receiver()->SetFrameDecryptor(new artc::MegaDecryptor(it->second->getPeer(),
                                                                      mCall.getSfuClient().getRtcCryptoMeetings(),
                                                                      mIv, getTransceiverMid()));
}

webrtc::RtpTransceiverInterface *Slot::getTransceiver()
{
    return mTransceiver.get();
}

Cid_t Slot::getCid() const
{
    return mCid;
}

void Slot::assign(Cid_t cid, IvStatic_t iv)
{
    assert(!mCid);
    createDecryptor(cid, iv);
    enableTrack(true, kRecv);
    if (mTransceiver->media_type() == cricket::MediaType::MEDIA_TYPE_AUDIO)
    {
        enableAudioMonitor(true); // enable audio monitor
    }
}

bool Slot::hasTrack(bool send)
{
    assert(mTransceiver);

    if (send && !mTransceiver->sender())
    {
        RTCM_LOG_WARNING("Sender transceiver wrongly initialized");
        assert(false);
        return false;
    }
    if (!send && !mTransceiver->receiver())
    {
        RTCM_LOG_WARNING("Receiver transceiver wrongly initialized");
        assert(false);
        return false;
    }

    return send
            ? mTransceiver->sender()->track()
            : mTransceiver->receiver()->track();
}

void Slot::createDecryptor(Cid_t cid, IvStatic_t iv)
{
    mCid = cid;
    mIv = iv;
    createDecryptor();

    if (mTransceiver->media_type() == cricket::MediaType::MEDIA_TYPE_AUDIO)
    {
        mAudioLevelMonitor.reset(new AudioLevelMonitor(mCall, mCid));
    }
}

void Slot::enableAudioMonitor(bool enable)
{
    rtc::scoped_refptr<webrtc::MediaStreamTrackInterface> mediaTrack = mTransceiver->receiver()->track();
    webrtc::AudioTrackInterface *audioTrack = static_cast<webrtc::AudioTrackInterface*>(mediaTrack.get());
    assert(audioTrack);
    if (enable && !mAudioLevelMonitorEnabled)
    {
        mAudioLevelMonitorEnabled = true;
        audioTrack->AddSink(mAudioLevelMonitor.get());     // enable AudioLevelMonitor for remote audio detection
    }
    else if (!enable && mAudioLevelMonitorEnabled)
    {
        mAudioLevelMonitorEnabled = false;
        audioTrack->RemoveSink(mAudioLevelMonitor.get()); // disable AudioLevelMonitor
    }
}

void Slot::enableTrack(bool enable, TrackDirection direction)
{
    assert(mTransceiver);
    if (direction == kRecv)
    {
        mTransceiver->receiver()->track()->set_enabled(enable);
    }
    else if (direction == kSend)
    {
        mTransceiver->sender()->track()->set_enabled(enable);
    }
}

IvStatic_t Slot::getIv() const
{
    return mIv;
}

void Slot::generateRandomIv()
{
    randombytes_buf(&mIv, sizeof(mIv));
}

void Slot::release()
{
    if (!mCid)
    {
        return;
    }

    mIv = 0;
    mCid = 0;

    if (mAudioLevelMonitor)
    {
        enableAudioMonitor(false);
        mAudioLevelMonitor = nullptr;
        mAudioLevelMonitorEnabled = false;
    }

    enableTrack(false, kRecv);
    rtc::scoped_refptr<webrtc::FrameDecryptorInterface> decryptor = getTransceiver()->receiver()->GetFrameDecryptor();
    static_cast<artc::MegaDecryptor*>(decryptor.get())->setTerminating();
    getTransceiver()->receiver()->SetFrameDecryptor(nullptr);
}

RemoteVideoSlot::RemoteVideoSlot(Call& call, rtc::scoped_refptr<webrtc::RtpTransceiverInterface> transceiver)
    : Slot(call, transceiver)
{
    webrtc::VideoTrackInterface* videoTrack =
            static_cast<webrtc::VideoTrackInterface*>(mTransceiver->receiver()->track().get());

    assert(videoTrack);
    rtc::VideoSinkWants wants;
    videoTrack->AddOrUpdateSink(this, wants);
}

RemoteVideoSlot::~RemoteVideoSlot()
{
}

VideoSink::VideoSink()
{

}

VideoSink::~VideoSink()
{

}

void VideoSink::setVideoRender(IVideoRenderer *videoRenderer)
{
    mRenderer = std::unique_ptr<IVideoRenderer>(videoRenderer);
}

void VideoSink::OnFrame(const webrtc::VideoFrame &frame)
{
    auto wptr = weakHandle();
    karere::marshallCall([wptr, this, frame]()
    {
        if (wptr.deleted())
        {
            return;
        }

        if (mRenderer)
        {
            void* userData = NULL;
            auto buffer = frame.video_frame_buffer()->ToI420();   // smart ptr type changed
            if (frame.rotation() != webrtc::kVideoRotation_0)
            {
                buffer = webrtc::I420Buffer::Rotate(*buffer, frame.rotation());
            }
            unsigned short width = (unsigned short)buffer->width();
            unsigned short height = (unsigned short)buffer->height();
            void* frameBuf = mRenderer->getImageBuffer(width, height, userData);
            if (!frameBuf) //image is frozen or app is minimized/covered
                return;
            libyuv::I420ToABGR(buffer->DataY(), buffer->StrideY(),
                               buffer->DataU(), buffer->StrideU(),
                               buffer->DataV(), buffer->StrideV(),
                               (uint8_t*)frameBuf, width * 4, width, height);
            mRenderer->frameComplete(userData);
        }
    }, artc::gAppCtx);
}

void RemoteVideoSlot::assignVideoSlot(Cid_t cid, IvStatic_t iv, VideoResolution videoResolution)
{
    assert(mVideoResolution == kUndefined);
    assign(cid, iv);
    mVideoResolution = videoResolution;
}

void RemoteVideoSlot::release()
{
    Slot::release();
    mVideoResolution = VideoResolution::kUndefined;
}

VideoResolution RemoteVideoSlot::getVideoResolution() const
{
    return mVideoResolution;
}

void RemoteVideoSlot::enableTrack()
{
    webrtc::VideoTrackInterface* videoTrack =
            static_cast<webrtc::VideoTrackInterface*>(mTransceiver->receiver()->track().get());
    videoTrack->set_enabled(true);
}

void globalCleanup()
{
    if (!artc::isInitialized())
        return;
    artc::cleanup();
}

Session::Session(const sfu::Peer& peer)
    : mPeer(peer)
{

}

Session::~Session()
{
    disableAudioSlot();
    disableVideoSlot(kHiRes);
    disableVideoSlot(kLowRes);
    mState = kSessStateDestroyed;
    mSessionHandler->onDestroySession(*this);
}

void Session::setSessionHandler(SessionHandler* sessionHandler)
{
    mSessionHandler = std::unique_ptr<SessionHandler>(sessionHandler);
}

void Session::setVideoRendererVthumb(IVideoRenderer *videoRenderer)
{
    if (!mVthumSlot)
    {
        RTCM_LOG_WARNING("setVideoRendererVthumb: There's no low-res slot associated to this session");
        return;
    }

    mVthumSlot->setVideoRender(videoRenderer);
}

void Session::setVideoRendererHiRes(IVideoRenderer *videoRenderer)
{
    if (!mHiresSlot)
    {
        RTCM_LOG_WARNING("setVideoRendererHiRes: There's no hi-res slot associated to this session");
        return;
    }

    mHiresSlot->setVideoRender(videoRenderer);
}

void Session::setAudioDetected(bool audioDetected)
{
    mAudioDetected = audioDetected;
    mSessionHandler->onRemoteAudioDetected(*this);
}

bool Session::hasHighResolutionTrack() const
{
    return mHiresSlot && mHiresSlot->hasTrack(false);
}

bool Session::hasLowResolutionTrack() const
{
    return mVthumSlot && mVthumSlot->hasTrack(false);
}

void Session::notifyHiResReceived()
{
    mSessionHandler->onHiResReceived(*this);
}

void Session::notifyLowResReceived()
{
    mSessionHandler->onVThumbReceived(*this);
}

const sfu::Peer& Session::getPeer() const
{
    return mPeer;
}

void Session::setVThumSlot(RemoteVideoSlot *slot)
{
    assert(slot);
    mVthumSlot = slot;
    mSessionHandler->onVThumbReceived(*this);
}

void Session::setHiResSlot(RemoteVideoSlot *slot)
{
    assert(slot);
    mHiresSlot = slot;
    mSessionHandler->onHiResReceived(*this);
}

void Session::setAudioSlot(Slot *slot)
{
    mAudioSlot = slot;
    setSpeakRequested(false);
}

void Session::addKey(Keyid_t keyid, const std::string &key)
{
    mPeer.addKey(keyid, key);
}

void Session::setAvFlags(karere::AvFlags flags)
{
    assert(mSessionHandler);
    if (flags == mPeer.getAvFlags())
    {
        RTCM_LOG_WARNING("setAvFlags: remote AV flags has not changed");
        return;
    }

    bool onHoldChanged = mPeer.getAvFlags().isOnHold() != flags.isOnHold();
    mPeer.setAvFlags(flags);
    onHoldChanged
        ? mSessionHandler->onOnHold(*this)              // notify session onHold Change
        : mSessionHandler->onRemoteFlagsChanged(*this); // notify remote AvFlags Change
}

Slot *Session::getAudioSlot()
{
    return mAudioSlot;
}

RemoteVideoSlot *Session::getVthumSlot()
{
    return mVthumSlot;
}

RemoteVideoSlot *Session::getHiResSlot()
{
    return mHiresSlot;
}

void Session::disableAudioSlot()
{
    if (mAudioSlot)
    {
        mAudioSlot->release();
        setAudioSlot(nullptr);
    }
}

void Session::disableVideoSlot(VideoResolution videoResolution)
{
    if ((videoResolution == kHiRes && !mHiresSlot) || (videoResolution == kLowRes && !mVthumSlot))
    {
        return;
    }

    if (videoResolution == kHiRes)
    {
        mHiresSlot->release();
        mHiresSlot = nullptr;
        mSessionHandler->onHiResReceived(*this);
    }
    else
    {
        mVthumSlot->release();
        mVthumSlot = nullptr;
        mSessionHandler->onVThumbReceived(*this);
    }
}

void Session::setSpeakRequested(bool requested)
{
    mHasRequestSpeak = requested;
    mSessionHandler->onAudioRequested(*this);
}

karere::Id Session::getPeerid() const
{
    return mPeer.getPeerid();
}

Cid_t Session::getClientid() const
{
    return mPeer.getCid();
}

SessionState Session::getState() const
{
    return mState;
}

karere::AvFlags Session::getAvFlags() const
{
    return mPeer.getAvFlags();
}

bool Session::isAudioDetected() const
{
    return mAudioDetected;
}

bool Session::hasRequestSpeak() const
{
    return mHasRequestSpeak;
}

AudioLevelMonitor::AudioLevelMonitor(Call &call, int32_t cid)
    : mCall(call), mCid(cid)
{
}

void AudioLevelMonitor::OnData(const void *audio_data, int bits_per_sample, int /*sample_rate*/, size_t number_of_channels, size_t number_of_frames)
{
    assert(bits_per_sample == 16);
    time_t nowTime = time(NULL);
    if (nowTime - mPreviousTime > 2) // Two seconds between samples
    {
        mPreviousTime = nowTime;
        size_t valueCount = number_of_channels * number_of_frames;
        int16_t *data = (int16_t*)audio_data;
        int16_t audioMaxValue = data[0];
        int16_t audioMinValue = data[0];
        for (size_t i = 1; i < valueCount; i++)
        {
            if (data[i] > audioMaxValue)
            {
                audioMaxValue = data[i];
            }

            if (data[i] < audioMinValue)
            {
                audioMinValue = data[i];
            }
        }

        bool audioDetected = (abs(audioMaxValue) + abs(audioMinValue) > kAudioThreshold);

        auto wptr = weakHandle();
        karere::marshallCall([wptr, this, audioDetected]()
        {
            if (wptr.deleted())
            {
                return;
            }

            if (!hasAudio())
            {
                if (mAudioDetected)
                {
                    onAudioDetected(false);
                }

                return;
            }

            if (audioDetected != mAudioDetected)
            {
                onAudioDetected(mAudioDetected);
            }

        }, artc::gAppCtx);
    }
}

bool AudioLevelMonitor::hasAudio()
{
    Session *sess = mCall.getSession(mCid);
    if (sess)
    {
        return sess->getAvFlags().audio();
    }
    return false;
}

void AudioLevelMonitor::onAudioDetected(bool audioDetected)
{
    mAudioDetected = audioDetected;
    assert(mCall.getSession(mCid));
    Session *sess = mCall.getSession(mCid);
    sess->setAudioDetected(mAudioDetected);
}
}<|MERGE_RESOLUTION|>--- conflicted
+++ resolved
@@ -2053,11 +2053,7 @@
     }
 }
 
-<<<<<<< HEAD
-RtcModuleSfu::RtcModuleSfu(MyMegaApi &megaApi, IGlobalCallHandler &callhandler, DNScache &dnsCache)
-=======
-RtcModuleSfu::RtcModuleSfu(MyMegaApi &megaApi, CallHandler &callhandler)
->>>>>>> 45577ff3
+RtcModuleSfu::RtcModuleSfu(MyMegaApi &megaApi, CallHandler &callhandler, DNScache &dnsCache)
     : mCallHandler(callhandler)
     , mMegaApi(megaApi)
     , mDnsCache(dnsCache)
@@ -2441,16 +2437,9 @@
     return deviceType + ":" + version;
 }
 
-
-<<<<<<< HEAD
-RtcModule* createRtcModule(MyMegaApi &megaApi, IGlobalCallHandler& callhandler, DNScache &dnsCache)
-{
-    return new RtcModuleSfu(megaApi, callhandler, dnsCache);
-=======
-RtcModule* createRtcModule(MyMegaApi &megaApi, rtcModule::CallHandler &callHandler)
-{
-    return new RtcModuleSfu(megaApi, callHandler);
->>>>>>> 45577ff3
+RtcModule* createRtcModule(MyMegaApi &megaApi, rtcModule::CallHandler &callHandler, DNScache &dnsCache)
+{
+    return new RtcModuleSfu(megaApi, callHandler, dnsCache);
 }
 
 Slot::Slot(Call &call, rtc::scoped_refptr<webrtc::RtpTransceiverInterface> transceiver)
