--- conflicted
+++ resolved
@@ -919,9 +919,6 @@
             return;
         }
 
-<<<<<<< HEAD
-        sfu::Sdp sdp(mSdpStr);
-=======
         if (mState != kStateJoining)
         {
             RTCM_LOG_WARNING("joinSfu: get unexpected state change at setLocalDescription");
@@ -929,9 +926,7 @@
             return;
         }
 
-        sfu::Sdp sdp(mSdp);
->>>>>>> 11bdd4f7
-
+        sfu::Sdp sdp(mSdpStr);
         std::map<std::string, std::string> ivs;
         ivs["0"] = sfu::Command::binaryToHex(mVThumb->getIv());
         ivs["1"] = sfu::Command::binaryToHex(mHiRes->getIv());
