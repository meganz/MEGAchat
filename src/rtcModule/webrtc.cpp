--- conflicted
+++ resolved
@@ -1742,6 +1742,7 @@
         }
 
         // poll TxVideoStats
+        assert(mVThumb && mHiRes);
         if (mHiResActive)
         {
             mStatHiResSenderCallBack = rtc::scoped_refptr<webrtc::RTCStatsCollectorCallback>(new LocalVideoStatsCallBack(&mStats, true));
@@ -1764,18 +1765,12 @@
             }
         }
 
-<<<<<<< HEAD
         // poll Conn stats
         mStatConnCallback = rtc::scoped_refptr<webrtc::RTCStatsCollectorCallback>(new ConnStatsCallBack(&mStats));
         mRtcConn->GetStats(mStatConnCallback.get());
 
         // poll non-rtc stats
         collectNonRTCStats();
-=======
-        assert(mVThumb  && mHiRes);
-        mStatHiResSenderCallBack = rtc::scoped_refptr<webrtc::RTCStatsCollectorCallback>(new LocalVideoStatsCallBack(&mStats, true));
-        mRtcConn->GetStats(mHiRes->getTransceiver()->sender(), mStatHiResSenderCallBack);
->>>>>>> 71635247
 
         // adjust SVC driver based on collected stats
         adjustSvcBystats();
