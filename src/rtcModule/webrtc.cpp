--- conflicted
+++ resolved
@@ -2362,28 +2362,9 @@
         auto wptr = weakHandle();
         karere::marshallCall([wptr, auxTermCode, this]()
         {
-<<<<<<< HEAD
             if (wptr.deleted()) { return; }
             immediateCallDisconnect(auxTermCode);
         }, mRtc.getAppCtx());
-=======
-            EndCallReason reason = getEndCallReasonFromTermcode(auxTermCode);
-            if (reason == kInvalidReason)
-            {
-                RTCM_LOG_ERROR("Invalid end call reason for termcode [%u]", termCode);
-                assert(false); // we don't need to fail, just log a msg and assert => check getEndCallReasonFromTermcode
-            }
-
-            RTCM_LOG_DEBUG("Immediate removing call due to BYE [%u] command received from SFU", auxTermCode);
-            setDestroying(true); // we need to set destroying true to avoid notifying (kStateClientNoParticipating) when sfuDisconnect is called, and we are going to finally remove call
-            auto wptr = weakHandle();
-            karere::marshallCall([wptr, auxTermCode, reason, this]()
-            {
-                if (wptr.deleted()) { return; }
-                mRtc.immediateRemoveCall(this, reason, auxTermCode);
-            }, mRtc.getAppCtx());
-        }
->>>>>>> 5e5b4b3c
     }
     return true;
 }
@@ -2618,28 +2599,6 @@
 
 void Call::onSfuDisconnected()
 {
-<<<<<<< HEAD
-=======
-    if (isDestroying()) // we was trying to destroy call but we have received a sfu socket close (before call has been destroyed)
-    {
-        // codepath that calls Call::setDestroying is responsible to send BYE command if required
-        // at this point we only can destroy call as mIsDestroyingCall has been already set true
-        auto wptr = weakHandle();
-        karere::marshallCall([wptr, this]()
-        {
-            if (wptr.deleted())
-            {
-                return;
-            }
-
-            /* if we called orderedDisconnectAndCallRemove (call state between kStateConnecting and kStateInProgress),
-             * but socket has been closed before BYE command is delivered, we need to remove call */
-            mRtc.immediateRemoveCall(this, mTempEndCallReason, kSigDisconn);
-        }, mRtc.getAppCtx());
-        return;
-    }
-
->>>>>>> 5e5b4b3c
     // Not necessary to call to orderedCallDisconnect, as we are not connected to SFU
     // disconnect from media channel and clear resources
     mediaChannelDisconnect();
