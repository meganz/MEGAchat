--- conflicted
+++ resolved
@@ -1656,10 +1656,6 @@
         // hi-res track
         if (mHiRes)
         {
-<<<<<<< HEAD
-            // if there is a track, but none in the call has requested hi res video, disable the track
-            mHiRes->getTransceiver()->sender()->SetTrack(nullptr);
-=======
             if (mHiResActive && !mHiRes->getTransceiver()->sender()->track())
             {
                 rtc::scoped_refptr<webrtc::VideoTrackInterface> videoTrack;
@@ -1668,9 +1664,9 @@
             }
             else if (!mHiResActive)
             {
+                // if there is a track, but none in the call has requested hi res video, disable the track
                 mHiRes->getTransceiver()->sender()->SetTrack(nullptr);
             }
->>>>>>> 40cd43b4
         }
 
         // low-res track
@@ -1682,20 +1678,12 @@
                 videoTrack = artc::gWebrtcContext->CreateVideoTrack("v"+std::to_string(artc::generateId()), mRtc.getVideoDevice()->getVideoTrackSource());
                 webrtc::RtpParameters parameters = mVThumb->getTransceiver()->sender()->GetParameters();
                 mVThumb->getTransceiver()->sender()->SetTrack(videoTrack);
-
-<<<<<<< HEAD
+            }
         }
         else if (!mVThumbActive)
         {
             // if there is a track, but none in the call has requested low res video, disable the track
             mVThumb->getTransceiver()->sender()->SetTrack(nullptr);
-=======
-            }
-            else if (!mVThumbActive)
-            {
-                mVThumb->getTransceiver()->sender()->SetTrack(nullptr);
-            }
->>>>>>> 40cd43b4
         }
     }
     else    // no video from camera (muted or not available), or call on-hold
