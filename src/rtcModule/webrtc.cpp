#ifndef KARERE_DISABLE_WEBRTC
#include <mega/types.h>
#include <mega/base64.h>
#include <rtcmPrivate.h>
#include <webrtcPrivate.h>
#include <api/video/i420_buffer.h>
#include <libyuv/convert.h>

namespace rtcModule
{
SvcDriver::SvcDriver ()
    : mCurrentSvcLayerIndex(kMaxQualityIndex), // by default max quality
      mPacketLostLower(14),
      mPacketLostUpper(20),
      mPacketLostCapping(10),
      mLowestRttSeen(10000),
      mRttLower(0),
      mRttUpper(0),
      mMovingAverageRtt(0),
      mMovingAveragePlost(0),
      mMovingAverageVideoTxHeight(-1),
      mTsLastSwitch(0)
{

}

bool SvcDriver::setSvcLayer(int8_t delta, int8_t& rxSpt, int8_t& rxTmp, int8_t& rxStmp, int8_t& txSpt)
{
    int8_t newSvcLayerIndex = static_cast<int8_t>(mCurrentSvcLayerIndex + delta);
    if (newSvcLayerIndex < 0 || newSvcLayerIndex > kMaxQualityIndex)
    {
        return false;
    }

    RTCM_LOG_WARNING("setSvcLayer: Switching SVC layer from %u to %d", mCurrentSvcLayerIndex, newSvcLayerIndex);
    mTsLastSwitch = time(nullptr); // update last Ts SVC switch
    mCurrentSvcLayerIndex = static_cast<uint8_t>(newSvcLayerIndex);

    // we want to provide a linear quality scale,
    // layers are defined for each of the 7 "quality" steps
    // layer: rxSpatial (resolution), rxTemporal (FPS), rxScreenTemporal (for screen video), txSpatial (resolution)
    switch (mCurrentSvcLayerIndex)
    {
        case 0: { rxSpt = 0; rxTmp = 0; rxStmp = 0; txSpt = 0; return true; }
        case 1: { rxSpt = 0; rxTmp = 1; rxStmp = 0; txSpt = 0; return true; }
        case 2: { rxSpt = 0; rxTmp = 2; rxStmp = 0; txSpt = 1; return true; }
        case 3: { rxSpt = 1; rxTmp = 1; rxStmp = 0; txSpt = 1; return true; }
        case 4: { rxSpt = 1; rxTmp = 2; rxStmp = 1; txSpt = 1; return true; }
        case 5: { rxSpt = 2; rxTmp = 1; rxStmp = 1; txSpt = 2; return true; }
        case 6: { rxSpt = 2; rxTmp = 2; rxStmp = 2; txSpt = 2; return true; }
        default: return false;
    }
}

Call::Call(const karere::Id& callid, const karere::Id& chatid, const karere::Id& callerid, bool isRinging, CallHandler& callHandler, MyMegaApi& megaApi, RtcModuleSfu& rtc, bool isGroup, std::shared_ptr<std::string> callKey, karere::AvFlags avflags, bool caller)
    : mCallid(callid)
    , mChatid(chatid)
    , mCallerId(callerid)
    , mIsRinging(isRinging)
    , mIsOutgoingRinging (caller && !isGroup) // If I have started a 1on1 call outgoing ringing is true
    , mIsOwnClientCaller(caller)
    , mIsGroup(isGroup)
    , mCallHandler(callHandler) // CallHandler to receive notifications about the call
    , mMegaApi(megaApi)
    , mSfuClient(rtc.getSfuClient())
    , mCallKey(callKey ? *callKey : std::string())
    , mIsJoining(false)
    , mRtc(rtc)
{
    mMyPeer.reset(new sfu::Peer(karere::Id(mMegaApi.sdk.getMyUserHandleBinary()), sfu::SfuProtocol::SFU_PROTO_INVAL, avflags.value()));
    setState(kStateInitial); // call after onNewCall, otherwise callhandler didn't exists
}

Call::~Call()
{
    disableStats();

    if (mTermCode == kInvalidTermCode)
    {
        mTermCode = kUnKnownTermCode;
    }

    setState(CallState::kStateDestroyed);
}

karere::Id Call::getCallid() const
{
    return mCallid;
}

karere::Id Call::getChatid() const
{
    return mChatid;
}

karere::Id Call::getCallerid() const
{
    return mCallerId;
}

void Call::setState(CallState newState)
{
    if (newState == mState)
    {
        return;
    }

    RTCM_LOG_DEBUG("Call state changed. ChatId: %s, callid: %s, state: %s --> %s",
                 mChatid.toString().c_str(),
                 mCallid.toString().c_str(),
                 Call::stateToStr(mState),
                 Call::stateToStr(newState));

    if (mConnectTimer && (newState == CallState::kInWaitingRoom
                          || newState >= CallState::kStateTerminatingUserParticipation))
    {
        karere::cancelTimeout(mConnectTimer, mRtc.getAppCtx());
        mConnectTimer = 0;
    }

    if (newState == CallState::kStateConnecting && !mConnectTimer) // if are we trying to reconnect, and no previous timer was set
    {
        clearConnInitialTs(); // reset initial ts for current call connection
        clearJoinOffset();    // reset join offset, the offset is received upon ANSWER command in 't' param

        auto wptr = weakHandle();
        mConnectTimer = karere::setTimeout([this, wptr]()
        {
            if (wptr.deleted())
                return;

            assert(mState <= CallState::kInWaitingRoom || !mConnectTimer); // if call state >= kStateInProgress mConnectTimer must be 0
            if (mState < CallState::kInWaitingRoom)
            {
                mConnectTimer = 0;
                SFU_LOG_DEBUG("Reconnection attempt has not succeed after %d seconds. Automatically hang up call", kConnectingTimeout);
                mIsReconnectingToChatd
                    ? mRtc.orderedDisconnectAndCallRemove(this, rtcModule::EndCallReason::kFailed, kUserHangup) // no need to marshall, as we are executing a lambda in a timer
                    : orderedCallDisconnect(kUserHangup, "Reconnection attempt has not succeed"); // TODO add new termcode to notify apps that reconnection attempt failed
            }
        }, kConnectingTimeout * 1000, mRtc.getAppCtx());
    }

    if (newState == CallState::kStateInProgress)  // when ANSWER command is received
    {
        if (mConnectTimer) // cancel timer, as we have joined call before mConnectTimer expired
        {
            karere::cancelTimeout(mConnectTimer, mRtc.getAppCtx());
            mConnectTimer = 0;
        }

        captureConnInitialTs(); // connection initial ts, is set every time we receive ANSWER command (when we are effectively connected to call)
        captureCallInitialTs(); // call initial ts for call (will persist while call is alive)
    }
    else if (newState == CallState::kStateDestroyed)
    {
        mFinalTs = time(nullptr);
    }

    mState = newState;
    mCallHandler.onCallStateChange(*this);
}

CallState Call::getState() const
{
    return mState;
}

bool Call::isOwnClientCaller() const
{
    return mIsOwnClientCaller;
}

bool Call::isJoined() const
{
    return mSfuConnection && mSfuConnection->isJoined();
}

bool Call::isOwnPrivModerator() const
{
   return mMyPeer->isModerator();
}

void Call::addParticipant(const karere::Id &peer)
{
    mParticipants.insert(peer);
    mCallHandler.onAddPeer(*this, peer);
    if (peer != mMyPeer->getPeerid()    // check that added peer is not own peerid
            && !mIsGroup
            && mIsOwnClientCaller
            && mIsOutgoingRinging)
    {
        // notify that 1on1 call has stopped ringing, in order stop outgoing ringing sound, if we started the call and a peer have joined
        stopOutgoingRinging();
    }
}

void Call::joinedCallUpdateParticipants(const std::set<karere::Id> &usersJoined)
{
    if (usersJoined.find(mMyPeer->getPeerid()) != usersJoined.end())
    {
        setRinging(false);
    }

    if (!mIsReconnectingToChatd)
    {
        for (const karere::Id &peer : usersJoined)
        {
            // if we haven't experimented a chatd connection lost (mIsConnectedToChatd == true) just add received peers
            addParticipant(peer);
        }
    }
    else
    {
        for (const karere::Id &recvPeer : usersJoined)
        {
            if (mParticipants.find(recvPeer) == mParticipants.end())
            {
                // add new participant received at OP_JOINEDCALL
                addParticipant(recvPeer);
            }
        }

        for (auto it = mParticipants.begin(); it != mParticipants.end();)
        {
            auto auxit = it++;
            karere::Id peer = *auxit;
            if (usersJoined.find(peer) == usersJoined.end())
            {
                // remove participant from mParticipants, not present at list received at OP_JOINEDCALL
                mParticipants.erase(auxit);
                mCallHandler.onRemovePeer(*this, peer);
            }
        }

        mIsReconnectingToChatd = false; // we can assume that we are connected to chatd, and our participants list is up to date
    }
}

void Call::onDisconnectFromChatd()
{
    if (!participate())
    {
        // if we don't participate in a meeting, and we are disconnected from chatd, we need to clear participants
        clearParticipants();
    }

    mIsReconnectingToChatd = true;
}

void Call::reconnectToSfu()
{
    mSfuConnection->retryPendingConnection(true);
}

void Call::removeParticipant(const karere::Id& peer)
{
    for (auto itPeer = mParticipants.begin(); itPeer != mParticipants.end(); itPeer++)
    {
        if (*itPeer == peer)
        {
            mParticipants.erase(itPeer);
            mCallHandler.onRemovePeer(*this, peer);
            return;
        }
    }

    assert(false);
    return;
}

bool Call::alreadyParticipating()
{
    for (auto& peerid : mParticipants)
    {
        if (peerid == mMyPeer->getPeerid())
        {
            return true;
        }
    }

    return false;
}

// for the moment just chatd::kRejected is a valid reason (only for rejecting 1on1 call while ringing)
promise::Promise<void> Call::endCall()
{
    int endCallReason = mIsGroup
            ? chatd::kEndedByModerator            // reject 1on1 call ringing (not answered yet)
            : chatd::kRejected;                   // end group/meeting call by moderator

    return mMegaApi.call(&::mega::MegaApi::endChatCall, mChatid, mCallid, endCallReason)
    .then([](ReqResult /*result*/)
    {
    });
}

promise::Promise<void> Call::hangup()
{
    if (!alreadyParticipating() && mState == kStateClientNoParticipating && mIsRinging && !mIsGroup)
    {
        // in 1on1 calls, the hangup (reject) by the user while ringing should end the call
        return endCall(); // reject 1on1 call while ringing
    }
    else
    {
        orderedCallDisconnect(TermCode::kUserHangup, "normal user hangup");
        return promise::_Void();
    }
}

promise::Promise<void> Call::join(karere::AvFlags avFlags)
{
    if (!isValidInputVideoTracksLimit(mRtc.getNumInputVideoTracks()))
    {
        const std::string errMsg = "join: Invalid value for simultaneous input video tracks";
        RTCM_LOG_WARNING("%s", errMsg.c_str());
        assert(false);
        return promise::Error(errMsg);
    }

    mIsJoining = true; // set flag true to avoid multiple join call attempts
    mMyPeer->setAvFlags(avFlags);
    auto wptr = weakHandle();
    return mMegaApi.call(&::mega::MegaApi::joinChatCall, mChatid.val, mCallid.val)
    .then([wptr, this](ReqResult result) -> promise::Promise<void>
    {
        if (wptr.deleted())
            return promise::Error("Join call succeed, but call has already ended");

        std::string sfuUrlStr = result->getText();
        mIsJoining = false;

        if (!connectSfu(sfuUrlStr))
        {
           return promise::Error("connectSfu error, invalid or empty sfu URL");
        }
        else
        {
           return promise::_Void();
        }
    })
    .fail([wptr, this](const ::promise::Error& err)
    {
        if (!wptr.deleted())
            return promise::Error("Join call failed, and call has already ended");

        mIsJoining = false;
        return err;
    });
}

bool Call::participate()
{
    return (mState > kStateClientNoParticipating && mState < kStateTerminatingUserParticipation);
}

bool Call::isJoining() const
{
    return mIsJoining;
}

void Call::enableAudioLevelMonitor(bool enable)
{
    mAudioLevelMonitor = enable;
    for (auto& itSession : mSessions)
    {
        if (!itSession.second->getAudioSlot()) { continue; }
        itSession.second->getAudioSlot()->enableAudioMonitor(enable);
    }
}

void Call::ignoreCall()
{
    mIgnored = true;
}

void Call::setRinging(bool ringing)
{
    if (mIsRinging != ringing)
    {
        mIsRinging = ringing;
        mCallHandler.onCallRinging(*this);
    }
}

void Call::stopOutgoingRinging()
{
    if (!mIsOutgoingRinging)
    {
        return;
    }

    if (!mIsOwnClientCaller || mIsGroup)
    {
        assert(false);
        return;
    }

    // this event must notified just once per call (only for 1on1 calls)
    mIsOutgoingRinging = false;
    mCallHandler.onStopOutgoingRinging(*this);
}

void Call::setOnHold()
{
    // disable audio track
    if (mAudio && mAudio->getTransceiver()->sender()->track())
    {
        mAudio->getTransceiver()->sender()->SetTrack(nullptr);
    }

    // disable hi-res track
    if (mHiRes && mHiRes->getTransceiver()->sender()->track())
    {
        mHiRes->getTransceiver()->sender()->SetTrack(nullptr);
    }

    // disable low-res track
    if (mVThumb && mVThumb->getTransceiver()->sender()->track())
    {
        mVThumb->getTransceiver()->sender()->SetTrack(nullptr);
    }

    // release video device
    releaseVideoDevice();
}

void Call::releaseOnHold()
{
    updateAudioTracks();
    updateVideoTracks();
}

bool Call::isIgnored() const
{
    return mIgnored;
}

bool Call::isAudioLevelMonitorEnabled() const
{
    return mAudioLevelMonitor;
}

bool Call::hasVideoSlot(Cid_t cid, bool highRes) const
{
    for (const auto& session : mSessions)
    {
        RemoteSlot *slot = highRes
                ? session.second->getHiResSlot()
                : session.second->getVthumSlot();

        if (slot && slot->getCid() == cid)
        {
            return true;
        }
    }
    return false;
}

int Call::getNetworkQuality() const
{
    return mNetworkQuality;
}

bool Call::hasRequestSpeak() const
{
    return mSpeakerState == SpeakerState::kPending;
}

int Call::getWrJoiningState() const
{
    return static_cast<int>(mWrJoiningState);
}

bool Call::isValidWrJoiningState() const
{
    return mWrJoiningState == WrState::WR_NOT_ALLOWED || mWrJoiningState == WrState::WR_ALLOWED;
}

TermCode Call::getTermCode() const
{
    return mTermCode;
}

uint8_t Call::getEndCallReason() const
{
    return mEndCallReason;
}

void Call::setCallerId(const karere::Id& callerid)
{
    mCallerId  = callerid;
}

void Call::setWrJoiningState(WrState status)
{
    if (!isValidWrStatus(status))
    {
        RTCM_LOG_WARNING("updateAsetWrJoiningState. Invalid status %d", status);
        assert(false);
        return;
    }

    mWrJoiningState = status;
}

bool Call::checkWrFlag() const
{
    if (!isWrFlagEnabled())
    {
        RTCM_LOG_ERROR("Waiting room should be enabled for this call");
        assert(false);
        return false;
    }
    return true;
}

void Call::clearWrJoiningState()
{
    mWrJoiningState = WrState::WR_NOT_ALLOWED;
}

void Call::setPrevCid(Cid_t prevcid)
{
    mPrevCid = prevcid;
}

Cid_t Call::getPrevCid() const
{
    return mPrevCid;
}

bool Call::isRinging() const
{
    return mIsRinging;
}

bool Call::isOutgoingRinging() const
{
    return mIsOutgoingRinging;
}

bool Call::isOutgoing() const
{
    return mCallerId == mMyPeer->getPeerid();
}

int64_t Call::getCallInitialTimeStamp() const
{
    return mCallInitialTs;
}

int64_t Call::getFinalTimeStamp() const
{
    return mFinalTs;
}

const char *Call::stateToStr(CallState state)
{
    switch(state)
    {
        RET_ENUM_RTC_NAME(kStateInitial);
        RET_ENUM_RTC_NAME(kStateClientNoParticipating);
        RET_ENUM_RTC_NAME(kStateConnecting);
        RET_ENUM_RTC_NAME(kStateJoining);    // < Joining a call
        RET_ENUM_RTC_NAME(kInWaitingRoom);
        RET_ENUM_RTC_NAME(kStateInProgress);
        RET_ENUM_RTC_NAME(kStateTerminatingUserParticipation);
        RET_ENUM_RTC_NAME(kStateDestroyed);
        default: return "(invalid call state)";
    }
}

karere::AvFlags Call::getLocalAvFlags() const
{
    return mMyPeer->getAvFlags();
}

void Call::updateAndSendLocalAvFlags(karere::AvFlags flags)
{
    if (flags == getLocalAvFlags())
    {
        RTCM_LOG_WARNING("updateAndSendLocalAvFlags: AV flags has not changed");
        return;
    }

    // update and send local AV flags
    karere::AvFlags oldFlags = getLocalAvFlags();
    mMyPeer->setAvFlags(flags);
    mSfuConnection->sendAv(flags.value());

    if (oldFlags.isOnHold() != flags.isOnHold())
    {
        // kOnHold flag has changed
        (flags.isOnHold())
                ? setOnHold()
                : releaseOnHold();

        mCallHandler.onOnHold(*this); // notify app onHold Change
    }
    else
    {
        updateAudioTracks();
        updateVideoTracks();
        mCallHandler.onLocalFlagsChanged(*this);  // notify app local AvFlags Change
    }
}

const KarereWaitingRoom* Call::getWaitingRoom() const
{
    return mWaitingRoom.get();
}

bool Call::isAllowSpeak() const
{
    return mSpeakerState == SpeakerState::kActive;
}

void Call::requestSpeaker(bool add)
{
    if (mSpeakerState == SpeakerState::kNoSpeaker && add)
    {
        mSpeakerState = SpeakerState::kPending;
        mSfuConnection->sendSpeakReq();
        return;
    }

    if (mSpeakerState == SpeakerState::kPending && !add)
    {
        mSpeakerState = SpeakerState::kNoSpeaker;
        mSfuConnection->sendSpeakReqDel();
        return;
    }
}

bool Call::isSpeakAllow() const
{
    return mSpeakerState == SpeakerState::kActive && getLocalAvFlags().audio();
}

void Call::approveSpeakRequest(Cid_t cid, bool allow)
{
    if (allow)
    {
        mSfuConnection->sendSpeakReq(cid);
    }
    else
    {
        mSfuConnection->sendSpeakReqDel(cid);
    }
}

void Call::stopSpeak(Cid_t cid)
{
    if (cid)
    {
        assert(mSessions.find(cid) != mSessions.end());
        mSfuConnection->sendSpeakDel(cid);
        return;
    }

    mSfuConnection->sendSpeakDel();
}

void Call::pushUsersIntoWaitingRoom(const std::set<karere::Id>& users, const bool all) const
{
    assert(all || !users.empty());
    mSfuConnection->sendWrPush(users, all);
}

void Call::allowUsersJoinCall(const std::set<karere::Id>& users, const bool all) const
{
    assert(all || !users.empty());
    mSfuConnection->sendWrAllow(users, all);
}

void Call::kickUsersFromCall(const std::set<karere::Id>& users) const
{
    assert(!users.empty());
    mSfuConnection->sendWrKick(users);
}

std::vector<Cid_t> Call::getSpeakerRequested()
{
    std::vector<Cid_t> speakerRequested;

    for (const auto& session : mSessions)
    {
        if (session.second->hasRequestSpeak())
        {
            speakerRequested.push_back(session.first);
        }
    }

    return speakerRequested;
}

void Call::requestHighResolutionVideo(Cid_t cid, int quality)
{
    Session *sess= getSession(cid);
    if (!sess)
    {
        RTCM_LOG_DEBUG("requestHighResolutionVideo: session not found for %u", cid);
        return;
    }

    if (quality < kCallQualityHighDef || quality > kCallQualityHighLow)
    {
        RTCM_LOG_WARNING("requestHighResolutionVideo: invalid resolution divider value (spatial layer offset): %d", quality);
        return;
    }

    if (sess->hasHighResolutionTrack())
    {
        RTCM_LOG_WARNING("High res video requested, but already available");
        sess->notifyHiResReceived();
    }
    else
    {
        mSfuConnection->sendGetHiRes(cid, hasVideoSlot(cid, false) ? 1 : 0, quality);
    }
}

void Call::requestHiResQuality(Cid_t cid, int quality)
{
    if (!hasVideoSlot(cid, true))
    {
        RTCM_LOG_WARNING("requestHiResQuality: Currently not receiving a hi-res stream for this peer");
        return;
    }

    if (quality < kCallQualityHighDef || quality > kCallQualityHighLow)
    {
        RTCM_LOG_WARNING("requestHiResQuality: invalid resolution divider value (spatial layer offset).");
        return;
    }

    mSfuConnection->sendHiResSetLo(cid, quality);
}

void Call::stopHighResolutionVideo(std::vector<Cid_t> &cids)
{
    for (auto it = cids.begin(); it != cids.end();)
    {
        auto auxit = it++;
        Session *sess= getSession(*auxit);
        if (!sess)
        {
            RTCM_LOG_DEBUG("stopHighResolutionVideo: session not found for %u", *auxit);
            it = cids.erase(auxit);
        }
        else if (!sess->hasHighResolutionTrack())
        {
            RTCM_LOG_WARNING("stopHighResolutionVideo: high resolution already not available for cid: %u", *auxit);
            it = cids.erase(auxit);
            sess->notifyHiResReceived();    // also used to notify there's no video anymore
        }
    }
    if (!cids.empty())
    {
        for (auto cid: cids)
        {
            Session *sess= getSession(cid);
            sess->disableVideoSlot(kHiRes);
        }

        mSfuConnection->sendDelHiRes(cids);
    }
}

void Call::requestLowResolutionVideo(std::vector<Cid_t> &cids)
{
    for (auto it = cids.begin(); it != cids.end();)
    {
        auto auxit = it++;
        Session *sess= getSession(*auxit);
        if (!sess)
        {
            // remove cid that has no active session
            RTCM_LOG_DEBUG("requestLowResolutionVideo: session not found for cid: %u", *auxit);
            it = cids.erase(auxit);
        }
        else if (sess->hasLowResolutionTrack())
        {
            RTCM_LOG_WARNING("requestLowResolutionVideo: low resolution already available for cid: %u", *auxit);
            it = cids.erase(auxit);
            sess->notifyLowResReceived();
        }
    }
    if (!cids.empty())
    {
        mSfuConnection->sendGetVtumbs(cids);
    }
}

void Call::stopLowResolutionVideo(std::vector<Cid_t> &cids)
{
    for (auto it = cids.begin(); it != cids.end();)
    {
        auto auxit = it++;
        Session *sess= getSession(*auxit);
        if (!sess)
        {
            RTCM_LOG_DEBUG("stopLowResolutionVideo: session not found for cid: %u", *auxit);
            it = cids.erase(auxit);
        }
        else if (!sess->hasLowResolutionTrack())
        {
            RTCM_LOG_WARNING("stopLowResolutionVideo: low resolution already not available for cid: %u", *auxit);
            it = cids.erase(auxit);
            sess->notifyLowResReceived();
        }
    }
    if (!cids.empty())
    {
        for (auto cid: cids)
        {
            Session *sess= getSession(cid);
            sess->disableVideoSlot(kLowRes);
        }

        mSfuConnection->sendDelVthumbs(cids);
    }
}

void Call::updateSvcQuality(int8_t delta)
{
    // layer: rxSpatial (resolution), rxTemporal (FPS), rxScreenTemporal (for screen video), txSpatial (resolution)
    int8_t rxSpt = 0;
    int8_t rxTmp = 0;
    int8_t rxStmp = 0;
    int8_t txSpt = 0;

    // calculate new layer index from delta and retrieve layer components separately
    if (!mSvcDriver.setSvcLayer(delta, rxSpt, rxTmp, rxStmp, txSpt))
    {
        RTCM_LOG_WARNING("updateSvcQuality: Invalid new layer index %u", mSvcDriver.mCurrentSvcLayerIndex + delta);
        return;
    }

    // adjust Received SVC quality by sending LAYER command
    mSfuConnection->sendLayer(rxSpt, rxTmp, rxStmp);
}

std::set<karere::Id> Call::getParticipants() const
{
    return mParticipants;
}

std::set<karere::Id> Call::getModerators() const
{
    return mModerators;
}

std::vector<Cid_t> Call::getSessionsCids() const
{
    std::vector<Cid_t> returnedValue;

    for (const auto& sessionIt : mSessions)
    {
        returnedValue.push_back(sessionIt.first);
    }

    return returnedValue;
}

ISession* Call::getIsession(Cid_t cid) const
{
    auto it = mSessions.find(cid);
    return (it != mSessions.end())
        ? it->second.get()
        : nullptr;
}

Session* Call::getSession(Cid_t cid)
{
    auto it = mSessions.find(cid);
    return (it != mSessions.end())
        ? it->second.get()
        : nullptr;
}

std::set<Cid_t> Call::getSessionsCidsByUserHandle(const karere::Id& id)
{
    std::set<Cid_t> peers;
    for (const auto& session : mSessions)
    {
        if (session.second->getPeerid() == id)
        {
            peers.insert(session.first);
        }
    }
    return peers;
}

bool Call::connectSfu(const std::string& sfuUrlStr)
{
    if (sfuUrlStr.empty()) // if URL by param is empty, we must ensure that we already have a valid URL
    {
        RTCM_LOG_ERROR("trying to connect to SFU with an Empty URL");
        assert(false);
        return false;
    }

    karere::Url sfuUrl(sfuUrlStr);
    if (!sfuUrl.isValid())
    {
        RTCM_LOG_ERROR("trying to connect to SFU with an Empty Host");
        assert(sfuUrl.isValid());
        return false;
    }

    if (!mRtc.getDnsCache().getRecordByHost(sfuUrl.host) && !mRtc.getDnsCache().addSfuRecord(sfuUrl.host))
    {
        RTCM_LOG_ERROR("connectSfu: can't retrieve nor add SFU record");
        assert(mRtc.getDnsCache().getRecordByHost(sfuUrl.host));
        return false;
    }

    mSfuClient.addVersionToUrl(sfuUrl);
    setState(CallState::kStateConnecting);
    mSfuConnection = mSfuClient.createSfuConnection(mChatid, std::move(sfuUrl), *this, mRtc.getDnsCache());
    return true;
}

void Call::joinSfu()
{
    initStatsValues();
    mRtcConn = artc::MyPeerConnection<Call>(*this, this->mRtc.getAppCtx());
    size_t hiresTrackIndex = 0;
    createTransceivers(hiresTrackIndex);
    mSpeakerState = SpeakerState::kPending;
    getLocalStreams();
    setState(CallState::kStateJoining);

    webrtc::PeerConnectionInterface::RTCOfferAnswerOptions options;
    options.offer_to_receive_audio = webrtc::PeerConnectionInterface::RTCOfferAnswerOptions::kMaxOfferToReceiveMedia;
    options.offer_to_receive_video = webrtc::PeerConnectionInterface::RTCOfferAnswerOptions::kMaxOfferToReceiveMedia;
    auto wptr = weakHandle();
    mRtcConn.createOffer(options)
    .then([wptr, this, hiresTrackIndex](webrtc::SessionDescriptionInterface* sdp) -> promise::Promise<void>
    {
        if (wptr.deleted())
        {
            return ::promise::_Void();
        }

        if (mState != kStateJoining)
        {
            RTCM_LOG_WARNING("joinSfu: get unexpected state change at createOffer");
            assert(false); // theoretically, it should not happen. If so, it may worth to investigate
            return ::promise::_Void();
        }

        if (!mRtcConn)
        {
            assert(mState == kStateClientNoParticipating
                   || mState == kStateTerminatingUserParticipation);
            return ::promise::Error("Failure at initialization. Call destroyed or disconnect");
        }

        KR_THROW_IF_FALSE(sdp->ToString(&mSdpStr));
        sfu::Sdp mungedSdp(mSdpStr, static_cast<int64_t>(hiresTrackIndex)); // Create a Sdp instance from String and modify it to enable SVC
        std::string sdpUncompress = mungedSdp.unCompress(); // get string from modified Sdp instance

        webrtc::SdpParseError error;
        std::unique_ptr<webrtc::SessionDescriptionInterface> sdpInterface(webrtc::CreateSessionDescription(sdp->GetType(), sdpUncompress, &error));
        if (!sdpInterface)
        {
            orderedCallDisconnect(TermCode::kErrSdp, "Error parsing SDP offer: line= " + error.line +"  \nError: " + error.description);
        }

        // update mSdpStr with modified SDP
        KR_THROW_IF_FALSE(sdpInterface->ToString(&mSdpStr));
        return mRtcConn.setLocalDescription(std::move(sdpInterface));   // takes onwership of sdp
    })
    .then([wptr, this]()
    {
        if (wptr.deleted())
        {
            return;
        }

        if (mState != kStateJoining)
        {
            RTCM_LOG_WARNING("joinSfu: get unexpected state change at setLocalDescription");
            return;
        }

        sfu::Sdp sdp(mSdpStr);
        std::map<std::string, std::string> ivs;
        ivs[std::to_string(kVthumbTrack)] = sfu::Command::binaryToHex(mVThumb->getIv());
        ivs[std::to_string(kHiResTrack)] = sfu::Command::binaryToHex(mHiRes->getIv());
        ivs[std::to_string(kAudioTrack)] = sfu::Command::binaryToHex(mAudio->getIv());

        // store ivs in MyPeer
        mMyPeer->setIvs(std::vector<std::string> { ivs[std::to_string(kVthumbTrack)],
                                                   ivs[std::to_string(kHiResTrack)],
                                                   ivs[std::to_string(kAudioTrack)] });

        // when reconnecting, send to the SFU the CID of the previous connection, so it can kill it instantly
        setPrevCid(getOwnCid());

        std::string ephemeralKey = generateSessionKeyPair();
        if (ephemeralKey.empty())
        {
            orderedCallDisconnect(TermCode::kErrorCrypto, std::string("Error generating ephemeral keypair"));
        }
        mSfuConnection->joinSfu(sdp, ivs, ephemeralKey, getLocalAvFlags().value(), getPrevCid(), mSpeakerState, kInitialvthumbCount);
    })
    .fail([wptr, this](const ::promise::Error& err)
    {
        if (wptr.deleted())
            return;

        orderedCallDisconnect(TermCode::kErrSdp, std::string("Error creating SDP offer: ") + err.msg());
    });
}

void Call::createTransceivers(size_t &hiresTrackIndex)
{
    assert(mRtcConn);

    // create your transceivers for sending (and receiving)
    webrtc::RtpTransceiverInit transceiverInitVThumb;
    transceiverInitVThumb.direction = webrtc::RtpTransceiverDirection::kSendRecv;
    webrtc::RTCErrorOr<rtc::scoped_refptr<webrtc::RtpTransceiverInterface>> err
            = mRtcConn->AddTransceiver(cricket::MediaType::MEDIA_TYPE_VIDEO, transceiverInitVThumb);
    mVThumb = ::mega::make_unique<LocalSlot>(*this, err.MoveValue());
    mVThumb->generateRandomIv();

    webrtc::RtpTransceiverInit transceiverInitHiRes;
    transceiverInitHiRes.direction = webrtc::RtpTransceiverDirection::kSendRecv;
    err = mRtcConn->AddTransceiver(cricket::MediaType::MEDIA_TYPE_VIDEO, transceiverInitHiRes);
    hiresTrackIndex = mRtcConn->GetTransceivers().size() - 1; // keep this sentence just after add transceiver for hiRes track
    mHiRes = ::mega::make_unique<LocalSlot>(*this, err.MoveValue());
    mHiRes->generateRandomIv();

    webrtc::RtpTransceiverInit transceiverInitAudio;
    transceiverInitAudio.direction = webrtc::RtpTransceiverDirection::kSendRecv;
    err = mRtcConn->AddTransceiver(cricket::MediaType::MEDIA_TYPE_AUDIO, transceiverInitAudio);
    mAudio = ::mega::make_unique<LocalSlot>(*this, err.MoveValue());
    mAudio->generateRandomIv();

    // create transceivers for receiving audio from peers
    for (uint32_t i = 1; i < mNumInputAudioTracks; ++i)
    {
        webrtc::RtpTransceiverInit transceiverInit;
        transceiverInit.direction = webrtc::RtpTransceiverDirection::kRecvOnly;
        mRtcConn->AddTransceiver(cricket::MediaType::MEDIA_TYPE_AUDIO, transceiverInit);
    }

    // create transceivers for receiving video from peers
    for (uint32_t i = 2; i < mNumInputVideoTracks; ++i)
    {
        webrtc::RtpTransceiverInit transceiverInit;
        transceiverInit.direction = webrtc::RtpTransceiverDirection::kRecvOnly;
        mRtcConn->AddTransceiver(cricket::MediaType::MEDIA_TYPE_VIDEO, transceiverInit);
    }
}

std::string Call::generateSessionKeyPair()
{
    // generate ephemeral ECDH X25519 keypair
    generateEphemeralKeyPair();
    std::string X25519PubKeyStr(reinterpret_cast<const char*>(getMyEphemeralKeyPair()->getPubKey()), mega::ECDH::PUBLIC_KEY_LENGTH);
    std::string X25519PubKeyB64 = mega::Base64::btoa(X25519PubKeyStr);

    // Generate public key signature (using Ed25519), on the string: sesskey|<callId>|<clientId>|<pubkey>
    std::string signature = "sesskey|" + mCallid.toString() + "|" + std::to_string(mMyPeer->getCid()) + "|" + X25519PubKeyB64;
    return X25519PubKeyB64 + ":" + mSfuClient.getRtcCryptoMeetings()->signEphemeralKey(signature); // -> publicKey:signature
}

void Call::getLocalStreams()
{
    updateAudioTracks();
    if (getLocalAvFlags().camera())
    {
        updateVideoTracks();
    }
}

void Call::orderedCallDisconnect(TermCode termCode, const std::string &msg)
{
    // When the client initiates a disconnect we need to send BYE command to inform SFU about the reason
    RTCM_LOG_DEBUG("orderedCallDisconnect, termcode: %s, msg: %s", connectionTermCodeToString(termCode).c_str(), msg.c_str());
    if (mSfuConnection && mSfuConnection->isOnline())
    {
        sendStats(termCode); // send stats if we are connected to SFU regardless termcode
    }

    if (mIsReconnectingToChatd)
    {
        clearParticipants();
    }

    if (!mSfuConnection || !mSfuConnection->isOnline()
            || termCode == kSigDisconn)  // kSigDisconn is mutually exclusive with the BYE command
    {
        isDestroying()
            ? mRtc.immediateRemoveCall(this, mTempEndCallReason, termCode) // destroy call immediately
            : immediateCallDisconnect(termCode); // we don't need to send BYE command, just perform disconnection

        return;
    }

    // send BYE command as part of the protocol to inform SFU about the disconnection reason
    if (mSfuConnection->isSendingByeCommand())
    {
        RTCM_LOG_DEBUG("orderedCallDisconnect, already sending BYE command");
        return;
    }

    // we need to store termcode temporarily until confirm BYE command has been sent
    mTempTermCode = termCode;

    // once LWS confirms that BYE command has been sent (check processNextCommand) onSendByeCommand will be called
    mSfuConnection->sendBye(termCode);
}

void Call::clearResources(const TermCode& termCode)
{
    RTCM_LOG_DEBUG("clearResources, termcode (%u): %s", termCode, connectionTermCodeToString(termCode).c_str());
    disableStats();
    mSessions.clear();              // session dtor will notify apps through onDestroySession callback
<<<<<<< HEAD
    clearPendingPeers();
=======
>>>>>>> 0ae4cb80
    mModerators.clear();            // clear moderators list and ownModerator
    mVThumb.reset();
    mHiRes.reset();
    mAudio.reset();
    mReceiverTracks.clear();        // clear receiver tracks after free sessions and audio/video local tracks
    clearWrJoiningState();
    if (!isDisconnectionTermcode(termCode))
    {
        resetLocalAvFlags();        // reset local AvFlags: Audio | Video | OnHold => disabled
    }
}

void Call::mediaChannelDisconnect(bool releaseDevices)
{
    if (releaseDevices)
    {
        if (getLocalAvFlags().camera())
        {
            releaseVideoDevice();
        }

        for (const auto& session : mSessions)
        {
            session.second->disableAudioSlot();
        }
    }

    if (mRtcConn)
    {
        mRtcConn->Close();
        mRtcConn = nullptr;
    }
}

void Call::resetLocalAvFlags()
{
    mMyPeer->setAvFlags(karere::AvFlags::kEmpty);
}

void Call::setTempEndCallReason(uint8_t reason)
{
    mTempEndCallReason = reason;
}

void Call::setEndCallReason(uint8_t reason)
{
    mEndCallReason = reason;
}

std::string Call::endCallReasonToString(const EndCallReason &reason) const
{
    switch (reason)
    {
        case kEnded:            return "normal hangup of on-going call";
        case kRejected:         return "incoming call was rejected by callee";
        case kNoAnswer:         return "outgoing call didn't receive any answer from the callee";
        case kFailed:           return "on-going call failed";
        case kCancelled:        return "outgoing call was cancelled by caller before receiving any answer from the callee";
        case kEndedByMod:       return "ended by moderator";
        case kInvalidReason:    return "invalid endcall reason";
    }
    return "invalid endcall reason";
}

std::string Call::connectionTermCodeToString(const TermCode &termcode) const
{
    switch (termcode)
    {
        case kUserHangup:               return "normal user hangup";
        case kTooManyParticipants:      return "there are too many participants";
        case kLeavingRoom:              return "user has been removed from chatroom";
        case kCallEndedByModerator:     return "group or meeting call has been ended by moderator";
        case kApiEndCall:               return "API/chatd ended call";
        case kPeerJoinTimeout:          return "Nobody joined call";
        case kPushedToWaitingRoom:      return "Our client has been removed from the call and pushed back into the waiting room";
        case kKickedFromWaitingRoom:    return "User has been kicked from call regardless of whether is in the call or in the waiting room";
        case kTooManyUserClients:       return "Too many clients of same user connected";
        case kRtcDisconn:               return "SFU connection failed";
        case kSigDisconn:               return "socket error on the signalling connection";
        case kSfuShuttingDown:          return "SFU server is shutting down";
        case kChatDisconn:              return "chatd connection is broken";
        case kNoMediaPath:              return "webRTC connection failed, no UDP connectivity";
        case kErrSignaling:             return "signalling error";
        case kErrNoCall:                return "attempted to join non-existing call";
        case kErrAuth:                  return "authentication error";
        case kErrApiTimeout:            return "ping timeout between SFU and API";
        case kErrSdp:                   return "error generating or setting SDP description";
        case kErrorProtocolVersion:     return "SFU protocol version not supported";
        case kErrorCrypto:              return "Cryptographic error";
        case kErrClientGeneral:         return "Client general error";
        case kErrGeneral:               return "SFU general error";
        case kUnKnownTermCode:          return "unknown error";
        case kWaitingRoomAllowTimeout:  return "Timed out waiting to be allowed from waiting room into call";
        default:                        return "invalid connection termcode";
    }
}

bool Call::isUdpDisconnected() const
{
    if (!mega::isValidTimeStamp(getConnInitialTimeStamp()))
    {
        // peerconnection establishment starts as soon ANSWER is sent to the client
        // we never have reached kStateInProgress, as mInitialTs is set when we reach kStateInProgress (upon ANSWER command is received)
        RTCM_LOG_ERROR("onConnectionChange(kDisconnected) received but mInitialTs is not initialized");
        assert(false);
        return true;
    }

    return (mStats.mSamples.mT.empty() && (time(nullptr) - getConnInitialTimeStamp() > sfu::SfuConnection::kNoMediaPathTimeout));
}

bool Call::isTermCodeRetriable(const TermCode& termCode) const
{
    return termCode == kRtcDisconn || termCode == kSigDisconn;
}

bool Call::isDisconnectionTermcode(const TermCode& termCode) const
{
    return termCode & kFlagDisconn;
}

Cid_t Call::getOwnCid() const
{
    return mMyPeer->getCid();
}


void Call::setSessionModByUserId(uint64_t userid, bool isMod)
{
    for (const auto& session : mSessions)
    {
        if (session.second->getPeerid() == userid)
        {
            session.second->setModerator(isMod);
        }
    }
}

void Call::setOwnModerator(bool isModerator)
{
    if (mMyPeer->isModerator() == isModerator) { return; }
    mMyPeer->setModerator(isModerator);
    mCallHandler.onPermissionsChanged(*this);
}

bool Call::isValidConnectionTermcode(TermCode termCode) const
{
    return termCode >= kUserHangup && termCode <= kFlagMaxValid;
}

void Call::sendStats(const TermCode& termCode)
{
    if (mStats.isEmptyStats())
    {
        // avoid sending stats more than once upon disconnect
        RTCM_LOG_DEBUG("sendStats: stats are empty");
        return;
    }

    assert(isValidConnectionTermcode(termCode));
    mStats.mDuration = mega::isValidTimeStamp(getConnInitialTimeStamp()) // mInitialTs
                           ? static_cast<uint64_t>((time(nullptr) - getConnInitialTimeStamp()) * 1000)  // ms
                           : mega::mega_invalid_timestamp; // in case we have not joined SFU yet, send duration = 0
    mStats.mMaxPeers = mMaxPeers;
    mStats.mTermCode = static_cast<int32_t>(termCode);
    mMegaApi.sdk.sendChatStats(mStats.getJson().c_str());
    RTCM_LOG_DEBUG("Clear local SFU stats");
    mStats.clear();
}

EndCallReason Call::getEndCallReasonFromTermcode(const TermCode& termCode)
{
    if (termCode == kUserHangup)                    { return kEnded; }
    if (termCode == kTooManyParticipants)           { return kFailed; }
    if (termCode == kLeavingRoom)                   { return kEnded; }
    if (termCode == kCallEndedByModerator)          { return kEndedByMod; }
    if (termCode == kApiEndCall)                    { return kFailed; }
    if (termCode == kPeerJoinTimeout)               { return kFailed; }
    if (termCode == kKickedFromWaitingRoom)         { return kEnded; }
    if (termCode & kFlagDisconn)                    { return kFailed; }
    if (termCode & kFlagError)                      { return kFailed; }

    return kInvalidReason;
}

void Call::clearParticipants()
{
    for (auto &it : mParticipants)
    {
        mCallHandler.onRemovePeer(*this, it);
    }
    mParticipants.clear();
}

std::string Call::getKeyFromPeer(Cid_t cid, Keyid_t keyid)
{
    Session *session = getSession(cid);
    return session
            ? session->getPeer().getKey(keyid)
            : std::string();
}

std::vector<mega::byte> Call::generateEphemeralKeyIv(const std::vector<std::string>& peerIvs, const std::vector<std::string>& myIvs) const
{
    std::string salt;
    std::vector<std::string> v { peerIvs[kHiResTrack], peerIvs[kAudioTrack], myIvs[kHiResTrack], myIvs[kAudioTrack] };
    sort(v.begin(), v.end());
    std::for_each(v.begin(), v.end(), [&salt](std::string &s){ salt += s; });
    return sfu::Command::hexToByteArray(salt);
}

bool Call::hasCallKey()
{
    return !mCallKey.empty();
}

bool Call::handleAvCommand(Cid_t cid, unsigned av, uint32_t aMid)
{
    if (mState != kStateJoining && mState != kStateInProgress)
    {
        RTCM_LOG_WARNING("handleAvCommand: get unexpected state");
        assert(false); // theoretically, it should not happen. If so, it may worth to investigate
        return false;
    }

    if (getOwnCid() == cid)
    {
        RTCM_LOG_WARNING("handleAvCommand: Received our own AV flags");
        return false;
    }

    Session *session = getSession(cid);
    if (!session)
    {
        RTCM_LOG_WARNING("handleAvCommand: Received AV flags for unknown peer cid %u", cid);
        return false;
    }

    bool oldAudioFlag = session->getAvFlags().audio();

    // update session flags
    session->setAvFlags(karere::AvFlags(static_cast<uint8_t>(av)));

    if (aMid == sfu::TrackDescriptor::invalidMid)
    {
        if (oldAudioFlag != session->getAvFlags().audio() && session->getAvFlags().audio())
        {
            assert(false);
            RTCM_LOG_WARNING("handleAvCommand: invalid amid received for peer cid %u", cid);
            return false;
        }

        if (oldAudioFlag && !session->getAvFlags().audio())
        {
            removeSpeaker(cid);
        }
    }
    else
    {
        assert(session->getAvFlags().audio());
        sfu::TrackDescriptor trackDescriptor;
        trackDescriptor.mMid = aMid;
        trackDescriptor.mReuse = true;

        addSpeaker(cid, trackDescriptor);
    }

    return true;
}

bool Call::handleAnswerCommand(Cid_t cid, std::shared_ptr<sfu::Sdp> sdp, uint64_t callJoinOffset, std::vector<sfu::Peer>& peers,
                               const std::map<Cid_t, std::string>& keystrmap,
                               const std::map<Cid_t, sfu::TrackDescriptor>& vthumbs, const std::map<Cid_t, sfu::TrackDescriptor>& speakers)
{
    if (mState != kStateJoining)
    {
        RTCM_LOG_WARNING("handleAnswerCommand: get unexpected state change");
        return false;
    }

    if (!getMyEphemeralKeyPair())
    {
        RTCM_LOG_ERROR("Can't retrieve Ephemeral key for our own user, SFU protocol version: %u", static_cast<unsigned int>(sfu::MY_SFU_PROTOCOL_VERSION));
        return false;
    }

    // clear initial backoff as this connection attempt has succeeded
    mSfuConnection->clearInitialBackoff();

    // set my own client-id (cid)
    mMyPeer->setCid(cid);

    // update max peers seen in call
    mMaxPeers = static_cast<uint8_t> (peers.size() > mMaxPeers ? peers.size() : mMaxPeers);

    // set join offset
    setJoinOffset(static_cast<int64_t>(callJoinOffset));

    // this promise will be resolved when all ephemeral keys (for users with SFU > V0) have been verified and derived
    // in case of any of the keys can't be verified or derived, the peer will be added anyway.
    // the promise won't be resolved until all ephemeral keys have been processed (without taking account if the
    // verification or derivation fails)

    // we want to continue with call unless all ephemeral keys verification fails
    // for those peers without a valid derived ephemeral key, our client won't be able to encrypt/decrypt any media key sent or received by that client
    auto keyDerivationPms = std::make_shared<::promise::Promise<void>>();
    if (peers.empty())
    {
        keyDerivationPms->resolve();
    }

    auto keysVerified = std::make_shared<std::vector<bool>>();
    auto onKeyVerified = [max = peers.size(), keysVerified, keyDerivationPms](const bool verified) -> void
    {
        if (keyDerivationPms->done())
        {
            RTCM_LOG_WARNING("handleAnswerCommand: keyDerivationPms already resolved");
            assert(keyDerivationPms->succeeded());
            return;
        }

        if (!keysVerified)
        {
            RTCM_LOG_WARNING("handleAnswerCommand: invalid keysVerified at onKeyVerified");
            assert(false);
            return;
        }

        if (!keyDerivationPms)
        {
            RTCM_LOG_WARNING("handleAnswerCommand: invalid keyDerivationPms at onKeyVerified");
            assert(false);
            return;
        }

        keysVerified->emplace_back(verified);
        if (keysVerified->size() == max)
        {
            keyDerivationPms->resolve();
        }
    };

    auto addPeerWithEphemKey = [this, onKeyVerified](sfu::Peer& peer, const bool keyVerified, const std::string& ephemeralPubKeyDerived) -> void
    {
        addPeer(peer, ephemeralPubKeyDerived);
        onKeyVerified(keyVerified);
    };

    for (sfu::Peer& peer : peers) // does not include own cid
    {
        const auto& it = keystrmap.find(peer.getCid());
        const auto& keyStr = it != keystrmap.end() ? it->second : std::string();
        if (!addPendingPeer(peer.getCid()))
        {
            RTCM_LOG_WARNING("handleAnswerCommand: duplicated peer at mPeersVerification, with cid: %d ", cid);
            assert(false);
            continue;
        }

        // check if peerid is included in mods list received upon HELLO
        peer.setModerator(mModerators.find(peer.getPeerid()) != mModerators.end());
        if (sfu::isInitialSfuVersion(peer.getPeerSfuVersion())) // there's no ephemeral key, just add peer
        {
            addPeerWithEphemKey(peer, true, std::string());
        }
        else if (sfu::isCurrentSfuVersion(peer.getPeerSfuVersion())) // verify ephemeral key signature, derive it, and then add the peer
        {
            if (keyStr.empty())
            {
                RTCM_LOG_ERROR("Empty Ephemeral key for user: %s, cid: %u, SFU protocol version: %u",
                               peer.getPeerid().toString().c_str(), peer.getCid(),
                               static_cast<std::underlying_type<sfu::SfuProtocol>::type>(peer.getPeerSfuVersion()));
                addPeerWithEphemKey(peer, false, std::string());
                continue;
            }

            try
            {
                auto wptr = weakHandle();
                auto parsedkey = splitPubKey(keyStr);
                std::shared_ptr<sfu::Peer> auxPeer(new sfu::Peer(peer));
                verifySignature(peer.getCid(), peer.getPeerid(), parsedkey.first, parsedkey.second)
                .then([wptr, auxPeer, addPeerWithEphemKey, parsedkey, this](bool verified)
                {
                    wptr.throwIfDeleted();
                    const mega::ECDH* ephkeypair = getMyEphemeralKeyPair();
                    if (!ephkeypair)
                    {
                        RTCM_LOG_ERROR("Can't retrieve Ephemeral key for our own user, SFU protocol version: %u", static_cast<unsigned int>(sfu::MY_SFU_PROTOCOL_VERSION));
                        addPeerWithEphemKey(*auxPeer, false, std::string());
                        return;
                    }

                    if (!verified)
                    {
                        RTCM_LOG_ERROR("Can't verify signature for user: %s", auxPeer->getPeerid().toString().c_str());
                        addPeerWithEphemKey(*auxPeer, false, std::string());
                        return;
                    }

                    // once peer public ephemeral key has been verified, derive it with our private ephemeral key
                    std::string out;
                    const std::string pubkeyBin = mega::Base64::atob(parsedkey.first);
                    std::vector<::mega::byte> saltBin = generateEphemeralKeyIv(auxPeer->getIvs(), mMyPeer->getIvs());
                    bool derived = ephkeypair->deriveSharedKeyWithSalt(reinterpret_cast<const unsigned char *>(pubkeyBin.data()), saltBin.data(), saltBin.size(), out);
                    if (!derived)
                    {
                        RTCM_LOG_ERROR("Can't derive ephemeral key for peer Cid: %u PeerId: %s",
                                       auxPeer->getCid(), auxPeer->getPeerid().toString().c_str());

                        out.clear();
                    }

                    addPeerWithEphemKey(*auxPeer, derived, out);
                })
                .fail([this, auxPeer, addPeerWithEphemKey](const ::promise::Error&)
                {
                    RTCM_LOG_ERROR("Error verifying ephemeral key signature for for user: %s, cid: %u", auxPeer->getPeerid().toString().c_str(), auxPeer->getCid());
                    addPeerWithEphemKey(*auxPeer, false, std::string());
                });
            }
            catch(std::runtime_error& e)
            {
                RTCM_LOG_ERROR("Error verifying ephemeral key signature: %s", e.what());
                return false; // wprt doesn't exists
            }
        }
        else
        {
            assert(false);
            RTCM_LOG_ERROR("handleAnswerCommand: unknown SFU protocol version [%u] for user: %s, cid: %u",
                           static_cast<std::underlying_type<sfu::SfuProtocol>::type>(peer.getPeerSfuVersion()),
                           peer.getPeerid().toString().c_str(), peer.getCid());
            addPeerWithEphemKey(peer, false, std::string());
        }
    }

    // wait until all peers ephemeral keys have been verified and derived
    auto auxwptr = weakHandle();
    keyDerivationPms
    ->then([auxwptr, vthumbs, speakers, sdp, keysVerified, this]
    {
        if (auxwptr.deleted())
        {
            return;
        }

        if (!keysVerified)
        {
            RTCM_LOG_WARNING("handleAnswerCommand: invalid keysVerified at keyDerivationPms resolved");
            assert(false);
            return;
        }

        bool anyVerified = std::any_of(keysVerified->begin(), keysVerified->end(), [](const auto& kv) { return kv; });
        if (!keysVerified->empty() && !anyVerified)
        {
            orderedCallDisconnect(TermCode::kErrorCrypto, "Can't verify any of the ephemeral keys on any peer received in ANSWER command");
            return;
        }

        generateAndSendNewMediakey(true);
        std::string sdpUncompress = sdp->unCompress();
        webrtc::SdpParseError error;
        std::unique_ptr<webrtc::SessionDescriptionInterface> sdpInterface(webrtc::CreateSessionDescription("answer", sdpUncompress, &error));
        if (!sdpInterface)
        {
            orderedCallDisconnect(TermCode::kErrSdp, "Error parsing peer SDP answer: line= " + error.line +"  \nError: " + error.description);
            return;
        }

        assert(mRtcConn);
        auto wptr = weakHandle();
        mRtcConn.setRemoteDescription(std::move(sdpInterface))
        .then([wptr, this, vthumbs, speakers]()
        {
            if (wptr.deleted())
            {
                return;
            }

            if (mState != kStateJoining)
            {
                RTCM_LOG_WARNING("handleAnswerCommand: get unexpect state change at setRemoteDescription");
                return;
            }

            // prepare parameters for low resolution video
            double scale = static_cast<double>(RtcConstant::kHiResWidth) / static_cast<double>(RtcConstant::kVthumbWidth);
            webrtc::RtpParameters parameters = mVThumb->getTransceiver()->sender()->GetParameters();
            if (!parameters.encodings.size())
            {
                orderedCallDisconnect(TermCode::kErrClientGeneral, "Error getting encodings parameters");
                assert(false);
                return;
            }

            parameters.encodings[0].scale_resolution_down_by = scale;
            parameters.encodings[0].max_bitrate_bps = kmax_bitrate_kbps;   // 100 Kbps
            mVThumb->getTransceiver()->sender()->SetParameters(parameters).ok();
            handleIncomingVideo(vthumbs, kLowRes);

            for (const auto& speak : speakers)  // current speakers in the call
            {
                Cid_t cid = speak.first;
                const sfu::TrackDescriptor& speakerDecriptor = speak.second;
                addSpeaker(cid, speakerDecriptor);
            }

            setState(CallState::kStateInProgress);
            enableStats();
        })
        .fail([wptr, this](const ::promise::Error& err)
        {
            if (wptr.deleted()) return;

            std::string msg = "Error setting SDP answer: " + err.msg();
            orderedCallDisconnect(TermCode::kErrSdp, msg);
        });
    });

    return true;
}

bool Call::handleKeyCommand(const Keyid_t& keyid, const Cid_t& cid, const std::string& key)
{
    if (mState != kStateInProgress && mState != kStateJoining)
    {
        RTCM_LOG_WARNING("handleKeyCommand: get unexpected state");
        assert(false); // theoretically, it should not happen. If so, it may worth to investigate
        return false;
    }

    Session* session = getSession(cid);
    if (!session)
    {
        RTCM_LOG_WARNING("handleKeyCommand: session not found for Cid: %u", cid);
        return false;
    }

    const sfu::Peer& peer = session->getPeer();
    auto wptr = weakHandle();

    if (sfu::isInitialSfuVersion(peer.getPeerSfuVersion()))
    {
        mSfuClient.getRtcCryptoMeetings()->getCU25519PublicKey(peer.getPeerid())
        .then([wptr, keyid, cid, key, this](Buffer*) -> void
        {
            if (wptr.deleted())
            {
                return;
            }

            Session* session = getSession(cid);
            if (!session)
            {
                RTCM_LOG_WARNING("handleKeyCommand: session not found for Cid: %u", cid);
                return;
            }

            // decrypt received key
            std::string binaryKey = mega::Base64::atob(key);
            strongvelope::SendKey encryptedKey;
            mSfuClient.getRtcCryptoMeetings()->strToKey(binaryKey, encryptedKey);

            strongvelope::SendKey plainKey;
            mSfuClient.getRtcCryptoMeetings()->decryptKeyFrom(session->getPeer().getPeerid(), encryptedKey, plainKey);

            // in case of a call in a public chatroom, XORs received key with the call key for additional authentication
            if (hasCallKey())
            {
                strongvelope::SendKey callKey;
                mSfuClient.getRtcCryptoMeetings()->strToKey(mCallKey, callKey);
                mSfuClient.getRtcCryptoMeetings()->xorWithCallKey(callKey, plainKey);
            }

            // add new key to peer key map
            std::string newKey = mSfuClient.getRtcCryptoMeetings()->keyToStr(plainKey);
            session->addKey(keyid, newKey);
        });
    }
    else if (sfu::isCurrentSfuVersion(peer.getPeerSfuVersion()))
    {
        auto pms = peer.getEphemeralPubKeyPms();
        pms.then([wptr, cid, key, keyid, this]() -> void
        {
            if (wptr.deleted())
            {
                return;
            }

            Session* session = getSession(cid);
            if (!session)
            {
                RTCM_LOG_WARNING("handleKeyCommand: session not found for Cid: %u", cid);
                return;
            }

            const sfu::Peer& auxPeer = session->getPeer();
            auto&& ephemeralPubKey = auxPeer.getEphemeralPubKeyDerived();
            if (ephemeralPubKey.empty())
            {
                RTCM_LOG_WARNING("Invalid ephemeral key for peer: %s cid %u", auxPeer.getPeerid().toString().c_str(), cid);
                assert(false);
                return;
            }

            std::string result;
            std::string recvKeyBin = mega::Base64::atob(key);
            if (!mSymCipher.cbc_decrypt_with_key(recvKeyBin, result, reinterpret_cast<const unsigned char*>(ephemeralPubKey.data())
                                                 , ephemeralPubKey.size(), nullptr))
            {
                std::string err = "Failed cbc_decrypt received key. Cid: "
                        + std::to_string(auxPeer.getCid())
                        + "PeerId: " + auxPeer.getPeerid().toString()
                        + "KeyId: " + std::to_string(keyid);

                mRtc.onMediaKeyDecryptionFailed(err);
                RTCM_LOG_WARNING("%s", err.c_str());
                return;
            }

            // in case of a call in a public chatroom, XORs received key with the call key for additional authentication
            if (hasCallKey())
            {
                mSfuClient.getRtcCryptoMeetings()->xorWithCallKey(reinterpret_cast<::mega::byte*>(mCallKey.data()), reinterpret_cast<::mega::byte*>(result.data()));
            }

            if (result.size() != kMediaKeyLen)
            {
                mRtc.onMediaKeyDecryptionFailed("Unexpected decrypted key size");
                RTCM_LOG_ERROR("Unexpected decrypted key size expected size: %u decrypted size: %d", kMediaKeyLen, static_cast<int>(result.size()));
                return;
            }
            session->addKey(keyid, result);
        });
        pms.fail([peerId = peer.getPeerid(), peerCid = peer.getCid()](const ::promise::Error&)
        {
            RTCM_LOG_DEBUG("Can't get ephemeral public key for peer: %s cid: %u", karere::Id(peerId).toString().c_str(),peerCid);
        });
    }
    else
    {
        RTCM_LOG_ERROR("handleKeyCommand: unknown SFU protocol version [%u] for user: %s, cid: %u",
                       static_cast<std::underlying_type<sfu::SfuProtocol>::type>(peer.getPeerSfuVersion()),
                       peer.getPeerid().toString().c_str(), peer.getCid());
        return false;
    }

    return true;
}

bool Call::handleVThumbsCommand(const std::map<Cid_t, sfu::TrackDescriptor> &videoTrackDescriptors)
{
    if (mState != kStateInProgress && mState != kStateJoining)
    {
        RTCM_LOG_WARNING("handleVThumbsCommand: get unexpected state");
        assert(false); // theoretically, it should not happen. If so, it may worth to investigate
        return false;
    }

    handleIncomingVideo(videoTrackDescriptors, kLowRes);
    return true;
}

bool Call::handleVThumbsStartCommand()
{
    if (mState != kStateInProgress && mState != kStateJoining)
    {
        RTCM_LOG_WARNING("handleVThumbsStartCommand: get unexpected state");
        assert(false); // theoretically, it should not happen. If so, it may worth to investigate
        return false;
    }

    mVThumbActive = true;
    updateVideoTracks();
    return true;
}

bool Call::handleVThumbsStopCommand()
{
    if (mState != kStateInProgress && mState != kStateJoining)
    {
        RTCM_LOG_WARNING("handleVThumbsStopCommand: get unexpected state");
        assert(false); // theoretically, it should not happen. If so, it may worth to investigate
        return false;
    }

    mVThumbActive = false;
    updateVideoTracks();
    return true;
}

bool Call::handleHiResCommand(const std::map<Cid_t, sfu::TrackDescriptor>& videoTrackDescriptors)
{
    if (mState != kStateInProgress && mState != kStateJoining)
    {
        RTCM_LOG_WARNING("handleHiResCommand: get unexpected state");
        assert(false); // theoretically, it should not happen. If so, it may worth to investigate
        return false;
    }

    handleIncomingVideo(videoTrackDescriptors, kHiRes);
    return true;
}

bool Call::handleHiResStartCommand()
{
    if (mState != kStateInProgress && mState != kStateJoining)
    {
        RTCM_LOG_WARNING("handleHiResStartCommand: get unexpected state");
        assert(false); // theoretically, it should not happen. If so, it may worth to investigate
        return false;
    }

    mHiResActive = true;
    updateVideoTracks();
    return true;
}

bool Call::handleHiResStopCommand()
{
    if (mState != kStateInProgress && mState != kStateJoining)
    {
        RTCM_LOG_WARNING("handleHiResStopCommand: get unexpected state");
        assert(false); // theoretically, it should not happen. If so, it may worth to investigate
        return false;
    }

    mHiResActive = false;
    updateVideoTracks();
    return true;
}

bool Call::handleSpeakReqsCommand(const std::vector<Cid_t> &speakRequests)
{
    if (mState != kStateInProgress && mState != kStateJoining)
    {
        RTCM_LOG_WARNING("handleSpeakReqsCommand: get unexpected state");
        assert(false); // theoretically, it should not happen. If so, it may worth to investigate
        return false;
    }

    for (Cid_t cid : speakRequests)
    {
        if (cid != getOwnCid())
        {
            Session *session = getSession(cid);
            assert(session);
            if (!session)
            {
                RTCM_LOG_ERROR("handleSpeakReqsCommand: Received speakRequest for unknown peer cid %u", cid);
                continue;
            }
            session->setSpeakRequested(true);
        }
    }

    return true;
}

bool Call::handleSpeakReqDelCommand(Cid_t cid)
{
    if (mState != kStateInProgress && mState != kStateJoining)
    {
        RTCM_LOG_WARNING("handleSpeakReqDelCommand: get unexpected state");
        assert(false); // theoretically, it should not happen. If so, it may worth to investigate
        return false;
    }

    if (getOwnCid() != cid) // remote peer
    {
        Session *session = getSession(cid);
        assert(session);
        if (!session)
        {
            RTCM_LOG_ERROR("handleSpeakReqDelCommand: Received delSpeakRequest for unknown peer cid %u", cid);
            return false;
        }
        session->setSpeakRequested(false);
    }
    else if (mSpeakerState == SpeakerState::kPending)
    {
        // only update audio tracks if mSpeakerState is pending to be accepted
        mSpeakerState = SpeakerState::kNoSpeaker;
        updateAudioTracks();
    }
    else    // own cid, but SpeakerState is not kPending
    {
        RTCM_LOG_ERROR("handleSpeakReqDelCommand: Received delSpeakRequest for own cid %u without a pending requests", cid);
        assert(false);
        return false;
    }

    return true;
}

bool Call::handleSpeakOnCommand(Cid_t cid)
{
    if (mState != kStateInProgress && mState != kStateJoining)
    {
        RTCM_LOG_WARNING("handleSpeakOnCommand: get unexpected state");
        assert(false); // theoretically, it should not happen. If so, it may worth to investigate
        return false;
    }

    if (!cid && mSpeakerState == SpeakerState::kPending)
    {
        mSpeakerState = SpeakerState::kActive;
        updateAudioTracks();
    }
    else if (!cid)    // own cid, but SpeakerState is not kPending
    {
        RTCM_LOG_ERROR("handleSpeakOnCommand: Received speak on for own cid %u without a pending requests", cid);
        assert(false);
        return false;
    }

    return true;
}

bool Call::handleSpeakOffCommand(Cid_t cid)
{
    if (mState != kStateInProgress && mState != kStateJoining)
    {
        RTCM_LOG_WARNING("handleSpeakOffCommand: get unexpected state");
        assert(false); // theoretically, it should not happen. If so, it may worth to investigate
        return false;
    }

    if (cid)
    {
        assert(cid != getOwnCid());
        removeSpeaker(cid);
    }
    else if (mSpeakerState == SpeakerState::kActive)
    {
        // SPEAK_OFF received from SFU requires to mute our client (audio flag is already unset from the SFU's viewpoint)
        mSpeakerState = SpeakerState::kNoSpeaker;
        muteMyClientFromSfu();
    }
    else // SPEAK_OFF received own cid, but SpeakerState is not kActive
    {
        RTCM_LOG_ERROR("handleSpeakOffCommand: Received speak off for own cid %u without being active", cid);
        assert(false);
        return false;
    }

    return true;
}


bool Call::handlePeerJoin(Cid_t cid, uint64_t userid, sfu::SfuProtocol sfuProtoVersion, int av, std::string& keyStr, std::vector<std::string>& ivs)
{
    auto addPeerWithEphemKey = [this](sfu::Peer& peer, const std::string& ephemeralPubKeyDerived) -> void
    {
        addPeer(peer, ephemeralPubKeyDerived);
        // update max peers seen in call
        mMaxPeers = std::max(mMaxPeers, static_cast<uint8_t>(mSessions.size()));
        generateAndSendNewMediakey();

        if (mIsReconnectingToChatd && mParticipants.find(peer.getPeerid()) == mParticipants.end())
        {
            // if we are disconnected from chatd, but still connected to SFU and participating in a call
            // we need to update participants list with SFU information
            addParticipant(peer.getPeerid());
        }
    };

    if (mState != kStateInProgress && mState != kStateJoining)
    {
        RTCM_LOG_WARNING("handlePeerJoin: get unexpected state");
        assert(false); // theoretically, it should not happen. If so, it may worth to investigate
        return false;
    }

    const mega::ECDH* ephkeypair = getMyEphemeralKeyPair();
    if (!ephkeypair)
    {
        RTCM_LOG_ERROR("Can't retrieve Ephemeral key for our own user, SFU protocol version: %u", static_cast<unsigned int>(sfu::MY_SFU_PROTOCOL_VERSION));
        orderedCallDisconnect(TermCode::kErrorCrypto, "Can't retrieve Ephemeral key for our own user");
        return false;
    }

    if (!addPendingPeer(cid))
    {
        RTCM_LOG_WARNING("handlePeerJoin: duplicated peer at mPeersVerification, with cid: %d ", cid);
        assert(false);
        return false;
    }

    std::shared_ptr<sfu::Peer> peer(new sfu::Peer(userid, sfuProtoVersion, static_cast<unsigned>(av), &ivs, cid, (mModerators.find(userid) != mModerators.end())));
    if (sfu::isInitialSfuVersion(sfuProtoVersion))
    {
        addPeerWithEphemKey(*peer, std::string());
    }
    else if (sfu::isCurrentSfuVersion(sfuProtoVersion))
    {
        if (keyStr.empty())
        {
            RTCM_LOG_ERROR("handlePeerJoin: ephemeral key not received");
            assert(false);
            addPeerWithEphemKey(*peer, std::string());
            return false;
        }

        auto parsedkey = splitPubKey(keyStr);
        verifySignature(cid, userid, parsedkey.first, parsedkey.second)
        .then([userid, parsedkey, peer, ephkeypair, addPeerWithEphemKey, this](bool verified)
        {
            if (!verified)
            {
                RTCM_LOG_WARNING("Can't verify signature for user: %s", karere::Id(userid).toString().c_str());
                assert(false);
                addPeerWithEphemKey(*peer, std::string());
                return;
            }

            // derive peer public ephemeral key with our private ephemeral key
            std::string out;
            const std::string pubkeyBin = mega::Base64::atob(parsedkey.first);
            std::vector<::mega::byte> saltBin = generateEphemeralKeyIv(peer->getIvs(), mMyPeer->getIvs());
            bool derived = ephkeypair->deriveSharedKeyWithSalt(reinterpret_cast<const unsigned char *>(pubkeyBin.data()), saltBin.data(), saltBin.size(), out);
            if (!derived)
            {
                RTCM_LOG_WARNING("Can't derive ephemeral key for peer Cid: %u PeerId: %s",
                               peer->getCid(), peer->getPeerid().toString().c_str());

                out.clear();
            }
            addPeerWithEphemKey(*peer, out);
        })
        .fail([this, userid, peer, addPeerWithEphemKey](const ::promise::Error&)
        {
            RTCM_LOG_ERROR("Can't retrieve public ED25519 attr for user %s", karere::Id(userid).toString().c_str());
            addPeerWithEphemKey(*peer, std::string());
        });
    }
    else
    {
        RTCM_LOG_ERROR("handlePeerJoin: unknown SFU protocol version [%u] for user: %s, cid: %u",
                       static_cast<std::underlying_type<sfu::SfuProtocol>::type>(peer->getPeerSfuVersion()),
                       peer->getPeerid().toString().c_str(), peer->getCid());
        assert(false);
        addPeerWithEphemKey(*peer, std::string());
        return false;
    }
    return true;
}

bool Call::handlePeerLeft(Cid_t cid, unsigned termcode)
{
    if (mState != kStateInProgress && mState != kStateJoining)
    {
        RTCM_LOG_WARNING("handlePeerLeft: get unexpected state");
        assert(false); // theoretically, it should not happen. If so, it may worth to investigate
        return false;
    }

    if (isPeerPendingToAdd(cid))
    {
        RTCM_LOG_WARNING("handlePeerLeft: peer with cid: %d, is still pending to verify it's ephemeral key");
    }

    // reject peer promise (if still undone) and remove from map; finally check
    // if was added to sessions map, and perform required operations with that session
    removePendingPeer(cid);
    auto it = mSessions.find(cid);
    if (it == mSessions.end())
    {
        RTCM_LOG_WARNING("handlePeerLeft: cid: %d not found in sessions map", cid);
        return false;
    }

    if (mIsReconnectingToChatd && mParticipants.find(it->second->getPeerid()) != mParticipants.end()
                && getSessionsCidsByUserHandle(it->second->getPeerid()).size() == 1)
    {
        // Check that received peer left is not participating in meeting with more than one client

        // if we are disconnected from chatd but still connected to SFU, and participating in a call
        // we need to update participants list with SFU information
        mParticipants.erase(it->second->getPeerid());
        mCallHandler.onRemovePeer(*this, it->second->getPeerid());
    }

    // set session termcode before destroying it (in order to app can be notified through OnChatSessionUpdate)
    TermCode peerLeftTermCode = static_cast<TermCode>(termcode);
    assert(isValidConnectionTermcode(peerLeftTermCode));
    it->second->setTermcode(peerLeftTermCode);
    mSessions.erase(cid);

    if (!mIsGroup && !isTermCodeRetriable(peerLeftTermCode))
    {
        RTCM_LOG_DEBUG("handlePeerLeft. Hangup 1on1 call, upon reception of PEERLEFT with non recoverable termcode: %s", connectionTermCodeToString(peerLeftTermCode).c_str());
        hangup(); // TermCode::kUserHangup
    }
    return true;
}

bool Call::handleBye(const unsigned termCode, const bool wr, const std::string& errMsg)
{
    RTCM_LOG_WARNING("handleBye - termCode: %d, reason: %s", termCode, errMsg.c_str());
    TermCode auxTermCode = static_cast<TermCode> (termCode);
    if (!isValidConnectionTermcode(auxTermCode))
    {
        RTCM_LOG_ERROR("Invalid termCode [%u] received at BYE command", termCode);
        return false;
    }

    if (wr) // we have been moved into a waiting room
    {
        assert (auxTermCode == kPushedToWaitingRoom);
        if (!isValidWrJoiningState())
        {
            RTCM_LOG_ERROR("handleBye: wr received but our current WrJoiningState is not valid");
            assert(false);
            return false;
        }
        pushIntoWr(auxTermCode);
    }
    else
    {
        if (auxTermCode == kKickedFromWaitingRoom           // => we have been kicked from call
            || auxTermCode == kWaitingRoomAllowTimeout)     // => timed out waiting to be allowed from waiting room into call
        {
            auto wptr = weakHandle();
            karere::marshallCall([wptr, auxTermCode, this]()
            {
                // need to marshall this, otherwise there could be memory issues when we remove Sfuconnection
                if (wptr.deleted())
                {
                    return;
                }

                RTCM_LOG_DEBUG("handleBye: immediate call disconnect due to BYE [%u] command received from SFU (kKickedFromWaitingRoom)", auxTermCode);
                immediateCallDisconnect(auxTermCode); // we don't need to send BYE command, just perform disconnection
            }, mRtc.getAppCtx());
        }
        else
        {
            EndCallReason reason = getEndCallReasonFromTermcode(auxTermCode);
            if (reason == kInvalidReason)
            {
                RTCM_LOG_ERROR("Invalid end call reason for termcode [%u]", termCode);
                assert(false); // we don't need to fail, just log a msg and assert => check getEndCallReasonFromTermcode
            }

            auto wptr = weakHandle();
            karere::marshallCall([wptr, auxTermCode, reason, this]()
            {
                RTCM_LOG_DEBUG("Immediate removing call due to BYE [%u] command received from SFU", auxTermCode);
                setDestroying(true); // we need to set destroying true to avoid notifying (kStateClientNoParticipating) when sfuDisconnect is called, and we are going to finally remove call
                mRtc.immediateRemoveCall(this, reason, auxTermCode);
            }, mRtc.getAppCtx());
        }
    }
    return true;
}

bool Call::handleModAdd(uint64_t userid)
{
    if (userid == mMyPeer->getPeerid())
    {
        setOwnModerator(true);
    }

    // update moderator privilege for all sessions that mached with received userid
    setSessionModByUserId(userid, true);

    if (!mModerators.emplace(userid).second)
    {
        RTCM_LOG_WARNING("MOD_ADD: user[%s] already added in moderators list", karere::Id(userid).toString().c_str());
        return false;
    }

    RTCM_LOG_DEBUG("MOD_ADD: user[%s] added in moderators list", karere::Id(userid).toString().c_str());
    return true;
}

bool Call::handleModDel(uint64_t userid)
{
    if (userid == mMyPeer->getPeerid())
    {
        setOwnModerator(false);
    }

    // update moderator privilege for all sessions that mached with received userid
    setSessionModByUserId(userid, false);

    if (!mModerators.erase(userid))
    {
        RTCM_LOG_WARNING("MOD_DEL: user[%s] not found in moderators list", karere::Id(userid).toString().c_str());
        return false;
    }

    RTCM_LOG_DEBUG("MOD_DEL: user[%s] removed from moderators list", karere::Id(userid).toString().c_str());
    return true;
}

bool Call::handleHello(const Cid_t cid, const unsigned int nAudioTracks,
                                   const std::set<karere::Id>& mods, const bool wr, const bool allowed,
                                   const std::map<karere::Id, bool>& wrUsers)
{
    // mNumInputAudioTracks & mNumInputAudioTracks are used at createTransceivers after receiving HELLO command
    const auto numInputVideoTracks = mRtc.getNumInputVideoTracks();
    if (!isValidInputVideoTracksLimit(numInputVideoTracks))
    {
        RTCM_LOG_ERROR("Invalid number of simultaneus video tracks: %d", numInputVideoTracks);
        return false;
    }
    mNumInputVideoTracks = numInputVideoTracks; // Set the maximum number of simultaneous video tracks the call supports

    // Set the maximum number of simultaneous audio tracks the call supports. If no received nAudioTracks or nVideoTracks set as max default
    mNumInputAudioTracks = nAudioTracks ? nAudioTracks : static_cast<uint32_t>(RtcConstant::kMaxCallAudioSenders);

    // copy moderator list, and check if our own user is moderator
    setOwnModerator(mods.find(mMyPeer->getPeerid()) != mods.end());
    mModerators = mods;

    // set my own client-id (cid)
    mMyPeer->setCid(cid);
    mSfuConnection->setMyCid(cid);

    // set flag to check if wr is enabled or not for this call
    setWrFlag(wr);

    if (!wr) // if waiting room is disabled => send JOIN command to SFU
    {
        joinSfu();
    }
    else
    {
        // set kInWaitingRoom state, even if we are allowed to JOIN. Just if we are not allowed,
        // we must wait in waiting room until a moderator allow to access, otherwise we can continue with JOIN
        assert(allowed || !isOwnPrivModerator());
        setState(CallState::kInWaitingRoom);
        setWrJoiningState(allowed ? WrState::WR_ALLOWED : WrState::WR_NOT_ALLOWED);
        if (allowed)
        {
            joinSfu();
        }

        return dumpWrUsers(wrUsers, true/*clearCurrent*/);
    }
    return true;
}

bool Call::handleWrDump(const std::map<karere::Id, bool>& users)
{
    if (!checkWrCommandReqs("WR_DUMP", true /*mustBeModerator*/))
    {
        return false;
    }
    return dumpWrUsers(users, true/*clearCurrent*/);
}

bool Call::handleWrEnter(const std::map<karere::Id, bool>& users)
{
    if (!checkWrCommandReqs("WR_ENTER", true /*mustBeModerator*/))
    {
        return false;
    }

    assert(!users.empty());
    if (!addWrUsers(users, false/*clearCurrent*/))
    {
        return false;
    }

    std::unique_ptr<mega::MegaHandleList> uhl(mega::MegaHandleList::createInstance());
    std::for_each(users.begin(), users.end(), [&uhl](const auto &u) { uhl->addMegaHandle(u.first.val); });
    mCallHandler.onWrUsersEntered(*this, uhl.get());
    return true;
}

bool Call::handleWrLeave(const karere::Id& user)
{
    if (!checkWrCommandReqs("WR_LEAVE", true /*mustBeModerator*/))
    {
        return false;
    }

    if (!user.isValid())
    {
        RTCM_LOG_ERROR("WR_LEAVE : invalid user received");
        assert(false);
        return false;
    }

    if (!mWaitingRoom)
    {
        RTCM_LOG_WARNING("WR_LEAVE : mWaitingRoom is null");
        assert(false);
        mWaitingRoom.reset(new KarereWaitingRoom()); // instanciate in case it doesn't exists
        return false;
    }

    if (!mWaitingRoom->removeUser(user.val))
    {
        RTCM_LOG_WARNING("WR_LEAVE : user not found in waiting room: %s", user.toString().c_str());
        return false;
    }

    std::unique_ptr<mega::MegaHandleList> uhl(mega::MegaHandleList::createInstance());
    uhl->addMegaHandle(user.val);
    mCallHandler.onWrUsersLeave(*this, uhl.get());
    return true;
}

bool Call::handleWrAllow(const Cid_t& cid, const std::set<karere::Id>& mods)
{
    if (!checkWrCommandReqs("WR_ALLOW", false /*mustBeModerator*/))
    {
        return false;
    }

    if (cid == K_INVALID_CID)
    {
        RTCM_LOG_ERROR("WR_ALLOW: Invalid cid received: %d", cid);
        assert(false);
    }

    if (mState != CallState::kInWaitingRoom) { return false; }
    mMyPeer->setCid(cid); // update Cid for own client from SFU
    mModerators = mods;
    setWrJoiningState(WrState::WR_ALLOWED);
    RTCM_LOG_DEBUG("handleWrAllow: we have been allowed to join call, so we need to send JOIN command to SFU");
    joinSfu(); // send JOIN command to SFU
    mCallHandler.onWrAllow(*this);
    return true;
}

bool Call::handleWrDeny(const std::set<karere::Id>& mods)
{
    if (!checkWrCommandReqs("WR_DENY", false /*mustBeModerator*/))
    {
        return false;
    }

    if (mState != CallState::kInWaitingRoom)
    {
        return false;
    }

    mModerators = mods;
    setWrJoiningState(WrState::WR_NOT_ALLOWED);
    mCallHandler.onWrDeny(*this);
    return true;
}

bool Call::handleWrUsersAllow(const std::set<karere::Id>& users)
{
    return manageAllowedDeniedWrUSers(users, true /*allow*/, "WR_USERS_ALLOW");
}

bool Call::handleWrUsersDeny(const std::set<karere::Id>& users)
{
    return manageAllowedDeniedWrUSers(users, false /*allow*/, "WR_USERS_DENY");
}

void Call::onSfuDisconnected()
{
    if (isDestroying()) // we was trying to destroy call but we have received a sfu socket close (before processing BYE command)
    {
        if (!mSfuConnection->isSendingByeCommand())
        {
            // if we called orderedDisconnectAndCallRemove (call state not between kStateConnecting and kStateInProgress) immediateRemoveCall would have been called, and call wouldn't exists at this point
            RTCM_LOG_ERROR("onSfuDisconnected: call is being destroyed but we are not sending BYE command, current call shouldn't exist at this point");
            assert(mSfuConnection->isSendingByeCommand()); // in prod fallback to mediaChannelDisconnect and clearResources
        }
        else
        {
            auto wptr = weakHandle();
            karere::marshallCall([wptr, this]()
            {
                if (wptr.deleted())
                {
                    return;
                }
                /* if we called orderedDisconnectAndCallRemove (call state between kStateConnecting and kStateInProgress),
                 * but socket has been closed before BYE command is delivered, we need to remove call */
                mRtc.immediateRemoveCall(this, mTempEndCallReason, kSigDisconn);
            }, mRtc.getAppCtx());
            return;
        }
    }

    // Not necessary to call to orderedCallDisconnect, as we are not connected to SFU
    // disconnect from media channel and clear resources
    mediaChannelDisconnect();
    clearResources(kRtcDisconn);
    setState(CallState::kStateConnecting);
}

void Call::immediateCallDisconnect(const TermCode& termCode)
{
    bool hadParticipants = !mSessions.empty();
    mediaChannelDisconnect(true /*releaseDevices*/);
    clearResources(termCode);
    sfuDisconnect(termCode, hadParticipants);
}

void Call::sfuDisconnect(const TermCode& termCode, bool hadParticipants)
{
    if (isTermCodeRetriable(termCode))
    {
        // if termcode is retriable, a reconnection attempt should be started automatically, so we can't destroy mSfuConnection
        RTCM_LOG_DEBUG("sfuDisconnect: can't disconnect from SFU as termcode is retriable %s", connectionTermCodeToString(termCode).c_str());
        return;
    }

    if (mState > CallState::kStateInProgress)
    {
        RTCM_LOG_DEBUG("sfuDisconnect, current call state is %s", mState == CallState::kStateDestroyed ? "kStateDestroyed": "kStateTerminatingUserParticipation");
        assert(!mSfuConnection);
        return;
    }

    RTCM_LOG_DEBUG("callDisconnect, termcode (%u): %s", termCode, connectionTermCodeToString(termCode).c_str());
    mTermCode = termCode; // termcode is only valid at state kStateTerminatingUserParticipation
    setState(CallState::kStateTerminatingUserParticipation);

    // skip kStateClientNoParticipating notification if:
    bool skipClientNoParticipating = (isDestroying())             // we are destroying call
            || (!hadParticipants && mSfuConnection && mSfuConnection->isJoined());  // no more participants but still joined to SFU

    if (mSfuConnection)
    {
        mSfuClient.closeSfuConnection(mChatid);
        mSfuConnection = nullptr;
    }

    if (!skipClientNoParticipating)
    {
        mTermCode = kInvalidTermCode;
        setState(CallState::kStateClientNoParticipating);
    }
}

void Call::onSendByeCommand()
{
    auto wptr = weakHandle();
    karere::marshallCall([wptr, this]()
    {
        // need to marshall this, otherwise there could be memory issues when we remove Sfuconnection
        if (wptr.deleted())
        {
            return;
        }

        if (!mSfuConnection)
        {
            RTCM_LOG_DEBUG("onSendByeCommand: SFU connection no longer exists");
            return;
        }

        if (mState == CallState::kStateConnecting)
        {
            // we have sent BYE command from onConnectionChange (kDisconnected | kFailed | kClosed)
            // and now we need to force reconnect to SFU
            mSfuConnection->clearCommandsQueue();
            mSfuConnection->retryPendingConnection(true);
            return;
        }

        if (isDestroying()) // we was trying to destroy call, and we have received BYE command delivering notification
        {
            mRtc.immediateRemoveCall(this, mTempEndCallReason, mTempTermCode);
        }
        else
        {
            // once we have confirmed that BYE command has been sent, we can proceed with disconnect
            assert (mTempTermCode != kInvalidTermCode);

            // close sfu and media channel connection and clear some call stuff
            immediateCallDisconnect(mTempTermCode);
            mTempTermCode = kInvalidTermCode;
        }
    }, mRtc.getAppCtx());
}

bool Call::processDeny(const std::string& cmd, const std::string& msg)
{
    mCallHandler.onCallDeny(*this, cmd, msg); // notify apps about the denied command

    if (cmd == "audio") // audio ummute has been denied by SFU
    {
        muteMyClientFromSfu();
    }
    else if (cmd == "JOIN")
    {
        if (mState != kStateJoining)
        {
            RTCM_LOG_ERROR("Deny 'JOIN' received. Current call state: %u, expected call state: %u. %s",
                           mState, kStateJoining, msg.c_str());
            return false;
        }
        orderedCallDisconnect(TermCode::kErrorProtocolVersion, "Client doesn't supports waiting rooms");
    }
    else
    {
        assert(false);
        RTCM_LOG_ERROR("Deny cmd received for unexpected command: %s", msg.c_str());
        return false;
    }
    return true;
}

bool Call::error(unsigned int code, const std::string &errMsg)
{
    auto wptr = weakHandle();
    karere::marshallCall([wptr, this, code, errMsg]()
    {
        // error() is called from LibwebsocketsClient::wsCallback() for LWS_CALLBACK_CLIENT_RECEIVE.
        // If disconnect() is called here immediately, it will destroy the LWS client synchronously,
        // leave it in an invalid state (and will crash at Libwebsockets::resetMessage())

        if (wptr.deleted())
        {
            return;
        }

        TermCode connectionTermCode = static_cast<TermCode>(code);

        // send call stats
        if (mSfuConnection && mSfuConnection->isOnline())
        {
            sendStats(connectionTermCode);
        }

        // notify SFU error to the apps
        std::string errMsgStr = errMsg.empty() || !errMsg.compare("Unknown reason") ? connectionTermCodeToString(static_cast<TermCode>(code)): errMsg;
        mCallHandler.onCallError(*this, static_cast<int>(code), errMsgStr);

        // remove call just if there are no participants or termcode is not recoverable (we don't need to send BYE command upon SFU error reception)
        assert(!isTermCodeRetriable(connectionTermCode));
        if (!isTermCodeRetriable(connectionTermCode) || mParticipants.empty())
        {
            //immediateCallDisconnect will be called inside immediateRemoveCall
            setDestroying(true); // we need to set destroying true to avoid notifying (kStateClientNoParticipating) when sfuDisconnect is called, and we are going to finally remove call
            mRtc.immediateRemoveCall(this, EndCallReason::kFailed, connectionTermCode);
        }
    }, mRtc.getAppCtx());

    return true;
}

void Call::logError(const char *error)
{
    RTCM_LOG_ERROR("SFU: %s", error);
}

void Call::onAddStream(rtc::scoped_refptr<webrtc::MediaStreamInterface> /*stream*/)
{
    if (mState != kStateJoining)
    {
        RTCM_LOG_WARNING("onAddStream: get unexpected state");
        assert(mState != kStateInProgress); // theoretically, it should not happen. If so, it may worth to investigate
        return;
    }

    assert(mVThumb && mHiRes && mAudio);
    mVThumb->createEncryptor();
    mHiRes->createEncryptor();
    mAudio->createEncryptor();
}

void Call::onTrack(rtc::scoped_refptr<webrtc::RtpTransceiverInterface> transceiver)
{
    if (mState != kStateJoining)
    {
        RTCM_LOG_WARNING("onTrack: get unexpected state");
        assert(mState != kStateInProgress); // theoretically, it should not happen. If so, it may worth to investigate
        return;
    }

    absl::optional<std::string> mid = transceiver->mid();
    if (mid.has_value())
    {
        std::string value = mid.value();
        if (transceiver->media_type() == cricket::MediaType::MEDIA_TYPE_AUDIO)
        {
            mReceiverTracks[static_cast<uint32_t>(atoi(value.c_str()))] = ::mega::make_unique<RemoteAudioSlot>(*this, transceiver,
                                                                                                               mRtc.getAppCtx());
        }
        else
        {
            mReceiverTracks[static_cast<uint32_t>(atoi(value.c_str()))] = ::mega::make_unique<RemoteVideoSlot>(*this, transceiver,
                                                                                                               mRtc.getAppCtx());
        }
    }
}

void Call::onRemoveTrack(rtc::scoped_refptr<webrtc::RtpReceiverInterface> /*receiver*/)
{
    RTCM_LOG_DEBUG("onRemoveTrack received");
}

void Call::onConnectionChange(webrtc::PeerConnectionInterface::PeerConnectionState newState)
{
    RTCM_LOG_DEBUG("onConnectionChange newstate: %d", newState);
    if (!mSfuConnection)
    {
        RTCM_LOG_WARNING("onConnectionChange: mSfuConnection no longer exists");
        return;
    }

    if (newState >= webrtc::PeerConnectionInterface::PeerConnectionState::kDisconnected)
    {

        if (isDestroying()) // we was trying to destroy call, but we have received onConnectionChange. Don't do anything else (wait for BYE command delivering)
        {
            return;
        }

        if (mState == CallState::kStateJoining ||  mState == CallState::kStateInProgress) //  kStateConnecting isn't included to avoid interrupting a reconnection in progress
        {
            if (!mSfuConnection)
            {
                RTCM_LOG_ERROR("onConnectionChange: Not valid SfuConnection upon PeerConnectionState kDisconnected received");
                assert(false);
                return;
            }

            if (isUdpDisconnected()) // lack of UDP connectity detected, disconnect call and don't try to reconnect
            {
                RTCM_LOG_DEBUG("WebRTC connection failed, there's no UDP connectivity");
                orderedCallDisconnect(TermCode::kNoMediaPath, connectionTermCodeToString(TermCode::kNoMediaPath).c_str());
                return;
            }

            if (!mSfuConnection->isOnline())
            {
                setState(CallState::kStateConnecting);
                mSfuConnection->clearCommandsQueue();
                mSfuConnection->retryPendingConnection(true);
            }
            else if (!mSfuConnection->isSendingByeCommand())    // if we are connected to SFU we need to send BYE command (if we haven't already done)
            {                                                   // don't clear commands queue here, wait for onSendByeCommand
                setState(CallState::kStateConnecting);          // just set kStateConnecting if we have not already sent a previous BYE command, or executed action upon onSendByeCommand won't match with expected one
                sendStats(TermCode::kRtcDisconn);               // send stats if we are connected to SFU regardless termcode
                mSfuConnection->sendBye(TermCode::kRtcDisconn); // once LWS confirms that BYE command has been sent (check processNextCommand) onSendByeCommand will be called
            }
        }
    }
    else if (newState == webrtc::PeerConnectionInterface::PeerConnectionState::kConnected)
    {
        bool reconnect = !mSfuConnection->isOnline();
        RTCM_LOG_DEBUG("onConnectionChange retryPendingConnection (reconnect) : %d", reconnect);
        mSfuConnection->retryPendingConnection(reconnect);
    }
}

bool Call::addWrUsers(const std::map<karere::Id, bool>& users, const bool clearCurrent)
{
    if (!isOwnPrivModerator() && !users.empty())
    {
        RTCM_LOG_ERROR("addWrUsers : SFU has sent wr users list to a non-moderator user");
        mWaitingRoom.reset();
        assert(false);
        return false;
    }

    if (clearCurrent && mWaitingRoom)   { mWaitingRoom->clear(); }
    else if (!mWaitingRoom)             { mWaitingRoom.reset(new KarereWaitingRoom()); }

    std::for_each(users.begin(), users.end(), [this](const auto &u)
    {
        mWaitingRoom->addOrUpdateUserStatus(u.first, u.second);
    });
    return true;
}

void Call::pushIntoWr(const TermCode& termCode)
{
    if (mSfuConnection && mSfuConnection->isOnline())
    {
        sendStats(termCode); //send stats
    }

    // keep mSfuConnection intact just disconnect from media channel
    mediaChannelDisconnect(true /*releaseDevices*/);
    clearResources(termCode);
    mTermCode = termCode; // termcode is only valid at state kStateTerminatingUserParticipation
    setState(CallState::kInWaitingRoom);
    mCallHandler.onWrPushedFromCall(*this);
}

bool Call::dumpWrUsers(const std::map<karere::Id, bool>& wrUsers, bool clearCurrent)
{
    if (!addWrUsers(wrUsers, clearCurrent))
    {
        return false;
    }
    mCallHandler.onWrUserDump(*this); // notify app about users in wr
    return true;
}

bool Call::checkWrCommandReqs(std::string && commandStr, bool mustBeModerator)
{
    if (mustBeModerator && !isOwnPrivModerator())
    {
        RTCM_LOG_ERROR("%s. Waiting room command received for our client with non moderator permissions for this call: %s",
                       commandStr.c_str(), getCallid().toString().c_str());
        assert(false);
        return false;
    }

    if (!checkWrFlag())
    {
        RTCM_LOG_ERROR("%s. Waiting room should be enabled for this call: %s", commandStr.c_str(), getCallid().toString().c_str());
        assert(false);
        return false;
    }
    return true;
}

bool Call::manageAllowedDeniedWrUSers(const std::set<karere::Id>& users, bool allow, std::string && commandStr)
{
    if (!checkWrCommandReqs(commandStr.c_str(), true /*mustBeModerator*/))
    {
        return false;
    }

    if (users.empty())
    {
        RTCM_LOG_ERROR("%s : empty user list received", commandStr.c_str());
        assert(false);
        return false;
    }

    if (!mWaitingRoom)
    {
        RTCM_LOG_WARNING("%s : mWaitingRoom is null", commandStr.c_str());
        assert(false);
        mWaitingRoom.reset(new KarereWaitingRoom()); // instanciate in case it doesn't exists
    }

    if (!mWaitingRoom->updateUsers(users, allow ? WrState::WR_ALLOWED : WrState::WR_NOT_ALLOWED))
    {
        RTCM_LOG_WARNING("%s : could not update users status in waiting room", commandStr.c_str());
        return false;
    }

    std::unique_ptr<mega::MegaHandleList> uhl(mega::MegaHandleList::createInstance());
    std::for_each(users.begin(), users.end(), [&uhl](const auto &u) { uhl->addMegaHandle(u.val); });
    allow
        ? mCallHandler.onWrUsersAllow(*this, uhl.get())
        : mCallHandler.onWrUsersDeny(*this, uhl.get());

    return true;
}

Keyid_t Call::generateNextKeyId()
{
    if (mMyPeer->getCurrentKeyId() >= 255
            || (!mMyPeer->getCurrentKeyId() && !mMyPeer->hasAnyKey()))
    {
        // if we have exceeded max keyid => reset keyid to zero
        // if current keyId is zero and we don't have stored any key => first keyId (zero)
        return 0;
    }
    else
    {
        return static_cast<Keyid_t>(mMyPeer->getCurrentKeyId() + 1);
    }
}

void Call::generateAndSendNewMediakey(bool reset)
{
    if (reset)
    {
        // when you leave a meeting or you experiment a reconnect, we should reset keyId to zero and clear keys map
        mMyPeer->resetKeys();
    }

    // generate a new plain key
    std::shared_ptr<strongvelope::SendKey> newPlainKey = mSfuClient.getRtcCryptoMeetings()->generateSendKey();

    // add new key to own peer key map and update currentKeyId
    Keyid_t newKeyId = generateNextKeyId();
    std::string plainKeyStr = mSfuClient.getRtcCryptoMeetings()->keyToStr(*newPlainKey.get());

    // in case of a call in a public chatroom, XORs new key with the call key for additional authentication
    if (hasCallKey())
    {
        strongvelope::SendKey callKey;
        mSfuClient.getRtcCryptoMeetings()->strToKey(mCallKey, callKey);
        mSfuClient.getRtcCryptoMeetings()->xorWithCallKey(callKey, *newPlainKey.get());
    }

    std::vector<promise::Promise<Buffer*>> promises;
    for (const auto& session : mSessions) // encrypt key to all participants
    {
        promises.push_back(mSfuClient.getRtcCryptoMeetings()->getCU25519PublicKey(session.second->getPeer().getPeerid()));
    }

    auto wptr = weakHandle();
    promise::when(promises)
    .then([wptr, newKeyId, plainKeyStr, newPlainKey, this]
    {
        if (wptr.deleted())
        {
            return;
        }

        auto keys = std::make_shared<std::map<Cid_t, std::string>>();

        for (const auto& session : mSessions) // encrypt key to all participants
        {
            // get peer Cid
            Cid_t sessionCid = session.first;
            const sfu::Peer& peer = session.second->getPeer();
            if (sfu::isInitialSfuVersion(peer.getPeerSfuVersion()))
            {
                // encrypt key to participant
                strongvelope::SendKey encryptedKey;
                mSfuClient.getRtcCryptoMeetings()->encryptKeyTo(peer.getPeerid(), *newPlainKey.get(), encryptedKey);
                (*keys)[sessionCid] = mega::Base64::btoa(std::string(encryptedKey.buf(), encryptedKey.size()));
            }
            else if (sfu::isCurrentSfuVersion(peer.getPeerSfuVersion()))
            {
                auto pms = peer.getEphemeralPubKeyPms();
                pms.then([this, newPlainKey, keys, sessionCid, &peer]()
                {
                    auto&& ephemeralPubKey = peer.getEphemeralPubKeyDerived();
                    if (ephemeralPubKey.empty())
                    {
                        RTCM_LOG_WARNING("Invalid ephemeral key for peer: %s cid %u", peer.getPeerid().toString().c_str(), sessionCid);
                        assert(false);
                        return;
                    }

                    // Encrypt key for participant with its public ephemeral key
                    std::string encryptedKey;
                    std::string plainKey (newPlainKey->buf(), newPlainKey->bufSize());
                    if (!mSymCipher.cbc_encrypt_with_key(plainKey, encryptedKey, reinterpret_cast<const unsigned char *>(ephemeralPubKey.data()), ephemeralPubKey.size(), nullptr))
                    {
                        RTCM_LOG_ERROR("Failed Media key cbc_encrypt for peerId %s Cid %u",
                                         peer.getPeerid().toString().c_str(), peer.getCid());
                        return;
                    }

                    (*keys)[sessionCid] = mega::Base64::btoa(encryptedKey);
                 });
                 pms.fail([peerId = peer.getPeerid(), peerCid = peer.getCid()](const ::promise::Error&)
                 {
                    RTCM_LOG_DEBUG("Can't get ephemeral public key for peer: %s cid: %u", karere::Id(peerId).toString().c_str(), peerCid);
                 });
            }
            else
            {
                RTCM_LOG_ERROR("generateAndSendNewMediakey: unknown SFU protocol version [%u] for user: %s, cid: %u",
                               static_cast<std::underlying_type<sfu::SfuProtocol>::type>(peer.getPeerSfuVersion()),
                               peer.getPeerid().toString().c_str(), peer.getCid());
                assert(false);
                return;
            }
        }

        mSfuConnection->sendKey(newKeyId, *keys);

        // set a small delay after broadcasting the new key, and before starting to use it,
        // to minimize the chance that the key hasn't yet been received over the signaling channel
        karere::setTimeout([this, newKeyId, plainKeyStr, wptr]()
        {
            if (wptr.deleted())
            {
                return;
            }

            // add key to peer's key map, although is not encrypted for any other participant,
            // as we need to start sending audio frames as soon as we receive SPEAK_ON command
            // and we could receive it even if there's no more participants in the meeting
            mMyPeer->addKey(newKeyId, plainKeyStr);
        }, RtcConstant::kRotateKeyUseDelay, mRtc.getAppCtx());

    });
}

void Call::handleIncomingVideo(const std::map<Cid_t, sfu::TrackDescriptor> &videotrackDescriptors, VideoResolution videoResolution)
{
    for (auto trackDescriptor : videotrackDescriptors)
    {
        auto it = mReceiverTracks.find(trackDescriptor.second.mMid);
        if (it == mReceiverTracks.end())
        {
            RTCM_LOG_ERROR("Unknown vtrack mid %u", trackDescriptor.second.mMid);
            continue;
        }

        Cid_t cid = trackDescriptor.first;
        uint32_t mid = trackDescriptor.second.mMid;
        RemoteVideoSlot *slot = static_cast<RemoteVideoSlot*>(it->second.get());
        if (slot->getCid() == cid && slot->getVideoResolution() == videoResolution)
        {
            RTCM_LOG_WARNING("Follow same cid with same resolution over same track");
            continue;
        }

        if (slot->getCid() != 0)    // the slot is already in use, need to release first and notify
        {
            if (trackDescriptor.second.mReuse && slot->getCid() != cid)
            {
                RTCM_LOG_ERROR("attachSlotToSession: trying to reuse slot, but cid has changed");
                assert(false && "Possible error at SFU: slot with CID not found");
            }

            RTCM_LOG_DEBUG("reassign slot with mid: %u from cid: %u to newcid: %u, reuse: %d ", mid, slot->getCid(), cid, trackDescriptor.second.mReuse);

            Session *oldSess = getSession(slot->getCid());
            if (oldSess)
            {
                // In case of Slot reassign for another peer (CID) or same peer (CID) slot reusing, we need to notify app about that
                oldSess->disableVideoSlot(slot->getVideoResolution());
            }
        }

        Session *sess = getSession(cid);
        if (!sess)
        {
            RTCM_LOG_ERROR("handleIncomingVideo: session with CID %u not found", cid);
            assert(false && "Possible error at SFU: session with CID not found");
            continue;
        }

        const std::vector<std::string> ivs = sess->getPeer().getIvs();
        slot->assignVideoSlot(cid, sfu::Command::hexToBinary(ivs[static_cast<size_t>(videoResolution)]), videoResolution);
        attachSlotToSession(cid, slot, false, videoResolution);
    }
}

void Call::attachSlotToSession (Cid_t cid, RemoteSlot* slot, bool audio, VideoResolution hiRes)
{
    Session *session = getSession(cid);
    assert(session);
    if (!session)
    {
        RTCM_LOG_WARNING("attachSlotToSession: unknown peer cid %u", cid);
        return;
    }

    if (audio)
    {
        session->setAudioSlot(static_cast<RemoteAudioSlot *>(slot));
    }
    else
    {
        if (hiRes)
        {
            session->setHiResSlot(static_cast<RemoteVideoSlot *>(slot));
        }
        else
        {
            session->setVThumSlot(static_cast<RemoteVideoSlot *>(slot));
        }
    }
}

void Call::addSpeaker(Cid_t cid, const sfu::TrackDescriptor &speaker)
{
    if (speaker.mMid == sfu::TrackDescriptor::invalidMid)
    {
        // peer notified as speaker from SFU, but track not provided yet (this happens if peer is muted)
        // TODO: check when we fully support raise-to-speak requests (to avoid sending an unnecessary speak request)
        return;
    }

    auto it = mReceiverTracks.find(speaker.mMid);
    if (it == mReceiverTracks.end())
    {
        RTCM_LOG_WARNING("AddSpeaker: unknown track mid %u", speaker.mMid);
        return;
    }

    RemoteAudioSlot* slot = static_cast<RemoteAudioSlot*>(it->second.get());
    if (slot->getCid() != cid)
    {
        Session *oldSess = getSession(slot->getCid());
        if (oldSess)
        {
            // In case of Slot reassign for another peer (CID) we need to notify app about that
            oldSess->disableAudioSlot();
        }
    }

    Session *sess = getSession(cid);
    if (!sess)
    {
        RTCM_LOG_WARNING("AddSpeaker: unknown cid");
        return;
    }

    const std::vector<std::string> ivs = sess->getPeer().getIvs();
    assert(ivs.size() >= kAudioTrack);
    slot->assignAudioSlot(cid, sfu::Command::hexToBinary(ivs[static_cast<size_t>(kAudioTrack)]));
    attachSlotToSession(cid, slot, true, kUndefined);
}

void Call::removeSpeaker(Cid_t cid)
{
    auto it = mSessions.find(cid);
    if (it == mSessions.end())
    {
        RTCM_LOG_ERROR("removeSpeaker: unknown cid");
        return;
    }
    it->second->disableAudioSlot();
}

sfu::Peer& Call::getMyPeer()
{
    return *mMyPeer;
}

sfu::SfuClient &Call::getSfuClient()
{
    return mSfuClient;
}

std::map<Cid_t, std::unique_ptr<Session> > &Call::getSessions()
{
    return mSessions;
}

void Call::takeVideoDevice()
{
    if (!mVideoManager)
    {
        mRtc.takeDevice();
        mVideoManager = mRtc.getVideoDevice();
    }
}

void Call::releaseVideoDevice()
{
    if (mVideoManager)
    {
        mRtc.releaseDevice();
        mVideoManager = nullptr;
    }
}

bool Call::hasVideoDevice()
{
    return mVideoManager ? true : false;
}

void Call::freeVideoTracks(bool releaseSlots)
{
    // disable hi-res track
    if (mHiRes && mHiRes->getTransceiver()->sender()->track())
    {
        mHiRes->getTransceiver()->sender()->SetTrack(nullptr);
    }

    // disable low-res track
    if (mVThumb && mVThumb->getTransceiver()->sender()->track())
    {
        mVThumb->getTransceiver()->sender()->SetTrack(nullptr);
    }

    if (releaseSlots) // release slots in case flag is true
    {
        mVThumb.reset();
        mHiRes.reset();
    }
}

void Call::freeAudioTrack(bool releaseSlot)
{
    // disable audio track
    if (mAudio && mAudio->getTransceiver()->sender()->track())
    {
        mAudio->getTransceiver()->sender()->SetTrack(nullptr);
    }

    if (releaseSlot) // release slot in case flag is true
    {
        mAudio.reset();
    }
}

void Call::collectNonRTCStats()
{
    int audioSession = 0;
    int vThumbSession = 0;
    int hiResSession = 0;
    for (const auto& session : mSessions)
    {
        if (session.second->getAudioSlot())
        {
            audioSession++;
        }

        if (session.second->getVthumSlot())
        {
            vThumbSession++;
        }

        if (session.second->getHiResSlot())
        {
            hiResSession++;
        }
    }

    // TODO: pending to implement disabledTxLayers in future if needed
    mStats.mSamples.mQ.push_back(static_cast<int32_t>(mSvcDriver.mCurrentSvcLayerIndex) | static_cast<int32_t>(kTxSpatialLayerCount) << 8);
    mStats.mSamples.mNrxa.push_back(audioSession);
    mStats.mSamples.mNrxl.push_back(vThumbSession);
    mStats.mSamples.mNrxh.push_back(hiResSession);
    mStats.mSamples.mAv.push_back(getLocalAvFlags().value());
}

void Call::initStatsValues()
{
    mStats.mPeerId = mMyPeer->getPeerid();
    mStats.mCallid = mCallid;
    mStats.mIsGroup = mIsGroup;
    mStats.mDevice = mRtc.getDeviceInfo();
    mStats.mSfuHost = mSfuConnection->getSfuUrl().host;
}

void Call::enableStats()
{
    mStats.mCid = getOwnCid();
    mStats.mTimeOffset = getJoinOffset();
    auto wptr = weakHandle();
    mStatsTimer = karere::setInterval([this, wptr]()
    {
        if (wptr.deleted())
        {
            return;
        }

        if (!mSfuConnection || !mSfuConnection->isJoined())
        {
            RTCM_LOG_WARNING("Cannot collect stats until reach kJoined state");
            return;
        }

        // poll TxVideoStats
        assert(mVThumb && mHiRes);
        uint32_t hiResId = 0;
        if (mHiResActive)
        {
            hiResId = mHiRes->getTransceiver()->sender()->ssrc();
        }

        uint32_t lowResId = 0;
        if (mVThumbActive)
        {
            lowResId = mVThumb->getTransceiver()->sender()->ssrc();
        }

        // poll non-rtc stats
        collectNonRTCStats();

        // Keep mStats ownership
        mStatConnCallback = rtc::scoped_refptr<webrtc::RTCStatsCollectorCallback>(new ConnStatsCallBack(&mStats, hiResId, lowResId, mRtc.getAppCtx()));
        assert(mRtcConn);
        mRtcConn->GetStats(mStatConnCallback.get());

        // adjust SVC driver based on collected stats
        // TODO: I can be done in ConnStatsCallBack to take into account latest stats
        adjustSvcByStats();
    }, RtcConstant::kStatsInterval, mRtc.getAppCtx());
}

void Call::disableStats()
{
    if (mStatsTimer != 0)
    {
        karere::cancelInterval(mStatsTimer, mRtc.getAppCtx());
        mStatsTimer = 0;
        if (mStatConnCallback)
        {
            static_cast<ConnStatsCallBack*>(mStatConnCallback.get())->removeStats();
        }

        mStatConnCallback = nullptr;
    }
}

void Call::setDestroying(bool isDestroying)
{
    mIsDestroying = isDestroying;
}

bool Call::isDestroying()
{
    return mIsDestroying;
}

void Call::generateEphemeralKeyPair()
{
    mEphemeralKeyPair.reset(new mega::ECDH());
}

const mega::ECDH* Call::getMyEphemeralKeyPair() const
{
    return mEphemeralKeyPair.get();
}

void Call::muteMyClientFromSfu()
{
    if (!getLocalAvFlags().audio())
    {
        return;
    }

    karere::AvFlags currentFlags = getLocalAvFlags();
    currentFlags.remove(karere::AvFlags::kAudio);
    mMyPeer->setAvFlags(currentFlags);
    mCallHandler.onLocalFlagsChanged(*this);  // notify app local AvFlags Change
    updateAudioTracks();
}

void Call::addPeer(sfu::Peer& peer, const std::string& ephemeralPubKeyDerived)
{
    if (!isPeerPendingToAdd(peer.getCid()))
    {
        // we could have received a PEERLEFT before peer's ephemeral key is verified
        RTCM_LOG_WARNING("addPeer: Unexpected peer state at mPeersVerification. Cid: %d", peer.getCid());
        return;
    }
    peer.setEphemeralPubKeyDerived(ephemeralPubKeyDerived);
    mSessions[peer.getCid()] = std::make_unique<Session>(peer);

    /* We need to call onNewSession (as we set setSessionHandler there) before calling verifyPeer,
     * otherwise after calling verifyPeer, threads waiting in then blocks, will execute code in lambdas
     * and any call to mSessionHandler will fail as it's still unregistered
     */
    mCallHandler.onNewSession(*mSessions[peer.getCid()], *this);

    assert(verifyPeer(peer.getCid()));
    RTCM_LOG_WARNING("addPeer: peer verification finished. Cid: %d", peer.getCid());
}

std::pair<std::string, std::string> Call::splitPubKey(const std::string& keyStr) const
{
    auto pos = keyStr.find(":");
    if (pos == std::string::npos)
    {
        return std::make_pair(std::string(), std::string());
    }

    std::string pubkey = keyStr.substr(0, pos);
    std::string signature = keyStr.substr(pos + 1, keyStr.size());
    return std::make_pair(pubkey, signature);
}

promise::Promise<bool>
Call::verifySignature(const Cid_t cid, const uint64_t userid, const std::string& pubkey, const std::string& signature)
{
    promise::Promise<bool> pms;
    if (pubkey.empty() || signature.empty())
    {
        pms.resolve(true);
    }
    else
    {
        // verify received ephemeral public key signature for joined user
        std::string msg = "sesskey|" + mCallid.toString() + "|" + std::to_string(cid) + "|" + pubkey;
        pms = mSfuClient.getRtcCryptoMeetings()->verifyKeySignature(msg, signature, getChatid(), karere::Id(userid));
    }
    return pms;
}

void Call::updateVideoTracks()
{
    bool isOnHold = getLocalAvFlags().isOnHold();
    if (getLocalAvFlags().camera() && !isOnHold)
    {
        takeVideoDevice();

        // hi-res track
        if (mHiRes)
        {
            if (mHiResActive && !mHiRes->getTransceiver()->sender()->track())
            {
                rtc::scoped_refptr<webrtc::VideoTrackInterface> videoTrack;
                videoTrack = artc::gWebrtcContext->CreateVideoTrack("v"+std::to_string(artc::generateId()), mRtc.getVideoDevice()->getVideoTrackSource());
                mHiRes->getTransceiver()->sender()->SetTrack(videoTrack.get());
            }
            else if (!mHiResActive)
            {
                // if there is a track, but none in the call has requested hi res video, disable the track
                mHiRes->getTransceiver()->sender()->SetTrack(nullptr);
            }
        }

        // low-res track
        if (mVThumb)
        {
            if (mVThumbActive && !mVThumb->getTransceiver()->sender()->track())
            {
                rtc::scoped_refptr<webrtc::VideoTrackInterface> videoTrack;
                videoTrack = artc::gWebrtcContext->CreateVideoTrack("v"+std::to_string(artc::generateId()), mRtc.getVideoDevice()->getVideoTrackSource());
                mVThumb->getTransceiver()->sender()->SetTrack(videoTrack.get());
            }
            else if (!mVThumbActive)
            {
                // if there is a track, but none in the call has requested low res video, disable the track
                mVThumb->getTransceiver()->sender()->SetTrack(nullptr);
            }
        }
    }
    else    // no video from camera (muted or not available), or call on-hold
    {
        freeVideoTracks();
        releaseVideoDevice();
    }
}

void Call::updateNetworkQuality(int networkQuality)
{
    if (networkQuality == mNetworkQuality)
    {
        return;
    }

    RTCM_LOG_WARNING("updateNetworkQuality: %s network quality detected", networkQuality == kNetworkQualityBad  ? "Bad" : "Good");
    mNetworkQuality = networkQuality;
    mCallHandler.onNetworkQualityChanged(*this);
}

void Call::adjustSvcByStats()
{
    if (mStats.mSamples.mRoundTripTime.empty())
    {
        RTCM_LOG_WARNING("adjustSvcBystats: not enough collected data");
        return;
    }

    double roundTripTime = mStats.mSamples.mRoundTripTime.back();
    double packetLost = 0;
    if (mStats.mSamples.mPacketLost.size() >= 2)
    {
        // get last lost packets
        int lastpl =  mStats.mSamples.mPacketLost.back();
        // use mPacketLostCapping to limit the influence of a large momentary peak on the moving average.
        lastpl = lastpl < mSvcDriver.mPacketLostCapping ? lastpl : static_cast<int>(mSvcDriver.mPacketLostCapping);

        // get (pre) last lost packets
        int prelastpl= mStats.mSamples.mPacketLost.at(mStats.mSamples.mPacketLost.size()-2);
        // use mPacketLostCapping to limit the influence of a large momentary peak on the moving average.
        prelastpl = prelastpl < mSvcDriver.mPacketLostCapping ? prelastpl : static_cast<int>(mSvcDriver.mPacketLostCapping);

        // get periods
        int lastT = mStats.mSamples.mT.back();
        int prelastT = mStats.mSamples.mT.at(mStats.mSamples.mT.size() - 2);
        packetLost = static_cast<double>(abs(lastpl - prelastpl)) / (static_cast<double>(abs(lastT - prelastT)) / 1000.0);
    }

    if (std::fabs(mSvcDriver.mMovingAverageRtt) <= std::numeric_limits<double>::epsilon())
    {
         // if mMovingAverageRtt has not value yet
         mSvcDriver.mMovingAverageRtt = roundTripTime;
         mSvcDriver.mMovingAveragePlost = packetLost;
         return; // intentionally skip first sample for lower/upper range calculation
    }

    if (roundTripTime < mSvcDriver.mLowestRttSeen)
    {
        // rttLower and rttUpper define the window inside which layer is not switched.
        //  - if rtt falls below that window, layer is switched to higher quality,
        //  - if rtt is higher, layer is switched to lower quality.
        // the window is defined/redefined relative to the lowest rtt seen.
        mSvcDriver.mLowestRttSeen = roundTripTime;
        mSvcDriver.mRttLower = roundTripTime + mSvcDriver.kRttLowerHeadroom;
        mSvcDriver.mRttUpper = roundTripTime + mSvcDriver.kRttUpperHeadroom;
    }

    roundTripTime = mSvcDriver.mMovingAverageRtt = (mSvcDriver.mMovingAverageRtt * 3 + roundTripTime) / 4;
    packetLost  = mSvcDriver.mMovingAveragePlost = (mSvcDriver.mMovingAveragePlost * 3 + packetLost) / 4;

    time_t tsNow = time(nullptr);
    if (mSvcDriver.mTsLastSwitch
            && (tsNow - mSvcDriver.mTsLastSwitch < mSvcDriver.kMinTimeBetweenSwitches))
    {
        return; // too early
    }

    if (mSvcDriver.mCurrentSvcLayerIndex > 0
            && (roundTripTime > mSvcDriver.mRttUpper || packetLost > mSvcDriver.mPacketLostUpper))
    {
        // if retrieved rtt OR packetLost have increased respect current values decrement 1 layer
        // we want to decrease layer when references values (mRttUpper and mPacketLostUpper)
        // have been exceeded.
        updateSvcQuality(-1);
    }
    else if (mSvcDriver.mCurrentSvcLayerIndex < mSvcDriver.kMaxQualityIndex
             && roundTripTime < mSvcDriver.mRttLower
             && packetLost < mSvcDriver.mPacketLostLower)
    {
        // if retrieved rtt AND packetLost have decreased respect current values increment 1 layer
        // we only want to increase layer when the improvement is bigger enough to represents a
        // faithfully improvement in network quality, we take mRttLower and mPacketLostLower as references
        updateSvcQuality(+1);
    }

    if (mStats.mSamples.mVtxHiResh.size() < 2
            || mStats.mSamples.mPacketSent.size() < 2
            || mStats.mSamples.mTotalPacketSendDelay.size() < 2
            || mStats.mSamples.mVtxHiResh.back() == 0
            || mStats.mSamples.mVtxHiResh.at(mStats.mSamples.mVtxHiResh.size() -2) == 0)
    {
        // notify about a change in network quality if received quality is very low
        mSvcDriver.mCurrentSvcLayerIndex < 1
                ? updateNetworkQuality(kNetworkQualityBad)
                : updateNetworkQuality(kNetworkQualityGood);
        return;
    }

    mSvcDriver.mMovingAverageVideoTxHeight = mSvcDriver.mMovingAverageVideoTxHeight > 0
            ? ((mSvcDriver.mMovingAverageVideoTxHeight * 3) + static_cast<double>(mStats.mSamples.mVtxHiResh.back())) / 4
            : mStats.mSamples.mVtxHiResh.back();

    bool txBad = mSvcDriver.mMovingAverageVideoTxHeight < 360;
    uint32_t pktSent =  mStats.mSamples.mPacketSent.back() - mStats.mSamples.mPacketSent.at(mStats.mSamples.mPacketSent.size() - 2);
    double totalPacketSendDelay = mStats.mSamples.mTotalPacketSendDelay.back() - mStats.mSamples.mTotalPacketSendDelay.at(mStats.mSamples.mTotalPacketSendDelay.size() - 2);
    double vtxDelay = pktSent ? round(totalPacketSendDelay * 1000 / pktSent) : -1;

    // notify about a change in network quality if necessary
    (txBad || mSvcDriver.mCurrentSvcLayerIndex < 1 || roundTripTime > mSvcDriver.mRttUpper || vtxDelay > 1500)
            ? updateNetworkQuality(kNetworkQualityBad)
            : updateNetworkQuality(kNetworkQualityGood);
}

const std::string& Call::getCallKey() const
{
    return mCallKey;
}

void Call::updateAudioTracks()
{
    if (!mAudio)
    {
        return;
    }

    bool audio = mSpeakerState > SpeakerState::kNoSpeaker && getLocalAvFlags().audio();
    rtc::scoped_refptr<webrtc::MediaStreamTrackInterface> track = mAudio->getTransceiver()->sender()->track();
    if (audio && !getLocalAvFlags().isOnHold())
    {
        if (!track) // create audio track only if not exists
        {
            rtc::scoped_refptr<webrtc::AudioTrackInterface> audioTrack =
                    artc::gWebrtcContext->CreateAudioTrack("a"+std::to_string(artc::generateId()), artc::gWebrtcContext->CreateAudioSource(cricket::AudioOptions()).get());

            mAudio->getTransceiver()->sender()->SetTrack(audioTrack.get());
            audioTrack->set_enabled(true);
        }
        else
        {
            track->set_enabled(true);
        }
    }
    else if (track) // if no audio flags active, no speaker allowed, or call is onHold
    {
        track->set_enabled(false);
        mAudio->getTransceiver()->sender()->SetTrack(nullptr);
    }
}

RtcModuleSfu::RtcModuleSfu(MyMegaApi &megaApi, CallHandler &callhandler, DNScache &dnsCache,
                           WebsocketsIO& websocketIO, void *appCtx,
                           rtcModule::RtcCryptoMeetings* rRtcCryptoMeetings)
    : VideoSink(appCtx)
    , mCallHandler(callhandler)
    , mMegaApi(megaApi)
    , mDnsCache(dnsCache)
{
    mAppCtx = appCtx;

    mSfuClient = ::mega::make_unique<sfu::SfuClient>(websocketIO, appCtx, rRtcCryptoMeetings);
    if (!artc::isInitialized())
    {
        //rtc::LogMessage::LogToDebug(rtc::LS_VERBOSE);
        artc::init(appCtx);
        RTCM_LOG_DEBUG("WebRTC stack initialized before first use");
    }

    // set default video in device
    std::set<std::pair<std::string, std::string>> videoDevices = artc::VideoManager::getVideoDevices();
    if (videoDevices.size())
    {
        mVideoDeviceSelected = videoDevices.begin()->second;
    }

    mDeviceTakenCount = 0;
}

ICall *RtcModuleSfu::findCall(const karere::Id& callid) const
{
    auto it = mCalls.find(callid);
    if (it != mCalls.end())
    {
        return it->second.get();
    }

    return nullptr;
}

ICall *RtcModuleSfu::findCallByChatid(const karere::Id &chatid) const
{
    for (const auto& call : mCalls)
    {
        if (call.second->getChatid() == chatid)
        {
            return call.second.get();
        }
    }

    return nullptr;
}

bool RtcModuleSfu::isCallStartInProgress(const karere::Id &chatid) const
{
    return mCallStartAttempts.find(chatid) != mCallStartAttempts.end();
}

bool RtcModuleSfu::selectVideoInDevice(const std::string &device)
{
    std::set<std::pair<std::string, std::string>> videoDevices = artc::VideoManager::getVideoDevices();
    bool shouldOpen = false;
    for (auto it = videoDevices.begin(); it != videoDevices.end(); it++)
    {
        if (!it->first.compare(device))
        {
            std::vector<Call*> calls;
            for (auto& callIt : mCalls)
            {
                if (callIt.second->hasVideoDevice())
                {
                    calls.push_back(callIt.second.get());
                    callIt.second->freeVideoTracks();
                    callIt.second->releaseVideoDevice();
                    shouldOpen = true;
                }
            }

            changeDevice(it->second, shouldOpen);

            for (auto& call : calls)
            {
                call->updateVideoTracks();
            }

            return true;
        }
    }
    return false;
}

void RtcModuleSfu::getVideoInDevices(std::set<std::string> &devicesVector)
{
    std::set<std::pair<std::string, std::string>> videoDevices = artc::VideoManager::getVideoDevices();
    for (auto it = videoDevices.begin(); it != videoDevices.end(); it++)
    {
        devicesVector.insert(it->first);
    }
}

promise::Promise<void> RtcModuleSfu::startCall(const karere::Id &chatid, karere::AvFlags avFlags, bool isGroup, const karere::Id &schedId, std::shared_ptr<std::string> unifiedKey)
{
    if (!isValidInputVideoTracksLimit(mRtcNumInputVideoTracks))
    {
        const std::string errMsg = "startCall: Invalid value for simultaneous input video tracks";
        RTCM_LOG_WARNING("%s", errMsg.c_str());
        assert(false);
        return promise::Error(errMsg);
    }

    // add chatid to CallsAttempts to avoid multiple start call attempts
    mCallStartAttempts.insert(chatid);

    // we need a temp string to avoid issues with lambda shared pointer capture
    std::string auxCallKey = unifiedKey ? (*unifiedKey.get()) : std::string();
    auto wptr = weakHandle();
    return mMegaApi.call(&::mega::MegaApi::startChatCall, chatid, schedId)
    .then([wptr, this, chatid, avFlags, isGroup, auxCallKey](ReqResult result) -> promise::Promise<void>
    {
        if (wptr.deleted())
        {
            return promise::Error("call started successfully, but RtcModuleSfu instance was removed");
        }

        std::shared_ptr<std::string> sharedUnifiedKey = !auxCallKey.empty()
                ? std::make_shared<std::string>(auxCallKey)
                : nullptr;

        karere::Id callid = result->getParentHandle();
        std::string sfuUrlStr = result->getText();
        mCallStartAttempts.erase(chatid); // remove chatid from CallsAttempts
        if (mCalls.find(callid) == mCalls.end()) // it can be created by JOINEDCALL command
        {
            std::unique_ptr<char []> userHandle(mMegaApi.sdk.getMyUserHandle());
            karere::Id myUserHandle(userHandle.get());
            mCalls[callid] = ::mega::make_unique<Call>(callid, chatid, myUserHandle, false, mCallHandler, mMegaApi, (*this), isGroup, sharedUnifiedKey, avFlags, true);

            if (!mCalls[callid]->connectSfu(sfuUrlStr))
            {
               return promise::Error("connectSfu error, invalid or empty URL");
            }
        }
        return promise::_Void();
    })
    .fail([wptr, this, chatid](const ::promise::Error& err)
    {
        if (wptr.deleted())
        {
            return err;
        }

        mCallStartAttempts.erase(chatid); // remove chatid from CallsAttempts
        return err;
    });
}

void RtcModuleSfu::takeDevice()
{
    if (!mDeviceTakenCount)
    {
        openDevice();
    }

    mDeviceTakenCount++;
}

void RtcModuleSfu::releaseDevice()
{
    if (mDeviceTakenCount > 0)
    {
        mDeviceTakenCount--;
        if (mDeviceTakenCount == 0)
        {
            assert(mVideoDevice);
            closeDevice();
        }
    }
}

void RtcModuleSfu::addLocalVideoRenderer(const karere::Id &chatid, IVideoRenderer *videoRederer)
{
    mRenderers[chatid] = std::unique_ptr<IVideoRenderer>(videoRederer);
}

void RtcModuleSfu::removeLocalVideoRenderer(const karere::Id &chatid)
{
    mRenderers.erase(chatid);
}

void RtcModuleSfu::onMediaKeyDecryptionFailed(const std::string& err)
{
    mMegaApi.callIgnoreResult(&::mega::MegaApi::sendEvent, 99017, err.c_str());
}

std::vector<karere::Id> RtcModuleSfu::chatsWithCall()
{
    std::vector<karere::Id> chats;
    for (const auto& call : mCalls)
    {
        chats.push_back(call.second->getChatid());
    }

    return chats;
}

unsigned int RtcModuleSfu::getNumCalls()
{
    return static_cast<unsigned int>(mCalls.size());
}

const std::string& RtcModuleSfu::getVideoDeviceSelected() const
{
    return mVideoDeviceSelected;
}

sfu::SfuClient& RtcModuleSfu::getSfuClient()
{
    return (*mSfuClient.get());
}

DNScache& RtcModuleSfu::getDnsCache()
{
    return mDnsCache;
}


void RtcModuleSfu::orderedDisconnectAndCallRemove(rtcModule::ICall* iCall, EndCallReason reason, TermCode connectionTermCode)
{
    Call *call = static_cast<Call*>(iCall);
    if (!call)
    {
        RTCM_LOG_WARNING("orderedDisconnectAndCallRemove: call no longer exists");
        return;
    }

    if (call->isDestroying())
    {
        RTCM_LOG_WARNING("orderedDisconnectAndCallRemove: call is already being destroyed");
        return;
    }

    // set temporary endCall reason in case immediateRemoveCall is not called immediately (i.e if we first need to send BYE command)
    call->setTempEndCallReason(reason);

    RTCM_LOG_DEBUG("Ordered removing call with callid: %s", call->getCallid().toString().c_str());
    call->setDestroying(true);
    (call->getState() > kStateClientNoParticipating && call->getState() <= kStateInProgress)
            ? call->orderedCallDisconnect(connectionTermCode, call->connectionTermCodeToString(connectionTermCode).c_str())
            : immediateRemoveCall(call, reason, connectionTermCode);
}


void RtcModuleSfu::immediateRemoveCall(Call* call, uint8_t reason, TermCode connectionTermCode)
{
    assert(reason != kInvalidReason);
    if (!call)
    {
        RTCM_LOG_WARNING("removeCall: call no longer exists");
        return;
    }

    RTCM_LOG_DEBUG("Removing call with callid: %s", call->getCallid().toString().c_str());
    if (call->getState() > kStateClientNoParticipating && call->getState() <= kStateInProgress)
    {
        call->immediateCallDisconnect(connectionTermCode);
    }

    // upon kStateDestroyed state change (in call dtor) mEndCallReason will be notified through onCallStateChange
    call->setEndCallReason(reason);
    mCalls.erase(call->getCallid());
}

void RtcModuleSfu::handleJoinedCall(const karere::Id &/*chatid*/, const karere::Id &callid, const std::set<karere::Id> &usersJoined)
{
    mCalls[callid]->joinedCallUpdateParticipants(usersJoined);
}

void RtcModuleSfu::handleLeftCall(const karere::Id &/*chatid*/, const karere::Id &callid, const std::set<karere::Id> &usersLeft)
{
    for (const karere::Id &peer : usersLeft)
    {
        mCalls[callid]->removeParticipant(peer);
    }
}

void RtcModuleSfu::handleNewCall(const karere::Id &chatid, const karere::Id &callerid, const karere::Id &callid, bool isRinging, bool isGroup, std::shared_ptr<std::string> callKey)
{
    mCalls[callid] = ::mega::make_unique<Call>(callid, chatid, callerid, isRinging, mCallHandler, mMegaApi, (*this), isGroup, callKey);
    mCalls[callid]->setState(kStateClientNoParticipating);
}

bool KarereWaitingRoom::updateUsers(const std::set<karere::Id>& users, const WrState& status)
{
    if (!isValidWrStatus(status) || users.empty())
    {
        return false;
    }

    std::for_each(users.begin(), users.end(), [this, &status](const auto &u)
                  {
                      mWaitingRoomUsers[u.val] = status;
                  });

    return true;
}

int KarereWaitingRoom::getPeerStatus(const uint64_t& peerid) const
{
    const auto& it = mWaitingRoomUsers.find(peerid);
    if (it == mWaitingRoomUsers.end())
    {
        return static_cast<int>(WrState::WR_UNKNOWN);
    }

    return static_cast<int>(it->second);
}

std::vector<uint64_t> KarereWaitingRoom::getPeers() const
{
    std::vector<uint64_t> keys;
    keys.reserve(mWaitingRoomUsers.size());
    std::transform(mWaitingRoomUsers.begin(), mWaitingRoomUsers.end(),
                   std::back_inserter(keys), [](const auto& pair) { return pair.first; });

    return keys;
}

void RtcModuleSfu::OnFrame(const webrtc::VideoFrame &frame)
{
    auto wptr = weakHandle();
    karere::marshallCall([wptr, this, frame]()
    {
        if (wptr.deleted())
        {
            return;
        }

        for (auto& render : mRenderers)
        {
            ICall* call = findCallByChatid(render.first);
            if ((call && call->getLocalAvFlags().camera() && !call->getLocalAvFlags().has(karere::AvFlags::kOnHold)) || !call)
            {
                assert(render.second != nullptr);
                void* userData = NULL;
                auto buffer = frame.video_frame_buffer()->ToI420();   // smart ptr type changed
                if (frame.rotation() != webrtc::kVideoRotation_0)
                {
                    buffer = webrtc::I420Buffer::Rotate(*buffer, frame.rotation());
                }
                unsigned short width = (unsigned short)buffer->width();
                unsigned short height = (unsigned short)buffer->height();
                void* frameBuf = render.second->getImageBuffer(width, height, userData);
                if (!frameBuf) //image is frozen or app is minimized/covered
                    return;
                libyuv::I420ToABGR(buffer->DataY(), buffer->StrideY(),
                                   buffer->DataU(), buffer->StrideU(),
                                   buffer->DataV(), buffer->StrideV(),
                                   (uint8_t*)frameBuf, width * 4, width, height);

                render.second->frameComplete(userData);
            }
        }
    }, mAppCtx);

}

artc::VideoManager *RtcModuleSfu::getVideoDevice()
{
    return mVideoDevice.get();
}

void RtcModuleSfu::changeDevice(const std::string &device, bool shouldOpen)
{
    if (mVideoDevice)
    {
        shouldOpen = true;
        closeDevice();
    }

    mVideoDeviceSelected = device;
    if (shouldOpen)
    {
        openDevice();
    }
}

void RtcModuleSfu::openDevice()
{
    std::string videoDevice = mVideoDeviceSelected; // get default video device
    if (videoDevice.empty())
    {
        RTCM_LOG_WARNING("Default video in device is not set");
        assert(false);
        std::set<std::pair<std::string, std::string>> videoDevices = artc::VideoManager::getVideoDevices();
        if (videoDevices.empty())
        {
            RTCM_LOG_WARNING("openDevice(): no video devices available");
            return;
        }

        videoDevice = videoDevices.begin()->second;
    }

    webrtc::VideoCaptureCapability capabilities;
    capabilities.width = RtcConstant::kHiResWidth;
    capabilities.height = RtcConstant::kHiResHeight;
    capabilities.maxFPS = RtcConstant::kHiResMaxFPS;

    mVideoDevice = artc::VideoManager::Create(capabilities, videoDevice, artc::gWorkerThread.get());
    mVideoDevice->openDevice(videoDevice);
    rtc::VideoSinkWants wants;
    mVideoDevice->AddOrUpdateSink(this, wants);
}

void RtcModuleSfu::closeDevice()
{
    if (mVideoDevice)
    {
        mVideoDevice->RemoveSink(this);
        mVideoDevice->releaseDevice();
        mVideoDevice = nullptr;
    }
}

void *RtcModuleSfu::getAppCtx()
{
    return mAppCtx;
}

std::string RtcModuleSfu::getDeviceInfo() const
{
    // UserAgent Format
    // MEGA<app>/<version> (platform) Megaclient/<version>
    std::string userAgent = mMegaApi.sdk.getUserAgent();

    std::string androidId = "MEGAAndroid";
    std::string iosId = "MEGAiOS";
    std::string testChatId = "MEGAChatTest";
    std::string syncId = "MEGAsync";
    std::string qtAppId = "MEGAChatQtApp";
    std::string megaClcId = "MEGAclc";

    std::string deviceType = "n";
    std::string version = "0";

    size_t endTypePosition = std::string::npos;
    size_t idPosition;
    if ((idPosition = userAgent.find(androidId)) != std::string::npos)
    {
        deviceType = "na";
        endTypePosition = idPosition + androidId.size() + 1; // remove '/'
    }
    else if ((idPosition = userAgent.find(iosId)) != std::string::npos)
    {
        deviceType = "ni";
        endTypePosition = idPosition + iosId.size() + 1;  // remove '/'
    }
    else if (userAgent.find(testChatId) != std::string::npos)
    {
        deviceType = "nct";
    }
    else if ((idPosition = userAgent.find(syncId)) != std::string::npos)
    {
        deviceType = "nsync";
        endTypePosition = idPosition + syncId.size() + 1;  // remove '/'
    }
    else if (userAgent.find(qtAppId) != std::string::npos)
    {
        deviceType = "nqtApp";
    }
    else if (userAgent.find(megaClcId) != std::string::npos)
    {
        deviceType = "nclc";
    }

    size_t endVersionPosition = userAgent.find(" (");
    if (endVersionPosition != std::string::npos &&
            endTypePosition != std::string::npos &&
            endVersionPosition > endTypePosition)
    {
        version = userAgent.substr(endTypePosition, endVersionPosition - endTypePosition);
    }

    return deviceType + ":" + version;
}

unsigned int RtcModuleSfu::getNumInputVideoTracks() const
{
    return mRtcNumInputVideoTracks;
}

void RtcModuleSfu::setNumInputVideoTracks(const unsigned int numInputVideoTracks)
{
    if (!isValidInputVideoTracksLimit(mRtcNumInputVideoTracks))
    {
        RTCM_LOG_WARNING("setNumInputVideoTracks: Invalid value for simultaneous input video tracks");
        assert(false);
        return;
    }
    mRtcNumInputVideoTracks = numInputVideoTracks;
}

RtcModule* createRtcModule(MyMegaApi &megaApi, rtcModule::CallHandler &callHandler,
                           DNScache &dnsCache, WebsocketsIO& websocketIO, void *appCtx,
                           rtcModule::RtcCryptoMeetings* rRtcCryptoMeetings)
{
    return new RtcModuleSfu(megaApi, callHandler, dnsCache, websocketIO, appCtx,
                            rRtcCryptoMeetings);
}

Slot::Slot(Call &call, rtc::scoped_refptr<webrtc::RtpTransceiverInterface> transceiver)
    : mCall(call)
    , mTransceiver(transceiver)
{
}

Slot::~Slot()
{
    if (mTransceiver->receiver())
    {
       rtc::scoped_refptr<webrtc::FrameDecryptorInterface> decryptor = mTransceiver->receiver()->GetFrameDecryptor();
       if (decryptor)
       {
           static_cast<artc::MegaDecryptor*>(decryptor.get())->setTerminating();
       }
    }

    if (mTransceiver->sender())
    {
        rtc::scoped_refptr<webrtc::FrameEncryptorInterface> encryptor = mTransceiver->sender()->GetFrameEncryptor();
        if (encryptor)
        {
            static_cast<artc::MegaEncryptor*>(encryptor.get())->setTerminating();
        }
    }
}

uint32_t Slot::getTransceiverMid() const
{
    if (!mTransceiver->mid())
    {
        assert(false);
        RTCM_LOG_WARNING("We have received a transceiver without 'mid'");
        return 0;
    }

    return static_cast<uint32_t>(atoi(mTransceiver->mid()->c_str()));
}

void RemoteSlot::release()
{
    if (!mCid)
    {
        return;
    }

    mIv = 0;
    mCid = 0;

    enableTrack(false, kRecv);
    rtc::scoped_refptr<webrtc::FrameDecryptorInterface> decryptor = getTransceiver()->receiver()->GetFrameDecryptor();
    static_cast<artc::MegaDecryptor*>(decryptor.get())->setTerminating();
    getTransceiver()->receiver()->SetFrameDecryptor(nullptr);
}

void RemoteSlot::assign(Cid_t cid, IvStatic_t iv)
{
    assert(!mCid);
    createDecryptor(cid, iv);
    enableTrack(true, kRecv);
}

void RemoteSlot::createDecryptor(Cid_t cid, IvStatic_t iv)
{
    mCid = cid;
    mIv = iv;

    auto it = mCall.getSessions().find(mCid);
    if (it == mCall.getSessions().end())
    {
        mCall.logError("createDecryptor: unknown cid");
        return;
    }

    mTransceiver->receiver()->SetFrameDecryptor(rtc::scoped_refptr<webrtc::FrameDecryptorInterface>(new artc::MegaDecryptor(it->second->getPeer(),
                                                                      mCall.getSfuClient().getRtcCryptoMeetings(),
                                                                      mIv, getTransceiverMid())));
}

RemoteSlot::RemoteSlot(Call& call, rtc::scoped_refptr<webrtc::RtpTransceiverInterface> transceiver, void* appCtx)
    : Slot(call, transceiver), mAppCtx(appCtx)
{
}

void RemoteSlot::enableTrack(bool enable, TrackDirection direction)
{
    assert(mTransceiver);
    if (direction == kRecv)
    {
        mTransceiver->receiver()->track()->set_enabled(enable);
    }
    else if (direction == kSend)
    {
        mTransceiver->sender()->track()->set_enabled(enable);
    }
}

LocalSlot::LocalSlot(Call& call, rtc::scoped_refptr<webrtc::RtpTransceiverInterface> transceiver)
    : Slot(call, transceiver)
{
}

void LocalSlot::createEncryptor()
{
    mTransceiver->sender()->SetFrameEncryptor(rtc::scoped_refptr<webrtc::FrameEncryptorInterface>(new artc::MegaEncryptor(mCall.getMyPeer(),
                                                                      mCall.getSfuClient().getRtcCryptoMeetings(),
                                                                      mIv, getTransceiverMid())));
}

void LocalSlot::generateRandomIv()
{
    randombytes_buf(&mIv, sizeof(mIv));
}

RemoteVideoSlot::RemoteVideoSlot(Call& call, rtc::scoped_refptr<webrtc::RtpTransceiverInterface> transceiver, void* appCtx)
    : RemoteSlot(call, transceiver, appCtx)
    , VideoSink(appCtx)
{
    webrtc::VideoTrackInterface* videoTrack =
            static_cast<webrtc::VideoTrackInterface*>(mTransceiver->receiver()->track().get());

    assert(videoTrack);
    rtc::VideoSinkWants wants;
    videoTrack->AddOrUpdateSink(this, wants);
}

RemoteVideoSlot::~RemoteVideoSlot()
{
}

VideoSink::VideoSink(void* appCtx) :mAppCtx(appCtx)
{

}

VideoSink::~VideoSink()
{

}

void VideoSink::setVideoRender(IVideoRenderer *videoRenderer)
{
    mRenderer = std::unique_ptr<IVideoRenderer>(videoRenderer);
}

void VideoSink::OnFrame(const webrtc::VideoFrame &frame)
{
    auto wptr = weakHandle();
    karere::marshallCall([wptr, this, frame]()
    {
        if (wptr.deleted())
        {
            return;
        }

        if (mRenderer)
        {
            void* userData = NULL;
            auto buffer = frame.video_frame_buffer()->ToI420();   // smart ptr type changed
            if (frame.rotation() != webrtc::kVideoRotation_0)
            {
                buffer = webrtc::I420Buffer::Rotate(*buffer, frame.rotation());
            }
            unsigned short width = (unsigned short)buffer->width();
            unsigned short height = (unsigned short)buffer->height();
            void* frameBuf = mRenderer->getImageBuffer(width, height, userData);
            if (!frameBuf) //image is frozen or app is minimized/covered
                return;
            libyuv::I420ToABGR(buffer->DataY(), buffer->StrideY(),
                               buffer->DataU(), buffer->StrideU(),
                               buffer->DataV(), buffer->StrideV(),
                               (uint8_t*)frameBuf, width * 4, width, height);
            mRenderer->frameComplete(userData);
        }
    }, mAppCtx);
}

void RemoteVideoSlot::assignVideoSlot(Cid_t cid, IvStatic_t iv, VideoResolution videoResolution)
{
    assert(mVideoResolution == kUndefined);
    assign(cid, iv);
    mVideoResolution = videoResolution;
}

void RemoteVideoSlot::release()
{
    RemoteSlot::release();
    mVideoResolution = VideoResolution::kUndefined;
}

VideoResolution RemoteVideoSlot::getVideoResolution() const
{
    return mVideoResolution;
}

bool RemoteVideoSlot::hasTrack()
{
    assert(mTransceiver);

    if (mTransceiver->receiver())
    {
        return  mTransceiver->receiver()->track().get() != nullptr;
    }

    return false;

}

void RemoteVideoSlot::enableTrack()
{
    webrtc::VideoTrackInterface* videoTrack =
            static_cast<webrtc::VideoTrackInterface*>(mTransceiver->receiver()->track().get());
    videoTrack->set_enabled(true);
}

RemoteAudioSlot::RemoteAudioSlot(Call &call, rtc::scoped_refptr<webrtc::RtpTransceiverInterface> transceiver, void* appCtx)
    : RemoteSlot(call, transceiver, appCtx)
{
}

void RemoteAudioSlot::assignAudioSlot(Cid_t cid, IvStatic_t iv)
{
    assign(cid, iv);
    if (mCall.isAudioLevelMonitorEnabled())
    {
        enableAudioMonitor(true);   // Enable audio monitor
    }
}

void RemoteAudioSlot::enableAudioMonitor(bool enable)
{
    rtc::scoped_refptr<webrtc::MediaStreamTrackInterface> mediaTrack = mTransceiver->receiver()->track();
    webrtc::AudioTrackInterface* audioTrack = static_cast<webrtc::AudioTrackInterface*>(mediaTrack.get());
    if (!audioTrack)
    {
        RTCM_LOG_WARNING("enableAudioMonitor: non valid audiotrack");
        assert(false);
        return;
    }

    if (enable && !mAudioLevelMonitorEnabled)
    {
        mAudioLevelMonitorEnabled = true;
        mAudioLevelMonitor->onAudioDetected(false);
        audioTrack->AddSink(mAudioLevelMonitor.get());     // enable AudioLevelMonitor for remote audio detection
    }
    else if (!enable && mAudioLevelMonitorEnabled)
    {
        mAudioLevelMonitorEnabled = false;
        mAudioLevelMonitor->onAudioDetected(false);
        audioTrack->RemoveSink(mAudioLevelMonitor.get()); // disable AudioLevelMonitor
    }
}

void RemoteAudioSlot::createDecryptor(Cid_t cid, IvStatic_t iv)
{
    RemoteSlot::createDecryptor(cid, iv);
    mAudioLevelMonitor.reset(new AudioLevelMonitor(mCall, mAppCtx, static_cast<int32_t>(mCid)));
}

void RemoteAudioSlot::release()
{
    RemoteSlot::release();
    if (mAudioLevelMonitor)
    {
        enableAudioMonitor(false);
        mAudioLevelMonitor = nullptr;
        mAudioLevelMonitorEnabled = false;
    }
}

void globalCleanup()
{
    if (!artc::isInitialized())
        return;
    artc::cleanup();
}

Session::Session(const sfu::Peer& peer)
    : mPeer(peer)
{

}

Session::~Session()
{
    disableAudioSlot();
    disableVideoSlot(kHiRes);
    disableVideoSlot(kLowRes);
    mState = kSessStateDestroyed;
    mSessionHandler->onDestroySession(*this);
}

TermCode Session::getTermcode() const
{
    return mTermCode;
}

void Session::setTermcode(TermCode termcode)
{
    mTermCode = termcode;
}

void Session::setSessionHandler(SessionHandler* sessionHandler)
{
    mSessionHandler = std::unique_ptr<SessionHandler>(sessionHandler);
}

void Session::setVideoRendererVthumb(IVideoRenderer *videoRenderer)
{
    if (!mVthumSlot)
    {
        RTCM_LOG_WARNING("setVideoRendererVthumb: There's no low-res slot associated to this session");
        return;
    }

    mVthumSlot->setVideoRender(videoRenderer);
}

void Session::setVideoRendererHiRes(IVideoRenderer *videoRenderer)
{
    if (!mHiresSlot)
    {
        RTCM_LOG_WARNING("setVideoRendererHiRes: There's no hi-res slot associated to this session");
        return;
    }

    mHiresSlot->setVideoRender(videoRenderer);
}

void Session::setAudioDetected(bool audioDetected)
{
    mAudioDetected = audioDetected;
    mSessionHandler->onRemoteAudioDetected(*this);
}

bool Session::hasHighResolutionTrack() const
{
    return mHiresSlot && mHiresSlot->hasTrack();
}

bool Session::hasLowResolutionTrack() const
{
    return mVthumSlot && mVthumSlot->hasTrack();
}

bool Session::isModerator() const
{
    return mPeer.isModerator();
}

void Session::notifyHiResReceived()
{
    mSessionHandler->onHiResReceived(*this);
}

void Session::notifyLowResReceived()
{
    mSessionHandler->onVThumbReceived(*this);
}

const sfu::Peer& Session::getPeer() const
{
    return mPeer;
}

void Session::setVThumSlot(RemoteVideoSlot *slot)
{
    assert(slot);
    mVthumSlot = slot;
    mSessionHandler->onVThumbReceived(*this);
}

void Session::setHiResSlot(RemoteVideoSlot *slot)
{
    assert(slot);
    mHiresSlot = slot;
    mSessionHandler->onHiResReceived(*this);
}

void Session::setAudioSlot(RemoteAudioSlot *slot)
{
    mAudioSlot = slot;
    setSpeakRequested(false);
}

void Session::addKey(Keyid_t keyid, const std::string &key)
{
    mPeer.addKey(keyid, key);
}

void Session::setAvFlags(karere::AvFlags flags)
{
    assert(mSessionHandler);
    if (flags == mPeer.getAvFlags())
    {
        RTCM_LOG_WARNING("setAvFlags: remote AV flags has not changed");
        return;
    }

    bool onHoldChanged = mPeer.getAvFlags().isOnHold() != flags.isOnHold();
    mPeer.setAvFlags(flags);
    onHoldChanged
        ? mSessionHandler->onOnHold(*this)              // notify session onHold Change
        : mSessionHandler->onRemoteFlagsChanged(*this); // notify remote AvFlags Change
}

RemoteAudioSlot *Session::getAudioSlot()
{
    return mAudioSlot;
}

RemoteVideoSlot *Session::getVthumSlot()
{
    return mVthumSlot;
}

RemoteVideoSlot *Session::getHiResSlot()
{
    return mHiresSlot;
}

void Session::disableAudioSlot()
{
    if (mAudioSlot)
    {
        mAudioSlot->release();
        setAudioSlot(nullptr);
    }
}

void Session::disableVideoSlot(VideoResolution videoResolution)
{
    if ((videoResolution == kHiRes && !mHiresSlot) || (videoResolution == kLowRes && !mVthumSlot))
    {
        return;
    }

    if (videoResolution == kHiRes)
    {
        mHiresSlot->release();
        mHiresSlot = nullptr;
        mSessionHandler->onHiResReceived(*this);
    }
    else
    {
        mVthumSlot->release();
        mVthumSlot = nullptr;
        mSessionHandler->onVThumbReceived(*this);
    }
}

void Session::setModerator(bool isModerator)
{
    mPeer.setModerator(isModerator);
    mSessionHandler->onPermissionsChanged(*this);
}

void Session::setSpeakRequested(bool requested)
{
    mHasRequestSpeak = requested;
    mSessionHandler->onAudioRequested(*this);
}

const karere::Id& Session::getPeerid() const
{
    return mPeer.getPeerid();
}

Cid_t Session::getClientid() const
{
    return mPeer.getCid();
}

SessionState Session::getState() const
{
    return mState;
}

karere::AvFlags Session::getAvFlags() const
{
    return mPeer.getAvFlags();
}

bool Session::isAudioDetected() const
{
    return mAudioDetected;
}

bool Session::hasRequestSpeak() const
{
    return mHasRequestSpeak;
}

AudioLevelMonitor::AudioLevelMonitor(Call &call, void* appCtx, int32_t cid)
    : mCall(call), mCid(cid), mAppCtx(appCtx)
{
}

void AudioLevelMonitor::OnData(const void *audio_data, int bits_per_sample, int /*sample_rate*/, size_t number_of_channels, size_t number_of_frames, absl::optional<int64_t> /*absolute_capture_timestamp_ms*/)
{
    assert(bits_per_sample == 16);
    time_t nowTime = time(NULL);
    if (nowTime - mPreviousTime > 2) // Two seconds between samples
    {
        mPreviousTime = nowTime;
        size_t valueCount = number_of_channels * number_of_frames;
        int16_t *data = (int16_t*)audio_data;
        int16_t audioMaxValue = data[0];
        int16_t audioMinValue = data[0];
        for (size_t i = 1; i < valueCount; i++)
        {
            if (data[i] > audioMaxValue)
            {
                audioMaxValue = data[i];
            }

            if (data[i] < audioMinValue)
            {
                audioMinValue = data[i];
            }
        }

        bool audioDetected = (abs(audioMaxValue) + abs(audioMinValue) > kAudioThreshold);

        auto wptr = weakHandle();
        karere::marshallCall([wptr, this, audioDetected]()
        {
            if (wptr.deleted())
            {
                return;
            }

            if (!hasAudio())
            {
                if (mAudioDetected)
                {
                    onAudioDetected(false);
                }

                return;
            }

            if (audioDetected != mAudioDetected)
            {
                onAudioDetected(audioDetected);
            }

        }, mAppCtx);
    }
}

bool AudioLevelMonitor::hasAudio()
{
    Session *sess = mCall.getSession(static_cast<Cid_t>(mCid));
    if (sess)
    {
        return sess->getAvFlags().audio();
    }
    return false;
}

void AudioLevelMonitor::onAudioDetected(bool audioDetected)
{
    mAudioDetected = audioDetected;
    Session* sess = mCall.getSession(static_cast<Cid_t>(mCid));
    if (sess)
    {
        sess->setAudioDetected(mAudioDetected);
    }
    else
    {
        RTCM_LOG_WARNING("AudioLevelMonitor::onAudioDetected: session with Cid: %d not found", mCid);
    }
}
}
#endif<|MERGE_RESOLUTION|>--- conflicted
+++ resolved
@@ -1124,10 +1124,7 @@
     RTCM_LOG_DEBUG("clearResources, termcode (%u): %s", termCode, connectionTermCodeToString(termCode).c_str());
     disableStats();
     mSessions.clear();              // session dtor will notify apps through onDestroySession callback
-<<<<<<< HEAD
     clearPendingPeers();
-=======
->>>>>>> 0ae4cb80
     mModerators.clear();            // clear moderators list and ownModerator
     mVThumb.reset();
     mHiRes.reset();
