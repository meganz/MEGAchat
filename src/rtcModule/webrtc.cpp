#include <mega/types.h>
#include <mega/base64.h>
#include <rtcmPrivate.h>
#include <webrtcPrivate.h>
#include <api/video/i420_buffer.h>
#include <libyuv/convert.h>

namespace rtcModule
{

Call::Call(karere::Id callid, karere::Id chatid, karere::Id callerid, bool isRinging, IGlobalCallHandler &globalCallHandler, MyMegaApi& megaApi, RtcModuleSfu& rtc, std::shared_ptr<std::string> callKey, bool moderator, karere::AvFlags avflags)
    : mCallid(callid)
    , mChatid(chatid)
    , mCallerId(callerid)
    , mState(kStateInitial)
    , mIsRinging(isRinging)
    , mLocalAvFlags(avflags)
    , mGlobalCallHandler(globalCallHandler)
    , mMegaApi(megaApi)
    , mSfuClient(rtc.getSfuClient())
    , mMyPeer()
    , mRtc(rtc)
{
    mAudioLevelMonitor.reset(new AudioLevelMonitor(*this, -1)); // -1 represent local
    mCallKey = callKey ? (*callKey.get()) : std::string();
    mMyPeer.setModerator(moderator);
    mGlobalCallHandler.onNewCall(*this);
    mSessions.clear();
}

Call::~Call()
{
    mState = kStateDestroyed;
    mGlobalCallHandler.onEndCall(*this);
}

karere::Id Call::getCallid() const
{
    return mCallid;
}

karere::Id Call::getChatid() const
{
    return mChatid;
}

karere::Id Call::getCallerid() const
{
    return mCallerId;
}

bool Call::isAudioDetected() const
{
    return mAudioDetected;
}

void Call::setState(CallState newState)
{
    RTCM_LOG_DEBUG("Call state changed. ChatId: %s, callid: %s, state: %s --> %s",
                 karere::Id(getChatid()).toString().c_str(),
                 karere::Id(getCallid()).toString().c_str(),
                 Call::stateToStr(mState),
                 Call::stateToStr(newState));

    if (newState == CallState::kStateInProgress)
    {
        // initial ts is set when user has joined to the call
        mInitialTs = time(nullptr);
    }
    if (newState == CallState::kStateTerminatingUserParticipation)
    {
        mFinalTs = time(nullptr);
    }

    mState = newState;
    mCallHandler->onCallStateChange(*this);
}

CallState Call::getState() const
{
    return mState;
}

void Call::addParticipant(karere::Id peer)
{
    mParticipants.push_back(peer);
    mGlobalCallHandler.onAddPeer(*this, peer);
}

void Call::removeParticipant(karere::Id peer)
{
    for (auto itPeer = mParticipants.begin(); itPeer != mParticipants.end(); itPeer++)
    {
        if (*itPeer == peer)
        {
            mParticipants.erase(itPeer);
            mGlobalCallHandler.onRemovePeer(*this, peer);
            return;
        }
    }

    assert(false);
    return;
}

promise::Promise<void> Call::endCall()
{
    if (!isModerator())
    {
        return promise::_Void();
    }

    auto wptr = weakHandle();
    return mMegaApi.call(&::mega::MegaApi::endChatCall, mChatid, mCallid, 0)
    .then([](ReqResult /*result*/)
    {

    });
}

promise::Promise<void> Call::hangup()
{
    if (mState == kStateClientNoParticipating && mIsRinging)
    {
        if (!isModerator())
        {
            return promise::_Void();
        }

        auto wptr = weakHandle();
        return mMegaApi.call(&::mega::MegaApi::endChatCall, mChatid, mCallid, 0)
        .then([](ReqResult /*result*/)
        {

        });
    }
    else
    {
        disconnect(TermCode::kUserHangup);
        return promise::_Void();
    }
}

promise::Promise<void> Call::join(bool moderator, karere::AvFlags avFlags)
{
    mLocalAvFlags = avFlags;
    mMyPeer.setModerator(moderator);
    auto wptr = weakHandle();
    return mMegaApi.call(&::mega::MegaApi::joinChatCall, mChatid, mCallid)
    .then([wptr, this](ReqResult result)
    {
        wptr.throwIfDeleted();
        std::string sfuUrl = result->getText();
        connectSfu(sfuUrl);
    });
}

bool Call::participate()
{
    return (mState > kStateClientNoParticipating && mState < kStateTerminatingUserParticipation);
}

void Call::enableAudioLevelMonitor(bool enable)
{
    if (mAudioLevelMonitorEnabled == enable)
    {
        return;
    }

    // Todo: implement local audio level monitor management
}

void Call::ignoreCall()
{
    mIgnored = true;
}

void Call::setRinging(bool ringing)
{
    if (mIsRinging != ringing)
    {
        mIsRinging = ringing;
        mCallHandler->onCallRinging(*this);
    }

}

void Call::setOnHold()
{
    // disable audio track
    if (mAudio->getTransceiver()->sender()->track())
    {
        mAudio->getTransceiver()->sender()->SetTrack(nullptr);
    }

    // disable hi-res track
    if (mHiRes->getTransceiver()->sender()->track())
    {
        mHiRes->getTransceiver()->sender()->SetTrack(nullptr);
    }

    // disable low-res track
    if (mVThumb->getTransceiver()->sender()->track())
    {
        mVThumb->getTransceiver()->sender()->SetTrack(nullptr);
    }

    // release video device
    if (mVideoDevice)
    {
        mVideoDevice->releaseDevice();
        mVideoDevice = nullptr;
    }
}

void Call::releaseOnHold()
{
    updateAudioTracks();
    updateVideoTracks();
}

bool Call::isIgnored() const
{
    return mIgnored;
}

bool Call::isAudioLevelMonitorEnabled() const
{
    return mAudioLevelMonitorEnabled;
}

void Call::setCallerId(karere::Id callerid)
{
    mCallerId  = callerid;
}

bool Call::isRinging() const
{
    return mIsRinging && mCallerId != mSfuClient.myHandle();
}

bool Call::isModerator() const
{
    return mMyPeer.getModerator();
}

bool Call::isOutgoing() const
{
    return mCallerId == mSfuClient.myHandle();
}

int64_t Call::getInitialTimeStamp() const
{
    return mInitialTs;
}

int64_t Call::getFinalTimeStamp() const
{
    return mFinalTs;
}

const char *Call::stateToStr(uint8_t state)
{
    switch(state)
    {
        RET_ENUM_NAME(kStateInitial);
        RET_ENUM_NAME(kStateClientNoParticipating);
        RET_ENUM_NAME(kStateConnecting);
        RET_ENUM_NAME(kStateJoining);    // < Joining a call
        RET_ENUM_NAME(kStateInProgress);
        RET_ENUM_NAME(kStateTerminatingUserParticipation);
        RET_ENUM_NAME(kStateDestroyed);
        default: return "(invalid call state)";
    }
}

void Call::setCallHandler(CallHandler* callHanlder)
{
    mCallHandler = std::unique_ptr<CallHandler>(callHanlder);
}

karere::AvFlags Call::getLocalAvFlags() const
{
    return mLocalAvFlags;
}

void Call::updateVideoInDevice()
{
    // todo implement
    RTCM_LOG_DEBUG("updateVideoInDevice");
}

void Call::updateAndSendLocalAvFlags(karere::AvFlags flags)
{
    if (flags == mLocalAvFlags)
    {
        RTCM_LOG_WARNING("updateAndSendLocalAvFlags: AV flags has not changed");
        return;
    }

    // update and send local AV flags
    karere::AvFlags olFlags = mLocalAvFlags;
    mLocalAvFlags = flags;
    mSfuConnection->sendAv(flags.value());

    if (olFlags.isOnHold() != flags.isOnHold())
    {
        // kOnHold flag has changed
        (flags.isOnHold())
                ? setOnHold()
                : releaseOnHold();

        mCallHandler->onOnHold(*this); // notify app onHold Change
    }
    else
    {
        updateAudioTracks();
        updateVideoTracks();
        mCallHandler->onLocalFlagsChanged(*this);  // notify app local AvFlags Change
    }
}

void Call::setAudioDetected(bool audioDetected)
{
    mAudioDetected = audioDetected;
    mCallHandler->onLocalAudioDetected(*this);
}

void Call::requestSpeaker(bool add)
{
    if (mSpeakerState == SpeakerState::kNoSpeaker && add)
    {
        mSpeakerState = SpeakerState::kPending;
        mSfuConnection->sendSpeakReq();
        return;
    }

    if (mSpeakerState == SpeakerState::kPending && !add)
    {
        mSpeakerState = SpeakerState::kNoSpeaker;
        mSfuConnection->sendSpeakReqDel();
        return;
    }
}

bool Call::isSpeakAllow() const
{
    return mSpeakerState == SpeakerState::kActive && mLocalAvFlags.audio();
}

void Call::approveSpeakRequest(Cid_t cid, bool allow)
{
    assert(mMyPeer.getModerator());
    if (allow)
    {
        mSfuConnection->sendSpeakReq(cid);
    }
    else
    {
        mSfuConnection->sendSpeakReqDel(cid);
    }
}

void Call::stopSpeak(Cid_t cid)
{
    if (cid)
    {
        assert(mMyPeer.getModerator());
        assert(mSessions.find(cid) != mSessions.end());
        mSfuConnection->sendSpeakDel(cid);
        return;
    }

    mSfuConnection->sendSpeakDel();
}

std::vector<Cid_t> Call::getSpeakerRequested()
{
    std::vector<Cid_t> speakerRequested;

    for (const auto& session : mSessions)
    {
        if (session.second->hasRequestSpeak())
        {
            speakerRequested.push_back(session.first);
        }
    }

    return speakerRequested;
}

void Call::requestHighResolutionVideo(Cid_t cid)
{
    bool hasVthumb = false;
    for (const auto& session : mSessions)
    {
        Slot* slot = session.second->getVthumSlot();
        if (slot && slot->getCid() == cid)
        {
            hasVthumb = true;
            break;
        }
    }

    mSfuConnection->sendGetHiRes(cid, hasVthumb);
}

void Call::stopHighResolutionVideo(Cid_t cid)
{
    mSfuConnection->sendDelHiRes(cid);
}

void Call::requestLowResolutionVideo(const std::vector<Cid_t> &cids)
{
    mSfuConnection->sendGetVtumbs(cids);
}

void Call::stopLowResolutionVideo(const std::vector<Cid_t> &cids)
{
    mSfuConnection->sendDelVthumbs(cids);
}

std::vector<karere::Id> Call::getParticipants() const
{
    return mParticipants;
}

std::vector<Cid_t> Call::getSessionsCids() const
{
    std::vector<Cid_t> returnedValue;

    for (const auto& sessionIt : mSessions)
    {
        returnedValue.push_back(sessionIt.first);
    }

    return returnedValue;
}

ISession* Call::getSession(Cid_t cid) const
{
    auto it = mSessions.find(cid);
    return (it != mSessions.end())
        ? it->second.get()
        : nullptr;
}

void Call::connectSfu(const std::string &sfuUrl)
{
    setState(CallState::kStateConnecting);
    mSfuUrl = sfuUrl;
    mSfuConnection = mSfuClient.generateSfuConnection(mChatid, sfuUrl, *this);
    auto wptr = weakHandle();
    mSfuConnection->getPromiseConnection()
    .then([wptr, this]()
    {
        if (wptr.deleted())
        {
            return;
        }

        webrtc::PeerConnectionInterface::IceServers iceServer;
        mRtcConn = artc::myPeerConnection<Call>(iceServer, *this);

        createTranceiver();
        mSpeakerState = SpeakerState::kPending;
        getLocalStreams();
        setState(CallState::kStateJoining);

        webrtc::PeerConnectionInterface::RTCOfferAnswerOptions options;
        options.offer_to_receive_audio = webrtc::PeerConnectionInterface::RTCOfferAnswerOptions::kMaxOfferToReceiveMedia;
        options.offer_to_receive_video = webrtc::PeerConnectionInterface::RTCOfferAnswerOptions::kMaxOfferToReceiveMedia;
        auto wptr = weakHandle();
        mRtcConn.createOffer(options)
        .then([wptr, this](webrtc::SessionDescriptionInterface* sdp) -> promise::Promise<void>
        {
            if (wptr.deleted())
                return ::promise::_Void();

            KR_THROW_IF_FALSE(sdp->ToString(&mSdp));
            return mRtcConn.setLocalDescription(sdp);
        })
        .then([wptr, this]()
        {
            if (wptr.deleted())
            {
                return;
            }

            sfu::Sdp sdp(mSdp);

            std::map<std::string, std::string> ivs;
            ivs["0"] = sfu::Command::binaryToHex(mVThumb->getIv());
            ivs["1"] = sfu::Command::binaryToHex(mHiRes->getIv());
            ivs["2"] = sfu::Command::binaryToHex(mAudio->getIv());
            mSfuConnection->joinSfu(sdp, ivs, mMyPeer.getModerator(), mLocalAvFlags.value(), mSpeakerState, kInitialvthumbCount);
        })
        .fail([wptr, this](const ::promise::Error& err)
        {
            if (wptr.deleted())
                return;
            disconnect(TermCode::kErrSdp, std::string("Error creating SDP offer: ") + err.msg());
        });
    });
}

void Call::createTranceiver()
{
    webrtc::RtpTransceiverInit transceiverInitVThumb;
    transceiverInitVThumb.direction = webrtc::RtpTransceiverDirection::kSendRecv;
    webrtc::RTCErrorOr<rtc::scoped_refptr<webrtc::RtpTransceiverInterface>> err
            = mRtcConn->AddTransceiver(cricket::MediaType::MEDIA_TYPE_VIDEO, transceiverInitVThumb);

    if (err.ok())
    {
        mVThumb = ::mega::make_unique<RemoteVideoSlot>(*this, err.MoveValue());
        mVThumb->generateRandomIv();
    }

    webrtc::RtpTransceiverInit transceiverInitHiRes;
    transceiverInitHiRes.direction = webrtc::RtpTransceiverDirection::kSendRecv;
    err = mRtcConn->AddTransceiver(cricket::MediaType::MEDIA_TYPE_VIDEO, transceiverInitHiRes);
    mHiRes = ::mega::make_unique<RemoteVideoSlot>(*this, err.MoveValue());
    mHiRes->generateRandomIv();

    webrtc::RtpTransceiverInit transceiverInitAudio;
    transceiverInitAudio.direction = webrtc::RtpTransceiverDirection::kSendRecv;
    err = mRtcConn->AddTransceiver(cricket::MediaType::MEDIA_TYPE_AUDIO, transceiverInitAudio);
    mAudio = ::mega::make_unique<Slot>(*this, err.MoveValue());
    mAudio->generateRandomIv();

    for (int i = 0; i < RtcConstant::kMaxCallAudioSenders; i++)
    {
        webrtc::RtpTransceiverInit transceiverInit;
        transceiverInit.direction = webrtc::RtpTransceiverDirection::kRecvOnly;
        mRtcConn->AddTransceiver(cricket::MediaType::MEDIA_TYPE_AUDIO, transceiverInit);
    }

    for (int i = 0; i < RtcConstant::kMaxCallVideoSenders; i++)
    {
        webrtc::RtpTransceiverInit transceiverInit;
        transceiverInit.direction = webrtc::RtpTransceiverDirection::kRecvOnly;
        mRtcConn->AddTransceiver(cricket::MediaType::MEDIA_TYPE_VIDEO, transceiverInit);
    }
}

void Call::getLocalStreams()
{
    updateAudioTracks();
    if (mLocalAvFlags.video())
    {
        updateVideoTracks();
    }
}

void Call::disconnect(TermCode termCode, const std::string &msg)
{
    if (mLocalAvFlags.video())
    {
        releaseVideoDevice();
    }

    for (const auto& session : mSessions)
    {
        Slot *slot = session.second->getAudioSlot();
        slot->enableAudioMonitor(false); // disable audio monitor
        slot->enableTrack(false);
        session.second->setAudioSlot(nullptr);
    }

    mSessions.clear();
    mVThumb.reset(nullptr);
    mHiRes.reset(nullptr);
    mAudio.reset(nullptr);
    mReceiverTracks.clear();
    setState(CallState::kStateTerminatingUserParticipation);
    if (mSfuConnection)
    {
        mSfuClient.closeManagerProtocol(mChatid);
        mSfuConnection = nullptr;
    }
}

std::string Call::getKeyFromPeer(Cid_t cid, Keyid_t keyid)
{
    return mSessions[cid]->getPeer().getKey(keyid);
}

bool Call::hasCallKey()
{
    return !mCallKey.empty();
}

bool Call::handleAvCommand(Cid_t cid, unsigned av)
{
    if (mMyPeer.getCid() == cid)
    {
        RTCM_LOG_WARNING("handleAvCommand: Received our own AV flags");
        return false;
    }

    if (mSessions.find(cid) == mSessions.end())
    {
        RTCM_LOG_WARNING("handleAvCommand: Received AV flags for unknown peer cid %d", cid);
        return false;
    }

    // update session flags
    mSessions[cid]->setAvFlags(karere::AvFlags(static_cast<uint8_t>(av)));
    return true;
}

bool Call::handleAnswerCommand(Cid_t cid, sfu::Sdp& sdp, int mod,  const std::vector<sfu::Peer>&peers, const std::map<Cid_t, sfu::TrackDescriptor>&vthumbs, const std::map<Cid_t, sfu::TrackDescriptor> &speakers)
{
    mMyPeer.init(cid, mSfuClient.myHandle(), 0, mod);

    for (const sfu::Peer& peer : peers)
    {
        mSessions[peer.getCid()] = ::mega::make_unique<Session>(peer);
        mCallHandler->onNewSession(*mSessions[peer.getCid()], *this);
    }

    generateAndSendNewkey();

    std::string sdpUncompress = sdp.unCompress();
    webrtc::SdpParseError error;
    webrtc::SessionDescriptionInterface *sdpInterface = webrtc::CreateSessionDescription("answer", sdpUncompress, &error);
    if (!sdpInterface)
    {
        disconnect(TermCode::kErrSdp, "Error parsing peer SDP answer: line= " + error.line +"  \nError: " + error.description);
        return false;
    }

    auto wptr = weakHandle();
    mRtcConn.setRemoteDescription(sdpInterface)
    .then([wptr, this, vthumbs, speakers]()
    {
        if (wptr.deleted())
            return;

        double scale = static_cast<double>(RtcConstant::kHiResWidth) / static_cast<double>(RtcConstant::kVthumbWidth);
        webrtc::RtpParameters parameters = mVThumb->getTransceiver()->sender()->GetParameters();
        assert(parameters.encodings.size());
        parameters.encodings[0].scale_resolution_down_by = scale;
        parameters.encodings[0].max_bitrate_bps = 100 * 1024;
        mVThumb->getTransceiver()->sender()->SetParameters(parameters).ok();

        handleIncomingVideo(vthumbs);

        for(auto speak : speakers)
        {
            Cid_t cid = speak.first;
            const sfu::TrackDescriptor& speakerDecriptor = speak.second;
            addSpeaker(cid, speakerDecriptor);
        }

        setState(CallState::kStateInProgress);
    })
    .fail([wptr, this](const ::promise::Error& err)
    {
        if (wptr.deleted())
            return;

        std::string msg = "Error setting SDP answer: " + err.msg();
        disconnect(TermCode::kErrSdp, msg);
    });

    return true;
}

bool Call::handleKeyCommand(Keyid_t keyid, Cid_t cid, const std::string &key)
{
    karere::Id peerid = mSessions[cid]->getPeer().getPeerid();
    auto wptr = weakHandle();
    mSfuClient.getRtcCryptoMeetings()->getCU25519PublicKey(peerid)
    .then([wptr, keyid, cid, key, this](Buffer*)
    {
        if (wptr.deleted())
        {
            return;
        }

        // decrypt received key
        strongvelope::SendKey plainKey;
        std::string binaryKey = mega::Base64::atob(key);


        strongvelope::SendKey encryptedKey = mSfuClient.getRtcCryptoMeetings()->strToKey(binaryKey);
        mSfuClient.getRtcCryptoMeetings()->decryptKeyFrom(mSessions[cid]->getPeer().getPeerid(), encryptedKey, plainKey);

        // in case of a call in a public chatroom, XORs received key with the call key for additional authentication
        if (hasCallKey())
        {
            strongvelope::SendKey callKey = mSfuClient.getRtcCryptoMeetings()->strToKey(mCallKey);
            mSfuClient.getRtcCryptoMeetings()->xorWithCallKey(callKey, plainKey);
        }

        // add new key to peer key map
        std::string newKey = mSfuClient.getRtcCryptoMeetings()->keyToStr(plainKey);
        assert(mSessions.find(cid) != mSessions.end());
        mSessions[cid]->addKey(keyid, newKey);
    });

    return true;
}

bool Call::handleVThumbsCommand(const std::map<Cid_t, sfu::TrackDescriptor> &videoTrackDescriptors)
{
    handleIncomingVideo(videoTrackDescriptors);
    return true;
}

bool Call::handleVThumbsStartCommand()
{
    mVThumbActive = true;
    updateVideoTracks();
    return true;
}

bool Call::handleVThumbsStopCommand()
{
    mVThumbActive = false;
    updateVideoTracks();
    return true;
}

bool Call::handleHiResCommand(const std::map<Cid_t, sfu::TrackDescriptor>& videoTrackDescriptors)
{
    handleIncomingVideo(videoTrackDescriptors, true);
    return true;
}

bool Call::handleHiResStartCommand()
{
    mHiResActive = true;
    updateVideoTracks();
    return true;
}

bool Call::handleHiResStopCommand()
{
    mHiResActive = false;
    updateVideoTracks();
    return true;
}

bool Call::handleSpeakReqsCommand(const std::vector<Cid_t> &speakRequests)
{
    for (Cid_t cid : speakRequests)
    {
        if (cid != mMyPeer.getCid())
        {
            assert(mSessions.find(cid) != mSessions.end());
            mSessions[cid]->setSpeakRequested(true);
        }
    }

    return true;
}

bool Call::handleSpeakReqDelCommand(Cid_t cid)
{
    if (cid)
    {
        assert(mSessions.find(cid) != mSessions.end());
        mSessions[cid]->setSpeakRequested(false);
    }
    else if (mSpeakerState == SpeakerState::kPending)
    {
        mSpeakerState = SpeakerState::kNoSpeaker;
    }

    return true;
}

bool Call::handleSpeakOnCommand(Cid_t cid, sfu::TrackDescriptor speaker)
{
    if (cid)
    {
        addSpeaker(cid, speaker);
    }
    else if (mSpeakerState == SpeakerState::kPending)
    {
        mSpeakerState = SpeakerState::kActive;
        updateAudioTracks();
    }

    return true;
}

bool Call::handleSpeakOffCommand(Cid_t cid)
{
    if (cid)
    {
        removeSpeaker(cid);
    }
    else if (mSpeakerState == SpeakerState::kActive)
    {
        mSpeakerState = SpeakerState::kNoSpeaker;
        updateAudioTracks();
    }

    return true;
}

bool Call::handleStatCommand()
{
    return true;
}

bool Call::handlePeerJoin(Cid_t cid, uint64_t userid, int av)
{
    sfu::Peer peer(cid, userid, av, false);

    mSessions[cid] = ::mega::make_unique<Session>(peer);
    mCallHandler->onNewSession(*mSessions[cid], *this);
    generateAndSendNewkey();
    return true;
}

bool Call::handlePeerLeft(Cid_t cid)
{
    auto it = mSessions.find(cid);
    if (it == mSessions.end())
    {
        RTCM_LOG_ERROR("handlePeerLeft: unknown cid");
        return false;
    }

    Slot *slot = it->second->getAudioSlot();
    slot->enableAudioMonitor(false); // disable audio monitor
    slot->enableTrack(false);
    mSessions.erase(cid);
}

bool Call::handleError(unsigned int code, const std::string reason)
{
    RTCM_LOG_ERROR("SFU error (Remove call ) -> code: %d, reason: %s", code, reason.c_str());
    disconnect(static_cast<TermCode>(code), reason);
}

bool Call::handleModerator(Cid_t cid, bool moderator)
{
    if (cid)
    {
        assert(mSessions.find(cid) != mSessions.end());
        mSessions[cid]->setModerator(moderator);
    }
    else
    {
        mIsModerator = moderator;
        mCallHandler->onModeratorChange(*this);
    }

    return true;
}

void Call::onError()
{

}

void Call::onAddStream(rtc::scoped_refptr<webrtc::MediaStreamInterface> stream)
{
    mVThumb->createDecryptor();
    mVThumb->createEncryptor(getMyPeer());

    mHiRes->createDecryptor();
    mHiRes->createEncryptor(getMyPeer());

    mAudio->createDecryptor();
    mAudio->createEncryptor(getMyPeer());
}

void Call::onRemoveStream(rtc::scoped_refptr<webrtc::MediaStreamInterface> stream)
{
}

void Call::onIceCandidate(std::shared_ptr<artc::IceCandText> cand)
{

}

void Call::onIceConnectionChange(webrtc::PeerConnectionInterface::IceConnectionState state)
{
    if (state == webrtc::PeerConnectionInterface::IceConnectionState::kIceConnectionFailed)
    {
        // force reconnect
    }
}

void Call::onIceComplete()
{

}

void Call::onSignalingChange(webrtc::PeerConnectionInterface::SignalingState newState)
{

}

void Call::onDataChannel(webrtc::DataChannelInterface *data_channel)
{

}

void Call::onTrack(rtc::scoped_refptr<webrtc::RtpTransceiverInterface> transceiver)
{
    absl::optional<std::string> mid = transceiver->mid();
    if (mid.has_value())
    {
        std::string value = mid.value();
        if (transceiver->media_type() == cricket::MediaType::MEDIA_TYPE_AUDIO)
        {
            mReceiverTracks[atoi(value.c_str())] = ::mega::make_unique<Slot>(*this, transceiver);
        }
        else
        {
            mReceiverTracks[atoi(value.c_str())] = ::mega::make_unique<RemoteVideoSlot>(*this, transceiver);
        }
    }
}

void Call::onRenegotiationNeeded()
{

}

void Call::generateAndSendNewkey()
{
    // generate a new plain key
    std::shared_ptr<strongvelope::SendKey> newPlainKey = mSfuClient.getRtcCryptoMeetings()->generateSendKey();

    // add new key to own peer key map and update currentKeyId
    Keyid_t currentKeyId = mMyPeer.getCurrentKeyId() + 1;
    std::string plainkey = mSfuClient.getRtcCryptoMeetings()->keyToStr(*newPlainKey.get());
    mMyPeer.addKey(currentKeyId, plainkey);

    // in case of a call in a public chatroom, XORs new key with the call key for additional authentication
    if (hasCallKey())
    {
        strongvelope::SendKey callKey = mSfuClient.getRtcCryptoMeetings()->strToKey(mCallKey);
        mSfuClient.getRtcCryptoMeetings()->xorWithCallKey(callKey, *newPlainKey.get());
    }

    std::vector<promise::Promise<Buffer*>> promises;
    for (const auto& session : mSessions) // encrypt key to all participants
    {
        promises.push_back(mSfuClient.getRtcCryptoMeetings()->getCU25519PublicKey(session.second->getPeer().getPeerid()));
    }

    auto wptr = weakHandle();
    promise::when(promises)
    .then([wptr, currentKeyId, newPlainKey, this]
    {
        if (wptr.deleted())
        {
            return;
        }

        std::map<Cid_t, std::string> keys;

        for (const auto& session : mSessions) // encrypt key to all participants
        {
            // get peer Cid
            Cid_t sessionCid = session.first;

            // get peer id
            karere::Id peerId = session.second->getPeer().getPeerid();

            // encrypt key to participant
            strongvelope::SendKey encryptedKey;
            mSfuClient.getRtcCryptoMeetings()->encryptKeyTo(peerId, *newPlainKey.get(), encryptedKey);

            keys[sessionCid] = mega::Base64::btoa(std::string(encryptedKey.buf(), encryptedKey.size()));
        }

        mSfuConnection->sendKey(currentKeyId, keys);
    });
}

void Call::handleIncomingVideo(const std::map<Cid_t, sfu::TrackDescriptor> &videotrackDescriptors, bool hiRes)
{
    for (auto trackDescriptor : videotrackDescriptors)
    {
        auto it = mReceiverTracks.find(trackDescriptor.second.mMid);
        if (it == mReceiverTracks.end())
        {
            RTCM_LOG_ERROR("Unknown vtrack mid %d", trackDescriptor.second.mMid);
            return;
        }

        rtc::VideoSinkWants opts;
        RemoteVideoSlot* slot = static_cast<RemoteVideoSlot*>(it->second.get());
        Cid_t cid = trackDescriptor.first;
        slot->createDecryptor(cid, trackDescriptor.second.mIv);
        slot->enableTrack(true);
        slot->addSinkToTrack();

        if (hiRes)
        {
            mSessions[cid]->setHiResSlot(slot);
        }
        else
        {
            mSessions[cid]->setVThumSlot(slot);
        }
    }
}

void Call::addSpeaker(Cid_t cid, const sfu::TrackDescriptor &speaker)
{
    if (mSessions.find(cid) == mSessions.end())
    {
        RTCM_LOG_ERROR("AddSpeaker: unknown cid");
        return;
    }

    auto it = mReceiverTracks.find(speaker.mMid);
    if (it == mReceiverTracks.end())
    {
        RTCM_LOG_ERROR("AddSpeaker: unknown mid");
        return;
    }

    Slot* slot = it->second.get();
    slot->enableTrack(true);
    slot->createDecryptor(cid, speaker.mIv);
    slot->enableAudioMonitor(true); // enable audio monitor

    mSessions[cid]->setAudioSlot(slot);
}

void Call::removeSpeaker(Cid_t cid)
{
    auto it = mSessions.find(cid);
    if (it == mSessions.end())
    {
        RTCM_LOG_ERROR("removeSpeaker: unknown cid");
        return;
    }

    Slot *slot = it->second->getAudioSlot();
    slot->enableAudioMonitor(false); // disable audio monitor
    slot->enableTrack(false);
    it->second->setAudioSlot(nullptr);
}

sfu::Peer& Call::getMyPeer()
{
    return mMyPeer;
}

sfu::SfuClient &Call::getSfuClient()
{
    return mSfuClient;
}

std::map<Cid_t, std::unique_ptr<Session> > &Call::getSessions()
{
    return mSessions;
}

void Call::takeVideoDevice()
{
    if (!mVideoManager)
    {
        mRtc.takeDevice();
        mVideoManager = mRtc.getVideoDevice();
    }
}

void Call::releaseVideoDevice()
{
    if (mVideoManager)
    {
        mRtc.releaseDevice();
        mVideoManager = nullptr;
    }
}

const std::string& Call::getCallKey() const
{
    return mCallKey;
}

void Call::updateAudioTracks()
{
    bool audio = mSpeakerState > SpeakerState::kNoSpeaker && mLocalAvFlags.audio();
    rtc::scoped_refptr<webrtc::MediaStreamTrackInterface> track = mAudio->getTransceiver()->sender()->track();
    if (audio && !mLocalAvFlags.isOnHold())
    {
        if (!track) // create audio track only if not exists
        {
            rtc::scoped_refptr<webrtc::AudioTrackInterface> audioTrack =
                    artc::gWebrtcContext->CreateAudioTrack("a"+std::to_string(artc::generateId()), artc::gWebrtcContext->CreateAudioSource(cricket::AudioOptions()));

            mAudio->getTransceiver()->sender()->SetTrack(audioTrack);
            audioTrack->set_enabled(true);
        }
        else
        {
            track->set_enabled(true);
        }

    }
    else if (track) // if no audio flags active, or call is onHold
    {
        track->set_enabled(false);
        mAudio->getTransceiver()->sender()->SetTrack(nullptr);
    }
}

void Call::updateVideoTracks()
{
    bool isOnHold = mLocalAvFlags.isOnHold();
    if (mLocalAvFlags.video() && !isOnHold)
    {
        takeVideoDevice();

        // hi-res track
        if (mHiResActive && !mHiRes->getTransceiver()->sender()->track())
        {
            rtc::scoped_refptr<webrtc::VideoTrackInterface> videoTrack;
            videoTrack = artc::gWebrtcContext->CreateVideoTrack("v"+std::to_string(artc::generateId()), mRtc.getVideoDevice()->getVideoTrackSource());
            mHiRes->getTransceiver()->sender()->SetTrack(videoTrack);
        }
        else if (!mHiResActive)
        {
            mHiRes->getTransceiver()->sender()->SetTrack(nullptr);
        }

        // low-res track
        if (!mVThumb->getTransceiver()->sender()->track())
        {
            rtc::scoped_refptr<webrtc::VideoTrackInterface> videoTrack;
            videoTrack = artc::gWebrtcContext->CreateVideoTrack("v"+std::to_string(artc::generateId()), mRtc.getVideoDevice()->getVideoTrackSource());
            webrtc::RtpParameters parameters = mVThumb->getTransceiver()->sender()->GetParameters();
            mVThumb->getTransceiver()->sender()->SetTrack(videoTrack);

        }
        else if (!mVThumbActive)
        {
            mVThumb->getTransceiver()->sender()->SetTrack(nullptr);
        }
    }
    else
    {
        // disable hi-res track
        if (mHiRes->getTransceiver()->sender()->track())
        {
            mHiRes->getTransceiver()->sender()->SetTrack(nullptr);
        }

        // disable low-res track
        if (mVThumb->getTransceiver()->sender()->track())
        {
            mVThumb->getTransceiver()->sender()->SetTrack(nullptr);
        }

<<<<<<< HEAD
        releaseVideoDevice();
=======
        if (!isOnHold && mVideoDevice)
        {
            mVideoDevice->releaseDevice();
            mVideoDevice = nullptr;
        }
>>>>>>> ee2e9fbb
    }
}

RtcModuleSfu::RtcModuleSfu(MyMegaApi &megaApi, IGlobalCallHandler &callhandler, IRtcCrypto *crypto, const char *iceServers)
    : mCallHandler(callhandler)
    , mMegaApi(megaApi)
{
}

void RtcModuleSfu::init(WebsocketsIO& websocketIO, void *appCtx, rtcModule::RtcCryptoMeetings* rRtcCryptoMeetings, const karere::Id& myHandle)
{
    mSfuClient = ::mega::make_unique<sfu::SfuClient>(websocketIO, appCtx, rRtcCryptoMeetings, myHandle);
    if (!artc::isInitialized())
    {
        artc::init(appCtx);
        RTCM_LOG_DEBUG("WebRTC stack initialized before first use");
    }

    // set default video in device
    std::set<std::pair<std::string, std::string>> videoDevices = artc::VideoManager::getVideoDevices();
    mVideoDeviceSelected = videoDevices.begin()->second;
    mDeviceCount = 0;
}

void RtcModuleSfu::hangupAll()
{

}

ICall *RtcModuleSfu::findCall(karere::Id callid)
{
    auto it = mCalls.find(callid);
    if (it != mCalls.end())
    {
        return it->second.get();
    }

    return nullptr;
}

ICall *RtcModuleSfu::findCallByChatid(karere::Id chatid)
{
    for (const auto& call : mCalls)
    {
        if (call.second->getChatid() == chatid)
        {
            return call.second.get();
        }
    }

    return nullptr;
}

bool RtcModuleSfu::selectVideoInDevice(const std::string &device)
{
    std::set<std::pair<std::string, std::string>> videoDevices = artc::VideoManager::getVideoDevices();
    for (auto it = videoDevices.begin(); it != videoDevices.end(); it++)
    {
        if (!it->first.compare(device))
        {
            mVideoDeviceSelected = it->second;
            for (const auto& call : mCalls)
            {
                call.second->updateVideoInDevice();
            }
            return true;
        }
    }
    return false;
}

void RtcModuleSfu::getVideoInDevices(std::set<std::string> &devicesVector)
{
    std::set<std::pair<std::string, std::string>> videoDevices = artc::VideoManager::getVideoDevices();
    for (auto it = videoDevices.begin(); it != videoDevices.end(); it++)
    {
        devicesVector.insert(it->first);
    }
}

promise::Promise<void> RtcModuleSfu::startCall(karere::Id chatid, karere::AvFlags avFlags, std::shared_ptr<std::string> unifiedKey)
{
    // we need a temp string to avoid issues with lambda shared pointer capture
    std::string auxCallKey = unifiedKey ? (*unifiedKey.get()) : std::string();
    auto wptr = weakHandle();
    return mMegaApi.call(&::mega::MegaApi::startChatCall, chatid)
    .then([wptr, this, chatid, avFlags, auxCallKey](ReqResult result)
    {
        std::shared_ptr<std::string> sharedUnifiedKey = !auxCallKey.empty()
                ? std::make_shared<std::string>(auxCallKey)
                : nullptr;

        wptr.throwIfDeleted();
        karere::Id callid = result->getParentHandle();
        std::string sfuUrl = result->getText();
        if (mCalls.find(callid) == mCalls.end()) // it can be created by JOINEDCALL command
        {
            mCalls[callid] = ::mega::make_unique<Call>(callid, chatid, mSfuClient->myHandle(), false, mCallHandler, mMegaApi, (*this), sharedUnifiedKey, true, avFlags);
            mCalls[callid]->connectSfu(sfuUrl);
        }
    });
}

void RtcModuleSfu::takeDevice()
{
    if (!mDeviceCount)
    {
        std::string videoDevice = mVideoDeviceSelected; // get default video device
        if (videoDevice.empty())
        {
            RTCM_LOG_WARNING("Default video in device is not set");
            assert(false);
            std::set<std::pair<std::string, std::string>> videoDevices = artc::VideoManager::getVideoDevices();
            videoDevice = videoDevices.begin()->second;
        }

        webrtc::VideoCaptureCapability capabilities;
        capabilities.width = RtcConstant::kHiResWidth;
        capabilities.height = RtcConstant::kHiResHeight;
        capabilities.maxFPS = RtcConstant::kHiResMaxFPS;

        mVideoDevice = artc::VideoManager::Create(capabilities, videoDevice, artc::gWorkerThread.get());
        mVideoDevice->openDevice(videoDevice);
        rtc::VideoSinkWants wants;
        mVideoDevice->AddOrUpdateSink(this, wants);
    }

    mDeviceCount++;
}

void RtcModuleSfu::releaseDevice()
{
    if (mDeviceCount > 0)
    {
        mDeviceCount--;
        if (mDeviceCount == 0)
        {
            assert(mVideoDevice);
            mVideoDevice->RemoveSink(this);
            mVideoDevice->releaseDevice();
        }
    }
}

void RtcModuleSfu::addLocalVideoRenderer(karere::Id chatid, IVideoRenderer *videoRederer)
{
    mRenderers[chatid] = std::unique_ptr<IVideoRenderer>(videoRederer);
}

bool RtcModuleSfu::removeLocalVideoRenderer(karere::Id chatid)
{
    mRenderers.erase(chatid);
}

std::vector<karere::Id> RtcModuleSfu::chatsWithCall()
{
    std::vector<karere::Id> v;
    return v;
}

unsigned int RtcModuleSfu::getNumCalls()
{
    return 0;
}

const std::string& RtcModuleSfu::getVideoDeviceSelected() const
{
    return mVideoDeviceSelected;
}

sfu::SfuClient& RtcModuleSfu::getSfuClient()
{
    return (*mSfuClient.get());
}

void RtcModuleSfu::removeCall(karere::Id chatid, TermCode termCode)
{
    Call* call = static_cast<Call*>(findCallByChatid(chatid));
    if (call)
    {
        if (call->getState() <= CallState::kStateInProgress)
        {
            call->disconnect(termCode);
        }

        mCalls.erase(call->getCallid());
    }
}

void RtcModuleSfu::handleJoinedCall(karere::Id chatid, karere::Id callid, const std::vector<karere::Id> &usersJoined)
{
    for (karere::Id peer : usersJoined)
    {
        mCalls[callid]->addParticipant(peer);
    }
}

void RtcModuleSfu::handleLefCall(karere::Id chatid, karere::Id callid, const std::vector<karere::Id> &usersLeft)
{
    for (karere::Id peer : usersLeft)
    {
        mCalls[callid]->removeParticipant(peer);
    }
}

void RtcModuleSfu::handleCallEnd(karere::Id chatid, karere::Id callid, uint8_t reason)
{
    mCalls.erase(callid);
}

void RtcModuleSfu::handleNewCall(karere::Id chatid, karere::Id callerid, karere::Id callid, bool isRinging, std::shared_ptr<std::string> callKey)
{
    mCalls[callid] = ::mega::make_unique<Call>(callid, chatid, callerid, isRinging, mCallHandler, mMegaApi, (*this), callKey);
    mCalls[callid]->setState(kStateClientNoParticipating);
}

void RtcModuleSfu::OnFrame(const webrtc::VideoFrame &frame)
{
    for (auto& render : mRenderers)
    {
        ICall* call = findCallByChatid(render.first);
        if ((call && call->getLocalAvFlags().video() && !call->getLocalAvFlags().has(karere::AvFlags::kOnHold)) || !call)
        {
            void* userData = NULL;
            auto buffer = frame.video_frame_buffer()->ToI420();   // smart ptr type changed
            if (frame.rotation() != webrtc::kVideoRotation_0)
            {
                buffer = webrtc::I420Buffer::Rotate(*buffer, frame.rotation());
            }
            unsigned short width = (unsigned short)buffer->width();
            unsigned short height = (unsigned short)buffer->height();
            void* frameBuf = render.second->getImageBuffer(width, height, userData);
            if (!frameBuf) //image is frozen or app is minimized/covered
                return;
            libyuv::I420ToABGR(buffer->DataY(), buffer->StrideY(),
                               buffer->DataU(), buffer->StrideU(),
                               buffer->DataV(), buffer->StrideV(),
                               (uint8_t*)frameBuf, width * 4, width, height);

            render.second->frameComplete(userData);
        }
    }
}

artc::VideoManager *RtcModuleSfu::getVideoDevice()
{
    return mVideoDevice;
}

RtcModule* createRtcModule(MyMegaApi &megaApi, IGlobalCallHandler& callhandler, IRtcCrypto* crypto, const char* iceServers)
{
    return new RtcModuleSfu(megaApi, callhandler, crypto, iceServers);
}

Slot::Slot(Call &call, rtc::scoped_refptr<webrtc::RtpTransceiverInterface> transceiver)
    : mCall(call)
    , mTransceiver(transceiver)
{
}

Slot::~Slot()
{
    if (mTransceiver->receiver())
    {
       rtc::scoped_refptr<webrtc::FrameDecryptorInterface> decryptor = mTransceiver->receiver()->GetFrameDecryptor();
       if (decryptor)
       {
           static_cast<artc::MegaDecryptor*>(decryptor.get())->setTerminating();
       }
    }

    if (mTransceiver->sender())
    {
        rtc::scoped_refptr<webrtc::FrameEncryptorInterface> encrytor = mTransceiver->sender()->GetFrameEncryptor();
        if (encrytor)
        {
            static_cast<artc::MegaEncryptor*>(encrytor.get())->setTerminating();
        }
    }
}

void Slot::createEncryptor(const sfu::Peer& peer)
{
    mTransceiver->sender()->SetFrameEncryptor(new artc::MegaEncryptor(mCall.getMyPeer(),
                                                                      mCall.getSfuClient().getRtcCryptoMeetings(),
                                                                      mIv));
}

void Slot::createDecryptor()
{
    auto it = mCall.getSessions().find(mCid);
    if (it == mCall.getSessions().end())
    {
        RTCM_LOG_ERROR("createDecryptor: unknown cid");
        return;
    }

    mTransceiver->receiver()->SetFrameDecryptor(new artc::MegaDecryptor(it->second->getPeer(),
                                                                      mCall.getSfuClient().getRtcCryptoMeetings(),
                                                                      mIv));
}

webrtc::RtpTransceiverInterface *Slot::getTransceiver()
{
    return mTransceiver.get();
}

Cid_t Slot::getCid() const
{
    return mCid;
}

void Slot::createDecryptor(Cid_t cid, IvStatic_t iv)
{
    mCid = cid;
    mIv = iv;
    createDecryptor();
    mAudioLevelMonitor.reset(new AudioLevelMonitor(mCall, mCid));
}

void Slot::enableAudioMonitor(bool enable)
{
    rtc::scoped_refptr<webrtc::MediaStreamTrackInterface> mediaTrack = mTransceiver->receiver()->track();
    webrtc::AudioTrackInterface *audioTrack = static_cast<webrtc::AudioTrackInterface*>(mediaTrack.get());
    assert(audioTrack);
    if (enable && !mAudioLevelMonitorEnabled)
    {
        mAudioLevelMonitorEnabled = true;
        audioTrack->AddSink(mAudioLevelMonitor.get());     // enable AudioLevelMonitor for remote audio detection
    }
    else if (!enable && mAudioLevelMonitorEnabled)
    {
        mAudioLevelMonitorEnabled = false;
        audioTrack->RemoveSink(mAudioLevelMonitor.get()); // disable AudioLevelMonitor
    }
}

void Slot::enableTrack(bool enable)
{
    if (mTransceiver->direction() == webrtc::RtpTransceiverDirection::kRecvOnly)
    {
        mTransceiver->receiver()->track()->set_enabled(enable);
    }
    else if(mTransceiver->direction() == webrtc::RtpTransceiverDirection::kSendRecv)
    {
        mTransceiver->receiver()->track()->set_enabled(enable);
        mTransceiver->sender()->track()->set_enabled(enable);
    }
}

IvStatic_t Slot::getIv() const
{
    return mIv;
}

void Slot::generateRandomIv()
{
    randombytes_buf(&mIv, sizeof(mIv));
}

RemoteVideoSlot::RemoteVideoSlot(Call& call, rtc::scoped_refptr<webrtc::RtpTransceiverInterface> transceiver)
    : Slot(call, transceiver)
{
}

RemoteVideoSlot::~RemoteVideoSlot()
{
    webrtc::VideoTrackInterface* videoTrack =
            static_cast<webrtc::VideoTrackInterface*>(mTransceiver->receiver()->track().get());
    videoTrack->set_enabled(false);

    if (videoTrack)
    {
        videoTrack->RemoveSink(this);
    }
}

VideoSink::VideoSink()
{

}

VideoSink::~VideoSink()
{

}

void VideoSink::setVideoRender(IVideoRenderer *videoRenderer)
{
    mRenderer = std::unique_ptr<IVideoRenderer>(videoRenderer);
}

void VideoSink::OnFrame(const webrtc::VideoFrame &frame)
{
    if (mRenderer)
    {
        void* userData = NULL;
        auto buffer = frame.video_frame_buffer()->ToI420();   // smart ptr type changed
        if (frame.rotation() != webrtc::kVideoRotation_0)
        {
            buffer = webrtc::I420Buffer::Rotate(*buffer, frame.rotation());
        }
        unsigned short width = (unsigned short)buffer->width();
        unsigned short height = (unsigned short)buffer->height();
        void* frameBuf = mRenderer->getImageBuffer(width, height, userData);
        if (!frameBuf) //image is frozen or app is minimized/covered
            return;
        libyuv::I420ToABGR(buffer->DataY(), buffer->StrideY(),
                           buffer->DataU(), buffer->StrideU(),
                           buffer->DataV(), buffer->StrideV(),
                           (uint8_t*)frameBuf, width * 4, width, height);
        mRenderer->frameComplete(userData);
    }
}

void RemoteVideoSlot::addSinkToTrack()
{
    webrtc::VideoTrackInterface* videoTrack =
            static_cast<webrtc::VideoTrackInterface*>(mTransceiver->receiver()->track().get());
    videoTrack->set_enabled(true);

    if (videoTrack)
    {
        rtc::VideoSinkWants wants;
        videoTrack->AddOrUpdateSink(this, wants);
    }
}

void globalCleanup()
{
    if (!artc::isInitialized())
        return;
    artc::cleanup();
}

Session::Session(const sfu::Peer& peer)
    : mPeer(peer)
{

}

Session::~Session()
{
    mState = kSessStateDestroyed;
    mSessionHandler->onDestroySession(*this);
}

void Session::setSessionHandler(SessionHandler* sessionHandler)
{
    mSessionHandler = std::unique_ptr<SessionHandler>(sessionHandler);
}

void Session::setVideoRendererVthumb(IVideoRenderer *videoRederer)
{
    mVthumSlot->setVideoRender(videoRederer);
}

void Session::setVideoRendererHiRes(IVideoRenderer *videoRederer)
{
    mHiresSlot->setVideoRender(videoRederer);
}

void Session::setAudioDetected(bool audioDetected)
{
    mAudioDetected = audioDetected;
    mSessionHandler->onRemoteAudioDetected(*this);
}

bool Session::hasHighResolutionTrack() const
{
<<<<<<< HEAD
    if (!mHiresSlot)
    {
        return false;
    }

    return  mHiresSlot->getTransceiver()->sender()->track() ? true : false;
=======
    return mHiresSlot && mHiresSlot->getTransceiver()->sender()->track() ? true : false;
>>>>>>> ee2e9fbb
}

bool Session::hasLowResolutionTrack() const
{
<<<<<<< HEAD
    if (!mVthumSlot)
    {
        return false;
    }

    return  mVthumSlot->getTransceiver()->sender()->track() ? true : false;
=======
    return mVthumSlot && mVthumSlot->getTransceiver()->sender()->track() ? true : false;
>>>>>>> ee2e9fbb
}

const sfu::Peer& Session::getPeer() const
{
    return mPeer;
}

void Session::setVThumSlot(RemoteVideoSlot *slot)
{
    mVthumSlot = slot;
    mSessionHandler->onVThumbReceived(*this);
}

void Session::setHiResSlot(RemoteVideoSlot *slot)
{
    mHiresSlot = slot;
    mSessionHandler->onHiResReceived(*this);
}

void Session::setAudioSlot(Slot *slot)
{
    mAudioSlot = slot;
    setSpeakRequested(false);
}

void Session::addKey(Keyid_t keyid, const std::string &key)
{
    mPeer.addKey(keyid, key);
}

void Session::setAvFlags(karere::AvFlags flags)
{
    assert(mSessionHandler);
    if (flags == mPeer.getAvFlags())
    {
        RTCM_LOG_WARNING("setAvFlags: remote AV flags has not changed");
        return;
    }

    bool onHoldChanged = mPeer.getAvFlags().isOnHold() != flags.isOnHold();
    mPeer.setAvFlags(flags);
    onHoldChanged
        ? mSessionHandler->onOnHold(*this)              // notify session onHold Change
        : mSessionHandler->onRemoteFlagsChanged(*this); // notify remote AvFlags Change
}

Slot *Session::getAudioSlot()
{
    return mAudioSlot;
}

RemoteVideoSlot *Session::getVthumSlot()
{
    return mVthumSlot;
}

RemoteVideoSlot *Session::betHiResSlot()
{
    return mHiresSlot;
}

void Session::setSpeakRequested(bool requested)
{
    mHasRequestSpeak = requested;
    mSessionHandler->onAudioRequested(*this);
}

bool Session::setModerator(bool requested)
{
    mIsModerator = requested;
    mSessionHandler->onModeratorChange(*this);
}

karere::Id Session::getPeerid() const
{
    return mPeer.getPeerid();
}

Cid_t Session::getClientid() const
{
    return mPeer.getCid();
}

SessionState Session::getState() const
{
    return mState;
}

karere::AvFlags Session::getAvFlags() const
{
    return mPeer.getAvFlags();
}

bool Session::isModerator() const
{
    return mIsModerator;
}

bool Session::isAudioDetected() const
{
    return mAudioDetected;
}

bool Session::hasRequestSpeak() const
{
    return mHasRequestSpeak;
}

AudioLevelMonitor::AudioLevelMonitor(Call &call, int32_t cid)
    : mCall(call), mCid(cid)
{
}

void AudioLevelMonitor::OnData(const void *audio_data, int bits_per_sample, int /*sample_rate*/, size_t number_of_channels, size_t number_of_frames)
{
    if (!hasAudio())
    {
        if (mAudioDetected)
        {
            onAudioDetected(false);
        }

        return;
    }

    assert(bits_per_sample == 16);
    time_t nowTime = time(NULL);
    if (nowTime - mPreviousTime > 2) // Two seconds between samples
    {
        mPreviousTime = nowTime;
        size_t valueCount = number_of_channels * number_of_frames;
        int16_t *data = (int16_t*)audio_data;
        int16_t audioMaxValue = data[0];
        int16_t audioMinValue = data[0];
        for (size_t i = 1; i < valueCount; i++)
        {
            if (data[i] > audioMaxValue)
            {
                audioMaxValue = data[i];
            }

            if (data[i] < audioMinValue)
            {
                audioMinValue = data[i];
            }
        }

        bool audioDetected = (abs(audioMaxValue) + abs(audioMinValue) > kAudioThreshold);
        if (audioDetected != mAudioDetected)
        {
            onAudioDetected(mAudioDetected);
        }
    }
}

bool AudioLevelMonitor::hasAudio()
{
    if (mCid < 0)
    {
        return mCall.getLocalAvFlags().audio();
    }
    else
    {
        ISession *sess = mCall.getSession(mCid);
        if (sess)
        {
            return sess->getAvFlags().audio();
        }
        return false;
    }
}

void AudioLevelMonitor::onAudioDetected(bool audioDetected)
{
    mAudioDetected = audioDetected;
    if (mCid < 0) // local
    {
        mCall.setAudioDetected(mAudioDetected);
    }
    else // remote
    {
        assert(mCall.getSession(mCid));
        ISession *sess = mCall.getSession(mCid);
        sess->setAudioDetected(mAudioDetected);
    }
}
}<|MERGE_RESOLUTION|>--- conflicted
+++ resolved
@@ -1158,15 +1158,7 @@
             mVThumb->getTransceiver()->sender()->SetTrack(nullptr);
         }
 
-<<<<<<< HEAD
         releaseVideoDevice();
-=======
-        if (!isOnHold && mVideoDevice)
-        {
-            mVideoDevice->releaseDevice();
-            mVideoDevice = nullptr;
-        }
->>>>>>> ee2e9fbb
     }
 }
 
@@ -1637,30 +1629,12 @@
 
 bool Session::hasHighResolutionTrack() const
 {
-<<<<<<< HEAD
-    if (!mHiresSlot)
-    {
-        return false;
-    }
-
-    return  mHiresSlot->getTransceiver()->sender()->track() ? true : false;
-=======
     return mHiresSlot && mHiresSlot->getTransceiver()->sender()->track() ? true : false;
->>>>>>> ee2e9fbb
 }
 
 bool Session::hasLowResolutionTrack() const
 {
-<<<<<<< HEAD
-    if (!mVthumSlot)
-    {
-        return false;
-    }
-
-    return  mVthumSlot->getTransceiver()->sender()->track() ? true : false;
-=======
     return mVthumSlot && mVthumSlot->getTransceiver()->sender()->track() ? true : false;
->>>>>>> ee2e9fbb
 }
 
 const sfu::Peer& Session::getPeer() const
