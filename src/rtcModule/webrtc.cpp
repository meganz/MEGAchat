#ifndef KARERE_DISABLE_WEBRTC
#include <mega/types.h>
#include <mega/base64.h>
#include <rtcmPrivate.h>
#include <webrtcPrivate.h>
#include <api/video/i420_buffer.h>
#include <libyuv/convert.h>

namespace rtcModule
{
SvcDriver::SvcDriver ()
    : mCurrentSvcLayerIndex(kMaxQualityIndex), // by default max quality
      mPacketLostLower(14),
      mPacketLostUpper(20),
      mPacketLostCapping(10),
      mLowestRttSeen(10000),
      mRttLower(0),
      mRttUpper(0),
      mMovingAverageRtt(0),
      mMovingAveragePlost(0),
      mMovingAverageVideoTxHeight(-1),
      mTsLastSwitch(0)
{

}

bool SvcDriver::setSvcLayer(int8_t delta, int8_t& rxSpt, int8_t& rxTmp, int8_t& rxStmp, int8_t& txSpt)
{
    int8_t newSvcLayerIndex = static_cast<int8_t>(mCurrentSvcLayerIndex + delta);
    if (newSvcLayerIndex < 0 || newSvcLayerIndex > kMaxQualityIndex)
    {
        return false;
    }

    RTCM_LOG_WARNING("setSvcLayer: Switching SVC layer from %d to %d", mCurrentSvcLayerIndex, newSvcLayerIndex);
    mTsLastSwitch = time(nullptr); // update last Ts SVC switch
    mCurrentSvcLayerIndex = static_cast<uint8_t>(newSvcLayerIndex);

    // we want to provide a linear quality scale,
    // layers are defined for each of the 7 "quality" steps
    // layer: rxSpatial (resolution), rxTemporal (FPS), rxScreenTemporal (for screen video), txSpatial (resolution)
    switch (mCurrentSvcLayerIndex)
    {
        case 0: { rxSpt = 0; rxTmp = 0; rxStmp = 0; txSpt = 0; return true; }
        case 1: { rxSpt = 0; rxTmp = 1; rxStmp = 0; txSpt = 0; return true; }
        case 2: { rxSpt = 0; rxTmp = 2; rxStmp = 0; txSpt = 1; return true; }
        case 3: { rxSpt = 1; rxTmp = 1; rxStmp = 0; txSpt = 1; return true; }
        case 4: { rxSpt = 1; rxTmp = 2; rxStmp = 1; txSpt = 1; return true; }
        case 5: { rxSpt = 2; rxTmp = 1; rxStmp = 1; txSpt = 2; return true; }
        case 6: { rxSpt = 2; rxTmp = 2; rxStmp = 2; txSpt = 2; return true; }
        default: return false;
    }
}

Call::Call(const karere::Id& callid, const karere::Id& chatid, const karere::Id& callerid, bool isRinging, CallHandler& callHandler, MyMegaApi& megaApi, RtcModuleSfu& rtc, bool isGroup, std::shared_ptr<std::string> callKey, karere::AvFlags avflags, bool caller)
    : mCallid(callid)
    , mChatid(chatid)
    , mCallerId(callerid)
    , mIsRinging(isRinging)
    , mIsOutgoingRinging (caller && !isGroup) // If I have started a 1on1 call outgoing ringing is true
    , mIsOwnClientCaller(caller)
    , mIsGroup(isGroup)
    , mCallHandler(callHandler) // CallHandler to receive notifications about the call
    , mMegaApi(megaApi)
    , mSfuClient(rtc.getSfuClient())
    , mCallKey(callKey ? *callKey : std::string())
    , mIsJoining(false)
    , mRtc(rtc)
{
    mMyPeer.reset(new sfu::Peer(karere::Id(mMegaApi.sdk.getMyUserHandleBinary()), sfu::SfuProtocol::SFU_PROTO_INVAL, avflags.value()));
    setState(kStateInitial); // call after onNewCall, otherwise callhandler didn't exists
}

Call::~Call()
{
    disableStats();

    if (mTermCode == kInvalidTermCode)
    {
        mTermCode = kUnKnownTermCode;
    }

    setState(CallState::kStateDestroyed);
}

karere::Id Call::getCallid() const
{
    return mCallid;
}

karere::Id Call::getChatid() const
{
    return mChatid;
}

karere::Id Call::getCallerid() const
{
    return mCallerId;
}

void Call::setState(CallState newState)
{
    if (newState == mState)
    {
        return;
    }

    RTCM_LOG_DEBUG("Call state changed. ChatId: %s, callid: %s, state: %s --> %s",
                 karere::Id(getChatid()).toString().c_str(),
                 karere::Id(getCallid()).toString().c_str(),
                 Call::stateToStr(mState),
                 Call::stateToStr(newState));


    if (newState >= CallState::kStateTerminatingUserParticipation && mConnectTimer)
    {
        karere::cancelTimeout(mConnectTimer, mRtc.getAppCtx());
        mConnectTimer = 0;
    }

    if (newState == CallState::kStateConnecting && !mConnectTimer) // if are we trying to reconnect, and no previous timer was set
    {
        auto wptr = weakHandle();
        mConnectTimer = karere::setTimeout([this, wptr]()
        {
            if (wptr.deleted())
                return;

            assert(mState < CallState::kStateInProgress || !mConnectTimer); // if call state >= kStateInProgress mConnectTimer must be 0
            if (mState < CallState::kStateInProgress)
            {
                mConnectTimer = 0;
                SFU_LOG_DEBUG("Reconnection attempt has not succeed after %d seconds. Automatically hang up call", kConnectingTimeout);
                mIsReconnectingToChatd
                    ? mRtc.orderedDisconnectAndCallRemove(this, rtcModule::EndCallReason::kFailed, kUserHangup) // no need to marshall, as we are executing a lambda in a timer
                    : orderedCallDisconnect(kUserHangup, "Reconnection attempt has not succeed"); // TODO add new termcode to notify apps that reconnection attempt failed
            }
        }, kConnectingTimeout * 1000, mRtc.getAppCtx());
    }

    if (newState == CallState::kStateInProgress)
    {
        if (mConnectTimer) // cancel timer, as we have joined call before mConnectTimer expired
        {
            karere::cancelTimeout(mConnectTimer, mRtc.getAppCtx());
            mConnectTimer = 0;
        }

        // initial ts is set when user has joined to the call
        mInitialTs = time(nullptr);
    }
    else if (newState == CallState::kStateDestroyed)
    {
        mFinalTs = time(nullptr);
    }

    mState = newState;
    mCallHandler.onCallStateChange(*this);
}

CallState Call::getState() const
{
    return mState;
}

bool Call::isOwnClientCaller() const
{
    return mIsOwnClientCaller;
}

bool Call::isJoined() const
{
    return mSfuConnection && mSfuConnection->isJoined();
}

bool Call::isOwnPrivModerator() const
{
   return mMyPeer->isModerator();
}

void Call::addParticipant(const karere::Id &peer)
{
    mParticipants.insert(peer);
    mCallHandler.onAddPeer(*this, peer);
    if (peer != mMyPeer->getPeerid()    // check that added peer is not own peerid
            && !mIsGroup
            && mIsOwnClientCaller
            && mIsOutgoingRinging)
    {
        // notify that 1on1 call has stopped ringing, in order stop outgoing ringing sound, if we started the call and a peer have joined
        stopOutgoingRinging();
    }
}

void Call::joinedCallUpdateParticipants(const std::set<karere::Id> &usersJoined)
{
    if (usersJoined.find(mMyPeer->getPeerid()) != usersJoined.end())
    {
        setRinging(false);
    }

    if (!mIsReconnectingToChatd)
    {
        for (const karere::Id &peer : usersJoined)
        {
            // if we haven't experimented a chatd connection lost (mIsConnectedToChatd == true) just add received peers
            addParticipant(peer);
        }
    }
    else
    {
        for (const karere::Id &recvPeer : usersJoined)
        {
            if (mParticipants.find(recvPeer) == mParticipants.end())
            {
                // add new participant received at OP_JOINEDCALL
                addParticipant(recvPeer);
            }
        }

        for (auto it = mParticipants.begin(); it != mParticipants.end();)
        {
            auto auxit = it++;
            karere::Id peer = *auxit;
            if (usersJoined.find(peer) == usersJoined.end())
            {
                // remove participant from mParticipants, not present at list received at OP_JOINEDCALL
                mParticipants.erase(auxit);
                mCallHandler.onRemovePeer(*this, peer);
            }
        }

        mIsReconnectingToChatd = false; // we can assume that we are connected to chatd, and our participants list is up to date
    }
}

void Call::onDisconnectFromChatd()
{
    if (!participate())
    {
        // if we don't participate in a meeting, and we are disconnected from chatd, we need to clear participants
        clearParticipants();
    }

    mIsReconnectingToChatd = true;
}

void Call::reconnectToSfu()
{
    mSfuConnection->retryPendingConnection(true);
}

void Call::removeParticipant(const karere::Id& peer)
{
    for (auto itPeer = mParticipants.begin(); itPeer != mParticipants.end(); itPeer++)
    {
        if (*itPeer == peer)
        {
            mParticipants.erase(itPeer);
            mCallHandler.onRemovePeer(*this, peer);
            return;
        }
    }

    assert(false);
    return;
}

bool Call::alreadyParticipating()
{
    for (auto& peerid : mParticipants)
    {
        if (peerid == mMyPeer->getPeerid())
        {
            return true;
        }
    }

    return false;
}

// for the moment just chatd::kRejected is a valid reason (only for rejecting 1on1 call while ringing)
promise::Promise<void> Call::endCall()
{
    int endCallReason = mIsGroup
            ? chatd::kEndedByModerator            // reject 1on1 call ringing (not answered yet)
            : chatd::kRejected;                   // end group/meeting call by moderator

    return mMegaApi.call(&::mega::MegaApi::endChatCall, mChatid, mCallid, endCallReason)
    .then([](ReqResult /*result*/)
    {
    });
}

promise::Promise<void> Call::hangup()
{
    if (!alreadyParticipating() && mState == kStateClientNoParticipating && mIsRinging && !mIsGroup)
    {
        // in 1on1 calls, the hangup (reject) by the user while ringing should end the call
        return endCall(); // reject 1on1 call while ringing
    }
    else
    {
        orderedCallDisconnect(TermCode::kUserHangup, "normal user hangup");
        return promise::_Void();
    }
}

promise::Promise<void> Call::join(karere::AvFlags avFlags)
{
    mIsJoining = true; // set flag true to avoid multiple join call attempts
    mMyPeer->setAvFlags(avFlags);
    auto wptr = weakHandle();
    return mMegaApi.call(&::mega::MegaApi::joinChatCall, mChatid.val, mCallid.val)
    .then([wptr, this](ReqResult result) -> promise::Promise<void>
    {
        if (wptr.deleted())
            return promise::Error("Join call succeed, but call has already ended");

        std::string sfuUrlStr = result->getText();
        mIsJoining = false;

        if (!connectSfu(sfuUrlStr))
        {
           return promise::Error("connectSfu error, invalid or empty sfu URL");
        }
        else
        {
           return promise::_Void();
        }
    })
    .fail([wptr, this](const ::promise::Error& err)
    {
        if (!wptr.deleted())
            return promise::Error("Join call failed, and call has already ended");

        mIsJoining = false;
        return err;
    });
}

bool Call::participate()
{
    return (mState > kStateClientNoParticipating && mState < kStateTerminatingUserParticipation);
}

bool Call::isJoining() const
{
    return mIsJoining;
}

void Call::enableAudioLevelMonitor(bool enable)
{
    mAudioLevelMonitor = enable;
    for (auto& itSession : mSessions)
    {
        itSession.second->getAudioSlot()->enableAudioMonitor(enable);
    }
}

void Call::ignoreCall()
{
    mIgnored = true;
}

void Call::setRinging(bool ringing)
{
    if (mIsRinging != ringing)
    {
        mIsRinging = ringing;
        mCallHandler.onCallRinging(*this);
    }
}

void Call::stopOutgoingRinging()
{
    if (!mIsOutgoingRinging)
    {
        return;
    }

    if (!mIsOwnClientCaller || mIsGroup)
    {
        assert(false);
        return;
    }

    // this event must notified just once per call (only for 1on1 calls)
    mIsOutgoingRinging = false;
    mCallHandler.onStopOutgoingRinging(*this);
}

void Call::setOnHold()
{
    // disable audio track
    if (mAudio && mAudio->getTransceiver()->sender()->track())
    {
        mAudio->getTransceiver()->sender()->SetTrack(nullptr);
    }

    // disable hi-res track
    if (mHiRes && mHiRes->getTransceiver()->sender()->track())
    {
        mHiRes->getTransceiver()->sender()->SetTrack(nullptr);
    }

    // disable low-res track
    if (mVThumb && mVThumb->getTransceiver()->sender()->track())
    {
        mVThumb->getTransceiver()->sender()->SetTrack(nullptr);
    }

    // release video device
    releaseVideoDevice();
}

void Call::releaseOnHold()
{
    updateAudioTracks();
    updateVideoTracks();
}

bool Call::isIgnored() const
{
    return mIgnored;
}

bool Call::isAudioLevelMonitorEnabled() const
{
    return mAudioLevelMonitor;
}

bool Call::hasVideoSlot(Cid_t cid, bool highRes) const
{
    for (const auto& session : mSessions)
    {
        RemoteSlot *slot = highRes
                ? session.second->getHiResSlot()
                : session.second->getVthumSlot();

        if (slot && slot->getCid() == cid)
        {
            return true;
        }
    }
    return false;
}

int Call::getNetworkQuality() const
{
    return mNetworkQuality;
}

bool Call::hasRequestSpeak() const
{
    return mSpeakerState == SpeakerState::kPending;
}

TermCode Call::getTermCode() const
{
    return mTermCode;
}

uint8_t Call::getEndCallReason() const
{
    return mEndCallReason;
}

void Call::setCallerId(const karere::Id& callerid)
{
    mCallerId  = callerid;
}

bool Call::isRinging() const
{
    return mIsRinging;
}

bool Call::isOutgoingRinging() const
{
    return mIsOutgoingRinging;
}

bool Call::isOutgoing() const
{
    return mCallerId == mMyPeer->getPeerid();
}

int64_t Call::getInitialTimeStamp() const
{
    return mInitialTs;
}

int64_t Call::getFinalTimeStamp() const
{
    return mFinalTs;
}

int64_t Call::getInitialOffsetinMs() const
{
    return mOffset;
}

const char *Call::stateToStr(CallState state)
{
    switch(state)
    {
        RET_ENUM_RTC_NAME(kStateInitial);
        RET_ENUM_RTC_NAME(kStateClientNoParticipating);
        RET_ENUM_RTC_NAME(kStateConnecting);
        RET_ENUM_RTC_NAME(kStateJoining);    // < Joining a call
        RET_ENUM_RTC_NAME(kStateInProgress);
        RET_ENUM_RTC_NAME(kStateTerminatingUserParticipation);
        RET_ENUM_RTC_NAME(kStateDestroyed);
        default: return "(invalid call state)";
    }
}

karere::AvFlags Call::getLocalAvFlags() const
{
    return mMyPeer->getAvFlags();
}

void Call::updateAndSendLocalAvFlags(karere::AvFlags flags)
{
    if (flags == getLocalAvFlags())
    {
        RTCM_LOG_WARNING("updateAndSendLocalAvFlags: AV flags has not changed");
        return;
    }

    // update and send local AV flags
    karere::AvFlags oldFlags = getLocalAvFlags();
    mMyPeer->setAvFlags(flags);
    mSfuConnection->sendAv(flags.value());

    if (oldFlags.isOnHold() != flags.isOnHold())
    {
        // kOnHold flag has changed
        (flags.isOnHold())
                ? setOnHold()
                : releaseOnHold();

        mCallHandler.onOnHold(*this); // notify app onHold Change
    }
    else
    {
        updateAudioTracks();
        updateVideoTracks();
        mCallHandler.onLocalFlagsChanged(*this);  // notify app local AvFlags Change
    }
}

bool Call::isAllowSpeak() const
{
    return mSpeakerState == SpeakerState::kActive;
}

void Call::requestSpeaker(bool add)
{
    if (mSpeakerState == SpeakerState::kNoSpeaker && add)
    {
        mSpeakerState = SpeakerState::kPending;
        mSfuConnection->sendSpeakReq();
        return;
    }

    if (mSpeakerState == SpeakerState::kPending && !add)
    {
        mSpeakerState = SpeakerState::kNoSpeaker;
        mSfuConnection->sendSpeakReqDel();
        return;
    }
}

bool Call::isSpeakAllow() const
{
    return mSpeakerState == SpeakerState::kActive && getLocalAvFlags().audio();
}

void Call::approveSpeakRequest(Cid_t cid, bool allow)
{
    if (allow)
    {
        mSfuConnection->sendSpeakReq(cid);
    }
    else
    {
        mSfuConnection->sendSpeakReqDel(cid);
    }
}

void Call::stopSpeak(Cid_t cid)
{
    if (cid)
    {
        assert(mSessions.find(cid) != mSessions.end());
        mSfuConnection->sendSpeakDel(cid);
        return;
    }

    mSfuConnection->sendSpeakDel();
}

std::vector<Cid_t> Call::getSpeakerRequested()
{
    std::vector<Cid_t> speakerRequested;

    for (const auto& session : mSessions)
    {
        if (session.second->hasRequestSpeak())
        {
            speakerRequested.push_back(session.first);
        }
    }

    return speakerRequested;
}

void Call::requestHighResolutionVideo(Cid_t cid, int quality)
{
    Session *sess= getSession(cid);
    if (!sess)
    {
        RTCM_LOG_DEBUG("requestHighResolutionVideo: session not found for %d", cid);
        return;
    }

    if (quality < kCallQualityHighDef || quality > kCallQualityHighLow)
    {
        RTCM_LOG_WARNING("requestHighResolutionVideo: invalid resolution divider value (spatial layer offset): %d", quality);
        return;
    }

    if (sess->hasHighResolutionTrack())
    {
        RTCM_LOG_WARNING("High res video requested, but already available");
        sess->notifyHiResReceived();
    }
    else
    {
        mSfuConnection->sendGetHiRes(cid, hasVideoSlot(cid, false) ? 1 : 0, quality);
    }
}

void Call::requestHiResQuality(Cid_t cid, int quality)
{
    if (!hasVideoSlot(cid, true))
    {
        RTCM_LOG_WARNING("requestHiResQuality: Currently not receiving a hi-res stream for this peer");
        return;
    }

    if (quality < kCallQualityHighDef || quality > kCallQualityHighLow)
    {
        RTCM_LOG_WARNING("requestHiResQuality: invalid resolution divider value (spatial layer offset).");
        return;
    }

    mSfuConnection->sendHiResSetLo(cid, quality);
}

void Call::stopHighResolutionVideo(std::vector<Cid_t> &cids)
{
    for (auto it = cids.begin(); it != cids.end();)
    {
        auto auxit = it++;
        Session *sess= getSession(*auxit);
        if (!sess)
        {
            RTCM_LOG_DEBUG("stopHighResolutionVideo: session not found for %d", *auxit);
            it = cids.erase(auxit);
        }
        else if (!sess->hasHighResolutionTrack())
        {
            RTCM_LOG_WARNING("stopHighResolutionVideo: high resolution already not available for cid: %d", *auxit);
            it = cids.erase(auxit);
            sess->notifyHiResReceived();    // also used to notify there's no video anymore
        }
    }
    if (!cids.empty())
    {
        for (auto cid: cids)
        {
            Session *sess= getSession(cid);
            sess->disableVideoSlot(kHiRes);
        }

        mSfuConnection->sendDelHiRes(cids);
    }
}

void Call::requestLowResolutionVideo(std::vector<Cid_t> &cids)
{
    for (auto it = cids.begin(); it != cids.end();)
    {
        auto auxit = it++;
        Session *sess= getSession(*auxit);
        if (!sess)
        {
            // remove cid that has no active session
            RTCM_LOG_DEBUG("requestLowResolutionVideo: session not found for cid: %d", *auxit);
            it = cids.erase(auxit);
        }
        else if (sess->hasLowResolutionTrack())
        {
            RTCM_LOG_WARNING("requestLowResolutionVideo: low resolution already available for cid: %d", *auxit);
            it = cids.erase(auxit);
            sess->notifyLowResReceived();
        }
    }
    if (!cids.empty())
    {
        mSfuConnection->sendGetVtumbs(cids);
    }
}

void Call::stopLowResolutionVideo(std::vector<Cid_t> &cids)
{
    for (auto it = cids.begin(); it != cids.end();)
    {
        auto auxit = it++;
        Session *sess= getSession(*auxit);
        if (!sess)
        {
            RTCM_LOG_DEBUG("stopLowResolutionVideo: session not found for cid: %d", *auxit);
            it = cids.erase(auxit);
        }
        else if (!sess->hasLowResolutionTrack())
        {
            RTCM_LOG_WARNING("stopLowResolutionVideo: low resolution already not available for cid: %d", *auxit);
            it = cids.erase(auxit);
            sess->notifyLowResReceived();
        }
    }
    if (!cids.empty())
    {
        for (auto cid: cids)
        {
            Session *sess= getSession(cid);
            sess->disableVideoSlot(kLowRes);
        }

        mSfuConnection->sendDelVthumbs(cids);
    }
}

void Call::updateSvcQuality(int8_t delta)
{
    // layer: rxSpatial (resolution), rxTemporal (FPS), rxScreenTemporal (for screen video), txSpatial (resolution)
    int8_t rxSpt = 0;
    int8_t rxTmp = 0;
    int8_t rxStmp = 0;
    int8_t txSpt = 0;

    // calculate new layer index from delta and retrieve layer components separately
    if (!mSvcDriver.setSvcLayer(delta, rxSpt, rxTmp, rxStmp, txSpt))
    {
        RTCM_LOG_WARNING("updateSvcQuality: Invalid new layer index %d", mSvcDriver.mCurrentSvcLayerIndex + delta);
        return;
    }

    // adjust Received SVC quality by sending LAYER command
    mSfuConnection->sendLayer(rxSpt, rxTmp, rxStmp);
}

std::set<karere::Id> Call::getParticipants() const
{
    return mParticipants;
}

std::set<karere::Id> Call::getModerators() const
{
    return mModerators;
}

std::vector<Cid_t> Call::getSessionsCids() const
{
    std::vector<Cid_t> returnedValue;

    for (const auto& sessionIt : mSessions)
    {
        returnedValue.push_back(sessionIt.first);
    }

    return returnedValue;
}

ISession* Call::getIsession(Cid_t cid) const
{
    auto it = mSessions.find(cid);
    return (it != mSessions.end())
        ? it->second.get()
        : nullptr;
}

Session* Call::getSession(Cid_t cid)
{
    auto it = mSessions.find(cid);
    return (it != mSessions.end())
        ? it->second.get()
        : nullptr;
}

std::set<Cid_t> Call::getSessionsCidsByUserHandle(const karere::Id& id)
{
    std::set<Cid_t> peers;
    for (const auto& session : mSessions)
    {
        if (session.second->getPeerid() == id)
        {
            peers.insert(session.first);
        }
    }
    return peers;
}

bool Call::connectSfu(const std::string& sfuUrlStr)
{
    if (sfuUrlStr.empty()) // if URL by param is empty, we must ensure that we already have a valid URL
    {
        RTCM_LOG_ERROR("trying to connect to SFU with an Empty URL");
        assert(false);
        return false;
    }

    karere::Url sfuUrl(sfuUrlStr);
    if (!sfuUrl.isValid())
    {
        RTCM_LOG_ERROR("trying to connect to SFU with an Empty Host");
        assert(sfuUrl.isValid());
        return false;
    }

    if (!mRtc.getDnsCache().getRecordByHost(sfuUrl.host) && !mRtc.getDnsCache().addSfuRecord(sfuUrl.host))
    {
        RTCM_LOG_ERROR("connectSfu: can't retrieve nor add SFU record");
        assert(mRtc.getDnsCache().getRecordByHost(sfuUrl.host));
        return false;
    }

    mSfuClient.addVersionToUrl(sfuUrl);
    setState(CallState::kStateConnecting);
    mSfuConnection = mSfuClient.createSfuConnection(mChatid, std::move(sfuUrl), *this, mRtc.getDnsCache());
    return true;
}

void Call::joinSfu()
{
    initStatsValues();
    mRtcConn = artc::MyPeerConnection<Call>(*this, this->mRtc.getAppCtx());
    size_t hiresTrackIndex = 0;
    createTransceivers(hiresTrackIndex);
    mSpeakerState = SpeakerState::kPending;
    getLocalStreams();
    setState(CallState::kStateJoining);

    webrtc::PeerConnectionInterface::RTCOfferAnswerOptions options;
    options.offer_to_receive_audio = webrtc::PeerConnectionInterface::RTCOfferAnswerOptions::kMaxOfferToReceiveMedia;
    options.offer_to_receive_video = webrtc::PeerConnectionInterface::RTCOfferAnswerOptions::kMaxOfferToReceiveMedia;
    auto wptr = weakHandle();
    mRtcConn.createOffer(options)
    .then([wptr, this, hiresTrackIndex](webrtc::SessionDescriptionInterface* sdp) -> promise::Promise<void>
    {
        if (wptr.deleted())
        {
            return ::promise::_Void();
        }

        if (mState != kStateJoining)
        {
            RTCM_LOG_WARNING("joinSfu: get unexpected state change at createOffer");
            assert(false); // theoretically, it should not happen. If so, it may worth to investigate
            return ::promise::_Void();
        }

        if (!mRtcConn)
        {
            assert(mState == kStateClientNoParticipating
                   || mState == kStateTerminatingUserParticipation);
            return ::promise::Error("Failure at initialization. Call destroyed or disconnect");
        }

        KR_THROW_IF_FALSE(sdp->ToString(&mSdpStr));
        sfu::Sdp mungedSdp(mSdpStr, static_cast<int64_t>(hiresTrackIndex)); // Create a Sdp instance from String and modify it to enable SVC
        std::string sdpUncompress = mungedSdp.unCompress(); // get string from modified Sdp instance

        webrtc::SdpParseError error;
        std::unique_ptr<webrtc::SessionDescriptionInterface> sdpInterface(webrtc::CreateSessionDescription(sdp->GetType(), sdpUncompress, &error));
        if (!sdpInterface)
        {
            orderedCallDisconnect(TermCode::kErrSdp, "Error parsing SDP offer: line= " + error.line +"  \nError: " + error.description);
        }

        // update mSdpStr with modified SDP
        KR_THROW_IF_FALSE(sdpInterface->ToString(&mSdpStr));
        return mRtcConn.setLocalDescription(std::move(sdpInterface));   // takes onwership of sdp
    })
    .then([wptr, this]()
    {
        if (wptr.deleted())
        {
            return;
        }

        if (mState != kStateJoining)
        {
            RTCM_LOG_WARNING("joinSfu: get unexpected state change at setLocalDescription");
            return;
        }

        sfu::Sdp sdp(mSdpStr);
        std::map<std::string, std::string> ivs;
        ivs[std::to_string(kVthumbTrack)] = sfu::Command::binaryToHex(mVThumb->getIv());
        ivs[std::to_string(kHiResTrack)] = sfu::Command::binaryToHex(mHiRes->getIv());
        ivs[std::to_string(kAudioTrack)] = sfu::Command::binaryToHex(mAudio->getIv());

        // store ivs in MyPeer
        mMyPeer->setIvs(std::vector<std::string> { ivs[std::to_string(kVthumbTrack)],
                                                   ivs[std::to_string(kHiResTrack)],
                                                   ivs[std::to_string(kAudioTrack)] });

        std::string ephemeralKey = generateSessionKeyPair();
        if (ephemeralKey.empty())
        {
            orderedCallDisconnect(TermCode::kErrorCrypto, std::string("Error generating ephemeral keypair"));
        }
        mSfuConnection->joinSfu(sdp, ivs, ephemeralKey, getLocalAvFlags().value(), getOwnCid(), mSpeakerState, kInitialvthumbCount);
    })
    .fail([wptr, this](const ::promise::Error& err)
    {
        if (wptr.deleted())
            return;

        orderedCallDisconnect(TermCode::kErrSdp, std::string("Error creating SDP offer: ") + err.msg());
    });
}

void Call::createTransceivers(size_t &hiresTrackIndex)
{
    assert(mRtcConn);

    // create your transceivers for sending (and receiving)
    webrtc::RtpTransceiverInit transceiverInitVThumb;
    transceiverInitVThumb.direction = webrtc::RtpTransceiverDirection::kSendRecv;
    webrtc::RTCErrorOr<rtc::scoped_refptr<webrtc::RtpTransceiverInterface>> err
            = mRtcConn->AddTransceiver(cricket::MediaType::MEDIA_TYPE_VIDEO, transceiverInitVThumb);
    mVThumb = ::mega::make_unique<LocalSlot>(*this, err.MoveValue());
    mVThumb->generateRandomIv();

    webrtc::RtpTransceiverInit transceiverInitHiRes;
    transceiverInitHiRes.direction = webrtc::RtpTransceiverDirection::kSendRecv;
    err = mRtcConn->AddTransceiver(cricket::MediaType::MEDIA_TYPE_VIDEO, transceiverInitHiRes);
    hiresTrackIndex = mRtcConn->GetTransceivers().size() - 1; // keep this sentence just after add transceiver for hiRes track
    mHiRes = ::mega::make_unique<LocalSlot>(*this, err.MoveValue());
    mHiRes->generateRandomIv();

    webrtc::RtpTransceiverInit transceiverInitAudio;
    transceiverInitAudio.direction = webrtc::RtpTransceiverDirection::kSendRecv;
    err = mRtcConn->AddTransceiver(cricket::MediaType::MEDIA_TYPE_AUDIO, transceiverInitAudio);
    mAudio = ::mega::make_unique<LocalSlot>(*this, err.MoveValue());
    mAudio->generateRandomIv();

    // create transceivers for receiving audio from peers
    for (uint32_t i = 1; i < mNumInputAudioTracks; ++i)
    {
        webrtc::RtpTransceiverInit transceiverInit;
        transceiverInit.direction = webrtc::RtpTransceiverDirection::kRecvOnly;
        mRtcConn->AddTransceiver(cricket::MediaType::MEDIA_TYPE_AUDIO, transceiverInit);
    }

    // create transceivers for receiving video from peers
    for (uint32_t i = 2; i < mNumInputVideoTracks; ++i)
    {
        webrtc::RtpTransceiverInit transceiverInit;
        transceiverInit.direction = webrtc::RtpTransceiverDirection::kRecvOnly;
        mRtcConn->AddTransceiver(cricket::MediaType::MEDIA_TYPE_VIDEO, transceiverInit);
    }
}

std::string Call::generateSessionKeyPair()
{
    // generate ephemeral ECDH X25519 keypair
    generateEphemeralKeyPair();
    std::string X25519PubKeyStr(reinterpret_cast<const char*>(getMyEphemeralKeyPair()->getPubKey()), mega::ECDH::PUBLIC_KEY_LENGTH);
    std::string X25519PubKeyB64 = mega::Base64::btoa(X25519PubKeyStr);

    // Generate public key signature (using Ed25519), on the string: sesskey|<callId>|<clientId>|<pubkey>
    std::string signature = "sesskey|" + mCallid.toString() + "|" + std::to_string(mMyPeer->getCid()) + "|" + X25519PubKeyB64;
    return X25519PubKeyB64 + ":" + mSfuClient.getRtcCryptoMeetings()->signEphemeralKey(signature); // -> publicKey:signature
}

void Call::getLocalStreams()
{
    updateAudioTracks();
    if (getLocalAvFlags().camera())
    {
        updateVideoTracks();
    }
}

void Call::orderedCallDisconnect(TermCode termCode, const std::string &msg)
{
    // When the client initiates a disconnect we need to send BYE command to inform SFU about the reason
    RTCM_LOG_DEBUG("orderedCallDisconnect, termcode: %s, msg: %s", connectionTermCodeToString(termCode).c_str(), msg.c_str());
    if (mSfuConnection && mSfuConnection->isOnline())
    {
        sendStats(termCode); // send stats if we are connected to SFU regardless termcode
    }

    if (mIsReconnectingToChatd)
    {
        clearParticipants();
    }

    if (!mSfuConnection || !mSfuConnection->isOnline()
            || termCode == kSigDisconn)  // kSigDisconn is mutually exclusive with the BYE command
    {
        isDestroying()
            ? mRtc.immediateRemoveCall(this, mTempEndCallReason, termCode) // destroy call immediately
            : immediateCallDisconnect(termCode); // we don't need to send BYE command, just perform disconnection

        return;
    }

    // send BYE command as part of the protocol to inform SFU about the disconnection reason
    if (mSfuConnection->isSendingByeCommand())
    {
        RTCM_LOG_DEBUG("orderedCallDisconnect, already sending BYE command");
        return;
    }

    // we need to store termcode temporarily until confirm BYE command has been sent
    mTempTermCode = termCode;

    // once LWS confirms that BYE command has been sent (check processNextCommand) onSendByeCommand will be called
    mSfuConnection->sendBye(termCode);
}

void Call::clearResources(const TermCode& termCode)
{
    RTCM_LOG_DEBUG("clearResources, termcode (%d): %s", termCode, connectionTermCodeToString(termCode).c_str());
    disableStats();
    mSessions.clear();              // session dtor will notify apps through onDestroySession callback

    mModerators.clear();            // clear moderators list and ownModerator
    mMyPeer->setModerator(false);

    mVThumb.reset();
    mHiRes.reset();
    mAudio.reset();
    mReceiverTracks.clear();        // clear receiver tracks after free sessions and audio/video local tracks
    if (!isDisconnectionTermcode(termCode))
    {
        resetLocalAvFlags();        // reset local AvFlags: Audio | Video | OnHold => disabled
    }
}

void Call::mediaChannelDisconnect(bool releaseDevices)
{
    if (releaseDevices)
    {
        if (getLocalAvFlags().camera())
        {
            releaseVideoDevice();
        }

        for (const auto& session : mSessions)
        {
            session.second->disableAudioSlot();
        }
    }

    if (mRtcConn)
    {
        mRtcConn->Close();
        mRtcConn = nullptr;
    }
}

void Call::resetLocalAvFlags()
{
    mMyPeer->setAvFlags(karere::AvFlags::kEmpty);
}

void Call::setTempEndCallReason(uint8_t reason)
{
    mTempEndCallReason = reason;
}

void Call::setEndCallReason(uint8_t reason)
{
    mEndCallReason = reason;
}

std::string Call::endCallReasonToString(const EndCallReason &reason) const
{
    switch (reason)
    {
        case kEnded:            return "normal hangup of on-going call";
        case kRejected:         return "incoming call was rejected by callee";
        case kNoAnswer:         return "outgoing call didn't receive any answer from the callee";
        case kFailed:           return "on-going call failed";
        case kCancelled:        return "outgoing call was cancelled by caller before receiving any answer from the callee";
        case kEndedByMod:       return "ended by moderator";
        case kInvalidReason:    return "invalid endcall reason";
    }
    return "invalid endcall reason";
}

std::string Call::connectionTermCodeToString(const TermCode &termcode) const
{
    switch (termcode)
    {
        case kUserHangup:               return "normal user hangup";
        case kTooManyParticipants:      return "there are too many participants";
        case kLeavingRoom:              return "user has been removed from chatroom";
        case kCallEndedByModerator:     return "group or meeting call has been ended by moderator";
        case kApiEndCall:               return "API/chatd ended call";
        case kPeerJoinTimeout:          return "Nobody joined call";
        case kPushedToWaitingRoom:      return "Our client has been removed from the call and pushed back into the waiting room";
        case kKickedFromWaitingRoom:    return "Revokes the join permission for our user that is into the waiting room";
        case kTooManyUserClients:       return "Too many clients of same user connected";
        case kRtcDisconn:               return "SFU connection failed";
        case kSigDisconn:               return "socket error on the signalling connection";
        case kSfuShuttingDown:          return "SFU server is shutting down";
        case kChatDisconn:              return "chatd connection is broken";
        case kNoMediaPath:              return "webRTC connection failed, no UDP connectivity";
        case kErrSignaling:             return "signalling error";
        case kErrNoCall:                return "attempted to join non-existing call";
        case kErrAuth:                  return "authentication error";
        case kErrApiTimeout:            return "ping timeout between SFU and API";
        case kErrSdp:                   return "error generating or setting SDP description";
<<<<<<< HEAD
        case kErrorProtocolVersion:     return "SFU protocol version not supported";
=======
        case kErrorProtocolVersion:     return "Protocol version error";
        case kErrorCrypto:              return "Cryptographic error";
>>>>>>> bb292f43
        case kErrClientGeneral:         return "Client general error";
        case kErrGeneral:               return "SFU general error";
        case kUnKnownTermCode:          return "unknown error";
        default:                        return "invalid connection termcode";
    }
}

bool Call::isUdpDisconnected() const
{
    return (mInitialTs
            && mStats.mSamples.mT.empty()
            && (time(nullptr) - (mInitialTs - mOffset/1000) > sfu::SfuConnection::kNoMediaPathTimeout));
}

bool Call::isTermCodeRetriable(const TermCode& termCode) const
{
    return termCode == kRtcDisconn || termCode == kSigDisconn;
}

bool Call::isDisconnectionTermcode(const TermCode& termCode) const
{
    return termCode & kFlagDisconn;
}

Cid_t Call::getOwnCid() const
{
    return mMyPeer->getCid();
}


void Call::setSessionModByUserId(uint64_t userid, bool isMod)
{
    for (const auto& session : mSessions)
    {
        if (session.second->getPeerid() == userid)
        {
            session.second->setModerator(isMod);
        }
    }
}

void Call::setOwnModerator(bool isModerator)
{
    if (mMyPeer->isModerator() == isModerator) { return; }
    mMyPeer->setModerator(isModerator);
    mCallHandler.onPermissionsChanged(*this);
}

bool Call::isValidConnectionTermcode(TermCode termCode) const
{
    return termCode >= kUserHangup && termCode <= kFlagMaxValid;
}

void Call::sendStats(const TermCode& termCode)
{
    if (mStats.isEmptyStats())
    {
        // avoid sending stats more than once upon disconnect
        RTCM_LOG_DEBUG("sendStats: stats are empty");
        return;
    }

    assert(isValidConnectionTermcode(termCode));
    mStats.mDuration = mInitialTs
            ? static_cast<uint64_t>((time(nullptr) - mInitialTs) * 1000)  // ms
            : 0; // in case we have not joined SFU yet, send duration = 0
    mStats.mMaxPeers = mMaxPeers;
    mStats.mTermCode = static_cast<int32_t>(termCode);
    mMegaApi.sdk.sendChatStats(mStats.getJson().c_str());
    RTCM_LOG_DEBUG("Clear local SFU stats");
    mStats.clear();
}

EndCallReason Call::getEndCallReasonFromTermcode(const TermCode& termCode)
{
    if (termCode == kUserHangup)                    { return kEnded; }
    if (termCode == kTooManyParticipants)           { return kFailed; }
    if (termCode == kLeavingRoom)                   { return kEnded; }
    if (termCode == kCallEndedByModerator)          { return kEndedByMod; }
    if (termCode == kApiEndCall)                    { return kFailed; }
    if (termCode == kPeerJoinTimeout)               { return kFailed; }
    if (termCode == kPushedToWaitingRoom)           { return kFailed; }
    if (termCode == kKickedFromWaitingRoom)         { return kFailed; }
    if (termCode & kFlagDisconn)                    { return kFailed; }
    if (termCode & kFlagError)                      { return kFailed; }

    // TODO review returned value (in case we need a new one) for kPushedToWaitingRoom and kKickedFromWaitingRoom, when we add support for them
    return kInvalidReason;
}

void Call::clearParticipants()
{
    for (auto &it : mParticipants)
    {
        mCallHandler.onRemovePeer(*this, it);
    }
    mParticipants.clear();
}

std::string Call::getKeyFromPeer(Cid_t cid, Keyid_t keyid)
{
    Session *session = getSession(cid);
    return session
            ? session->getPeer().getKey(keyid)
            : std::string();
}

std::vector<mega::byte> Call::generateEphemeralKeyIv(const std::vector<std::string>& peerIvs, const std::vector<std::string>& myIvs) const
{
    std::string salt;
    std::vector<std::string> v { peerIvs[kHiResTrack], peerIvs[kAudioTrack], myIvs[kHiResTrack], myIvs[kAudioTrack] };
    sort(v.begin(), v.end());
    std::for_each(v.begin(), v.end(), [&salt](std::string &s){ salt += s; });
    return sfu::Command::hexToByteArray(salt);
}

bool Call::hasCallKey()
{
    return !mCallKey.empty();
}

bool Call::handleAvCommand(Cid_t cid, unsigned av, uint32_t aMid)
{
    if (mState != kStateJoining && mState != kStateInProgress)
    {
        RTCM_LOG_WARNING("handleAvCommand: get unexpected state");
        assert(false); // theoretically, it should not happen. If so, it may worth to investigate
        return false;
    }

    if (getOwnCid() == cid)
    {
        RTCM_LOG_WARNING("handleAvCommand: Received our own AV flags");
        return false;
    }

    Session *session = getSession(cid);
    if (!session)
    {
        RTCM_LOG_WARNING("handleAvCommand: Received AV flags for unknown peer cid %d", cid);
        return false;
    }

    bool oldAudioFlag = session->getAvFlags().audio();

    // update session flags
    session->setAvFlags(karere::AvFlags(static_cast<uint8_t>(av)));

    if (aMid == sfu::TrackDescriptor::invalidMid)
    {
        if (oldAudioFlag != session->getAvFlags().audio() && session->getAvFlags().audio())
        {
            assert(false);
            RTCM_LOG_WARNING("handleAvCommand: invalid amid received for peer cid %d", cid);
            return false;
        }

        if (oldAudioFlag && !session->getAvFlags().audio())
        {
            removeSpeaker(cid);
        }
    }
    else
    {
        assert(session->getAvFlags().audio());
        sfu::TrackDescriptor trackDescriptor;
        trackDescriptor.mMid = aMid;
        trackDescriptor.mReuse = true;

        addSpeaker(cid, trackDescriptor);
    }

    return true;
}

bool Call::handleAnswerCommand(Cid_t cid, std::shared_ptr<sfu::Sdp> sdp, uint64_t duration, std::vector<sfu::Peer>& peers,
                               const std::map<Cid_t, std::string>& keystrmap,
                               const std::map<Cid_t, sfu::TrackDescriptor>& vthumbs, const std::map<Cid_t, sfu::TrackDescriptor>& speakers
                               , std::set<karere::Id>& moderators, bool ownMod)
{
    if (mState != kStateJoining)
    {
        RTCM_LOG_WARNING("handleAnswerCommand: get unexpected state change");
        return false;
    }

    if (!getMyEphemeralKeyPair())
    {
        RTCM_LOG_ERROR("Can't retrieve Ephemeral key for our own user, SFU protocol version: %d", static_cast<unsigned int>(sfu::MY_SFU_PROTOCOL_VERSION));
        return false;
    }

    // set my own client-id (cid)
    mMyPeer->setCid(cid);

    // update max peers seen in call
    mMaxPeers = static_cast<uint8_t> (peers.size() > mMaxPeers ? peers.size() : mMaxPeers);

    // set moderator list and ownModerator value
    setOwnModerator(ownMod);
    mModerators = moderators;

    // this promise will be resolved when all ephemeral keys (for users with SFU > V0) have been verified and derived
    // in case of any of the keys can't be verified or derived, the peer will be added anyway.
    // the promise won't be resolved until all ephemeral keys have been processed (without taking account if the
    // verification or derivation fails)

    // we want to continue with call unless all ephemeral keys verification fails
    // for those peers without a valid derived ephemeral key, our client won't be able to encrypt/decrypt any media key sent or received by that client
    ::promise::Promise<void> keyDerivationPms = ::promise::Promise<void>();
    if (peers.empty())
    {
        keyDerivationPms.resolve();
    }

    const auto max = peers.size();
    std::vector <bool> keysVerified;
    auto onKeyVerified = [&max, &keysVerified, &keyDerivationPms](const bool verified) -> void
    {
        keysVerified.emplace_back(verified);
        if (keysVerified.size() >= max)
        {
            keyDerivationPms.resolve();
        }
    };

    auto addPeerWithEphemKey = [this, &onKeyVerified](sfu::Peer& peer, const bool keyVerified, const std::string& ephemeralPubKeyDerived) -> void
    {
        addPeer(peer, ephemeralPubKeyDerived);
        onKeyVerified(keyVerified);
    };

    for (sfu::Peer& peer : peers) // does not include own cid
    {
        const auto& it = keystrmap.find(peer.getCid());
        const auto& keyStr = it != keystrmap.end() ? it->second : std::string();

        if (sfu::isInitialSfuVersion(peer.getPeerSfuVersion())) // there's no ephemeral key, just add peer
        {
            addPeerWithEphemKey(peer, true, std::string());
        }
        else if (sfu::isCurrentSfuVersion(peer.getPeerSfuVersion())) // verify ephemeral key signature, derive it, and then add the peer
        {
            if (keyStr.empty())
            {
                RTCM_LOG_ERROR("Empty Ephemeral key for user: %s, cid: %d, SFU protocol version: %d", peer.getPeerid().toString().c_str(), peer.getCid(), peer.getPeerSfuVersion());
                addPeerWithEphemKey(peer, false, std::string());
                continue;
            }

            try
            {
                auto wptr = weakHandle();
                auto parsedkey = splitPubKey(keyStr);
                std::shared_ptr<sfu::Peer> auxPeer(new sfu::Peer(peer));
                verifySignature(peer.getCid(), peer.getPeerid(), parsedkey.first, parsedkey.second)
                .then([wptr, auxPeer, addPeerWithEphemKey, parsedkey, this](bool verified)
                {
                    wptr.throwIfDeleted();
                    const mega::ECDH* ephkeypair = getMyEphemeralKeyPair();
                    if (!ephkeypair)
                    {
                        RTCM_LOG_ERROR("Can't retrieve Ephemeral key for our own user, SFU protocol version: %d", static_cast<unsigned int>(sfu::MY_SFU_PROTOCOL_VERSION));
                        addPeerWithEphemKey(*auxPeer, false, std::string());
                        return;
                    }

                    if (!verified)
                    {
                        RTCM_LOG_ERROR("Can't verify signature for user: %s", auxPeer->getPeerid().toString().c_str());
                        addPeerWithEphemKey(*auxPeer, false, std::string());
                        return;
                    }

                    // once peer public ephemeral key has been verified, derive it with our private ephemeral key
                    std::string out;
                    const std::string pubkeyBin = mega::Base64::atob(parsedkey.first);
                    std::vector<::mega::byte> saltBin = generateEphemeralKeyIv(auxPeer->getIvs(), mMyPeer->getIvs());
                    bool derived = ephkeypair->deriveSharedKeyWithSalt(reinterpret_cast<const unsigned char *>(pubkeyBin.data()), saltBin.data(), saltBin.size(), out);
                    if (!derived)
                    {
                        RTCM_LOG_ERROR("Can't derive ephemeral key for peer Cid: %d PeerId: %s",
                                       auxPeer->getCid(), auxPeer->getPeerid().toString().c_str());

                        out.clear();
                    }

                    addPeerWithEphemKey(*auxPeer, derived, out);
                })
                .fail([this, auxPeer, addPeerWithEphemKey](const ::promise::Error&)
                {
                    RTCM_LOG_ERROR("Error verifying ephemeral key signature for for user: %s, cid: %d", auxPeer->getPeerid().toString().c_str(), auxPeer->getCid());
                    addPeerWithEphemKey(*auxPeer, false, std::string());
                });
            }
            catch(std::runtime_error& e)
            {
                RTCM_LOG_ERROR("Error verifying ephemeral key signature: %s", e.what());
                return false; // wprt doesn't exists
            }
        }
        else
        {
            assert(false);
            RTCM_LOG_ERROR("handleAnswerCommand: unknown SFU protocol version [%d] for user: %s, cid: %d",
                           peer.getPeerSfuVersion(), peer.getPeerid().toString().c_str(), peer.getCid());
            addPeerWithEphemKey(peer, false, std::string());
        }
    }

    // wait until all peers ephemeral keys have been verified and derived
    auto auxwptr = weakHandle();
    keyDerivationPms
    .then([auxwptr, vthumbs, speakers, duration, sdp, keysVerified, this]
    {
        if (auxwptr.deleted())
        {
            return;
        }

        bool anyVerified = std::any_of(keysVerified.begin(), keysVerified.end(), [](const auto& kv) { return kv; });
        if (!keysVerified.empty() && !anyVerified)
        {
            orderedCallDisconnect(TermCode::kErrorCrypto, "Can't verify any of the ephemeral keys on any peer received in ANSWER command");
            return;
        }

        generateAndSendNewMediakey(true);
        std::string sdpUncompress = sdp->unCompress();
        webrtc::SdpParseError error;
        std::unique_ptr<webrtc::SessionDescriptionInterface> sdpInterface(webrtc::CreateSessionDescription("answer", sdpUncompress, &error));
        if (!sdpInterface)
        {
            orderedCallDisconnect(TermCode::kErrSdp, "Error parsing peer SDP answer: line= " + error.line +"  \nError: " + error.description);
            return;
        }

        assert(mRtcConn);
        auto wptr = weakHandle();
        mRtcConn.setRemoteDescription(std::move(sdpInterface))
        .then([wptr, this, vthumbs, speakers, duration]()
        {
            if (wptr.deleted())
            {
                return;
            }

            if (mState != kStateJoining)
            {
                RTCM_LOG_WARNING("handleAnswerCommand: get unexpect state change at setRemoteDescription");
                return;
            }

            // prepare parameters for low resolution video
            double scale = static_cast<double>(RtcConstant::kHiResWidth) / static_cast<double>(RtcConstant::kVthumbWidth);
            webrtc::RtpParameters parameters = mVThumb->getTransceiver()->sender()->GetParameters();
            if (!parameters.encodings.size())
            {
                orderedCallDisconnect(TermCode::kErrClientGeneral, "Error getting encodings parameters");
                assert(false);
                return;
            }

            parameters.encodings[0].scale_resolution_down_by = scale;
            parameters.encodings[0].max_bitrate_bps = kmax_bitrate_kbps;   // 100 Kbps
            mVThumb->getTransceiver()->sender()->SetParameters(parameters).ok();
            handleIncomingVideo(vthumbs, kLowRes);

            for (const auto& speak : speakers)  // current speakers in the call
            {
                Cid_t cid = speak.first;
                const sfu::TrackDescriptor& speakerDecriptor = speak.second;
                addSpeaker(cid, speakerDecriptor);
            }

            setState(CallState::kStateInProgress);

            mOffset = static_cast<int64_t>(duration);
            enableStats();
        })
        .fail([wptr, this](const ::promise::Error& err)
        {
            if (wptr.deleted()) return;

            std::string msg = "Error setting SDP answer: " + err.msg();
            orderedCallDisconnect(TermCode::kErrSdp, msg);
        });
    });

    return true;
}

bool Call::handleKeyCommand(const Keyid_t& keyid, const Cid_t& cid, const std::string& key)
{
    if (mState != kStateInProgress && mState != kStateJoining)
    {
        RTCM_LOG_WARNING("handleKeyCommand: get unexpected state");
        assert(false); // theoretically, it should not happen. If so, it may worth to investigate
        return false;
    }

    Session* session = getSession(cid);
    if (!session)
    {
        RTCM_LOG_WARNING("handleKeyCommand: session not found for Cid: %d", cid);
        return false;
    }

    const sfu::Peer& peer = session->getPeer();
    auto wptr = weakHandle();

    if (sfu::isInitialSfuVersion(peer.getPeerSfuVersion()))
    {
        mSfuClient.getRtcCryptoMeetings()->getCU25519PublicKey(peer.getPeerid())
        .then([wptr, keyid, cid, key, this](Buffer*) -> void
        {
            if (wptr.deleted())
            {
                return;
            }

            Session* session = getSession(cid);
            if (!session)
            {
                RTCM_LOG_WARNING("handleKeyCommand: session not found for Cid: %d", cid);
                return;
            }

            // decrypt received key
            std::string binaryKey = mega::Base64::atob(key);
            strongvelope::SendKey encryptedKey;
            mSfuClient.getRtcCryptoMeetings()->strToKey(binaryKey, encryptedKey);

            strongvelope::SendKey plainKey;
            mSfuClient.getRtcCryptoMeetings()->decryptKeyFrom(session->getPeer().getPeerid(), encryptedKey, plainKey);

            // in case of a call in a public chatroom, XORs received key with the call key for additional authentication
            if (hasCallKey())
            {
                strongvelope::SendKey callKey;
                mSfuClient.getRtcCryptoMeetings()->strToKey(mCallKey, callKey);
                mSfuClient.getRtcCryptoMeetings()->xorWithCallKey(callKey, plainKey);
            }

            // add new key to peer key map
            std::string newKey = mSfuClient.getRtcCryptoMeetings()->keyToStr(plainKey);
            session->addKey(keyid, newKey);
        });
    }
    else if (sfu::isCurrentSfuVersion(peer.getPeerSfuVersion()))
    {
        auto pms = peer.getEphemeralPubKeyPms();
        pms.then([wptr, cid, key, keyid, this]() -> void
        {
            if (wptr.deleted())
            {
                return;
            }

            Session* session = getSession(cid);
            if (!session)
            {
                RTCM_LOG_WARNING("handleKeyCommand: session not found for Cid: %d", cid);
                return;
            }

            const sfu::Peer& auxPeer = session->getPeer();
            auto&& ephemeralPubKey = auxPeer.getEphemeralPubKeyDerived();
            if (ephemeralPubKey.empty())
            {
                RTCM_LOG_WARNING("Invalid ephemeral key for peer: %s cid %d", auxPeer.getPeerid().toString().c_str(), cid);
                assert(false);
                return;
            }

            std::string result;
            std::string recvKeyBin = mega::Base64::atob(key);
            if (!mSymCipher.cbc_decrypt_with_key(recvKeyBin, result, reinterpret_cast<const unsigned char*>(ephemeralPubKey.data())
                                                 , ephemeralPubKey.size(), nullptr))
            {
                std::string err = "Failed cbc_decrypt received key. Cid: "
                        + std::to_string(auxPeer.getCid())
                        + "PeerId: " + auxPeer.getPeerid().toString()
                        + "KeyId: " + std::to_string(keyid);

                mRtc.onMediaKeyDecryptionFailed(err);
                RTCM_LOG_WARNING("%s", err.c_str());
                return;
            }

            // in case of a call in a public chatroom, XORs received key with the call key for additional authentication
            if (hasCallKey())
            {
                mSfuClient.getRtcCryptoMeetings()->xorWithCallKey(reinterpret_cast<::mega::byte*>(mCallKey.data()), reinterpret_cast<::mega::byte*>(result.data()));
            }

            if (result.size() != kMediaKeyLen)
            {
                mRtc.onMediaKeyDecryptionFailed("Unexpected decrypted key size");
                RTCM_LOG_ERROR("Unexpected decrypted key size expected size: %d decrypted size: %d", kMediaKeyLen, static_cast<int>(result.size()));
                return;
            }
            session->addKey(keyid, result);
        });
        pms.fail([peerId = peer.getPeerid(), peerCid = peer.getCid()](const ::promise::Error&)
        {
            RTCM_LOG_DEBUG("Can't get ephemeral public key for peer: %s cid: %d", karere::Id(peerId).toString().c_str(),peerCid);
        });
    }
    else
    {
        RTCM_LOG_ERROR("handleKeyCommand: unknown SFU protocol version [%d] for user: %s, cid: %d",
                                  peer.getPeerSfuVersion(), peer.getPeerid().toString().c_str(), peer.getCid());
        return false;
    }

    return true;
}

bool Call::handleVThumbsCommand(const std::map<Cid_t, sfu::TrackDescriptor> &videoTrackDescriptors)
{
    if (mState != kStateInProgress && mState != kStateJoining)
    {
        RTCM_LOG_WARNING("handleVThumbsCommand: get unexpected state");
        assert(false); // theoretically, it should not happen. If so, it may worth to investigate
        return false;
    }

    handleIncomingVideo(videoTrackDescriptors, kLowRes);
    return true;
}

bool Call::handleVThumbsStartCommand()
{
    if (mState != kStateInProgress && mState != kStateJoining)
    {
        RTCM_LOG_WARNING("handleVThumbsStartCommand: get unexpected state");
        assert(false); // theoretically, it should not happen. If so, it may worth to investigate
        return false;
    }

    mVThumbActive = true;
    updateVideoTracks();
    return true;
}

bool Call::handleVThumbsStopCommand()
{
    if (mState != kStateInProgress && mState != kStateJoining)
    {
        RTCM_LOG_WARNING("handleVThumbsStopCommand: get unexpected state");
        assert(false); // theoretically, it should not happen. If so, it may worth to investigate
        return false;
    }

    mVThumbActive = false;
    updateVideoTracks();
    return true;
}

bool Call::handleHiResCommand(const std::map<Cid_t, sfu::TrackDescriptor>& videoTrackDescriptors)
{
    if (mState != kStateInProgress && mState != kStateJoining)
    {
        RTCM_LOG_WARNING("handleHiResCommand: get unexpected state");
        assert(false); // theoretically, it should not happen. If so, it may worth to investigate
        return false;
    }

    handleIncomingVideo(videoTrackDescriptors, kHiRes);
    return true;
}

bool Call::handleHiResStartCommand()
{
    if (mState != kStateInProgress && mState != kStateJoining)
    {
        RTCM_LOG_WARNING("handleHiResStartCommand: get unexpected state");
        assert(false); // theoretically, it should not happen. If so, it may worth to investigate
        return false;
    }

    mHiResActive = true;
    updateVideoTracks();
    return true;
}

bool Call::handleHiResStopCommand()
{
    if (mState != kStateInProgress && mState != kStateJoining)
    {
        RTCM_LOG_WARNING("handleHiResStopCommand: get unexpected state");
        assert(false); // theoretically, it should not happen. If so, it may worth to investigate
        return false;
    }

    mHiResActive = false;
    updateVideoTracks();
    return true;
}

bool Call::handleSpeakReqsCommand(const std::vector<Cid_t> &speakRequests)
{
    if (mState != kStateInProgress && mState != kStateJoining)
    {
        RTCM_LOG_WARNING("handleSpeakReqsCommand: get unexpected state");
        assert(false); // theoretically, it should not happen. If so, it may worth to investigate
        return false;
    }

    for (Cid_t cid : speakRequests)
    {
        if (cid != getOwnCid())
        {
            Session *session = getSession(cid);
            assert(session);
            if (!session)
            {
                RTCM_LOG_ERROR("handleSpeakReqsCommand: Received speakRequest for unknown peer cid %d", cid);
                continue;
            }
            session->setSpeakRequested(true);
        }
    }

    return true;
}

bool Call::handleSpeakReqDelCommand(Cid_t cid)
{
    if (mState != kStateInProgress && mState != kStateJoining)
    {
        RTCM_LOG_WARNING("handleSpeakReqDelCommand: get unexpected state");
        assert(false); // theoretically, it should not happen. If so, it may worth to investigate
        return false;
    }

    if (getOwnCid() != cid) // remote peer
    {
        Session *session = getSession(cid);
        assert(session);
        if (!session)
        {
            RTCM_LOG_ERROR("handleSpeakReqDelCommand: Received delSpeakRequest for unknown peer cid %d", cid);
            return false;
        }
        session->setSpeakRequested(false);
    }
    else if (mSpeakerState == SpeakerState::kPending)
    {
        // only update audio tracks if mSpeakerState is pending to be accepted
        mSpeakerState = SpeakerState::kNoSpeaker;
        updateAudioTracks();
    }
    else    // own cid, but SpeakerState is not kPending
    {
        RTCM_LOG_ERROR("handleSpeakReqDelCommand: Received delSpeakRequest for own cid %d without a pending requests", cid);
        assert(false);
        return false;
    }

    return true;
}

bool Call::handleSpeakOnCommand(Cid_t cid)
{
    if (mState != kStateInProgress && mState != kStateJoining)
    {
        RTCM_LOG_WARNING("handleSpeakOnCommand: get unexpected state");
        assert(false); // theoretically, it should not happen. If so, it may worth to investigate
        return false;
    }

    if (!cid && mSpeakerState == SpeakerState::kPending)
    {
        mSpeakerState = SpeakerState::kActive;
        updateAudioTracks();
    }
    else if (!cid)    // own cid, but SpeakerState is not kPending
    {
        RTCM_LOG_ERROR("handleSpeakOnCommand: Received speak on for own cid %d without a pending requests", cid);
        assert(false);
        return false;
    }

    return true;
}

bool Call::handleSpeakOffCommand(Cid_t cid)
{
    if (mState != kStateInProgress && mState != kStateJoining)
    {
        RTCM_LOG_WARNING("handleSpeakOffCommand: get unexpected state");
        assert(false); // theoretically, it should not happen. If so, it may worth to investigate
        return false;
    }

    if (cid)
    {
        assert(cid != getOwnCid());
        removeSpeaker(cid);
    }
    else if (mSpeakerState == SpeakerState::kActive)
    {
        // SPEAK_OFF received from SFU requires to mute our client (audio flag is already unset from the SFU's viewpoint)
        mSpeakerState = SpeakerState::kNoSpeaker;
        muteMyClientFromSfu();
    }
    else // SPEAK_OFF received own cid, but SpeakerState is not kActive
    {
        RTCM_LOG_ERROR("handleSpeakOffCommand: Received speak off for own cid %d without being active", cid);
        assert(false);
        return false;
    }

    return true;
}


bool Call::handlePeerJoin(Cid_t cid, uint64_t userid, sfu::SfuProtocol sfuProtoVersion, int av, std::string& keyStr, std::vector<std::string>& ivs)
{
    auto addPeerWithEphemKey = [this](sfu::Peer& peer, const std::string& ephemeralPubKeyDerived) -> void
    {
        addPeer(peer, ephemeralPubKeyDerived);
        // update max peers seen in call
        mMaxPeers = std::max(mMaxPeers, static_cast<uint8_t>(mSessions.size()));
        generateAndSendNewMediakey();

        if (mIsReconnectingToChatd && mParticipants.find(peer.getPeerid()) == mParticipants.end())
        {
            // if we are disconnected from chatd, but still connected to SFU and participating in a call
            // we need to update participants list with SFU information
            addParticipant(peer.getPeerid());
        }
    };

    if (mState != kStateInProgress && mState != kStateJoining)
    {
        RTCM_LOG_WARNING("handlePeerJoin: get unexpected state");
        assert(false); // theoretically, it should not happen. If so, it may worth to investigate
        return false;
    }

    const mega::ECDH* ephkeypair = getMyEphemeralKeyPair();
    if (!ephkeypair)
    {
        RTCM_LOG_ERROR("Can't retrieve Ephemeral key for our own user, SFU protocol version: %d", static_cast<unsigned int>(sfu::MY_SFU_PROTOCOL_VERSION));
        orderedCallDisconnect(TermCode::kErrorCrypto, "Can't retrieve Ephemeral key for our own user");
        return false;
    }

    std::shared_ptr<sfu::Peer> peer(new sfu::Peer(userid, sfuProtoVersion, static_cast<unsigned>(av), &ivs, cid, (mModerators.find(userid) != mModerators.end())));
    if (sfu::isInitialSfuVersion(sfuProtoVersion))
    {
        addPeerWithEphemKey(*peer, std::string());
    }
    else if (sfu::isCurrentSfuVersion(sfuProtoVersion))
    {
        if (keyStr.empty())
        {
            RTCM_LOG_ERROR("handlePeerJoin: ephemeral key not received");
            assert(false);
            addPeerWithEphemKey(*peer, std::string());
            return false;
        }

        auto parsedkey = splitPubKey(keyStr);
        verifySignature(cid, userid, parsedkey.first, parsedkey.second)
        .then([userid, parsedkey, peer, ephkeypair, addPeerWithEphemKey, this](bool verified)
        {
            if (!verified)
            {
                RTCM_LOG_WARNING("Can't verify signature for user: %s", karere::Id(userid).toString().c_str());
                assert(false);
                addPeerWithEphemKey(*peer, std::string());
                return;
            }

            // derive peer public ephemeral key with our private ephemeral key
            std::string out;
            const std::string pubkeyBin = mega::Base64::atob(parsedkey.first);
            std::vector<::mega::byte> saltBin = generateEphemeralKeyIv(peer->getIvs(), mMyPeer->getIvs());
            bool derived = ephkeypair->deriveSharedKeyWithSalt(reinterpret_cast<const unsigned char *>(pubkeyBin.data()), saltBin.data(), saltBin.size(), out);
            if (!derived)
            {
                RTCM_LOG_WARNING("Can't derive ephemeral key for peer Cid: %d PeerId: %s",
                               peer->getCid(), peer->getPeerid().toString().c_str());

                out.clear();
            }
            addPeerWithEphemKey(*peer, out);
        })
        .fail([this, userid, peer, addPeerWithEphemKey](const ::promise::Error&)
        {
            RTCM_LOG_ERROR("Can't retrieve public ED25519 attr for user %s", karere::Id(userid).toString().c_str());
            addPeerWithEphemKey(*peer, std::string());
        });
    }
    else
    {
        RTCM_LOG_ERROR("handlePeerJoin: unknown SFU protocol version [%d] for user: %s, cid: %d",
                       peer->getPeerSfuVersion(), peer->getPeerid().toString().c_str(), peer->getCid());
        assert(false);
        addPeerWithEphemKey(*peer, std::string());
        return false;
    }
    return true;
}

bool Call::handlePeerLeft(Cid_t cid, unsigned termcode)
{
    if (mState != kStateInProgress && mState != kStateJoining)
    {
        RTCM_LOG_WARNING("handlePeerLeft: get unexpected state");
        assert(false); // theoretically, it should not happen. If so, it may worth to investigate
        return false;
    }

    auto it = mSessions.find(cid);
    if (it == mSessions.end())
    {
        RTCM_LOG_ERROR("handlePeerLeft: unknown cid");
        return false;
    }

    if (mIsReconnectingToChatd && mParticipants.find(it->second->getPeerid()) != mParticipants.end()
                && getSessionsCidsByUserHandle(it->second->getPeerid()).size() == 1)
    {
        // Check that received peer left is not participating in meeting with more than one client

        // if we are disconnected from chatd but still connected to SFU, and participating in a call
        // we need to update participants list with SFU information
        mParticipants.erase(it->second->getPeerid());
        mCallHandler.onRemovePeer(*this, it->second->getPeerid());
    }

    // set session termcode before destroying it (in order to app can be notified through OnChatSessionUpdate)
    TermCode peerLeftTermCode = static_cast<TermCode>(termcode);
    assert(isValidConnectionTermcode(peerLeftTermCode));
    it->second->setTermcode(peerLeftTermCode);
    mSessions.erase(cid);

    if (!mIsGroup && !isTermCodeRetriable(peerLeftTermCode))
    {
        RTCM_LOG_DEBUG("handlePeerLeft. Hangup 1on1 call, upon reception of PEERLEFT with non recoverable termcode: %s", connectionTermCodeToString(peerLeftTermCode).c_str());
        hangup(); // TermCode::kUserHangup
    }
    return true;
}

bool Call::handleBye(unsigned termcode)
{
    TermCode auxTermCode = static_cast<TermCode> (termcode);
    if (!isValidConnectionTermcode(auxTermCode))
    {
        RTCM_LOG_ERROR("Invalid termCode [%d] received at BYE command", termcode);
        return false;
    }

    if (auxTermCode == kPushedToWaitingRoom || auxTermCode == kKickedFromWaitingRoom)
    {
        RTCM_LOG_DEBUG("We don't currently support waiting rooms");
        return false;
    }

    EndCallReason reason = getEndCallReasonFromTermcode(auxTermCode);
    if (reason == kInvalidReason)
    {
        RTCM_LOG_ERROR("Invalid end call reason for termcode [%d]", termcode);
        assert(false); // we don't need to fail, just log a msg and assert => check getEndCallReasonFromTermcode
    }

    auto wptr = weakHandle();
    karere::marshallCall([wptr, auxTermCode, reason, this]()
    {
        RTCM_LOG_DEBUG("Immediate removing call due to BYE [%d] command received from SFU", auxTermCode);
        setDestroying(true); // we need to set destroying true to avoid notifying (kStateClientNoParticipating) when sfuDisconnect is called, and we are going to finally remove call
        mRtc.immediateRemoveCall(this, reason, auxTermCode);
    }, mRtc.getAppCtx());

    return true;
}

bool Call::handleModAdd(uint64_t userid)
{
    if (userid == mMyPeer->getPeerid())
    {
        setOwnModerator(true);
    }

    // update moderator privilege for all sessions that mached with received userid
    setSessionModByUserId(userid, true);

    if (!mModerators.emplace(userid).second)
    {
        RTCM_LOG_WARNING("MOD_ADD: user[%s] already added in moderators list", karere::Id(userid).toString().c_str());
        return false;
    }

    RTCM_LOG_DEBUG("MOD_ADD: user[%s] added in moderators list", karere::Id(userid).toString().c_str());
    return true;
}

bool Call::handleModDel(uint64_t userid)
{
    if (userid == mMyPeer->getPeerid())
    {
        setOwnModerator(false);
    }

    // update moderator privilege for all sessions that mached with received userid
    setSessionModByUserId(userid, false);

    if (!mModerators.erase(userid))
    {
        RTCM_LOG_WARNING("MOD_DEL: user[%s] not found in moderators list", karere::Id(userid).toString().c_str());
        return false;
    }

    RTCM_LOG_DEBUG("MOD_DEL: user[%s] removed from moderators list", karere::Id(userid).toString().c_str());
    return true;
}

bool Call::handleHello(const Cid_t cid, const unsigned int nAudioTracks, const unsigned int nVideoTracks,
                                   const std::set<karere::Id>& mods, const bool wr, const bool allowed,
                                   const std::map<karere::Id, bool>& wrUsers)
{
    // set number of SFU->client audio/video tracks that the client must allocate.
    // This is equal to the maximum number of simultaneous audio/video tracks the call supports
    // if no received nAudioTracks or nVideoTracks set as max default
    mNumInputAudioTracks = nAudioTracks ? nAudioTracks : static_cast<uint32_t>(RtcConstant::kMaxCallAudioSenders);
    mNumInputVideoTracks = nVideoTracks ? nVideoTracks : static_cast<uint32_t>(RtcConstant::kMaxCallVideoSenders);

    // set moderator list and ownModerator value
    setOwnModerator(mods.find(mMyPeer->getPeerid()) != mods.end());
    mModerators = mods;

    // set my own client-id (cid)
    mMyPeer->setCid(cid);
    mSfuConnection->setMyCid(cid);

    if (!wr) // if waiting room is disabled => send JOIN command to SFU
    {
        joinSfu();
    }
    else
    {
        assert(false);
        RTCM_LOG_ERROR("calls in chatrooms with waiting room enabled are not supported by this version");
        orderedCallDisconnect(TermCode::kErrorProtocolVersion, "calls in chatrooms with waiting room enabled are not supported by this version");
        return false;
    }
    return true;
}

void Call::onSfuDisconnected()
{

    if (isDestroying()) // we was trying to destroy call but we have received a sfu socket close (before processing BYE command)
    {
        if (!mSfuConnection->isSendingByeCommand())
        {
            // if we called orderedDisconnectAndCallRemove (call state not between kStateConnecting and kStateInProgress) immediateRemoveCall would have been called, and call wouldn't exists at this point
            RTCM_LOG_ERROR("onSfuDisconnected: call is being destroyed but we are not sending BYE command, current call shouldn't exist at this point");
            assert(mSfuConnection->isSendingByeCommand()); // in prod fallback to mediaChannelDisconnect and clearResources
        }
        else
        {
            auto wptr = weakHandle();
            karere::marshallCall([wptr, this]()
            {
                if (wptr.deleted())
                {
                    return;
                }
                /* if we called orderedDisconnectAndCallRemove (call state between kStateConnecting and kStateInProgress),
                 * but socket has been closed before BYE command is delivered, we need to remove call */
                mRtc.immediateRemoveCall(this, mTempEndCallReason, kSigDisconn);
            }, mRtc.getAppCtx());
            return;
        }
    }

    // Not necessary to call to orderedCallDisconnect, as we are not connected to SFU
    // disconnect from media channel and clear resources
    mediaChannelDisconnect();
    clearResources(kRtcDisconn);
    setState(CallState::kStateConnecting);
}

void Call::immediateCallDisconnect(const TermCode& termCode)
{
    bool hadParticipants = !mSessions.empty();
    mediaChannelDisconnect(true /*releaseDevices*/);
    clearResources(termCode);
    sfuDisconnect(termCode, hadParticipants);
}

void Call::sfuDisconnect(const TermCode& termCode, bool hadParticipants)
{
    if (isTermCodeRetriable(termCode))
    {
        // if termcode is retriable, a reconnection attempt should be started automatically, so we can't destroy mSfuConnection
        RTCM_LOG_DEBUG("sfuDisconnect: can't disconnect from SFU as termcode is retriable %s", connectionTermCodeToString(termCode).c_str());
        return;
    }

    if (mState > CallState::kStateInProgress)
    {
        RTCM_LOG_DEBUG("sfuDisconnect, current call state is %s", mState == CallState::kStateDestroyed ? "kStateDestroyed": "kStateTerminatingUserParticipation");
        assert(!mSfuConnection);
        return;
    }

    RTCM_LOG_DEBUG("callDisconnect, termcode (%d): %s", termCode, connectionTermCodeToString(termCode).c_str());
    mTermCode = termCode; // termcode is only valid at state kStateTerminatingUserParticipation
    setState(CallState::kStateTerminatingUserParticipation);

    // skip kStateClientNoParticipating notification if:
    bool skipClientNoParticipating = (isDestroying())             // we are destroying call
            || (!hadParticipants && mSfuConnection && mSfuConnection->isJoined());  // no more participants but still joined to SFU

    if (mSfuConnection)
    {
        mSfuClient.closeSfuConnection(mChatid);
        mSfuConnection = nullptr;
    }

    if (!skipClientNoParticipating)
    {
        mTermCode = kInvalidTermCode;
        setState(CallState::kStateClientNoParticipating);
    }
}

void Call::onSendByeCommand()
{
    auto wptr = weakHandle();
    karere::marshallCall([wptr, this]()
    {
        // need to marshall this, otherwise there could be memory issues when we remove Sfuconnection
        if (wptr.deleted())
        {
            return;
        }

        if (!mSfuConnection)
        {
            RTCM_LOG_DEBUG("onSendByeCommand: SFU connection no longer exists");
            return;
        }

        if (mState == CallState::kStateConnecting)
        {
            // we have sent BYE command from onConnectionChange (kDisconnected | kFailed | kClosed)
            // and now we need to force reconnect to SFU
            mSfuConnection->clearCommandsQueue();
            mSfuConnection->retryPendingConnection(true);
            return;
        }

        if (isDestroying()) // we was trying to destroy call, and we have received BYE command delivering notification
        {
            mRtc.immediateRemoveCall(this, mTempEndCallReason, mTempTermCode);
        }
        else
        {
            // once we have confirmed that BYE command has been sent, we can proceed with disconnect
            assert (mTempTermCode != kInvalidTermCode);

            // close sfu and media channel connection and clear some call stuff
            immediateCallDisconnect(mTempTermCode);
            mTempTermCode = kInvalidTermCode;
        }
    }, mRtc.getAppCtx());
}

bool Call::processDeny(const std::string& cmd, const std::string& msg)
{
    mCallHandler.onCallDeny(*this, cmd, msg); // notify apps about the denied command

    if (cmd == "audio") // audio ummute has been denied by SFU
    {
        muteMyClientFromSfu();
    }
    else if (cmd == "JOIN")
    {
        if (mState != kStateJoining)
        {
            RTCM_LOG_ERROR("Deny 'JOIN' received. Current call state: %d, expected call state: %d. %s",
                           mState, kStateJoining, msg.c_str());
            return false;
        }
        orderedCallDisconnect(TermCode::kErrorProtocolVersion, "Client doesn't supports waiting rooms");
    }
    else
    {
        assert(false);
        RTCM_LOG_ERROR("Deny cmd received for unexpected command: %s", msg.c_str());
        return false;
    }
    return true;
}

bool Call::error(unsigned int code, const std::string &errMsg)
{
    auto wptr = weakHandle();
    karere::marshallCall([wptr, this, code, errMsg]()
    {
        // error() is called from LibwebsocketsClient::wsCallback() for LWS_CALLBACK_CLIENT_RECEIVE.
        // If disconnect() is called here immediately, it will destroy the LWS client synchronously,
        // leave it in an invalid state (and will crash at Libwebsockets::resetMessage())

        if (wptr.deleted())
        {
            return;
        }

        TermCode connectionTermCode = static_cast<TermCode>(code);

        // send call stats
        if (mSfuConnection && mSfuConnection->isOnline())
        {
            sendStats(connectionTermCode);
        }

        // notify SFU error to the apps
        std::string errMsgStr = errMsg.empty() || !errMsg.compare("Unknown reason") ? connectionTermCodeToString(static_cast<TermCode>(code)): errMsg;
        mCallHandler.onCallError(*this, static_cast<int>(code), errMsgStr);

        // remove call just if there are no participants or termcode is not recoverable (we don't need to send BYE command upon SFU error reception)
        assert(!isTermCodeRetriable(connectionTermCode));
        if (!isTermCodeRetriable(connectionTermCode) || mParticipants.empty())
        {
            //immediateCallDisconnect will be called inside immediateRemoveCall
            setDestroying(true); // we need to set destroying true to avoid notifying (kStateClientNoParticipating) when sfuDisconnect is called, and we are going to finally remove call
            mRtc.immediateRemoveCall(this, EndCallReason::kFailed, connectionTermCode);
        }
    }, mRtc.getAppCtx());

    return true;
}

void Call::logError(const char *error)
{
    RTCM_LOG_ERROR("SFU: %s", error);
}

void Call::onAddStream(rtc::scoped_refptr<webrtc::MediaStreamInterface> /*stream*/)
{
    if (mState != kStateJoining)
    {
        RTCM_LOG_WARNING("onAddStream: get unexpected state");
        assert(mState != kStateInProgress); // theoretically, it should not happen. If so, it may worth to investigate
        return;
    }

    assert(mVThumb && mHiRes && mAudio);
    mVThumb->createEncryptor();
    mHiRes->createEncryptor();
    mAudio->createEncryptor();
}

void Call::onTrack(rtc::scoped_refptr<webrtc::RtpTransceiverInterface> transceiver)
{
    if (mState != kStateJoining)
    {
        RTCM_LOG_WARNING("onTrack: get unexpected state");
        assert(mState != kStateInProgress); // theoretically, it should not happen. If so, it may worth to investigate
        return;
    }

    absl::optional<std::string> mid = transceiver->mid();
    if (mid.has_value())
    {
        std::string value = mid.value();
        if (transceiver->media_type() == cricket::MediaType::MEDIA_TYPE_AUDIO)
        {
            mReceiverTracks[static_cast<uint32_t>(atoi(value.c_str()))] = ::mega::make_unique<RemoteAudioSlot>(*this, transceiver,
                                                                                                               mRtc.getAppCtx());
        }
        else
        {
            mReceiverTracks[static_cast<uint32_t>(atoi(value.c_str()))] = ::mega::make_unique<RemoteVideoSlot>(*this, transceiver,
                                                                                                               mRtc.getAppCtx());
        }
    }
}

void Call::onRemoveTrack(rtc::scoped_refptr<webrtc::RtpReceiverInterface> /*receiver*/)
{
    RTCM_LOG_DEBUG("onRemoveTrack received");
}

void Call::onConnectionChange(webrtc::PeerConnectionInterface::PeerConnectionState newState)
{
    RTCM_LOG_DEBUG("onConnectionChange newstate: %d", newState);
    if (!mSfuConnection)
    {
        RTCM_LOG_WARNING("onConnectionChange: mSfuConnection no longer exists");
        return;
    }

    if (newState >= webrtc::PeerConnectionInterface::PeerConnectionState::kDisconnected)
    {

        if (isDestroying()) // we was trying to destroy call, but we have received onConnectionChange. Don't do anything else (wait for BYE command delivering)
        {
            return;
        }

        if (mState == CallState::kStateJoining ||  mState == CallState::kStateInProgress) //  kStateConnecting isn't included to avoid interrupting a reconnection in progress
        {
            if (!mSfuConnection)
            {
                RTCM_LOG_ERROR("onConnectionChange: Not valid SfuConnection upon PeerConnectionState kDisconnected received");
                assert(false);
                return;
            }

            if (isUdpDisconnected()) // lack of UDP connectity detected, disconnect call and don't try to reconnect
            {
                RTCM_LOG_DEBUG("WebRTC connection failed, there's no UDP connectivity");
                orderedCallDisconnect(TermCode::kNoMediaPath, connectionTermCodeToString(TermCode::kNoMediaPath).c_str());
                return;
            }

            if (!mSfuConnection->isOnline())
            {
                setState(CallState::kStateConnecting);
                mSfuConnection->clearCommandsQueue();
                mSfuConnection->retryPendingConnection(true);
            }
            else if (!mSfuConnection->isSendingByeCommand())    // if we are connected to SFU we need to send BYE command (if we haven't already done)
            {                                                   // don't clear commands queue here, wait for onSendByeCommand
                setState(CallState::kStateConnecting);          // just set kStateConnecting if we have not already sent a previous BYE command, or executed action upon onSendByeCommand won't match with expected one
                sendStats(TermCode::kRtcDisconn);               // send stats if we are connected to SFU regardless termcode
                mSfuConnection->sendBye(TermCode::kRtcDisconn); // once LWS confirms that BYE command has been sent (check processNextCommand) onSendByeCommand will be called
            }
        }
    }
    else if (newState == webrtc::PeerConnectionInterface::PeerConnectionState::kConnected)
    {
        bool reconnect = !mSfuConnection->isOnline();
        RTCM_LOG_DEBUG("onConnectionChange retryPendingConnection (reconnect) : %d", reconnect);
        mSfuConnection->retryPendingConnection(reconnect);
    }
}

Keyid_t Call::generateNextKeyId()
{
    if (mMyPeer->getCurrentKeyId() >= 255
            || (!mMyPeer->getCurrentKeyId() && !mMyPeer->hasAnyKey()))
    {
        // if we have exceeded max keyid => reset keyid to zero
        // if current keyId is zero and we don't have stored any key => first keyId (zero)
        return 0;
    }
    else
    {
        return static_cast<Keyid_t>(mMyPeer->getCurrentKeyId() + 1);
    }
}

void Call::generateAndSendNewMediakey(bool reset)
{
    if (reset)
    {
        // when you leave a meeting or you experiment a reconnect, we should reset keyId to zero and clear keys map
        mMyPeer->resetKeys();
    }

    // generate a new plain key
    std::shared_ptr<strongvelope::SendKey> newPlainKey = mSfuClient.getRtcCryptoMeetings()->generateSendKey();

    // add new key to own peer key map and update currentKeyId
    Keyid_t newKeyId = generateNextKeyId();
    std::string plainKeyStr = mSfuClient.getRtcCryptoMeetings()->keyToStr(*newPlainKey.get());

    // in case of a call in a public chatroom, XORs new key with the call key for additional authentication
    if (hasCallKey())
    {
        strongvelope::SendKey callKey;
        mSfuClient.getRtcCryptoMeetings()->strToKey(mCallKey, callKey);
        mSfuClient.getRtcCryptoMeetings()->xorWithCallKey(callKey, *newPlainKey.get());
    }

    std::vector<promise::Promise<Buffer*>> promises;
    for (const auto& session : mSessions) // encrypt key to all participants
    {
        promises.push_back(mSfuClient.getRtcCryptoMeetings()->getCU25519PublicKey(session.second->getPeer().getPeerid()));
    }

    auto wptr = weakHandle();
    promise::when(promises)
    .then([wptr, newKeyId, plainKeyStr, newPlainKey, this]
    {
        if (wptr.deleted())
        {
            return;
        }

        auto keys = std::make_shared<std::map<Cid_t, std::string>>();

        for (const auto& session : mSessions) // encrypt key to all participants
        {
            // get peer Cid
            Cid_t sessionCid = session.first;
            const sfu::Peer& peer = session.second->getPeer();
            if (sfu::isInitialSfuVersion(peer.getPeerSfuVersion()))
            {
                // encrypt key to participant
                strongvelope::SendKey encryptedKey;
                mSfuClient.getRtcCryptoMeetings()->encryptKeyTo(peer.getPeerid(), *newPlainKey.get(), encryptedKey);
                (*keys)[sessionCid] = mega::Base64::btoa(std::string(encryptedKey.buf(), encryptedKey.size()));
            }
            else if (sfu::isCurrentSfuVersion(peer.getPeerSfuVersion()))
            {
                auto pms = peer.getEphemeralPubKeyPms();
                pms.then([this, newPlainKey, keys, sessionCid, &peer]()
                {
                    auto&& ephemeralPubKey = peer.getEphemeralPubKeyDerived();
                    if (ephemeralPubKey.empty())
                    {
                        RTCM_LOG_WARNING("Invalid ephemeral key for peer: %s cid %d", peer.getPeerid().toString().c_str(), sessionCid);
                        assert(false);
                        return;
                    }

                    // Encrypt key for participant with its public ephemeral key
                    std::string encryptedKey;
                    std::string plainKey (newPlainKey->buf(), newPlainKey->bufSize());
                    if (!mSymCipher.cbc_encrypt_with_key(plainKey, encryptedKey, reinterpret_cast<const unsigned char *>(ephemeralPubKey.data()), ephemeralPubKey.size(), nullptr))
                    {
                        RTCM_LOG_ERROR("Failed Media key cbc_encrypt for peerId %s Cid %d",
                                         peer.getPeerid().toString().c_str(), peer.getCid());
                        return;
                    }

                    (*keys)[sessionCid] = mega::Base64::btoa(encryptedKey);
                 });
                 pms.fail([peerId = peer.getPeerid(), peerCid = peer.getCid()](const ::promise::Error&)
                 {
                    RTCM_LOG_DEBUG("Can't get ephemeral public key for peer: %s cid: %d", karere::Id(peerId).toString().c_str(), peerCid);
                 });
            }
            else
            {
                RTCM_LOG_ERROR("generateAndSendNewMediakey: unknown SFU protocol version [%d] for user: %s, cid: %d",
                                           peer.getPeerSfuVersion(), peer.getPeerid().toString().c_str(), peer.getCid());
                assert(false);
                return;
            }
        }

        mSfuConnection->sendKey(newKeyId, *keys);

        // set a small delay after broadcasting the new key, and before starting to use it,
        // to minimize the chance that the key hasn't yet been received over the signaling channel
        karere::setTimeout([this, newKeyId, plainKeyStr, wptr]()
        {
            if (wptr.deleted())
            {
                return;
            }

            // add key to peer's key map, although is not encrypted for any other participant,
            // as we need to start sending audio frames as soon as we receive SPEAK_ON command
            // and we could receive it even if there's no more participants in the meeting
            mMyPeer->addKey(newKeyId, plainKeyStr);
        }, RtcConstant::kRotateKeyUseDelay, mRtc.getAppCtx());

    });
}

void Call::handleIncomingVideo(const std::map<Cid_t, sfu::TrackDescriptor> &videotrackDescriptors, VideoResolution videoResolution)
{
    for (auto trackDescriptor : videotrackDescriptors)
    {
        auto it = mReceiverTracks.find(trackDescriptor.second.mMid);
        if (it == mReceiverTracks.end())
        {
            RTCM_LOG_ERROR("Unknown vtrack mid %d", trackDescriptor.second.mMid);
            continue;
        }

        Cid_t cid = trackDescriptor.first;
        uint32_t mid = trackDescriptor.second.mMid;
        RemoteVideoSlot *slot = static_cast<RemoteVideoSlot*>(it->second.get());
        if (slot->getCid() == cid && slot->getVideoResolution() == videoResolution)
        {
            RTCM_LOG_WARNING("Follow same cid with same resolution over same track");
            continue;
        }

        if (slot->getCid() != 0)    // the slot is already in use, need to release first and notify
        {
            if (trackDescriptor.second.mReuse && slot->getCid() != cid)
            {
                RTCM_LOG_ERROR("attachSlotToSession: trying to reuse slot, but cid has changed");
                assert(false && "Possible error at SFU: slot with CID not found");
            }

            RTCM_LOG_DEBUG("reassign slot with mid: %d from cid: %d to newcid: %d, reuse: %d ", mid, slot->getCid(), cid, trackDescriptor.second.mReuse);

            Session *oldSess = getSession(slot->getCid());
            if (oldSess)
            {
                // In case of Slot reassign for another peer (CID) or same peer (CID) slot reusing, we need to notify app about that
                oldSess->disableVideoSlot(slot->getVideoResolution());
            }
        }

        Session *sess = getSession(cid);
        if (!sess)
        {
            RTCM_LOG_ERROR("handleIncomingVideo: session with CID %d not found", cid);
            assert(false && "Possible error at SFU: session with CID not found");
            continue;
        }

        const std::vector<std::string> ivs = sess->getPeer().getIvs();
        slot->assignVideoSlot(cid, sfu::Command::hexToBinary(ivs[static_cast<size_t>(videoResolution)]), videoResolution);
        attachSlotToSession(cid, slot, false, videoResolution);
    }
}

void Call::attachSlotToSession (Cid_t cid, RemoteSlot* slot, bool audio, VideoResolution hiRes)
{
    Session *session = getSession(cid);
    assert(session);
    if (!session)
    {
        RTCM_LOG_WARNING("attachSlotToSession: unknown peer cid %d", cid);
        return;
    }

    if (audio)
    {
        session->setAudioSlot(static_cast<RemoteAudioSlot *>(slot));
    }
    else
    {
        if (hiRes)
        {
            session->setHiResSlot(static_cast<RemoteVideoSlot *>(slot));
        }
        else
        {
            session->setVThumSlot(static_cast<RemoteVideoSlot *>(slot));
        }
    }
}

void Call::addSpeaker(Cid_t cid, const sfu::TrackDescriptor &speaker)
{
    if (speaker.mMid == sfu::TrackDescriptor::invalidMid)
    {
        // peer notified as speaker from SFU, but track not provided yet (this happens if peer is muted)
        // TODO: check when we fully support raise-to-speak requests (to avoid sending an unnecessary speak request)
        return;
    }

    auto it = mReceiverTracks.find(speaker.mMid);
    if (it == mReceiverTracks.end())
    {
        RTCM_LOG_WARNING("AddSpeaker: unknown track mid %d", speaker.mMid);
        return;
    }

    RemoteAudioSlot* slot = static_cast<RemoteAudioSlot*>(it->second.get());
    if (slot->getCid() != cid)
    {
        Session *oldSess = getSession(slot->getCid());
        if (oldSess)
        {
            // In case of Slot reassign for another peer (CID) we need to notify app about that
            oldSess->disableAudioSlot();
        }
    }

    Session *sess = getSession(cid);
    if (!sess)
    {
        RTCM_LOG_WARNING("AddSpeaker: unknown cid");
        return;
    }

    const std::vector<std::string> ivs = sess->getPeer().getIvs();
    assert(ivs.size() >= kAudioTrack);
    slot->assignAudioSlot(cid, sfu::Command::hexToBinary(ivs[static_cast<size_t>(kAudioTrack)]));
    attachSlotToSession(cid, slot, true, kUndefined);
}

void Call::removeSpeaker(Cid_t cid)
{
    auto it = mSessions.find(cid);
    if (it == mSessions.end())
    {
        RTCM_LOG_ERROR("removeSpeaker: unknown cid");
        return;
    }
    it->second->disableAudioSlot();
}

sfu::Peer& Call::getMyPeer()
{
    return *mMyPeer;
}

sfu::SfuClient &Call::getSfuClient()
{
    return mSfuClient;
}

std::map<Cid_t, std::unique_ptr<Session> > &Call::getSessions()
{
    return mSessions;
}

void Call::takeVideoDevice()
{
    if (!mVideoManager)
    {
        mRtc.takeDevice();
        mVideoManager = mRtc.getVideoDevice();
    }
}

void Call::releaseVideoDevice()
{
    if (mVideoManager)
    {
        mRtc.releaseDevice();
        mVideoManager = nullptr;
    }
}

bool Call::hasVideoDevice()
{
    return mVideoManager ? true : false;
}

void Call::freeVideoTracks(bool releaseSlots)
{
    // disable hi-res track
    if (mHiRes && mHiRes->getTransceiver()->sender()->track())
    {
        mHiRes->getTransceiver()->sender()->SetTrack(nullptr);
    }

    // disable low-res track
    if (mVThumb && mVThumb->getTransceiver()->sender()->track())
    {
        mVThumb->getTransceiver()->sender()->SetTrack(nullptr);
    }

    if (releaseSlots) // release slots in case flag is true
    {
        mVThumb.reset();
        mHiRes.reset();
    }
}

void Call::freeAudioTrack(bool releaseSlot)
{
    // disable audio track
    if (mAudio && mAudio->getTransceiver()->sender()->track())
    {
        mAudio->getTransceiver()->sender()->SetTrack(nullptr);
    }

    if (releaseSlot) // release slot in case flag is true
    {
        mAudio.reset();
    }
}

void Call::collectNonRTCStats()
{
    int audioSession = 0;
    int vThumbSession = 0;
    int hiResSession = 0;
    for (const auto& session : mSessions)
    {
        if (session.second->getAudioSlot())
        {
            audioSession++;
        }

        if (session.second->getVthumSlot())
        {
            vThumbSession++;
        }

        if (session.second->getHiResSlot())
        {
            hiResSession++;
        }
    }

    // TODO: pending to implement disabledTxLayers in future if needed
    mStats.mSamples.mQ.push_back(static_cast<int32_t>(mSvcDriver.mCurrentSvcLayerIndex) | static_cast<int32_t>(kTxSpatialLayerCount) << 8);
    mStats.mSamples.mNrxa.push_back(audioSession);
    mStats.mSamples.mNrxl.push_back(vThumbSession);
    mStats.mSamples.mNrxh.push_back(hiResSession);
    mStats.mSamples.mAv.push_back(getLocalAvFlags().value());
}

void Call::initStatsValues()
{
    mStats.mPeerId = mMyPeer->getPeerid();
    mStats.mCallid = mCallid;
    mStats.mIsGroup = mIsGroup;
    mStats.mDevice = mRtc.getDeviceInfo();
    mStats.mSfuHost = mSfuConnection->getSfuUrl().host;
}

void Call::enableStats()
{
    mStats.mCid = getOwnCid();
    mStats.mTimeOffset = static_cast<uint64_t>(mOffset);
    auto wptr = weakHandle();
    mStatsTimer = karere::setInterval([this, wptr]()
    {
        if (wptr.deleted())
        {
            return;
        }

        if (!mSfuConnection || !mSfuConnection->isJoined())
        {
            RTCM_LOG_WARNING("Cannot collect stats until reach kJoined state");
            return;
        }

        // poll TxVideoStats
        assert(mVThumb && mHiRes);
        uint32_t hiResId = 0;
        if (mHiResActive)
        {
            hiResId = mHiRes->getTransceiver()->sender()->ssrc();
        }

        uint32_t lowResId = 0;
        if (mVThumbActive)
        {
            lowResId = mVThumb->getTransceiver()->sender()->ssrc();
        }

        // poll non-rtc stats
        collectNonRTCStats();

        // Keep mStats ownership
        mStatConnCallback = rtc::scoped_refptr<webrtc::RTCStatsCollectorCallback>(new ConnStatsCallBack(&mStats, hiResId, lowResId, mRtc.getAppCtx()));
        assert(mRtcConn);
        mRtcConn->GetStats(mStatConnCallback.get());

        // adjust SVC driver based on collected stats
        // TODO: I can be done in ConnStatsCallBack to take into account latest stats
        adjustSvcByStats();
    }, RtcConstant::kStatsInterval, mRtc.getAppCtx());
}

void Call::disableStats()
{
    if (mStatsTimer != 0)
    {
        karere::cancelInterval(mStatsTimer, mRtc.getAppCtx());
        mStatsTimer = 0;
        if (mStatConnCallback)
        {
            static_cast<ConnStatsCallBack*>(mStatConnCallback.get())->removeStats();
        }

        mStatConnCallback = nullptr;
    }
}

void Call::setDestroying(bool isDestroying)
{
    mIsDestroying = isDestroying;
}

bool Call::isDestroying()
{
    return mIsDestroying;
}

void Call::generateEphemeralKeyPair()
{
    mEphemeralKeyPair.reset(new mega::ECDH());
}

const mega::ECDH* Call::getMyEphemeralKeyPair() const
{
    return mEphemeralKeyPair.get();
}

void Call::muteMyClientFromSfu()
{
    if (!getLocalAvFlags().audio())
    {
        return;
    }

    karere::AvFlags currentFlags = getLocalAvFlags();
    currentFlags.remove(karere::AvFlags::kAudio);
    mMyPeer->setAvFlags(currentFlags);
    mCallHandler.onLocalFlagsChanged(*this);  // notify app local AvFlags Change
    updateAudioTracks();
}

void Call::addPeer(sfu::Peer& peer, const std::string& ephemeralPubKeyDerived)
{
    peer.setEphemeralPubKeyDerived(ephemeralPubKeyDerived);
    mSessions[peer.getCid()] = std::make_unique<Session>(peer);
    mCallHandler.onNewSession(*mSessions[peer.getCid()], *this);
}

std::pair<std::string, std::string> Call::splitPubKey(const std::string& keyStr) const
{
    auto pos = keyStr.find(":");
    if (pos == std::string::npos)
    {
        return std::make_pair(std::string(), std::string());
    }

    std::string pubkey = keyStr.substr(0, pos);
    std::string signature = keyStr.substr(pos + 1, keyStr.size());
    return std::make_pair(pubkey, signature);
}

promise::Promise<bool>
Call::verifySignature(const Cid_t cid, const uint64_t userid, const std::string& pubkey, const std::string& signature)
{
    promise::Promise<bool> pms;
    if (pubkey.empty() || signature.empty())
    {
        pms.resolve(true);
    }
    else
    {
        // verify received ephemeral public key signature for joined user
        std::string msg = "sesskey|" + mCallid.toString() + "|" + std::to_string(cid) + "|" + pubkey;
        pms = mSfuClient.getRtcCryptoMeetings()->verifyKeySignature(msg, signature, getChatid(), karere::Id(userid));
    }
    return pms;
}

void Call::updateVideoTracks()
{
    bool isOnHold = getLocalAvFlags().isOnHold();
    if (getLocalAvFlags().camera() && !isOnHold)
    {
        takeVideoDevice();

        // hi-res track
        if (mHiRes)
        {
            if (mHiResActive && !mHiRes->getTransceiver()->sender()->track())
            {
                rtc::scoped_refptr<webrtc::VideoTrackInterface> videoTrack;
                videoTrack = artc::gWebrtcContext->CreateVideoTrack("v"+std::to_string(artc::generateId()), mRtc.getVideoDevice()->getVideoTrackSource());
                mHiRes->getTransceiver()->sender()->SetTrack(videoTrack.get());
            }
            else if (!mHiResActive)
            {
                // if there is a track, but none in the call has requested hi res video, disable the track
                mHiRes->getTransceiver()->sender()->SetTrack(nullptr);
            }
        }

        // low-res track
        if (mVThumb)
        {
            if (mVThumbActive && !mVThumb->getTransceiver()->sender()->track())
            {
                rtc::scoped_refptr<webrtc::VideoTrackInterface> videoTrack;
                videoTrack = artc::gWebrtcContext->CreateVideoTrack("v"+std::to_string(artc::generateId()), mRtc.getVideoDevice()->getVideoTrackSource());
                mVThumb->getTransceiver()->sender()->SetTrack(videoTrack.get());
            }
            else if (!mVThumbActive)
            {
                // if there is a track, but none in the call has requested low res video, disable the track
                mVThumb->getTransceiver()->sender()->SetTrack(nullptr);
            }
        }
    }
    else    // no video from camera (muted or not available), or call on-hold
    {
        freeVideoTracks();
        releaseVideoDevice();
    }
}

void Call::updateNetworkQuality(int networkQuality)
{
    if (networkQuality == mNetworkQuality)
    {
        return;
    }

    RTCM_LOG_WARNING("updateNetworkQuality: %s network quality detected", networkQuality == kNetworkQualityBad  ? "Bad" : "Good");
    mNetworkQuality = networkQuality;
    mCallHandler.onNetworkQualityChanged(*this);
}

void Call::adjustSvcByStats()
{
    if (mStats.mSamples.mRoundTripTime.empty())
    {
        RTCM_LOG_WARNING("adjustSvcBystats: not enough collected data");
        return;
    }

    double roundTripTime = mStats.mSamples.mRoundTripTime.back();
    double packetLost = 0;
    if (mStats.mSamples.mPacketLost.size() >= 2)
    {
        // get last lost packets
        int lastpl =  mStats.mSamples.mPacketLost.back();
        // use mPacketLostCapping to limit the influence of a large momentary peak on the moving average.
        lastpl = lastpl < mSvcDriver.mPacketLostCapping ? lastpl : static_cast<int>(mSvcDriver.mPacketLostCapping);

        // get (pre) last lost packets
        int prelastpl= mStats.mSamples.mPacketLost.at(mStats.mSamples.mPacketLost.size()-2);
        // use mPacketLostCapping to limit the influence of a large momentary peak on the moving average.
        prelastpl = prelastpl < mSvcDriver.mPacketLostCapping ? prelastpl : static_cast<int>(mSvcDriver.mPacketLostCapping);

        // get periods
        int lastT = mStats.mSamples.mT.back();
        int prelastT = mStats.mSamples.mT.at(mStats.mSamples.mT.size() - 2);
        packetLost = static_cast<double>(abs(lastpl - prelastpl)) / (static_cast<double>(abs(lastT - prelastT)) / 1000.0);
    }

    if (std::fabs(mSvcDriver.mMovingAverageRtt) <= std::numeric_limits<double>::epsilon())
    {
         // if mMovingAverageRtt has not value yet
         mSvcDriver.mMovingAverageRtt = roundTripTime;
         mSvcDriver.mMovingAveragePlost = packetLost;
         return; // intentionally skip first sample for lower/upper range calculation
    }

    if (roundTripTime < mSvcDriver.mLowestRttSeen)
    {
        // rttLower and rttUpper define the window inside which layer is not switched.
        //  - if rtt falls below that window, layer is switched to higher quality,
        //  - if rtt is higher, layer is switched to lower quality.
        // the window is defined/redefined relative to the lowest rtt seen.
        mSvcDriver.mLowestRttSeen = roundTripTime;
        mSvcDriver.mRttLower = roundTripTime + mSvcDriver.kRttLowerHeadroom;
        mSvcDriver.mRttUpper = roundTripTime + mSvcDriver.kRttUpperHeadroom;
    }

    roundTripTime = mSvcDriver.mMovingAverageRtt = (mSvcDriver.mMovingAverageRtt * 3 + roundTripTime) / 4;
    packetLost  = mSvcDriver.mMovingAveragePlost = (mSvcDriver.mMovingAveragePlost * 3 + packetLost) / 4;

    time_t tsNow = time(nullptr);
    if (mSvcDriver.mTsLastSwitch
            && (tsNow - mSvcDriver.mTsLastSwitch < mSvcDriver.kMinTimeBetweenSwitches))
    {
        return; // too early
    }

    if (mSvcDriver.mCurrentSvcLayerIndex > 0
            && (roundTripTime > mSvcDriver.mRttUpper || packetLost > mSvcDriver.mPacketLostUpper))
    {
        // if retrieved rtt OR packetLost have increased respect current values decrement 1 layer
        // we want to decrease layer when references values (mRttUpper and mPacketLostUpper)
        // have been exceeded.
        updateSvcQuality(-1);
    }
    else if (mSvcDriver.mCurrentSvcLayerIndex < mSvcDriver.kMaxQualityIndex
             && roundTripTime < mSvcDriver.mRttLower
             && packetLost < mSvcDriver.mPacketLostLower)
    {
        // if retrieved rtt AND packetLost have decreased respect current values increment 1 layer
        // we only want to increase layer when the improvement is bigger enough to represents a
        // faithfully improvement in network quality, we take mRttLower and mPacketLostLower as references
        updateSvcQuality(+1);
    }

    if (mStats.mSamples.mVtxHiResh.size() < 2
            || mStats.mSamples.mPacketSent.size() < 2
            || mStats.mSamples.mTotalPacketSendDelay.size() < 2
            || mStats.mSamples.mVtxHiResh.back() == 0
            || mStats.mSamples.mVtxHiResh.at(mStats.mSamples.mVtxHiResh.size() -2) == 0)
    {
        // notify about a change in network quality if received quality is very low
        mSvcDriver.mCurrentSvcLayerIndex < 1
                ? updateNetworkQuality(kNetworkQualityBad)
                : updateNetworkQuality(kNetworkQualityGood);
        return;
    }

    mSvcDriver.mMovingAverageVideoTxHeight = mSvcDriver.mMovingAverageVideoTxHeight > 0
            ? ((mSvcDriver.mMovingAverageVideoTxHeight * 3) + static_cast<double>(mStats.mSamples.mVtxHiResh.back())) / 4
            : mStats.mSamples.mVtxHiResh.back();

    bool txBad = mSvcDriver.mMovingAverageVideoTxHeight < 360;
    uint32_t pktSent =  mStats.mSamples.mPacketSent.back() - mStats.mSamples.mPacketSent.at(mStats.mSamples.mPacketSent.size() - 2);
    double totalPacketSendDelay = mStats.mSamples.mTotalPacketSendDelay.back() - mStats.mSamples.mTotalPacketSendDelay.at(mStats.mSamples.mTotalPacketSendDelay.size() - 2);
    double vtxDelay = pktSent ? round(totalPacketSendDelay * 1000 / pktSent) : -1;

    // notify about a change in network quality if necessary
    (txBad || mSvcDriver.mCurrentSvcLayerIndex < 1 || roundTripTime > mSvcDriver.mRttUpper || vtxDelay > 1500)
            ? updateNetworkQuality(kNetworkQualityBad)
            : updateNetworkQuality(kNetworkQualityGood);
}

const std::string& Call::getCallKey() const
{
    return mCallKey;
}

void Call::updateAudioTracks()
{
    if (!mAudio)
    {
        return;
    }

    bool audio = mSpeakerState > SpeakerState::kNoSpeaker && getLocalAvFlags().audio();
    rtc::scoped_refptr<webrtc::MediaStreamTrackInterface> track = mAudio->getTransceiver()->sender()->track();
    if (audio && !getLocalAvFlags().isOnHold())
    {
        if (!track) // create audio track only if not exists
        {
            rtc::scoped_refptr<webrtc::AudioTrackInterface> audioTrack =
                    artc::gWebrtcContext->CreateAudioTrack("a"+std::to_string(artc::generateId()), artc::gWebrtcContext->CreateAudioSource(cricket::AudioOptions()).get());

            mAudio->getTransceiver()->sender()->SetTrack(audioTrack.get());
            audioTrack->set_enabled(true);
        }
        else
        {
            track->set_enabled(true);
        }
    }
    else if (track) // if no audio flags active, no speaker allowed, or call is onHold
    {
        track->set_enabled(false);
        mAudio->getTransceiver()->sender()->SetTrack(nullptr);
    }
}

RtcModuleSfu::RtcModuleSfu(MyMegaApi &megaApi, CallHandler &callhandler, DNScache &dnsCache,
                           WebsocketsIO& websocketIO, void *appCtx,
                           rtcModule::RtcCryptoMeetings* rRtcCryptoMeetings)
    : VideoSink(appCtx)
    , mCallHandler(callhandler)
    , mMegaApi(megaApi)
    , mDnsCache(dnsCache)
{
    mAppCtx = appCtx;

    mSfuClient = ::mega::make_unique<sfu::SfuClient>(websocketIO, appCtx, rRtcCryptoMeetings);
    if (!artc::isInitialized())
    {
        //rtc::LogMessage::LogToDebug(rtc::LS_VERBOSE);
        artc::init(appCtx);
        RTCM_LOG_DEBUG("WebRTC stack initialized before first use");
    }

    // set default video in device
    std::set<std::pair<std::string, std::string>> videoDevices = artc::VideoManager::getVideoDevices();
    if (videoDevices.size())
    {
        mVideoDeviceSelected = videoDevices.begin()->second;
    }

    mDeviceTakenCount = 0;
}

ICall *RtcModuleSfu::findCall(const karere::Id& callid) const
{
    auto it = mCalls.find(callid);
    if (it != mCalls.end())
    {
        return it->second.get();
    }

    return nullptr;
}

ICall *RtcModuleSfu::findCallByChatid(const karere::Id &chatid) const
{
    for (const auto& call : mCalls)
    {
        if (call.second->getChatid() == chatid)
        {
            return call.second.get();
        }
    }

    return nullptr;
}

bool RtcModuleSfu::isCallStartInProgress(const karere::Id &chatid) const
{
    return mCallStartAttempts.find(chatid) != mCallStartAttempts.end();
}

bool RtcModuleSfu::selectVideoInDevice(const std::string &device)
{
    std::set<std::pair<std::string, std::string>> videoDevices = artc::VideoManager::getVideoDevices();
    bool shouldOpen = false;
    for (auto it = videoDevices.begin(); it != videoDevices.end(); it++)
    {
        if (!it->first.compare(device))
        {
            std::vector<Call*> calls;
            for (auto& callIt : mCalls)
            {
                if (callIt.second->hasVideoDevice())
                {
                    calls.push_back(callIt.second.get());
                    callIt.second->freeVideoTracks();
                    callIt.second->releaseVideoDevice();
                    shouldOpen = true;
                }
            }

            changeDevice(it->second, shouldOpen);

            for (auto& call : calls)
            {
                call->updateVideoTracks();
            }

            return true;
        }
    }
    return false;
}

void RtcModuleSfu::getVideoInDevices(std::set<std::string> &devicesVector)
{
    std::set<std::pair<std::string, std::string>> videoDevices = artc::VideoManager::getVideoDevices();
    for (auto it = videoDevices.begin(); it != videoDevices.end(); it++)
    {
        devicesVector.insert(it->first);
    }
}

promise::Promise<void> RtcModuleSfu::startCall(const karere::Id &chatid, karere::AvFlags avFlags, bool isGroup, const karere::Id &schedId, std::shared_ptr<std::string> unifiedKey)
{
    // add chatid to CallsAttempts to avoid multiple start call attempts
    mCallStartAttempts.insert(chatid);

    // we need a temp string to avoid issues with lambda shared pointer capture
    std::string auxCallKey = unifiedKey ? (*unifiedKey.get()) : std::string();
    auto wptr = weakHandle();
    return mMegaApi.call(&::mega::MegaApi::startChatCall, chatid, schedId)
    .then([wptr, this, chatid, avFlags, isGroup, auxCallKey](ReqResult result) -> promise::Promise<void>
    {
        if (wptr.deleted())
        {
            return promise::Error("call started successfully, but RtcModuleSfu instance was removed");
        }

        std::shared_ptr<std::string> sharedUnifiedKey = !auxCallKey.empty()
                ? std::make_shared<std::string>(auxCallKey)
                : nullptr;

        karere::Id callid = result->getParentHandle();
        std::string sfuUrlStr = result->getText();
        mCallStartAttempts.erase(chatid); // remove chatid from CallsAttempts
        if (mCalls.find(callid) == mCalls.end()) // it can be created by JOINEDCALL command
        {
            std::unique_ptr<char []> userHandle(mMegaApi.sdk.getMyUserHandle());
            karere::Id myUserHandle(userHandle.get());
            mCalls[callid] = ::mega::make_unique<Call>(callid, chatid, myUserHandle, false, mCallHandler, mMegaApi, (*this), isGroup, sharedUnifiedKey, avFlags, true);

            if (!mCalls[callid]->connectSfu(sfuUrlStr))
            {
               return promise::Error("connectSfu error, invalid or empty URL");
            }
        }
        return promise::_Void();
    })
    .fail([wptr, this, chatid](const ::promise::Error& err)
    {
        if (wptr.deleted())
        {
            return err;
        }

        mCallStartAttempts.erase(chatid); // remove chatid from CallsAttempts
        return err;
    });
}

void RtcModuleSfu::takeDevice()
{
    if (!mDeviceTakenCount)
    {
        openDevice();
    }

    mDeviceTakenCount++;
}

void RtcModuleSfu::releaseDevice()
{
    if (mDeviceTakenCount > 0)
    {
        mDeviceTakenCount--;
        if (mDeviceTakenCount == 0)
        {
            assert(mVideoDevice);
            closeDevice();
        }
    }
}

void RtcModuleSfu::addLocalVideoRenderer(const karere::Id &chatid, IVideoRenderer *videoRederer)
{
    mRenderers[chatid] = std::unique_ptr<IVideoRenderer>(videoRederer);
}

void RtcModuleSfu::removeLocalVideoRenderer(const karere::Id &chatid)
{
    mRenderers.erase(chatid);
}

void RtcModuleSfu::onMediaKeyDecryptionFailed(const std::string& err)
{
    mMegaApi.callIgnoreResult(&::mega::MegaApi::sendEvent, 99017, err.c_str());
}

std::vector<karere::Id> RtcModuleSfu::chatsWithCall()
{
    std::vector<karere::Id> chats;
    for (const auto& call : mCalls)
    {
        chats.push_back(call.second->getChatid());
    }

    return chats;
}

unsigned int RtcModuleSfu::getNumCalls()
{
    return static_cast<unsigned int>(mCalls.size());
}

const std::string& RtcModuleSfu::getVideoDeviceSelected() const
{
    return mVideoDeviceSelected;
}

sfu::SfuClient& RtcModuleSfu::getSfuClient()
{
    return (*mSfuClient.get());
}

DNScache& RtcModuleSfu::getDnsCache()
{
    return mDnsCache;
}


void RtcModuleSfu::orderedDisconnectAndCallRemove(rtcModule::ICall* iCall, EndCallReason reason, TermCode connectionTermCode)
{
    Call *call = static_cast<Call*>(iCall);
    if (!call)
    {
        RTCM_LOG_WARNING("orderedDisconnectAndCallRemove: call no longer exists");
        return;
    }

    if (call->isDestroying())
    {
        RTCM_LOG_WARNING("orderedDisconnectAndCallRemove: call is already being destroyed");
        return;
    }

    // set temporary endCall reason in case immediateRemoveCall is not called immediately (i.e if we first need to send BYE command)
    call->setTempEndCallReason(reason);

    RTCM_LOG_DEBUG("Ordered removing call with callid: %s", call->getCallid().toString().c_str());
    call->setDestroying(true);
    (call->getState() > kStateClientNoParticipating && call->getState() <= kStateInProgress)
            ? call->orderedCallDisconnect(connectionTermCode, call->connectionTermCodeToString(connectionTermCode).c_str())
            : immediateRemoveCall(call, reason, connectionTermCode);
}


void RtcModuleSfu::immediateRemoveCall(Call* call, uint8_t reason, TermCode connectionTermCode)
{
    assert(reason != kInvalidReason);
    if (!call)
    {
        RTCM_LOG_WARNING("removeCall: call no longer exists");
        return;
    }

    RTCM_LOG_DEBUG("Removing call with callid: %s", call->getCallid().toString().c_str());
    if (call->getState() > kStateClientNoParticipating && call->getState() <= kStateInProgress)
    {
        call->immediateCallDisconnect(connectionTermCode);
    }

    // upon kStateDestroyed state change (in call dtor) mEndCallReason will be notified through onCallStateChange
    call->setEndCallReason(reason);
    mCalls.erase(call->getCallid());
}

void RtcModuleSfu::handleJoinedCall(const karere::Id &/*chatid*/, const karere::Id &callid, const std::set<karere::Id> &usersJoined)
{
    mCalls[callid]->joinedCallUpdateParticipants(usersJoined);
}

void RtcModuleSfu::handleLeftCall(const karere::Id &/*chatid*/, const karere::Id &callid, const std::set<karere::Id> &usersLeft)
{
    for (const karere::Id &peer : usersLeft)
    {
        mCalls[callid]->removeParticipant(peer);
    }
}

void RtcModuleSfu::handleNewCall(const karere::Id &chatid, const karere::Id &callerid, const karere::Id &callid, bool isRinging, bool isGroup, std::shared_ptr<std::string> callKey)
{
    mCalls[callid] = ::mega::make_unique<Call>(callid, chatid, callerid, isRinging, mCallHandler, mMegaApi, (*this), isGroup, callKey);
    mCalls[callid]->setState(kStateClientNoParticipating);
}

void RtcModuleSfu::OnFrame(const webrtc::VideoFrame &frame)
{
    auto wptr = weakHandle();
    karere::marshallCall([wptr, this, frame]()
    {
        if (wptr.deleted())
        {
            return;
        }

        for (auto& render : mRenderers)
        {
            ICall* call = findCallByChatid(render.first);
            if ((call && call->getLocalAvFlags().camera() && !call->getLocalAvFlags().has(karere::AvFlags::kOnHold)) || !call)
            {
                assert(render.second != nullptr);
                void* userData = NULL;
                auto buffer = frame.video_frame_buffer()->ToI420();   // smart ptr type changed
                if (frame.rotation() != webrtc::kVideoRotation_0)
                {
                    buffer = webrtc::I420Buffer::Rotate(*buffer, frame.rotation());
                }
                unsigned short width = (unsigned short)buffer->width();
                unsigned short height = (unsigned short)buffer->height();
                void* frameBuf = render.second->getImageBuffer(width, height, userData);
                if (!frameBuf) //image is frozen or app is minimized/covered
                    return;
                libyuv::I420ToABGR(buffer->DataY(), buffer->StrideY(),
                                   buffer->DataU(), buffer->StrideU(),
                                   buffer->DataV(), buffer->StrideV(),
                                   (uint8_t*)frameBuf, width * 4, width, height);

                render.second->frameComplete(userData);
            }
        }
    }, mAppCtx);

}

artc::VideoManager *RtcModuleSfu::getVideoDevice()
{
    return mVideoDevice.get();
}

void RtcModuleSfu::changeDevice(const std::string &device, bool shouldOpen)
{
    if (mVideoDevice)
    {
        shouldOpen = true;
        closeDevice();
    }

    mVideoDeviceSelected = device;
    if (shouldOpen)
    {
        openDevice();
    }
}

void RtcModuleSfu::openDevice()
{
    std::string videoDevice = mVideoDeviceSelected; // get default video device
    if (videoDevice.empty())
    {
        RTCM_LOG_WARNING("Default video in device is not set");
        assert(false);
        std::set<std::pair<std::string, std::string>> videoDevices = artc::VideoManager::getVideoDevices();
        if (videoDevices.empty())
        {
            RTCM_LOG_WARNING("openDevice(): no video devices available");
            return;
        }

        videoDevice = videoDevices.begin()->second;
    }

    webrtc::VideoCaptureCapability capabilities;
    capabilities.width = RtcConstant::kHiResWidth;
    capabilities.height = RtcConstant::kHiResHeight;
    capabilities.maxFPS = RtcConstant::kHiResMaxFPS;

    mVideoDevice = artc::VideoManager::Create(capabilities, videoDevice, artc::gWorkerThread.get());
    mVideoDevice->openDevice(videoDevice);
    rtc::VideoSinkWants wants;
    mVideoDevice->AddOrUpdateSink(this, wants);
}

void RtcModuleSfu::closeDevice()
{
    if (mVideoDevice)
    {
        mVideoDevice->RemoveSink(this);
        mVideoDevice->releaseDevice();
        mVideoDevice = nullptr;
    }
}

void *RtcModuleSfu::getAppCtx()
{
    return mAppCtx;
}

std::string RtcModuleSfu::getDeviceInfo() const
{
    // UserAgent Format
    // MEGA<app>/<version> (platform) Megaclient/<version>
    std::string userAgent = mMegaApi.sdk.getUserAgent();

    std::string androidId = "MEGAAndroid";
    std::string iosId = "MEGAiOS";
    std::string testChatId = "MEGAChatTest";
    std::string syncId = "MEGAsync";
    std::string qtAppId = "MEGAChatQtApp";
    std::string megaClcId = "MEGAclc";

    std::string deviceType = "n";
    std::string version = "0";

    size_t endTypePosition = std::string::npos;
    size_t idPosition;
    if ((idPosition = userAgent.find(androidId)) != std::string::npos)
    {
        deviceType = "na";
        endTypePosition = idPosition + androidId.size() + 1; // remove '/'
    }
    else if ((idPosition = userAgent.find(iosId)) != std::string::npos)
    {
        deviceType = "ni";
        endTypePosition = idPosition + iosId.size() + 1;  // remove '/'
    }
    else if ((idPosition = userAgent.find(testChatId)) != std::string::npos)
    {
        deviceType = "nct";
    }
    else if ((idPosition = userAgent.find(syncId)) != std::string::npos)
    {
        deviceType = "nsync";
        endTypePosition = idPosition + syncId.size() + 1;  // remove '/'
    }
    else if ((idPosition = userAgent.find(qtAppId)) != std::string::npos)
    {
        deviceType = "nqtApp";
    }
    else if ((idPosition = userAgent.find(megaClcId)) != std::string::npos)
    {
        deviceType = "nclc";
    }

    size_t endVersionPosition = userAgent.find(" (");
    if (endVersionPosition != std::string::npos &&
            endTypePosition != std::string::npos &&
            endVersionPosition > endTypePosition)
    {
        version = userAgent.substr(endTypePosition, endVersionPosition - endTypePosition);
    }

    return deviceType + ":" + version;
}

RtcModule* createRtcModule(MyMegaApi &megaApi, rtcModule::CallHandler &callHandler,
                           DNScache &dnsCache, WebsocketsIO& websocketIO, void *appCtx,
                           rtcModule::RtcCryptoMeetings* rRtcCryptoMeetings)
{
    return new RtcModuleSfu(megaApi, callHandler, dnsCache, websocketIO, appCtx,
                            rRtcCryptoMeetings);
}

Slot::Slot(Call &call, rtc::scoped_refptr<webrtc::RtpTransceiverInterface> transceiver)
    : mCall(call)
    , mTransceiver(transceiver)
{
}

Slot::~Slot()
{
    if (mTransceiver->receiver())
    {
       rtc::scoped_refptr<webrtc::FrameDecryptorInterface> decryptor = mTransceiver->receiver()->GetFrameDecryptor();
       if (decryptor)
       {
           static_cast<artc::MegaDecryptor*>(decryptor.get())->setTerminating();
       }
    }

    if (mTransceiver->sender())
    {
        rtc::scoped_refptr<webrtc::FrameEncryptorInterface> encryptor = mTransceiver->sender()->GetFrameEncryptor();
        if (encryptor)
        {
            static_cast<artc::MegaEncryptor*>(encryptor.get())->setTerminating();
        }
    }
}

uint32_t Slot::getTransceiverMid() const
{
    if (!mTransceiver->mid())
    {
        assert(false);
        RTCM_LOG_WARNING("We have received a transceiver without 'mid'");
        return 0;
    }

    return static_cast<uint32_t>(atoi(mTransceiver->mid()->c_str()));
}

void RemoteSlot::release()
{
    if (!mCid)
    {
        return;
    }

    mIv = 0;
    mCid = 0;

    enableTrack(false, kRecv);
    rtc::scoped_refptr<webrtc::FrameDecryptorInterface> decryptor = getTransceiver()->receiver()->GetFrameDecryptor();
    static_cast<artc::MegaDecryptor*>(decryptor.get())->setTerminating();
    getTransceiver()->receiver()->SetFrameDecryptor(nullptr);
}

void RemoteSlot::assign(Cid_t cid, IvStatic_t iv)
{
    assert(!mCid);
    createDecryptor(cid, iv);
    enableTrack(true, kRecv);
}

void RemoteSlot::createDecryptor(Cid_t cid, IvStatic_t iv)
{
    mCid = cid;
    mIv = iv;

    auto it = mCall.getSessions().find(mCid);
    if (it == mCall.getSessions().end())
    {
        mCall.logError("createDecryptor: unknown cid");
        return;
    }

    mTransceiver->receiver()->SetFrameDecryptor(rtc::scoped_refptr<webrtc::FrameDecryptorInterface>(new artc::MegaDecryptor(it->second->getPeer(),
                                                                      mCall.getSfuClient().getRtcCryptoMeetings(),
                                                                      mIv, getTransceiverMid())));
}

RemoteSlot::RemoteSlot(Call& call, rtc::scoped_refptr<webrtc::RtpTransceiverInterface> transceiver, void* appCtx)
    : Slot(call, transceiver), mAppCtx(appCtx)
{
}

void RemoteSlot::enableTrack(bool enable, TrackDirection direction)
{
    assert(mTransceiver);
    if (direction == kRecv)
    {
        mTransceiver->receiver()->track()->set_enabled(enable);
    }
    else if (direction == kSend)
    {
        mTransceiver->sender()->track()->set_enabled(enable);
    }
}

LocalSlot::LocalSlot(Call& call, rtc::scoped_refptr<webrtc::RtpTransceiverInterface> transceiver)
    : Slot(call, transceiver)
{
}

void LocalSlot::createEncryptor()
{
    mTransceiver->sender()->SetFrameEncryptor(rtc::scoped_refptr<webrtc::FrameEncryptorInterface>(new artc::MegaEncryptor(mCall.getMyPeer(),
                                                                      mCall.getSfuClient().getRtcCryptoMeetings(),
                                                                      mIv, getTransceiverMid())));
}

void LocalSlot::generateRandomIv()
{
    randombytes_buf(&mIv, sizeof(mIv));
}

RemoteVideoSlot::RemoteVideoSlot(Call& call, rtc::scoped_refptr<webrtc::RtpTransceiverInterface> transceiver, void* appCtx)
    : RemoteSlot(call, transceiver, appCtx)
    , VideoSink(appCtx)
{
    webrtc::VideoTrackInterface* videoTrack =
            static_cast<webrtc::VideoTrackInterface*>(mTransceiver->receiver()->track().get());

    assert(videoTrack);
    rtc::VideoSinkWants wants;
    videoTrack->AddOrUpdateSink(this, wants);
}

RemoteVideoSlot::~RemoteVideoSlot()
{
}

VideoSink::VideoSink(void* appCtx) :mAppCtx(appCtx)
{

}

VideoSink::~VideoSink()
{

}

void VideoSink::setVideoRender(IVideoRenderer *videoRenderer)
{
    mRenderer = std::unique_ptr<IVideoRenderer>(videoRenderer);
}

void VideoSink::OnFrame(const webrtc::VideoFrame &frame)
{
    auto wptr = weakHandle();
    karere::marshallCall([wptr, this, frame]()
    {
        if (wptr.deleted())
        {
            return;
        }

        if (mRenderer)
        {
            void* userData = NULL;
            auto buffer = frame.video_frame_buffer()->ToI420();   // smart ptr type changed
            if (frame.rotation() != webrtc::kVideoRotation_0)
            {
                buffer = webrtc::I420Buffer::Rotate(*buffer, frame.rotation());
            }
            unsigned short width = (unsigned short)buffer->width();
            unsigned short height = (unsigned short)buffer->height();
            void* frameBuf = mRenderer->getImageBuffer(width, height, userData);
            if (!frameBuf) //image is frozen or app is minimized/covered
                return;
            libyuv::I420ToABGR(buffer->DataY(), buffer->StrideY(),
                               buffer->DataU(), buffer->StrideU(),
                               buffer->DataV(), buffer->StrideV(),
                               (uint8_t*)frameBuf, width * 4, width, height);
            mRenderer->frameComplete(userData);
        }
    }, mAppCtx);
}

void RemoteVideoSlot::assignVideoSlot(Cid_t cid, IvStatic_t iv, VideoResolution videoResolution)
{
    assert(mVideoResolution == kUndefined);
    assign(cid, iv);
    mVideoResolution = videoResolution;
}

void RemoteVideoSlot::release()
{
    RemoteSlot::release();
    mVideoResolution = VideoResolution::kUndefined;
}

VideoResolution RemoteVideoSlot::getVideoResolution() const
{
    return mVideoResolution;
}

bool RemoteVideoSlot::hasTrack()
{
    assert(mTransceiver);

    if (mTransceiver->receiver())
    {
        return  mTransceiver->receiver()->track().get() != nullptr;
    }

    return false;

}

void RemoteVideoSlot::enableTrack()
{
    webrtc::VideoTrackInterface* videoTrack =
            static_cast<webrtc::VideoTrackInterface*>(mTransceiver->receiver()->track().get());
    videoTrack->set_enabled(true);
}

RemoteAudioSlot::RemoteAudioSlot(Call &call, rtc::scoped_refptr<webrtc::RtpTransceiverInterface> transceiver, void* appCtx)
    : RemoteSlot(call, transceiver, appCtx)
{
}

void RemoteAudioSlot::assignAudioSlot(Cid_t cid, IvStatic_t iv)
{
    assign(cid, iv);
    if (mCall.isAudioLevelMonitorEnabled())
    {
        enableAudioMonitor(true);   // Enable audio monitor
    }
}

void RemoteAudioSlot::enableAudioMonitor(bool enable)
{
    rtc::scoped_refptr<webrtc::MediaStreamTrackInterface> mediaTrack = mTransceiver->receiver()->track();
    webrtc::AudioTrackInterface *audioTrack = static_cast<webrtc::AudioTrackInterface*>(mediaTrack.get());
    assert(audioTrack);
    if (enable && !mAudioLevelMonitorEnabled)
    {
        mAudioLevelMonitorEnabled = true;
        mAudioLevelMonitor->onAudioDetected(false);
        audioTrack->AddSink(mAudioLevelMonitor.get());     // enable AudioLevelMonitor for remote audio detection
    }
    else if (!enable && mAudioLevelMonitorEnabled)
    {
        mAudioLevelMonitorEnabled = false;
        mAudioLevelMonitor->onAudioDetected(false);
        audioTrack->RemoveSink(mAudioLevelMonitor.get()); // disable AudioLevelMonitor
    }
}

void RemoteAudioSlot::createDecryptor(Cid_t cid, IvStatic_t iv)
{
    RemoteSlot::createDecryptor(cid, iv);
    mAudioLevelMonitor.reset(new AudioLevelMonitor(mCall, mAppCtx, static_cast<int32_t>(mCid)));
}

void RemoteAudioSlot::release()
{
    RemoteSlot::release();
    if (mAudioLevelMonitor)
    {
        enableAudioMonitor(false);
        mAudioLevelMonitor = nullptr;
        mAudioLevelMonitorEnabled = false;
    }
}

void globalCleanup()
{
    if (!artc::isInitialized())
        return;
    artc::cleanup();
}

Session::Session(const sfu::Peer& peer)
    : mPeer(peer)
{

}

Session::~Session()
{
    disableAudioSlot();
    disableVideoSlot(kHiRes);
    disableVideoSlot(kLowRes);
    mState = kSessStateDestroyed;
    mSessionHandler->onDestroySession(*this);
}

TermCode Session::getTermcode() const
{
    return mTermCode;
}

void Session::setTermcode(TermCode termcode)
{
    mTermCode = termcode;
}

void Session::setSessionHandler(SessionHandler* sessionHandler)
{
    mSessionHandler = std::unique_ptr<SessionHandler>(sessionHandler);
}

void Session::setVideoRendererVthumb(IVideoRenderer *videoRenderer)
{
    if (!mVthumSlot)
    {
        RTCM_LOG_WARNING("setVideoRendererVthumb: There's no low-res slot associated to this session");
        return;
    }

    mVthumSlot->setVideoRender(videoRenderer);
}

void Session::setVideoRendererHiRes(IVideoRenderer *videoRenderer)
{
    if (!mHiresSlot)
    {
        RTCM_LOG_WARNING("setVideoRendererHiRes: There's no hi-res slot associated to this session");
        return;
    }

    mHiresSlot->setVideoRender(videoRenderer);
}

void Session::setAudioDetected(bool audioDetected)
{
    mAudioDetected = audioDetected;
    mSessionHandler->onRemoteAudioDetected(*this);
}

bool Session::hasHighResolutionTrack() const
{
    return mHiresSlot && mHiresSlot->hasTrack();
}

bool Session::hasLowResolutionTrack() const
{
    return mVthumSlot && mVthumSlot->hasTrack();
}

bool Session::isModerator() const
{
    return mPeer.isModerator();
}

void Session::notifyHiResReceived()
{
    mSessionHandler->onHiResReceived(*this);
}

void Session::notifyLowResReceived()
{
    mSessionHandler->onVThumbReceived(*this);
}

const sfu::Peer& Session::getPeer() const
{
    return mPeer;
}

void Session::setVThumSlot(RemoteVideoSlot *slot)
{
    assert(slot);
    mVthumSlot = slot;
    mSessionHandler->onVThumbReceived(*this);
}

void Session::setHiResSlot(RemoteVideoSlot *slot)
{
    assert(slot);
    mHiresSlot = slot;
    mSessionHandler->onHiResReceived(*this);
}

void Session::setAudioSlot(RemoteAudioSlot *slot)
{
    mAudioSlot = slot;
    setSpeakRequested(false);
}

void Session::addKey(Keyid_t keyid, const std::string &key)
{
    mPeer.addKey(keyid, key);
}

void Session::setAvFlags(karere::AvFlags flags)
{
    assert(mSessionHandler);
    if (flags == mPeer.getAvFlags())
    {
        RTCM_LOG_WARNING("setAvFlags: remote AV flags has not changed");
        return;
    }

    bool onHoldChanged = mPeer.getAvFlags().isOnHold() != flags.isOnHold();
    mPeer.setAvFlags(flags);
    onHoldChanged
        ? mSessionHandler->onOnHold(*this)              // notify session onHold Change
        : mSessionHandler->onRemoteFlagsChanged(*this); // notify remote AvFlags Change
}

RemoteAudioSlot *Session::getAudioSlot()
{
    return mAudioSlot;
}

RemoteVideoSlot *Session::getVthumSlot()
{
    return mVthumSlot;
}

RemoteVideoSlot *Session::getHiResSlot()
{
    return mHiresSlot;
}

void Session::disableAudioSlot()
{
    if (mAudioSlot)
    {
        mAudioSlot->release();
        setAudioSlot(nullptr);
    }
}

void Session::disableVideoSlot(VideoResolution videoResolution)
{
    if ((videoResolution == kHiRes && !mHiresSlot) || (videoResolution == kLowRes && !mVthumSlot))
    {
        return;
    }

    if (videoResolution == kHiRes)
    {
        mHiresSlot->release();
        mHiresSlot = nullptr;
        mSessionHandler->onHiResReceived(*this);
    }
    else
    {
        mVthumSlot->release();
        mVthumSlot = nullptr;
        mSessionHandler->onVThumbReceived(*this);
    }
}

void Session::setModerator(bool isModerator)
{
    mPeer.setModerator(isModerator);
    mSessionHandler->onPermissionsChanged(*this);
}

void Session::setSpeakRequested(bool requested)
{
    mHasRequestSpeak = requested;
    mSessionHandler->onAudioRequested(*this);
}

const karere::Id& Session::getPeerid() const
{
    return mPeer.getPeerid();
}

Cid_t Session::getClientid() const
{
    return mPeer.getCid();
}

SessionState Session::getState() const
{
    return mState;
}

karere::AvFlags Session::getAvFlags() const
{
    return mPeer.getAvFlags();
}

bool Session::isAudioDetected() const
{
    return mAudioDetected;
}

bool Session::hasRequestSpeak() const
{
    return mHasRequestSpeak;
}

AudioLevelMonitor::AudioLevelMonitor(Call &call, void* appCtx, int32_t cid)
    : mCall(call), mCid(cid), mAppCtx(appCtx)
{
}

void AudioLevelMonitor::OnData(const void *audio_data, int bits_per_sample, int /*sample_rate*/, size_t number_of_channels, size_t number_of_frames, absl::optional<int64_t> /*absolute_capture_timestamp_ms*/)
{
    assert(bits_per_sample == 16);
    time_t nowTime = time(NULL);
    if (nowTime - mPreviousTime > 2) // Two seconds between samples
    {
        mPreviousTime = nowTime;
        size_t valueCount = number_of_channels * number_of_frames;
        int16_t *data = (int16_t*)audio_data;
        int16_t audioMaxValue = data[0];
        int16_t audioMinValue = data[0];
        for (size_t i = 1; i < valueCount; i++)
        {
            if (data[i] > audioMaxValue)
            {
                audioMaxValue = data[i];
            }

            if (data[i] < audioMinValue)
            {
                audioMinValue = data[i];
            }
        }

        bool audioDetected = (abs(audioMaxValue) + abs(audioMinValue) > kAudioThreshold);

        auto wptr = weakHandle();
        karere::marshallCall([wptr, this, audioDetected]()
        {
            if (wptr.deleted())
            {
                return;
            }

            if (!hasAudio())
            {
                if (mAudioDetected)
                {
                    onAudioDetected(false);
                }

                return;
            }

            if (audioDetected != mAudioDetected)
            {
                onAudioDetected(audioDetected);
            }

        }, mAppCtx);
    }
}

bool AudioLevelMonitor::hasAudio()
{
    Session *sess = mCall.getSession(static_cast<Cid_t>(mCid));
    if (sess)
    {
        return sess->getAvFlags().audio();
    }
    return false;
}

void AudioLevelMonitor::onAudioDetected(bool audioDetected)
{
    mAudioDetected = audioDetected;
    Session* sess = mCall.getSession(static_cast<Cid_t>(mCid));
    if (sess)
    {
        sess->setAudioDetected(mAudioDetected);
    }
    else
    {
        RTCM_LOG_WARNING("AudioLevelMonitor::onAudioDetected: session with Cid: %d not found", mCid);
    }
}
}
#endif<|MERGE_RESOLUTION|>--- conflicted
+++ resolved
@@ -1131,12 +1131,8 @@
         case kErrAuth:                  return "authentication error";
         case kErrApiTimeout:            return "ping timeout between SFU and API";
         case kErrSdp:                   return "error generating or setting SDP description";
-<<<<<<< HEAD
         case kErrorProtocolVersion:     return "SFU protocol version not supported";
-=======
-        case kErrorProtocolVersion:     return "Protocol version error";
         case kErrorCrypto:              return "Cryptographic error";
->>>>>>> bb292f43
         case kErrClientGeneral:         return "Client general error";
         case kErrGeneral:               return "SFU general error";
         case kUnKnownTermCode:          return "unknown error";
