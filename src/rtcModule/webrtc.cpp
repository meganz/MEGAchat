#ifndef KARERE_DISABLE_WEBRTC
#include <mega/types.h>
#include <mega/base64.h>
#include <rtcmPrivate.h>
#include <webrtcPrivate.h>
#include <api/video/i420_buffer.h>
#include <libyuv/convert.h>

namespace rtcModule
{
SvcDriver::SvcDriver ()
    : mCurrentSvcLayerIndex(kMaxQualityIndex), // by default max quality
      mPacketLostLower(14),
      mPacketLostUpper(20),
      mPacketLostCapping(10),
      mLowestRttSeen(10000),
      mRttLower(0),
      mRttUpper(0),
      mMovingAverageRtt(0),
      mMovingAveragePlost(0),
      mTsLastSwitch(0)
{

}

bool SvcDriver::setSvcLayer(int8_t delta, int8_t& rxSpt, int8_t& rxTmp, int8_t& rxStmp, int8_t& txSpt)
{
    int8_t newSvcLayerIndex = static_cast<int8_t>(mCurrentSvcLayerIndex + delta);
    if (newSvcLayerIndex < 0 || newSvcLayerIndex > kMaxQualityIndex)
    {
        return false;
    }

    RTCM_LOG_WARNING("setSvcLayer: Switching SVC layer from %d to %d", mCurrentSvcLayerIndex, newSvcLayerIndex);
    mTsLastSwitch = time(nullptr); // update last Ts SVC switch
    mCurrentSvcLayerIndex = static_cast<uint8_t>(newSvcLayerIndex);

    // we want to provide a linear quality scale,
    // layers are defined for each of the 7 "quality" steps
    // layer: rxSpatial (resolution), rxTemporal (FPS), rxScreenTemporal (for screen video), txSpatial (resolution)
    switch (mCurrentSvcLayerIndex)
    {
        case 0: { rxSpt = 0; rxTmp = 0; rxStmp = 0; txSpt = 0; return true; }
        case 1: { rxSpt = 0; rxTmp = 1; rxStmp = 0; txSpt = 0; return true; }
        case 2: { rxSpt = 0; rxTmp = 2; rxStmp = 0; txSpt = 1; return true; }
        case 3: { rxSpt = 1; rxTmp = 1; rxStmp = 0; txSpt = 1; return true; }
        case 4: { rxSpt = 1; rxTmp = 2; rxStmp = 1; txSpt = 1; return true; }
        case 5: { rxSpt = 2; rxTmp = 1; rxStmp = 1; txSpt = 2; return true; }
        case 6: { rxSpt = 2; rxTmp = 2; rxStmp = 2; txSpt = 2; return true; }
        default: return false;
    }
}

Call::Call(karere::Id callid, karere::Id chatid, karere::Id callerid, bool isRinging, CallHandler& callHandler, MyMegaApi& megaApi, RtcModuleSfu& rtc, bool isGroup, std::shared_ptr<std::string> callKey, karere::AvFlags avflags)
    : mCallid(callid)
    , mChatid(chatid)
    , mCallerId(callerid)
    , mIsRinging(isRinging)
    , mIsGroup(isGroup)
    , mCallHandler(callHandler) // CallHandler to receive notifications about the call
    , mMegaApi(megaApi)
    , mSfuClient(rtc.getSfuClient())
    , mCallKey(callKey ? *callKey : std::string())
    , mIsJoining(false)
    , mRtc(rtc)
{
    mMyPeer.reset(new sfu::Peer(karere::Id(mMegaApi.sdk.getMyUserHandleBinary()), avflags.value()));
    setState(kStateInitial); // call after onNewCall, otherwise callhandler didn't exists
}

Call::~Call()
{
    disableStats();

    if (mTermCode == kInvalidTermCode)
    {
        mTermCode = kUnKnownTermCode;
    }

    setState(CallState::kStateDestroyed);
}

karere::Id Call::getCallid() const
{
    return mCallid;
}

karere::Id Call::getChatid() const
{
    return mChatid;
}

karere::Id Call::getCallerid() const
{
    return mCallerId;
}

bool Call::isAudioDetected() const
{
    return mAudioDetected;
}

void Call::setState(CallState newState)
{
    RTCM_LOG_DEBUG("Call state changed. ChatId: %s, callid: %s, state: %s --> %s",
                 karere::Id(getChatid()).toString().c_str(),
                 karere::Id(getCallid()).toString().c_str(),
                 Call::stateToStr(mState),
                 Call::stateToStr(newState));

    if (newState == CallState::kStateInProgress)
    {
        // initial ts is set when user has joined to the call
        mInitialTs = time(nullptr);
    }
    else if (newState == CallState::kStateDestroyed)
    {
        mFinalTs = time(nullptr);
    }

    mState = newState;
    mCallHandler.onCallStateChange(*this);
}

CallState Call::getState() const
{
    return mState;
}

void Call::joinedCallUpdateParticipants(const std::set<karere::Id> &usersJoined)
{
    if (usersJoined.find(mMyPeer->getPeerid()) != usersJoined.end())
    {
        setRinging(false);
    }

    if (!mIsReconnectingToChatd)
    {
        for (const karere::Id &peer : usersJoined)
        {
            // if we haven't experimented a chatd connection lost (mIsConnectedToChatd == true) just add received peers
            mParticipants.insert(peer);
            mCallHandler.onAddPeer(*this, peer);
        }
    }
    else
    {
        for (const karere::Id &recvPeer : usersJoined)
        {
            if (mParticipants.find(recvPeer) == mParticipants.end())
            {
                // add new participant received at OP_JOINEDCALL
                mParticipants.insert(recvPeer);
                mCallHandler.onAddPeer(*this, recvPeer);
            }
        }

        for (const karere::Id &peer : mParticipants)
        {
            if (usersJoined.find(peer) == usersJoined.end())
            {
                // remove participant from mParticipants, not present at list received at OP_JOINEDCALL
                mParticipants.erase(peer);
                mCallHandler.onRemovePeer(*this, peer);
            }
        }

        mIsReconnectingToChatd = false; // we can assume that we are connected to chatd, and our participants list is up to date
    }
}

void Call::onDisconnectFromChatd()
{
    if (!participate())
    {
        // if we don't participate in a meeting, and we are disconnected from chatd, we need to clear participants
        clearParticipants();
    }

    mIsReconnectingToChatd = true;
}

void Call::reconnectToSfu()
{
    mSfuConnection->retryPendingConnection(true);
}

void Call::removeParticipant(karere::Id peer)
{
    for (auto itPeer = mParticipants.begin(); itPeer != mParticipants.end(); itPeer++)
    {
        if (*itPeer == peer)
        {
            mParticipants.erase(itPeer);
            mCallHandler.onRemovePeer(*this, peer);
            return;
        }
    }

    assert(false);
    return;
}

bool Call::isOtherClientParticipating()
{
    for (auto& peerid : mParticipants)
    {
        if (peerid == mMyPeer->getPeerid())
        {
            return true;
        }
    }

    return false;
}

// for the moment just chatd::kRejected is a valid reason (only for rejecting 1on1 call while ringing)
promise::Promise<void> Call::endCall(int reason)
{
    return mMegaApi.call(&::mega::MegaApi::endChatCall, mChatid, mCallid, reason)
    .then([](ReqResult /*result*/)
    {
    });
}

promise::Promise<void> Call::hangup()
{
    if (!isOtherClientParticipating() && mState == kStateClientNoParticipating && mIsRinging && !mIsGroup)
    {
        // in 1on1 calls, the hangup (reject) by the user while ringing should end the call
        return endCall(chatd::kRejected); // reject 1on1 call while ringing
    }
    else
    {
        orderedCallDisconnect(TermCode::kUserHangup, "normal user hangup");
        return promise::_Void();
    }
}

promise::Promise<void> Call::join(karere::AvFlags avFlags)
{
    mIsJoining = true; // set flag true to avoid multiple join call attempts
    mMyPeer->setAvFlags(avFlags);
    auto wptr = weakHandle();
    return mMegaApi.call(&::mega::MegaApi::joinChatCall, mChatid.val, mCallid.val)
    .then([wptr, this](ReqResult result) -> promise::Promise<void>
    {
        if (wptr.deleted())
            return promise::Error("Join call succeed, but call has already ended");

        std::string sfuUrlStr = result->getText();
        mIsJoining = false;

        if (!connectSfu(sfuUrlStr))
        {
           return promise::Error("connectSfu error, invalid or empty sfu URL");
        }
        else
        {
           return promise::_Void();
        }
    })
    .fail([wptr, this](const ::promise::Error& err)
    {
        if (!wptr.deleted())
            return promise::Error("Join call failed, and call has already ended");

        mIsJoining = false;
        return err;
    });
}

bool Call::participate()
{
    return (mState > kStateClientNoParticipating && mState < kStateTerminatingUserParticipation);
}

bool Call::isJoining() const
{
    return mIsJoining;
}

void Call::enableAudioLevelMonitor(bool enable)
{
    if ( (enable && mVoiceDetectionTimer != 0)          // already enabled
        || (!enable && mVoiceDetectionTimer == 0) )     // already disabled
    {
        return;
    }

    RTCM_LOG_DEBUG("Audio level monitor %s", enable ? "enabled" : "disabled");

    if (enable)
    {
        mAudioDetected = false;
        auto wptr = weakHandle();
        mVoiceDetectionTimer = karere::setInterval([this, wptr]()
        {
            if (wptr.deleted())
                return;

            webrtc::AudioProcessingStats audioStats = artc::gAudioProcessing->GetStatistics(false);

            if (audioStats.voice_detected && mAudioDetected != audioStats.voice_detected.value())
            {
                setAudioDetected(audioStats.voice_detected.value());
            }
        }, kAudioMonitorTimeout, mRtc.getAppCtx());
    }
    else
    {
        setAudioDetected(false);
        karere::cancelInterval(mVoiceDetectionTimer, mRtc.getAppCtx());
        mVoiceDetectionTimer = 0;
    }
}

void Call::ignoreCall()
{
    mIgnored = true;
}

void Call::setRinging(bool ringing)
{
    if (mIsRinging != ringing)
    {
        mIsRinging = ringing;
        mCallHandler.onCallRinging(*this);
    }
}

void Call::setOnHold()
{
    // disable audio track
    if (mAudio && mAudio->getTransceiver()->sender()->track())
    {
        mAudio->getTransceiver()->sender()->SetTrack(nullptr);
    }

    // disable hi-res track
    if (mHiRes && mHiRes->getTransceiver()->sender()->track())
    {
        mHiRes->getTransceiver()->sender()->SetTrack(nullptr);
    }

    // disable low-res track
    if (mVThumb && mVThumb->getTransceiver()->sender()->track())
    {
        mVThumb->getTransceiver()->sender()->SetTrack(nullptr);
    }

    // release video device
    releaseVideoDevice();
}

void Call::releaseOnHold()
{
    updateAudioTracks();
    updateVideoTracks();
}

bool Call::isIgnored() const
{
    return mIgnored;
}

bool Call::isAudioLevelMonitorEnabled() const
{
    return mVoiceDetectionTimer;
}

bool Call::hasVideoSlot(Cid_t cid, bool highRes) const
{
    for (const auto& session : mSessions)
    {
        RemoteSlot *slot = highRes
                ? session.second->getHiResSlot()
                : session.second->getVthumSlot();

        if (slot && slot->getCid() == cid)
        {
            return true;
        }
    }
    return false;
}

int Call::getNetworkQuality() const
{
    return mNetworkQuality;
}

bool Call::hasRequestSpeak() const
{
    return mSpeakerState == SpeakerState::kPending;
}

TermCode Call::getTermCode() const
{
    return mTermCode;
}

uint8_t Call::getEndCallReason() const
{
    return mEndCallReason;
}

void Call::setCallerId(karere::Id callerid)
{
    mCallerId  = callerid;
}

bool Call::isRinging() const
{
    return mIsRinging;
}

bool Call::isOutgoing() const
{
    return mCallerId == mMyPeer->getPeerid();
}

int64_t Call::getInitialTimeStamp() const
{
    return mInitialTs;
}

int64_t Call::getFinalTimeStamp() const
{
    return mFinalTs;
}

int64_t Call::getInitialOffset() const
{
    return mOffset;
}

const char *Call::stateToStr(CallState state)
{
    switch(state)
    {
        RET_ENUM_RTC_NAME(kStateInitial);
        RET_ENUM_RTC_NAME(kStateClientNoParticipating);
        RET_ENUM_RTC_NAME(kStateConnecting);
        RET_ENUM_RTC_NAME(kStateJoining);    // < Joining a call
        RET_ENUM_RTC_NAME(kStateInProgress);
        RET_ENUM_RTC_NAME(kStateTerminatingUserParticipation);
        RET_ENUM_RTC_NAME(kStateDestroyed);
        default: return "(invalid call state)";
    }
}

karere::AvFlags Call::getLocalAvFlags() const
{
    return mMyPeer->getAvFlags();
}

void Call::updateAndSendLocalAvFlags(karere::AvFlags flags)
{
    if (flags == getLocalAvFlags())
    {
        RTCM_LOG_WARNING("updateAndSendLocalAvFlags: AV flags has not changed");
        return;
    }

    // update and send local AV flags
    karere::AvFlags oldFlags = getLocalAvFlags();
    mMyPeer->setAvFlags(flags);
    mSfuConnection->sendAv(flags.value());

    if (oldFlags.isOnHold() != flags.isOnHold())
    {
        // kOnHold flag has changed
        (flags.isOnHold())
                ? setOnHold()
                : releaseOnHold();

        mCallHandler.onOnHold(*this); // notify app onHold Change
    }
    else
    {
        updateAudioTracks();
        updateVideoTracks();
        mCallHandler.onLocalFlagsChanged(*this);  // notify app local AvFlags Change
    }
}

void Call::setAudioDetected(bool audioDetected)
{
    mAudioDetected = audioDetected;
    mCallHandler.onLocalAudioDetected(*this);
}

void Call::requestSpeaker(bool add)
{
    if (mSpeakerState == SpeakerState::kNoSpeaker && add)
    {
        mSpeakerState = SpeakerState::kPending;
        mSfuConnection->sendSpeakReq();
        return;
    }

    if (mSpeakerState == SpeakerState::kPending && !add)
    {
        mSpeakerState = SpeakerState::kNoSpeaker;
        mSfuConnection->sendSpeakReqDel();
        return;
    }
}

bool Call::isSpeakAllow() const
{
    return mSpeakerState == SpeakerState::kActive && getLocalAvFlags().audio();
}

void Call::approveSpeakRequest(Cid_t cid, bool allow)
{
    if (allow)
    {
        mSfuConnection->sendSpeakReq(cid);
    }
    else
    {
        mSfuConnection->sendSpeakReqDel(cid);
    }
}

void Call::stopSpeak(Cid_t cid)
{
    if (cid)
    {
        assert(mSessions.find(cid) != mSessions.end());
        mSfuConnection->sendSpeakDel(cid);
        return;
    }

    mSfuConnection->sendSpeakDel();
}

std::vector<Cid_t> Call::getSpeakerRequested()
{
    std::vector<Cid_t> speakerRequested;

    for (const auto& session : mSessions)
    {
        if (session.second->hasRequestSpeak())
        {
            speakerRequested.push_back(session.first);
        }
    }

    return speakerRequested;
}

void Call::requestHighResolutionVideo(Cid_t cid, int quality)
{
    Session *sess= getSession(cid);
    if (!sess)
    {
        RTCM_LOG_DEBUG("requestHighResolutionVideo: session not found for %d", cid);
        return;
    }

    if (quality < kCallQualityHighDef || quality > kCallQualityHighLow)
    {
        RTCM_LOG_WARNING("requestHighResolutionVideo: invalid resolution divider value (spatial layer offset): %d", quality);
        return;
    }

    if (sess->hasHighResolutionTrack())
    {
        RTCM_LOG_WARNING("High res video requested, but already available");
        sess->notifyHiResReceived();
    }
    else
    {
        mSfuConnection->sendGetHiRes(cid, hasVideoSlot(cid, false) ? 1 : 0, quality);
    }
}

void Call::requestHiResQuality(Cid_t cid, int quality)
{
    if (!hasVideoSlot(cid, true))
    {
        RTCM_LOG_WARNING("requestHiResQuality: Currently not receiving a hi-res stream for this peer");
        return;
    }

    if (quality < kCallQualityHighDef || quality > kCallQualityHighLow)
    {
        RTCM_LOG_WARNING("requestHiResQuality: invalid resolution divider value (spatial layer offset).");
        return;
    }

    mSfuConnection->sendHiResSetLo(cid, quality);
}

void Call::stopHighResolutionVideo(std::vector<Cid_t> &cids)
{
    for (auto it = cids.begin(); it != cids.end();)
    {
        auto auxit = it++;
        Session *sess= getSession(*auxit);
        if (!sess)
        {
            RTCM_LOG_DEBUG("stopHighResolutionVideo: session not found for %d", *auxit);
            it = cids.erase(auxit);
        }
        else if (!sess->hasHighResolutionTrack())
        {
            RTCM_LOG_WARNING("stopHighResolutionVideo: high resolution already not available for cid: %d", *auxit);
            it = cids.erase(auxit);
            sess->notifyHiResReceived();    // also used to notify there's no video anymore
        }
    }
    if (!cids.empty())
    {
        for (auto cid: cids)
        {
            Session *sess= getSession(cid);
            sess->disableVideoSlot(kHiRes);
        }

        mSfuConnection->sendDelHiRes(cids);
    }
}

void Call::requestLowResolutionVideo(std::vector<Cid_t> &cids)
{
    for (auto it = cids.begin(); it != cids.end();)
    {
        auto auxit = it++;
        Session *sess= getSession(*auxit);
        if (!sess)
        {
            // remove cid that has no active session
            RTCM_LOG_DEBUG("requestLowResolutionVideo: session not found for cid: %d", *auxit);
            it = cids.erase(auxit);
        }
        else if (sess->hasLowResolutionTrack())
        {
            RTCM_LOG_WARNING("requestLowResolutionVideo: low resolution already available for cid: %d", *auxit);
            it = cids.erase(auxit);
            sess->notifyLowResReceived();
        }
    }
    if (!cids.empty())
    {
        mSfuConnection->sendGetVtumbs(cids);
    }
}

void Call::stopLowResolutionVideo(std::vector<Cid_t> &cids)
{
    for (auto it = cids.begin(); it != cids.end();)
    {
        auto auxit = it++;
        Session *sess= getSession(*auxit);
        if (!sess)
        {
            RTCM_LOG_DEBUG("stopLowResolutionVideo: session not found for cid: %d", *auxit);
            it = cids.erase(auxit);
        }
        else if (!sess->hasLowResolutionTrack())
        {
            RTCM_LOG_WARNING("stopLowResolutionVideo: low resolution already not available for cid: %d", *auxit);
            it = cids.erase(auxit);
            sess->notifyLowResReceived();
        }
    }
    if (!cids.empty())
    {
        for (auto cid: cids)
        {
            Session *sess= getSession(cid);
            sess->disableVideoSlot(kLowRes);
        }

        mSfuConnection->sendDelVthumbs(cids);
    }
}

void Call::updateSvcQuality(int8_t delta)
{
    // layer: rxSpatial (resolution), rxTemporal (FPS), rxScreenTemporal (for screen video), txSpatial (resolution)
    int8_t rxSpt = 0;
    int8_t rxTmp = 0;
    int8_t rxStmp = 0;
    int8_t txSpt = 0;

    // calculate new layer index from delta and retrieve layer components separately
    if (!mSvcDriver.setSvcLayer(delta, rxSpt, rxTmp, rxStmp, txSpt))
    {
        RTCM_LOG_WARNING("updateSvcQuality: Invalid new layer index %d", mSvcDriver.mCurrentSvcLayerIndex + delta);
        return;
    }

    // adjust Received SVC quality by sending LAYER command
    mSfuConnection->sendLayer(rxSpt, rxTmp, rxStmp);
}

std::set<karere::Id> Call::getParticipants() const
{
    return mParticipants;
}

std::vector<Cid_t> Call::getSessionsCids() const
{
    std::vector<Cid_t> returnedValue;

    for (const auto& sessionIt : mSessions)
    {
        returnedValue.push_back(sessionIt.first);
    }

    return returnedValue;
}

ISession* Call::getIsession(Cid_t cid) const
{
    auto it = mSessions.find(cid);
    return (it != mSessions.end())
        ? it->second.get()
        : nullptr;
}

Session* Call::getSession(Cid_t cid)
{
    auto it = mSessions.find(cid);
    return (it != mSessions.end())
        ? it->second.get()
        : nullptr;
}

std::set<Cid_t> Call::getSessionsCidsByUserHandle(const karere::Id& id)
{
    std::set<Cid_t> peers;
    for (const auto& session : mSessions)
    {
        if (session.second->getPeerid() == id)
        {
            peers.insert(session.first);
        }
    }
    return peers;
}

bool Call::connectSfu(const std::string& sfuUrlStr)
{
    if (sfuUrlStr.empty()) // if URL by param is empty, we must ensure that we already have a valid URL
    {
        RTCM_LOG_ERROR("trying to connect to SFU with an Empty URL");
        assert(false);
        return false;
    }

    karere::Url sfuUrl(sfuUrlStr);
    if (!sfuUrl.isValid())
    {
        RTCM_LOG_ERROR("trying to connect to SFU with an Empty Host");
        assert(sfuUrl.isValid());
        return false;
    }

    if (!mRtc.getDnsCache().getRecordByHost(sfuUrl.host) && !mRtc.getDnsCache().addSfuRecord(sfuUrl.host))
    {
        RTCM_LOG_ERROR("connectSfu: can't retrieve nor add SFU record");
        assert(mRtc.getDnsCache().getRecordByHost(sfuUrl.host));
        return false;
    }

    setState(CallState::kStateConnecting);
    mSfuConnection = mSfuClient.createSfuConnection(mChatid, std::move(sfuUrl), *this, mRtc.getDnsCache());
    return true;
}

void Call::joinSfu()
{
    initStatsValues();
    mRtcConn = artc::MyPeerConnection<Call>(*this, this->mRtc.getAppCtx());
    size_t hiresTrackIndex = 0;
    createTransceivers(hiresTrackIndex);
    mSpeakerState = SpeakerState::kPending;
    getLocalStreams();
    setState(CallState::kStateJoining);

    webrtc::PeerConnectionInterface::RTCOfferAnswerOptions options;
    options.offer_to_receive_audio = webrtc::PeerConnectionInterface::RTCOfferAnswerOptions::kMaxOfferToReceiveMedia;
    options.offer_to_receive_video = webrtc::PeerConnectionInterface::RTCOfferAnswerOptions::kMaxOfferToReceiveMedia;
    auto wptr = weakHandle();
    mRtcConn.createOffer(options)
    .then([wptr, this, hiresTrackIndex](webrtc::SessionDescriptionInterface* sdp) -> promise::Promise<void>
    {
        if (wptr.deleted())
        {
            return ::promise::_Void();
        }

        if (mState != kStateJoining)
        {
            RTCM_LOG_WARNING("joinSfu: get unexpected state change at createOffer");
            assert(false); // theoretically, it should not happen. If so, it may worth to investigate
            return ::promise::_Void();
        }

        if (!mRtcConn)
        {
            assert(mState == kStateClientNoParticipating
                   || mState == kStateTerminatingUserParticipation);
            return ::promise::Error("Failure at initialization. Call destroyed or disconnect");
        }

        KR_THROW_IF_FALSE(sdp->ToString(&mSdpStr));
        sfu::Sdp mungedSdp(mSdpStr, static_cast<int64_t>(hiresTrackIndex)); // Create a Sdp instance from String and modify it to enable SVC
        std::string sdpUncompress = mungedSdp.unCompress(); // get string from modified Sdp instance

        webrtc::SdpParseError error;
        std::unique_ptr<webrtc::SessionDescriptionInterface> sdpInterface(webrtc::CreateSessionDescription(sdp->GetType(), sdpUncompress, &error));
        if (!sdpInterface)
        {
            orderedCallDisconnect(TermCode::kErrSdp, "Error parsing SDP offer: line= " + error.line +"  \nError: " + error.description);
        }

        // update mSdpStr with modified SDP
        KR_THROW_IF_FALSE(sdpInterface->ToString(&mSdpStr));
        return mRtcConn.setLocalDescription(std::move(sdpInterface));   // takes onwership of sdp
    })
    .then([wptr, this]()
    {
        if (wptr.deleted())
        {
            return;
        }

        if (mState != kStateJoining)
        {
            RTCM_LOG_WARNING("joinSfu: get unexpected state change at setLocalDescription");
            return;
        }

        sfu::Sdp sdp(mSdpStr);
        std::map<std::string, std::string> ivs;
        ivs["0"] = sfu::Command::binaryToHex(mVThumb->getIv());
        ivs["1"] = sfu::Command::binaryToHex(mHiRes->getIv());
        ivs["2"] = sfu::Command::binaryToHex(mAudio->getIv());
        mSfuConnection->joinSfu(sdp, ivs, getLocalAvFlags().value(), mSpeakerState, kInitialvthumbCount);
    })
    .fail([wptr, this](const ::promise::Error& err)
    {
        if (wptr.deleted())
            return;

        orderedCallDisconnect(TermCode::kErrSdp, std::string("Error creating SDP offer: ") + err.msg());
    });
}

void Call::createTransceivers(size_t &hiresTrackIndex)
{
    assert(mRtcConn);

    // create your transceivers for sending (and receiving)
    webrtc::RtpTransceiverInit transceiverInitVThumb;
    transceiverInitVThumb.direction = webrtc::RtpTransceiverDirection::kSendRecv;
    webrtc::RTCErrorOr<rtc::scoped_refptr<webrtc::RtpTransceiverInterface>> err
            = mRtcConn->AddTransceiver(cricket::MediaType::MEDIA_TYPE_VIDEO, transceiverInitVThumb);
    mVThumb = ::mega::make_unique<LocalSlot>(*this, err.MoveValue());
    mVThumb->generateRandomIv();

    webrtc::RtpTransceiverInit transceiverInitHiRes;
    transceiverInitHiRes.direction = webrtc::RtpTransceiverDirection::kSendRecv;
    err = mRtcConn->AddTransceiver(cricket::MediaType::MEDIA_TYPE_VIDEO, transceiverInitHiRes);
    hiresTrackIndex = mRtcConn->GetTransceivers().size() - 1; // keep this sentence just after add transceiver for hiRes track
    mHiRes = ::mega::make_unique<LocalSlot>(*this, err.MoveValue());
    mHiRes->generateRandomIv();

    webrtc::RtpTransceiverInit transceiverInitAudio;
    transceiverInitAudio.direction = webrtc::RtpTransceiverDirection::kSendRecv;
    err = mRtcConn->AddTransceiver(cricket::MediaType::MEDIA_TYPE_AUDIO, transceiverInitAudio);
    mAudio = ::mega::make_unique<LocalSlot>(*this, err.MoveValue());
    mAudio->generateRandomIv();

    // create transceivers for receiving audio from peers
    for (int i = 1; i < RtcConstant::kMaxCallAudioSenders; i++)
    {
        webrtc::RtpTransceiverInit transceiverInit;
        transceiverInit.direction = webrtc::RtpTransceiverDirection::kRecvOnly;
        mRtcConn->AddTransceiver(cricket::MediaType::MEDIA_TYPE_AUDIO, transceiverInit);
    }

    // create transceivers for receiving video from peers
    for (int i = 2; i < RtcConstant::kMaxCallVideoSenders; i++)
    {
        webrtc::RtpTransceiverInit transceiverInit;
        transceiverInit.direction = webrtc::RtpTransceiverDirection::kRecvOnly;
        mRtcConn->AddTransceiver(cricket::MediaType::MEDIA_TYPE_VIDEO, transceiverInit);
    }
}

void Call::getLocalStreams()
{
    updateAudioTracks();
    if (getLocalAvFlags().videoCam())
    {
        updateVideoTracks();
    }
}

void Call::orderedCallDisconnect(TermCode termCode, const std::string &msg)
{
    // When the client initiates a disconnect we need to send BYE command to inform SFU about the reason
    RTCM_LOG_DEBUG("orderedCallDisconnect, termcode: %s, msg: %s", connectionTermCodeToString(termCode).c_str(), msg.c_str());
    if (mSfuConnection && mSfuConnection->isOnline())
    {
        sendStats(termCode); // send stats if we are connected to SFU regardless termcode
    }

    if (mIsReconnectingToChatd)
    {
        clearParticipants();
    }

    if (!mSfuConnection || !mSfuConnection->isOnline()
            || termCode == kSigDisconn)  // kSigDisconn is mutually exclusive with the BYE command
    {
        // we don't need to send BYE command, just perform disconnection
        immediateCallDisconnect(termCode);
        return;
    }

    // send BYE command as part of the protocol to inform SFU about the disconnection reason
    if (mSfuConnection->isSendingByeCommand())
    {
        RTCM_LOG_DEBUG("orderedCallDisconnect, already sending BYE command");
        return;
    }

    // we need to store termcode temporarily until confirm BYE command has been sent
    mTempTermCode = termCode;

    // once LWS confirms that BYE command has been sent (check processNextCommand) onSendByeCommand will be called
    mSfuConnection->sendBye(termCode);
}

void Call::clearResources(const TermCode& termCode)
{
    RTCM_LOG_DEBUG("clearResources, termcode (%d): %s", termCode, connectionTermCodeToString(termCode).c_str());
    disableStats();
    enableAudioLevelMonitor(false); // disable local audio level monitor
    mSessions.clear();              // session dtor will notify apps through onDestroySession callback
    mVThumb.reset();
    mHiRes.reset();
    mAudio.reset();
    mReceiverTracks.clear();        // clear receiver tracks after free sessions and audio/video local tracks
    if (!isDisconnectionTermcode(termCode))
    {
        resetLocalAvFlags();        // reset local AvFlags: Audio | Video | OnHold => disabled
    }
}

void Call::mediaChannelDisconnect(bool releaseDevices)
{
    if (releaseDevices)
    {
        if (getLocalAvFlags().videoCam())
        {
            releaseVideoDevice();
        }

        for (const auto& session : mSessions)
        {
            session.second->disableAudioSlot();
        }
    }

    if (mRtcConn)
    {
        mRtcConn->Close();
        mRtcConn = nullptr;
    }
}

void Call::resetLocalAvFlags()
{
    mMyPeer->setAvFlags(karere::AvFlags::kEmpty);
}

void Call::setEndCallReason(uint8_t reason)
{
    mEndCallReason = reason;
}

std::string Call::endCallReasonToString(const EndCallReason &reason) const
{
    switch (reason)
    {
        case kEnded:            return "normal hangup of on-going call";
        case kRejected:         return "incoming call was rejected by callee";
        case kNoAnswer:         return "outgoing call didn't receive any answer from the callee";
        case kFailed:           return "on-going call failed";
        case kCancelled:        return "outgoing call was cancelled by caller before receiving any answer from the callee";
        case kInvalidReason:    return "invalid endcall reason";
    }
}

std::string Call::connectionTermCodeToString(const TermCode &termcode) const
{
    switch (termcode)
    {
        case kUserHangup:               return "normal user hangup";
        case kTooManyParticipants:      return "there are too many participants";
        case kLeavingRoom:              return "user has been removed from chatroom";
        case kRtcDisconn:               return "SFU connection failed";
        case kSigDisconn:               return "socket error on the signalling connection";
        case kSfuShuttingDown:          return "SFU server is shutting down";
        case kErrSignaling:             return "signalling error";
        case kErrNoCall:                return "attempted to join non-existing call";
        case kErrAuth:                  return "authentication error";
        case kErrApiTimeout:            return "ping timeout between SFU and API";
        case kErrSdp:                   return "error generating or setting SDP description";
        case kErrGeneral:               return "general error";
        case kChatDisconn:              return "chatd connection is broken";
        case kNoMediaPath:              return "webRTC connection failed, no UDP connectivity";
        case kApiEndCall:               return "API/chatd ended call";
        case kUnKnownTermCode:          return "unknown error";
        default:                        return "invalid connection termcode";
    }
}

bool Call::isTermCodeRetriable(const TermCode& termCode) const
{
    return termCode == kRtcDisconn || termCode == kSigDisconn;
}

bool Call::isDisconnectionTermcode(const TermCode& termCode) const
{
    return termCode & kFlagDisconn;
}

bool Call::isValidConnectionTermcode(TermCode termCode) const
{
    return termCode >= kUserHangup && termCode <= kFlagMaxValid;
}

void Call::sendStats(const TermCode& termCode)
{
    if (mStats.isEmptyStats())
    {
        // avoid sending stats more than once upon disconnect
        RTCM_LOG_DEBUG("sendStats: stats are empty");
        return;
    }

    assert(isValidConnectionTermcode(termCode));
    mStats.mDuration = mInitialTs
            ? static_cast<uint64_t>((time(nullptr) - mInitialTs) * 1000)  // ms
            : 0; // in case we have not joined SFU yet, send duration = 0
    mStats.mMaxPeers = mMaxPeers;
    mStats.mTermCode = static_cast<int32_t>(termCode);
    mMegaApi.sdk.sendChatStats(mStats.getJson().c_str());
    RTCM_LOG_DEBUG("Clear local SFU stats");
    mStats.clear();
}

void Call::clearParticipants()
{
    for (auto &it : mParticipants)
    {
        mCallHandler.onRemovePeer(*this, it);
    }
    mParticipants.clear();
}

std::string Call::getKeyFromPeer(Cid_t cid, Keyid_t keyid)
{
    Session *session = getSession(cid);
    return session
            ? session->getPeer().getKey(keyid)
            : std::string();
}

bool Call::hasCallKey()
{
    return !mCallKey.empty();
}

bool Call::handleAvCommand(Cid_t cid, unsigned av)
{
    if (mState != kStateJoining && mState != kStateInProgress)
    {
        RTCM_LOG_WARNING("handleAvCommand: get unexpected state");
        assert(false); // theoretically, it should not happen. If so, it may worth to investigate
        return false;
    }

    if (mMyPeer->getCid() == cid)
    {
        RTCM_LOG_WARNING("handleAvCommand: Received our own AV flags");
        return false;
    }

    Session *session = getSession(cid);
    if (!session)
    {
        RTCM_LOG_WARNING("handleAvCommand: Received AV flags for unknown peer cid %d", cid);
        return false;
    }

    // update session flags
    session->setAvFlags(karere::AvFlags(static_cast<uint8_t>(av)));
    return true;
}

bool Call::handleAnswerCommand(Cid_t cid, sfu::Sdp& sdp, uint64_t duration, const std::vector<sfu::Peer>& peers,
                               const std::map<Cid_t, sfu::TrackDescriptor>& vthumbs, const std::map<Cid_t, sfu::TrackDescriptor>& speakers)
{
    if (mState != kStateJoining)
    {
        RTCM_LOG_WARNING("handleAnswerCommand: get unexpect state change");
        return false;
    }

    // set my own client-id (cid)
    mMyPeer->setCid(cid);

    // update max peers seen in call
    mMaxPeers = static_cast<uint8_t> (peers.size() > mMaxPeers ? peers.size() : mMaxPeers);

    std::set<Cid_t> cids;
    for (const sfu::Peer& peer : peers) // does not include own cid
    {
        cids.insert(peer.getCid());
        mSessions[peer.getCid()] = ::mega::make_unique<Session>(peer);
        mCallHandler.onNewSession(*mSessions[peer.getCid()], *this);
    }

    generateAndSendNewkey(true);

    std::string sdpUncompress = sdp.unCompress();
    webrtc::SdpParseError error;
    std::unique_ptr<webrtc::SessionDescriptionInterface> sdpInterface(webrtc::CreateSessionDescription("answer", sdpUncompress, &error));
    if (!sdpInterface)
    {
        orderedCallDisconnect(TermCode::kErrSdp, "Error parsing peer SDP answer: line= " + error.line +"  \nError: " + error.description);
        return false;
    }

    assert(mRtcConn);
    auto wptr = weakHandle();
    mRtcConn.setRemoteDescription(move(sdpInterface))
    .then([wptr, this, vthumbs, speakers, duration, cids]()
    {
        if (wptr.deleted())
        {
            return;
        }

        if (mState != kStateJoining)
        {
            RTCM_LOG_WARNING("handleAnswerCommand: get unexpect state change at setRemoteDescription");
            return;
        }

        // prepare parameters for low resolution video
        double scale = static_cast<double>(RtcConstant::kHiResWidth) / static_cast<double>(RtcConstant::kVthumbWidth);
        webrtc::RtpParameters parameters = mVThumb->getTransceiver()->sender()->GetParameters();
        assert(parameters.encodings.size());
        parameters.encodings[0].scale_resolution_down_by = scale;
        parameters.encodings[0].max_bitrate_bps = 100 * 1024;   // 100 Kbps
        mVThumb->getTransceiver()->sender()->SetParameters(parameters).ok();
        handleIncomingVideo(vthumbs, kLowRes);

        for (const auto& speak : speakers)  // current speakers in the call
        {
            Cid_t cid = speak.first;
            const sfu::TrackDescriptor& speakerDecriptor = speak.second;
            addSpeaker(cid, speakerDecriptor);
        }

        setState(CallState::kStateInProgress);

        mOffset = duration / 1000;
        enableStats();
    })
    .fail([wptr, this](const ::promise::Error& err)
    {
        if (wptr.deleted())
            return;

        std::string msg = "Error setting SDP answer: " + err.msg();
        orderedCallDisconnect(TermCode::kErrSdp, msg);
    });

    return true;
}

bool Call::handleKeyCommand(Keyid_t keyid, Cid_t cid, const std::string &key)
{
    if (mState != kStateInProgress && mState != kStateJoining)
    {
        RTCM_LOG_WARNING("handleKeyCommand: get unexpected state");
        assert(false); // theoretically, it should not happen. If so, it may worth to investigate
        return false;
    }

    Session *session = getSession(cid);
    if (!session)
    {
        RTCM_LOG_ERROR("handleKeyCommand: Received key for unknown peer cid %d", cid);
        return false;
    }

    karere::Id peerid = session->getPeer().getPeerid();
    auto wptr = weakHandle();
    mSfuClient.getRtcCryptoMeetings()->getCU25519PublicKey(peerid)
    .then([wptr, keyid, cid, key, this](Buffer*)
    {
        if (wptr.deleted())
        {
            return;
        }

        Session *session = getSession(cid);
        if (!session)
        {
            RTCM_LOG_WARNING("handleKeyCommand after get Cu25510 key: Received key for unknown peer cid %d", cid);
            return;
        }

        // decrypt received key
        std::string binaryKey = mega::Base64::atob(key);
        strongvelope::SendKey encryptedKey;
        mSfuClient.getRtcCryptoMeetings()->strToKey(binaryKey, encryptedKey);

        strongvelope::SendKey plainKey;
        mSfuClient.getRtcCryptoMeetings()->decryptKeyFrom(session->getPeer().getPeerid(), encryptedKey, plainKey);

        // in case of a call in a public chatroom, XORs received key with the call key for additional authentication
        if (hasCallKey())
        {
            strongvelope::SendKey callKey;
            mSfuClient.getRtcCryptoMeetings()->strToKey(mCallKey, callKey);
            mSfuClient.getRtcCryptoMeetings()->xorWithCallKey(callKey, plainKey);
        }

        // add new key to peer key map
        std::string newKey = mSfuClient.getRtcCryptoMeetings()->keyToStr(plainKey);
        session->addKey(keyid, newKey);
    });

    return true;
}

bool Call::handleVThumbsCommand(const std::map<Cid_t, sfu::TrackDescriptor> &videoTrackDescriptors)
{
    if (mState != kStateInProgress && mState != kStateJoining)
    {
        RTCM_LOG_WARNING("handleVThumbsCommand: get unexpected state");
        assert(false); // theoretically, it should not happen. If so, it may worth to investigate
        return false;
    }

    handleIncomingVideo(videoTrackDescriptors, kLowRes);
    return true;
}

bool Call::handleVThumbsStartCommand()
{
    if (mState != kStateInProgress && mState != kStateJoining)
    {
        RTCM_LOG_WARNING("handleVThumbsStartCommand: get unexpected state");
        assert(false); // theoretically, it should not happen. If so, it may worth to investigate
        return false;
    }

    mVThumbActive = true;
    updateVideoTracks();
    return true;
}

bool Call::handleVThumbsStopCommand()
{
    if (mState != kStateInProgress && mState != kStateJoining)
    {
        RTCM_LOG_WARNING("handleVThumbsStopCommand: get unexpected state");
        assert(false); // theoretically, it should not happen. If so, it may worth to investigate
        return false;
    }

    mVThumbActive = false;
    updateVideoTracks();
    return true;
}

bool Call::handleHiResCommand(const std::map<Cid_t, sfu::TrackDescriptor>& videoTrackDescriptors)
{
    if (mState != kStateInProgress && mState != kStateJoining)
    {
        RTCM_LOG_WARNING("handleHiResCommand: get unexpected state");
        assert(false); // theoretically, it should not happen. If so, it may worth to investigate
        return false;
    }

    handleIncomingVideo(videoTrackDescriptors, kHiRes);
    return true;
}

bool Call::handleHiResStartCommand()
{
    if (mState != kStateInProgress && mState != kStateJoining)
    {
        RTCM_LOG_WARNING("handleHiResStartCommand: get unexpected state");
        assert(false); // theoretically, it should not happen. If so, it may worth to investigate
        return false;
    }

    mHiResActive = true;
    updateVideoTracks();
    return true;
}

bool Call::handleHiResStopCommand()
{
    if (mState != kStateInProgress && mState != kStateJoining)
    {
        RTCM_LOG_WARNING("handleHiResStopCommand: get unexpected state");
        assert(false); // theoretically, it should not happen. If so, it may worth to investigate
        return false;
    }

    mHiResActive = false;
    updateVideoTracks();
    return true;
}

bool Call::handleSpeakReqsCommand(const std::vector<Cid_t> &speakRequests)
{
    if (mState != kStateInProgress && mState != kStateJoining)
    {
        RTCM_LOG_WARNING("handleSpeakReqsCommand: get unexpected state");
        assert(false); // theoretically, it should not happen. If so, it may worth to investigate
        return false;
    }

    for (Cid_t cid : speakRequests)
    {
        if (cid != mMyPeer->getCid())
        {
            Session *session = getSession(cid);
            assert(session);
            if (!session)
            {
                RTCM_LOG_ERROR("handleSpeakReqsCommand: Received speakRequest for unknown peer cid %d", cid);
                continue;
            }
            session->setSpeakRequested(true);
        }
    }

    return true;
}

bool Call::handleSpeakReqDelCommand(Cid_t cid)
{
    if (mState != kStateInProgress && mState != kStateJoining)
    {
        RTCM_LOG_WARNING("handleSpeakReqDelCommand: get unexpected state");
        assert(false); // theoretically, it should not happen. If so, it may worth to investigate
        return false;
    }

    if (mMyPeer->getCid() != cid) // remote peer
    {
        Session *session = getSession(cid);
        assert(session);
        if (!session)
        {
            RTCM_LOG_ERROR("handleSpeakReqDelCommand: Received delSpeakRequest for unknown peer cid %d", cid);
            return false;
        }
        session->setSpeakRequested(false);
    }
    else if (mSpeakerState == SpeakerState::kPending)
    {
        // only update audio tracks if mSpeakerState is pending to be accepted
        mSpeakerState = SpeakerState::kNoSpeaker;
        updateAudioTracks();
    }
    else    // own cid, but SpeakerState is not kPending
    {
        RTCM_LOG_ERROR("handleSpeakReqDelCommand: Received delSpeakRequest for own cid %d without a pending requests", cid);
        assert(false);
        return false;
    }

    return true;
}

bool Call::handleSpeakOnCommand(Cid_t cid, sfu::TrackDescriptor speaker)
{
    if (mState != kStateInProgress && mState != kStateJoining)
    {
        RTCM_LOG_WARNING("handleSpeakOnCommand: get unexpected state");
        assert(false); // theoretically, it should not happen. If so, it may worth to investigate
        return false;
    }

    // TODO: check if the received `cid` is 0 for own cid, or it should be mMyPeer->getCid()
    if (cid)
    {
        assert(cid != mMyPeer->getCid());
        addSpeaker(cid, speaker);
    }
    else if (mSpeakerState == SpeakerState::kPending)
    {
        mSpeakerState = SpeakerState::kActive;
        updateAudioTracks();
    }
    else    // own cid, but SpeakerState is not kPending
    {
        RTCM_LOG_ERROR("handleSpeakOnCommand: Received speak on for own cid %d without a pending requests", cid);
        assert(false);
        return false;
    }

    return true;
}

bool Call::handleSpeakOffCommand(Cid_t cid)
{
    if (mState != kStateInProgress && mState != kStateJoining)
    {
        RTCM_LOG_WARNING("handleSpeakOffCommand: get unexpected state");
        assert(false); // theoretically, it should not happen. If so, it may worth to investigate
        return false;
    }

    // TODO: check if the received `cid` is 0 for own cid, or it should be mMyPeer->getCid()
    if (cid)
    {
        assert(cid != mMyPeer->getCid());
        removeSpeaker(cid);
    }
    else if (mSpeakerState == SpeakerState::kActive)
    {
        mSpeakerState = SpeakerState::kNoSpeaker;
        updateAudioTracks();
    }
    else    // own cid, but SpeakerState is not kActive
    {
        RTCM_LOG_ERROR("handleSpeakOffCommand: Received speak off for own cid %d without being active", cid);
        assert(false);
        return false;
    }

    return true;
}


bool Call::handlePeerJoin(Cid_t cid, uint64_t userid, int av)
{
    if (mState != kStateInProgress && mState != kStateJoining)
    {
        RTCM_LOG_WARNING("handlePeerJoin: get unexpected state");
        assert(false); // theoretically, it should not happen. If so, it may worth to investigate
        return false;
    }

    sfu::Peer peer(userid, static_cast<unsigned>(av), cid);
    mSessions[cid] = ::mega::make_unique<Session>(peer);
    mCallHandler.onNewSession(*mSessions[cid], *this);
    // update max peers seen in call
    mMaxPeers = static_cast<uint8_t> (mSessions.size() > mMaxPeers ? mSessions.size() : mMaxPeers);
    generateAndSendNewkey();

    if (mIsReconnectingToChatd && mParticipants.find(peer.getPeerid()) == mParticipants.end())
    {
        // if we are disconnected from chatd, but still connected to SFU and participating in a call
        // we need to update participants list with SFU information
        mParticipants.insert(peer.getPeerid());
        mCallHandler.onAddPeer(*this, peer.getPeerid());
    }

    return true;
}

bool Call::handlePeerLeft(Cid_t cid, unsigned termcode)
{
    if (mState != kStateInProgress && mState != kStateJoining)
    {
        RTCM_LOG_WARNING("handlePeerLeft: get unexpected state");
        assert(false); // theoretically, it should not happen. If so, it may worth to investigate
        return false;
    }

    auto it = mSessions.find(cid);
    if (it == mSessions.end())
    {
        RTCM_LOG_ERROR("handlePeerLeft: unknown cid");
        return false;
    }

    if (mIsReconnectingToChatd && mParticipants.find(it->second->getPeerid()) != mParticipants.end()
                && getSessionsCidsByUserHandle(it->second->getPeerid()).size() == 1)
    {
        // Check that received peer left is not participating in meeting with more than one client

        // if we are disconnected from chatd but still connected to SFU, and participating in a call
        // we need to update participants list with SFU information
        mParticipants.erase(it->second->getPeerid());
        mCallHandler.onRemovePeer(*this, it->second->getPeerid());
    }

    // set session termcode before destroying it (in order to app can be notified through OnChatSessionUpdate)
    TermCode peerLeftTermCode = static_cast<TermCode>(termcode);
    assert(isValidConnectionTermcode(peerLeftTermCode));
    it->second->setTermcode(peerLeftTermCode);
    mSessions.erase(cid);

    if (!mIsGroup && !isTermCodeRetriable(peerLeftTermCode))
    {
        RTCM_LOG_DEBUG("handlePeerLeft. Hangup 1on1 call, upon reception of PEERLEFT with non recoverable termcode: %s", connectionTermCodeToString(peerLeftTermCode).c_str());
        hangup();
    }
    return true;
}

void Call::onSfuConnected()
{
    joinSfu();
}

void Call::onSfuDisconnected()
{

    if (isDestroying()) // we was trying to destroy call but we have received a sfu socket close (before processing BYE command)
    {
        if (!mSfuConnection->isSendingByeCommand())
        {
            // if we called orderedRemoveCall (call state not between kStateConnecting and kStateInProgress) immediateRemoveCall would have been called, and call wouldn't exists at this point
            RTCM_LOG_ERROR("onSfuDisconnected: call is being destroyed but we are not sending BYE command, current call shouldn't exist at this point");
            assert(mSfuConnection->isSendingByeCommand()); // in prod fallback to mediaChannelDisconnect and clearResources
        }
        else
        {
            auto wptr = weakHandle();
            karere::marshallCall([wptr, this]()
            {
                if (wptr.deleted())
                {
                    return;
                }
                /* if we called orderedRemoveCall (call state between kStateConnecting and kStateInProgress),
                 * but socket has been closed before BYE command is delivered, we need to remove call */
                mRtc.immediateRemoveCall(this, rtcModule::EndCallReason::kFailed, kSigDisconn);
            }, mRtc.getAppCtx());
            return;
        }
    }

    // Not necessary to call to orderedCallDisconnect, as we are not connected to SFU
    // disconnect from media channel and clear resources
    mediaChannelDisconnect();
    clearResources(kRtcDisconn);
}

void Call::immediateCallDisconnect(const TermCode& termCode)
{
    mediaChannelDisconnect(true /*releaseDevices*/);
    clearResources(termCode);
    sfuDisconnect(termCode);
}

void Call::sfuDisconnect(const TermCode& termCode)
{
    if (isTermCodeRetriable(termCode))
    {
        // if termcode is retriable, a reconnection attempt should be started automatically, so we can't destroy mSfuConnection
        RTCM_LOG_DEBUG("sfuDisconnect: can't disconnect from SFU as termcode is retriable %s", connectionTermCodeToString(termCode).c_str());
        return;
    }

    if (mState > CallState::kStateInProgress)
    {
        RTCM_LOG_DEBUG("sfuDisconnect, current call state is %s", mState == CallState::kStateDestroyed ? "kStateDestroyed": "kStateTerminatingUserParticipation");
        assert(!mSfuConnection);
        return;
    }

    RTCM_LOG_DEBUG("callDisconnect, termcode (%d): %s", termCode, connectionTermCodeToString(termCode).c_str());
    mTermCode = termCode; // termcode is only valid at state kStateTerminatingUserParticipation
    setState(CallState::kStateTerminatingUserParticipation);
    if (mSfuConnection)
    {
        mSfuClient.closeSfuConnection(mChatid);
        mSfuConnection = nullptr;
    }

    // reset termcode upon set state kStateClientNoParticipating
    mTermCode = kInvalidTermCode;
    setState(CallState::kStateClientNoParticipating);
}

void Call::onSendByeCommand()
{
    auto wptr = weakHandle();
    karere::marshallCall([wptr, this]()
    {
        // need to marshall this, otherwise there could be memory issues when we remove Sfuconnection
        if (wptr.deleted())
        {
            return;
        }

        if (!mSfuConnection)
        {
            RTCM_LOG_DEBUG("onSendByeCommand: SFU connection doesn't exists anymore");
            return;
        }

        if (mState == CallState::kStateConnecting)
        {
            // we have sent BYE command from onConnectionChange (kDisconnected | kFailed | kFailed)
            // and now we need to force reconnect to SFU
            mSfuConnection->clearCommandsQueue();
            mSfuConnection->retryPendingConnection(true);
            return;
        }

        if (isDestroying()) // we was trying to destroy call, and we have received BYE command delivering notification
        {
            mRtc.immediateRemoveCall(this, EndCallReason::kFailed, mTempTermCode);
        }
        else
        {
            // once we have confirmed that BYE command has been sent, we can proceed with disconnect
            assert (mTempTermCode != kInvalidTermCode);

            // close sfu and media channel connection and clear some call stuff
            immediateCallDisconnect(mTempTermCode);
            mTempTermCode = kInvalidTermCode;
        }
    }, mRtc.getAppCtx());
}

bool Call::error(unsigned int code, const std::string &errMsg)
{
    auto wptr = weakHandle();
    karere::marshallCall([wptr, this, code, errMsg]()
    {
        // error() is called from LibwebsocketsClient::wsCallback() for LWS_CALLBACK_CLIENT_RECEIVE.
        // If disconnect() is called here immediately, it will destroy the LWS client synchronously,
        // leave it in an invalid state (and will crash at Libwebsockets::resetMessage())

        if (wptr.deleted())
        {
            return;
        }

        TermCode connectionTermCode = static_cast<TermCode>(code);

        // send call stats
        if (mSfuConnection && mSfuConnection->isOnline())
        {
            sendStats(connectionTermCode);
        }

        // remove call just if there are no participants or termcode is not recoverable (we don't need to send BYE command upon SFU error reception)
        assert(!isTermCodeRetriable(connectionTermCode));
        if (!isTermCodeRetriable(connectionTermCode) || mParticipants.empty())
        {
            //immediateCallDisconnect will be called inside immediateRemoveCall
            mRtc.immediateRemoveCall(this, EndCallReason::kFailed, connectionTermCode);
        }
    }, mRtc.getAppCtx());

    return true;
}

void Call::logError(const char *error)
{
    RTCM_LOG_ERROR("SFU: %s", error);
}

void Call::onAddStream(rtc::scoped_refptr<webrtc::MediaStreamInterface> /*stream*/)
{
    if (mState != kStateJoining)
    {
        RTCM_LOG_WARNING("onAddStream: get unexpected state");
        assert(mState != kStateInProgress); // theoretically, it should not happen. If so, it may worth to investigate
        return;
    }

    assert(mVThumb && mHiRes && mAudio);
    mVThumb->createEncryptor();
    mHiRes->createEncryptor();
    mAudio->createEncryptor();
}

void Call::onTrack(rtc::scoped_refptr<webrtc::RtpTransceiverInterface> transceiver)
{
    if (mState != kStateJoining)
    {
        RTCM_LOG_WARNING("onTrack: get unexpected state");
        assert(mState != kStateInProgress); // theoretically, it should not happen. If so, it may worth to investigate
        return;
    }

    absl::optional<std::string> mid = transceiver->mid();
    if (mid.has_value())
    {
        std::string value = mid.value();
        if (transceiver->media_type() == cricket::MediaType::MEDIA_TYPE_AUDIO)
        {
            mReceiverTracks[static_cast<uint32_t>(atoi(value.c_str()))] = ::mega::make_unique<RemoteAudioSlot>(*this, transceiver,
                                                                                                               mRtc.getAppCtx());
        }
        else
        {
            mReceiverTracks[static_cast<uint32_t>(atoi(value.c_str()))] = ::mega::make_unique<RemoteVideoSlot>(*this, transceiver,
                                                                                                               mRtc.getAppCtx());
        }
    }
}

void Call::onRemoveTrack(rtc::scoped_refptr<webrtc::RtpReceiverInterface> /*receiver*/)
{
    RTCM_LOG_DEBUG("onRemoveTrack received");
}

void Call::onConnectionChange(webrtc::PeerConnectionInterface::PeerConnectionState newState)
{
    RTCM_LOG_DEBUG("onConnectionChange newstate: %d", newState);
    if (!mSfuConnection)
    {
        RTCM_LOG_WARNING("onConnectionChange: mSfuConnection no longer exists");
        return;
    }

    if (newState >= webrtc::PeerConnectionInterface::PeerConnectionState::kDisconnected)
    {

        if (isDestroying()) // we was trying to destroy call, but we have received onConnectionChange. Don't do anything else (wait for BYE command delivering)
        {
            return;
        }

        if (mState == CallState::kStateJoining ||  mState == CallState::kStateInProgress) //  kStateConnecting isn't included to avoid interrupting a reconnection in progress
        {
<<<<<<< HEAD
            if (mStats.mInitialTs
                    && mStats.mSamples.mT.empty()
                    && (time(nullptr) - (mInitialTs - mOffset) > sfu::SfuConnection::kNoMediaPathTimeout))
            {
                // detect lack of UDP connectity, disconnect call and don't try to reconnect
                RTCM_LOG_DEBUG("WebRTC connection failed, there's no UDP connectivity");
                handleCallDisconnect(TermCode::kNoMediaPath);
                return;
            }

            if (mState == CallState::kStateInProgress)
=======
            if (!mSfuConnection)
>>>>>>> 0bea8267
            {
                RTCM_LOG_ERROR("onConnectionChange: Not valid SfuConnection upon PeerConnectionState kDisconnected received");
                assert(false);
                return;
            }

            if (!mSfuConnection->isOnline())
            {
                setState(CallState::kStateConnecting);
                mSfuConnection->clearCommandsQueue();
                mSfuConnection->retryPendingConnection(true);
            }
            else if (!mSfuConnection->isSendingByeCommand())    // if we are connected to SFU we need to send BYE command (if we haven't already done)
            {                                                   // don't clear commands queue here, wait for onSendByeCommand
                setState(CallState::kStateConnecting);          // just set kStateConnecting if we have not already sent a previous BYE command, or executed action upon onSendByeCommand won't match with expected one
                sendStats(TermCode::kRtcDisconn);               // send stats if we are connected to SFU regardless termcode
                mSfuConnection->sendBye(TermCode::kRtcDisconn); // once LWS confirms that BYE command has been sent (check processNextCommand) onSendByeCommand will be called
            }
        }
    }
    else if (newState == webrtc::PeerConnectionInterface::PeerConnectionState::kConnected)
    {
        bool reconnect = !mSfuConnection->isOnline();
        RTCM_LOG_DEBUG("onConnectionChange retryPendingConnection (reconnect) : %d", reconnect);
        mSfuConnection->retryPendingConnection(reconnect);
    }
}

Keyid_t Call::generateNextKeyId()
{
    if (mMyPeer->getCurrentKeyId() >= 255
            || (!mMyPeer->getCurrentKeyId() && !mMyPeer->hasAnyKey()))
    {
        // if we have exceeded max keyid => reset keyid to zero
        // if current keyId is zero and we don't have stored any key => first keyId (zero)
        return 0;
    }
    else
    {
        return static_cast<Keyid_t>(mMyPeer->getCurrentKeyId() + 1);
    }
}

void Call::generateAndSendNewkey(bool reset)
{
    if (reset)
    {
        // when you leave a meeting or you experiment a reconnect, we should reset keyId to zero and clear keys map
        mMyPeer->resetKeys();
    }

    // generate a new plain key
    std::shared_ptr<strongvelope::SendKey> newPlainKey = mSfuClient.getRtcCryptoMeetings()->generateSendKey();

    // add new key to own peer key map and update currentKeyId
    Keyid_t newKeyId = generateNextKeyId();
    std::string plainKeyStr = mSfuClient.getRtcCryptoMeetings()->keyToStr(*newPlainKey.get());

    // in case of a call in a public chatroom, XORs new key with the call key for additional authentication
    if (hasCallKey())
    {
        strongvelope::SendKey callKey;
        mSfuClient.getRtcCryptoMeetings()->strToKey(mCallKey, callKey);
        mSfuClient.getRtcCryptoMeetings()->xorWithCallKey(callKey, *newPlainKey.get());
    }

    std::vector<promise::Promise<Buffer*>> promises;
    for (const auto& session : mSessions) // encrypt key to all participants
    {
        promises.push_back(mSfuClient.getRtcCryptoMeetings()->getCU25519PublicKey(session.second->getPeer().getPeerid()));
    }

    auto wptr = weakHandle();
    promise::when(promises)
    .then([wptr, newKeyId, plainKeyStr, newPlainKey, this]
    {
        if (wptr.deleted())
        {
            return;
        }

        std::map<Cid_t, std::string> keys;

        for (const auto& session : mSessions) // encrypt key to all participants
        {
            // get peer Cid
            Cid_t sessionCid = session.first;

            // get peer id
            karere::Id peerId = session.second->getPeer().getPeerid();

            // encrypt key to participant
            strongvelope::SendKey encryptedKey;
            mSfuClient.getRtcCryptoMeetings()->encryptKeyTo(peerId, *newPlainKey.get(), encryptedKey);

            keys[sessionCid] = mega::Base64::btoa(std::string(encryptedKey.buf(), encryptedKey.size()));
        }

        mSfuConnection->sendKey(newKeyId, keys);

        // set a small delay after broadcasting the new key, and before starting to use it,
        // to minimize the chance that the key hasn't yet been received over the signaling channel
        karere::setTimeout([this, newKeyId, plainKeyStr, wptr]()
        {
            if (wptr.deleted())
            {
                return;
            }

            // add key to peer's key map, although is not encrypted for any other participant,
            // as we need to start sending audio frames as soon as we receive SPEAK_ON command
            // and we could receive it even if there's no more participants in the meeting
            mMyPeer->addKey(newKeyId, plainKeyStr);
        }, RtcConstant::kRotateKeyUseDelay, mRtc.getAppCtx());

    });
}

void Call::handleIncomingVideo(const std::map<Cid_t, sfu::TrackDescriptor> &videotrackDescriptors, VideoResolution videoResolution)
{
    for (auto trackDescriptor : videotrackDescriptors)
    {
        auto it = mReceiverTracks.find(trackDescriptor.second.mMid);
        if (it == mReceiverTracks.end())
        {
            RTCM_LOG_ERROR("Unknown vtrack mid %d", trackDescriptor.second.mMid);
            continue;
        }

        Cid_t cid = trackDescriptor.first;
        uint32_t mid = trackDescriptor.second.mMid;
        RemoteVideoSlot *slot = static_cast<RemoteVideoSlot*>(it->second.get());
        if (slot->getCid() == cid && slot->getVideoResolution() == videoResolution)
        {
            RTCM_LOG_WARNING("Follow same cid with same resolution over same track");
            continue;
        }

        if (slot->getCid() != 0)    // the slot is already in use, need to release first and notify
        {
            if (trackDescriptor.second.mReuse && slot->getCid() != cid)
            {
                RTCM_LOG_ERROR("attachSlotToSession: trying to reuse slot, but cid has changed");
                assert(false && "Possible error at SFU: slot with CID not found");
            }

            RTCM_LOG_DEBUG("reassign slot with mid: %d from cid: %d to newcid: %d, reuse: %d ", mid, slot->getCid(), cid, trackDescriptor.second.mReuse);

            Session *oldSess = getSession(slot->getCid());
            if (oldSess)
            {
                // In case of Slot reassign for another peer (CID) or same peer (CID) slot reusing, we need to notify app about that
                oldSess->disableVideoSlot(slot->getVideoResolution());
            }
        }

        Session *sess = getSession(cid);
        if (!sess)
        {
            RTCM_LOG_ERROR("handleIncomingVideo: session with CID %d not found", cid);
            assert(false && "Possible error at SFU: session with CID not found");
            continue;
        }

        slot->assignVideoSlot(cid, trackDescriptor.second.mIv, videoResolution);
        attachSlotToSession(cid, slot, false, videoResolution);
    }
}

void Call::attachSlotToSession (Cid_t cid, RemoteSlot* slot, bool audio, VideoResolution hiRes)
{
    Session *session = getSession(cid);
    assert(session);
    if (!session)
    {
        RTCM_LOG_WARNING("attachSlotToSession: unknown peer cid %d", cid);
        return;
    }

    if (audio)
    {
        session->setAudioSlot(static_cast<RemoteAudioSlot *>(slot));
    }
    else
    {
        if (hiRes)
        {
            session->setHiResSlot(static_cast<RemoteVideoSlot *>(slot));
        }
        else
        {
            session->setVThumSlot(static_cast<RemoteVideoSlot *>(slot));
        }
    }
}

void Call::addSpeaker(Cid_t cid, const sfu::TrackDescriptor &speaker)
{
    auto it = mReceiverTracks.find(speaker.mMid);
    if (it == mReceiverTracks.end())
    {
        RTCM_LOG_WARNING("AddSpeaker: unknown track mid %d", speaker.mMid);
        return;
    }

    RemoteAudioSlot* slot = static_cast<RemoteAudioSlot*>(it->second.get());
    if (slot->getCid() != cid)
    {
        Session *oldSess = getSession(slot->getCid());
        if (oldSess)
        {
            // In case of Slot reassign for another peer (CID) we need to notify app about that
            oldSess->disableAudioSlot();
        }
    }

    Session *sess = getSession(cid);
    if (!sess)
    {
        RTCM_LOG_WARNING("AddSpeaker: unknown cid");
        return;
    }

    slot->assignAudioSlot(cid, speaker.mIv);
    attachSlotToSession(cid, slot, true, kUndefined);
}

void Call::removeSpeaker(Cid_t cid)
{
    auto it = mSessions.find(cid);
    if (it == mSessions.end())
    {
        RTCM_LOG_ERROR("removeSpeaker: unknown cid");
        return;
    }
    it->second->disableAudioSlot();
}

sfu::Peer& Call::getMyPeer()
{
    return *mMyPeer;
}

sfu::SfuClient &Call::getSfuClient()
{
    return mSfuClient;
}

std::map<Cid_t, std::unique_ptr<Session> > &Call::getSessions()
{
    return mSessions;
}

void Call::takeVideoDevice()
{
    if (!mVideoManager)
    {
        mRtc.takeDevice();
        mVideoManager = mRtc.getVideoDevice();
    }
}

void Call::releaseVideoDevice()
{
    if (mVideoManager)
    {
        mRtc.releaseDevice();
        mVideoManager = nullptr;
    }
}

bool Call::hasVideoDevice()
{
    return mVideoManager ? true : false;
}

void Call::freeVideoTracks(bool releaseSlots)
{
    // disable hi-res track
    if (mHiRes && mHiRes->getTransceiver()->sender()->track())
    {
        mHiRes->getTransceiver()->sender()->SetTrack(nullptr);
    }

    // disable low-res track
    if (mVThumb && mVThumb->getTransceiver()->sender()->track())
    {
        mVThumb->getTransceiver()->sender()->SetTrack(nullptr);
    }

    if (releaseSlots) // release slots in case flag is true
    {
        mVThumb.reset();
        mHiRes.reset();
    }
}

void Call::freeAudioTrack(bool releaseSlot)
{
    // disable audio track
    if (mAudio && mAudio->getTransceiver()->sender()->track())
    {
        mAudio->getTransceiver()->sender()->SetTrack(nullptr);
    }

    if (releaseSlot) // release slot in case flag is true
    {
        mAudio.reset();
    }
}

void Call::collectNonRTCStats()
{
    int audioSession = 0;
    int vThumbSession = 0;
    int hiResSession = 0;
    for (const auto& session : mSessions)
    {
        if (session.second->getAudioSlot())
        {
            audioSession++;
        }

        if (session.second->getVthumSlot())
        {
            vThumbSession++;
        }

        if (session.second->getHiResSlot())
        {
            hiResSession++;
        }
    }

    // TODO: pending to implement disabledTxLayers in future if needed
    mStats.mSamples.mQ.push_back(static_cast<int32_t>(mSvcDriver.mCurrentSvcLayerIndex) | static_cast<int32_t>(kTxSpatialLayerCount) << 8);
    mStats.mSamples.mNrxa.push_back(audioSession);
    mStats.mSamples.mNrxl.push_back(vThumbSession);
    mStats.mSamples.mNrxh.push_back(hiResSession);
    mStats.mSamples.mAv.push_back(getLocalAvFlags().value());
}

void Call::initStatsValues()
{
    mStats.mPeerId = mMyPeer->getPeerid();
    mStats.mCallid = mCallid;
    mStats.mIsGroup = mIsGroup;
    mStats.mDevice = mRtc.getDeviceInfo();
    mStats.mSfuHost = mSfuConnection->getSfuUrl().host;
}

void Call::enableStats()
{
    mStats.mCid = mMyPeer->getCid();
    mStats.mTimeOffset = static_cast<uint64_t>(mOffset);
    auto wptr = weakHandle();
    mStatsTimer = karere::setInterval([this, wptr]()
    {
        if (wptr.deleted())
        {
            return;
        }

        if (!mSfuConnection || !mSfuConnection->isJoined())
        {
            RTCM_LOG_WARNING("Cannot collect stats until reach kJoined state");
            return;
        }

        // poll TxVideoStats
        assert(mVThumb && mHiRes);
        uint32_t hiResId = 0;
        if (mHiResActive)
        {
            hiResId = mHiRes->getTransceiver()->sender()->ssrc();
        }

        uint32_t lowResId = 0;
        if (mVThumbActive)
        {
            lowResId = mVThumb->getTransceiver()->sender()->ssrc();
        }

        // poll non-rtc stats
        collectNonRTCStats();

        // Keep mStats ownership
        mStatConnCallback = rtc::scoped_refptr<webrtc::RTCStatsCollectorCallback>(new ConnStatsCallBack(&mStats, hiResId, lowResId, mRtc.getAppCtx()));
        assert(mRtcConn);
        mRtcConn->GetStats(mStatConnCallback.get());

        // adjust SVC driver based on collected stats
        // TODO: I can be done in ConnStatsCallBack to take into account latest stats
        adjustSvcByStats();
    }, RtcConstant::kStatsInterval, mRtc.getAppCtx());
}

void Call::disableStats()
{
    if (mStatsTimer != 0)
    {
        karere::cancelInterval(mStatsTimer, mRtc.getAppCtx());
        mStatsTimer = 0;
        if (mStatConnCallback)
        {
            static_cast<ConnStatsCallBack*>(mStatConnCallback.get())->removeStats();
        }

        mStatConnCallback = nullptr;
    }
}

void Call::setDestroying(bool isDestroying)
{
    mIsDestroying = isDestroying;
}

bool Call::isDestroying()
{
    return mIsDestroying;
}

void Call::updateVideoTracks()
{
    bool isOnHold = getLocalAvFlags().isOnHold();
    if (getLocalAvFlags().videoCam() && !isOnHold)
    {
        takeVideoDevice();

        // hi-res track
        if (mHiRes)
        {
            if (mHiResActive && !mHiRes->getTransceiver()->sender()->track())
            {
                rtc::scoped_refptr<webrtc::VideoTrackInterface> videoTrack;
                videoTrack = artc::gWebrtcContext->CreateVideoTrack("v"+std::to_string(artc::generateId()), mRtc.getVideoDevice()->getVideoTrackSource());
                mHiRes->getTransceiver()->sender()->SetTrack(videoTrack);
            }
            else if (!mHiResActive)
            {
                // if there is a track, but none in the call has requested hi res video, disable the track
                mHiRes->getTransceiver()->sender()->SetTrack(nullptr);
            }
        }

        // low-res track
        if (mVThumb)
        {
            if (mVThumbActive && !mVThumb->getTransceiver()->sender()->track())
            {
                rtc::scoped_refptr<webrtc::VideoTrackInterface> videoTrack;
                videoTrack = artc::gWebrtcContext->CreateVideoTrack("v"+std::to_string(artc::generateId()), mRtc.getVideoDevice()->getVideoTrackSource());
                mVThumb->getTransceiver()->sender()->SetTrack(videoTrack);
            }
            else if (!mVThumbActive)
            {
                // if there is a track, but none in the call has requested low res video, disable the track
                mVThumb->getTransceiver()->sender()->SetTrack(nullptr);
            }
        }
    }
    else    // no video from camera (muted or not available), or call on-hold
    {
        freeVideoTracks();
        releaseVideoDevice();
    }
}

void Call::adjustSvcByStats()
{
    if (mStats.mSamples.mRoundTripTime.empty())
    {
        RTCM_LOG_WARNING("adjustSvcBystats: not enough collected data");
        return;
    }

    double roundTripTime = mStats.mSamples.mRoundTripTime.back();
    double packetLost = 0;
    if (mStats.mSamples.mPacketLost.size() >= 2)
    {
        // get last lost packets
        int lastpl =  mStats.mSamples.mPacketLost.back();
        // use mPacketLostCapping to limit the influence of a large momentary peak on the moving average.
        lastpl = lastpl < mSvcDriver.mPacketLostCapping ? lastpl : static_cast<int>(mSvcDriver.mPacketLostCapping);

        // get (pre) last lost packets
        int prelastpl= mStats.mSamples.mPacketLost.at(mStats.mSamples.mPacketLost.size()-2);
        // use mPacketLostCapping to limit the influence of a large momentary peak on the moving average.
        prelastpl = prelastpl < mSvcDriver.mPacketLostCapping ? prelastpl : static_cast<int>(mSvcDriver.mPacketLostCapping);

        // get periods
        int lastT = mStats.mSamples.mT.back();
        int prelastT = mStats.mSamples.mT.at(mStats.mSamples.mT.size() - 2);
        packetLost = static_cast<double>(abs(lastpl - prelastpl)) / (static_cast<double>(abs(lastT - prelastT)) / 1000.0);
    }

    if (std::fabs(mSvcDriver.mMovingAverageRtt) <= std::numeric_limits<double>::epsilon())
    {
         // if mMovingAverageRtt has not value yet
         mSvcDriver.mMovingAverageRtt = roundTripTime;
         mSvcDriver.mMovingAveragePlost = packetLost;
         return; // intentionally skip first sample for lower/upper range calculation
    }

    if (roundTripTime < mSvcDriver.mLowestRttSeen)
    {
        // rttLower and rttUpper define the window inside which layer is not switched.
        //  - if rtt falls below that window, layer is switched to higher quality,
        //  - if rtt is higher, layer is switched to lower quality.
        // the window is defined/redefined relative to the lowest rtt seen.
        mSvcDriver.mLowestRttSeen = roundTripTime;
        mSvcDriver.mRttLower = roundTripTime + mSvcDriver.kRttLowerHeadroom;
        mSvcDriver.mRttUpper = roundTripTime + mSvcDriver.kRttUpperHeadroom;
    }

    roundTripTime = mSvcDriver.mMovingAverageRtt = (mSvcDriver.mMovingAverageRtt * 3 + roundTripTime) / 4;
    packetLost  = mSvcDriver.mMovingAveragePlost = (mSvcDriver.mMovingAveragePlost * 3 + packetLost) / 4;

    time_t tsNow = time(nullptr);
    if (mSvcDriver.mTsLastSwitch
            && (tsNow - mSvcDriver.mTsLastSwitch < mSvcDriver.kMinTimeBetweenSwitches))
    {
        return; // too early
    }

    if (mSvcDriver.mCurrentSvcLayerIndex > 0
            && (roundTripTime > mSvcDriver.mRttUpper || packetLost > mSvcDriver.mPacketLostUpper))
    {
        // if retrieved rtt OR packetLost have increased respect current values decrement 1 layer
        // we want to decrease layer when references values (mRttUpper and mPacketLostUpper)
        // have been exceeded.
        updateSvcQuality(-1);
    }
    else if (mSvcDriver.mCurrentSvcLayerIndex < mSvcDriver.kMaxQualityIndex
             && roundTripTime < mSvcDriver.mRttLower
             && packetLost < mSvcDriver.mPacketLostLower)
    {
        // if retrieved rtt AND packetLost have decreased respect current values increment 1 layer
        // we only want to increase layer when the improvement is bigger enough to represents a
        // faithfully improvement in network quality, we take mRttLower and mPacketLostLower as references
        updateSvcQuality(+1);
    }
}

const std::string& Call::getCallKey() const
{
    return mCallKey;
}

void Call::updateAudioTracks()
{
    if (!mAudio)
    {
        return;
    }

    bool audio = mSpeakerState > SpeakerState::kNoSpeaker && getLocalAvFlags().audio();
    rtc::scoped_refptr<webrtc::MediaStreamTrackInterface> track = mAudio->getTransceiver()->sender()->track();
    if (audio && !getLocalAvFlags().isOnHold())
    {
        if (!track) // create audio track only if not exists
        {
            rtc::scoped_refptr<webrtc::AudioTrackInterface> audioTrack =
                    artc::gWebrtcContext->CreateAudioTrack("a"+std::to_string(artc::generateId()), artc::gWebrtcContext->CreateAudioSource(cricket::AudioOptions()));

            mAudio->getTransceiver()->sender()->SetTrack(audioTrack);
            audioTrack->set_enabled(true);
        }
        else
        {
            track->set_enabled(true);
        }
    }
    else if (track) // if no audio flags active, no speaker allowed, or call is onHold
    {
        track->set_enabled(false);
        mAudio->getTransceiver()->sender()->SetTrack(nullptr);
    }
}

RtcModuleSfu::RtcModuleSfu(MyMegaApi &megaApi, CallHandler &callhandler, DNScache &dnsCache,
                           WebsocketsIO& websocketIO, void *appCtx,
                           rtcModule::RtcCryptoMeetings* rRtcCryptoMeetings)
    : VideoSink(appCtx)
    , mCallHandler(callhandler)
    , mMegaApi(megaApi)
    , mDnsCache(dnsCache)
{
    mAppCtx = appCtx;

    mSfuClient = ::mega::make_unique<sfu::SfuClient>(websocketIO, appCtx, rRtcCryptoMeetings);
    if (!artc::isInitialized())
    {
        //rtc::LogMessage::LogToDebug(rtc::LS_VERBOSE);
        artc::init(appCtx);
        RTCM_LOG_DEBUG("WebRTC stack initialized before first use");
    }

    // set default video in device
    std::set<std::pair<std::string, std::string>> videoDevices = artc::VideoManager::getVideoDevices();
    if (videoDevices.size())
    {
        mVideoDeviceSelected = videoDevices.begin()->second;
    }

    mDeviceTakenCount = 0;
}

ICall *RtcModuleSfu::findCall(karere::Id callid)
{
    auto it = mCalls.find(callid);
    if (it != mCalls.end())
    {
        return it->second.get();
    }

    return nullptr;
}

ICall *RtcModuleSfu::findCallByChatid(const karere::Id &chatid)
{
    for (const auto& call : mCalls)
    {
        if (call.second->getChatid() == chatid)
        {
            return call.second.get();
        }
    }

    return nullptr;
}

bool RtcModuleSfu::isCallStartInProgress(const karere::Id &chatid) const
{
    return mCallStartAttempts.find(chatid) != mCallStartAttempts.end();
}

bool RtcModuleSfu::selectVideoInDevice(const std::string &device)
{
    std::set<std::pair<std::string, std::string>> videoDevices = artc::VideoManager::getVideoDevices();
    bool shouldOpen = false;
    for (auto it = videoDevices.begin(); it != videoDevices.end(); it++)
    {
        if (!it->first.compare(device))
        {
            std::vector<Call*> calls;
            for (auto& callIt : mCalls)
            {
                if (callIt.second->hasVideoDevice())
                {
                    calls.push_back(callIt.second.get());
                    callIt.second->freeVideoTracks();
                    callIt.second->releaseVideoDevice();
                    shouldOpen = true;
                }
            }

            changeDevice(it->second, shouldOpen);

            for (auto& call : calls)
            {
                call->updateVideoTracks();
            }

            return true;
        }
    }
    return false;
}

void RtcModuleSfu::getVideoInDevices(std::set<std::string> &devicesVector)
{
    std::set<std::pair<std::string, std::string>> videoDevices = artc::VideoManager::getVideoDevices();
    for (auto it = videoDevices.begin(); it != videoDevices.end(); it++)
    {
        devicesVector.insert(it->first);
    }
}

promise::Promise<void> RtcModuleSfu::startCall(karere::Id chatid, karere::AvFlags avFlags, bool isGroup, std::shared_ptr<std::string> unifiedKey)
{
    // add chatid to CallsAttempts to avoid multiple start call attempts
    mCallStartAttempts.insert(chatid);

    // we need a temp string to avoid issues with lambda shared pointer capture
    std::string auxCallKey = unifiedKey ? (*unifiedKey.get()) : std::string();
    auto wptr = weakHandle();
    return mMegaApi.call(&::mega::MegaApi::startChatCall, chatid)
    .then([wptr, this, chatid, avFlags, isGroup, auxCallKey](ReqResult result) -> promise::Promise<void>
    {
        if (wptr.deleted())
        {
            return promise::Error("call started successfully, but RtcModuleSfu instance was removed");
        }

        std::shared_ptr<std::string> sharedUnifiedKey = !auxCallKey.empty()
                ? std::make_shared<std::string>(auxCallKey)
                : nullptr;

        karere::Id callid = result->getParentHandle();
        std::string sfuUrlStr = result->getText();
        mCallStartAttempts.erase(chatid); // remove chatid from CallsAttempts
        if (mCalls.find(callid) == mCalls.end()) // it can be created by JOINEDCALL command
        {
            std::unique_ptr<char []> userHandle(mMegaApi.sdk.getMyUserHandle());
            karere::Id myUserHandle(userHandle.get());
            mCalls[callid] = ::mega::make_unique<Call>(callid, chatid, myUserHandle, false, mCallHandler, mMegaApi, (*this), isGroup, sharedUnifiedKey, avFlags);

            if (!mCalls[callid]->connectSfu(sfuUrlStr))
            {
               return promise::Error("connectSfu error, invalid or empty URL");
            }
        }
        return promise::_Void();
    })
    .fail([wptr, this, chatid](const ::promise::Error& err)
    {
        if (wptr.deleted())
        {
            return err;
        }

        mCallStartAttempts.erase(chatid); // remove chatid from CallsAttempts
        return err;
    });
}

void RtcModuleSfu::takeDevice()
{
    if (!mDeviceTakenCount)
    {
        openDevice();
    }

    mDeviceTakenCount++;
}

void RtcModuleSfu::releaseDevice()
{
    if (mDeviceTakenCount > 0)
    {
        mDeviceTakenCount--;
        if (mDeviceTakenCount == 0)
        {
            assert(mVideoDevice);
            closeDevice();
        }
    }
}

void RtcModuleSfu::addLocalVideoRenderer(karere::Id chatid, IVideoRenderer *videoRederer)
{
    mRenderers[chatid] = std::unique_ptr<IVideoRenderer>(videoRederer);
}

void RtcModuleSfu::removeLocalVideoRenderer(karere::Id chatid)
{
    mRenderers.erase(chatid);
}

std::vector<karere::Id> RtcModuleSfu::chatsWithCall()
{
    std::vector<karere::Id> chats;
    for (const auto& call : mCalls)
    {
        chats.push_back(call.second->getChatid());
    }

    return chats;
}

unsigned int RtcModuleSfu::getNumCalls()
{
    return static_cast<unsigned int>(mCalls.size());
}

const std::string& RtcModuleSfu::getVideoDeviceSelected() const
{
    return mVideoDeviceSelected;
}

sfu::SfuClient& RtcModuleSfu::getSfuClient()
{
    return (*mSfuClient.get());
}

DNScache& RtcModuleSfu::getDnsCache()
{
    return mDnsCache;
}


void RtcModuleSfu::orderedDisconnectAndCallRemove(rtcModule::ICall* iCall, EndCallReason reason, TermCode connectionTermCode)
{
    Call *call = static_cast<Call*>(iCall);
    if (!call)
    {
        RTCM_LOG_WARNING("orderedRemoveCall: call doesn't exists anymore");
        return;
    }

    if (call->isDestroying())
    {
        RTCM_LOG_WARNING("orderedRemoveCall: call is already being destroyed");
        return;
    }

    RTCM_LOG_DEBUG("Ordered removing call with callid: %s", call->getCallid().toString().c_str());
    call->setDestroying(true);
    (call->getState() > kStateClientNoParticipating && call->getState() <= kStateInProgress)
            ? call->orderedCallDisconnect(connectionTermCode, call->connectionTermCodeToString(connectionTermCode).c_str())
            : immediateRemoveCall(call, reason, connectionTermCode);
}


void RtcModuleSfu::immediateRemoveCall(Call* call, EndCallReason reason, TermCode connectionTermCode)
{
    if (!call)
    {
        RTCM_LOG_WARNING("removeCall: call doesn't exists anymore");
        return;
    }

    RTCM_LOG_DEBUG("Removing call with callid: %s", call->getCallid().toString().c_str());
    if (call->getState() > kStateClientNoParticipating && call->getState() <= kStateInProgress)
    {
        call->immediateCallDisconnect(connectionTermCode);
    }

    // upon kStateDestroyed state change (in call dtor) mEndCallReason will be notified through onCallStateChange
    call->setEndCallReason(reason);
    mCalls.erase(call->getCallid());
}

void RtcModuleSfu::handleJoinedCall(karere::Id /*chatid*/, karere::Id callid, const std::set<karere::Id> &usersJoined)
{
    mCalls[callid]->joinedCallUpdateParticipants(usersJoined);
}

void RtcModuleSfu::handleLeftCall(karere::Id /*chatid*/, karere::Id callid, const std::set<karere::Id> &usersLeft)
{
    for (const karere::Id &peer : usersLeft)
    {
        mCalls[callid]->removeParticipant(peer);
    }
}

void RtcModuleSfu::handleNewCall(karere::Id chatid, karere::Id callerid, karere::Id callid, bool isRinging, bool isGroup, std::shared_ptr<std::string> callKey)
{
    mCalls[callid] = ::mega::make_unique<Call>(callid, chatid, callerid, isRinging, mCallHandler, mMegaApi, (*this), isGroup, callKey);
    mCalls[callid]->setState(kStateClientNoParticipating);
}

void RtcModuleSfu::OnFrame(const webrtc::VideoFrame &frame)
{
    auto wptr = weakHandle();
    karere::marshallCall([wptr, this, frame]()
    {
        if (wptr.deleted())
        {
            return;
        }

        for (auto& render : mRenderers)
        {
            ICall* call = findCallByChatid(render.first);
            if ((call && call->getLocalAvFlags().videoCam() && !call->getLocalAvFlags().has(karere::AvFlags::kOnHold)) || !call)
            {
                assert(render.second != nullptr);
                void* userData = NULL;
                auto buffer = frame.video_frame_buffer()->ToI420();   // smart ptr type changed
                if (frame.rotation() != webrtc::kVideoRotation_0)
                {
                    buffer = webrtc::I420Buffer::Rotate(*buffer, frame.rotation());
                }
                unsigned short width = (unsigned short)buffer->width();
                unsigned short height = (unsigned short)buffer->height();
                void* frameBuf = render.second->getImageBuffer(width, height, userData);
                if (!frameBuf) //image is frozen or app is minimized/covered
                    return;
                libyuv::I420ToABGR(buffer->DataY(), buffer->StrideY(),
                                   buffer->DataU(), buffer->StrideU(),
                                   buffer->DataV(), buffer->StrideV(),
                                   (uint8_t*)frameBuf, width * 4, width, height);

                render.second->frameComplete(userData);
            }
        }
    }, mAppCtx);

}

artc::VideoManager *RtcModuleSfu::getVideoDevice()
{
    return mVideoDevice;
}

void RtcModuleSfu::changeDevice(const std::string &device, bool shouldOpen)
{
    if (mVideoDevice)
    {
        shouldOpen = true;
        closeDevice();
    }

    mVideoDeviceSelected = device;
    if (shouldOpen)
    {
        openDevice();
    }
}

void RtcModuleSfu::openDevice()
{
    std::string videoDevice = mVideoDeviceSelected; // get default video device
    if (videoDevice.empty())
    {
        RTCM_LOG_WARNING("Default video in device is not set");
        assert(false);
        std::set<std::pair<std::string, std::string>> videoDevices = artc::VideoManager::getVideoDevices();
        if (videoDevices.empty())
        {
            RTCM_LOG_WARNING("openDevice(): no video devices available");
            return;
        }

        videoDevice = videoDevices.begin()->second;
    }

    webrtc::VideoCaptureCapability capabilities;
    capabilities.width = RtcConstant::kHiResWidth;
    capabilities.height = RtcConstant::kHiResHeight;
    capabilities.maxFPS = RtcConstant::kHiResMaxFPS;

    mVideoDevice = artc::VideoManager::Create(capabilities, videoDevice, artc::gWorkerThread.get());
    mVideoDevice->openDevice(videoDevice);
    rtc::VideoSinkWants wants;
    mVideoDevice->AddOrUpdateSink(this, wants);
}

void RtcModuleSfu::closeDevice()
{
    if (mVideoDevice)
    {
        mVideoDevice->RemoveSink(this);
        mVideoDevice->releaseDevice();
        mVideoDevice = nullptr;
    }
}

void *RtcModuleSfu::getAppCtx()
{
    return mAppCtx;
}

std::string RtcModuleSfu::getDeviceInfo() const
{
    // UserAgent Format
    // MEGA<app>/<version> (platform) Megaclient/<version>
    std::string userAgent = mMegaApi.sdk.getUserAgent();

    std::string androidId = "MEGAAndroid";
    std::string iosId = "MEGAiOS";
    std::string testChatId = "MEGAChatTest";
    std::string syncId = "MEGAsync";
    std::string qtAppId = "MEGAChatQtApp";
    std::string megaClcId = "MEGAclc";

    std::string deviceType = "n";
    std::string version = "0";

    size_t endTypePosition = std::string::npos;
    size_t idPosition;
    if ((idPosition = userAgent.find(androidId)) != std::string::npos)
    {
        deviceType = "na";
        endTypePosition = idPosition + androidId.size() + 1; // remove '/'
    }
    else if ((idPosition = userAgent.find(iosId)) != std::string::npos)
    {
        deviceType = "ni";
        endTypePosition = idPosition + iosId.size() + 1;  // remove '/'
    }
    else if ((idPosition = userAgent.find(testChatId)) != std::string::npos)
    {
        deviceType = "nct";
    }
    else if ((idPosition = userAgent.find(syncId)) != std::string::npos)
    {
        deviceType = "nsync";
        endTypePosition = idPosition + syncId.size() + 1;  // remove '/'
    }
    else if ((idPosition = userAgent.find(qtAppId)) != std::string::npos)
    {
        deviceType = "nqtApp";
    }
    else if ((idPosition = userAgent.find(megaClcId)) != std::string::npos)
    {
        deviceType = "nclc";
    }

    size_t endVersionPosition = userAgent.find(" (");
    if (endVersionPosition != std::string::npos &&
            endTypePosition != std::string::npos &&
            endVersionPosition > endTypePosition)
    {
        version = userAgent.substr(endTypePosition, endVersionPosition - endTypePosition);
    }

    return deviceType + ":" + version;
}

RtcModule* createRtcModule(MyMegaApi &megaApi, rtcModule::CallHandler &callHandler,
                           DNScache &dnsCache, WebsocketsIO& websocketIO, void *appCtx,
                           rtcModule::RtcCryptoMeetings* rRtcCryptoMeetings)
{
    return new RtcModuleSfu(megaApi, callHandler, dnsCache, websocketIO, appCtx,
                            rRtcCryptoMeetings);
}

Slot::Slot(Call &call, rtc::scoped_refptr<webrtc::RtpTransceiverInterface> transceiver)
    : mCall(call)
    , mTransceiver(transceiver)
{
}

Slot::~Slot()
{
    if (mTransceiver->receiver())
    {
       rtc::scoped_refptr<webrtc::FrameDecryptorInterface> decryptor = mTransceiver->receiver()->GetFrameDecryptor();
       if (decryptor)
       {
           static_cast<artc::MegaDecryptor*>(decryptor.get())->setTerminating();
       }
    }

    if (mTransceiver->sender())
    {
        rtc::scoped_refptr<webrtc::FrameEncryptorInterface> encryptor = mTransceiver->sender()->GetFrameEncryptor();
        if (encryptor)
        {
            static_cast<artc::MegaEncryptor*>(encryptor.get())->setTerminating();
        }
    }
}

uint32_t Slot::getTransceiverMid() const
{
    if (!mTransceiver->mid())
    {
        assert(false);
        RTCM_LOG_WARNING("We have received a transceiver without 'mid'");
        return 0;
    }

    return static_cast<uint32_t>(atoi(mTransceiver->mid()->c_str()));
}

void RemoteSlot::release()
{
    if (!mCid)
    {
        return;
    }

    mIv = 0;
    mCid = 0;

    enableTrack(false, kRecv);
    rtc::scoped_refptr<webrtc::FrameDecryptorInterface> decryptor = getTransceiver()->receiver()->GetFrameDecryptor();
    static_cast<artc::MegaDecryptor*>(decryptor.get())->setTerminating();
    getTransceiver()->receiver()->SetFrameDecryptor(nullptr);
}

void RemoteSlot::assign(Cid_t cid, IvStatic_t iv)
{
    assert(!mCid);
    createDecryptor(cid, iv);
    enableTrack(true, kRecv);
}

void RemoteSlot::createDecryptor(Cid_t cid, IvStatic_t iv)
{
    mCid = cid;
    mIv = iv;

    auto it = mCall.getSessions().find(mCid);
    if (it == mCall.getSessions().end())
    {
        mCall.logError("createDecryptor: unknown cid");
        return;
    }

    mTransceiver->receiver()->SetFrameDecryptor(new artc::MegaDecryptor(it->second->getPeer(),
                                                                      mCall.getSfuClient().getRtcCryptoMeetings(),
                                                                      mIv, getTransceiverMid()));
}

RemoteSlot::RemoteSlot(Call& call, rtc::scoped_refptr<webrtc::RtpTransceiverInterface> transceiver, void* appCtx)
    : Slot(call, transceiver), mAppCtx(appCtx)
{
}

void RemoteSlot::enableTrack(bool enable, TrackDirection direction)
{
    assert(mTransceiver);
    if (direction == kRecv)
    {
        mTransceiver->receiver()->track()->set_enabled(enable);
    }
    else if (direction == kSend)
    {
        mTransceiver->sender()->track()->set_enabled(enable);
    }
}

LocalSlot::LocalSlot(Call& call, rtc::scoped_refptr<webrtc::RtpTransceiverInterface> transceiver)
    : Slot(call, transceiver)
{
}

void LocalSlot::createEncryptor()
{
    mTransceiver->sender()->SetFrameEncryptor(new artc::MegaEncryptor(mCall.getMyPeer(),
                                                                      mCall.getSfuClient().getRtcCryptoMeetings(),
                                                                      mIv, getTransceiverMid()));
}

void LocalSlot::generateRandomIv()
{
    randombytes_buf(&mIv, sizeof(mIv));
}

RemoteVideoSlot::RemoteVideoSlot(Call& call, rtc::scoped_refptr<webrtc::RtpTransceiverInterface> transceiver, void* appCtx)
    : RemoteSlot(call, transceiver, appCtx)
    , VideoSink(appCtx)
{
    webrtc::VideoTrackInterface* videoTrack =
            static_cast<webrtc::VideoTrackInterface*>(mTransceiver->receiver()->track().get());

    assert(videoTrack);
    rtc::VideoSinkWants wants;
    videoTrack->AddOrUpdateSink(this, wants);
}

RemoteVideoSlot::~RemoteVideoSlot()
{
}

VideoSink::VideoSink(void* appCtx) :mAppCtx(appCtx)
{

}

VideoSink::~VideoSink()
{

}

void VideoSink::setVideoRender(IVideoRenderer *videoRenderer)
{
    mRenderer = std::unique_ptr<IVideoRenderer>(videoRenderer);
}

void VideoSink::OnFrame(const webrtc::VideoFrame &frame)
{
    auto wptr = weakHandle();
    karere::marshallCall([wptr, this, frame]()
    {
        if (wptr.deleted())
        {
            return;
        }

        if (mRenderer)
        {
            void* userData = NULL;
            auto buffer = frame.video_frame_buffer()->ToI420();   // smart ptr type changed
            if (frame.rotation() != webrtc::kVideoRotation_0)
            {
                buffer = webrtc::I420Buffer::Rotate(*buffer, frame.rotation());
            }
            unsigned short width = (unsigned short)buffer->width();
            unsigned short height = (unsigned short)buffer->height();
            void* frameBuf = mRenderer->getImageBuffer(width, height, userData);
            if (!frameBuf) //image is frozen or app is minimized/covered
                return;
            libyuv::I420ToABGR(buffer->DataY(), buffer->StrideY(),
                               buffer->DataU(), buffer->StrideU(),
                               buffer->DataV(), buffer->StrideV(),
                               (uint8_t*)frameBuf, width * 4, width, height);
            mRenderer->frameComplete(userData);
        }
    }, mAppCtx);
}

void RemoteVideoSlot::assignVideoSlot(Cid_t cid, IvStatic_t iv, VideoResolution videoResolution)
{
    assert(mVideoResolution == kUndefined);
    assign(cid, iv);
    mVideoResolution = videoResolution;
}

void RemoteVideoSlot::release()
{
    RemoteSlot::release();
    mVideoResolution = VideoResolution::kUndefined;
}

VideoResolution RemoteVideoSlot::getVideoResolution() const
{
    return mVideoResolution;
}

bool RemoteVideoSlot::hasTrack()
{
    assert(mTransceiver);

    if (mTransceiver->receiver())
    {
        return  mTransceiver->receiver()->track();
    }

    return false;

}

void RemoteVideoSlot::enableTrack()
{
    webrtc::VideoTrackInterface* videoTrack =
            static_cast<webrtc::VideoTrackInterface*>(mTransceiver->receiver()->track().get());
    videoTrack->set_enabled(true);
}

RemoteAudioSlot::RemoteAudioSlot(Call &call, rtc::scoped_refptr<webrtc::RtpTransceiverInterface> transceiver, void* appCtx)
    : RemoteSlot(call, transceiver, appCtx)
{
}

void RemoteAudioSlot::assignAudioSlot(Cid_t cid, IvStatic_t iv)
{
    assign(cid, iv);
    enableAudioMonitor(true);   // Enable audio monitor
}

void RemoteAudioSlot::enableAudioMonitor(bool enable)
{
    rtc::scoped_refptr<webrtc::MediaStreamTrackInterface> mediaTrack = mTransceiver->receiver()->track();
    webrtc::AudioTrackInterface *audioTrack = static_cast<webrtc::AudioTrackInterface*>(mediaTrack.get());
    assert(audioTrack);
    if (enable && !mAudioLevelMonitorEnabled)
    {
        mAudioLevelMonitorEnabled = true;
        audioTrack->AddSink(mAudioLevelMonitor.get());     // enable AudioLevelMonitor for remote audio detection
    }
    else if (!enable && mAudioLevelMonitorEnabled)
    {
        mAudioLevelMonitorEnabled = false;
        audioTrack->RemoveSink(mAudioLevelMonitor.get()); // disable AudioLevelMonitor
    }
}

void RemoteAudioSlot::createDecryptor(Cid_t cid, IvStatic_t iv)
{
    RemoteSlot::createDecryptor(cid, iv);
    mAudioLevelMonitor.reset(new AudioLevelMonitor(mCall, mAppCtx, static_cast<int32_t>(mCid)));
}

void RemoteAudioSlot::release()
{
    RemoteSlot::release();
    if (mAudioLevelMonitor)
    {
        enableAudioMonitor(false);
        mAudioLevelMonitor = nullptr;
        mAudioLevelMonitorEnabled = false;
    }
}

void globalCleanup()
{
    if (!artc::isInitialized())
        return;
    artc::cleanup();
}

Session::Session(const sfu::Peer& peer)
    : mPeer(peer)
{

}

Session::~Session()
{
    disableAudioSlot();
    disableVideoSlot(kHiRes);
    disableVideoSlot(kLowRes);
    mState = kSessStateDestroyed;
    mSessionHandler->onDestroySession(*this);
}

TermCode Session::getTermcode() const
{
    return mTermCode;
}

void Session::setTermcode(TermCode termcode)
{
    mTermCode = termcode;
}

void Session::setSessionHandler(SessionHandler* sessionHandler)
{
    mSessionHandler = std::unique_ptr<SessionHandler>(sessionHandler);
}

void Session::setVideoRendererVthumb(IVideoRenderer *videoRenderer)
{
    if (!mVthumSlot)
    {
        RTCM_LOG_WARNING("setVideoRendererVthumb: There's no low-res slot associated to this session");
        return;
    }

    mVthumSlot->setVideoRender(videoRenderer);
}

void Session::setVideoRendererHiRes(IVideoRenderer *videoRenderer)
{
    if (!mHiresSlot)
    {
        RTCM_LOG_WARNING("setVideoRendererHiRes: There's no hi-res slot associated to this session");
        return;
    }

    mHiresSlot->setVideoRender(videoRenderer);
}

void Session::setAudioDetected(bool audioDetected)
{
    mAudioDetected = audioDetected;
    mSessionHandler->onRemoteAudioDetected(*this);
}

bool Session::hasHighResolutionTrack() const
{
    return mHiresSlot && mHiresSlot->hasTrack();
}

bool Session::hasLowResolutionTrack() const
{
    return mVthumSlot && mVthumSlot->hasTrack();
}

void Session::notifyHiResReceived()
{
    mSessionHandler->onHiResReceived(*this);
}

void Session::notifyLowResReceived()
{
    mSessionHandler->onVThumbReceived(*this);
}

const sfu::Peer& Session::getPeer() const
{
    return mPeer;
}

void Session::setVThumSlot(RemoteVideoSlot *slot)
{
    assert(slot);
    mVthumSlot = slot;
    mSessionHandler->onVThumbReceived(*this);
}

void Session::setHiResSlot(RemoteVideoSlot *slot)
{
    assert(slot);
    mHiresSlot = slot;
    mSessionHandler->onHiResReceived(*this);
}

void Session::setAudioSlot(RemoteAudioSlot *slot)
{
    mAudioSlot = slot;
    setSpeakRequested(false);
}

void Session::addKey(Keyid_t keyid, const std::string &key)
{
    mPeer.addKey(keyid, key);
}

void Session::setAvFlags(karere::AvFlags flags)
{
    assert(mSessionHandler);
    if (flags == mPeer.getAvFlags())
    {
        RTCM_LOG_WARNING("setAvFlags: remote AV flags has not changed");
        return;
    }

    bool onHoldChanged = mPeer.getAvFlags().isOnHold() != flags.isOnHold();
    mPeer.setAvFlags(flags);
    onHoldChanged
        ? mSessionHandler->onOnHold(*this)              // notify session onHold Change
        : mSessionHandler->onRemoteFlagsChanged(*this); // notify remote AvFlags Change
}

RemoteAudioSlot *Session::getAudioSlot()
{
    return mAudioSlot;
}

RemoteVideoSlot *Session::getVthumSlot()
{
    return mVthumSlot;
}

RemoteVideoSlot *Session::getHiResSlot()
{
    return mHiresSlot;
}

void Session::disableAudioSlot()
{
    if (mAudioSlot)
    {
        mAudioSlot->release();
        setAudioSlot(nullptr);
    }
}

void Session::disableVideoSlot(VideoResolution videoResolution)
{
    if ((videoResolution == kHiRes && !mHiresSlot) || (videoResolution == kLowRes && !mVthumSlot))
    {
        return;
    }

    if (videoResolution == kHiRes)
    {
        mHiresSlot->release();
        mHiresSlot = nullptr;
        mSessionHandler->onHiResReceived(*this);
    }
    else
    {
        mVthumSlot->release();
        mVthumSlot = nullptr;
        mSessionHandler->onVThumbReceived(*this);
    }
}

void Session::setSpeakRequested(bool requested)
{
    mHasRequestSpeak = requested;
    mSessionHandler->onAudioRequested(*this);
}

karere::Id Session::getPeerid() const
{
    return mPeer.getPeerid();
}

Cid_t Session::getClientid() const
{
    return mPeer.getCid();
}

SessionState Session::getState() const
{
    return mState;
}

karere::AvFlags Session::getAvFlags() const
{
    return mPeer.getAvFlags();
}

bool Session::isAudioDetected() const
{
    return mAudioDetected;
}

bool Session::hasRequestSpeak() const
{
    return mHasRequestSpeak;
}

AudioLevelMonitor::AudioLevelMonitor(Call &call, void* appCtx, int32_t cid)
    : mCall(call), mCid(cid), mAppCtx(appCtx)
{
}

void AudioLevelMonitor::OnData(const void *audio_data, int bits_per_sample, int /*sample_rate*/, size_t number_of_channels, size_t number_of_frames)
{
    assert(bits_per_sample == 16);
    time_t nowTime = time(NULL);
    if (nowTime - mPreviousTime > 2) // Two seconds between samples
    {
        mPreviousTime = nowTime;
        size_t valueCount = number_of_channels * number_of_frames;
        int16_t *data = (int16_t*)audio_data;
        int16_t audioMaxValue = data[0];
        int16_t audioMinValue = data[0];
        for (size_t i = 1; i < valueCount; i++)
        {
            if (data[i] > audioMaxValue)
            {
                audioMaxValue = data[i];
            }

            if (data[i] < audioMinValue)
            {
                audioMinValue = data[i];
            }
        }

        bool audioDetected = (abs(audioMaxValue) + abs(audioMinValue) > kAudioThreshold);

        auto wptr = weakHandle();
        karere::marshallCall([wptr, this, audioDetected]()
        {
            if (wptr.deleted())
            {
                return;
            }

            if (!hasAudio())
            {
                if (mAudioDetected)
                {
                    onAudioDetected(false);
                }

                return;
            }

            if (audioDetected != mAudioDetected)
            {
                onAudioDetected(mAudioDetected);
            }

        }, mAppCtx);
    }
}

bool AudioLevelMonitor::hasAudio()
{
    Session *sess = mCall.getSession(static_cast<Cid_t>(mCid));
    if (sess)
    {
        return sess->getAvFlags().audio();
    }
    return false;
}

void AudioLevelMonitor::onAudioDetected(bool audioDetected)
{
    mAudioDetected = audioDetected;
    assert(mCall.getSession(static_cast<Cid_t>(mCid)));
    Session *sess = mCall.getSession(static_cast<Cid_t>(mCid));
    sess->setAudioDetected(mAudioDetected);
}
}
#endif<|MERGE_RESOLUTION|>--- conflicted
+++ resolved
@@ -1746,26 +1746,22 @@
 
         if (mState == CallState::kStateJoining ||  mState == CallState::kStateInProgress) //  kStateConnecting isn't included to avoid interrupting a reconnection in progress
         {
-<<<<<<< HEAD
-            if (mStats.mInitialTs
-                    && mStats.mSamples.mT.empty()
-                    && (time(nullptr) - (mInitialTs - mOffset) > sfu::SfuConnection::kNoMediaPathTimeout))
-            {
-                // detect lack of UDP connectity, disconnect call and don't try to reconnect
-                RTCM_LOG_DEBUG("WebRTC connection failed, there's no UDP connectivity");
-                handleCallDisconnect(TermCode::kNoMediaPath);
-                return;
-            }
-
-            if (mState == CallState::kStateInProgress)
-=======
             if (!mSfuConnection)
->>>>>>> 0bea8267
             {
                 RTCM_LOG_ERROR("onConnectionChange: Not valid SfuConnection upon PeerConnectionState kDisconnected received");
                 assert(false);
                 return;
             }
+
+//            if (mStats.mInitialTs
+//                    && mStats.mSamples.mT.empty()
+//                    && (time(nullptr) - (mInitialTs - mOffset) > sfu::SfuConnection::kNoMediaPathTimeout))
+//            {
+//                // detect lack of UDP connectity, disconnect call and don't try to reconnect
+//                RTCM_LOG_DEBUG("WebRTC connection failed, there's no UDP connectivity");
+//                handleCallDisconnect(TermCode::kNoMediaPath);
+//                return;
+//            }
 
             if (!mSfuConnection->isOnline())
             {
