--- conflicted
+++ resolved
@@ -2979,7 +2979,6 @@
             mVideoSender = error.MoveValue();
         }
 
-<<<<<<< HEAD
         rtc::scoped_refptr<webrtc::AudioTrackInterface> audioInterface = mCall.mLocalStream->audio();
         webrtc::RTCErrorOr<rtc::scoped_refptr<webrtc::RtpSenderInterface>> error = mRtcConn->AddTrack(audioInterface, vector);
         if (!error.ok())
@@ -3005,16 +3004,7 @@
             {
                 mAudioSender->track()->set_enabled(false);
             }
-=======
-        webrtc::AudioTrackInterface *interface = mCall.mLocalStream->audio();
-        webrtc::RTCErrorOr<rtc::scoped_refptr<webrtc::RtpSenderInterface>> error = mRtcConn->AddTrack(interface, vector);
-        if (!error.ok())
-        {
-            SUB_LOG_WARNING("Error: %s", error.MoveError().message());
->>>>>>> 31c69f00
-        }
-
-        mAudioSender = error.MoveValue();
+        }
     }
 
     mStatRecorder.reset(new stats::Recorder(*this, kStatsPeriod, kMaxStatsPeriod));
@@ -4178,7 +4168,6 @@
     });
 }
 
-<<<<<<< HEAD
 void Session::setOnHold(bool onHold)
 {
     FIRE_EVENT(SESSION, onOnHold, onHold);
@@ -4222,7 +4211,9 @@
         {
             mAudioSender->track()->set_enabled(true);
         }
-=======
+    }
+}
+
 void Session::handleIceConnectionRecovered()
 {
     if (!mIceDisconnectionTs)
@@ -4266,7 +4257,6 @@
     {
         cancelTimeout(mMediaRecoveryTimer, mManager.mKarereClient.appCtx);
         mMediaRecoveryTimer = 0;
->>>>>>> 31c69f00
     }
 }
 
