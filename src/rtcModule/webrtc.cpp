--- conflicted
+++ resolved
@@ -1468,12 +1468,12 @@
     mHiresSlot->setVideoRender(videoRederer);
 }
 
-<<<<<<< HEAD
 void Session::setAudioDetected(bool audioDetected)
 {
     mAudioDetected = audioDetected;
     mSessionHandler->onRemoteAudioDetected(*this);
-=======
+}
+
 bool Session::hasHighResolutionTrack() const
 {
     return  mHiresSlot->getTransceiver()->sender()->track() ? true : false;
@@ -1482,7 +1482,6 @@
 bool Session::hasLowResolutionTrack() const
 {
     return  mVthumSlot->getTransceiver()->sender()->track() ? true : false;
->>>>>>> 0af7a58e
 }
 
 const sfu::Peer& Session::getPeer() const
