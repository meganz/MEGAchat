--- conflicted
+++ resolved
@@ -994,16 +994,12 @@
 
 bool Call::handleAvCommand(Cid_t cid, unsigned av)
 {
-<<<<<<< HEAD
     if (mState != kStateJoining && mState != kStateInProgress)
     {
         return false;
     }
 
-    if (mMyPeer.getCid() == cid)
-=======
     if (mMyPeer->getCid() == cid)
->>>>>>> 8e82ff8a
     {
         RTCM_LOG_WARNING("handleAvCommand: Received our own AV flags");
         return false;
@@ -1064,21 +1060,14 @@
 bool Call::handleAnswerCommand(Cid_t cid, sfu::Sdp& sdp, uint64_t duration, const std::vector<sfu::Peer>& peers,
                                const std::map<Cid_t, sfu::TrackDescriptor>& vthumbs, const std::map<Cid_t, sfu::TrackDescriptor>& speakers)
 {
-<<<<<<< HEAD
     if (mState != kStateJoining)
     {
         RTCM_LOG_WARNING("handleAnswerCommand: get unexpect state change");
         return false;
     }
 
-    // mod param will be ignored
-    std::unique_ptr<char []> userHandle(mMegaApi.sdk.getMyUserHandle());
-    karere::Id myUserHandle(userHandle.get());
-    mMyPeer.init(cid, myUserHandle, 0);
-=======
     // set my own client-id (cid)
     mMyPeer->setCid(cid);
->>>>>>> 8e82ff8a
 
     std::set<Cid_t> cids;
     for (const sfu::Peer& peer : peers) // does not include own cid
@@ -1213,16 +1202,12 @@
 
 bool Call::handleVThumbsCommand(const std::map<Cid_t, sfu::TrackDescriptor> &videoTrackDescriptors)
 {
-<<<<<<< HEAD
     if (mState != kStateInProgress && mState != kStateJoining)
     {
         return false;
     }
 
-    handleIncomingVideo(videoTrackDescriptors);
-=======
     handleIncomingVideo(videoTrackDescriptors, kLowRes);
->>>>>>> 8e82ff8a
     return true;
 }
 
@@ -1312,16 +1297,12 @@
 
 bool Call::handleSpeakReqDelCommand(Cid_t cid)
 {
-<<<<<<< HEAD
     if (mState != kStateInProgress && mState != kStateJoining)
     {
         return false;
     }
 
-    if (mMyPeer.getCid() != cid) // remote peer
-=======
     if (mMyPeer->getCid() != cid) // remote peer
->>>>>>> 8e82ff8a
     {
         Session *session = getSession(cid);
         assert(session);
@@ -1350,15 +1331,12 @@
 
 bool Call::handleSpeakOnCommand(Cid_t cid, sfu::TrackDescriptor speaker)
 {
-<<<<<<< HEAD
     if (mState != kStateInProgress && mState != kStateJoining)
     {
         return false;
     }
 
-=======
     // TODO: check if the received `cid` is 0 for own cid, or it should be mMyPeer->getCid()
->>>>>>> 8e82ff8a
     if (cid)
     {
         assert(cid != mMyPeer->getCid());
@@ -1381,15 +1359,12 @@
 
 bool Call::handleSpeakOffCommand(Cid_t cid)
 {
-<<<<<<< HEAD
     if (mState != kStateInProgress && mState != kStateJoining)
     {
         return false;
     }
 
-=======
     // TODO: check if the received `cid` is 0 for own cid, or it should be mMyPeer->getCid()
->>>>>>> 8e82ff8a
     if (cid)
     {
         assert(cid != mMyPeer->getCid());
@@ -1413,16 +1388,12 @@
 
 bool Call::handlePeerJoin(Cid_t cid, uint64_t userid, int av)
 {
-<<<<<<< HEAD
     if (mState != kStateInProgress && mState != kStateJoining)
     {
         return false;
     }
 
-    sfu::Peer peer(cid, userid, av);
-=======
     sfu::Peer peer(userid, av, cid);
->>>>>>> 8e82ff8a
     mSessions[cid] = ::mega::make_unique<Session>(peer);
     mCallHandler->onNewSession(*mSessions[cid], *this);
     generateAndSendNewkey();
@@ -1493,23 +1464,16 @@
 
 void Call::onAddStream(rtc::scoped_refptr<webrtc::MediaStreamInterface> /*stream*/)
 {
-<<<<<<< HEAD
     if (mState != kStateJoining)
     {
         assert(mState != kStateInProgress);
         return;
     }
 
-    assert(mVThumb  && mHiRes && mAudio);
-    mVThumb->createEncryptor(getMyPeer());
-    mHiRes->createEncryptor(getMyPeer());
-    mAudio->createEncryptor(getMyPeer());
-=======
     assert(mVThumb && mHiRes && mAudio);
     mVThumb->createEncryptor();
     mHiRes->createEncryptor();
     mAudio->createEncryptor();
->>>>>>> 8e82ff8a
 }
 
 void Call::onTrack(rtc::scoped_refptr<webrtc::RtpTransceiverInterface> transceiver)
