#ifndef KARERE_DISABLE_WEBRTC
#include <mega/types.h>
#include <mega/base64.h>
#include <rtcmPrivate.h>
#include <webrtcPrivate.h>
#include <api/video/i420_buffer.h>
#include <libyuv/convert.h>

namespace rtcModule
{
SvcDriver::SvcDriver ()
    : mCurrentSvcLayerIndex(kMaxQualityIndex), // by default max quality
      mPacketLostLower(14),
      mPacketLostUpper(20),
      mPacketLostCapping(10),
      mLowestRttSeen(10000),
      mRttLower(0),
      mRttUpper(0),
      mMovingAverageRtt(0),
      mMovingAveragePlost(0),
      mMovingAverageVideoTxHeight(-1),
      mTsLastSwitch(0)
{

}

bool SvcDriver::setSvcLayer(int8_t delta, int8_t& rxSpt, int8_t& rxTmp, int8_t& rxStmp, int8_t& txSpt)
{
    int8_t newSvcLayerIndex = static_cast<int8_t>(mCurrentSvcLayerIndex + delta);
    if (newSvcLayerIndex < 0 || newSvcLayerIndex > kMaxQualityIndex)
    {
        return false;
    }

    RTCM_LOG_WARNING("setSvcLayer: Switching SVC layer from %u to %d", mCurrentSvcLayerIndex, newSvcLayerIndex);
    mTsLastSwitch = time(nullptr); // update last Ts SVC switch
    mCurrentSvcLayerIndex = static_cast<uint8_t>(newSvcLayerIndex);

    // we want to provide a linear quality scale,
    // layers are defined for each of the 7 "quality" steps
    // layer: rxSpatial (resolution), rxTemporal (FPS), rxScreenTemporal (for screen video), txSpatial (resolution)
    switch (mCurrentSvcLayerIndex)
    {
        case 0: { rxSpt = 0; rxTmp = 0; rxStmp = 0; txSpt = 0; return true; }
        case 1: { rxSpt = 0; rxTmp = 1; rxStmp = 0; txSpt = 0; return true; }
        case 2: { rxSpt = 0; rxTmp = 2; rxStmp = 0; txSpt = 1; return true; }
        case 3: { rxSpt = 1; rxTmp = 1; rxStmp = 0; txSpt = 1; return true; }
        case 4: { rxSpt = 1; rxTmp = 2; rxStmp = 1; txSpt = 1; return true; }
        case 5: { rxSpt = 2; rxTmp = 1; rxStmp = 1; txSpt = 2; return true; }
        case 6: { rxSpt = 2; rxTmp = 2; rxStmp = 2; txSpt = 2; return true; }
        default: return false;
    }
}

Call::Call(const karere::Id& callid, const karere::Id& chatid, const karere::Id& callerid, bool isRinging, CallHandler& callHandler, MyMegaApi& megaApi, RtcModuleSfu& rtc, bool isGroup, std::shared_ptr<std::string> callKey, karere::AvFlags avflags, bool caller)
    : mCallid(callid)
    , mChatid(chatid)
    , mCallerId(callerid)
    , mIsRinging(isRinging)
    , mIsOutgoingRinging (caller && !isGroup) // If I have started a 1on1 call outgoing ringing is true
    , mIsOwnClientCaller(caller)
    , mIsGroup(isGroup)
    , mCallHandler(callHandler) // CallHandler to receive notifications about the call
    , mMegaApi(megaApi)
    , mSfuClient(rtc.getSfuClient())
    , mCallKey(callKey ? *callKey : std::string())
    , mIsJoining(false)
    , mRtc(rtc)
{
    mMyPeer.reset(new sfu::Peer(karere::Id(mMegaApi.sdk.getMyUserHandleBinary()), sfu::SfuProtocol::SFU_PROTO_INVAL, avflags.value()));
    setState(kStateInitial); // call after onNewCall, otherwise callhandler didn't exists
}

Call::~Call()
{
    disableStats();

    if (mTermCode == kInvalidTermCode)
    {
        mTermCode = kUnKnownTermCode;
    }

    setState(CallState::kStateDestroyed);
}

karere::Id Call::getCallid() const
{
    return mCallid;
}

karere::Id Call::getChatid() const
{
    return mChatid;
}

karere::Id Call::getCallerid() const
{
    return mCallerId;
}

void Call::setState(CallState newState)
{
    if (newState == mState)
    {
        return;
    }

    RTCM_LOG_DEBUG("Call state changed. ChatId: %s, callid: %s, state: %s --> %s",
                 mChatid.toString().c_str(),
                 mCallid.toString().c_str(),
                 Call::stateToStr(mState),
                 Call::stateToStr(newState));

    if (mConnectTimer && (newState == CallState::kInWaitingRoom
                          || newState >= CallState::kStateTerminatingUserParticipation))
    {
        karere::cancelTimeout(mConnectTimer, mRtc.getAppCtx());
        mConnectTimer = 0;
    }

    if (newState == CallState::kStateConnecting && !mConnectTimer) // if are we trying to reconnect, and no previous timer was set
    {
        clearConnInitialTs(); // reset initial ts for current call connection
        clearJoinOffset();    // reset join offset, the offset is received upon ANSWER command in 't' param

        auto wptr = weakHandle();
        mConnectTimer = karere::setTimeout([this, wptr]()
        {
            if (wptr.deleted())
                return;

            assert(mState <= CallState::kInWaitingRoom || !mConnectTimer); // if call state >= kStateInProgress mConnectTimer must be 0
            if (mState < CallState::kInWaitingRoom)
            {
                mConnectTimer = 0;
                SFU_LOG_DEBUG("Reconnection attempt has not succeed after %d seconds. Automatically hang up call", kConnectingTimeout);
                mIsReconnectingToChatd
                    ? mRtc.orderedDisconnectAndCallRemove(this, rtcModule::EndCallReason::kFailed, kUserHangup) // no need to marshall, as we are executing a lambda in a timer
                    : orderedCallDisconnect(kUserHangup, "Reconnection attempt has not succeed"); // TODO add new termcode to notify apps that reconnection attempt failed
            }
        }, kConnectingTimeout * 1000, mRtc.getAppCtx());
    }

    if (newState == CallState::kStateInProgress)  // when ANSWER command is received
    {
        if (mConnectTimer) // cancel timer, as we have joined call before mConnectTimer expired
        {
            karere::cancelTimeout(mConnectTimer, mRtc.getAppCtx());
            mConnectTimer = 0;
        }

        captureConnInitialTs(); // connection initial ts, is set every time we receive ANSWER command (when we are effectively connected to call)
        captureCallInitialTs(); // call initial ts for call (will persist while call is alive)
    }
    else if (newState == CallState::kStateDestroyed)
    {
        mFinalTs = time(nullptr);
    }

    mState = newState;
    mCallHandler.onCallStateChange(*this);
}

CallState Call::getState() const
{
    return mState;
}

bool Call::isOwnClientCaller() const
{
    return mIsOwnClientCaller;
}

bool Call::isJoined() const
{
    return mSfuConnection && mSfuConnection->isJoined();
}

bool Call::isOwnPrivModerator() const
{
   return mMyPeer->isModerator();
}

void Call::addParticipant(const karere::Id &peer)
{
    mParticipants.insert(peer);
    mCallHandler.onAddPeer(*this, peer);
    if (peer != mMyPeer->getPeerid()    // check that added peer is not own peerid
            && !mIsGroup
            && mIsOwnClientCaller
            && mIsOutgoingRinging)
    {
        // notify that 1on1 call has stopped ringing, in order stop outgoing ringing sound, if we started the call and a peer have joined
        stopOutgoingRinging();
    }
}

void Call::joinedCallUpdateParticipants(const std::set<karere::Id> &usersJoined)
{
    if (usersJoined.find(mMyPeer->getPeerid()) != usersJoined.end())
    {
        setRinging(false);
    }

    if (!mIsReconnectingToChatd)
    {
        for (const karere::Id &peer : usersJoined)
        {
            // if we haven't experimented a chatd connection lost (mIsConnectedToChatd == true) just add received peers
            addParticipant(peer);
        }
    }
    else
    {
        for (const karere::Id &recvPeer : usersJoined)
        {
            if (mParticipants.find(recvPeer) == mParticipants.end())
            {
                // add new participant received at OP_JOINEDCALL
                addParticipant(recvPeer);
            }
        }

        for (auto it = mParticipants.begin(); it != mParticipants.end();)
        {
            auto auxit = it++;
            karere::Id peer = *auxit;
            if (usersJoined.find(peer) == usersJoined.end())
            {
                // remove participant from mParticipants, not present at list received at OP_JOINEDCALL
                mParticipants.erase(auxit);
                mCallHandler.onRemovePeer(*this, peer);
            }
        }

        mIsReconnectingToChatd = false; // we can assume that we are connected to chatd, and our participants list is up to date
    }
}

void Call::onDisconnectFromChatd()
{
    if (!participate())
    {
        // if we don't participate in a meeting, and we are disconnected from chatd, we need to clear participants
        clearParticipants();
    }

    mIsReconnectingToChatd = true;
}

void Call::reconnectToSfu()
{
    mSfuConnection->retryPendingConnection(true);
}

void Call::removeParticipant(const karere::Id& peer)
{
    for (auto itPeer = mParticipants.begin(); itPeer != mParticipants.end(); itPeer++)
    {
        if (*itPeer == peer)
        {
            mParticipants.erase(itPeer);
            mCallHandler.onRemovePeer(*this, peer);
            return;
        }
    }

    assert(false);
    return;
}

bool Call::alreadyParticipating()
{
    for (auto& peerid : mParticipants)
    {
        if (peerid == mMyPeer->getPeerid())
        {
            return true;
        }
    }

    return false;
}

// for the moment just chatd::kRejected is a valid reason (only for rejecting 1on1 call while ringing)
promise::Promise<void> Call::endCall()
{
    int endCallReason = mIsGroup
            ? chatd::kEndedByModerator            // reject 1on1 call ringing (not answered yet)
            : chatd::kRejected;                   // end group/meeting call by moderator

    return mMegaApi.call(&::mega::MegaApi::endChatCall, mChatid, mCallid, endCallReason)
    .then([](ReqResult /*result*/)
    {
    });
}

promise::Promise<void> Call::hangup()
{
    if (!alreadyParticipating() && mState == kStateClientNoParticipating && mIsRinging && !mIsGroup)
    {
        // in 1on1 calls, the hangup (reject) by the user while ringing should end the call
        return endCall(); // reject 1on1 call while ringing
    }
    else
    {
        orderedCallDisconnect(TermCode::kUserHangup, "normal user hangup");
        return promise::_Void();
    }
}

promise::Promise<void> Call::join(karere::AvFlags avFlags)
{
    if (!isValidInputVideoTracksLimit(mRtc.getNumInputVideoTracks()))
    {
        const std::string errMsg = "join: Invalid value for simultaneous input video tracks";
        RTCM_LOG_WARNING("%s", errMsg.c_str());
        assert(false);
        return promise::Error(errMsg);
    }

    mIsJoining = true; // set flag true to avoid multiple join call attempts
    mMyPeer->setAvFlags(avFlags);
    auto wptr = weakHandle();
    return mMegaApi.call(&::mega::MegaApi::joinChatCall, mChatid.val, mCallid.val)
    .then([wptr, this](ReqResult result) -> promise::Promise<void>
    {
        if (wptr.deleted())
            return promise::Error("Join call succeed, but call has already ended");

        std::string sfuUrlStr = result->getText();
        mIsJoining = false;

        if (!connectSfu(sfuUrlStr))
        {
           return promise::Error("connectSfu error, invalid or empty sfu URL");
        }
        else
        {
           return promise::_Void();
        }
    })
    .fail([wptr, this](const ::promise::Error& err)
    {
        if (!wptr.deleted())
            return promise::Error("Join call failed, and call has already ended");

        mIsJoining = false;
        return err;
    });
}

bool Call::participate()
{
    return (mState > kStateClientNoParticipating && mState < kStateTerminatingUserParticipation);
}

bool Call::isJoining() const
{
    return mIsJoining;
}

std::set<Cid_t> Call::enableAudioLevelMonitor(const bool enable)
{
    std::set<Cid_t> cidsFailed;
    mAudioLevelMonitor = enable;
    for (auto& itSession : mSessions)
    {
        if (!itSession.second->getAudioSlot()) { continue; }
        if (!itSession.second->getAudioSlot()->enableAudioMonitor(enable))
        {
            cidsFailed.emplace(itSession.first);
        }
    }
    return cidsFailed;
}

void Call::ignoreCall()
{
    mIgnored = true;
}

void Call::setRinging(bool ringing)
{
    if (mIsRinging != ringing)
    {
        mIsRinging = ringing;
        mCallHandler.onCallRinging(*this);
    }
}

void Call::stopOutgoingRinging()
{
    if (!mIsOutgoingRinging)
    {
        return;
    }

    if (!mIsOwnClientCaller || mIsGroup)
    {
        assert(false);
        return;
    }

    // this event must notified just once per call (only for 1on1 calls)
    mIsOutgoingRinging = false;
    mCallHandler.onStopOutgoingRinging(*this);
}

void Call::setOnHold()
{
    // disable audio track
    if (mAudio && mAudio->getTransceiver()->sender()->track())
    {
        mAudio->getTransceiver()->sender()->SetTrack(nullptr);
    }

    // disable hi-res track
    if (mHiRes && mHiRes->getTransceiver()->sender()->track())
    {
        mHiRes->getTransceiver()->sender()->SetTrack(nullptr);
    }

    // disable low-res track
    if (mVThumb && mVThumb->getTransceiver()->sender()->track())
    {
        mVThumb->getTransceiver()->sender()->SetTrack(nullptr);
    }

    // release video device
    releaseVideoDevice();
}

void Call::releaseOnHold()
{
    updateAudioTracks();
    updateVideoTracks();
}

bool Call::isIgnored() const
{
    return mIgnored;
}

bool Call::isAudioLevelMonitorEnabled() const
{
    return mAudioLevelMonitor;
}

bool Call::hasVideoSlot(Cid_t cid, bool highRes) const
{
    for (const auto& session : mSessions)
    {
        RemoteSlot *slot = highRes
                ? session.second->getHiResSlot()
                : session.second->getVthumSlot();

        if (slot && slot->getCid() == cid)
        {
            return true;
        }
    }
    return false;
}

int Call::getNetworkQuality() const
{
    return mNetworkQuality;
}

bool Call::hasRequestSpeak() const
{
    return mSpeakerState == SpeakerState::kPending;
}

int Call::getWrJoiningState() const
{
    return static_cast<int>(mWrJoiningState);
}

bool Call::isValidWrJoiningState() const
{
    return mWrJoiningState == WrState::WR_NOT_ALLOWED || mWrJoiningState == WrState::WR_ALLOWED;
}

TermCode Call::getTermCode() const
{
    return mTermCode;
}

uint8_t Call::getEndCallReason() const
{
    return mEndCallReason;
}

void Call::setCallerId(const karere::Id& callerid)
{
    mCallerId  = callerid;
}

void Call::setWrJoiningState(WrState status)
{
    if (!isValidWrStatus(status))
    {
        RTCM_LOG_WARNING("updateAsetWrJoiningState. Invalid status %d", status);
        assert(false);
        return;
    }

    mWrJoiningState = status;
}

bool Call::checkWrFlag() const
{
    if (!isWrFlagEnabled())
    {
        RTCM_LOG_ERROR("Waiting room should be enabled for this call");
        assert(false);
        return false;
    }
    return true;
}

void Call::clearWrJoiningState()
{
    mWrJoiningState = WrState::WR_NOT_ALLOWED;
}

void Call::setPrevCid(Cid_t prevcid)
{
    mPrevCid = prevcid;
}

Cid_t Call::getPrevCid() const
{
    return mPrevCid;
}

bool Call::isRinging() const
{
    return mIsRinging;
}

bool Call::isOutgoingRinging() const
{
    return mIsOutgoingRinging;
}

bool Call::isOutgoing() const
{
    return mCallerId == mMyPeer->getPeerid();
}

int64_t Call::getCallInitialTimeStamp() const
{
    return mCallInitialTs;
}

int64_t Call::getFinalTimeStamp() const
{
    return mFinalTs;
}

const char *Call::stateToStr(CallState state)
{
    switch(state)
    {
        RET_ENUM_RTC_NAME(kStateInitial);
        RET_ENUM_RTC_NAME(kStateClientNoParticipating);
        RET_ENUM_RTC_NAME(kStateConnecting);
        RET_ENUM_RTC_NAME(kStateJoining);    // < Joining a call
        RET_ENUM_RTC_NAME(kInWaitingRoom);
        RET_ENUM_RTC_NAME(kStateInProgress);
        RET_ENUM_RTC_NAME(kStateTerminatingUserParticipation);
        RET_ENUM_RTC_NAME(kStateDestroyed);
        default: return "(invalid call state)";
    }
}

karere::AvFlags Call::getLocalAvFlags() const
{
    return mMyPeer->getAvFlags();
}

void Call::updateAndSendLocalAvFlags(karere::AvFlags flags)
{
    if (flags == getLocalAvFlags())
    {
        RTCM_LOG_WARNING("updateAndSendLocalAvFlags: AV flags has not changed");
        return;
    }

    // update and send local AV flags
    karere::AvFlags oldFlags = getLocalAvFlags();
    mMyPeer->setAvFlags(flags);
    mSfuConnection->sendAv(flags.value());

    if (oldFlags.isOnHold() != flags.isOnHold())
    {
        // kOnHold flag has changed
        (flags.isOnHold())
                ? setOnHold()
                : releaseOnHold();

        mCallHandler.onOnHold(*this); // notify app onHold Change
    }
    else
    {
        updateAudioTracks();
        updateVideoTracks();
        mCallHandler.onLocalFlagsChanged(*this);  // notify app local AvFlags Change
    }
}

const KarereWaitingRoom* Call::getWaitingRoom() const
{
    return mWaitingRoom.get();
}

bool Call::isAllowSpeak() const
{
    return mSpeakerState == SpeakerState::kActive;
}

void Call::requestSpeaker(bool add)
{
    if (mSpeakerState == SpeakerState::kNoSpeaker && add)
    {
        mSpeakerState = SpeakerState::kPending;
        mSfuConnection->sendSpeakReq();
        return;
    }

    if (mSpeakerState == SpeakerState::kPending && !add)
    {
        mSpeakerState = SpeakerState::kNoSpeaker;
        mSfuConnection->sendSpeakReqDel();
        return;
    }
}

bool Call::isSpeakAllow() const
{
    return mSpeakerState == SpeakerState::kActive && getLocalAvFlags().audio();
}

void Call::approveSpeakRequest(Cid_t cid, bool allow)
{
    if (allow)
    {
        mSfuConnection->sendSpeakReq(cid);
    }
    else
    {
        mSfuConnection->sendSpeakReqDel(cid);
    }
}

void Call::stopSpeak(Cid_t cid)
{
    if (cid)
    {
        assert(mSessions.find(cid) != mSessions.end());
        mSfuConnection->sendSpeakDel(cid);
        return;
    }

    mSfuConnection->sendSpeakDel();
}

void Call::pushUsersIntoWaitingRoom(const std::set<karere::Id>& users, const bool all) const
{
    assert(all || !users.empty());
    mSfuConnection->sendWrPush(users, all);
}

void Call::allowUsersJoinCall(const std::set<karere::Id>& users, const bool all) const
{
    assert(all || !users.empty());
    mSfuConnection->sendWrAllow(users, all);
}

void Call::kickUsersFromCall(const std::set<karere::Id>& users) const
{
    assert(!users.empty());
    mSfuConnection->sendWrKick(users);
}

std::vector<Cid_t> Call::getSpeakerRequested()
{
    std::vector<Cid_t> speakerRequested;

    for (const auto& session : mSessions)
    {
        if (session.second->hasRequestSpeak())
        {
            speakerRequested.push_back(session.first);
        }
    }

    return speakerRequested;
}

void Call::requestHighResolutionVideo(Cid_t cid, int quality)
{
<<<<<<< HEAD
    // If we are requesting high resolution video for a peer, session must exists
    // so we don't need to wait for PeerVerification promise
    Session *sess= getSession(cid);
=======
    Session* sess= getSession(cid);
>>>>>>> 55e0c19e
    if (!sess)
    {
        RTCM_LOG_DEBUG("requestHighResolutionVideo: session not found for %u", cid);
        return;
    }

    if (quality < kCallQualityHighDef || quality > kCallQualityHighLow)
    {
        RTCM_LOG_WARNING("requestHighResolutionVideo: invalid resolution divider value (spatial layer offset): %d", quality);
        return;
    }

    if (sess->hasHighResolutionTrack())
    {
        RTCM_LOG_WARNING("High res video requested, but already available");
        sess->notifyHiResReceived();
    }
    else
    {
       /* Conditions to reuse track:
        *   1) Peer cannot be sending video from camera and screen share simultaneosly
        *   2) We must already be receiving low resolution track
        */
        const karere::AvFlags peerFlags = sess->getAvFlags();
        const bool isSendingScreenAndCamera = peerFlags.screenShare() && peerFlags.video();
        const bool reuseTrack = !isSendingScreenAndCamera && hasVideoSlot(cid, false);
        mSfuConnection->sendGetHiRes(cid, reuseTrack, quality);
    }
}

void Call::requestHiResQuality(Cid_t cid, int quality)
{
    if (!hasVideoSlot(cid, true))
    {
        RTCM_LOG_WARNING("requestHiResQuality: Currently not receiving a hi-res stream for this peer");
        return;
    }

    if (quality < kCallQualityHighDef || quality > kCallQualityHighLow)
    {
        RTCM_LOG_WARNING("requestHiResQuality: invalid resolution divider value (spatial layer offset).");
        return;
    }

    mSfuConnection->sendHiResSetLo(cid, quality);
}

void Call::stopHighResolutionVideo(std::vector<Cid_t> &cids)
{
    // If we want to stop receiving high resolution video for a peer, session must exists
    // so we don't need to wait for PeerVerification promise
    for (auto it = cids.begin(); it != cids.end();)
    {
        auto auxit = it++;
        Session *sess= getSession(*auxit);
        if (!sess)
        {
            RTCM_LOG_DEBUG("stopHighResolutionVideo: session not found for %u", *auxit);
            it = cids.erase(auxit);
        }
        else if (!sess->hasHighResolutionTrack())
        {
            RTCM_LOG_WARNING("stopHighResolutionVideo: high resolution already not available for cid: %u", *auxit);
            it = cids.erase(auxit);
            sess->notifyHiResReceived();    // also used to notify there's no video anymore
        }
    }
    if (!cids.empty())
    {
        for (auto cid: cids)
        {
            Session *sess= getSession(cid);
            sess->disableVideoSlot(kHiRes);
        }

        mSfuConnection->sendDelHiRes(cids);
    }
}

void Call::requestLowResolutionVideo(std::vector<Cid_t> &cids)
{
    // If we are requesting low resolution video for a peer, session must exists
    // so we don't need to wait for PeerVerification promise
    for (auto it = cids.begin(); it != cids.end();)
    {
        auto auxit = it++;
        Session *sess= getSession(*auxit);
        if (!sess)
        {
            // remove cid that has no active session
            RTCM_LOG_DEBUG("requestLowResolutionVideo: session not found for cid: %u", *auxit);
            it = cids.erase(auxit);
        }
        else if (sess->hasLowResolutionTrack())
        {
            RTCM_LOG_WARNING("requestLowResolutionVideo: low resolution already available for cid: %u", *auxit);
            it = cids.erase(auxit);
            sess->notifyLowResReceived();
        }
    }
    if (!cids.empty())
    {
        mSfuConnection->sendGetVtumbs(cids);
    }
}

void Call::stopLowResolutionVideo(std::vector<Cid_t> &cids)
{
    // If we want to stop receiving low resolution video for a peer, session must exists
    // so we don't need to wait for PeerVerification promise
    for (auto it = cids.begin(); it != cids.end();)
    {
        auto auxit = it++;
        Session *sess= getSession(*auxit);
        if (!sess)
        {
            RTCM_LOG_DEBUG("stopLowResolutionVideo: session not found for cid: %u", *auxit);
            it = cids.erase(auxit);
        }
        else if (!sess->hasLowResolutionTrack())
        {
            RTCM_LOG_WARNING("stopLowResolutionVideo: low resolution already not available for cid: %u", *auxit);
            it = cids.erase(auxit);
            sess->notifyLowResReceived();
        }
    }
    if (!cids.empty())
    {
        for (auto cid: cids)
        {
            Session *sess= getSession(cid);
            sess->disableVideoSlot(kLowRes);
        }

        mSfuConnection->sendDelVthumbs(cids);
    }
}

void Call::updateSvcQuality(int8_t delta)
{
    // layer: rxSpatial (resolution), rxTemporal (FPS), rxScreenTemporal (for screen video), txSpatial (resolution)
    int8_t rxSpt = 0;
    int8_t rxTmp = 0;
    int8_t rxStmp = 0;
    int8_t txSpt = 0;

    // calculate new layer index from delta and retrieve layer components separately
    if (!mSvcDriver.setSvcLayer(delta, rxSpt, rxTmp, rxStmp, txSpt))
    {
        RTCM_LOG_WARNING("updateSvcQuality: Invalid new layer index %u", mSvcDriver.mCurrentSvcLayerIndex + delta);
        return;
    }

    // adjust Received SVC quality by sending LAYER command
    mSfuConnection->sendLayer(rxSpt, rxTmp, rxStmp);
}

std::set<karere::Id> Call::getParticipants() const
{
    return mParticipants;
}

std::set<karere::Id> Call::getModerators() const
{
    return mModerators;
}

std::vector<Cid_t> Call::getSessionsCids() const
{
    std::vector<Cid_t> returnedValue;

    for (const auto& sessionIt : mSessions)
    {
        returnedValue.push_back(sessionIt.first);
    }

    return returnedValue;
}

ISession* Call::getIsession(Cid_t cid) const
{
    auto it = mSessions.find(cid);
    return (it != mSessions.end())
        ? it->second.get()
        : nullptr;
}

Session* Call::getSession(Cid_t cid)
{
    auto it = mSessions.find(cid);
    return (it != mSessions.end())
        ? it->second.get()
        : nullptr;
}

std::set<Cid_t> Call::getSessionsCidsByUserHandle(const karere::Id& id)
{
    std::set<Cid_t> peers;
    for (const auto& session : mSessions)
    {
        if (session.second->getPeerid() == id)
        {
            peers.insert(session.first);
        }
    }
    return peers;
}

bool Call::connectSfu(const std::string& sfuUrlStr)
{
    if (sfuUrlStr.empty()) // if URL by param is empty, we must ensure that we already have a valid URL
    {
        RTCM_LOG_ERROR("trying to connect to SFU with an Empty URL");
        assert(false);
        return false;
    }

    karere::Url sfuUrl(sfuUrlStr);
    if (!sfuUrl.isValid())
    {
        RTCM_LOG_ERROR("trying to connect to SFU with an Empty Host");
        assert(sfuUrl.isValid());
        return false;
    }

    if (!mRtc.getDnsCache().getRecordByHost(sfuUrl.host) && !mRtc.getDnsCache().addSfuRecord(sfuUrl.host))
    {
        RTCM_LOG_ERROR("connectSfu: can't retrieve nor add SFU record");
        assert(mRtc.getDnsCache().getRecordByHost(sfuUrl.host));
        return false;
    }

    mSfuClient.addVersionToUrl(sfuUrl);
    setState(CallState::kStateConnecting);
    mSfuConnection = mSfuClient.createSfuConnection(mChatid, std::move(sfuUrl), *this, mRtc.getDnsCache());
    return true;
}

void Call::joinSfu()
{
    clearPendingPeers(); // clear pending peers (if any) before joining call
    initStatsValues();
    mRtcConn = artc::MyPeerConnection<Call>(*this, this->mRtc.getAppCtx());
    size_t hiresTrackIndex = 0;
    createTransceivers(hiresTrackIndex);
    mSpeakerState = SpeakerState::kPending;
    getLocalStreams();
    setState(CallState::kStateJoining);

    webrtc::PeerConnectionInterface::RTCOfferAnswerOptions options;
    options.offer_to_receive_audio = webrtc::PeerConnectionInterface::RTCOfferAnswerOptions::kMaxOfferToReceiveMedia;
    options.offer_to_receive_video = webrtc::PeerConnectionInterface::RTCOfferAnswerOptions::kMaxOfferToReceiveMedia;
    auto wptr = weakHandle();
    mRtcConn.createOffer(options)
    .then([wptr, this, hiresTrackIndex](webrtc::SessionDescriptionInterface* sdp) -> promise::Promise<void>
    {
        if (wptr.deleted())
        {
            return ::promise::_Void();
        }

        if (mState != kStateJoining)
        {
            RTCM_LOG_WARNING("joinSfu: get unexpected state change at createOffer");
            assert(false); // theoretically, it should not happen. If so, it may worth to investigate
            return ::promise::_Void();
        }

        if (!mRtcConn)
        {
            assert(mState == kStateClientNoParticipating
                   || mState == kStateTerminatingUserParticipation);
            return ::promise::Error("Failure at initialization. Call destroyed or disconnect");
        }

        KR_THROW_IF_FALSE(sdp->ToString(&mSdpStr));
        sfu::Sdp mungedSdp(mSdpStr, static_cast<int64_t>(hiresTrackIndex)); // Create a Sdp instance from String and modify it to enable SVC
        std::string sdpUncompress = mungedSdp.unCompress(); // get string from modified Sdp instance

        webrtc::SdpParseError error;
        std::unique_ptr<webrtc::SessionDescriptionInterface> sdpInterface(webrtc::CreateSessionDescription(sdp->GetType(), sdpUncompress, &error));
        if (!sdpInterface)
        {
            orderedCallDisconnect(TermCode::kErrSdp, "Error parsing SDP offer: line= " + error.line +"  \nError: " + error.description);
        }

        // update mSdpStr with modified SDP
        KR_THROW_IF_FALSE(sdpInterface->ToString(&mSdpStr));
        return mRtcConn.setLocalDescription(std::move(sdpInterface));   // takes onwership of sdp
    })
    .then([wptr, this]()
    {
        if (wptr.deleted())
        {
            return;
        }

        if (mState != kStateJoining)
        {
            RTCM_LOG_WARNING("joinSfu: get unexpected state change at setLocalDescription");
            return;
        }

        sfu::Sdp sdp(mSdpStr);
        std::map<std::string, std::string> ivs;
        ivs[std::to_string(kVthumbTrack)] = sfu::Command::binaryToHex(mVThumb->getIv());
        ivs[std::to_string(kHiResTrack)] = sfu::Command::binaryToHex(mHiRes->getIv());
        ivs[std::to_string(kAudioTrack)] = sfu::Command::binaryToHex(mAudio->getIv());

        // store ivs in MyPeer
        mMyPeer->setIvs(std::vector<std::string> { ivs[std::to_string(kVthumbTrack)],
                                                   ivs[std::to_string(kHiResTrack)],
                                                   ivs[std::to_string(kAudioTrack)] });

        // when reconnecting, send to the SFU the CID of the previous connection, so it can kill it instantly
        setPrevCid(getOwnCid());

        std::string ephemeralKey = generateSessionKeyPair();
        if (ephemeralKey.empty())
        {
            orderedCallDisconnect(TermCode::kErrorCrypto, std::string("Error generating ephemeral keypair"));
        }
        mSfuConnection->joinSfu(sdp, ivs, ephemeralKey, getLocalAvFlags().value(), getPrevCid(), mSpeakerState, kInitialvthumbCount);
    })
    .fail([wptr, this](const ::promise::Error& err)
    {
        if (wptr.deleted())
            return;

        orderedCallDisconnect(TermCode::kErrSdp, std::string("Error creating SDP offer: ") + err.msg());
    });
}

void Call::createTransceivers(size_t &hiresTrackIndex)
{
    assert(mRtcConn);

    // create your transceivers for sending (and receiving)
    webrtc::RtpTransceiverInit transceiverInitVThumb;
    transceiverInitVThumb.direction = webrtc::RtpTransceiverDirection::kSendRecv;
    webrtc::RTCErrorOr<rtc::scoped_refptr<webrtc::RtpTransceiverInterface>> err
            = mRtcConn->AddTransceiver(cricket::MediaType::MEDIA_TYPE_VIDEO, transceiverInitVThumb);
    mVThumb = ::mega::make_unique<LocalSlot>(*this, err.MoveValue());
    mVThumb->generateRandomIv();

    webrtc::RtpTransceiverInit transceiverInitHiRes;
    transceiverInitHiRes.direction = webrtc::RtpTransceiverDirection::kSendRecv;
    err = mRtcConn->AddTransceiver(cricket::MediaType::MEDIA_TYPE_VIDEO, transceiverInitHiRes);
    hiresTrackIndex = mRtcConn->GetTransceivers().size() - 1; // keep this sentence just after add transceiver for hiRes track
    mHiRes = ::mega::make_unique<LocalSlot>(*this, err.MoveValue());
    mHiRes->generateRandomIv();

    webrtc::RtpTransceiverInit transceiverInitAudio;
    transceiverInitAudio.direction = webrtc::RtpTransceiverDirection::kSendRecv;
    err = mRtcConn->AddTransceiver(cricket::MediaType::MEDIA_TYPE_AUDIO, transceiverInitAudio);
    mAudio = ::mega::make_unique<LocalSlot>(*this, err.MoveValue());
    mAudio->generateRandomIv();

    // create transceivers for receiving audio from peers
    for (uint32_t i = 1; i < mNumInputAudioTracks; ++i)
    {
        webrtc::RtpTransceiverInit transceiverInit;
        transceiverInit.direction = webrtc::RtpTransceiverDirection::kRecvOnly;
        mRtcConn->AddTransceiver(cricket::MediaType::MEDIA_TYPE_AUDIO, transceiverInit);
    }

    // create transceivers for receiving video from peers
    for (uint32_t i = 2; i < mNumInputVideoTracks; ++i)
    {
        webrtc::RtpTransceiverInit transceiverInit;
        transceiverInit.direction = webrtc::RtpTransceiverDirection::kRecvOnly;
        mRtcConn->AddTransceiver(cricket::MediaType::MEDIA_TYPE_VIDEO, transceiverInit);
    }
}

std::string Call::generateSessionKeyPair()
{
    // generate ephemeral ECDH X25519 keypair
    generateEphemeralKeyPair();
    std::string X25519PubKeyStr(reinterpret_cast<const char*>(getMyEphemeralKeyPair()->getPubKey()), mega::ECDH::PUBLIC_KEY_LENGTH);
    std::string X25519PubKeyB64 = mega::Base64::btoa(X25519PubKeyStr);

    // Generate public key signature (using Ed25519), on the string: sesskey|<callId>|<clientId>|<pubkey>
    std::string signature = "sesskey|" + mCallid.toString() + "|" + std::to_string(mMyPeer->getCid()) + "|" + X25519PubKeyB64;
    return X25519PubKeyB64 + ":" + mSfuClient.getRtcCryptoMeetings()->signEphemeralKey(signature); // -> publicKey:signature
}

void Call::getLocalStreams()
{
    updateAudioTracks();
    if (getLocalAvFlags().camera())
    {
        updateVideoTracks();
    }
}

void Call::orderedCallDisconnect(TermCode termCode, const std::string &msg)
{
    // When the client initiates a disconnect we need to send BYE command to inform SFU about the reason
    RTCM_LOG_DEBUG("orderedCallDisconnect, termcode: %s, msg: %s", connectionTermCodeToString(termCode).c_str(), msg.c_str());
    if (mSfuConnection && mSfuConnection->isOnline())
    {
        sendStats(termCode); // send stats if we are connected to SFU regardless termcode
    }

    if (mIsReconnectingToChatd)
    {
        clearParticipants();
    }

    if (!mSfuConnection || !mSfuConnection->isOnline()
            || termCode == kSigDisconn)  // kSigDisconn is mutually exclusive with the BYE command
    {
        isDestroying()
            ? mRtc.immediateRemoveCall(this, mTempEndCallReason, termCode) // destroy call immediately
            : immediateCallDisconnect(termCode); // we don't need to send BYE command, just perform disconnection

        return;
    }

    // send BYE command as part of the protocol to inform SFU about the disconnection reason
    if (mSfuConnection->isSendingByeCommand())
    {
        RTCM_LOG_DEBUG("orderedCallDisconnect, already sending BYE command");
        return;
    }

    // we need to store termcode temporarily until confirm BYE command has been sent
    mTempTermCode = termCode;

    // once LWS confirms that BYE command has been sent (check processNextCommand) onSendByeCommand will be called
    mSfuConnection->sendBye(termCode);
}

void Call::clearResources(const TermCode& termCode)
{
    RTCM_LOG_DEBUG("clearResources, termcode (%u): %s", termCode, connectionTermCodeToString(termCode).c_str());
    disableStats();
    mSessions.clear();              // session dtor will notify apps through onDestroySession callback
    clearPendingPeers();
    mModerators.clear();            // clear moderators list and ownModerator
    mVThumb.reset();
    mHiRes.reset();
    mAudio.reset();
    mReceiverTracks.clear();        // clear receiver tracks after free sessions and audio/video local tracks
    clearWrJoiningState();
    if (!isDisconnectionTermcode(termCode))
    {
        resetLocalAvFlags();        // reset local AvFlags: Audio | Video | OnHold => disabled
    }
}

void Call::mediaChannelDisconnect(bool releaseDevices)
{
    if (releaseDevices)
    {
        if (getLocalAvFlags().camera())
        {
            releaseVideoDevice();
        }

        for (const auto& session : mSessions)
        {
            session.second->disableAudioSlot();
        }
    }

    if (mRtcConn)
    {
        mRtcConn->Close();
        mRtcConn = nullptr;
    }
}

void Call::resetLocalAvFlags()
{
    mMyPeer->setAvFlags(karere::AvFlags::kEmpty);
}

void Call::setTempEndCallReason(uint8_t reason)
{
    mTempEndCallReason = reason;
}

void Call::setEndCallReason(uint8_t reason)
{
    mEndCallReason = reason;
}

std::string Call::endCallReasonToString(const EndCallReason &reason) const
{
    switch (reason)
    {
        case kEnded:            return "normal hangup of on-going call";
        case kRejected:         return "incoming call was rejected by callee";
        case kNoAnswer:         return "outgoing call didn't receive any answer from the callee";
        case kFailed:           return "on-going call failed";
        case kCancelled:        return "outgoing call was cancelled by caller before receiving any answer from the callee";
        case kEndedByMod:       return "ended by moderator";
        case kInvalidReason:    return "invalid endcall reason";
    }
    return "invalid endcall reason";
}

std::string Call::connectionTermCodeToString(const TermCode &termcode) const
{
    switch (termcode)
    {
        case kUserHangup:               return "normal user hangup";
        case kTooManyParticipants:      return "there are too many participants";
        case kLeavingRoom:              return "user has been removed from chatroom";
        case kCallEndedByModerator:     return "group or meeting call has been ended by moderator";
        case kApiEndCall:               return "API/chatd ended call";
        case kPeerJoinTimeout:          return "Nobody joined call";
        case kPushedToWaitingRoom:      return "Our client has been removed from the call and pushed back into the waiting room";
        case kKickedFromWaitingRoom:    return "User has been kicked from call regardless of whether is in the call or in the waiting room";
        case kTooManyUserClients:       return "Too many clients of same user connected";
        case kRtcDisconn:               return "SFU connection failed";
        case kSigDisconn:               return "socket error on the signalling connection";
        case kSfuShuttingDown:          return "SFU server is shutting down";
        case kChatDisconn:              return "chatd connection is broken";
        case kNoMediaPath:              return "webRTC connection failed, no UDP connectivity";
        case kErrSignaling:             return "signalling error";
        case kErrNoCall:                return "attempted to join non-existing call";
        case kErrAuth:                  return "authentication error";
        case kErrApiTimeout:            return "ping timeout between SFU and API";
        case kErrSdp:                   return "error generating or setting SDP description";
        case kErrorProtocolVersion:     return "SFU protocol version not supported";
        case kErrorCrypto:              return "Cryptographic error";
        case kErrClientGeneral:         return "Client general error";
        case kErrGeneral:               return "SFU general error";
        case kUnKnownTermCode:          return "unknown error";
        case kWaitingRoomAllowTimeout:  return "Timed out waiting to be allowed from waiting room into call";
        default:                        return "invalid connection termcode";
    }
}

bool Call::isUdpDisconnected() const
{
    if (!mega::isValidTimeStamp(getConnInitialTimeStamp()))
    {
        // peerconnection establishment starts as soon ANSWER is sent to the client
        // we never have reached kStateInProgress, as mInitialTs is set when we reach kStateInProgress (upon ANSWER command is received)
        RTCM_LOG_ERROR("onConnectionChange(kDisconnected) received but mInitialTs is not initialized");
        assert(false);
        return true;
    }

    return (mStats.mSamples.mT.empty() && (time(nullptr) - getConnInitialTimeStamp() > sfu::SfuConnection::kNoMediaPathTimeout));
}

bool Call::isTermCodeRetriable(const TermCode& termCode) const
{
    return termCode == kRtcDisconn || termCode == kSigDisconn;
}

bool Call::isDisconnectionTermcode(const TermCode& termCode) const
{
    return termCode & kFlagDisconn;
}

Cid_t Call::getOwnCid() const
{
    return mMyPeer->getCid();
}


void Call::setSessionModByUserId(uint64_t userid, bool isMod)
{
    for (const auto& session : mSessions)
    {
        if (session.second->getPeerid() == userid)
        {
            session.second->setModerator(isMod);
        }
    }
}

void Call::setOwnModerator(bool isModerator)
{
    if (mMyPeer->isModerator() == isModerator) { return; }
    mMyPeer->setModerator(isModerator);
    mCallHandler.onPermissionsChanged(*this);
}

bool Call::isValidConnectionTermcode(TermCode termCode) const
{
    return termCode >= kUserHangup && termCode <= kFlagMaxValid;
}

void Call::sendStats(const TermCode& termCode)
{
    if (mStats.isEmptyStats())
    {
        // avoid sending stats more than once upon disconnect
        RTCM_LOG_DEBUG("sendStats: stats are empty");
        return;
    }

    assert(isValidConnectionTermcode(termCode));
    mStats.mDuration = mega::isValidTimeStamp(getConnInitialTimeStamp()) // mInitialTs
                           ? static_cast<uint64_t>((time(nullptr) - getConnInitialTimeStamp()) * 1000)  // ms
                           : mega::mega_invalid_timestamp; // in case we have not joined SFU yet, send duration = 0
    mStats.mMaxPeers = mMaxPeers;
    mStats.mTermCode = static_cast<int32_t>(termCode);
    mMegaApi.sdk.sendChatStats(mStats.getJson().c_str());
    RTCM_LOG_DEBUG("Clear local SFU stats");
    mStats.clear();
}

EndCallReason Call::getEndCallReasonFromTermcode(const TermCode& termCode)
{
    if (termCode == kUserHangup)                    { return kEnded; }
    if (termCode == kTooManyParticipants)           { return kFailed; }
    if (termCode == kLeavingRoom)                   { return kEnded; }
    if (termCode == kCallEndedByModerator)          { return kEndedByMod; }
    if (termCode == kApiEndCall)                    { return kFailed; }
    if (termCode == kPeerJoinTimeout)               { return kFailed; }
    if (termCode == kKickedFromWaitingRoom)         { return kEnded; }
    if (termCode & kFlagDisconn)                    { return kFailed; }
    if (termCode & kFlagError)                      { return kFailed; }

    return kInvalidReason;
}

void Call::clearParticipants()
{
    for (auto &it : mParticipants)
    {
        mCallHandler.onRemovePeer(*this, it);
    }
    mParticipants.clear();
}

std::vector<mega::byte> Call::generateEphemeralKeyIv(const std::vector<std::string>& peerIvs, const std::vector<std::string>& myIvs) const
{
    std::string salt;
    std::vector<std::string> v { peerIvs[kHiResTrack], peerIvs[kAudioTrack], myIvs[kHiResTrack], myIvs[kAudioTrack] };
    sort(v.begin(), v.end());
    std::for_each(v.begin(), v.end(), [&salt](std::string &s){ salt += s; });
    return sfu::Command::hexToByteArray(salt);
}

bool Call::hasCallKey()
{
    return !mCallKey.empty();
}

bool Call::handleAvCommand(Cid_t cid, unsigned av, uint32_t aMid)
{
    if (mState != kStateJoining && mState != kStateInProgress)
    {
        RTCM_LOG_WARNING("handleAvCommand: get unexpected state");
        assert(false); // theoretically, it should not happen. If so, it may worth to investigate
        return false;
    }

    if (getOwnCid() == cid)
    {
        RTCM_LOG_WARNING("handleAvCommand: Received our own AV flags");
        return false;
    }

    promise::Promise<void>* pms = getPeerVerificationPms(cid);
    if (!pms)
    {
        RTCM_LOG_WARNING("handleAvCommand: PeerVerification promise not found for cid: %d", cid);
        return false;
    }

    auto wptr = weakHandle();
    pms->then([this, cid, av, aMid, wptr]()
    {
        if (wptr.deleted())  { return; }
        Session *session = getSession(cid);
        if (!session)
        {
            RTCM_LOG_WARNING("handleAvCommand: Received AV flags for unknown peer cid %u", cid);
            return;
        }

        bool oldAudioFlag = session->getAvFlags().audio();

        // update session flags
        session->setAvFlags(karere::AvFlags(static_cast<uint8_t>(av)));

        if (aMid == sfu::TrackDescriptor::invalidMid)
        {
            if (oldAudioFlag != session->getAvFlags().audio() && session->getAvFlags().audio())
            {
                assert(false);
                RTCM_LOG_WARNING("handleAvCommand: invalid amid received for peer cid %u", cid);
                return;
            }

            if (oldAudioFlag && !session->getAvFlags().audio())
            {
                removeSpeaker(cid);
            }
        }
        else
        {
            assert(session->getAvFlags().audio());
            sfu::TrackDescriptor trackDescriptor;
            trackDescriptor.mMid = aMid;
            trackDescriptor.mReuse = true;
            addSpeaker(cid, trackDescriptor);
        }
    })
    .fail([cid](const ::promise::Error&)
    {
        RTCM_LOG_WARNING("handleAvCommand: PeerVerification promise was rejected for cid: %d", cid);
        return;
    });

    return true;
}

bool Call::handleAnswerCommand(Cid_t cid, std::shared_ptr<sfu::Sdp> sdp, uint64_t callJoinOffset, std::vector<sfu::Peer>& peers,
                               const std::map<Cid_t, std::string>& keystrmap,
                               const std::map<Cid_t, sfu::TrackDescriptor>& vthumbs, const std::map<Cid_t, sfu::TrackDescriptor>& speakers)
{
    if (mState != kStateJoining)
    {
        RTCM_LOG_WARNING("handleAnswerCommand: get unexpected state change");
        return false;
    }

    if (!getMyEphemeralKeyPair())
    {
        RTCM_LOG_ERROR("Can't retrieve Ephemeral key for our own user, SFU protocol version: %u", static_cast<unsigned int>(sfu::MY_SFU_PROTOCOL_VERSION));
        return false;
    }

    // clear initial backoff as this connection attempt has succeeded
    mSfuConnection->clearInitialBackoff();

    // set my own client-id (cid)
    mMyPeer->setCid(cid);

    // update max peers seen in call
    mMaxPeers = static_cast<uint8_t> (peers.size() > mMaxPeers ? peers.size() : mMaxPeers);

    // set join offset
    setJoinOffset(static_cast<int64_t>(callJoinOffset));

    // this promise will be resolved when all ephemeral keys (for users with SFU > V0) have been verified and derived
    // in case of any of the keys can't be verified or derived, the peer will be added anyway.
    // the promise won't be resolved until all ephemeral keys have been processed (without taking account if the
    // verification or derivation fails)

    // we want to continue with call unless all ephemeral keys verification fails
    // for those peers without a valid derived ephemeral key, our client won't be able to encrypt/decrypt any media key sent or received by that client
    auto keyDerivationPms = std::make_shared<::promise::Promise<void>>();
    if (peers.empty())
    {
        keyDerivationPms->resolve();
    }

    auto keysVerified = std::make_shared<std::vector<bool>>();
    auto onKeyVerified = [max = peers.size(), keysVerified, keyDerivationPms](const bool verified) -> void
    {
        if (keyDerivationPms->done())
        {
            RTCM_LOG_WARNING("handleAnswerCommand: keyDerivationPms already resolved");
            assert(keyDerivationPms->succeeded());
            return;
        }

        if (!keysVerified)
        {
            RTCM_LOG_WARNING("handleAnswerCommand: invalid keysVerified at onKeyVerified");
            assert(false);
            return;
        }

        if (!keyDerivationPms)
        {
            RTCM_LOG_WARNING("handleAnswerCommand: invalid keyDerivationPms at onKeyVerified");
            assert(false);
            return;
        }

        keysVerified->emplace_back(verified);
        if (keysVerified->size() == max)
        {
            keyDerivationPms->resolve();
        }
    };

    auto addPeerWithEphemKey = [this, onKeyVerified](sfu::Peer& peer, const bool keyVerified, const std::string& ephemeralPubKeyDerived) -> void
    {
        addPeer(peer, ephemeralPubKeyDerived);
        onKeyVerified(keyVerified);
    };

    for (sfu::Peer& peer : peers) // does not include own cid
    {
        const auto& it = keystrmap.find(peer.getCid());
        const auto& keyStr = it != keystrmap.end() ? it->second : std::string();
        if (!addPendingPeer(peer.getCid()))
        {
            RTCM_LOG_WARNING("handleAnswerCommand: duplicated peer at mPeersVerification, with cid: %d ", cid);
            assert(false);
            continue;
        }

        // check if peerid is included in mods list received upon HELLO
        peer.setModerator(mModerators.find(peer.getPeerid()) != mModerators.end());
        if (sfu::isInitialSfuVersion(peer.getPeerSfuVersion())) // there's no ephemeral key, just add peer
        {
            addPeerWithEphemKey(peer, true, std::string());
        }
        else if (sfu::isCurrentSfuVersion(peer.getPeerSfuVersion())) // verify ephemeral key signature, derive it, and then add the peer
        {
            if (keyStr.empty())
            {
                RTCM_LOG_ERROR("Empty Ephemeral key for user: %s, cid: %u, SFU protocol version: %u",
                               peer.getPeerid().toString().c_str(), peer.getCid(),
                               static_cast<std::underlying_type<sfu::SfuProtocol>::type>(peer.getPeerSfuVersion()));
                addPeerWithEphemKey(peer, false, std::string());
                continue;
            }

            try
            {
                auto wptr = weakHandle();
                auto parsedkey = splitPubKey(keyStr);
                std::shared_ptr<sfu::Peer> auxPeer(new sfu::Peer(peer));
                verifySignature(peer.getCid(), peer.getPeerid(), parsedkey.first, parsedkey.second)
                .then([wptr, auxPeer, addPeerWithEphemKey, parsedkey, this](bool verified)
                {
                    wptr.throwIfDeleted();
                    const mega::ECDH* ephkeypair = getMyEphemeralKeyPair();
                    if (!ephkeypair)
                    {
                        RTCM_LOG_ERROR("Can't retrieve Ephemeral key for our own user, SFU protocol version: %u", static_cast<unsigned int>(sfu::MY_SFU_PROTOCOL_VERSION));
                        addPeerWithEphemKey(*auxPeer, false, std::string());
                        return;
                    }

                    if (!verified)
                    {
                        RTCM_LOG_ERROR("Can't verify signature for user: %s", auxPeer->getPeerid().toString().c_str());
                        addPeerWithEphemKey(*auxPeer, false, std::string());
                        return;
                    }

                    // once peer public ephemeral key has been verified, derive it with our private ephemeral key
                    std::string out;
                    const std::string pubkeyBin = mega::Base64::atob(parsedkey.first);
                    std::vector<::mega::byte> saltBin = generateEphemeralKeyIv(auxPeer->getIvs(), mMyPeer->getIvs());
                    bool derived = ephkeypair->deriveSharedKeyWithSalt(reinterpret_cast<const unsigned char *>(pubkeyBin.data()), saltBin.data(), saltBin.size(), out);
                    if (!derived)
                    {
                        RTCM_LOG_ERROR("Can't derive ephemeral key for peer Cid: %u PeerId: %s",
                                       auxPeer->getCid(), auxPeer->getPeerid().toString().c_str());

                        out.clear();
                    }

                    addPeerWithEphemKey(*auxPeer, derived, out);
                })
                .fail([this, auxPeer, addPeerWithEphemKey](const ::promise::Error&)
                {
                    RTCM_LOG_ERROR("Error verifying ephemeral key signature for for user: %s, cid: %u", auxPeer->getPeerid().toString().c_str(), auxPeer->getCid());
                    addPeerWithEphemKey(*auxPeer, false, std::string());
                });
            }
            catch(std::runtime_error& e)
            {
                RTCM_LOG_ERROR("Error verifying ephemeral key signature: %s", e.what());
                return false; // wprt doesn't exists
            }
        }
        else
        {
            assert(false);
            RTCM_LOG_ERROR("handleAnswerCommand: unknown SFU protocol version [%u] for user: %s, cid: %u",
                           static_cast<std::underlying_type<sfu::SfuProtocol>::type>(peer.getPeerSfuVersion()),
                           peer.getPeerid().toString().c_str(), peer.getCid());
            addPeerWithEphemKey(peer, false, std::string());
        }
    }

    // wait until all peers ephemeral keys have been verified and derived
    auto auxwptr = weakHandle();
    keyDerivationPms
    ->then([auxwptr, vthumbs, speakers, sdp, keysVerified, this]
    {
        if (auxwptr.deleted())
        {
            return;
        }

        if (!keysVerified)
        {
            RTCM_LOG_WARNING("handleAnswerCommand: invalid keysVerified at keyDerivationPms resolved");
            assert(false);
            return;
        }

        bool anyVerified = std::any_of(keysVerified->begin(), keysVerified->end(), [](const auto& kv) { return kv; });
        if (!keysVerified->empty() && !anyVerified)
        {
            orderedCallDisconnect(TermCode::kErrorCrypto, "Can't verify any of the ephemeral keys on any peer received in ANSWER command");
            return;
        }

        generateAndSendNewMediakey(true);
        std::string sdpUncompress = sdp->unCompress();
        webrtc::SdpParseError error;
        std::unique_ptr<webrtc::SessionDescriptionInterface> sdpInterface(webrtc::CreateSessionDescription("answer", sdpUncompress, &error));
        if (!sdpInterface)
        {
            orderedCallDisconnect(TermCode::kErrSdp, "Error parsing peer SDP answer: line= " + error.line +"  \nError: " + error.description);
            return;
        }

        assert(mRtcConn);
        auto wptr = weakHandle();
        mRtcConn.setRemoteDescription(std::move(sdpInterface))
        .then([wptr, this, vthumbs, speakers]()
        {
            if (wptr.deleted())
            {
                return;
            }

            if (mState != kStateJoining)
            {
                RTCM_LOG_WARNING("handleAnswerCommand: get unexpect state change at setRemoteDescription");
                return;
            }

            // prepare parameters for low resolution video
            double scale = static_cast<double>(RtcConstant::kHiResWidth) / static_cast<double>(RtcConstant::kVthumbWidth);
            webrtc::RtpParameters parameters = mVThumb->getTransceiver()->sender()->GetParameters();
            if (!parameters.encodings.size())
            {
                orderedCallDisconnect(TermCode::kErrClientGeneral, "Error getting encodings parameters");
                assert(false);
                return;
            }

            parameters.encodings[0].scale_resolution_down_by = scale;
            parameters.encodings[0].max_bitrate_bps = kmax_bitrate_kbps;   // 100 Kbps
            mVThumb->getTransceiver()->sender()->SetParameters(parameters).ok();
            handleIncomingVideo(vthumbs, kLowRes);

            for (const auto& speak : speakers)  // current speakers in the call
            {
                Cid_t cid = speak.first;
                const sfu::TrackDescriptor& speakerDecriptor = speak.second;
                addSpeaker(cid, speakerDecriptor);
            }

            setState(CallState::kStateInProgress);
            enableStats();
        })
        .fail([wptr, this](const ::promise::Error& err)
        {
            if (wptr.deleted()) return;

            std::string msg = "Error setting SDP answer: " + err.msg();
            orderedCallDisconnect(TermCode::kErrSdp, msg);
        });
    });

    return true;
}

bool Call::handleKeyCommand(const Keyid_t& keyid, const Cid_t& cid, const std::string& key)
{
    if (mState != kStateInProgress && mState != kStateJoining)
    {
        RTCM_LOG_WARNING("handleKeyCommand: get unexpected state");
        assert(false); // theoretically, it should not happen. If so, it may worth to investigate
        return false;
    }

    promise::Promise<void>* pms = getPeerVerificationPms(cid);
    if (!pms)
    {
        RTCM_LOG_WARNING("handleKeyCommand: PeerVerification promise not found for cid: %d", cid);
        return false;
    }

    auto wptr = weakHandle();
    pms->then([this, keyid, cid, key, wptr]()
    {
        if (wptr.deleted())  { return; }
        Session* session = getSession(cid);
        if (!session)
        {
            RTCM_LOG_WARNING("handleKeyCommand: session not found for Cid: %u", cid);
            return;
        }

        const sfu::Peer& peer = session->getPeer();
        auto wptr = weakHandle();

        if (sfu::isInitialSfuVersion(peer.getPeerSfuVersion()))
        {
            mSfuClient.getRtcCryptoMeetings()->getCU25519PublicKey(peer.getPeerid())
            .then([wptr, keyid, cid, key, this](Buffer*) -> void
            {
                if (wptr.deleted())
                {
                    return;
                }

                Session* session = getSession(cid);
                if (!session)
                {
                    RTCM_LOG_WARNING("handleKeyCommand: session not found for Cid: %u", cid);
                    return;
                }

                // decrypt received key
                std::string binaryKey = mega::Base64::atob(key);
                strongvelope::SendKey encryptedKey;
                mSfuClient.getRtcCryptoMeetings()->strToKey(binaryKey, encryptedKey);

                strongvelope::SendKey plainKey;
                mSfuClient.getRtcCryptoMeetings()->decryptKeyFrom(session->getPeer().getPeerid(), encryptedKey, plainKey);

                // in case of a call in a public chatroom, XORs received key with the call key for additional authentication
                if (hasCallKey())
                {
                    strongvelope::SendKey callKey;
                    mSfuClient.getRtcCryptoMeetings()->strToKey(mCallKey, callKey);
                    mSfuClient.getRtcCryptoMeetings()->xorWithCallKey(callKey, plainKey);
                }

                // add new key to peer key map
                std::string newKey = mSfuClient.getRtcCryptoMeetings()->keyToStr(plainKey);
                session->addKey(keyid, newKey);
            });
        }
        else if (sfu::isCurrentSfuVersion(peer.getPeerSfuVersion()))
        {
            Session* session = getSession(cid);
            if (!session)
            {
                RTCM_LOG_WARNING("handleKeyCommand: session not found for Cid: %u", cid);
                return;
            }

            const sfu::Peer& auxPeer = session->getPeer();
            auto&& ephemeralPubKey = auxPeer.getEphemeralPubKeyDerived();
            if (ephemeralPubKey.empty())
            {
                RTCM_LOG_WARNING("Invalid ephemeral key for peer: %s cid %u", auxPeer.getPeerid().toString().c_str(), cid);
                assert(false);
                return;
            }

            std::string result;
            std::string recvKeyBin = mega::Base64::atob(key);
            if (!mSymCipher.cbc_decrypt_with_key(recvKeyBin, result, reinterpret_cast<const unsigned char*>(ephemeralPubKey.data())
                                                 , ephemeralPubKey.size(), nullptr))
            {
                std::string err = "Failed cbc_decrypt received key. Cid: "
                        + std::to_string(auxPeer.getCid())
                        + "PeerId: " + auxPeer.getPeerid().toString()
                        + "KeyId: " + std::to_string(keyid);

                mRtc.onMediaKeyDecryptionFailed(err);
                RTCM_LOG_WARNING("%s", err.c_str());
                return;
            }

            // in case of a call in a public chatroom, XORs received key with the call key for additional authentication
            if (hasCallKey())
            {
                mSfuClient.getRtcCryptoMeetings()->xorWithCallKey(reinterpret_cast<::mega::byte*>(mCallKey.data()), reinterpret_cast<::mega::byte*>(result.data()));
            }

            if (result.size() != kMediaKeyLen)
            {
                mRtc.onMediaKeyDecryptionFailed("Unexpected decrypted key size");
                RTCM_LOG_ERROR("Unexpected decrypted key size expected size: %u decrypted size: %d", kMediaKeyLen, static_cast<int>(result.size()));
                return;
            }
            session->addKey(keyid, result);

        }
        else
        {
            RTCM_LOG_ERROR("handleKeyCommand: unknown SFU protocol version [%u] for user: %s, cid: %u",
                           static_cast<std::underlying_type<sfu::SfuProtocol>::type>(peer.getPeerSfuVersion()),
                           peer.getPeerid().toString().c_str(), peer.getCid());
            return;
        }
    })
    .fail([cid](const ::promise::Error&)
    {
        RTCM_LOG_WARNING("handleKeyCommand: PeerVerification promise was rejected for cid: %d", cid);
        return;
    });

    return true;
}

bool Call::handleVThumbsCommand(const std::map<Cid_t, sfu::TrackDescriptor> &videoTrackDescriptors)
{
    if (mState != kStateInProgress && mState != kStateJoining)
    {
        RTCM_LOG_WARNING("handleVThumbsCommand: get unexpected state");
        assert(false); // theoretically, it should not happen. If so, it may worth to investigate
        return false;
    }

    handleIncomingVideo(videoTrackDescriptors, kLowRes);
    return true;
}

bool Call::handleVThumbsStartCommand()
{
    if (mState != kStateInProgress && mState != kStateJoining)
    {
        RTCM_LOG_WARNING("handleVThumbsStartCommand: get unexpected state");
        assert(false); // theoretically, it should not happen. If so, it may worth to investigate
        return false;
    }

    mVThumbActive = true;
    updateVideoTracks();
    return true;
}

bool Call::handleVThumbsStopCommand()
{
    if (mState != kStateInProgress && mState != kStateJoining)
    {
        RTCM_LOG_WARNING("handleVThumbsStopCommand: get unexpected state");
        assert(false); // theoretically, it should not happen. If so, it may worth to investigate
        return false;
    }

    mVThumbActive = false;
    updateVideoTracks();
    return true;
}

bool Call::handleHiResCommand(const std::map<Cid_t, sfu::TrackDescriptor>& videoTrackDescriptors)
{
    if (mState != kStateInProgress && mState != kStateJoining)
    {
        RTCM_LOG_WARNING("handleHiResCommand: get unexpected state");
        assert(false); // theoretically, it should not happen. If so, it may worth to investigate
        return false;
    }

    handleIncomingVideo(videoTrackDescriptors, kHiRes);
    return true;
}

bool Call::handleHiResStartCommand()
{
    if (mState != kStateInProgress && mState != kStateJoining)
    {
        RTCM_LOG_WARNING("handleHiResStartCommand: get unexpected state");
        assert(false); // theoretically, it should not happen. If so, it may worth to investigate
        return false;
    }

    mHiResActive = true;
    updateVideoTracks();
    return true;
}

bool Call::handleHiResStopCommand()
{
    if (mState != kStateInProgress && mState != kStateJoining)
    {
        RTCM_LOG_WARNING("handleHiResStopCommand: get unexpected state");
        assert(false); // theoretically, it should not happen. If so, it may worth to investigate
        return false;
    }

    mHiResActive = false;
    updateVideoTracks();
    return true;
}

bool Call::handleSpeakReqsCommand(const std::vector<Cid_t> &speakRequests)
{
    if (mState != kStateInProgress && mState != kStateJoining)
    {
        RTCM_LOG_WARNING("handleSpeakReqsCommand: get unexpected state");
        assert(false); // theoretically, it should not happen. If so, it may worth to investigate
        return false;
    }

    for (Cid_t cid : speakRequests)
    {
        if (cid == getOwnCid()) { continue; }

        promise::Promise<void>* pms = getPeerVerificationPms(cid);
        if (!pms)
        {
            RTCM_LOG_WARNING("handleSpeakReqsCommand: PeerVerification promise not found for cid: %d", cid);
            continue;
        }

        auto wptr = weakHandle();
        pms->then([this, cid, wptr]()
        {
            if (wptr.deleted())  { return; }
            Session *session = getSession(cid);
            assert(session);
            if (!session)
            {
                RTCM_LOG_ERROR("handleSpeakReqsCommand: Received speakRequest for unknown peer cid %u", cid);
                return;
            }
            session->setSpeakRequested(true);
        })
        .fail([cid](const ::promise::Error&)
        {
            RTCM_LOG_WARNING("handleSpeakReqsCommand: PeerVerification promise was rejected for cid: %d", cid);
            return;
        });
    }

    return true;
}

bool Call::handleSpeakReqDelCommand(Cid_t cid)
{
    if (mState != kStateInProgress && mState != kStateJoining)
    {
        RTCM_LOG_WARNING("handleSpeakReqDelCommand: get unexpected state");
        assert(false); // theoretically, it should not happen. If so, it may worth to investigate
        return false;
    }

    if (getOwnCid() != cid) // remote peer
    {
        promise::Promise<void>* pms = getPeerVerificationPms(cid);
        if (!pms)
        {
            RTCM_LOG_WARNING("handleSpeakReqDelCommand: PeerVerification promise not found for cid: %d", cid);
            return false;
        }

        auto wptr = weakHandle();
        pms->then([this, cid, wptr]()
        {
            if (wptr.deleted())  { return; }
            Session *session = getSession(cid);
            assert(session);
            if (!session)
            {
                RTCM_LOG_ERROR("handleSpeakReqDelCommand: Received delSpeakRequest for unknown peer cid %u", cid);
                return;
            }
            session->setSpeakRequested(false);
        })
        .fail([cid](const ::promise::Error&)
        {
            RTCM_LOG_WARNING("handleSpeakReqDelCommand: PeerVerification promise was rejected for cid: %d", cid);
            return;
        });
    }
    else if (mSpeakerState == SpeakerState::kPending)
    {
        // only update audio tracks if mSpeakerState is pending to be accepted
        mSpeakerState = SpeakerState::kNoSpeaker;
        updateAudioTracks();
    }
    else    // own cid, but SpeakerState is not kPending
    {
        RTCM_LOG_ERROR("handleSpeakReqDelCommand: Received delSpeakRequest for own cid %u without a pending requests", cid);
        assert(false);
        return false;
    }

    return true;
}

bool Call::handleSpeakOnCommand(Cid_t cid)
{
    if (mState != kStateInProgress && mState != kStateJoining)
    {
        RTCM_LOG_WARNING("handleSpeakOnCommand: get unexpected state");
        assert(false); // theoretically, it should not happen. If so, it may worth to investigate
        return false;
    }

    if (!cid && mSpeakerState == SpeakerState::kPending)
    {
        mSpeakerState = SpeakerState::kActive;
        updateAudioTracks();
    }
    else if (!cid)    // own cid, but SpeakerState is not kPending
    {
        RTCM_LOG_ERROR("handleSpeakOnCommand: Received speak on for own cid %u without a pending requests", cid);
        assert(false);
        return false;
    }

    return true;
}

bool Call::handleSpeakOffCommand(Cid_t cid)
{
    if (mState != kStateInProgress && mState != kStateJoining)
    {
        RTCM_LOG_WARNING("handleSpeakOffCommand: get unexpected state");
        assert(false); // theoretically, it should not happen. If so, it may worth to investigate
        return false;
    }

    if (cid)
    {
        assert(cid != getOwnCid());
        removeSpeaker(cid);
    }
    else if (mSpeakerState == SpeakerState::kActive)
    {
        // SPEAK_OFF received from SFU requires to mute our client (audio flag is already unset from the SFU's viewpoint)
        mSpeakerState = SpeakerState::kNoSpeaker;
        muteMyClientFromSfu();
    }
    else // SPEAK_OFF received own cid, but SpeakerState is not kActive
    {
        RTCM_LOG_ERROR("handleSpeakOffCommand: Received speak off for own cid %u without being active", cid);
        assert(false);
        return false;
    }

    return true;
}


bool Call::handlePeerJoin(Cid_t cid, uint64_t userid, sfu::SfuProtocol sfuProtoVersion, int av, std::string& keyStr, std::vector<std::string>& ivs)
{
    auto addPeerWithEphemKey = [this](sfu::Peer& peer, const std::string& ephemeralPubKeyDerived) -> void
    {
        addPeer(peer, ephemeralPubKeyDerived);
        // update max peers seen in call
        mMaxPeers = std::max(mMaxPeers, static_cast<uint8_t>(mSessions.size()));
        generateAndSendNewMediakey();

        if (mIsReconnectingToChatd && mParticipants.find(peer.getPeerid()) == mParticipants.end())
        {
            // if we are disconnected from chatd, but still connected to SFU and participating in a call
            // we need to update participants list with SFU information
            addParticipant(peer.getPeerid());
        }
    };

    if (mState != kStateInProgress && mState != kStateJoining)
    {
        RTCM_LOG_WARNING("handlePeerJoin: get unexpected state");
        assert(false); // theoretically, it should not happen. If so, it may worth to investigate
        return false;
    }

    const mega::ECDH* ephkeypair = getMyEphemeralKeyPair();
    if (!ephkeypair)
    {
        RTCM_LOG_ERROR("Can't retrieve Ephemeral key for our own user, SFU protocol version: %u", static_cast<unsigned int>(sfu::MY_SFU_PROTOCOL_VERSION));
        orderedCallDisconnect(TermCode::kErrorCrypto, "Can't retrieve Ephemeral key for our own user");
        return false;
    }

    if (!addPendingPeer(cid))
    {
        RTCM_LOG_WARNING("handlePeerJoin: duplicated peer at mPeersVerification, with cid: %d ", cid);
        assert(false);
        return false;
    }

    std::shared_ptr<sfu::Peer> peer(new sfu::Peer(userid, sfuProtoVersion, static_cast<unsigned>(av), &ivs, cid, (mModerators.find(userid) != mModerators.end())));
    if (sfu::isInitialSfuVersion(sfuProtoVersion))
    {
        addPeerWithEphemKey(*peer, std::string());
    }
    else if (sfu::isCurrentSfuVersion(sfuProtoVersion))
    {
        if (keyStr.empty())
        {
            RTCM_LOG_ERROR("handlePeerJoin: ephemeral key not received");
            assert(false);
            addPeerWithEphemKey(*peer, std::string());
            return false;
        }

        auto parsedkey = splitPubKey(keyStr);
        verifySignature(cid, userid, parsedkey.first, parsedkey.second)
        .then([userid, parsedkey, peer, ephkeypair, addPeerWithEphemKey, this](bool verified)
        {
            if (!verified)
            {
                RTCM_LOG_WARNING("Can't verify signature for user: %s", karere::Id(userid).toString().c_str());
                assert(false);
                addPeerWithEphemKey(*peer, std::string());
                return;
            }

            // derive peer public ephemeral key with our private ephemeral key
            std::string out;
            const std::string pubkeyBin = mega::Base64::atob(parsedkey.first);
            std::vector<::mega::byte> saltBin = generateEphemeralKeyIv(peer->getIvs(), mMyPeer->getIvs());
            bool derived = ephkeypair->deriveSharedKeyWithSalt(reinterpret_cast<const unsigned char *>(pubkeyBin.data()), saltBin.data(), saltBin.size(), out);
            if (!derived)
            {
                RTCM_LOG_WARNING("Can't derive ephemeral key for peer Cid: %u PeerId: %s",
                               peer->getCid(), peer->getPeerid().toString().c_str());

                out.clear();
            }
            addPeerWithEphemKey(*peer, out);
        })
        .fail([this, userid, peer, addPeerWithEphemKey](const ::promise::Error&)
        {
            RTCM_LOG_ERROR("Can't retrieve public ED25519 attr for user %s", karere::Id(userid).toString().c_str());
            addPeerWithEphemKey(*peer, std::string());
        });
    }
    else
    {
        RTCM_LOG_ERROR("handlePeerJoin: unknown SFU protocol version [%u] for user: %s, cid: %u",
                       static_cast<std::underlying_type<sfu::SfuProtocol>::type>(peer->getPeerSfuVersion()),
                       peer->getPeerid().toString().c_str(), peer->getCid());
        assert(false);
        addPeerWithEphemKey(*peer, std::string());
        return false;
    }
    return true;
}

bool Call::handlePeerLeft(Cid_t cid, unsigned termcode)
{
    if (mState != kStateInProgress && mState != kStateJoining)
    {
        RTCM_LOG_WARNING("handlePeerLeft: get unexpected state");
        assert(false); // theoretically, it should not happen. If so, it may worth to investigate
        return false;
    }

    // reject peer promise (if still undone) and remove from map; finally check
    // if was added to sessions map, and perform required operations with that session
    removePendingPeer(cid);
    auto it = mSessions.find(cid);
    if (it == mSessions.end())
    {
        RTCM_LOG_WARNING("handlePeerLeft: cid: %d not found in sessions map", cid);
        return false;
    }

    if (mIsReconnectingToChatd && mParticipants.find(it->second->getPeerid()) != mParticipants.end()
                && getSessionsCidsByUserHandle(it->second->getPeerid()).size() == 1)
    {
        // Check that received peer left is not participating in meeting with more than one client

        // if we are disconnected from chatd but still connected to SFU, and participating in a call
        // we need to update participants list with SFU information
        mParticipants.erase(it->second->getPeerid());
        mCallHandler.onRemovePeer(*this, it->second->getPeerid());
    }

    // set session termcode before destroying it (in order to app can be notified through OnChatSessionUpdate)
    TermCode peerLeftTermCode = static_cast<TermCode>(termcode);
    assert(isValidConnectionTermcode(peerLeftTermCode));
    it->second->setTermcode(peerLeftTermCode);
    mSessions.erase(cid);

    if (!mIsGroup && !isTermCodeRetriable(peerLeftTermCode))
    {
        RTCM_LOG_DEBUG("handlePeerLeft. Hangup 1on1 call, upon reception of PEERLEFT with non recoverable termcode: %s", connectionTermCodeToString(peerLeftTermCode).c_str());
        hangup(); // TermCode::kUserHangup
    }
    return true;
}

bool Call::handleBye(const unsigned termCode, const bool wr, const std::string& errMsg)
{
    RTCM_LOG_WARNING("handleBye - termCode: %d, reason: %s", termCode, errMsg.c_str());
    TermCode auxTermCode = static_cast<TermCode> (termCode);
    if (!isValidConnectionTermcode(auxTermCode))
    {
        RTCM_LOG_ERROR("Invalid termCode [%u] received at BYE command", termCode);
        return false;
    }

    if (isDestroying())
    {
        RTCM_LOG_WARNING("handleBye: call is already being destroyed");
        return true;
    }

    if (wr) // we have been moved into a waiting room
    {
        assert (auxTermCode == kPushedToWaitingRoom);
        if (!isValidWrJoiningState())
        {
            RTCM_LOG_ERROR("handleBye: wr received but our current WrJoiningState is not valid");
            assert(false);
            return false;
        }
        pushIntoWr(auxTermCode);
    }
    else
    {
        if (auxTermCode == kKickedFromWaitingRoom           // => we have been kicked from call
            || auxTermCode == kWaitingRoomAllowTimeout)     // => timed out waiting to be allowed from waiting room into call
        {
            auto wptr = weakHandle();
            karere::marshallCall([wptr, auxTermCode, this]()
            {
                // need to marshall this, otherwise there could be memory issues when we remove Sfuconnection
                if (wptr.deleted())
                {
                    return;
                }

                RTCM_LOG_DEBUG("handleBye: immediate call disconnect due to BYE [%u] command received from SFU (kKickedFromWaitingRoom)", auxTermCode);
                immediateCallDisconnect(auxTermCode); // we don't need to send BYE command, just perform disconnection
            }, mRtc.getAppCtx());
        }
        else
        {
            EndCallReason reason = getEndCallReasonFromTermcode(auxTermCode);
            if (reason == kInvalidReason)
            {
                RTCM_LOG_ERROR("Invalid end call reason for termcode [%u]", termCode);
                assert(false); // we don't need to fail, just log a msg and assert => check getEndCallReasonFromTermcode
            }

            RTCM_LOG_DEBUG("Immediate removing call due to BYE [%u] command received from SFU", auxTermCode);
            mByeTermCode = auxTermCode;
            setDestroying(true); // we need to set destroying true to avoid notifying (kStateClientNoParticipating) when sfuDisconnect is called, and we are going to finally remove call
            auto wptr = weakHandle();
            karere::marshallCall([wptr, auxTermCode, reason, this]()
            {
                if (wptr.deleted()) { return; }
                mRtc.immediateRemoveCall(this, reason, auxTermCode);
            }, mRtc.getAppCtx());
        }
    }
    return true;
}

bool Call::handleModAdd(uint64_t userid)
{
    if (userid == mMyPeer->getPeerid())
    {
        setOwnModerator(true);
    }

    // update moderator privilege for all sessions that mached with received userid
    setSessionModByUserId(userid, true);

    if (!mModerators.emplace(userid).second)
    {
        RTCM_LOG_WARNING("MOD_ADD: user[%s] already added in moderators list", karere::Id(userid).toString().c_str());
        return false;
    }

    RTCM_LOG_DEBUG("MOD_ADD: user[%s] added in moderators list", karere::Id(userid).toString().c_str());
    return true;
}

bool Call::handleModDel(uint64_t userid)
{
    if (userid == mMyPeer->getPeerid())
    {
        setOwnModerator(false);
    }

    // update moderator privilege for all sessions that mached with received userid
    setSessionModByUserId(userid, false);

    if (!mModerators.erase(userid))
    {
        RTCM_LOG_WARNING("MOD_DEL: user[%s] not found in moderators list", karere::Id(userid).toString().c_str());
        return false;
    }

    RTCM_LOG_DEBUG("MOD_DEL: user[%s] removed from moderators list", karere::Id(userid).toString().c_str());
    return true;
}

bool Call::handleHello(const Cid_t cid, const unsigned int nAudioTracks,
                                   const std::set<karere::Id>& mods, const bool wr, const bool allowed,
                                   const std::map<karere::Id, bool>& wrUsers)
{
    // mNumInputAudioTracks & mNumInputAudioTracks are used at createTransceivers after receiving HELLO command
    const auto numInputVideoTracks = mRtc.getNumInputVideoTracks();
    if (!isValidInputVideoTracksLimit(numInputVideoTracks))
    {
        RTCM_LOG_ERROR("Invalid number of simultaneus video tracks: %d", numInputVideoTracks);
        return false;
    }
    mNumInputVideoTracks = numInputVideoTracks; // Set the maximum number of simultaneous video tracks the call supports

    // Set the maximum number of simultaneous audio tracks the call supports. If no received nAudioTracks or nVideoTracks set as max default
    mNumInputAudioTracks = nAudioTracks ? nAudioTracks : static_cast<uint32_t>(RtcConstant::kMaxCallAudioSenders);

    // copy moderator list, and check if our own user is moderator
    setOwnModerator(mods.find(mMyPeer->getPeerid()) != mods.end());
    mModerators = mods;

    // set my own client-id (cid)
    mMyPeer->setCid(cid);
    mSfuConnection->setMyCid(cid);

    // set flag to check if wr is enabled or not for this call
    setWrFlag(wr);

    if (!wr) // if waiting room is disabled => send JOIN command to SFU
    {
        joinSfu();
    }
    else
    {
        // set kInWaitingRoom state, even if we are allowed to JOIN. Just if we are not allowed,
        // we must wait in waiting room until a moderator allow to access, otherwise we can continue with JOIN
        assert(allowed || !isOwnPrivModerator());
        setState(CallState::kInWaitingRoom);
        setWrJoiningState(allowed ? WrState::WR_ALLOWED : WrState::WR_NOT_ALLOWED);
        if (allowed)
        {
            joinSfu();
        }

        return dumpWrUsers(wrUsers, true/*clearCurrent*/);
    }
    return true;
}

bool Call::handleWrDump(const std::map<karere::Id, bool>& users)
{
    if (!checkWrCommandReqs("WR_DUMP", true /*mustBeModerator*/))
    {
        return false;
    }
    return dumpWrUsers(users, true/*clearCurrent*/);
}

bool Call::handleWrEnter(const std::map<karere::Id, bool>& users)
{
    if (!checkWrCommandReqs("WR_ENTER", true /*mustBeModerator*/))
    {
        return false;
    }

    assert(!users.empty());
    if (!addWrUsers(users, false/*clearCurrent*/))
    {
        return false;
    }

    std::unique_ptr<mega::MegaHandleList> uhl(mega::MegaHandleList::createInstance());
    std::for_each(users.begin(), users.end(), [&uhl](const auto &u) { uhl->addMegaHandle(u.first.val); });
    mCallHandler.onWrUsersEntered(*this, uhl.get());
    return true;
}

bool Call::handleWrLeave(const karere::Id& user)
{
    if (!checkWrCommandReqs("WR_LEAVE", true /*mustBeModerator*/))
    {
        return false;
    }

    if (!user.isValid())
    {
        RTCM_LOG_ERROR("WR_LEAVE : invalid user received");
        assert(false);
        return false;
    }

    if (!mWaitingRoom)
    {
        RTCM_LOG_WARNING("WR_LEAVE : mWaitingRoom is null");
        assert(false);
        mWaitingRoom.reset(new KarereWaitingRoom()); // instanciate in case it doesn't exists
        return false;
    }

    if (!mWaitingRoom->removeUser(user.val))
    {
        RTCM_LOG_WARNING("WR_LEAVE : user not found in waiting room: %s", user.toString().c_str());
        return false;
    }

    std::unique_ptr<mega::MegaHandleList> uhl(mega::MegaHandleList::createInstance());
    uhl->addMegaHandle(user.val);
    mCallHandler.onWrUsersLeave(*this, uhl.get());
    return true;
}

bool Call::handleWrAllow(const Cid_t& cid, const std::set<karere::Id>& mods)
{
    if (!checkWrCommandReqs("WR_ALLOW", false /*mustBeModerator*/))
    {
        return false;
    }

    if (cid == K_INVALID_CID)
    {
        RTCM_LOG_ERROR("WR_ALLOW: Invalid cid received: %d", cid);
        assert(false);
    }

    if (mState != CallState::kInWaitingRoom) { return false; }
    mMyPeer->setCid(cid); // update Cid for own client from SFU
    mModerators = mods;
    setWrJoiningState(WrState::WR_ALLOWED);
    RTCM_LOG_DEBUG("handleWrAllow: we have been allowed to join call, so we need to send JOIN command to SFU");
    joinSfu(); // send JOIN command to SFU
    mCallHandler.onWrAllow(*this);
    return true;
}

bool Call::handleWrDeny(const std::set<karere::Id>& mods)
{
    if (!checkWrCommandReqs("WR_DENY", false /*mustBeModerator*/))
    {
        return false;
    }

    if (mState != CallState::kInWaitingRoom)
    {
        return false;
    }

    mModerators = mods;
    setWrJoiningState(WrState::WR_NOT_ALLOWED);
    mCallHandler.onWrDeny(*this);
    return true;
}

bool Call::handleWrUsersAllow(const std::set<karere::Id>& users)
{
    return manageAllowedDeniedWrUSers(users, true /*allow*/, "WR_USERS_ALLOW");
}

bool Call::handleWrUsersDeny(const std::set<karere::Id>& users)
{
    return manageAllowedDeniedWrUSers(users, false /*allow*/, "WR_USERS_DENY");
}

void Call::onSfuDisconnected()
{
    if (isDestroying()) // we was trying to destroy call but we have received a sfu socket close (before processing BYE command)
    {
        // if mByeTermCode is kUnKnownTermCode, but we are not sending BYE command, we are not destroying call properly
        if (mByeTermCode == kUnKnownTermCode
            && !mSfuConnection->isSendingByeCommand())
        {
            // if we called orderedDisconnectAndCallRemove (call state not between kStateConnecting and kStateInProgress) immediateRemoveCall would have been called, and call wouldn't exists at this point
            RTCM_LOG_ERROR("onSfuDisconnected: call is being destroyed but we are not sending BYE command, current call shouldn't exist at this point");
            assert(mSfuConnection->isSendingByeCommand()); // in prod fallback to mediaChannelDisconnect and clearResources
        }
        else
        {
            auto wptr = weakHandle();
            karere::marshallCall([wptr, this]()
            {
                if (wptr.deleted())
                {
                    return;
                }
                /* if we called orderedDisconnectAndCallRemove (call state between kStateConnecting and kStateInProgress),
                 * but socket has been closed before BYE command is delivered, we need to remove call */
                mRtc.immediateRemoveCall(this, mTempEndCallReason, kSigDisconn);
            }, mRtc.getAppCtx());
            return;
        }
    }

    // Not necessary to call to orderedCallDisconnect, as we are not connected to SFU
    // disconnect from media channel and clear resources
    mediaChannelDisconnect();
    clearResources(kRtcDisconn);
    setState(CallState::kStateConnecting);
}

void Call::immediateCallDisconnect(const TermCode& termCode)
{
    bool hadParticipants = !mSessions.empty();
    mediaChannelDisconnect(true /*releaseDevices*/);
    clearResources(termCode);
    sfuDisconnect(termCode, hadParticipants);
}

void Call::sfuDisconnect(const TermCode& termCode, bool hadParticipants)
{
    if (isTermCodeRetriable(termCode))
    {
        // if termcode is retriable, a reconnection attempt should be started automatically, so we can't destroy mSfuConnection
        RTCM_LOG_DEBUG("sfuDisconnect: can't disconnect from SFU as termcode is retriable %s", connectionTermCodeToString(termCode).c_str());
        return;
    }

    if (mState > CallState::kStateInProgress)
    {
        RTCM_LOG_DEBUG("sfuDisconnect, current call state is %s", mState == CallState::kStateDestroyed ? "kStateDestroyed": "kStateTerminatingUserParticipation");
        assert(!mSfuConnection);
        return;
    }

    RTCM_LOG_DEBUG("callDisconnect, termcode (%u): %s", termCode, connectionTermCodeToString(termCode).c_str());
    mTermCode = termCode; // termcode is only valid at state kStateTerminatingUserParticipation
    setState(CallState::kStateTerminatingUserParticipation);

    // skip kStateClientNoParticipating notification if:
    bool skipClientNoParticipating = (isDestroying())             // we are destroying call
            || (!hadParticipants && mSfuConnection && mSfuConnection->isJoined());  // no more participants but still joined to SFU

    if (mSfuConnection)
    {
        mSfuClient.closeSfuConnection(mChatid);
        mSfuConnection = nullptr;
    }

    if (!skipClientNoParticipating)
    {
        mTermCode = kInvalidTermCode;
        setState(CallState::kStateClientNoParticipating);
    }
}

void Call::onSendByeCommand()
{
    auto wptr = weakHandle();
    karere::marshallCall([wptr, this]()
    {
        // need to marshall this, otherwise there could be memory issues when we remove Sfuconnection
        if (wptr.deleted())
        {
            return;
        }

        if (!mSfuConnection)
        {
            RTCM_LOG_DEBUG("onSendByeCommand: SFU connection no longer exists");
            return;
        }

        if (mState == CallState::kStateConnecting)
        {
            // we have sent BYE command from onConnectionChange (kDisconnected | kFailed | kClosed)
            // and now we need to force reconnect to SFU
            mSfuConnection->clearCommandsQueue();
            mSfuConnection->retryPendingConnection(true);
            return;
        }

        if (isDestroying()) // we was trying to destroy call, and we have received BYE command delivering notification
        {
            mRtc.immediateRemoveCall(this, mTempEndCallReason, mTempTermCode);
        }
        else
        {
            // once we have confirmed that BYE command has been sent, we can proceed with disconnect
            assert (mTempTermCode != kInvalidTermCode);

            // close sfu and media channel connection and clear some call stuff
            immediateCallDisconnect(mTempTermCode);
            mTempTermCode = kInvalidTermCode;
        }
    }, mRtc.getAppCtx());
}

bool Call::processDeny(const std::string& cmd, const std::string& msg)
{
    mCallHandler.onCallDeny(*this, cmd, msg); // notify apps about the denied command

    if (cmd == "audio") // audio ummute has been denied by SFU
    {
        muteMyClientFromSfu();
    }
    else if (cmd == "JOIN")
    {
        if (mState != kStateJoining)
        {
            RTCM_LOG_ERROR("Deny 'JOIN' received. Current call state: %u, expected call state: %u. %s",
                           mState, kStateJoining, msg.c_str());
            return false;
        }
        orderedCallDisconnect(TermCode::kErrorProtocolVersion, "Client doesn't supports waiting rooms");
    }
    else
    {
        assert(false);
        RTCM_LOG_ERROR("Deny cmd received for unexpected command: %s", msg.c_str());
        return false;
    }
    return true;
}

bool Call::error(unsigned int code, const std::string &errMsg)
{
    TermCode connectionTermCode = static_cast<TermCode>(code);
    if (!isValidConnectionTermcode(connectionTermCode))
    {
        RTCM_LOG_ERROR("Invalid termCode [%u] received at error command", connectionTermCode);
        return false;
    }

    if (isDestroying())
    {
        RTCM_LOG_WARNING("SFU error command received [%u], but call is already being destroyed", connectionTermCode);
        return true;
    }

    if (!isTermCodeRetriable(connectionTermCode) || mParticipants.empty())
    {
        setDestroying(true); // we need to set destroying true to avoid notifying (kStateClientNoParticipating) when sfuDisconnect is called, and we are going to finally remove call
    }

    auto wptr = weakHandle();
    karere::marshallCall([wptr, this, connectionTermCode, errMsg]()
    {
        // error() is called from LibwebsocketsClient::wsCallback() for LWS_CALLBACK_CLIENT_RECEIVE.
        // If disconnect() is called here immediately, it will destroy the LWS client synchronously,
        // leave it in an invalid state (and will crash at Libwebsockets::resetMessage())

        if (wptr.deleted())
        {
            return;
        }

        // send call stats
        if (mSfuConnection && mSfuConnection->isOnline())
        {
            sendStats(connectionTermCode);
        }

        // notify SFU error to the apps
        std::string errMsgStr = errMsg.empty() || !errMsg.compare("Unknown reason") ? connectionTermCodeToString(connectionTermCode): errMsg;
        mCallHandler.onCallError(*this, static_cast<int>(connectionTermCode), errMsgStr);

        // remove call just if there are no participants or termcode is not recoverable (we don't need to send BYE command upon SFU error reception)
        if (isDestroying())
        {
            //immediateCallDisconnect will be called inside immediateRemoveCall
            mRtc.immediateRemoveCall(this, EndCallReason::kFailed, connectionTermCode);
        }
    }, mRtc.getAppCtx());

    return true;
}

void Call::logError(const char *error)
{
    RTCM_LOG_ERROR("SFU: %s", error);
}

void Call::onAddStream(rtc::scoped_refptr<webrtc::MediaStreamInterface> /*stream*/)
{
    if (mState != kStateJoining)
    {
        RTCM_LOG_WARNING("onAddStream: get unexpected state");
        assert(mState != kStateInProgress); // theoretically, it should not happen. If so, it may worth to investigate
        return;
    }

    assert(mVThumb && mHiRes && mAudio);
    mVThumb->createEncryptor();
    mHiRes->createEncryptor();
    mAudio->createEncryptor();
}

void Call::onTrack(rtc::scoped_refptr<webrtc::RtpTransceiverInterface> transceiver)
{
    if (mState != kStateJoining)
    {
        RTCM_LOG_WARNING("onTrack: get unexpected state");
        assert(mState != kStateInProgress); // theoretically, it should not happen. If so, it may worth to investigate
        return;
    }

    absl::optional<std::string> mid = transceiver->mid();
    if (mid.has_value())
    {
        std::string value = mid.value();
        if (transceiver->media_type() == cricket::MediaType::MEDIA_TYPE_AUDIO)
        {
            mReceiverTracks[static_cast<uint32_t>(atoi(value.c_str()))] = ::mega::make_unique<RemoteAudioSlot>(*this, transceiver,
                                                                                                               mRtc.getAppCtx());
        }
        else
        {
            mReceiverTracks[static_cast<uint32_t>(atoi(value.c_str()))] = ::mega::make_unique<RemoteVideoSlot>(*this, transceiver,
                                                                                                               mRtc.getAppCtx());
        }
    }
}

void Call::onRemoveTrack(rtc::scoped_refptr<webrtc::RtpReceiverInterface> /*receiver*/)
{
    RTCM_LOG_DEBUG("onRemoveTrack received");
}

void Call::onConnectionChange(webrtc::PeerConnectionInterface::PeerConnectionState newState)
{
    RTCM_LOG_DEBUG("onConnectionChange newstate: %d", newState);
    if (!mSfuConnection)
    {
        RTCM_LOG_WARNING("onConnectionChange: mSfuConnection no longer exists");
        return;
    }

    if (newState >= webrtc::PeerConnectionInterface::PeerConnectionState::kDisconnected)
    {

        if (isDestroying()) // we was trying to destroy call, but we have received onConnectionChange. Don't do anything else (wait for BYE command delivering)
        {
            return;
        }

        if (mState == CallState::kStateJoining ||  mState == CallState::kStateInProgress) //  kStateConnecting isn't included to avoid interrupting a reconnection in progress
        {
            if (!mSfuConnection)
            {
                RTCM_LOG_ERROR("onConnectionChange: Not valid SfuConnection upon PeerConnectionState kDisconnected received");
                assert(false);
                return;
            }

            if (isUdpDisconnected()) // lack of UDP connectity detected, disconnect call and don't try to reconnect
            {
                RTCM_LOG_DEBUG("WebRTC connection failed, there's no UDP connectivity");
                orderedCallDisconnect(TermCode::kNoMediaPath, connectionTermCodeToString(TermCode::kNoMediaPath).c_str());
                return;
            }

            if (!mSfuConnection->isOnline())
            {
                setState(CallState::kStateConnecting);
                mSfuConnection->clearCommandsQueue();
                mSfuConnection->retryPendingConnection(true);
            }
            else if (!mSfuConnection->isSendingByeCommand())    // if we are connected to SFU we need to send BYE command (if we haven't already done)
            {                                                   // don't clear commands queue here, wait for onSendByeCommand
                setState(CallState::kStateConnecting);          // just set kStateConnecting if we have not already sent a previous BYE command, or executed action upon onSendByeCommand won't match with expected one
                sendStats(TermCode::kRtcDisconn);               // send stats if we are connected to SFU regardless termcode
                mSfuConnection->sendBye(TermCode::kRtcDisconn); // once LWS confirms that BYE command has been sent (check processNextCommand) onSendByeCommand will be called
            }
        }
    }
    else if (newState == webrtc::PeerConnectionInterface::PeerConnectionState::kConnected)
    {
        bool reconnect = !mSfuConnection->isOnline();
        RTCM_LOG_DEBUG("onConnectionChange retryPendingConnection (reconnect) : %d", reconnect);
        mSfuConnection->retryPendingConnection(reconnect);
    }
}

bool Call::fullfilPeerPms(const Cid_t cid, const bool ephemKeyVerified)
{
    auto it = mPeersVerification.find(cid);
    if (it != mPeersVerification.end() && !it->second.done())
    {
        ephemKeyVerified
            ? it->second.resolve()
            : it->second.reject("Rejecting peer pms upon fullfilPeerPms");
        return true;
    }
    return false;
}

bool Call::addWrUsers(const std::map<karere::Id, bool>& users, const bool clearCurrent)
{
    if (!isOwnPrivModerator() && !users.empty())
    {
        RTCM_LOG_ERROR("addWrUsers : SFU has sent wr users list to a non-moderator user");
        mWaitingRoom.reset();
        assert(false);
        return false;
    }

    if (clearCurrent && mWaitingRoom)   { mWaitingRoom->clear(); }
    else if (!mWaitingRoom)             { mWaitingRoom.reset(new KarereWaitingRoom()); }

    std::for_each(users.begin(), users.end(), [this](const auto &u)
    {
        mWaitingRoom->addOrUpdateUserStatus(u.first, u.second);
    });
    return true;
}

void Call::pushIntoWr(const TermCode& termCode)
{
    if (mSfuConnection && mSfuConnection->isOnline())
    {
        sendStats(termCode); //send stats
    }

    // keep mSfuConnection intact just disconnect from media channel
    mediaChannelDisconnect(true /*releaseDevices*/);
    clearResources(termCode);
    mTermCode = termCode; // termcode is only valid at state kStateTerminatingUserParticipation
    setState(CallState::kInWaitingRoom);
    mCallHandler.onWrPushedFromCall(*this);
}

bool Call::dumpWrUsers(const std::map<karere::Id, bool>& wrUsers, bool clearCurrent)
{
    if (!addWrUsers(wrUsers, clearCurrent))
    {
        return false;
    }
    mCallHandler.onWrUserDump(*this); // notify app about users in wr
    return true;
}

bool Call::checkWrCommandReqs(std::string && commandStr, bool mustBeModerator)
{
    if (mustBeModerator && !isOwnPrivModerator())
    {
        RTCM_LOG_ERROR("%s. Waiting room command received for our client with non moderator permissions for this call: %s",
                       commandStr.c_str(), getCallid().toString().c_str());
        assert(false);
        return false;
    }

    if (!checkWrFlag())
    {
        RTCM_LOG_ERROR("%s. Waiting room should be enabled for this call: %s", commandStr.c_str(), getCallid().toString().c_str());
        assert(false);
        return false;
    }
    return true;
}

bool Call::manageAllowedDeniedWrUSers(const std::set<karere::Id>& users, bool allow, std::string && commandStr)
{
    if (!checkWrCommandReqs(commandStr.c_str(), true /*mustBeModerator*/))
    {
        return false;
    }

    if (users.empty())
    {
        RTCM_LOG_ERROR("%s : empty user list received", commandStr.c_str());
        assert(false);
        return false;
    }

    if (!mWaitingRoom)
    {
        RTCM_LOG_WARNING("%s : mWaitingRoom is null", commandStr.c_str());
        assert(false);
        mWaitingRoom.reset(new KarereWaitingRoom()); // instanciate in case it doesn't exists
    }

    if (!mWaitingRoom->updateUsers(users, allow ? WrState::WR_ALLOWED : WrState::WR_NOT_ALLOWED))
    {
        RTCM_LOG_WARNING("%s : could not update users status in waiting room", commandStr.c_str());
        return false;
    }

    std::unique_ptr<mega::MegaHandleList> uhl(mega::MegaHandleList::createInstance());
    std::for_each(users.begin(), users.end(), [&uhl](const auto &u) { uhl->addMegaHandle(u.val); });
    allow
        ? mCallHandler.onWrUsersAllow(*this, uhl.get())
        : mCallHandler.onWrUsersDeny(*this, uhl.get());

    return true;
}

Keyid_t Call::generateNextKeyId()
{
    if (mMyPeer->getCurrentKeyId() >= 255
            || (!mMyPeer->getCurrentKeyId() && !mMyPeer->hasAnyKey()))
    {
        // if we have exceeded max keyid => reset keyid to zero
        // if current keyId is zero and we don't have stored any key => first keyId (zero)
        return 0;
    }
    else
    {
        return static_cast<Keyid_t>(mMyPeer->getCurrentKeyId() + 1);
    }
}

void Call::generateAndSendNewMediakey(bool reset)
{
    if (reset)
    {
        // when you leave a meeting or you experiment a reconnect, we should reset keyId to zero and clear keys map
        mMyPeer->resetKeys();
    }

    // generate a new plain key
    std::shared_ptr<strongvelope::SendKey> newPlainKey = mSfuClient.getRtcCryptoMeetings()->generateSendKey();

    // add new key to own peer key map and update currentKeyId
    Keyid_t newKeyId = generateNextKeyId();
    std::string plainKeyStr = mSfuClient.getRtcCryptoMeetings()->keyToStr(*newPlainKey.get());

    // in case of a call in a public chatroom, XORs new key with the call key for additional authentication
    if (hasCallKey())
    {
        strongvelope::SendKey callKey;
        mSfuClient.getRtcCryptoMeetings()->strToKey(mCallKey, callKey);
        mSfuClient.getRtcCryptoMeetings()->xorWithCallKey(callKey, *newPlainKey.get());
    }

    std::vector<promise::Promise<Buffer*>> promises;
    for (const auto& session : mSessions) // encrypt key to all participants
    {
        promises.push_back(mSfuClient.getRtcCryptoMeetings()->getCU25519PublicKey(session.second->getPeer().getPeerid()));
    }

    auto wptr = weakHandle();
    promise::when(promises)
    .then([wptr, newKeyId, plainKeyStr, newPlainKey, this]
    {
        if (wptr.deleted())
        {
            return;
        }

        auto keys = std::make_shared<std::map<Cid_t, std::string>>();

        for (const auto& session : mSessions) // encrypt key to all participants
        {
            // get peer Cid
            Cid_t sessionCid = session.first;
            const sfu::Peer& peer = session.second->getPeer();
            if (sfu::isInitialSfuVersion(peer.getPeerSfuVersion()))
            {
                // encrypt key to participant
                strongvelope::SendKey encryptedKey;
                mSfuClient.getRtcCryptoMeetings()->encryptKeyTo(peer.getPeerid(), *newPlainKey.get(), encryptedKey);
                (*keys)[sessionCid] = mega::Base64::btoa(std::string(encryptedKey.buf(), encryptedKey.size()));
            }
            else if (sfu::isCurrentSfuVersion(peer.getPeerSfuVersion()))
            {
                auto&& ephemeralPubKey = peer.getEphemeralPubKeyDerived();
                if (ephemeralPubKey.empty())
                {
                    RTCM_LOG_WARNING("Invalid ephemeral key for peer: %s cid %u", peer.getPeerid().toString().c_str(), sessionCid);
                    assert(false);
                    continue;
                }

                // Encrypt key for participant with its public ephemeral key
                std::string encryptedKey;
                std::string plainKey (newPlainKey->buf(), newPlainKey->bufSize());
                if (!mSymCipher.cbc_encrypt_with_key(plainKey, encryptedKey, reinterpret_cast<const unsigned char *>(ephemeralPubKey.data()), ephemeralPubKey.size(), nullptr))
                {
                    RTCM_LOG_ERROR("Failed Media key cbc_encrypt for peerId %s Cid %u",
                                     peer.getPeerid().toString().c_str(), peer.getCid());
                    continue;
                }

                (*keys)[sessionCid] = mega::Base64::btoa(encryptedKey);
            }
            else
            {
                RTCM_LOG_ERROR("generateAndSendNewMediakey: unknown SFU protocol version [%u] for user: %s, cid: %u",
                               static_cast<std::underlying_type<sfu::SfuProtocol>::type>(peer.getPeerSfuVersion()),
                               peer.getPeerid().toString().c_str(), peer.getCid());
                assert(false);
                return;
            }
        }

        mSfuConnection->sendKey(newKeyId, *keys);

        // set a small delay after broadcasting the new key, and before starting to use it,
        // to minimize the chance that the key hasn't yet been received over the signaling channel
        karere::setTimeout([this, newKeyId, plainKeyStr, wptr]()
        {
            if (wptr.deleted())
            {
                return;
            }

            // add key to peer's key map, although is not encrypted for any other participant,
            // as we need to start sending audio frames as soon as we receive SPEAK_ON command
            // and we could receive it even if there's no more participants in the meeting
            mMyPeer->addKey(newKeyId, plainKeyStr);
        }, RtcConstant::kRotateKeyUseDelay, mRtc.getAppCtx());

    });
}

void Call::handleIncomingVideo(const std::map<Cid_t, sfu::TrackDescriptor> &videotrackDescriptors, VideoResolution videoResolution)
{
    for (auto trackDescriptor : videotrackDescriptors)
    {
        auto it = mReceiverTracks.find(trackDescriptor.second.mMid);
        if (it == mReceiverTracks.end())
        {
            RTCM_LOG_ERROR("Unknown vtrack mid %u", trackDescriptor.second.mMid);
            continue;
        }

        Cid_t cid = trackDescriptor.first;
        uint32_t mid = trackDescriptor.second.mMid;
        RemoteVideoSlot *slot = static_cast<RemoteVideoSlot*>(it->second.get());
        if (slot->getCid() == cid && slot->getVideoResolution() == videoResolution)
        {
            RTCM_LOG_WARNING("Follow same cid with same resolution over same track");
            continue;
        }

        if (slot->getCid() != 0)    // the slot is already in use, need to release first and notify
        {
            if (trackDescriptor.second.mReuse && slot->getCid() != cid)
            {
                RTCM_LOG_ERROR("attachSlotToSession: trying to reuse slot, but cid has changed");
                assert(false && "Possible error at SFU: slot with CID not found");
            }

            RTCM_LOG_DEBUG("reassign slot with mid: %u from cid: %u to newcid: %u, reuse: %d ", mid, slot->getCid(), cid, trackDescriptor.second.mReuse);

            Session* oldSess = getSession(slot->getCid());
            if (oldSess)
            {
                // In case of Slot reassign for another peer (CID) or same peer (CID) slot reusing, we need to notify app about that
                oldSess->disableVideoSlot(slot->getVideoResolution());
            }
        }

        promise::Promise<void>* pms = getPeerVerificationPms(cid);
        if (!pms)
        {
            RTCM_LOG_WARNING("handleIncomingVideo: PeerVerification promise not found for cid: %d", cid);
            return;
        }

        auto wptr = weakHandle();
        slot->setAuxCid(cid);
        pms->then([this, slot, cid, videoResolution, wptr]()
        {
            if (wptr.deleted())  { return; }
            Session* sess = getSession(cid);
            if (!sess)
            {
                RTCM_LOG_ERROR("handleIncomingVideo: session with CID %u not found", cid);
                assert(false && "Possible error at SFU: session with CID not found");
                return;
            }

            if (slot->getAuxCid() != K_INVALID_CID
                && slot->getAuxCid() != cid)
            {
                // Race condition, more than one session (still pending to be verified) tried to attach slot
                // When Pms for this session has been resolved, another session (still pending to be verified)
                // was trying to attach same slot so getAuxCid doesn't match with this cid
                RTCM_LOG_WARNING("Temp CID %u doesn't match with this CID: %u", slot->getAuxCid(), cid);
                return;
            }

            const std::vector<std::string> ivs = sess->getPeer().getIvs();
            slot->assignVideoSlot(cid, sfu::Command::hexToBinary(ivs[static_cast<size_t>(videoResolution)]), videoResolution);
            attachSlotToSession(*sess, slot, false, videoResolution);
        })
        .fail([cid, slot, wptr](const ::promise::Error&)
        {
            if (wptr.deleted())  { return; }
            if (slot->getAuxCid() == cid) { slot->setAuxCid(K_INVALID_CID); }
            RTCM_LOG_WARNING("handleAvCommand: PeerVerification promise was rejected for cid: %d", cid);
            return;
        });
    }
}

void Call::attachSlotToSession (Session& session, RemoteSlot* slot, const bool audio, const VideoResolution hiRes)
{
    if (audio)
    {
        session.setAudioSlot(static_cast<RemoteAudioSlot *>(slot));
    }
    else
    {
        hiRes
            ? session.setHiResSlot(static_cast<RemoteVideoSlot *>(slot))
            : session.setVThumSlot(static_cast<RemoteVideoSlot *>(slot));
    }
}

void Call::addSpeaker(Cid_t cid, const sfu::TrackDescriptor &speaker)
{
    if (speaker.mMid == sfu::TrackDescriptor::invalidMid)
    {
        // peer notified as speaker from SFU, but track not provided yet (this happens if peer is muted)
        // TODO: check when we fully support raise-to-speak requests (to avoid sending an unnecessary speak request)
        return;
    }

    auto it = mReceiverTracks.find(speaker.mMid);
    if (it == mReceiverTracks.end())
    {
        RTCM_LOG_WARNING("AddSpeaker: unknown track mid %u", speaker.mMid);
        return;
    }

    RemoteAudioSlot* slot = static_cast<RemoteAudioSlot*>(it->second.get());
    if (slot->getCid() != cid)
    {
        Session* oldSess = getSession(slot->getCid());
        if (oldSess)
        {
            // In case of Slot reassign for another peer (CID) we need to notify app about that
            oldSess->disableAudioSlot();
        }
    }

    promise::Promise<void>* auxpms = getPeerVerificationPms(slot->getCid());
    if (!auxpms)
    {
        RTCM_LOG_WARNING("AddSpeaker: PeerVerification promise not found for cid: %d", cid);
        return;
    }

    auto wptr = weakHandle();
    slot->setAuxCid(cid);
    auxpms->then([this, slot, cid, wptr]()
    {
        if (wptr.deleted())  { return; }
        Session* sess = getSession(cid);
        if (!sess)
        {
            RTCM_LOG_WARNING("AddSpeaker: unknown cid");
            return;
        }

        if (slot->getAuxCid() != K_INVALID_CID
            && slot->getAuxCid() != cid)
        {
            // Race condition, more than one session (still pending to be verified) tried to attach slot
            // When Pms for this session has been resolved, another session (still pending to be verified)
            // was trying to attach same slot so getAuxCid doesn't match with this cid
            RTCM_LOG_WARNING("Temp CID %u doesn't match with this CID: %u", slot->getAuxCid(), cid);
            return;
        }

        const std::vector<std::string> ivs = sess->getPeer().getIvs();
        assert(ivs.size() >= kAudioTrack);
        slot->assignAudioSlot(cid, sfu::Command::hexToBinary(ivs[static_cast<size_t>(kAudioTrack)]));
        attachSlotToSession(*sess, slot, true, kUndefined);
    })
    .fail([cid, slot, wptr](const ::promise::Error&)
    {
        if (wptr.deleted())  { return; }
        if (slot->getAuxCid() == cid) { slot->setAuxCid(K_INVALID_CID); }
        RTCM_LOG_WARNING("handleKeyCommand: PeerVerification promise was rejected for cid: %d", cid);
        return;
    });
}

void Call::removeSpeaker(Cid_t cid)
{
    auto it = mSessions.find(cid);
    if (it == mSessions.end())
    {
        RTCM_LOG_ERROR("removeSpeaker: unknown cid");
        return;
    }
    it->second->disableAudioSlot();
}

sfu::Peer& Call::getMyPeer()
{
    return *mMyPeer;
}

sfu::SfuClient &Call::getSfuClient()
{
    return mSfuClient;
}

std::map<Cid_t, std::unique_ptr<Session> > &Call::getSessions()
{
    return mSessions;
}

void Call::takeVideoDevice()
{
    if (!mVideoManager)
    {
        mRtc.takeDevice();
        mVideoManager = mRtc.getVideoDevice();
    }
}

void Call::releaseVideoDevice()
{
    if (mVideoManager)
    {
        mRtc.releaseDevice();
        mVideoManager = nullptr;
    }
}

bool Call::hasVideoDevice()
{
    return mVideoManager ? true : false;
}

void Call::freeVideoTracks(bool releaseSlots)
{
    // disable hi-res track
    if (mHiRes && mHiRes->getTransceiver()->sender()->track())
    {
        mHiRes->getTransceiver()->sender()->SetTrack(nullptr);
    }

    // disable low-res track
    if (mVThumb && mVThumb->getTransceiver()->sender()->track())
    {
        mVThumb->getTransceiver()->sender()->SetTrack(nullptr);
    }

    if (releaseSlots) // release slots in case flag is true
    {
        mVThumb.reset();
        mHiRes.reset();
    }
}

void Call::freeAudioTrack(bool releaseSlot)
{
    // disable audio track
    if (mAudio && mAudio->getTransceiver()->sender()->track())
    {
        mAudio->getTransceiver()->sender()->SetTrack(nullptr);
    }

    if (releaseSlot) // release slot in case flag is true
    {
        mAudio.reset();
    }
}

void Call::collectNonRTCStats()
{
    int audioSession = 0;
    int vThumbSession = 0;
    int hiResSession = 0;
    for (const auto& session : mSessions)
    {
        if (session.second->getAudioSlot())
        {
            audioSession++;
        }

        if (session.second->getVthumSlot())
        {
            vThumbSession++;
        }

        if (session.second->getHiResSlot())
        {
            hiResSession++;
        }
    }

    // TODO: pending to implement disabledTxLayers in future if needed
    mStats.mSamples.mQ.push_back(static_cast<int32_t>(mSvcDriver.mCurrentSvcLayerIndex) | static_cast<int32_t>(kTxSpatialLayerCount) << 8);
    mStats.mSamples.mNrxa.push_back(audioSession);
    mStats.mSamples.mNrxl.push_back(vThumbSession);
    mStats.mSamples.mNrxh.push_back(hiResSession);
    mStats.mSamples.mAv.push_back(getLocalAvFlags().value());
}

void Call::initStatsValues()
{
    mStats.mPeerId = mMyPeer->getPeerid();
    mStats.mCallid = mCallid;
    mStats.mIsGroup = mIsGroup;
    mStats.mDevice = mRtc.getDeviceInfo();
    mStats.mSfuHost = mSfuConnection->getSfuUrl().host;
}

void Call::enableStats()
{
    mStats.mCid = getOwnCid();
    mStats.mTimeOffset = getJoinOffset();
    auto wptr = weakHandle();
    mStatsTimer = karere::setInterval([this, wptr]()
    {
        if (wptr.deleted())
        {
            return;
        }

        if (!mSfuConnection || !mSfuConnection->isJoined())
        {
            RTCM_LOG_WARNING("Cannot collect stats until reach kJoined state");
            return;
        }

        // poll TxVideoStats
        assert(mVThumb && mHiRes);
        uint32_t hiResId = 0;
        if (mHiResActive)
        {
            hiResId = mHiRes->getTransceiver()->sender()->ssrc();
        }

        uint32_t lowResId = 0;
        if (mVThumbActive)
        {
            lowResId = mVThumb->getTransceiver()->sender()->ssrc();
        }

        // poll non-rtc stats
        collectNonRTCStats();

        // Keep mStats ownership
        mStatConnCallback = rtc::scoped_refptr<webrtc::RTCStatsCollectorCallback>(new ConnStatsCallBack(&mStats, hiResId, lowResId, mRtc.getAppCtx()));
        assert(mRtcConn);
        mRtcConn->GetStats(mStatConnCallback.get());

        // adjust SVC driver based on collected stats
        // TODO: I can be done in ConnStatsCallBack to take into account latest stats
        adjustSvcByStats();
    }, RtcConstant::kStatsInterval, mRtc.getAppCtx());
}

void Call::disableStats()
{
    if (mStatsTimer != 0)
    {
        karere::cancelInterval(mStatsTimer, mRtc.getAppCtx());
        mStatsTimer = 0;
        if (mStatConnCallback)
        {
            static_cast<ConnStatsCallBack*>(mStatConnCallback.get())->removeStats();
        }

        mStatConnCallback = nullptr;
    }
}

void Call::setDestroying(bool isDestroying)
{
    mIsDestroyingCall = isDestroying;
    if (mSfuConnection)
    {
        mSfuConnection->setAvoidReconnect(isDestroying);
    }
}

bool Call::isDestroying()
{
    return mIsDestroyingCall;
}

void Call::generateEphemeralKeyPair()
{
    mEphemeralKeyPair.reset(new mega::ECDH());
}

const mega::ECDH* Call::getMyEphemeralKeyPair() const
{
    return mEphemeralKeyPair.get();
}

void Call::muteMyClientFromSfu()
{
    if (!getLocalAvFlags().audio())
    {
        return;
    }

    karere::AvFlags currentFlags = getLocalAvFlags();
    currentFlags.remove(karere::AvFlags::kAudio);
    mMyPeer->setAvFlags(currentFlags);
    mCallHandler.onLocalFlagsChanged(*this);  // notify app local AvFlags Change
    updateAudioTracks();
}

void Call::addPeer(sfu::Peer& peer, const std::string& ephemeralPubKeyDerived)
{
    if (!isPeerPendingToAdd(peer.getCid()))
    {
        // we could have received a PEERLEFT before peer's ephemeral key is verified
        RTCM_LOG_WARNING("addPeer: Unexpected peer state at mPeersVerification. Cid: %d", peer.getCid());
        return;
    }
    const bool ephemKeyVerified = peer.setEphemeralPubKeyDerived(ephemeralPubKeyDerived);
    mSessions[peer.getCid()] = std::make_unique<Session>(peer);

    /* We need to call onNewSession (as we set setSessionHandler there) before calling verifyPeer,
     * otherwise after calling verifyPeer, threads waiting in then blocks, will execute code in lambdas
     * and any call to mSessionHandler will fail as it's still unregistered
     */
    mCallHandler.onNewSession(*mSessions[peer.getCid()], *this);

    // Peer Verification pms must exists at this point. If ephemeral key could be verified and it's valid,
    // we'll resolve pms, otherwise we'll reject it.
    assert(fullfilPeerPms(peer.getCid(), ephemKeyVerified));
    RTCM_LOG_WARNING("addPeer: peer verification finished %s. Cid: %d", ephemKeyVerified ? "ok" : "with error", peer.getCid());
}

std::pair<std::string, std::string> Call::splitPubKey(const std::string& keyStr) const
{
    auto pos = keyStr.find(":");
    if (pos == std::string::npos)
    {
        return std::make_pair(std::string(), std::string());
    }

    std::string pubkey = keyStr.substr(0, pos);
    std::string signature = keyStr.substr(pos + 1, keyStr.size());
    return std::make_pair(pubkey, signature);
}

promise::Promise<bool>
Call::verifySignature(const Cid_t cid, const uint64_t userid, const std::string& pubkey, const std::string& signature)
{
    promise::Promise<bool> pms;
    if (pubkey.empty() || signature.empty())
    {
        pms.resolve(true);
    }
    else
    {
        // verify received ephemeral public key signature for joined user
        std::string msg = "sesskey|" + mCallid.toString() + "|" + std::to_string(cid) + "|" + pubkey;
        pms = mSfuClient.getRtcCryptoMeetings()->verifyKeySignature(msg, signature, getChatid(), karere::Id(userid));
    }
    return pms;
}

void Call::updateVideoTracks()
{
    bool isOnHold = getLocalAvFlags().isOnHold();
    if (getLocalAvFlags().camera() && !isOnHold)
    {
        takeVideoDevice();

        // hi-res track
        if (mHiRes)
        {
            if (mHiResActive && !mHiRes->getTransceiver()->sender()->track())
            {
                rtc::scoped_refptr<webrtc::VideoTrackInterface> videoTrack;
                videoTrack = artc::gWebrtcContext->CreateVideoTrack("v"+std::to_string(artc::generateId()), mRtc.getVideoDevice()->getVideoTrackSource());
                mHiRes->getTransceiver()->sender()->SetTrack(videoTrack.get());
            }
            else if (!mHiResActive)
            {
                // if there is a track, but none in the call has requested hi res video, disable the track
                mHiRes->getTransceiver()->sender()->SetTrack(nullptr);
            }
        }

        // low-res track
        if (mVThumb)
        {
            if (mVThumbActive && !mVThumb->getTransceiver()->sender()->track())
            {
                rtc::scoped_refptr<webrtc::VideoTrackInterface> videoTrack;
                videoTrack = artc::gWebrtcContext->CreateVideoTrack("v"+std::to_string(artc::generateId()), mRtc.getVideoDevice()->getVideoTrackSource());
                mVThumb->getTransceiver()->sender()->SetTrack(videoTrack.get());
            }
            else if (!mVThumbActive)
            {
                // if there is a track, but none in the call has requested low res video, disable the track
                mVThumb->getTransceiver()->sender()->SetTrack(nullptr);
            }
        }
    }
    else    // no video from camera (muted or not available), or call on-hold
    {
        freeVideoTracks();
        releaseVideoDevice();
    }
}

void Call::updateNetworkQuality(int networkQuality)
{
    if (networkQuality == mNetworkQuality)
    {
        return;
    }

    RTCM_LOG_WARNING("updateNetworkQuality: %s network quality detected", networkQuality == kNetworkQualityBad  ? "Bad" : "Good");
    mNetworkQuality = networkQuality;
    mCallHandler.onNetworkQualityChanged(*this);
}

void Call::adjustSvcByStats()
{
    if (mStats.mSamples.mRoundTripTime.empty())
    {
        RTCM_LOG_WARNING("adjustSvcBystats: not enough collected data");
        return;
    }

    double roundTripTime = mStats.mSamples.mRoundTripTime.back();
    double packetLost = 0;
    if (mStats.mSamples.mPacketLost.size() >= 2)
    {
        // get last lost packets
        int lastpl =  mStats.mSamples.mPacketLost.back();
        // use mPacketLostCapping to limit the influence of a large momentary peak on the moving average.
        lastpl = lastpl < mSvcDriver.mPacketLostCapping ? lastpl : static_cast<int>(mSvcDriver.mPacketLostCapping);

        // get (pre) last lost packets
        int prelastpl= mStats.mSamples.mPacketLost.at(mStats.mSamples.mPacketLost.size()-2);
        // use mPacketLostCapping to limit the influence of a large momentary peak on the moving average.
        prelastpl = prelastpl < mSvcDriver.mPacketLostCapping ? prelastpl : static_cast<int>(mSvcDriver.mPacketLostCapping);

        // get periods
        int lastT = mStats.mSamples.mT.back();
        int prelastT = mStats.mSamples.mT.at(mStats.mSamples.mT.size() - 2);
        packetLost = static_cast<double>(abs(lastpl - prelastpl)) / (static_cast<double>(abs(lastT - prelastT)) / 1000.0);
    }

    if (std::fabs(mSvcDriver.mMovingAverageRtt) <= std::numeric_limits<double>::epsilon())
    {
         // if mMovingAverageRtt has not value yet
         mSvcDriver.mMovingAverageRtt = roundTripTime;
         mSvcDriver.mMovingAveragePlost = packetLost;
         return; // intentionally skip first sample for lower/upper range calculation
    }

    if (roundTripTime < mSvcDriver.mLowestRttSeen)
    {
        // rttLower and rttUpper define the window inside which layer is not switched.
        //  - if rtt falls below that window, layer is switched to higher quality,
        //  - if rtt is higher, layer is switched to lower quality.
        // the window is defined/redefined relative to the lowest rtt seen.
        mSvcDriver.mLowestRttSeen = roundTripTime;
        mSvcDriver.mRttLower = roundTripTime + mSvcDriver.kRttLowerHeadroom;
        mSvcDriver.mRttUpper = roundTripTime + mSvcDriver.kRttUpperHeadroom;
    }

    roundTripTime = mSvcDriver.mMovingAverageRtt = (mSvcDriver.mMovingAverageRtt * 3 + roundTripTime) / 4;
    packetLost  = mSvcDriver.mMovingAveragePlost = (mSvcDriver.mMovingAveragePlost * 3 + packetLost) / 4;

    time_t tsNow = time(nullptr);
    if (mSvcDriver.mTsLastSwitch
            && (tsNow - mSvcDriver.mTsLastSwitch < mSvcDriver.kMinTimeBetweenSwitches))
    {
        return; // too early
    }

    if (mSvcDriver.mCurrentSvcLayerIndex > 0
            && (roundTripTime > mSvcDriver.mRttUpper || packetLost > mSvcDriver.mPacketLostUpper))
    {
        // if retrieved rtt OR packetLost have increased respect current values decrement 1 layer
        // we want to decrease layer when references values (mRttUpper and mPacketLostUpper)
        // have been exceeded.
        updateSvcQuality(-1);
    }
    else if (mSvcDriver.mCurrentSvcLayerIndex < mSvcDriver.kMaxQualityIndex
             && roundTripTime < mSvcDriver.mRttLower
             && packetLost < mSvcDriver.mPacketLostLower)
    {
        // if retrieved rtt AND packetLost have decreased respect current values increment 1 layer
        // we only want to increase layer when the improvement is bigger enough to represents a
        // faithfully improvement in network quality, we take mRttLower and mPacketLostLower as references
        updateSvcQuality(+1);
    }

    if (mStats.mSamples.mVtxHiResh.size() < 2
            || mStats.mSamples.mPacketSent.size() < 2
            || mStats.mSamples.mTotalPacketSendDelay.size() < 2
            || mStats.mSamples.mVtxHiResh.back() == 0
            || mStats.mSamples.mVtxHiResh.at(mStats.mSamples.mVtxHiResh.size() -2) == 0)
    {
        // notify about a change in network quality if received quality is very low
        mSvcDriver.mCurrentSvcLayerIndex < 1
                ? updateNetworkQuality(kNetworkQualityBad)
                : updateNetworkQuality(kNetworkQualityGood);
        return;
    }

    mSvcDriver.mMovingAverageVideoTxHeight = mSvcDriver.mMovingAverageVideoTxHeight > 0
            ? ((mSvcDriver.mMovingAverageVideoTxHeight * 3) + static_cast<double>(mStats.mSamples.mVtxHiResh.back())) / 4
            : mStats.mSamples.mVtxHiResh.back();

    bool txBad = mSvcDriver.mMovingAverageVideoTxHeight < 360;
    uint32_t pktSent =  mStats.mSamples.mPacketSent.back() - mStats.mSamples.mPacketSent.at(mStats.mSamples.mPacketSent.size() - 2);
    double totalPacketSendDelay = mStats.mSamples.mTotalPacketSendDelay.back() - mStats.mSamples.mTotalPacketSendDelay.at(mStats.mSamples.mTotalPacketSendDelay.size() - 2);
    double vtxDelay = pktSent ? round(totalPacketSendDelay * 1000 / pktSent) : -1;

    // notify about a change in network quality if necessary
    (txBad || mSvcDriver.mCurrentSvcLayerIndex < 1 || roundTripTime > mSvcDriver.mRttUpper || vtxDelay > 1500)
            ? updateNetworkQuality(kNetworkQualityBad)
            : updateNetworkQuality(kNetworkQualityGood);
}

const std::string& Call::getCallKey() const
{
    return mCallKey;
}

void Call::updateAudioTracks()
{
    if (!mAudio)
    {
        return;
    }

    bool audio = mSpeakerState > SpeakerState::kNoSpeaker && getLocalAvFlags().audio();
    rtc::scoped_refptr<webrtc::MediaStreamTrackInterface> track = mAudio->getTransceiver()->sender()->track();
    if (audio && !getLocalAvFlags().isOnHold())
    {
        if (!track) // create audio track only if not exists
        {
            rtc::scoped_refptr<webrtc::AudioTrackInterface> audioTrack =
                    artc::gWebrtcContext->CreateAudioTrack("a"+std::to_string(artc::generateId()), artc::gWebrtcContext->CreateAudioSource(cricket::AudioOptions()).get());

            mAudio->getTransceiver()->sender()->SetTrack(audioTrack.get());
            audioTrack->set_enabled(true);
        }
        else
        {
            track->set_enabled(true);
        }
    }
    else if (track) // if no audio flags active, no speaker allowed, or call is onHold
    {
        track->set_enabled(false);
        mAudio->getTransceiver()->sender()->SetTrack(nullptr);
    }
}

RtcModuleSfu::RtcModuleSfu(MyMegaApi &megaApi, CallHandler &callhandler, DNScache &dnsCache,
                           WebsocketsIO& websocketIO, void *appCtx,
                           rtcModule::RtcCryptoMeetings* rRtcCryptoMeetings)
    : VideoSink(appCtx)
    , mCallHandler(callhandler)
    , mMegaApi(megaApi)
    , mDnsCache(dnsCache)
{
    mAppCtx = appCtx;

    mSfuClient = ::mega::make_unique<sfu::SfuClient>(websocketIO, appCtx, rRtcCryptoMeetings);
    if (!artc::isInitialized())
    {
        //rtc::LogMessage::LogToDebug(rtc::LS_VERBOSE);
        artc::init(appCtx);
        RTCM_LOG_DEBUG("WebRTC stack initialized before first use");
    }

    // set default video in device
    std::set<std::pair<std::string, std::string>> videoDevices = artc::VideoManager::getVideoDevices();
    if (videoDevices.size())
    {
        mVideoDeviceSelected = videoDevices.begin()->second;
    }

    mDeviceTakenCount = 0;
}

ICall *RtcModuleSfu::findCall(const karere::Id& callid) const
{
    auto it = mCalls.find(callid);
    if (it != mCalls.end())
    {
        return it->second.get();
    }

    return nullptr;
}

ICall *RtcModuleSfu::findCallByChatid(const karere::Id &chatid) const
{
    for (const auto& call : mCalls)
    {
        if (call.second->getChatid() == chatid)
        {
            return call.second.get();
        }
    }

    return nullptr;
}

bool RtcModuleSfu::isCallStartInProgress(const karere::Id &chatid) const
{
    return mCallStartAttempts.find(chatid) != mCallStartAttempts.end();
}

bool RtcModuleSfu::selectVideoInDevice(const std::string &device)
{
    std::set<std::pair<std::string, std::string>> videoDevices = artc::VideoManager::getVideoDevices();
    bool shouldOpen = false;
    for (auto it = videoDevices.begin(); it != videoDevices.end(); it++)
    {
        if (!it->first.compare(device))
        {
            std::vector<Call*> calls;
            for (auto& callIt : mCalls)
            {
                if (callIt.second->hasVideoDevice())
                {
                    calls.push_back(callIt.second.get());
                    callIt.second->freeVideoTracks();
                    callIt.second->releaseVideoDevice();
                    shouldOpen = true;
                }
            }

            changeDevice(it->second, shouldOpen);

            for (auto& call : calls)
            {
                call->updateVideoTracks();
            }

            return true;
        }
    }
    return false;
}

void RtcModuleSfu::getVideoInDevices(std::set<std::string> &devicesVector)
{
    std::set<std::pair<std::string, std::string>> videoDevices = artc::VideoManager::getVideoDevices();
    for (auto it = videoDevices.begin(); it != videoDevices.end(); it++)
    {
        devicesVector.insert(it->first);
    }
}

promise::Promise<void> RtcModuleSfu::startCall(const karere::Id &chatid, karere::AvFlags avFlags, bool isGroup, const karere::Id &schedId, std::shared_ptr<std::string> unifiedKey)
{
    if (!isValidInputVideoTracksLimit(mRtcNumInputVideoTracks))
    {
        const std::string errMsg = "startCall: Invalid value for simultaneous input video tracks";
        RTCM_LOG_WARNING("%s", errMsg.c_str());
        assert(false);
        return promise::Error(errMsg);
    }

    // add chatid to CallsAttempts to avoid multiple start call attempts
    mCallStartAttempts.insert(chatid);

    // we need a temp string to avoid issues with lambda shared pointer capture
    std::string auxCallKey = unifiedKey ? (*unifiedKey.get()) : std::string();
    auto wptr = weakHandle();
    return mMegaApi.call(&::mega::MegaApi::startChatCall, chatid, schedId)
    .then([wptr, this, chatid, avFlags, isGroup, auxCallKey](ReqResult result) -> promise::Promise<void>
    {
        if (wptr.deleted())
        {
            return promise::Error("call started successfully, but RtcModuleSfu instance was removed");
        }

        std::shared_ptr<std::string> sharedUnifiedKey = !auxCallKey.empty()
                ? std::make_shared<std::string>(auxCallKey)
                : nullptr;

        karere::Id callid = result->getParentHandle();
        std::string sfuUrlStr = result->getText();
        mCallStartAttempts.erase(chatid); // remove chatid from CallsAttempts
        if (mCalls.find(callid) == mCalls.end()) // it can be created by JOINEDCALL command
        {
            std::unique_ptr<char []> userHandle(mMegaApi.sdk.getMyUserHandle());
            karere::Id myUserHandle(userHandle.get());
            mCalls[callid] = ::mega::make_unique<Call>(callid, chatid, myUserHandle, false, mCallHandler, mMegaApi, (*this), isGroup, sharedUnifiedKey, avFlags, true);

            if (!mCalls[callid]->connectSfu(sfuUrlStr))
            {
               return promise::Error("connectSfu error, invalid or empty URL");
            }
        }
        return promise::_Void();
    })
    .fail([wptr, this, chatid](const ::promise::Error& err)
    {
        if (wptr.deleted())
        {
            return err;
        }

        mCallStartAttempts.erase(chatid); // remove chatid from CallsAttempts
        return err;
    });
}

void RtcModuleSfu::takeDevice()
{
    if (!mDeviceTakenCount)
    {
        openDevice();
    }

    mDeviceTakenCount++;
}

void RtcModuleSfu::releaseDevice()
{
    if (mDeviceTakenCount > 0)
    {
        mDeviceTakenCount--;
        if (mDeviceTakenCount == 0)
        {
            assert(mVideoDevice);
            closeDevice();
        }
    }
}

void RtcModuleSfu::addLocalVideoRenderer(const karere::Id &chatid, IVideoRenderer *videoRederer)
{
    mRenderers[chatid] = std::unique_ptr<IVideoRenderer>(videoRederer);
}

void RtcModuleSfu::removeLocalVideoRenderer(const karere::Id &chatid)
{
    mRenderers.erase(chatid);
}

void RtcModuleSfu::onMediaKeyDecryptionFailed(const std::string& err)
{
    mMegaApi.callIgnoreResult(&::mega::MegaApi::sendEvent, 99017, err.c_str());
}

std::vector<karere::Id> RtcModuleSfu::chatsWithCall()
{
    std::vector<karere::Id> chats;
    for (const auto& call : mCalls)
    {
        chats.push_back(call.second->getChatid());
    }

    return chats;
}

unsigned int RtcModuleSfu::getNumCalls()
{
    return static_cast<unsigned int>(mCalls.size());
}

const std::string& RtcModuleSfu::getVideoDeviceSelected() const
{
    return mVideoDeviceSelected;
}

sfu::SfuClient& RtcModuleSfu::getSfuClient()
{
    return (*mSfuClient.get());
}

DNScache& RtcModuleSfu::getDnsCache()
{
    return mDnsCache;
}


void RtcModuleSfu::orderedDisconnectAndCallRemove(rtcModule::ICall* iCall, EndCallReason reason, TermCode connectionTermCode)
{
    Call *call = static_cast<Call*>(iCall);
    if (!call)
    {
        RTCM_LOG_WARNING("orderedDisconnectAndCallRemove: call no longer exists");
        return;
    }

    if (call->isDestroying())
    {
        RTCM_LOG_WARNING("orderedDisconnectAndCallRemove: call is already being destroyed");
        return;
    }

    // set temporary endCall reason in case immediateRemoveCall is not called immediately (i.e if we first need to send BYE command)
    call->setTempEndCallReason(reason);

    RTCM_LOG_DEBUG("Ordered removing call with callid: %s", call->getCallid().toString().c_str());
    call->setDestroying(true);
    (call->getState() > kStateClientNoParticipating && call->getState() <= kStateInProgress)
            ? call->orderedCallDisconnect(connectionTermCode, call->connectionTermCodeToString(connectionTermCode).c_str())
            : immediateRemoveCall(call, reason, connectionTermCode);
}


void RtcModuleSfu::immediateRemoveCall(Call* call, uint8_t reason, TermCode connectionTermCode)
{
    assert(reason != kInvalidReason);
    if (!call)
    {
        RTCM_LOG_WARNING("removeCall: call no longer exists");
        return;
    }

    RTCM_LOG_DEBUG("Removing call with callid: %s", call->getCallid().toString().c_str());
    if (call->getState() > kStateClientNoParticipating && call->getState() <= kStateInProgress)
    {
        call->immediateCallDisconnect(connectionTermCode);
    }

    // upon kStateDestroyed state change (in call dtor) mEndCallReason will be notified through onCallStateChange
    call->setEndCallReason(reason);
    mCalls.erase(call->getCallid());
}

void RtcModuleSfu::handleJoinedCall(const karere::Id &/*chatid*/, const karere::Id &callid, const std::set<karere::Id> &usersJoined)
{
    mCalls[callid]->joinedCallUpdateParticipants(usersJoined);
}

void RtcModuleSfu::handleLeftCall(const karere::Id &/*chatid*/, const karere::Id &callid, const std::set<karere::Id> &usersLeft)
{
    for (const karere::Id &peer : usersLeft)
    {
        mCalls[callid]->removeParticipant(peer);
    }
}

void RtcModuleSfu::handleNewCall(const karere::Id &chatid, const karere::Id &callerid, const karere::Id &callid, bool isRinging, bool isGroup, std::shared_ptr<std::string> callKey)
{
    mCalls[callid] = ::mega::make_unique<Call>(callid, chatid, callerid, isRinging, mCallHandler, mMegaApi, (*this), isGroup, callKey);
    mCalls[callid]->setState(kStateClientNoParticipating);
}

bool KarereWaitingRoom::updateUsers(const std::set<karere::Id>& users, const WrState& status)
{
    if (!isValidWrStatus(status) || users.empty())
    {
        return false;
    }

    std::for_each(users.begin(), users.end(), [this, &status](const auto &u)
                  {
                      mWaitingRoomUsers[u.val] = status;
                  });

    return true;
}

int KarereWaitingRoom::getPeerStatus(const uint64_t& peerid) const
{
    const auto& it = mWaitingRoomUsers.find(peerid);
    if (it == mWaitingRoomUsers.end())
    {
        return static_cast<int>(WrState::WR_UNKNOWN);
    }

    return static_cast<int>(it->second);
}

std::vector<uint64_t> KarereWaitingRoom::getPeers() const
{
    std::vector<uint64_t> keys;
    keys.reserve(mWaitingRoomUsers.size());
    std::transform(mWaitingRoomUsers.begin(), mWaitingRoomUsers.end(),
                   std::back_inserter(keys), [](const auto& pair) { return pair.first; });

    return keys;
}

void RtcModuleSfu::OnFrame(const webrtc::VideoFrame &frame)
{
    auto wptr = weakHandle();
    karere::marshallCall([wptr, this, frame]()
    {
        if (wptr.deleted())
        {
            return;
        }

        for (auto& render : mRenderers)
        {
            ICall* call = findCallByChatid(render.first);
            if ((call && call->getLocalAvFlags().camera() && !call->getLocalAvFlags().has(karere::AvFlags::kOnHold)) || !call)
            {
                assert(render.second != nullptr);
                void* userData = NULL;
                auto buffer = frame.video_frame_buffer()->ToI420();   // smart ptr type changed
                if (frame.rotation() != webrtc::kVideoRotation_0)
                {
                    buffer = webrtc::I420Buffer::Rotate(*buffer, frame.rotation());
                }
                unsigned short width = (unsigned short)buffer->width();
                unsigned short height = (unsigned short)buffer->height();
                void* frameBuf = render.second->getImageBuffer(width, height, userData);
                if (!frameBuf) //image is frozen or app is minimized/covered
                    return;
                libyuv::I420ToABGR(buffer->DataY(), buffer->StrideY(),
                                   buffer->DataU(), buffer->StrideU(),
                                   buffer->DataV(), buffer->StrideV(),
                                   (uint8_t*)frameBuf, width * 4, width, height);

                render.second->frameComplete(userData);
            }
        }
    }, mAppCtx);

}

artc::VideoManager *RtcModuleSfu::getVideoDevice()
{
    return mVideoDevice.get();
}

void RtcModuleSfu::changeDevice(const std::string &device, bool shouldOpen)
{
    if (mVideoDevice)
    {
        shouldOpen = true;
        closeDevice();
    }

    mVideoDeviceSelected = device;
    if (shouldOpen)
    {
        openDevice();
    }
}

void RtcModuleSfu::openDevice()
{
    std::string videoDevice = mVideoDeviceSelected; // get default video device
    if (videoDevice.empty())
    {
        RTCM_LOG_WARNING("Default video in device is not set");
        assert(false);
        std::set<std::pair<std::string, std::string>> videoDevices = artc::VideoManager::getVideoDevices();
        if (videoDevices.empty())
        {
            RTCM_LOG_WARNING("openDevice(): no video devices available");
            return;
        }

        videoDevice = videoDevices.begin()->second;
    }

    webrtc::VideoCaptureCapability capabilities;
    capabilities.width = RtcConstant::kHiResWidth;
    capabilities.height = RtcConstant::kHiResHeight;
    capabilities.maxFPS = RtcConstant::kHiResMaxFPS;

    mVideoDevice = artc::VideoManager::Create(capabilities, videoDevice, artc::gWorkerThread.get());
    mVideoDevice->openDevice(videoDevice);
    rtc::VideoSinkWants wants;
    mVideoDevice->AddOrUpdateSink(this, wants);
}

void RtcModuleSfu::closeDevice()
{
    if (mVideoDevice)
    {
        mVideoDevice->RemoveSink(this);
        mVideoDevice->releaseDevice();
        mVideoDevice = nullptr;
    }
}

void *RtcModuleSfu::getAppCtx()
{
    return mAppCtx;
}

std::string RtcModuleSfu::getDeviceInfo() const
{
    // UserAgent Format
    // MEGA<app>/<version> (platform) Megaclient/<version>
    std::string userAgent = mMegaApi.sdk.getUserAgent();

    std::string androidId = "MEGAAndroid";
    std::string iosId = "MEGAiOS";
    std::string testChatId = "MEGAChatTest";
    std::string syncId = "MEGAsync";
    std::string qtAppId = "MEGAChatQtApp";
    std::string megaClcId = "MEGAclc";

    std::string deviceType = "n";
    std::string version = "0";

    size_t endTypePosition = std::string::npos;
    size_t idPosition;
    if ((idPosition = userAgent.find(androidId)) != std::string::npos)
    {
        deviceType = "na";
        endTypePosition = idPosition + androidId.size() + 1; // remove '/'
    }
    else if ((idPosition = userAgent.find(iosId)) != std::string::npos)
    {
        deviceType = "ni";
        endTypePosition = idPosition + iosId.size() + 1;  // remove '/'
    }
    else if (userAgent.find(testChatId) != std::string::npos)
    {
        deviceType = "nct";
    }
    else if ((idPosition = userAgent.find(syncId)) != std::string::npos)
    {
        deviceType = "nsync";
        endTypePosition = idPosition + syncId.size() + 1;  // remove '/'
    }
    else if (userAgent.find(qtAppId) != std::string::npos)
    {
        deviceType = "nqtApp";
    }
    else if (userAgent.find(megaClcId) != std::string::npos)
    {
        deviceType = "nclc";
    }

    size_t endVersionPosition = userAgent.find(" (");
    if (endVersionPosition != std::string::npos &&
            endTypePosition != std::string::npos &&
            endVersionPosition > endTypePosition)
    {
        version = userAgent.substr(endTypePosition, endVersionPosition - endTypePosition);
    }

    return deviceType + ":" + version;
}

unsigned int RtcModuleSfu::getNumInputVideoTracks() const
{
    return mRtcNumInputVideoTracks;
}

void RtcModuleSfu::setNumInputVideoTracks(const unsigned int numInputVideoTracks)
{
    if (!isValidInputVideoTracksLimit(mRtcNumInputVideoTracks))
    {
        RTCM_LOG_WARNING("setNumInputVideoTracks: Invalid value for simultaneous input video tracks");
        assert(false);
        return;
    }
    mRtcNumInputVideoTracks = numInputVideoTracks;
}

RtcModule* createRtcModule(MyMegaApi &megaApi, rtcModule::CallHandler &callHandler,
                           DNScache &dnsCache, WebsocketsIO& websocketIO, void *appCtx,
                           rtcModule::RtcCryptoMeetings* rRtcCryptoMeetings)
{
    return new RtcModuleSfu(megaApi, callHandler, dnsCache, websocketIO, appCtx,
                            rRtcCryptoMeetings);
}

Slot::Slot(Call &call, rtc::scoped_refptr<webrtc::RtpTransceiverInterface> transceiver)
    : mCall(call)
    , mTransceiver(transceiver)
{
}

Slot::~Slot()
{
    if (mTransceiver->receiver())
    {
       rtc::scoped_refptr<webrtc::FrameDecryptorInterface> decryptor = mTransceiver->receiver()->GetFrameDecryptor();
       if (decryptor)
       {
           static_cast<artc::MegaDecryptor*>(decryptor.get())->setTerminating();
       }
    }

    if (mTransceiver->sender())
    {
        rtc::scoped_refptr<webrtc::FrameEncryptorInterface> encryptor = mTransceiver->sender()->GetFrameEncryptor();
        if (encryptor)
        {
            static_cast<artc::MegaEncryptor*>(encryptor.get())->setTerminating();
        }
    }
}

uint32_t Slot::getTransceiverMid() const
{
    if (!mTransceiver->mid())
    {
        assert(false);
        RTCM_LOG_WARNING("We have received a transceiver without 'mid'");
        return 0;
    }

    return static_cast<uint32_t>(atoi(mTransceiver->mid()->c_str()));
}

void RemoteSlot::release()
{
    if (!mCid)
    {
        return;
    }

    mIv = 0;
    mCid = 0;

    enableTrack(false, kRecv);
    rtc::scoped_refptr<webrtc::FrameDecryptorInterface> decryptor = getTransceiver()->receiver()->GetFrameDecryptor();
    static_cast<artc::MegaDecryptor*>(decryptor.get())->setTerminating();
    getTransceiver()->receiver()->SetFrameDecryptor(nullptr);
}

void RemoteSlot::assign(Cid_t cid, IvStatic_t iv)
{
    assert(!mCid);
    createDecryptor(cid, iv);
    enableTrack(true, kRecv);
    setAuxCid(K_INVALID_CID);
}

void RemoteSlot::createDecryptor(Cid_t cid, IvStatic_t iv)
{
    mCid = cid;
    mIv = iv;

    auto it = mCall.getSessions().find(mCid);
    if (it == mCall.getSessions().end())
    {
        mCall.logError("createDecryptor: unknown cid");
        return;
    }

    mTransceiver->receiver()->SetFrameDecryptor(rtc::scoped_refptr<webrtc::FrameDecryptorInterface>(new artc::MegaDecryptor(it->second->getPeer(),
                                                                      mCall.getSfuClient().getRtcCryptoMeetings(),
                                                                      mIv, getTransceiverMid())));
}

RemoteSlot::RemoteSlot(Call& call, rtc::scoped_refptr<webrtc::RtpTransceiverInterface> transceiver, void* appCtx)
    : Slot(call, transceiver), mAppCtx(appCtx)
{
}

void RemoteSlot::enableTrack(bool enable, TrackDirection direction)
{
    assert(mTransceiver);
    if (direction == kRecv)
    {
        mTransceiver->receiver()->track()->set_enabled(enable);
    }
    else if (direction == kSend)
    {
        mTransceiver->sender()->track()->set_enabled(enable);
    }
}

LocalSlot::LocalSlot(Call& call, rtc::scoped_refptr<webrtc::RtpTransceiverInterface> transceiver)
    : Slot(call, transceiver)
{
}

void LocalSlot::createEncryptor()
{
    mTransceiver->sender()->SetFrameEncryptor(rtc::scoped_refptr<webrtc::FrameEncryptorInterface>(new artc::MegaEncryptor(mCall.getMyPeer(),
                                                                      mCall.getSfuClient().getRtcCryptoMeetings(),
                                                                      mIv, getTransceiverMid())));
}

void LocalSlot::generateRandomIv()
{
    randombytes_buf(&mIv, sizeof(mIv));
}

RemoteVideoSlot::RemoteVideoSlot(Call& call, rtc::scoped_refptr<webrtc::RtpTransceiverInterface> transceiver, void* appCtx)
    : RemoteSlot(call, transceiver, appCtx)
    , VideoSink(appCtx)
{
    webrtc::VideoTrackInterface* videoTrack =
            static_cast<webrtc::VideoTrackInterface*>(mTransceiver->receiver()->track().get());

    assert(videoTrack);
    rtc::VideoSinkWants wants;
    videoTrack->AddOrUpdateSink(this, wants);
}

RemoteVideoSlot::~RemoteVideoSlot()
{
}

VideoSink::VideoSink(void* appCtx) :mAppCtx(appCtx)
{

}

VideoSink::~VideoSink()
{

}

void VideoSink::setVideoRender(IVideoRenderer *videoRenderer)
{
    mRenderer = std::unique_ptr<IVideoRenderer>(videoRenderer);
}

void VideoSink::OnFrame(const webrtc::VideoFrame &frame)
{
    auto wptr = weakHandle();
    karere::marshallCall([wptr, this, frame]()
    {
        if (wptr.deleted())
        {
            return;
        }

        if (mRenderer)
        {
            void* userData = NULL;
            auto buffer = frame.video_frame_buffer()->ToI420();   // smart ptr type changed
            if (frame.rotation() != webrtc::kVideoRotation_0)
            {
                buffer = webrtc::I420Buffer::Rotate(*buffer, frame.rotation());
            }
            unsigned short width = (unsigned short)buffer->width();
            unsigned short height = (unsigned short)buffer->height();
            void* frameBuf = mRenderer->getImageBuffer(width, height, userData);
            if (!frameBuf) //image is frozen or app is minimized/covered
                return;
            libyuv::I420ToABGR(buffer->DataY(), buffer->StrideY(),
                               buffer->DataU(), buffer->StrideU(),
                               buffer->DataV(), buffer->StrideV(),
                               (uint8_t*)frameBuf, width * 4, width, height);
            mRenderer->frameComplete(userData);
        }
    }, mAppCtx);
}

void RemoteVideoSlot::assignVideoSlot(Cid_t cid, IvStatic_t iv, VideoResolution videoResolution)
{
    assert(mVideoResolution == kUndefined);
    assign(cid, iv);
    mVideoResolution = videoResolution;
}

void RemoteVideoSlot::release()
{
    RemoteSlot::release();
    mVideoResolution = VideoResolution::kUndefined;
}

VideoResolution RemoteVideoSlot::getVideoResolution() const
{
    return mVideoResolution;
}

bool RemoteVideoSlot::hasTrack()
{
    assert(mTransceiver);

    if (mTransceiver->receiver())
    {
        return  mTransceiver->receiver()->track().get() != nullptr;
    }

    return false;

}

void RemoteVideoSlot::enableTrack()
{
    webrtc::VideoTrackInterface* videoTrack =
            static_cast<webrtc::VideoTrackInterface*>(mTransceiver->receiver()->track().get());
    videoTrack->set_enabled(true);
}

RemoteAudioSlot::RemoteAudioSlot(Call &call, rtc::scoped_refptr<webrtc::RtpTransceiverInterface> transceiver, void* appCtx)
    : RemoteSlot(call, transceiver, appCtx)
{
}

void RemoteAudioSlot::assignAudioSlot(Cid_t cid, IvStatic_t iv)
{
    assign(cid, iv);
    if (mCall.isAudioLevelMonitorEnabled())
    {
        enableAudioMonitor(true);   // Enable audio monitor
    }
}

bool RemoteAudioSlot::enableAudioMonitor(const bool enable)
{
    if (enable == mAudioLevelMonitorEnabled)
    {
        RTCM_LOG_DEBUG("enableAudioMonitor: audio level monitor already %s", enable ? " enabled " : "disabled");
        return true;
    }

    rtc::scoped_refptr<webrtc::MediaStreamTrackInterface> mediaTrack = mTransceiver->receiver()->track();
    webrtc::AudioTrackInterface* audioTrack = static_cast<webrtc::AudioTrackInterface*>(mediaTrack.get());
    if (!audioTrack)
    {
        RTCM_LOG_WARNING("enableAudioMonitor: non valid audiotrack");
        assert(false);
        return false;
    }

    if (!mAudioLevelMonitor)
    {
        RTCM_LOG_WARNING("enableAudioMonitor: AudioMonitor is null");
        assert(false);
        return false;
    }

    if (enable)
    {
        mAudioLevelMonitorEnabled = true;
        mAudioLevelMonitor->onAudioDetected(false);
        audioTrack->AddSink(mAudioLevelMonitor.get());     // enable AudioLevelMonitor for remote audio detection
    }
    else
    {
        mAudioLevelMonitorEnabled = false;
        mAudioLevelMonitor->onAudioDetected(false);
        audioTrack->RemoveSink(mAudioLevelMonitor.get()); // disable AudioLevelMonitor
    }
    return true;
}

void RemoteAudioSlot::createDecryptor(Cid_t cid, IvStatic_t iv)
{
    RemoteSlot::createDecryptor(cid, iv);
    mAudioLevelMonitor.reset(new AudioLevelMonitor(mCall, mAppCtx, static_cast<int32_t>(mCid)));
}

void RemoteAudioSlot::release()
{
    RemoteSlot::release();
    if (mAudioLevelMonitor)
    {
        enableAudioMonitor(false);
        mAudioLevelMonitor = nullptr;
        mAudioLevelMonitorEnabled = false;
    }
}

void globalCleanup()
{
    if (!artc::isInitialized())
        return;
    artc::cleanup();
}

Session::Session(const sfu::Peer& peer)
    : mPeer(peer)
{

}

Session::~Session()
{
    disableAudioSlot();
    disableVideoSlot(kHiRes);
    disableVideoSlot(kLowRes);
    mState = kSessStateDestroyed;
    mSessionHandler->onDestroySession(*this);
}

TermCode Session::getTermcode() const
{
    return mTermCode;
}

void Session::setTermcode(TermCode termcode)
{
    mTermCode = termcode;
}

void Session::setSessionHandler(SessionHandler* sessionHandler)
{
    mSessionHandler = std::unique_ptr<SessionHandler>(sessionHandler);
}

void Session::setVideoRendererVthumb(IVideoRenderer *videoRenderer)
{
    if (!mVthumSlot)
    {
        RTCM_LOG_WARNING("setVideoRendererVthumb: There's no low-res slot associated to this session");
        return;
    }

    mVthumSlot->setVideoRender(videoRenderer);
}

void Session::setVideoRendererHiRes(IVideoRenderer *videoRenderer)
{
    if (!mHiresSlot)
    {
        RTCM_LOG_WARNING("setVideoRendererHiRes: There's no hi-res slot associated to this session");
        return;
    }

    mHiresSlot->setVideoRender(videoRenderer);
}

void Session::setAudioDetected(bool audioDetected)
{
    mAudioDetected = audioDetected;
    mSessionHandler->onRemoteAudioDetected(*this);
}

bool Session::hasHighResolutionTrack() const
{
    return mHiresSlot && mHiresSlot->hasTrack();
}

bool Session::hasLowResolutionTrack() const
{
    return mVthumSlot && mVthumSlot->hasTrack();
}

bool Session::isModerator() const
{
    return mPeer.isModerator();
}

void Session::notifyHiResReceived()
{
    mSessionHandler->onHiResReceived(*this);
}

void Session::notifyLowResReceived()
{
    mSessionHandler->onVThumbReceived(*this);
}

const sfu::Peer& Session::getPeer() const
{
    return mPeer;
}

void Session::setVThumSlot(RemoteVideoSlot *slot)
{
    assert(slot);
    mVthumSlot = slot;
    mSessionHandler->onVThumbReceived(*this);
}

void Session::setHiResSlot(RemoteVideoSlot *slot)
{
    assert(slot);
    mHiresSlot = slot;
    mSessionHandler->onHiResReceived(*this);
}

void Session::setAudioSlot(RemoteAudioSlot *slot)
{
    mAudioSlot = slot;
    setSpeakRequested(false);
}

void Session::addKey(Keyid_t keyid, const std::string &key)
{
    mPeer.addKey(keyid, key);
}

void Session::setAvFlags(karere::AvFlags flags)
{
    assert(mSessionHandler);
    if (flags == mPeer.getAvFlags())
    {
        RTCM_LOG_WARNING("setAvFlags: remote AV flags has not changed");
        return;
    }

    bool onHoldChanged = mPeer.getAvFlags().isOnHold() != flags.isOnHold();
    mPeer.setAvFlags(flags);
    onHoldChanged
        ? mSessionHandler->onOnHold(*this)              // notify session onHold Change
        : mSessionHandler->onRemoteFlagsChanged(*this); // notify remote AvFlags Change
}

RemoteAudioSlot *Session::getAudioSlot()
{
    return mAudioSlot;
}

RemoteVideoSlot *Session::getVthumSlot()
{
    return mVthumSlot;
}

RemoteVideoSlot *Session::getHiResSlot()
{
    return mHiresSlot;
}

void Session::disableAudioSlot()
{
    if (mAudioSlot)
    {
        mAudioSlot->release();
        setAudioSlot(nullptr);
    }
}

void Session::disableVideoSlot(VideoResolution videoResolution)
{
    if ((videoResolution == kHiRes && !mHiresSlot) || (videoResolution == kLowRes && !mVthumSlot))
    {
        return;
    }

    if (videoResolution == kHiRes)
    {
        mHiresSlot->release();
        mHiresSlot = nullptr;
        mSessionHandler->onHiResReceived(*this);
    }
    else
    {
        mVthumSlot->release();
        mVthumSlot = nullptr;
        mSessionHandler->onVThumbReceived(*this);
    }
}

void Session::setModerator(bool isModerator)
{
    mPeer.setModerator(isModerator);
    mSessionHandler->onPermissionsChanged(*this);
}

void Session::setSpeakRequested(bool requested)
{
    mHasRequestSpeak = requested;
    mSessionHandler->onAudioRequested(*this);
}

const karere::Id& Session::getPeerid() const
{
    return mPeer.getPeerid();
}

Cid_t Session::getClientid() const
{
    return mPeer.getCid();
}

SessionState Session::getState() const
{
    return mState;
}

karere::AvFlags Session::getAvFlags() const
{
    return mPeer.getAvFlags();
}

bool Session::isAudioDetected() const
{
    return mAudioDetected;
}

bool Session::hasRequestSpeak() const
{
    return mHasRequestSpeak;
}

AudioLevelMonitor::AudioLevelMonitor(Call &call, void* appCtx, int32_t cid)
    : mCall(call), mCid(cid), mAppCtx(appCtx)
{
}

void AudioLevelMonitor::OnData(const void *audio_data, int bits_per_sample, int /*sample_rate*/, size_t number_of_channels, size_t number_of_frames, absl::optional<int64_t> /*absolute_capture_timestamp_ms*/)
{
    assert(bits_per_sample == 16);
    time_t nowTime = time(NULL);
    if (nowTime - mPreviousTime > 2) // Two seconds between samples
    {
        mPreviousTime = nowTime;
        size_t valueCount = number_of_channels * number_of_frames;
        int16_t *data = (int16_t*)audio_data;
        int16_t audioMaxValue = data[0];
        int16_t audioMinValue = data[0];
        for (size_t i = 1; i < valueCount; i++)
        {
            if (data[i] > audioMaxValue)
            {
                audioMaxValue = data[i];
            }

            if (data[i] < audioMinValue)
            {
                audioMinValue = data[i];
            }
        }

        bool audioDetected = (abs(audioMaxValue) + abs(audioMinValue) > kAudioThreshold);

        auto wptr = weakHandle();
        karere::marshallCall([wptr, this, audioDetected]()
        {
            if (wptr.deleted())
            {
                return;
            }

            if (!hasAudio())
            {
                if (mAudioDetected)
                {
                    onAudioDetected(false);
                }

                return;
            }

            if (audioDetected != mAudioDetected)
            {
                onAudioDetected(audioDetected);
            }

        }, mAppCtx);
    }
}

bool AudioLevelMonitor::hasAudio()
{
    // Not required to wait for PeerVerification promise.
    // To enable audio level monitor for a remote audio slot, the session must exist.
    Session *sess = mCall.getSession(static_cast<Cid_t>(mCid));
    if (sess)
    {
        return sess->getAvFlags().audio();
    }
    return false;
}

void AudioLevelMonitor::onAudioDetected(bool audioDetected)
{
    mAudioDetected = audioDetected;

    // Not required to wait for PeerVerification promise.
    // To enable audio level monitor for a remote audio slot, the session must exist.
    Session* sess = mCall.getSession(static_cast<Cid_t>(mCid));
    if (sess)
    {
        sess->setAudioDetected(mAudioDetected);
    }
    else
    {
        RTCM_LOG_WARNING("AudioLevelMonitor::onAudioDetected: session with Cid: %d not found", mCid);
    }
}
}
#endif<|MERGE_RESOLUTION|>--- conflicted
+++ resolved
@@ -703,13 +703,9 @@
 
 void Call::requestHighResolutionVideo(Cid_t cid, int quality)
 {
-<<<<<<< HEAD
     // If we are requesting high resolution video for a peer, session must exists
     // so we don't need to wait for PeerVerification promise
     Session *sess= getSession(cid);
-=======
-    Session* sess= getSession(cid);
->>>>>>> 55e0c19e
     if (!sess)
     {
         RTCM_LOG_DEBUG("requestHighResolutionVideo: session not found for %u", cid);
