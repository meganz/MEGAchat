--- conflicted
+++ resolved
@@ -1229,12 +1229,8 @@
     mSessions[sentSessionsIt->second.mSessionId] = sess;
     notifyCallStarting(*sess);
     sess->createRtcConn();
-<<<<<<< HEAD
     sess->processSdpOfferSendAnswer();
-=======
-    sess->veryfySdpOfferSendAnswer();
     mSentSessions.erase(endPoint);
->>>>>>> 276040ef
 }
 
 void Call::handleReject(RtMessage& packet)
@@ -2106,7 +2102,6 @@
     }, RtcModule::kCallSetupTimeout, mManager.mKarereClient.appCtx);
 }
 
-<<<<<<< HEAD
 void Call::enableAudio(bool enable)
 {
     if (mState >= Call::kStateTerminating)
@@ -2195,8 +2190,8 @@
 
         mVideoDevice->releaseDevice();
     }
-
-=======
+}
+
 bool Call::hasSessionWithUser(Id userId)
 {
     for (auto itSession = mSessions.begin(); itSession != mSessions.end(); itSession++)
@@ -2216,7 +2211,6 @@
     }
 
     return false;
->>>>>>> 276040ef
 }
 
 bool Call::answer(AvFlags av)
@@ -3536,18 +3530,11 @@
 const StateDesc Session::sStateDesc = {
     {
         { kStateWaitSdpOffer, kStateWaitSdpAnswer, kStateWaitLocalSdpAnswer},
-<<<<<<< HEAD
-        { kStateWaitLocalSdpAnswer, kStateTerminating }, //for kStateWaitSdpOffer
-        { kStateConnecting, kStateTerminating },         //for kStateWaitLocalSdpAnswer
-        { kStateConnecting, kStateTerminating },         //for kStateWaitSdpAnswer
-        { kStateInProgress, kStateTerminating},          //for kStateConnecting
-        { kStateTerminating },                           //for kStateInProgress
-=======
         { kStateWaitLocalSdpAnswer, kStateTerminating, kStateDestroyed }, //for kStateWaitSdpOffer
-        { kStateInProgress, kStateTerminating, kStateDestroyed },         //for kStateWaitLocalSdpAnswer
-        { kStateInProgress, kStateTerminating, kStateDestroyed },         //for kStateWaitSdpAnswer
+        { kStateConnecting, kStateTerminating, kStateDestroyed },         //for kStateWaitLocalSdpAnswer
+        { kStateConnecting, kStateTerminating, kStateDestroyed },         //for kStateWaitSdpAnswer
+        { kStateInProgress, kStateTerminating, kStateDestroyed},          //for kStateConnecting
         { kStateTerminating, kStateDestroyed },                           //for kStateInProgress
->>>>>>> 276040ef
         { kStateDestroyed },                             //for kStateTerminating
         {}                                               //for kStateDestroyed
     },
