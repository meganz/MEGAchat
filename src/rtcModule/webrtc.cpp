#include "webrtc.h"
#include "webrtcPrivate.h"
#include <chatClient.h>
#include <timers.hpp>
#include "rtcCrypto.h"
#include "streamPlayer.h"
#include "rtcStats.h"

#include <regex>

#define SUB_LOG_DEBUG(fmtString,...) RTCM_LOG_DEBUG("%s: " fmtString, mName.c_str(), ##__VA_ARGS__)
#define SUB_LOG_INFO(fmtString,...) RTCM_LOG_INFO("%s: " fmtString, mName.c_str(), ##__VA_ARGS__)
#define SUB_LOG_WARNING(fmtString,...) RTCM_LOG_WARNING("%s: " fmtString, mName.c_str(), ##__VA_ARGS__)
#define SUB_LOG_ERROR(fmtString,...) RTCM_LOG_ERROR("%s: " fmtString, mName.c_str(), ##__VA_ARGS__)
#define SUB_LOG_EVENT(fmtString,...) RTCM_LOG_EVENT("%s: " fmtString, mName.c_str(), ##__VA_ARGS__)

#define CONCAT(a, b) a ## b
#define FIRE_EVENT(type, evName,...)                 \
do {                                                 \
    std::string msg = "event " #evName;      \
    if (strcmp(#evName, "onDestroy") == 0) {         \
        msg.append(" (").append(termCodeFirstArgToString(__VA_ARGS__)) += ')'; \
    }                                                \
    SUB_LOG_DEBUG("%s", msg.c_str());                \
    try                                              \
    {                                                \
        mHandler->evName(__VA_ARGS__);               \
    } catch (std::exception& e) {                    \
        RTCM_LOG_ERROR("%s event handler for '" #evName "' threw exception:\n %s", #type, e.what()); \
    }                                                \
} while(0)
namespace rtcModule
{
using namespace karere;
using namespace std;
using namespace promise;
using namespace chatd;

template <class... Args>
const char* termCodeFirstArgToString(TermCode code, Args...)
{
    return termCodeToStr(code);
}
template <class... Args>
const char* termCodeFirstArgToString(Args...) { return nullptr; }
const char* iceStateToStr(webrtc::PeerConnectionInterface::IceConnectionState);
void setConstraint(webrtc::FakeConstraints& constr, const string &name, const std::string& value,
    bool optional);

struct CallerInfo
{
    Id chatid;
    Id callid;
    chatd::Chat& chat;
    Id callerUser;
    uint32_t callerClient;
};
enum { kErrSetSdp = 0x3e9a5d9e }; //megasdpe
RtMessage::RtMessage(chatd::Chat &aChat, const StaticBuffer& msg)
    :chat(aChat), opcode(msg.read<uint8_t>(0)),
    type(msg.read<uint8_t>(kHdrLen)), chatid(msg.read<uint64_t>(1)),
    userid(msg.read<uint64_t>(9)), clientid(msg.read<uint32_t>(17)),
    payload(nullptr, 0)
{
    auto packetLen = msg.read<uint16_t>(RtMessage::kHdrLen-2)-1;
    payload.assign(msg.readPtr(RtMessage::kPayloadOfs, packetLen), packetLen);
}

RtcModule::RtcModule(karere::Client& client, IGlobalHandler& handler,
  IRtcCrypto* crypto, const char* iceServers)
: IRtcModule(client, handler, crypto, crypto->anonymizeId(client.myHandle())),
  mIceServerProvider(client.api, "turn"),
  mStaticIceSever(iceServers)
{
    if (!artc::isInitialized())
    {
        artc::init(client.appCtx);
        RTCM_LOG_DEBUG("WebRTC stack initialized before first use");
    }
    mPcConstraints.SetMandatoryReceiveAudio(true);
    mPcConstraints.SetMandatoryReceiveVideo(true);
    mPcConstraints.AddOptional(webrtc::MediaConstraintsInterface::kEnableDtlsSrtp, true);

  //preload ice servers to make calls faster
    initInputDevices();
}

void RtcModule::init()
{
    StaticProvider iceServerStatic(mStaticIceSever);
    setIceServers(iceServerStatic);
    auto wptr = weakHandle();
    mIceServerProvider.fetchServers()
    .then([wptr, this]()
    {
        if (wptr.deleted())
            return;
        setIceServers(mIceServerProvider);
    })
    .fail([](const promise::Error& err)
    {
        KR_LOG_ERROR("Gelb failed with error '%s', using static server list", err.what());
    });

    mClient.mChatdClient->setRtcHandler(this);
}

IRtcModule* create(karere::Client &client, IGlobalHandler &handler, IRtcCrypto* crypto, const char* iceServers)
{
    return new RtcModule(client, handler, crypto, iceServers);
}

template <class T>
T RtcModule::random() const
{
    T result;
    crypto().random((char*)&result, sizeof(result));
    return result;
}
template <class T>
void RtcModule::random(T& result) const
{
    return crypto().random((char*)&result, sizeof(T));
}

void RtcModule::initInputDevices()
{
    auto& devices = mDeviceManager.inputDevices();
    if (!devices.audio.empty())
        selectAudioInDevice(devices.audio[0].name);
    if (!devices.video.empty())
        selectVideoInDevice(devices.video[0].name);
    RTCM_LOG_INFO("Input devices on this system:");
    for (const auto& dev: devices.audio)
        RTCM_LOG_INFO("\tAudio: %s [id=%s]", dev.name.c_str(), dev.id.c_str());
    for (const auto& dev: devices.video)
        RTCM_LOG_INFO("\tVideo: %s [id=%s]", dev.name.c_str(), dev.id.c_str());
}
const cricket::Device* RtcModule::getDevice(const string& name, const artc::DeviceList& devices)
{
    for (size_t i=0; i<devices.size(); i++)
    {
        auto device = &devices[i];
        if (device->name == name)
            return device;
    }
    return nullptr;
}

bool RtcModule::selectDevice(const std::string& devname,
            const artc::DeviceList& devices, string& selected)
{
    if (devices.empty())
    {
        selected.clear();
        return devname.empty();
    }
    if (devname.empty())
    {
        selected = devices[0].name;
        return true;
    }

    if (!getDevice(devname, devices))
    {
        selected = devices[0].name;
        return false;
    }
    else
    {
        selected = devname;
        return true;
    }
}

void RtcModule::updateConstraints(RtcModule::Resolution resolution)
{
    switch (resolution)
    {
        case Resolution::hd:
            mMediaConstraints.SetMandatory(webrtc::MediaConstraintsInterface::kMaxHeight, 1080);
            mMediaConstraints.SetMandatory(webrtc::MediaConstraintsInterface::kMinHeight, 576);
            mMediaConstraints.SetMandatory(webrtc::MediaConstraintsInterface::kMaxWidth, 1920);
            mMediaConstraints.SetMandatory(webrtc::MediaConstraintsInterface::kMinWidth, 1024);
            break;

        case Resolution::low:
            mMediaConstraints.SetMandatory(webrtc::MediaConstraintsInterface::kMaxHeight, 288);
            mMediaConstraints.SetMandatory(webrtc::MediaConstraintsInterface::kMinHeight, 240);
            mMediaConstraints.SetMandatory(webrtc::MediaConstraintsInterface::kMaxWidth, 352);
            mMediaConstraints.SetMandatory(webrtc::MediaConstraintsInterface::kMinWidth, 320);
            break;

        case Resolution::vga:
        case Resolution::notDefined:
        default:
            mMediaConstraints.SetMandatory(webrtc::MediaConstraintsInterface::kMaxHeight, 480);
            mMediaConstraints.SetMandatory(webrtc::MediaConstraintsInterface::kMinHeight, 480);
            mMediaConstraints.SetMandatory(webrtc::MediaConstraintsInterface::kMaxWidth, 640);
            mMediaConstraints.SetMandatory(webrtc::MediaConstraintsInterface::kMinWidth, 640);
            break;
    }
}

bool RtcModule::selectAudioInDevice(const string &devname)
{
    return selectDevice(devname, mDeviceManager.inputDevices().audio, mAudioInDeviceName);
}

void RtcModule::loadDeviceList()
{
    mDeviceManager.enumInputDevices();
}
bool RtcModule::selectVideoInDevice(const string &devname)
{
    return selectDevice(devname, mDeviceManager.inputDevices().video, mVideoInDeviceName);
}

void RtcModule::onDisconnect(chatd::Connection& conn)
{
    // notify all relevant calls
    for (auto chatid: conn.chatIds())
    {
        auto it = mCalls.find(chatid);
        if (it == mCalls.end())
        {
            continue;
        }
        auto& call = it->second;
        if (call->state() < Call::kStateTerminating)
        {
            call->destroy(TermCode::kErrNetSignalling, false);
        }
    }
}

int RtcModule::setIceServers(const ServerList &servers)
{
    if (servers.empty())
        return 0;

    webrtc::PeerConnectionInterface::IceServers rtcServers;
    for (auto& server: servers)
    {
        webrtc::PeerConnectionInterface::IceServer rtcServer;
        rtcServer.uri = server->url;        

        if (!server->user.empty())
            rtcServer.username = server->user;
        else
            rtcServer.username = KARERE_TURN_USERNAME;

        if (!server->pass.empty())
            rtcServer.password = server->pass;
        else
            rtcServer.password = KARERE_TURN_PASSWORD;

        KR_LOG_DEBUG("Adding ICE server: '%s'", rtcServer.uri.c_str());
        rtcServers.push_back(rtcServer);
    }

    mIceServers.swap(rtcServers);
    return (int)(mIceServers.size());
}

void RtcModule::handleMessage(chatd::Chat& chat, const StaticBuffer& msg)
{
    // (opcode.1 chatid.8 userid.8 clientid.4 len.2) (type.1 data.(len-1))
    //              ^                                          ^
    //          header.hdrlen                             payload.len
    try
    {
        RtMessage packet(chat, msg);
        auto it = mCalls.find(packet.chatid);
        if (it == mCalls.end())
        {
            RTCM_LOG_WARNING("Received %s for a chat that doesn't currently have a call, ignoring",
                packet.typeStr());
            return;
        }
        it->second->handleMessage(packet);
    }
    catch (std::exception& e)
    {
        RTCM_LOG_ERROR("rtMsgHandler: exception: %s", e.what());
    }
}

void RtcModule::handleCallData(Chat &chat, Id chatid, Id userid, uint32_t clientid, const StaticBuffer &msg)
{
    // this is the only command that is not handled by an existing call
    // PayLoad: <callid> <state> <AV flags> [if (state == kCallDataEnd) <termCode>]
    karere::Id callid = msg.read<karere::Id>(0);
    uint8_t state = msg.read<uint8_t>(sizeof(karere::Id));
    AvFlags avFlagsRemote = msg.read<uint8_t>(sizeof(karere::Id) + sizeof(uint8_t));

    if (userid == chat.client().karereClient->myHandle()
        && clientid == chat.connection().clientId())
    {
        RTCM_LOG_WARNING("Ignoring CALLDATA sent back to sender");
        return;
    }

    if (state == Call::CallDataState::kCallDataEnd)
    {
<<<<<<< HEAD
        // Peer will be removed from call participants with OP_ENDCALL
        return;
=======
        // Two calls at same time in same chat
        std::map<karere::Id, std::shared_ptr<Call>>::iterator iteratorCall = mCalls.find(chatid);
        if (iteratorCall != mCalls.end())
        {
            Call *existingCall = iteratorCall->second.get();
            if (existingCall->state() >= Call::kStateJoining || existingCall->isJoiner())
            {
                if (clientid != existingCall->callerClient())
                {
                    RTCM_LOG_DEBUG("handleCallData: Receive a CALLDATA with other call in progress");
                    existingCall->sendBusy();
                }
                return;
            }
            else if (mClient.myHandle() > userid)
            {
                RTCM_LOG_DEBUG("handleCallData: Waiting for the other peer hangup its incoming call and answer our call");
                return;
            }

            // hang up existing call and answer automatically incoming call
            RTCM_LOG_DEBUG("handleCallData: Hang up existing call and answer automatically incoming call");
            avFlags = existingCall->sentAv();
            answerAutomatic = true;
            existingCall->hangup(kDestroyByCallCollision);
            mCalls.erase(chatid);
        }
>>>>>>> 1acf43e3
    }

    updatePeerAvState(chatid, callid, userid, clientid, avFlagsRemote);
    if (state == Call::CallDataState::kCallDataRinging)
    {
        handleCallDataRequest(chat, userid, clientid, callid, avFlagsRemote);
    }
    else if (state == Call::CallDataState::kCallDataNotRinging)
    {
        auto itCall = mCalls.find(chatid);
        if (itCall == mCalls.end())
        {
            RTCM_LOG_DEBUG("Ingoring kCallDataNotRinging CALLDATA for unknown call");
            return;
        }

        if (chat.isGroup() && itCall->second->state() == Call::kStateRingIn)
        {
            itCall->second->destroy(TermCode::kAnswerTimeout, false);
        }
    }
}

template <class... Args>
void RtcModule::cmdEndpoint(uint8_t type, const RtMessage& info, Args... args)
{
    cmdEndpoint(info.chat, type, info.chatid, info.userid, info.clientid, args...);
}

template <class... Args>
void RtcModule::cmdEndpoint(chatd::Chat &chat, uint8_t type, Id chatid, Id userid, uint32_t clientid, Args... args)
{
    assert(chatid);
    assert(userid);
    assert(clientid);
    RtMessageComposer msg(OP_RTMSG_ENDPOINT, type, chatid, userid, clientid);
    msg.payloadAppend(args...);
    if (!chat.sendCommand(std::move(msg)))
    {
        RTCM_LOG_ERROR("cmdEndpoint: Send error trying to send command OP_RTMSG_ENDPOINT");
    }
}

void RtcModule::removeCall(Call& call)
{
    auto chatid = call.mChat.chatId();
    auto it = mCalls.find(chatid);
    if (it == mCalls.end())
    {
        RTCM_LOG_WARNING("Call with chatid %s not found", chatid.toString().c_str());
        return;
    }
    
    if (&call != it->second.get() || it->second->id() != call.id()) {
        RTCM_LOG_DEBUG("removeCall: Call has been replaced, not removing");
        return;
    }
    mCalls.erase(chatid);
}
std::shared_ptr<artc::LocalStreamHandle>
RtcModule::getLocalStream(AvFlags av, std::string& errors, Resolution resolution)
{
    artc::InputVideoDevice videoInput;
    artc::InputAudioDevice audioInput;
    const auto& devices = mDeviceManager.inputDevices();

    if (!devices.video.empty() && !mVideoInDeviceName.empty())
     {
        try
         {
            auto device = getDevice(mVideoInDeviceName, devices.video);
            if (!device)
            {
                device = &devices.video[0];
                errors.append("Configured video input device '").append(mVideoInDeviceName)
                      .append("' not present, using default device\n");
            }

            updateConstraints(resolution);
            auto opts = std::make_shared<artc::MediaGetOptions>(*device, mMediaConstraints);
            videoInput = mDeviceManager.getUserVideo(opts);
        }
        catch(exception& e)
        {
            videoInput.reset();
            errors.append("Error getting video device: ")
                  .append(e.what()?e.what():"Unknown error")+='\n';
        }
     }

    if (!devices.audio.empty() && !mAudioInDeviceName.empty())
     {
        try
         {
            auto device = getDevice(mAudioInDeviceName, devices.audio);
            if (!device)
            {
                errors.append("Configured audio input device '").append(mAudioInDeviceName)
                      .append("' not present, using default device\n");
                device = &devices.audio[0];
            }

            audioInput = mDeviceManager.getUserAudio(
                    std::make_shared<artc::MediaGetOptions>(*device, mMediaConstraints));
        }
        catch(exception& e)
        {
            audioInput.reset();
            errors.append("Error getting audio device: ")
                  .append(e.what()?e.what():"Unknown error")+='\n';
         }
     }

    std::shared_ptr<artc::LocalStreamHandle> localStream =
            std::make_shared<artc::LocalStreamHandle>(
                audioInput ? audioInput.getTrack() : nullptr,
                videoInput ? videoInput.getTrack() : nullptr);

    localStream->setAv(av);
    return localStream;
}
void RtcModule::getAudioInDevices(std::vector<std::string>& devices) const
{
    for (auto& dev:mDeviceManager.inputDevices().audio)
        devices.push_back(dev.name);
}

void RtcModule::getVideoInDevices(std::vector<std::string>& devices) const
{
    for(auto& dev:mDeviceManager.inputDevices().video)
        devices.push_back(dev.name);
}

std::shared_ptr<Call> RtcModule::startOrJoinCall(karere::Id chatid, AvFlags av,
    ICallHandler& handler, Id callid)
{
    karere::Id id = callid.isValid() ? callid : (karere::Id)random<uint64_t>();
    auto& chat = mClient.mChatdClient->chats(chatid);
    auto callIt = mCalls.find(chatid);
    if (callIt != mCalls.end())
    {
        RTCM_LOG_WARNING("There is already a call in this chatroom, destroying it");
        callIt->second->hangup();
        mCalls.erase(callIt);
    }
    auto call = std::make_shared<Call>(*this, chat, id,
        chat.isGroup(), callid.isValid(), &handler, 0, 0);

    mCalls[chatid] = call;
    handler.setCall(call.get());
    call->startOrJoin(av);
    return call;
}

ICall& RtcModule::joinCall(karere::Id chatid, AvFlags av, ICallHandler& handler, karere::Id callid)
{
    return *startOrJoinCall(chatid, av, handler, callid);
}
ICall& RtcModule::startCall(karere::Id chatid, AvFlags av, ICallHandler& handler)
{
    return *startOrJoinCall(chatid, av, handler);
}

void RtcModule::onClientLeftCall(Id chatid, Id userid, uint32_t clientid)
{
    auto itCall = mCalls.find(chatid);
    if (itCall != mCalls.end())
    {
        itCall->second->onClientLeftCall(userid, clientid);
    }

    auto itHandler = mCallHandlers.find(chatid);
    if (itHandler != mCallHandlers.end())
    {
        bool isCallEmpty = itHandler->second->removeParticipant(userid, clientid);
        if (isCallEmpty)
        {
            removeCall(chatid);
        }
    }
    else
    {
        RTCM_LOG_DEBUG("onClientLeftCall: Try to remove a peer from a call and there isn't a call in the chatroom (%s)", chatid.toString().c_str());
    }
}

void RtcModule::onShutdown()
{
    RTCM_LOG_DEBUG("Shutting down....");
    hangupAll(TermCode::kAppTerminating);
    RTCM_LOG_DEBUG("Shutdown complete");
}

void RtcModule::hangupAll(TermCode code)
{
    for (auto callIt = mCalls.begin(); callIt != mCalls.end();)
    {
        auto& call = callIt->second;
        callIt++;
        
        if (call->state() == Call::kStateRingIn)
        {
            assert(call->mSessions.empty());
        }

        call->hangup(code);
    }
}

void RtcModule::stopCallsTimers(int shard)
{
    for (auto callIt = mCalls.begin(); callIt != mCalls.end();)
    {
        auto& call = callIt->second;
        callIt++;

        if (call->chat().connection().shardNo() == shard)
        {
            call->stopIncallPingTimer(false);
        }
    }
}

void RtcModule::handleInCall(karere::Id chatid, karere::Id userid, uint32_t clientid)
{
    auto callHandlerIt = mCallHandlers.find(chatid);
    // Call doesn't exist and user isn't participating then create the callHandler (if it's necessary) and add participant to call
    if (callHandlerIt == mCallHandlers.end() || !callHandlerIt->second->isParticipating(userid))
    {
        updatePeerAvState(chatid, Id::inval(), userid, clientid, AvFlags(false, false));
    }
}

void RtcModule::handleCallTime(karere::Id chatid, uint32_t duration)
{
    auto callHandlerIt = mCallHandlers.find(chatid);
    if (callHandlerIt == mCallHandlers.end())
    {
        ICallHandler *callHandler = mHandler.onGroupCallActive(chatid, karere::Id::inval(), duration);
        addCallHandler(chatid, callHandler);
    }
}

template <class... Args>
void RtcModule::sendCommand(Chat &chat, uint8_t opcode, uint8_t command, Id chatid, Id userid, uint32_t clientid, Args... args)
{
    RtMessageComposer message(opcode, command, chatid, userid, clientid);
    message.payloadAppend(args...);
    if (!chat.sendCommand(std::move(message)))
    {
        RTCM_LOG_ERROR("cmdEndpoint: Send error trying to send command: RTCMD_CALL_REQ_DECLINE");
    }
    return;
}
void RtcModule::setMediaConstraint(const string& name, const string &value, bool optional)
{
    rtcModule::setConstraint(mMediaConstraints, name, value, optional);
}
void RtcModule::setPcConstraint(const string& name, const string &value, bool optional)
{
    rtcModule::setConstraint(mPcConstraints, name, value, optional);
}

bool RtcModule::isCallInProgress(Id chatid) const
{
    bool callInProgress = false;

    if (chatid.isValid())
    {
        auto it = mCalls.find(chatid);
        if (it != mCalls.end())
        {
            callInProgress = it->second->isInProgress();
        }
    }
    else    // find a call in progress in any chatroom
    {
        for (auto it: mCalls)
        {
            if (it.second->isInProgress())
            {
                callInProgress = true;
                break;
            }
        }
    }

    return callInProgress;
}

void RtcModule::updatePeerAvState(Id chatid, Id callid, Id userid, uint32_t clientid, AvFlags av)
{
    ICallHandler *callHandler = NULL;

    auto it = mCallHandlers.find(chatid);
    if (it != mCallHandlers.end())  // already known call, update flags
    {
        callHandler = it->second;
        if (callid != Id::inval())
        {
            callHandler->setCallId(callid);
        }
    }
    else    // unknown call, create call handler and set flags
    {
        callHandler = mHandler.onGroupCallActive(chatid, callid);
        addCallHandler(chatid, callHandler);
    }

    callHandler->addParticipant(userid, clientid, av);
}

void RtcModule::removeCall(Id chatid, bool keepCallHandler)
{
    auto itCall = mCalls.find(chatid);
    Promise<void> pms = promise::_Void();
    if (itCall != mCalls.end())
    {
        pms = itCall->second->destroy(TermCode::kErrPeerOffline, false);
    }

    auto wptr = weakHandle();
    pms.then([wptr, this, chatid, keepCallHandler]()
    {
        if (wptr.deleted())
            return;

        auto itHandler = mCallHandlers.find(chatid);
        if (itHandler != mCallHandlers.end())
        {
            Chat &chat = mClient.mChatdClient->chats(chatid);
            if (keepCallHandler && itHandler->second->callParticipants() && chat.isGroup())
            {
                itHandler->second->removeAllParticipants();
            }
            else
            {
                delete itHandler->second;
                mCallHandlers.erase(itHandler);
            }
        }
    });
}

void RtcModule::removeCallWithoutParticipants(Id chatid)
{
    auto itHandler = mCallHandlers.find(chatid);
    if (itHandler != mCallHandlers.end())
    {
        if (!itHandler->second->callParticipants())
        {
            delete itHandler->second;
            mCallHandlers.erase(itHandler);
        }
    }
}

void RtcModule::addCallHandler(Id chatid, ICallHandler *callHandler)
{
    auto it = mCallHandlers.find(chatid);
    if (it != mCallHandlers.end())
    {
        delete it->second;
        mCallHandlers.erase(it);
    }

    mCallHandlers[chatid] = callHandler;
}

ICallHandler *RtcModule::findCallHandler(Id chatid)
{
    auto it = mCallHandlers.find(chatid);
    if (it != mCallHandlers.end())
    {
        return it->second;
    }

    return NULL;
}

int RtcModule::numCalls() const
{
    return mCallHandlers.size();
}

std::vector<Id> RtcModule::chatsWithCall() const
{
    std::vector<Id> chats;
    for (auto it = mCallHandlers.begin(); it != mCallHandlers.end(); it++)
    {
        chats.push_back(it->first);
    }

    return chats;
}

void RtcModule::handleCallDataRequest(Chat &chat, Id userid, uint32_t clientid, Id callid, AvFlags avFlagsRemote)
{
    karere::Id chatid = chat.chatId();
    karere::Id myHandle = mClient.myHandle();
    AvFlags avFlags(false, false);
    bool answerAutomatic = false;

    if (userid == myHandle)
    {
        RTCM_LOG_WARNING("Ignoring call request from another client of our user");
        return;
    }

    auto itCallHandler = mCallHandlers.find(chatid);
    auto itCall = mCalls.find(chatid);
    if (itCall != mCalls.end())
    {
        // Two calls at same time in same chat --> resolution of concurrent calls
        shared_ptr<Call> existingCall = itCall->second;
        if (existingCall->state() >= Call::kStateJoining || existingCall->isJoiner())
        {
            if (existingCall->caller() == userid && existingCall->callerClient() == clientid)
            {
                // Skip second CALLDATA when we join to chatroom
                // First callData when we connect
                return;
            }

            RTCM_LOG_DEBUG("hadleCallDataRequest: Receive a CALLDATA with other call in progress");
            bool isCallToSameUser = (userid == existingCall->caller());
            existingCall->sendBusy(isCallToSameUser);
            return;
        }
        else if (myHandle > userid)
        {
            RTCM_LOG_DEBUG("hadleCallDataRequest: Waiting for the other peer hangup its incoming call and answer our call");
            return;
        }

        // hang up existing call and answer automatically incoming call
        avFlags = existingCall->sentAv();
        answerAutomatic = true;
        existingCall->hangup();
        mCalls.erase(itCall);
    }
    else if (chat.isGroup() && itCallHandler != mCallHandlers.end() && itCallHandler->second->isParticipating(myHandle))
    {
        // Other client of our user is participanting in the call
        RTCM_LOG_DEBUG("hadleCallDataRequest: Ignoring call request: We are already in the group call from another client");
        return ;
    }

    auto ret = mCalls.emplace(chatid, std::make_shared<Call>(*this, chat, callid, chat.isGroup(),
                                                             true, nullptr, userid, clientid));
    assert(ret.second);
    auto& call = ret.first->second;
    call->mHandler = mHandler.onIncomingCall(*call, avFlagsRemote);
    assert(call->mHandler);
    assert(call->state() == Call::kStateRingIn);
    sendCommand(chat, OP_RTMSG_ENDPOINT, RTCMD_CALL_RINGING, chatid, userid, clientid, callid);
    if (!answerAutomatic)
    {
        auto wcall = call->weakHandle();
        setTimeout([wcall]() mutable
        {
            if (!wcall.isValid() || (wcall->state() != Call::kStateRingIn))
                return;
            static_cast<Call*>(wcall.weakPtr())->destroy(TermCode::kAnswerTimeout, false);
        }, kCallAnswerTimeout+4000, mClient.appCtx); // local timeout a bit longer that the caller
    }
    else
    {
        call->answer(avFlags);
    }
}

void setConstraint(webrtc::FakeConstraints& constr, const string &name, const std::string& value,
    bool optional)
{
    if (optional)
    {
        //TODO: why webrtc has no SetOptional?
        auto& optional = (webrtc::MediaConstraintsInterface::Constraints&)(constr.GetOptional());
        auto it = optional.begin();
        for (; it != optional.end(); it++)
        {
            if (it->key == name)
            {
                it->value = value;
                break;
            }
        }
        if (it == optional.end())
        {
            constr.AddOptional(name, value);
        }
    }
    else
    {
        constr.SetMandatory(name, value);
    }
}
Call::Call(RtcModule& rtcModule, chatd::Chat& chat, karere::Id callid, bool isGroup,
    bool isJoiner, ICallHandler* handler, Id callerUser, uint32_t callerClient)
: ICall(rtcModule, chat, callid, isGroup, isJoiner, handler,
    callerUser, callerClient), mName("call["+chat.chatId().toString()+"]") // the joiner is actually the answerer in case of new call
{
    if (isJoiner)
    {
        mState = kStateRingIn;
        mCallerUser = callerUser;
        mCallerClient = callerClient;
    }
    else
    {
        mState = kStateInitial;
        assert(!callerUser);
        assert(!callerClient);
    }

    auto wptr = weakHandle();
    mStatsTimer = setInterval([this, wptr]()
    {
        if (wptr.deleted())
            return;

        for (auto it = mSessions.begin(); it != mSessions.end(); it++)
        {
            if (it->second->getState() == Session::kStateInProgress)
            {
                it->second->pollStats();
            }
        }
    }, kStatsPeriod * 1000, mManager.mClient.appCtx);
}

void Call::handleMessage(RtMessage& packet)
{
    switch (packet.type)
    {
        case RTCMD_CALL_TERMINATE:
            msgCallTerminate(packet);
            return;
        case RTCMD_SESSION:
            msgSession(packet);
            return;
        case RTCMD_JOIN:
            msgJoin(packet);
            return;
        case RTCMD_CALL_RINGING:
            msgRinging(packet);
            return;
        case RTCMD_CALL_REQ_DECLINE:
            msgCallReqDecline(packet);
            return;
        case RTCMD_CALL_REQ_CANCEL:
            msgCallReqCancel(packet);
            return;
    }
    auto& data = packet.payload;
    assert(data.dataSize() >= 8); // must start with sid.8
    auto sid = data.read<uint64_t>(0);
    auto sessIt = mSessions.find(sid);
    if (sessIt != mSessions.end())
    {
        sessIt->second->handleMessage(packet);
    }
    else    // new session
    {
        if (packet.type == RTCMD_SESS_TERMINATE)
        {
            TermCode reason = static_cast<TermCode>(data.read<uint8_t>(8));
            if (!Session::isTermRetriable(reason) && cancelSessionRetryTimer(packet.userid, packet.clientid))
            {
                SUB_LOG_DEBUG("Peer terminates session willingfully, but have scheduled a retry because of error. Aborting retry");
                destroyIfNoSessionsOrRetries(reason);
            }
        }
        else
        {
            SUB_LOG_WARNING("Received %s for an existing call but non-existing session %s",
                packet.typeStr(), base64urlencode(&sid, sizeof(sid)).c_str());
        }
    }
}

void Call::setState(uint8_t newState)
{
    auto oldState = mState;
    if (oldState == newState)
        return;

    sStateDesc.assertStateChange(oldState, newState);
    mState = newState;

    SUB_LOG_DEBUG("State changed: %s -> %s", stateToStr(oldState), stateToStr(newState));
    FIRE_EVENT(CALL, onStateChange, mState);
}

void Call::getLocalStream(AvFlags av, std::string& errors)
{
    // getLocalStream currently never fails - if there is error, stream is a string with the error message
    RtcModule::Resolution resolution = chat().isGroup() ? RtcModule::Resolution::low : RtcModule::Resolution::notDefined;
    mLocalStream = mManager.getLocalStream(av, errors, resolution);
    if (!errors.empty())
    {
        SUB_LOG_WARNING("There were some errors getting local stream: %s", errors.c_str());
    }
    setState(Call::kStateHasLocalStream);
    IVideoRenderer* renderer = NULL;
    FIRE_EVENT(SESSION, onLocalStreamObtained, renderer);
    mLocalPlayer.reset(new artc::StreamPlayer(renderer, mManager.mClient.appCtx));
    if (mLocalStream && mLocalStream->video())
    {
        mLocalPlayer->attachVideo(mLocalStream->video());
    }

    mLocalPlayer->enableVideo(av.video());
}

void Call::msgCallTerminate(RtMessage& packet)
{
    if (packet.payload.dataSize() < 1)
    {
        SUB_LOG_ERROR("Ignoring CALL_TERMINATE without reason code");
        return;
    }
    auto code = packet.payload.read<uint8_t>(0);
    bool isCallParticipant = false;
    if (mSessions.size() > 0)
    {
        for (auto sessionIt = mSessions.begin(); sessionIt != mSessions.end();)
        {
            auto& session = sessionIt->second;
            sessionIt++;

            if (session->mPeer == packet.userid && session->mPeerClient == packet.clientid)
            {
                isCallParticipant = true;
                break;
            }
        }
    }
    else if (mState <= kStateJoining && mCallerUser == packet.userid && mCallerClient == packet.clientid)
    {
        isCallParticipant = true;
    }
    else
    {
        EndpointId endpointId(packet.userid, packet.clientid);
        auto itSessionRety = mSessRetries.find(endpointId);
        if (itSessionRety != mSessRetries.end())
        {
            // no session to this peer at the moment, but we are in the process of reconnecting to them
            isCallParticipant = true;
        }
    }

    if (!isCallParticipant)
    {
        SUB_LOG_WARNING("Received CALL_TERMINATE from a client that is not in the call, ignoring");
        return;
    }

    destroy(static_cast<TermCode>(code | TermCode::kPeer), false);
}
void Call::msgCallReqDecline(RtMessage& packet)
{
    // callid.8 termcode.1
    assert(packet.payload.dataSize() >= 9);
    packet.callid = packet.payload.read<uint64_t>(0);
    TermCode code = static_cast<TermCode>(packet.payload.read<uint8_t>(8));
    if (code == TermCode::kCallRejected)
    {
        handleReject(packet);
    }
    else if (code == TermCode::kBusy || code == TermCode::kErrAlready)
    {
        handleBusy(packet);
    }
    else if (code == TermCode::kErrNotSupported)
    {
        if (packet.userid != mChat.client().userId() && !mChat.isGroup())
        {
            mNotSupportedAnswer = true;
        }
        else
        {
            SUB_LOG_WARNING("Ingoring CALL_REQ_DECLINE (kErrNotSupported) group Chat or same user");
        }
    }
    else
    {
        SUB_LOG_WARNING("Ingoring CALL_REQ_DECLINE with unexpected termnation code %s", termCodeToStr(code));
    }
}

void Call::msgCallReqCancel(RtMessage& packet)
{
    if (mState >= Call::kStateInProgress)
    {
        SUB_LOG_WARNING("Ignoring unexpected CALL_REQ_CANCEL while in state %s", stateToStr(mState));
        return;
    }

    assert(packet.payload.dataSize() >= 9);
    auto callid = packet.payload.read<uint64_t>(0);
    if (callid != mId)
    {
        SUB_LOG_WARNING("Ignoring CALL_REQ_CANCEL for an unknown request id");
        return;
    }

    assert(mCallerUser);
    assert(mCallerClient);
    // CALL_REQ_CANCEL callid.8 reason.1
    if (mCallerUser != packet.userid || mCallerClient != packet.clientid)
    {
        SUB_LOG_WARNING("Ignoring CALL_REQ_CANCEL from a client that did not send the call request");
        return;
    }

    auto term = packet.payload.read<uint8_t>(8);
    if (term == TermCode::kUserHangup)
    {
        destroy(static_cast<TermCode>(kCallReqCancel | TermCode::kPeer), false);
    }
    else
    {
        destroy(static_cast<TermCode>(term | TermCode::kPeer), false);
    }
}

void Call::handleReject(RtMessage& packet)
{
    if (packet.callid != mId)
    {
        SUB_LOG_WARNING("Ingoring unexpected call id");
        return;
    }

    if (packet.userid != mChat.client().userId())
    {
        if (mState != Call::kStateReqSent && mState != Call::kStateInProgress)
        {
            SUB_LOG_WARNING("Ingoring unexpected CALL_REQ_DECLINE while in state %s", stateToStr(mState));
            return;
        }
        if (mIsGroup)
        {
            // in groupcalls, a peer declining a call should not finish the call
            SUB_LOG_WARNING("Ignoring CALL_REQ_DECLINE. A peer of the group call has declined the request");
            return;
        }
        if (!mSessions.empty())
        {
            // in both 1on1 calls and groupcalls, receiving a request-decline should not destroy the call
            // if there's already a session (in 1on1, it may happen when the answerer declined from a 3rd client, but
            // already answered)
            SUB_LOG_WARNING("Ignoring CALL_REQ_DECLINE. There are active sessions already, so the call is in progress.");
            return;
        }
        destroy(static_cast<TermCode>(TermCode::kCallRejected | TermCode::kPeer), false);
    }
    else // Call has been rejected by other client from same user
    {
        assert(packet.clientid != mChat.connection().clientId());

        if (mState != Call::kStateRingIn)
        {
            SUB_LOG_WARNING("Ingoring unexpected CALL_REQ_DECLINE while in state %s", stateToStr(mState));
            return;
        }

        destroy(static_cast<TermCode>(TermCode::kRejElsewhere), false);
    }
}

void Call::msgRinging(RtMessage& packet)
{
    if (mState != Call::kStateReqSent && mState != Call::kStateInProgress)
    {
        SUB_LOG_WARNING("Ignoring unexpected RINGING");
        return;
    }
    if (!mRingOutUsers)
    {
        mRingOutUsers.reset(new std::set<Id>());
        mRingOutUsers->insert(packet.userid);
        clearCallOutTimer();
        auto wptr = weakHandle();
        mCallOutTimer = setTimeout([wptr, this] {
            if (wptr.deleted() || mState != Call::kStateReqSent)
            {
                return;
            }
            hangup(TermCode::kAnswerTimeout); // TODO: differentiate whether peer has sent us RINGING or not
        }, RtcModule::kCallAnswerTimeout, mManager.mClient.appCtx);
    }
    else
    {
        mRingOutUsers->insert(packet.userid);
    }
    FIRE_EVENT(CALL, onRingOut, packet.userid);
}

void Call::clearCallOutTimer()
{
    if (!mCallOutTimer) {
        return;
    }
    cancelTimeout(mCallOutTimer, mManager.mClient.appCtx);
    mCallOutTimer = 0;
}

void Call::handleBusy(RtMessage& packet)
{
    if (mState != Call::kStateReqSent && mState != Call::kStateInProgress)
    {
        SUB_LOG_WARNING("Ignoring unexpected BUSY when in state %s", stateToStr(mState));
        return;
    }
    if (!mIsGroup && mSessions.empty())
    {
        destroy(static_cast<TermCode>(TermCode::kBusy | TermCode::kPeer), false);
    } else
    {
        SUB_LOG_WARNING("Ignoring incoming BUSY for a group call or one with already existing session(s)");
    }
}

void Call::msgSession(RtMessage& packet)
{
    if (mState != Call::kStateJoining && mState != Call::kStateInProgress)
    {
        SUB_LOG_WARNING("Ignoring unexpected SESSION");
        return;
    }

    setState(Call::kStateInProgress);

    Id sid = packet.payload.read<uint64_t>(8);
    if (mSessions.find(sid) != mSessions.end())
    {
        SUB_LOG_ERROR("Received SESSION with sid of an existing session (%s), ignoring", sid.toString().c_str());
        return;
    }
    auto sess = std::make_shared<Session>(*this, packet);
    mSessions[sid] = sess;
    notifyCallStarting(*sess);
    sess->sendOffer();

    cancelSessionRetryTimer(sess->mPeer, sess->mPeerClient);
}

void Call::notifyCallStarting(Session& sess)
{
    if (!mCallStartingSignalled)
    {
        mCallStartingSignalled = true;
        FIRE_EVENT(CALL, onCallStarting);
    }
}

void Call::msgJoin(RtMessage& packet)
{
    if (mState == kStateRingIn && packet.userid == mManager.mClient.myHandle())
    {
        destroy(TermCode::kAnsElsewhere, false);
    }
    else if (mState == Call::kStateInProgress || mState == Call::kStateReqSent)
    {
        packet.callid = packet.payload.read<uint64_t>(0);
        assert(packet.callid);
        if (mState == Call::kStateReqSent)
        {
            setState(Call::kStateInProgress);
            // Send OP_CALLDATA with call inProgress
            if (!chat().isGroup())
            {
                sendCallData(CallDataState::kCallDataNotRinging);
            }
        }
        // create session to this peer
        auto sess = std::make_shared<Session>(*this, packet);
        mSessions[sess->mSid] = sess;
        notifyCallStarting(*sess);
        sess->createRtcConn();
        sess->sendCmdSession(packet);

        cancelSessionRetryTimer(sess->mPeer, sess->mPeerClient);
    }
    else
    {
        SUB_LOG_WARNING("Ignoring unexpected JOIN");
        return;
    }
}
promise::Promise<void> Call::gracefullyTerminateAllSessions(TermCode code)
{
    SUB_LOG_DEBUG("gracefully term all sessions");
    std::vector<promise::Promise<void>> promises;
    for (auto it = mSessions.begin(); it != mSessions.end();)
    {
        std::shared_ptr<Session> session = it++->second;
        promises.push_back(session->terminateAndDestroy(code));
    }
    return promise::when(promises)
    .fail([](const promise::Error& err)
    {
        assert(false); // terminateAndDestroy() should never fail
    });
}

Promise<void> Call::waitAllSessionsTerminated(TermCode code, const std::string& msg)
{
    // if the peer initiated the call termination, we must wait for
    // all sessions to go away and remove the call
    if (mSessions.empty())
    {
        return promise::_Void();
    }

    for (auto& item: mSessions)
    {
        item.second->setState(Session::kStateTerminating);
    }
    auto wptr = weakHandle();

    struct Ctx
    {
        int count = 0;
        Promise<void> pms;
    };
    auto ctx = std::make_shared<Ctx>();
    mDestroySessionTimer = setInterval([wptr, this, ctx, code, msg]()
    {
        if (wptr.deleted())
            return;
        if (++ctx->count > 7)
        {
            cancelInterval(mDestroySessionTimer, mManager.mClient.appCtx);
            mDestroySessionTimer = 0;
            SUB_LOG_WARNING("Timed out waiting for all sessions to terminate, force closing them");
            for (auto itSessions = mSessions.begin(); itSessions != mSessions.end();)
            {
                auto session = itSessions->second;
                itSessions++;
                session->destroy(code, msg);
            }

            ctx->pms.resolve();
            return;
        }
        if (!mSessions.empty())
            return;
        cancelInterval(mDestroySessionTimer, mManager.mClient.appCtx);
        mDestroySessionTimer = 0;
        ctx->pms.resolve();
    }, 200, mManager.mClient.appCtx);
    return ctx->pms;
}

Promise<void> Call::destroy(TermCode code, bool weTerminate, const string& msg)
{
    if (mState == Call::kStateDestroyed)
    {
        return promise::_Void();
    }
    else if (mState == Call::kStateTerminating)
    {
        assert(!mDestroyPromise.done());
        return mDestroyPromise;
    }
    if (!msg.empty())
    {
        SUB_LOG_DEBUG("Destroying call due to: %s", msg.c_str());
    }

    mTermCode = (mState == kStateReqSent && code == TermCode::kUserHangup) ? kCallReqCancel : code;  // adjust for onStateChange()
    mPredestroyState = mState;
    setState(Call::kStateTerminating);
    clearCallOutTimer();

    Promise<void> pms((promise::Empty())); //non-initialized promise
    if (weTerminate)
    {
        switch (mPredestroyState)
        {
        case kStateReqSent:
            cmdBroadcast(RTCMD_CALL_REQ_CANCEL, mId, (code == TermCode::kDestroyByCallCollision) ? TermCode::kUserHangup : code);
            code = kCallReqCancel;  // overwrite code for onDestroy() callback
            pms = promise::_Void();
            break;
        case kStateRingIn:
            cmdBroadcast(RTCMD_CALL_REQ_DECLINE, mId, code);
            pms = promise::_Void();
            break;
        default:
            if (!mIsGroup)
            {
                cmdBroadcast(RTCMD_CALL_TERMINATE, code);
            }

            // if we initiate the call termination, we must initiate the
            // session termination handshake
            pms = gracefullyTerminateAllSessions(code);
            break;
        }
    }
    else
    {
        pms = waitAllSessionsTerminated(code);
    }

    mDestroyPromise = pms;
    auto wptr = weakHandle();
    auto retPms = pms.then([wptr, this, code, msg]()
    {
        if (wptr.deleted())
            return;

        if (code == TermCode::kAnsElsewhere || code == TermCode::kErrAlready || code == TermCode::kAnswerTimeout)
        {
            SUB_LOG_DEBUG("Not posting termination CALLDATA because term code is kAnsElsewhere or kErrAlready");
        }
        else if (mPredestroyState == kStateRingIn)
        {
            SUB_LOG_DEBUG("Not sending CALLDATA because we were passively ringing in a group call");
        }
        else
        {
            sendCallData(CallDataState::kCallDataEnd);
        }

        assert(mSessions.empty());
        stopIncallPingTimer();
        mLocalPlayer.reset();
        mLocalStream.reset();
        setState(Call::kStateDestroyed);
        FIRE_EVENT(CALL, onDestroy, static_cast<TermCode>(code & ~TermCode::kPeer),
            !!(code & 0x80), msg);// jscs:ignore disallowImplicitTypeConversion
        mManager.removeCall(*this);
    });
    return retPms;
}
template <class... Args>
bool Call::cmdBroadcast(uint8_t type, Args... args)
{
    RtMessageComposer msg(chatd::OP_RTMSG_BROADCAST, type, mChat.chatId(), 0, 0);
    msg.payloadAppend(args...);
    if (mChat.sendCommand(std::move(msg)))
    {
        return true;
    }
    auto wptr = weakHandle();
    marshallCall([wptr, this]()
    {
        if (wptr.deleted())
            return;
        destroy(TermCode::kErrNetSignalling, false);
    }, mManager.mClient.appCtx);
    return false;
}

bool Call::broadcastCallReq()
{
    if (mState >= Call::kStateTerminating)
    {
        SUB_LOG_WARNING("broadcastCallReq: Call terminating/destroyed");
        return false;
    }
    assert(mState == Call::kStateHasLocalStream);

    if (!sendCallData(CallDataState::kCallDataRinging))
    {
        return false;
    }

    setState(Call::kStateReqSent);
    startIncallPingTimer();
    auto wptr = weakHandle();
    mCallOutTimer = setTimeout([wptr, this]()
    {
        if (wptr.deleted())
            return;

        if (mState == Call::kStateReqSent)
        {
            if (mNotSupportedAnswer && !mChat.isGroup())
            {
                destroy(static_cast<TermCode>(TermCode::kErrNotSupported | TermCode::kPeer), true);
            }
            else
            {
                destroy(TermCode::kRingOutTimeout, true);
            }
        }
        else if (chat().isGroup() && mState == Call::kStateInProgress)
        {
            // In group calls we don't stop ringing even when call is answered, but stop it
            // after some time (we use the same kAnswerTimeout duration in order to share the timer)
            sendCallData(CallDataState::kCallDataNotRinging);
        }
    }, RtcModule::kRingOutTimeout, mManager.mClient.appCtx);
    return true;
}

void Call::startIncallPingTimer()
{
    assert(!mInCallPingTimer);

    sendInCallCommand();
    auto wptr = weakHandle();
    mInCallPingTimer = setInterval([this, wptr]()
    {
        if (wptr.deleted())
            return;

        sendInCallCommand();
    }, RtcModule::kIncallPingInterval, mManager.mClient.appCtx);
}

void Call::asyncDestroy(TermCode code, bool weTerminate)
{
    auto wptr = weakHandle();
    marshallCall([wptr, this, code, weTerminate]()
    {
        if (wptr.deleted())
            return;
        destroy(code, weTerminate);
    }, mManager.mClient.appCtx);
}

void Call::stopIncallPingTimer(bool endCall)
{
    if (mInCallPingTimer)
    {
        cancelInterval(mInCallPingTimer, mManager.mClient.appCtx);
        mInCallPingTimer = 0;
    }

    if (endCall)
    {
        mChat.sendCommand(Command(OP_ENDCALL) + mChat.chatId() + uint64_t(0) + uint32_t(0));
    }
}

void Call::removeSession(Session& sess, TermCode reason)
{
    mSessions.erase(sess.mSid);

    if (mState == kStateTerminating)
    {
        return;
    }

    if (!Session::isTermRetriable(reason))
    {
        destroyIfNoSessionsOrRetries(reason);
        return;
    }

    // If we want to terminate the call (no matter if initiated by us or peer), we first
    // set the call's state to kTerminating. If that is not set, then it's only the session
    // that terminates for a reason that is not fatal to the call,
    // and can try re-establishing the session
    if (cancelSessionRetryTimer(sess.mPeer, sess.mPeerClient))
    {
        SUB_LOG_DEBUG("removeSession: Trying to remove a session for which there is a scheduled retry, the retry should not be there");
        assert(false);
    }

    if (!sess.isCaller())
    {
        SUB_LOG_DEBUG("Session to %s failed, re-establishing it...", sess.sessionId().toString().c_str());
        auto wptr = weakHandle();
        karere::Id peerid = sess.mPeer;
        uint32_t clientid = sess.mPeerClient;
        marshallCall([wptr, this, peerid, clientid]()
        {
            if (wptr.deleted())
                return;

            rejoin(peerid, clientid);

        }, mManager.mClient.appCtx);
    }
    else
    {
        // Else wait for peer to re-join...
        SUB_LOG_DEBUG("Session to %s failed, expecting peer to re-establish it...", sess.sessionId().toString().c_str());
    }

    // set a timeout for the session recovery
    EndpointId endpointId(sess.mPeer, sess.mPeerClient);
    auto wptr = weakHandle();
    mSessRetries[endpointId] = setTimeout([this, wptr, endpointId]()
    {
        if (wptr.deleted())
            return;

        mSessRetries.erase(endpointId);
        if (mState >= kStateTerminating) // call already terminating
        {
           return; //timer is not relevant anymore
        }

        if (hasNoSessionsOrPendingRetries())
        {
            SUB_LOG_DEBUG("Timed out waiting for peer to rejoin, terminating call");
            hangup(kErrSessRetryTimeout);
        }
    }, RtcModule::kSessSetupTimeout, mManager.mClient.appCtx);

    mSessions.erase(sess.mSid);
}
bool Call::startOrJoin(AvFlags av)
{
    std::string errors;

    manager().updatePeerAvState(mChat.chatId(), mId, mChat.client().karereClient->myHandle(), mChat.connection().clientId(), av);
    if (mIsJoiner)
    {
        getLocalStream(av, errors);
        return join();
    }
    else
    {
        getLocalStream(av, errors);
        return broadcastCallReq();
    }
}
template <class... Args>
bool Call::cmd(uint8_t type, Id userid, uint32_t clientid, Args... args)
{
    assert(userid);
    uint8_t opcode = clientid ? OP_RTMSG_ENDPOINT : OP_RTMSG_USER;
    RtMessageComposer msg(opcode, type, mChat.chatId(), userid, clientid);
    msg.payloadAppend(args...);
    return mChat.sendCommand(std::move(msg));
}

bool Call::join(Id userid)
{
    assert(mState == Call::kStateHasLocalStream);
    // JOIN:
    // chatid.8 userid.8 clientid.4 dataLen.2 type.1 callid.8 anonId.8
    // if userid is not specified, join all clients in the chat, otherwise
    // join a specific user (used when a session gets broken)
    setState(Call::kStateJoining);
    bool sent = userid
            ? cmd(RTCMD_JOIN, userid, 0, mId, mManager.mOwnAnonId)
            : cmdBroadcast(RTCMD_JOIN, mId, mManager.mOwnAnonId);
    if (!sent)
    {
        asyncDestroy(TermCode::kErrNetSignalling, true);
        return false;
    }

    sendCallData(CallDataState::kCallDataSession);
    startIncallPingTimer();
    // we have session setup timeout timer, but in case we don't even reach a session creation,
    // we need another timer as well
    auto wptr = weakHandle();
    setTimeout([wptr, this]()
    {
        if (wptr.deleted())
            return;
        if (mState <= Call::kStateJoining)
        {
            destroy(TermCode::kErrSessSetupTimeout, true);
        }
    }, RtcModule::kSessSetupTimeout, mManager.mClient.appCtx);
    return true;
}

bool Call::rejoin(karere::Id userid, uint32_t clientid)
{
    assert(mState == Call::kStateInProgress);
    // JOIN:
    // chatid.8 userid.8 clientid.4 dataLen.2 type.1 callid.8 anonId.8
    // if userid is not specified, join all clients in the chat, otherwise
    // join a specific user (used when a session gets broken)
    bool sent = cmd(RTCMD_JOIN, userid, clientid, mId, mManager.mOwnAnonId);
    if (!sent)
    {
        asyncDestroy(TermCode::kErrNetSignalling, true);
        return false;
    }

    return true;
}

void Call::sendInCallCommand()
{
    if (!mChat.sendCommand(Command(OP_INCALL) + mChat.chatId() + uint64_t(0) + uint32_t(0)))
    {
        asyncDestroy(TermCode::kErrNetSignalling, true);
    }
}

bool Call::sendCallData(CallDataState state)
{
    uint16_t payLoadLen = sizeof(mId) + sizeof(uint8_t) + sizeof(uint8_t);
    if (state == CallDataState::kCallDataEnd)
    {
         payLoadLen += sizeof(uint8_t);
    }

    Command command = Command(chatd::OP_CALLDATA) + mChat.chatId();
    command.write<uint64_t>(9, 0);
    command.write<uint32_t>(17, 0);
    command.write<uint16_t>(21, payLoadLen);
    command.write<uint64_t>(23, mId);
    command.write<uint8_t>(31, state);
    command.write<uint8_t>(32, sentAv().value());
    if (state == CallDataState::kCallDataEnd)
    {
        command.write<uint8_t>(33, convertTermCodeToCallDataCode());
    }

    if (!mChat.sendCommand(std::move(command)))
    {
        auto wptr = weakHandle();
        marshallCall([wptr, this]()
        {
            if (wptr.deleted())
                return;
            destroy(TermCode::kErrNetSignalling, true);
        }, mManager.mClient.appCtx);

        return false;
    }

    return true;
}

void Call::destroyIfNoSessionsOrRetries(TermCode reason)
{
    if (hasNoSessionsOrPendingRetries())
    {
        SUB_LOG_DEBUG("Everybody left, terminating call");
        destroy(reason, false, "Everybody left");
    }
}

bool Call::hasNoSessionsOrPendingRetries() const
{
    return mSessions.empty() && mSessRetries.empty();
}

uint8_t Call::convertTermCodeToCallDataCode()
{
    uint8_t codeToChatd;
    switch (mTermCode & ~TermCode::kPeer)
    {
        case kUserHangup:
        {
            switch (mPredestroyState)
            {
                case kStateRingIn:
                    assert(false);  // it should be kCallRejected
                case kStateReqSent:
                    assert(false);  // it should be kCallReqCancel
                    codeToChatd = kCallDataReasonCancelled;
                    break;

                case kStateInProgress:
                    codeToChatd = kCallDataReasonEnded;
                    break;

                default:
                    codeToChatd = kCallDataReasonFailed;
                    break;
            }
            break;
        }

        case kCallReqCancel:
            assert(mPredestroyState == kStateReqSent);
            codeToChatd = kCallDataReasonCancelled;
            break;

        case kCallRejected:
            codeToChatd = kCallDataReasonRejected;
            break;

        case kAnsElsewhere:
            SUB_LOG_ERROR("Can't generate a history call ended message for local kAnsElsewhere code");
            assert(false);
            break;
        case kRejElsewhere:
            SUB_LOG_ERROR("Can't generate a history call ended message for local kRejElsewhere code");
            assert(false);
            break;

        case kDestroyByCallCollision:
            codeToChatd = kCallDataReasonRejected;
            break;
        case kAnswerTimeout:
        case kRingOutTimeout:
            codeToChatd = kCallDataReasonNoAnswer;
            break;

        case kAppTerminating:
            codeToChatd = (mPredestroyState == kStateInProgress) ? kCallDataReasonEnded : kCallDataReasonFailed;
            break;

        case kBusy:
            assert(!isJoiner());
            codeToChatd = kCallDataReasonRejected;
            break;

        default:
            if (!isTermError(mTermCode))
            {
                SUB_LOG_ERROR("convertTermCodeToCallDataCode: Don't know how to translate term code %s, returning FAILED",
                              termCodeToStr(mTermCode));
            }
            codeToChatd = kCallDataReasonFailed;
            break;
    }

    return codeToChatd;
}

bool Call::cancelSessionRetryTimer(karere::Id userid, uint32_t clientid)
{
    EndpointId endpointId(userid, clientid);
    auto itSessionRetry = mSessRetries.find(endpointId);
    if (itSessionRetry != mSessRetries.end())
    {
        megaHandle timerHandle = itSessionRetry->second;
        cancelTimeout(timerHandle, mManager.mClient.appCtx);
        mSessRetries.erase(itSessionRetry);
        return true;
    }

    return false;
}

bool Call::answer(AvFlags av)
{
    if (mState != Call::kStateRingIn)
    {
        SUB_LOG_WARNING("answer: Not in kRingIn state, nothing to answer");
        return false;
    }
    assert(mIsJoiner);
    assert(mHandler);
    if (mHandler->callParticipants() >= RtcModule::kMaxCallReceivers)
    {
        SUB_LOG_WARNING("answer: It's not possible join to the call, there are too many participants");
        return false;
    }

    return startOrJoin(av);
}

void Call::hangup(TermCode reason)
{
    switch (mState)
    {
    case kStateReqSent:
        if (reason == TermCode::kInvalid)
        {
            reason = TermCode::kUserHangup;
        }
        else
        {
<<<<<<< HEAD
            assert(reason == TermCode::kUserHangup ||
                   reason == TermCode::kAppTerminating ||
                   reason == TermCode::kAnswerTimeout ||
                   reason == TermCode::kRingOutTimeout);
=======
            assert(reason == TermCode::kUserHangup || reason == TermCode::kAnswerTimeout ||
                   reason == TermCode::kRingOutTimeout || reason == TermCode::kDestroyByCallCollision);
>>>>>>> 1acf43e3
        }

        destroy(reason, true);
        return;

    case kStateRingIn:
        if (reason == TermCode::kInvalid)
        {
            reason = TermCode::kCallRejected;
        }
        else
        {
            assert(reason == TermCode::kCallRejected && "Hangup reason can only be undefined or kCallRejected when hanging up call in state kRingIn");
        }
        assert(mSessions.empty());
        destroy(reason, true);
        return;

    case kStateJoining:
    case kStateInProgress:
    case kStateHasLocalStream:
        if (reason == TermCode::kInvalid)
        {
            reason = TermCode::kUserHangup;
        }
        else
        {
            assert(reason == TermCode::kUserHangup || reason == TermCode::kAppTerminating || isTermError(reason));
        }
        break;

    case kStateTerminating:
    case kStateDestroyed:
        SUB_LOG_DEBUG("hangup: Call already terminating/terminated");
        return;

    default:
        reason = TermCode::kUserHangup;
        SUB_LOG_WARNING("Don't know what term code to send in state %s", stateStr());
        break;
    }

    // in any state, we just have to send CALL_TERMINATE and that's all
    destroy(reason, true);
}
Call::~Call()
{
    if (mState != Call::kStateDestroyed)
    {
        stopIncallPingTimer();
        if (mDestroySessionTimer)
        {
            cancelInterval(mDestroySessionTimer, mManager.mClient.appCtx);
            mDestroySessionTimer = 0;
        }

        mLocalPlayer.reset();
        mLocalStream.reset();
        setState(Call::kStateDestroyed);
        FIRE_EVENT(CALL, onDestroy, TermCode::kErrInternal, false, "Callback from Call::dtor");// jscs:ignore disallowImplicitTypeConversion
        SUB_LOG_DEBUG("Forced call to onDestroy from call dtor");
    }

    if (mStatsTimer)
    {
        cancelInterval(mStatsTimer, mManager.mClient.appCtx);
    }

    SUB_LOG_DEBUG("Destroyed");
}
void Call::onClientLeftCall(Id userid, uint32_t clientid)
{
    if (mState == kStateRingIn && userid == mCallerUser && clientid == mCallerClient) // caller went offline
    {
        destroy(TermCode::kUserHangup, false);
        return;
    }

    if (mIsGroup)
    {
        for (auto& item: mSessions)
        {
            auto sess = item.second;
            if (sess->mPeer == userid && sess->mPeerClient == clientid)
            {
                marshallCall([sess]()
                {
                    sess->terminateAndDestroy(static_cast<TermCode>(TermCode::kErrPeerOffline | TermCode::kPeer));
                }, mManager.mClient.appCtx);
                return;
            }
        }
    }
    else if (mState >= kStateInProgress)
    {
        destroy(TermCode::kErrPeerOffline, userid == mChat.client().karereClient->myHandle());
    }
}
bool Call::changeLocalRenderer(IVideoRenderer* renderer)
{
    if (!mLocalPlayer)
        return false;
    mLocalPlayer->changeRenderer(renderer);
    return true;
}

void Call::notifySessionConnected(Session& sess)
{
    if (mCallStartedSignalled)
        return;
    mCallStartedSignalled = true;
    FIRE_EVENT(CALL, onCallStarted);
}

AvFlags Call::muteUnmute(AvFlags av)
{
    if (!mLocalStream)
        return AvFlags(0);

    AvFlags oldAv = mLocalStream->effectiveAv();
    mLocalStream->setAv(av);
    av = mLocalStream->effectiveAv();
    if (av == oldAv)
    {
        return oldAv;
    }

    mLocalPlayer->enableVideo(av.video());
    for (auto& item: mSessions)
    {
        item.second->sendAv(av);
    }

    manager().updatePeerAvState(mChat.chatId(), mId, mChat.client().karereClient->myHandle(), mChat.connection().clientId(), av);
    sendCallData(CallDataState::kCallDataMute);

    return av;
}

std::map<Id, AvFlags> Call::avFlagsRemotePeers() const
{
    std::map<Id, AvFlags> peerFlags;

    for (auto& item: mSessions)
    {
        peerFlags[item.first] = item.second->receivedAv();
    }

    return peerFlags;
}

std::map<Id, uint8_t> Call::sessionState() const
{    
    std::map<Id, uint8_t> sessionState;

    for (auto& item: mSessions)
    {
        sessionState[item.first] = item.second->getState();
    }

    return sessionState;
}

void Call::sendBusy(bool isCallToSameUser)
{
    // Broadcast instead of send only to requestor, so that all other our clients know we rejected the call
    cmdBroadcast(RTCMD_CALL_REQ_DECLINE, mId, isCallToSameUser ? TermCode::kErrAlready : TermCode::kBusy);
}

AvFlags Call::sentAv() const
{
    return mLocalStream ? mLocalStream->effectiveAv() : AvFlags(0);
}
/** Protocol flow:
    C(aller): broadcast CALLDATA payloadLen.2 callid.8 callState.1 avflags.1
       => state: CallState.kReqSent
    A(nswerer): send RINGING
       => state: CallState.kRingIn
    C: may send CALL_REQ_CANCEL callid.8 reason.1 if caller aborts the call request.
       The reason is normally Term.kUserHangup or Term.kAnswerTimeout
    A: may broadcast CALL_REQ_DECLINE callid.8 reason.1 if answerer rejects the call or if
       the user is currently in another call: if that call is in the same chatroom, then the reason
       is kErrAlready, otherwise - kBusy.
       In group calls, CALL_REQ_DECLINE is ignored by the caller, as a group call request can't be rejected by
       a single user. In 1on1 rooms, the caller should abort the call by broadcasting CALL_REQ_CANCEL,
       with the reason from the received CALL_REQ_DECLINE, and the kPeer bit set. All other clients should stop
       ringing when they receive the CALL_REQ_CANCEL.
    == (from here on we can join an already ongoing group call) ==
    A: broadcast JOIN callid.8 anonId.8
        => state: CallState.kCallDataJoining
        => isJoiner = true
        Other clients of user A will receive the answering client's JOIN (if call
        was answered), or CALL_REQ_DECLINE (in case the call was rejected), and will know that the call has
        been handled by another client of that user. They will then dismiss the "incoming call"
        dialog and stop ringing.
        In 1on1 calls, when the call initiator receives the first JOIN, it broadcasts a CALLDATA packet
        with type kNotRinging, signifying that the call was answered, so the other clients can stop ringing.
        Note: In case of joining an ongoing call, the callid is generated locally
          and does not match the callid if the ongoing call, as the protocol
          has no way of conveying the callid of the ongoing call. The responders
          to the JOIN will use the callid of the JOIN, and not the original callid.
          The callid is just used to match command/responses in the call setup handshake.
          Once that handshake is complete, only session ids are used for the actual 1on1 sessions.

    C: send SESSION callid.8 sid.8 anonId.8 encHashKey.32 actualCallId.8
        => call state: CallState.kInProgress
        => sess state: SessState.kWaitSdpOffer
    A: send SDP_OFFER sid.8 encHashKey.32 fprHash.32 avflags.1 sdpLen.2 sdpOffer.sdpLen
        => call state: CallState.kInProress
        => sess state: SessState.kWaitSdpAnswer
    C: send SDP_ANSWER sid.8 fprHash.32 avflags.1 sdpLen.2 sdpAnswer.sdpLen
        => state: SessState.kWaitMedia
    A and C: exchange ICE_CANDIDATE sid.8 midLen.1 mid.midLen mLineIdx.1 candLen.2 iceCand.candLen

    Once the webrtc session is connected (ICE connection state changes to 'connected'),
    and this is the first connected session for that client, then the call is locally considered
    as started, and the GUI transitions to the in-call state.

    A or C: may send MUTE sid.8 avState.1 (if user mutes/unmutes audio/video).
        Webrtc does not have an in-band notification of stream muting
        (needed to update the GUI), so we do it out-of-band.
        The client that sends the MUTE also sends a CALLDATA packet with type kMute and
        its new audio and video send state, in order to notify clients that are not in
        the call, so they can count the available audio/video slots within a group call.
        At a later stage, we may want to stop sending the MUTE command at all and only
        use the CALLDATA (which ws introduced at a later stage).

    A or C: send SESS_TERMINATE sid.8 reason.1
        => state: SessState.kTerminating
    C or A: send SESS_TERMINATE_ACK sid.8
        => state: Sess.kDestroyed
    A or C: close webrtc connection upont receipt of terminate ack,
        or after a timeout of 1-2 seconds. The terminate ack mechanism prevents
        the peer from thinking that the webrtc connection was closed
        due to error
        => state: Sess.kDestroyed
@note avflags of caller are duplicated in CALLDATA and SDP_ANSWER
The first is purely informative, to make the callee aware what type of
call the caller is requesting - audio or video.
This is not available when joining an existing call.

== INCALL, ENDCALL protocol ==
Each client that is involved in a call, periodically sends an INCALL ping packet to the server.
The server keeps track of all actively pinging clients, and dumps a list of them to clients that log
into that chatroom, and sends deltas in realtime when new clients join or leave. When a client leaves a call,
it sends an ENDCALL. If it times out to send an INCALL ping, the server behaves as if that client sent
an ENDCALL (i.e. considers that client went out of the call). This mechanism allows to keep track of
whether there is an ongoing call in a chatroom and who is participating in it at any moment.
This is how clients know whether they can join an ongoing group call.

== CALLDATA protocol ==
- Overview -
CALLDATA is a special packet that can contain arbitrary data, is sent by clients, and is stored on the server
per-client. Actually the server stores only the last such packet sent by each client. When a client
sends such a packet, the server also broadcasts it to all other clients in that chatroom. Upon login
to a chatroom, the server dumps the CALLDATA blobs stored for all clients (i.e. the last ones they sent).
After that, any new CALLDATA a client sends is received by everyone because of the broadcast.

- Call request -
The CALLDATA mechanism was initually introduced to allow for call requests to be received
via mobile PUSH. When the call request is broadcast, a mobile client is likely to not be running.
It would be started by the OS upon receipt by the PUSH event, but it would miss the realtime
call request message. Therefore, the call request needed to be persisted on the server.
This was realized by the server keeping track of the last CALLDATA packet received by each client,
and dumping these packets upon login to a chatroom (even before any history fetch is done).
This would allow for the call initiator to persist a CALLDATA packet on the server, that signifies
a call request (having a type kRinging). When the call is answered or aborted, the caller is responsible
for either overwriting the kRinging CALLDATA with one that signals the call request is not there anymore -
usually a type kNotRinging CALLDATA (when the call was answered), or send an ENDCALL to the server if it
aborts the call for some reason. A client sending an ENDCALL (or timing out the INCALL ping) results in its
CALLDATA not being sent by the server to clients that log into that chatroom.

- Call end -
Later, the CALLDATA mechanism was extended to facilitate posting history messages about call events -
particularly about the end of a call. The posting of these call management messages is done by the server
and it needs to figure out the reason for the call termination, in order to display "Call was not answered",
"Call ended normally", "Call failed", "Call request was canceled", etc. To do that, clients send another type
of CALLDATA (kTerminated) to the server with a reason code. When a client just sends an ENDCALL or times
out the INCALL ping, the server assumes it left the call due to some error. When all clients leave the call,
the server combines the reasons they reported and posts a call-ended management messages in the message history.

- Audio/video slots -
In group calls, the number of audio and video senders and receivers has to be kept track of,
in order to not overload client with too many streams. This means that a client may be disallowed
to join a call with camera enabled, with microphone enabled, or even disallow join at all, even without
sending any media. This is because of the mesh configuration of group calls - the bandwidth and processing
requirement grows exponentially with the number of stream senders, but also linearly with the number of passive
receivers (a stream sender is also a receiver). Therefore, all CALLDATA packets that a client sends include
its current audio/video send state. This allows even clients that are not in the call to keep track of how many
people are sending and receiving audio/video, and disallow the user to enable camera/mic or even join the call.
There is a dedicated CALLDATA type kMute that clients send for the specific purpose of updating the a/v send state.
It is send when the client mutes/unmutes camera or mic. Currently this CALLDATA is sent together with the MUTE
message, but in the future we may want to only rely on the CALLDATA packet.

*/
Session::Session(Call& call, RtMessage& packet)
:ISession(call, packet.userid, packet.clientid), mManager(call.mManager)
{
    // Packet can be RTCMD_JOIN or RTCMD_SESSION
    call.mManager.random(mOwnSdpKey);
    mHandler = call.callHandler()->onNewSession(*this);
    mAudioLevelMonitor.reset(new AudioLevelMonitor(*this, *mHandler));
    SUB_LOG_INFO("============== own sdp key: %s\n", StaticBuffer(mOwnSdpKey.data, sizeof(mOwnSdpKey.data)).toString().c_str());
    if (packet.type == RTCMD_JOIN)
    {
        // peer will send offer
        // JOIN callid.8 anonId.8
        mIsJoiner = false;
        mSid = call.mManager.random<uint64_t>();
        setState(kStateWaitSdpOffer);
        mPeerAnonId = packet.payload.read<uint64_t>(8);
    }
    else
    {
        // SESSION callid.8 sid.8 anonId.8 encHashKey.32
        assert(packet.type == RTCMD_SESSION);
        mIsJoiner = true;
        mSid = packet.payload.read<uint64_t>(8);
        setState(kStateWaitSdpAnswer);
        assert(packet.payload.dataSize() >= 56);
        mPeerAnonId = packet.payload.read<uint64_t>(16);
        SdpKey encKey;
        packet.payload.read(24, encKey);
        call.mManager.crypto().decryptKeyFrom(mPeer, encKey, mPeerSdpKey);
    }

    mName = "sess[" + mSid.toString() + "]";
    auto wptr = weakHandle();
    mSetupTimer = setTimeout([wptr, this] {
        if (wptr.deleted())
            return;
        if (mState < kStateInProgress) {
            terminateAndDestroy(TermCode::kErrSessSetupTimeout);
        }
    }, RtcModule::kSessSetupTimeout, call.mManager.mClient.appCtx);
}

void Session::sendCmdSession(RtMessage& joinPacket)
{
    SdpKey encKey;
    mCall.mManager.crypto().encryptKeyTo(mPeer, mOwnSdpKey, encKey);
    // SESSION callid.8 sid.8 anonId.8 encHashKey.32
   mCall.mManager.cmdEndpoint(RTCMD_SESSION, joinPacket,
        joinPacket.callid,
        mSid,
        mCall.mManager.mOwnAnonId,
        encKey,
        mCall.id()
    );
}

void Session::setState(uint8_t newState)
{
    auto oldState = mState;
    if (oldState == newState)
        return;

    sStateDesc.assertStateChange(oldState, newState);
    mState = newState;
    SUB_LOG_DEBUG("State changed: %s -> %s", stateToStr(oldState), stateToStr(mState));
    FIRE_EVENT(SESSION, onSessStateChange, mState);
}

webrtc::FakeConstraints* Session::pcConstraints()
{
    return &mCall.mManager.mPcConstraints;
}

string Session::getDeviceInfo() const
{
    // UserAgent Format
    // MEGA<app>/<version> (platform) Megaclient/<version>
    std::string userAgent = mCall.mChat.mClient.karereClient->api.sdk.getUserAgent();

    std::string androidId = "MEGAAndroid";
    std::string iosId = "MEGAiOS";
    std::string testChatId = "MEGAChatTest";
    std::string syncId = "MEGAsync";

    std::string deviceType = "n";
    std::string version = "0";

    size_t endTypePosition = std::string::npos;
    size_t idPosition;
    if ((idPosition = userAgent.find(androidId)) != std::string::npos)
    {
        deviceType = "na";
        endTypePosition = idPosition + androidId.size() + 1; // remove '/'
    }
    else if ((idPosition = userAgent.find(iosId)) != std::string::npos)
    {
        deviceType = "ni";
        endTypePosition = idPosition + iosId.size() + 1;  // remove '/'
    }
    else if ((idPosition = userAgent.find(testChatId)) != std::string::npos)
    {
        deviceType = "nct";
    }
    else if ((idPosition = userAgent.find(syncId)) != std::string::npos)
    {
        deviceType = "nsync";
        endTypePosition = idPosition + syncId.size() + 1;  // remove '/'
    }

    size_t endVersionPosition = userAgent.find(" (");
    if (endVersionPosition != std::string::npos &&
            endTypePosition != std::string::npos &&
            endVersionPosition > endTypePosition)
    {
        version = userAgent.substr(endTypePosition, endVersionPosition - endTypePosition);
    }

    return deviceType + ":" + version;
}

void Session::handleMessage(RtMessage& packet)
{
    switch (packet.type)
    {
        case RTCMD_SDP_OFFER:
            msgSdpOfferSendAnswer(packet);
            return;
        case RTCMD_SDP_ANSWER:
            msgSdpAnswer(packet);
            return;
        case RTCMD_ICE_CANDIDATE:
            msgIceCandidate(packet);
            return;
        case RTCMD_SESS_TERMINATE:
            msgSessTerminate(packet);
            return;
        case RTCMD_SESS_TERMINATE_ACK:
            msgSessTerminateAck(packet);
            return;
        case RTCMD_MUTE:
            msgMute(packet);
            return;
        default:
            SUB_LOG_WARNING("Don't know how to handle", packet.typeStr());
            return;
    }
}

void Session::createRtcConn()
{
    mRtcConn = artc::myPeerConnection<Session>(mCall.mManager.mIceServers,
        *this, pcConstraints());
    if (mCall.mLocalStream)
    {
        if (!mRtcConn->AddStream(*mCall.mLocalStream))
        {
            RTCM_LOG_ERROR("mRtcConn->AddStream() returned false");
        }
    }
    mStatRecorder.reset(new stats::Recorder(*this, kStatsPeriod, kMaxStatsPeriod));
    mStatRecorder->start();
}
//PeerConnection events
void Session::onAddStream(artc::tspMediaStream stream)
{
    mRemoteStream = stream;
    setState(kStateInProgress);
    if (mRemotePlayer)
    {
        SUB_LOG_ERROR("onRemoteStreamAdded: Session already has a remote player, ignoring event");
        return;
    }

    IVideoRenderer* renderer = NULL;
    FIRE_EVENT(SESSION, onRemoteStreamAdded, renderer);
    assert(renderer);
    mRemotePlayer.reset(new artc::StreamPlayer(renderer, mManager.mClient.appCtx));
    mRemotePlayer->setOnMediaStart([this]()
    {
        FIRE_EVENT(SESS, onVideoRecv);
    });
    mRemotePlayer->attachToStream(stream);
    mRemotePlayer->enableVideo(mPeerAv.video());
    mRemotePlayer->getAudioTrack()->AddSink(mAudioLevelMonitor.get());
}
void Session::onRemoveStream(artc::tspMediaStream stream)
{
    if (stream != mRemoteStream) //we can't throw here because we are in a callback
    {
        KR_LOG_ERROR("onRemoveStream: Stream is not the remote stream that we have");
        return;
    }
    if(mRemotePlayer)
    {
        mRemotePlayer->getAudioTrack()->RemoveSink(mAudioLevelMonitor.get());
        mRemotePlayer->detachFromStream();
        mRemotePlayer.reset();
    }
    mRemoteStream.release();
    FIRE_EVENT(SESSION, onRemoteStreamRemoved);
}

void Session::onIceCandidate(std::shared_ptr<artc::IceCandText> cand)
{
    // mLineIdx.1 midLen.1 mid.midLen candLen.2 cand.candLen
    if (!cand)
        return;
    
    RtMessageComposer msg(OP_RTMSG_ENDPOINT, RTCMD_ICE_CANDIDATE,
        mCall.mChat.chatId(), mPeer, mPeerClient, 10+cand->candidate.size());
    msg.payloadAppend(mSid);
    msg.payloadAppend(static_cast<uint8_t>(cand->sdpMLineIndex));
    auto& mid = cand->sdpMid;
    if (!mid.empty())
    {
        msg.payloadAppend(static_cast<uint8_t>(mid.size()), mid);
    }
    else
    {
        msg.payloadAppend(static_cast<uint8_t>(0));
    }
    msg.payloadAppend(static_cast<uint16_t>(cand->candidate.size()),
        cand->candidate);
    mCall.mChat.sendCommand(std::move(msg));
}

void Session::onIceConnectionChange(webrtc::PeerConnectionInterface::IceConnectionState state)
{
    SUB_LOG_DEBUG("ICE connstate changed to %s", iceStateToStr(state));
    if (mState >= Session::kStateTerminating)
        return;
/*  kIceNew, kIceGathering, kIceWaiting, kIceChecking, kIceConnected,
    kIceCompleted, kIceFailed, kIceClosed
 */

    if (state == webrtc::PeerConnectionInterface::kIceConnectionClosed)
    {
        terminateAndDestroy(TermCode::kErrIceDisconn);
    }
    else if (state == webrtc::PeerConnectionInterface::kIceConnectionFailed)
    {
        terminateAndDestroy(TermCode::kErrIceFail);
    }
    else if (state == webrtc::PeerConnectionInterface::kIceConnectionDisconnected)
    {
        terminateAndDestroy(TermCode::kErrIceDisconn);
    }
    else if (state == webrtc::PeerConnectionInterface::kIceConnectionConnected)
    {
        mTsIceConn = time(NULL);
        mAudioPacketLostAverage = 0;
        mCall.notifySessionConnected(*this);
    }
}

void Session::onIceComplete()
{
    SUB_LOG_DEBUG("onIceComplete");
}
void Session::onSignalingChange(webrtc::PeerConnectionInterface::SignalingState newState)
{
    SUB_LOG_DEBUG("onSignalingStateChange: %d", newState);
}
void Session::onDataChannel(webrtc::DataChannelInterface*)
{}

//end of event handlers

// stats interface
//====
void Session::sendAv(AvFlags av)
{
    cmd(RTCMD_MUTE, av.value());
}
Promise<void> Session::sendOffer()
{
    assert(mIsJoiner); // the joiner sends the SDP offer
    assert(mPeerAnonId);
    createRtcConn();
    auto wptr = weakHandle();
    return mRtcConn.createOffer(pcConstraints())
    .then([wptr, this](webrtc::SessionDescriptionInterface* sdp) -> Promise<void>
    {
        if (wptr.deleted())
            return promise::_Void();
    /*  if (self.state !== SessState.kWaitSdpAnswer) {
            return;
        }
    */
        KR_THROW_IF_FALSE(sdp->ToString(&mOwnSdp));
        return mRtcConn.setLocalDescription(sdp);
    })
    .then([wptr, this]()
    {
        if (wptr.deleted())
            return;
        SdpKey encKey;
        mCall.mManager.crypto().encryptKeyTo(mPeer, mOwnSdpKey, encKey);
        SdpKey hash;
        mCall.mManager.crypto().mac(mOwnSdp, mPeerSdpKey, hash);

        // SDP_OFFER sid.8 anonId.8 encHashKey.32 fprHash.32 av.1 sdpLen.2 sdpOffer.sdpLen
        cmd(RTCMD_SDP_OFFER,
            mCall.mManager.mOwnAnonId,
            encKey,
            hash,
            mCall.mLocalStream->effectiveAv().value(),
            static_cast<uint16_t>(mOwnSdp.size()),
            mOwnSdp
        );
        assert(mState == Session::kStateWaitSdpAnswer);
    })
    .fail([wptr, this](const promise::Error& err)
    {
        if (!wptr.deleted())
            return;
        terminateAndDestroy(TermCode::kErrSdp, std::string("Error creating SDP offer: ") + err.msg());
    });
}

void Session::msgSdpOfferSendAnswer(RtMessage& packet)
{
    // SDP_OFFER sid.8 anonId.8 encHashKey.32 fprHash.32 av.1 sdpLen.2 sdpOffer.sdpLen
    if (mState != Session::kStateWaitSdpOffer)
    {
        SUB_LOG_WARNING("Ignoring unexpected SDP offer while in state %s", stateStr());
        return;
    }
    assert(!mIsJoiner);
    // The peer is likely to send ICE candidates immediately after the offer,
    // but we can't process them until setRemoteDescription is ready, so
    // we have to store them in a queue
    setState(Session::kStateWaitLocalSdpAnswer);
    mPeerAnonId = packet.payload.read<uint64_t>(8);
    SdpKey encKey;
    packet.payload.read(16, encKey);
    mCall.mManager.crypto().decryptKeyFrom(mPeer, encKey, mPeerSdpKey);
    mPeerAv = packet.payload.read<uint8_t>(80);
    uint16_t sdpLen = packet.payload.read<uint16_t>(81);
    assert((int) packet.payload.dataSize() >= 83 + sdpLen);
    packet.payload.read(83, sdpLen, mPeerSdp);
    SdpKey hash;
    packet.payload.read(48, hash); //have to read it to a buffer first, to avoid alignment issues if directly typecasting the buffer pointer
    if (!verifySdpFingerprints(mPeerSdp, hash))
    {
        SUB_LOG_ERROR("Fingerprint verification error, immediately terminating session");
        terminateAndDestroy(TermCode::kErrFprVerifFailed, "Fingerprint verification failed, possible forge attempt");
        return;
    }
    mungeSdp(mPeerSdp);
    webrtc::SdpParseError error;
    webrtc::SessionDescriptionInterface* sdp = webrtc::CreateSessionDescription("offer", mPeerSdp, &error);
    if (!sdp)
    {
        terminateAndDestroy(TermCode::kErrSdp, "Error parsing peer SDP offer: line="+error.line+"\nError: "+error.description);
        return;
    }
    auto wptr = weakHandle();
    mRtcConn.setRemoteDescription(sdp)
    .fail([this](const promise::Error& err)
    {
        return promise::Error(err.msg(), 1, kErrSetSdp); //we signal 'remote' (i.e. protocol) error with errCode == 1
    })
    .then([this, wptr]() -> Promise<webrtc::SessionDescriptionInterface*>
    {
        if (wptr.deleted() || (mState > Session::kStateInProgress))
            return promise::Error("Session killed");
        return mRtcConn.createAnswer(pcConstraints());
    })
    .then([wptr, this](webrtc::SessionDescriptionInterface* sdp) -> Promise<void>
    {
        if (wptr.deleted() || (mState > Session::kStateInProgress))
            return promise::Error("Session killed");

        sdp->ToString(&mOwnSdp);
        return mRtcConn.setLocalDescription(sdp);
    })
    .then([wptr, this]()
    {
        SdpKey ownFprHash;
        // SDP_ANSWER sid.8 fprHash.32 av.1 sdpLen.2 sdpAnswer.sdpLen
        mCall.mManager.crypto().mac(mOwnSdp, mPeerSdpKey, ownFprHash);
        cmd(
            RTCMD_SDP_ANSWER,
            ownFprHash,
            mCall.mLocalStream->effectiveAv().value(),
            static_cast<uint16_t>(mOwnSdp.size()),
            mOwnSdp
        );
    })
    .fail([wptr, this](const promise::Error& err)
    {
        if (wptr.deleted())
            return;
        // cmd() doesn't throw, so we are here because of other error
        std::string msg;
        if (err.type() == kErrSetSdp && err.code() == 1) {
            msg = "Error accepting remote SDP offer: " + err.msg();
        } else {
            msg = "Error creating SDP answer: " + err.msg();
        }
        terminateAndDestroy(TermCode::kErrSdp, msg);
    });
}

void Session::msgSdpAnswer(RtMessage& packet)
{
    if (mState != Session::kStateWaitSdpAnswer)
    {
        SUB_LOG_WARNING("Ingoring unexpected SDP_ANSWER");
        return;
    }
    // SDP_ANSWER sid.8 fprHash.32 av.1 sdpLen.2 sdpAnswer.sdpLen
    mPeerAv.set(packet.payload.read<uint8_t>(40));
    auto sdpLen = packet.payload.read<uint16_t>(41);
    assert((int)packet.payload.dataSize() >= sdpLen + 43);
    packet.payload.read(43, sdpLen, mPeerSdp);
    SdpKey encKey;
    packet.payload.read(8, encKey);
    if (!verifySdpFingerprints(mPeerSdp, encKey))
    {
        terminateAndDestroy(TermCode::kErrFprVerifFailed, "Fingerprint verification failed, possible forgery");
        return;
    }
    mungeSdp(mPeerSdp);
    webrtc::SdpParseError error;
    webrtc::SessionDescriptionInterface* sdp = webrtc::CreateSessionDescription("answer", mPeerSdp, &error);
    if (!sdp)
    {
        terminateAndDestroy(TermCode::kErrSdp, "Error parsing peer SDP answer: line="+error.line+"\nError: "+error.description);
        return;
    }
    auto wptr = weakHandle();
    mRtcConn.setRemoteDescription(sdp)
    .then([this, wptr]() -> Promise<void>
    {
        if (mState > Session::kStateInProgress)
            return promise::Error("Session killed");
        setState(Session::kStateInProgress);
        return promise::_Void();
    })
    .fail([wptr, this](const promise::Error& err)
    {
        std::string msg = "Error setting SDP answer: " + err.msg();
        terminateAndDestroy(TermCode::kErrSdp, msg);
    });
}

template<class... Args>
bool Session::cmd(uint8_t type, Args... args)
{
    RtMessageComposer msg(OP_RTMSG_ENDPOINT, type, mCall.mChat.chatId(), mPeer, mPeerClient);
    msg.payloadAppend(mSid, args...);
    if (!mCall.mChat.sendCommand(std::move(msg)))
    {
        if (mState < kStateTerminating)
        {
            mCall.destroy(TermCode::kErrNetSignalling, false);
        }
        return false;
    }
    return true;
}
void Session::asyncDestroy(TermCode code, const std::string& msg)
{
    auto wptr = weakHandle();
    marshallCall([this, wptr, code, msg]()
    {
        if (wptr.deleted())
            return;
        destroy(code, msg);
    }, mManager.mClient.appCtx);
}

Promise<void> Session::terminateAndDestroy(TermCode code, const std::string& msg)
{
    if (mState == Session::kStateTerminating)
        return mTerminatePromise;

    if (mState == kStateDestroyed)
        return promise::_Void();

    if (!msg.empty())
    {
        SUB_LOG_DEBUG("Terminating due to: %s", msg.c_str());
    }
    assert(!mTerminatePromise.done());
    setState(kStateTerminating);
    if (!cmd(RTCMD_SESS_TERMINATE, code))
    {
        if (!mTerminatePromise.done())
        {
            auto pms = mTerminatePromise;
            pms.resolve();
            return pms;
        }
    }
    auto wptr = weakHandle();
    setTimeout([wptr, this]()
    {
        if (wptr.deleted() || mState != Session::kStateTerminating)
            return;

        if (!mTerminatePromise.done())
        {
            SUB_LOG_WARNING("Terminate ack didn't arrive withing timeout, destroying session anyway");
            auto pms = mTerminatePromise;
            pms.resolve();
        }
    }, 1000, mManager.mClient.appCtx);
    auto pms = mTerminatePromise;
    return pms
    .then([wptr, this, code, msg]()
    {
        if (wptr.deleted())
            return;
        destroy(code, msg);
    });
}

void Session::msgSessTerminateAck(RtMessage& packet)
{
    if (mState != kStateTerminating)
    {
        SUB_LOG_WARNING("Ignoring unexpected TERMINATE_ACK");
        return;
    }
    if (!mTerminatePromise.done())
    {
        // resolve() will destroy the session and mTermiatePromise promise itself.
        // although promises are refcounted, mTerminatePromise will point to an
        // invalid shared instance upon return from the destroying handler, i.e.
        // 'this' will be an invalid pointer upon return from the promise handler
        // that destroys the session, resulting in a crash inside the promise lib.
        // Therefore, we need to do the resolve on a copy of the promise object
        // (pointing to the same shared promise instance), that outlives the
        // destruction of mTerminatePromise
        auto pms = mTerminatePromise;
        pms.resolve();
    }
}

void Session::msgSessTerminate(RtMessage& packet)
{
    // sid.8 termcode.1
    assert(packet.payload.dataSize() >= 1);
    cmd(RTCMD_SESS_TERMINATE_ACK);

    if (mState == kStateTerminating)
    {
        // handle terminate as if it were an ack - in both cases the peer is terminating
        msgSessTerminateAck(packet);
    }
    else if (mState == kStateDestroyed)
    {
        SUB_LOG_WARNING("Ignoring SESS_TERMINATE for a dead session");
        return;
    }

    setState(kStateTerminating);
    destroy(static_cast<TermCode>(packet.payload.read<uint8_t>(8) | TermCode::kPeer));
}

/** Terminates a session without the signalling terminate handshake.
  * This should normally not be called directly, but via terminate(),
  * unless there is a network error
  */
void Session::destroy(TermCode code, const std::string& msg)
{
    assert(code != TermCode::kInvalid);
    if (mState >= kStateDestroyed)
    {
        SUB_LOG_ERROR("Session::destroy(): Already destroyed");
        return;
    }
    if (!msg.empty()) {
        SUB_LOG_DEBUG("Destroying session due to:", msg.c_str());
    }

    submitStats(code, msg);

    if (mRtcConn)
    {
        if (mRtcConn->signaling_state() != webrtc::PeerConnectionInterface::kClosed)
        {
            mRtcConn->Close();
        }
        mRtcConn.release();
    }

    mRemotePlayer.reset();
    FIRE_EVENT(SESS, onRemoteStreamRemoved);
    setState(kStateDestroyed);
    FIRE_EVENT(SESS, onSessDestroy, static_cast<TermCode>(code & (~TermCode::kPeer)),
        !!(code & TermCode::kPeer), msg);
    mCall.removeSession(*this, code);
}

void Session::submitStats(TermCode termCode, const std::string& errInfo)
{
    std::string deviceInformation = getDeviceInfo();

    stats::StatSessInfo info(mSid, termCode, errInfo, deviceInformation);
    if (mIsJoiner)
    { // isJoiner means answerer
        info.isCaller = false;
        info.caid = mPeerAnonId;
        info.aaid = mCall.mManager.mOwnAnonId;
    }
    else
    {
        info.isCaller = true;
        info.caid = mCall.mManager.mOwnAnonId;
        info.aaid = mPeerAnonId;
    }

    std::string stats = mStatRecorder->terminate(info);
    mCall.mManager.mClient.api.sdk.sendChatStats(stats.c_str(), CHATSTATS_PORT);
    return;
}

// we actually verify the whole SDP, not just the fingerprints
bool Session::verifySdpFingerprints(const std::string& sdp, const SdpKey& peerHash)
{
    SdpKey hash;
    mCall.mManager.crypto().mac(sdp, mOwnSdpKey, hash);
    bool match = true; // constant time compare
    for (unsigned int i = 0; i < sizeof(SdpKey); i++)
    {
        match &= (hash.data[i] == peerHash.data[i]);
    }
    return match;
}

void Session::msgIceCandidate(RtMessage& packet)
{
    assert(!mPeerSdp.empty());
    // sid.8 mLineIdx.1 midLen.1 mid.midLen candLen.2 cand.candLen
    auto mLineIdx = packet.payload.read<uint8_t>(8);
    auto midLen = packet.payload.read<uint8_t>(9);
    if (midLen > packet.payload.dataSize() - 11)
        throw new Error("Invalid ice candidate packet: midLen spans beyond data length");

    std::string mid;
    if (midLen)
    {
        packet.payload.read(10, midLen, mid);
    }
    auto candLen = packet.payload.read<uint16_t>(10 + midLen);
    assert((int) packet.payload.dataSize() >= 12 + midLen + candLen);
    std::string strCand;
    packet.payload.read(midLen + 12, candLen, strCand);

    webrtc::SdpParseError err;
    std::unique_ptr<webrtc::IceCandidateInterface> cand(webrtc::CreateIceCandidate(mid, mLineIdx, strCand, &err));
    if (!cand)
        throw runtime_error("Error parsing ICE candidate:\nline: '"+err.line+"'\nError:" +err.description);
/*
    if (!cand)
    {
        SUB_LOG_ERROR("NULL ice candidate");
        return;
    }
*/
    if (!mRtcConn->AddIceCandidate(cand.get()))
    {
        terminateAndDestroy(TermCode::kErrProtocol);
    }
}

void Session::msgMute(RtMessage& packet)
{
    auto oldAv = mPeerAv;
    mPeerAv.set(packet.payload.read<uint8_t>(8));
    mRemotePlayer->enableVideo(mPeerAv.video());

    FIRE_EVENT(SESS, onPeerMute, mPeerAv, oldAv);
}

void Session::mungeSdp(std::string& sdp)
{
    try
    {
        auto& maxbr = mCall.chat().isGroup() ? mCall.mManager.maxBr : mCall.mManager.maxGroupBr;
        if (maxbr)
        {
            SUB_LOG_WARNING("mungeSdp: Limiting peer's send video send bitrate to %d kbps", maxbr);
            sdpSetVideoBw(sdp, maxbr);
        }
    }
    catch(std::exception& e)
    {
        SUB_LOG_ERROR("mungeSdp: Exception: %s", e.what());
        throw;
    }
}
Session::~Session()
{
    SUB_LOG_DEBUG("Destroyed");
}

void Session::pollStats()
{
    mRtcConn->GetStats(static_cast<webrtc::StatsObserver*>(mStatRecorder.get()), nullptr, mStatRecorder->getStatsLevel());
    unsigned int statsSize = mStatRecorder->mStats->mSamples.size();
    if (statsSize != mPreviousStatsSize)
    {
        manageNetworkQuality(mStatRecorder->mStats->mSamples.back());
        mPreviousStatsSize = statsSize;
    }
}

void Session::manageNetworkQuality(stats::Sample *sample)
{
    int previousNetworkquality = mNetworkQuality;
    mNetworkQuality = sample->lq;
    if (previousNetworkquality != mNetworkQuality)
    {
        FIRE_EVENT(SESS, onSessionNetworkQualityChange, mNetworkQuality);
    }
}

bool Session::isTermRetriable(TermCode reason)
{
    TermCode termCode = static_cast<TermCode>(reason & ~TermCode::kPeer);
    return (termCode != TermCode::kErrPeerOffline) && (termCode != TermCode::kUserHangup);
}

#define RET_ENUM_NAME(name) case name: return #name

const char* ICall::stateToStr(uint8_t state)
{
    switch(state)
    {
        RET_ENUM_NAME(kStateInitial);
        RET_ENUM_NAME(kStateHasLocalStream);
        RET_ENUM_NAME(kStateReqSent);
        RET_ENUM_NAME(kStateRingIn);
        RET_ENUM_NAME(kStateJoining);
        RET_ENUM_NAME(kStateInProgress);
        RET_ENUM_NAME(kStateTerminating);
        RET_ENUM_NAME(kStateDestroyed);
        default: return "(invalid call state)";
    }
}

bool ICall::isInProgress() const
{
    return (mState > Call::kStateInitial && mState < Call::kStateTerminating);
}

const char* ISession::stateToStr(uint8_t state)
{
    switch(state)
    {
        RET_ENUM_NAME(kStateInitial);
        RET_ENUM_NAME(kStateWaitSdpOffer);
        RET_ENUM_NAME(kStateWaitSdpAnswer);
        RET_ENUM_NAME(kStateWaitLocalSdpAnswer);
        RET_ENUM_NAME(kStateInProgress);
        RET_ENUM_NAME(kStateTerminating);
        RET_ENUM_NAME(kStateDestroyed);
        default: return "(invalid session state)";
    }
}

void StateDesc::assertStateChange(uint8_t oldState, uint8_t newState) const
{
    if (oldState >= transMap.size())
        throw std::runtime_error(std::string("assertStateChange: Invalid old state ")+toStrFunc(oldState));
    auto allowed = transMap[oldState];
    if (newState >= transMap.size())
        throw std::runtime_error(std::string("assertStateChange: Invalid new state ")+toStrFunc(newState));
    for (auto a: allowed)
    {
        if (newState == a)
            return;
    }
    throw std::runtime_error(std::string("assertStateChange: Invalid state transition ")+toStrFunc(oldState)+" -> "+toStrFunc(newState));
}

const StateDesc Call::sStateDesc = {
    .transMap = {
        { kStateReqSent, kStateHasLocalStream, kStateTerminating }, //for kStateInitial
        { kStateJoining, kStateReqSent, kStateTerminating }, //for kStateHasLocalStream
        { kStateInProgress, kStateTerminating },             //for kStateReqSent
        { kStateHasLocalStream, kStateInProgress,            //for kStateRingIn
          kStateTerminating },
        { kStateInProgress, kStateTerminating },             //for kStateJoining
        { kStateTerminating },                               //for kStateInProgress,
        { kStateDestroyed },                                 //for kStateTerminating,
        {}                                                   //for kStateDestroyed
    },
    .toStrFunc = Call::stateToStr
};

const StateDesc Session::sStateDesc = {
    .transMap = {
        { kStateWaitSdpOffer, kStateWaitSdpAnswer},
        { kStateWaitLocalSdpAnswer, kStateTerminating }, //for kSWaitSdpOffer
        { kStateInProgress, kStateTerminating },         //for kStateWaitLocalSdpAnswer
        { kStateInProgress, kStateTerminating },               //for kStateWaitSdpAnswer
        { kStateTerminating },                           //for kStateInProgress
        { kStateDestroyed },                             //for kStateTerminating
        {}                                               //for kStateDestroyed
    },
    .toStrFunc = Session::stateToStr
};

const char* rtcmdTypeToStr(uint8_t type)
{
    switch(type)
    {
        RET_ENUM_NAME(RTCMD_CALL_RINGING);
        RET_ENUM_NAME(RTCMD_CALL_REQ_DECLINE);
        RET_ENUM_NAME(RTCMD_CALL_REQ_CANCEL);
        RET_ENUM_NAME(RTCMD_CALL_TERMINATE); // hangup existing call, cancel call request. Works on an existing call
        RET_ENUM_NAME(RTCMD_JOIN); // join an existing/just initiated call. There is no call yet, so the command identifies a call request
        RET_ENUM_NAME(RTCMD_SESSION); // join was accepter and the receiver created a session to joiner
        RET_ENUM_NAME(RTCMD_SDP_OFFER); // joiner sends an SDP offer
        RET_ENUM_NAME(RTCMD_SDP_ANSWER); // joinee answers with SDP answer
        RET_ENUM_NAME(RTCMD_ICE_CANDIDATE); // both parties exchange ICE candidates
        RET_ENUM_NAME(RTCMD_SESS_TERMINATE); // initiate termination of a session
        RET_ENUM_NAME(RTCMD_SESS_TERMINATE_ACK); // acknowledge the receipt of SESS_TERMINATE, so the sender can safely stop the stream and
        // it will not be detected as an error by the receiver
        RET_ENUM_NAME(RTCMD_MUTE);
        default: return "(invalid RTCMD)";
    }
}
const char* termCodeToStr(uint8_t code)
{
    switch(code)
    {
        RET_ENUM_NAME(kUserHangup);
        RET_ENUM_NAME(kCallReqCancel);
        RET_ENUM_NAME(kCallRejected);
        RET_ENUM_NAME(kAnsElsewhere);
        RET_ENUM_NAME(kRejElsewhere);
        RET_ENUM_NAME(kAnswerTimeout);
        RET_ENUM_NAME(kRingOutTimeout);
        RET_ENUM_NAME(kAppTerminating);
        RET_ENUM_NAME(kCallGone);
        RET_ENUM_NAME(kBusy);
        RET_ENUM_NAME(kNormalHangupLast);
        RET_ENUM_NAME(kErrApiTimeout);
        RET_ENUM_NAME(kErrFprVerifFailed);
        RET_ENUM_NAME(kErrProtoTimeout);
        RET_ENUM_NAME(kErrProtocol);
        RET_ENUM_NAME(kErrInternal);
        RET_ENUM_NAME(kErrLocalMedia);
        RET_ENUM_NAME(kErrNoMedia);
        RET_ENUM_NAME(kErrNetSignalling);
        RET_ENUM_NAME(kErrIceDisconn);
        RET_ENUM_NAME(kErrIceFail);
        RET_ENUM_NAME(kErrSdp);
        RET_ENUM_NAME(kErrPeerOffline);
        RET_ENUM_NAME(kErrSessSetupTimeout);
        RET_ENUM_NAME(kErrSessRetryTimeout);
        RET_ENUM_NAME(kErrAlready);
        RET_ENUM_NAME(kErrNotSupported);
        RET_ENUM_NAME(kInvalid);
        RET_ENUM_NAME(kNotFinished);
        default: return "(invalid term code)";
    }
}
#define RET_ICE_CONN(name) \
    case webrtc::PeerConnectionInterface::IceConnectionState::kIceConnection##name: return #name

const char* iceStateToStr(webrtc::PeerConnectionInterface::IceConnectionState state)
{
    switch (state)
    {
        RET_ICE_CONN(New);
        RET_ICE_CONN(Checking);
        RET_ICE_CONN(Connected);
        RET_ICE_CONN(Completed);
        RET_ICE_CONN(Failed);
        RET_ICE_CONN(Disconnected);
        RET_ICE_CONN(Closed);
        default: return "(invalid ICE connection state)";
    }
}
std::string rtmsgCommandToString(const StaticBuffer& buf)
{
    //opcode.1 chatid.8 userid.8 clientid.4 len.2 type.1 data.(len-1)
    auto opcode = buf.read<uint8_t>(0);
    Id chatid = buf.read<uint64_t>(1);
    Id userid = buf.read<uint64_t>(9);
    auto clientid = buf.read<uint32_t>(17);
    auto dataLen = buf.read<uint16_t>(21);
    auto type = buf.read<uint8_t>(23);
    std::string result = Command::opcodeToStr(opcode);
    result.append(": ").append(rtcmdTypeToStr(type));
    result.append(" chatid: ").append(chatid.toString())
          .append(" userid: ").append(userid.toString())
          .append(" clientid: ").append(std::to_string(clientid));
    StaticBuffer data(buf.buf()+23, dataLen);
    switch (type)
    {
        case RTCMD_CALL_REQ_DECLINE:
        case RTCMD_CALL_REQ_CANCEL:
            result.append(" reason: ").append(termCodeToStr(data.read<uint8_t>(8)));
        case RTCMD_CALL_RINGING:
            result.append(" callid: ").append(Id(data.read<uint64_t>(0)).toString());
            break;
        case RTCMD_CALL_TERMINATE:
            result.append(" reason: ").append(termCodeToStr(data.read<uint8_t>(0)));
            break;
        case RTCMD_JOIN:
            result.append(" anonId: ").append(Id(data.read<uint64_t>(0)).toString());
            break;
        case RTCMD_SESSION:
            result.append(" callid: ").append(Id(data.read<uint64_t>(0)).toString())
            .append(" sid: ").append(Id(data.read<uint64_t>(8)).toString())
            .append(" ownAnonId: ").append(Id(data.read<uint64_t>(16)).toString());
            break;
        case RTCMD_SDP_OFFER:
        case RTCMD_SDP_ANSWER:
        case RTCMD_ICE_CANDIDATE:
        case RTCMD_SESS_TERMINATE:
        case RTCMD_SESS_TERMINATE_ACK:
        case RTCMD_MUTE:
            result.append(" sid: ").append(Id(buf.read<uint64_t>(0)).toString());
            break;
    }
    return result;
}
void Session::sdpSetVideoBw(std::string& sdp, int maxbr)
{
    std::regex expresion("m=video.*", std::regex::icase);
    std::smatch m;
    if (!regex_search(sdp, m, expresion))
    {
        SUB_LOG_WARNING("setVideoQuality: m=video line not found in local SDP");
        return;
    }

    assert(m.size());
    std::string line = "\r\nb=AS:" + std::to_string(maxbr);
    sdp.insert(m.position(0) + m.length(0), line);
}

int Session::calculateNetworkQuality(const stats::Sample *sample)
{
    assert(sample);

    // check audio quality based on packets lost
    long audioPacketLostAverage;
    long audioPacketLost = sample->astats.plDifference;
    if (audioPacketLost > mAudioPacketLostAverage)
    {
        audioPacketLostAverage = mAudioPacketLostAverage;
    }
    else
    {
        audioPacketLostAverage = (mAudioPacketLostAverage * 4 + audioPacketLost) / 5;
    }

    if (audioPacketLostAverage > 2)
    {
        // We have lost audio packets since the last sample, that's the worst network quality
        SUB_LOG_WARNING("Audio packets lost, returning 0 link quality");
        return 0;
    }

    // check bandwidth available for video frames wider than 480px
    long bwav = sample->vstats.s.bwav;
    long width = sample->vstats.s.width;
    if (bwav && width)
    {
        if (width >= 480)
        {
            if (bwav < 30)
            {
                return 0;
            }
            else if (bwav < 64)
            {
                return 1;
            }
            else if (bwav < 160)
            {
                return 2;
            }
            else if (bwav < 300)
            {
                return 3;
            }
            else if (bwav < 400)
            {
                return 4;
            }
            else
            {
                return 5;
            }
        }
    }

    // check video frames per second
    long fps = sample->vstats.s.fps;
    if (fps < 15)
    {
        if (fps < 3)
        {
            return 0;
        }
        else if (fps < 5)
        {
            return 1;
        }
        else if (fps < 10)
        {
            return 2;
        }
        else
        {
            return 3;
        }
    }

    // check connection's round-trip time
    if (sample->cstats.rtt)
    {
        long crtt = sample->cstats.rtt;
        if (crtt < 150)
        {
            return 5;
        }
        else if (crtt < 250)
        {
            return 4;
        }
        else if (crtt < 1000)
        {
            return 3;
        }
        else if (crtt < 2000)
        {
            return 2;
        }
        else if (crtt < 5000)
        {
            return 1;
        }
        else
        {
            return 0;
        }
    }

    SUB_LOG_WARNING("Don't have any key stat param to estimate network quality from");
    return kNetworkQualityDefault;
}

AudioLevelMonitor::AudioLevelMonitor(const Session &session, ISessionHandler &sessionHandler)
    : mSessionHandler(sessionHandler), mSession(session)
{
}

void AudioLevelMonitor::OnData(const void *audio_data, int bits_per_sample, int /*sample_rate*/, size_t number_of_channels, size_t number_of_frames)
{
    assert(bits_per_sample == 16);
    time_t nowTime = time(NULL);
    if (!mSession.receivedAv().audio())
    {
        if (mAudioDetected)
        {
            mAudioDetected = false;
            mSessionHandler.onSessionAudioDetected(mAudioDetected);
        }

        return;
    }

    if (nowTime - mPreviousTime > 2) // Two seconds between samples
    {
        mPreviousTime = nowTime;
        size_t valueCount = number_of_channels * number_of_frames;
        int16_t *data = (int16_t*)audio_data;
        int16_t audioMaxValue = data[0];
        int16_t audioMinValue = data[0];
        for (size_t i = 1; i < valueCount; i++)
        {
            if (data[i] > audioMaxValue)
            {
                audioMaxValue = data[i];
            }

            if (data[i] < audioMinValue)
            {
                audioMinValue = data[i];
            }
        }

        bool audioDetected = (abs(audioMaxValue) + abs(audioMinValue) > kAudioThreshold);
        if (audioDetected != mAudioDetected)
        {
            mAudioDetected = audioDetected;
            mSessionHandler.onSessionAudioDetected(mAudioDetected);
        }
    }
}

void globalCleanup()
{
    if (!artc::isInitialized())
        return;
    artc::cleanup();
}
}<|MERGE_RESOLUTION|>--- conflicted
+++ resolved
@@ -303,38 +303,8 @@
 
     if (state == Call::CallDataState::kCallDataEnd)
     {
-<<<<<<< HEAD
         // Peer will be removed from call participants with OP_ENDCALL
         return;
-=======
-        // Two calls at same time in same chat
-        std::map<karere::Id, std::shared_ptr<Call>>::iterator iteratorCall = mCalls.find(chatid);
-        if (iteratorCall != mCalls.end())
-        {
-            Call *existingCall = iteratorCall->second.get();
-            if (existingCall->state() >= Call::kStateJoining || existingCall->isJoiner())
-            {
-                if (clientid != existingCall->callerClient())
-                {
-                    RTCM_LOG_DEBUG("handleCallData: Receive a CALLDATA with other call in progress");
-                    existingCall->sendBusy();
-                }
-                return;
-            }
-            else if (mClient.myHandle() > userid)
-            {
-                RTCM_LOG_DEBUG("handleCallData: Waiting for the other peer hangup its incoming call and answer our call");
-                return;
-            }
-
-            // hang up existing call and answer automatically incoming call
-            RTCM_LOG_DEBUG("handleCallData: Hang up existing call and answer automatically incoming call");
-            avFlags = existingCall->sentAv();
-            answerAutomatic = true;
-            existingCall->hangup(kDestroyByCallCollision);
-            mCalls.erase(chatid);
-        }
->>>>>>> 1acf43e3
     }
 
     updatePeerAvState(chatid, callid, userid, clientid, avFlagsRemote);
@@ -1802,15 +1772,9 @@
         }
         else
         {
-<<<<<<< HEAD
-            assert(reason == TermCode::kUserHangup ||
-                   reason == TermCode::kAppTerminating ||
-                   reason == TermCode::kAnswerTimeout ||
-                   reason == TermCode::kRingOutTimeout);
-=======
+
             assert(reason == TermCode::kUserHangup || reason == TermCode::kAnswerTimeout ||
                    reason == TermCode::kRingOutTimeout || reason == TermCode::kDestroyByCallCollision);
->>>>>>> 1acf43e3
         }
 
         destroy(reason, true);
