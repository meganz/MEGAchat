--- conflicted
+++ resolved
@@ -865,12 +865,9 @@
 
 void Call::createTransceivers()
 {
-<<<<<<< HEAD
+    assert(mRtcConn);
+
     // create your transceivers for sending (and receiving)
-=======
-    assert(mRtcConn);
->>>>>>> dbbafc37
-
     webrtc::RtpTransceiverInit transceiverInitVThumb;
     transceiverInitVThumb.direction = webrtc::RtpTransceiverDirection::kSendRecv;
     webrtc::RTCErrorOr<rtc::scoped_refptr<webrtc::RtpTransceiverInterface>> err
@@ -1846,15 +1843,11 @@
         // get last lost packets
         int lastpl =  mStats.mSamples.mPacketLost.back();
         int prelastpl= mStats.mSamples.mPacketLost.at(mStats.mSamples.mPacketLost.size()-2);
-<<<<<<< HEAD
-        packetLost = fabs(lastpl - prelastpl);
-=======
 
         // get periods
         int lastT = mStats.mSamples.mT.back();
         int prelastT = mStats.mSamples.mT.at(mStats.mSamples.mT.size() - 2);
         packetLost = (float)abs(lastpl - prelastpl) / (float)abs(lastT - prelastT);
->>>>>>> dbbafc37
     }
 
     if (!mSvcDriver.mMovingAverageRtt)
