#ifndef KARERE_DISABLE_WEBRTC
#include <mega/types.h>
#include <mega/base64.h>
#include <rtcmPrivate.h>
#include <webrtcPrivate.h>
#include <api/video/i420_buffer.h>
#include <libyuv/convert.h>

namespace rtcModule
{
SvcDriver::SvcDriver ()
    : mCurrentSvcLayerIndex(kMaxQualityIndex), // by default max quality
      mPacketLostLower(14),
      mPacketLostUpper(20),
      mPacketLostCapping(10),
      mLowestRttSeen(10000),
      mRttLower(0),
      mRttUpper(0),
      mMovingAverageRtt(0),
      mMovingAveragePlost(0),
      mMovingAverageVideoTxHeight(-1),
      mTsLastSwitch(0)
{

}

bool SvcDriver::setSvcLayer(int8_t delta, int8_t& rxSpt, int8_t& rxTmp, int8_t& rxStmp, int8_t& txSpt)
{
    int8_t newSvcLayerIndex = static_cast<int8_t>(mCurrentSvcLayerIndex + delta);
    if (newSvcLayerIndex < 0 || newSvcLayerIndex > kMaxQualityIndex)
    {
        return false;
    }

    RTCM_LOG_WARNING("setSvcLayer: Switching SVC layer from %u to %d", mCurrentSvcLayerIndex, newSvcLayerIndex);
    mTsLastSwitch = time(nullptr); // update last Ts SVC switch
    mCurrentSvcLayerIndex = static_cast<uint8_t>(newSvcLayerIndex);

    // we want to provide a linear quality scale,
    // layers are defined for each of the 7 "quality" steps
    // layer: rxSpatial (resolution), rxTemporal (FPS), rxScreenTemporal (for screen video), txSpatial (resolution)
    switch (mCurrentSvcLayerIndex)
    {
        case 0: { rxSpt = 0; rxTmp = 0; rxStmp = 0; txSpt = 0; return true; }
        case 1: { rxSpt = 0; rxTmp = 1; rxStmp = 0; txSpt = 0; return true; }
        case 2: { rxSpt = 0; rxTmp = 2; rxStmp = 0; txSpt = 1; return true; }
        case 3: { rxSpt = 1; rxTmp = 1; rxStmp = 0; txSpt = 1; return true; }
        case 4: { rxSpt = 1; rxTmp = 2; rxStmp = 1; txSpt = 1; return true; }
        case 5: { rxSpt = 2; rxTmp = 1; rxStmp = 1; txSpt = 2; return true; }
        case 6: { rxSpt = 2; rxTmp = 2; rxStmp = 2; txSpt = 2; return true; }
        default: return false;
    }
}

Call::Call(const karere::Id& callid, const karere::Id& chatid, const karere::Id& callerid, bool isRinging, CallHandler& callHandler, MyMegaApi& megaApi, RtcModuleSfu& rtc, bool isGroup, std::shared_ptr<std::string> callKey, karere::AvFlags avflags, bool caller)
    : mCallid(callid)
    , mChatid(chatid)
    , mCallerId(callerid)
    , mIsRinging(isRinging)
    , mIsOutgoingRinging (caller && !isGroup) // If I have started a 1on1 call outgoing ringing is true
    , mIsOwnClientCaller(caller)
    , mIsGroup(isGroup)
    , mCallHandler(callHandler) // CallHandler to receive notifications about the call
    , mMegaApi(megaApi)
    , mSfuClient(rtc.getSfuClient())
    , mCallKey(callKey ? *callKey : std::string())
    , mIsJoining(false)
    , mRtc(rtc)
{
    mMyPeer.reset(new sfu::Peer(karere::Id(mMegaApi.sdk.getMyUserHandleBinary()), sfu::SfuProtocol::SFU_PROTO_INVAL, avflags.value()));
    setState(kStateInitial); // call after onNewCall, otherwise callhandler didn't exists
}

Call::~Call()
{
    disableStats();

    if (mTermCode == kInvalidTermCode)
    {
        mTermCode = kUnKnownTermCode;
    }

    setState(CallState::kStateDestroyed);
}

karere::Id Call::getCallid() const
{
    return mCallid;
}

karere::Id Call::getChatid() const
{
    return mChatid;
}

karere::Id Call::getCallerid() const
{
    return mCallerId;
}

void Call::setState(CallState newState)
{
    if (newState == mState)
    {
        return;
    }

    RTCM_LOG_DEBUG("Call state changed. ChatId: %s, callid: %s, state: %s --> %s",
                 mChatid.toString().c_str(),
                 mCallid.toString().c_str(),
                 Call::stateToStr(mState),
                 Call::stateToStr(newState));

    if (mConnectTimer && (newState == CallState::kInWaitingRoom
                          || newState >= CallState::kStateTerminatingUserParticipation))
    {
        karere::cancelTimeout(mConnectTimer, mRtc.getAppCtx());
        mConnectTimer = 0;
    }

    if (newState == CallState::kStateConnecting && !mConnectTimer) // if are we trying to reconnect, and no previous timer was set
    {
        auto wptr = weakHandle();
        mConnectTimer = karere::setTimeout([this, wptr]()
        {
            if (wptr.deleted())
                return;

            assert(mState <= CallState::kInWaitingRoom || !mConnectTimer); // if call state >= kStateInProgress mConnectTimer must be 0
            if (mState < CallState::kInWaitingRoom)
            {
                mConnectTimer = 0;
                SFU_LOG_DEBUG("Reconnection attempt has not succeed after %d seconds. Automatically hang up call", kConnectingTimeout);
                mIsReconnectingToChatd
                    ? mRtc.orderedDisconnectAndCallRemove(this, rtcModule::EndCallReason::kFailed, kUserHangup) // no need to marshall, as we are executing a lambda in a timer
                    : orderedCallDisconnect(kUserHangup, "Reconnection attempt has not succeed"); // TODO add new termcode to notify apps that reconnection attempt failed
            }
        }, kConnectingTimeout * 1000, mRtc.getAppCtx());
    }

    if (newState == CallState::kStateInProgress)
    {
        if (mConnectTimer) // cancel timer, as we have joined call before mConnectTimer expired
        {
            karere::cancelTimeout(mConnectTimer, mRtc.getAppCtx());
            mConnectTimer = 0;
        }

        // initial ts is set when user has joined to the call
        mInitialTs = time(nullptr);
    }
    else if (newState == CallState::kStateDestroyed)
    {
        mFinalTs = time(nullptr);
    }

    mState = newState;
    mCallHandler.onCallStateChange(*this);
}

CallState Call::getState() const
{
    return mState;
}

bool Call::isOwnClientCaller() const
{
    return mIsOwnClientCaller;
}

bool Call::isJoined() const
{
    return mSfuConnection && mSfuConnection->isJoined();
}

bool Call::isOwnPrivModerator() const
{
   return mMyPeer->isModerator();
}

void Call::addParticipant(const karere::Id &peer)
{
    mParticipants.insert(peer);
    mCallHandler.onAddPeer(*this, peer);
    if (peer != mMyPeer->getPeerid()    // check that added peer is not own peerid
            && !mIsGroup
            && mIsOwnClientCaller
            && mIsOutgoingRinging)
    {
        // notify that 1on1 call has stopped ringing, in order stop outgoing ringing sound, if we started the call and a peer have joined
        stopOutgoingRinging();
    }
}

void Call::joinedCallUpdateParticipants(const std::set<karere::Id> &usersJoined)
{
    if (usersJoined.find(mMyPeer->getPeerid()) != usersJoined.end())
    {
        setRinging(false);
    }

    if (!mIsReconnectingToChatd)
    {
        for (const karere::Id &peer : usersJoined)
        {
            // if we haven't experimented a chatd connection lost (mIsConnectedToChatd == true) just add received peers
            addParticipant(peer);
        }
    }
    else
    {
        for (const karere::Id &recvPeer : usersJoined)
        {
            if (mParticipants.find(recvPeer) == mParticipants.end())
            {
                // add new participant received at OP_JOINEDCALL
                addParticipant(recvPeer);
            }
        }

        for (auto it = mParticipants.begin(); it != mParticipants.end();)
        {
            auto auxit = it++;
            karere::Id peer = *auxit;
            if (usersJoined.find(peer) == usersJoined.end())
            {
                // remove participant from mParticipants, not present at list received at OP_JOINEDCALL
                mParticipants.erase(auxit);
                mCallHandler.onRemovePeer(*this, peer);
            }
        }

        mIsReconnectingToChatd = false; // we can assume that we are connected to chatd, and our participants list is up to date
    }
}

void Call::onDisconnectFromChatd()
{
    if (!participate())
    {
        // if we don't participate in a meeting, and we are disconnected from chatd, we need to clear participants
        clearParticipants();
    }

    mIsReconnectingToChatd = true;
}

void Call::reconnectToSfu()
{
    mSfuConnection->retryPendingConnection(true);
}

void Call::removeParticipant(const karere::Id& peer)
{
    for (auto itPeer = mParticipants.begin(); itPeer != mParticipants.end(); itPeer++)
    {
        if (*itPeer == peer)
        {
            mParticipants.erase(itPeer);
            mCallHandler.onRemovePeer(*this, peer);
            return;
        }
    }

    assert(false);
    return;
}

bool Call::alreadyParticipating()
{
    for (auto& peerid : mParticipants)
    {
        if (peerid == mMyPeer->getPeerid())
        {
            return true;
        }
    }

    return false;
}

// for the moment just chatd::kRejected is a valid reason (only for rejecting 1on1 call while ringing)
promise::Promise<void> Call::endCall()
{
    int endCallReason = mIsGroup
            ? chatd::kEndedByModerator            // reject 1on1 call ringing (not answered yet)
            : chatd::kRejected;                   // end group/meeting call by moderator

    return mMegaApi.call(&::mega::MegaApi::endChatCall, mChatid, mCallid, endCallReason)
    .then([](ReqResult /*result*/)
    {
    });
}

promise::Promise<void> Call::hangup()
{
    if (!alreadyParticipating() && mState == kStateClientNoParticipating && mIsRinging && !mIsGroup)
    {
        // in 1on1 calls, the hangup (reject) by the user while ringing should end the call
        return endCall(); // reject 1on1 call while ringing
    }
    else
    {
        orderedCallDisconnect(TermCode::kUserHangup, "normal user hangup");
        return promise::_Void();
    }
}

promise::Promise<void> Call::join(karere::AvFlags avFlags)
{
    mIsJoining = true; // set flag true to avoid multiple join call attempts
    mMyPeer->setAvFlags(avFlags);
    auto wptr = weakHandle();
    return mMegaApi.call(&::mega::MegaApi::joinChatCall, mChatid.val, mCallid.val)
    .then([wptr, this](ReqResult result) -> promise::Promise<void>
    {
        if (wptr.deleted())
            return promise::Error("Join call succeed, but call has already ended");

        std::string sfuUrlStr = result->getText();
        mIsJoining = false;

        if (!connectSfu(sfuUrlStr))
        {
           return promise::Error("connectSfu error, invalid or empty sfu URL");
        }
        else
        {
           return promise::_Void();
        }
    })
    .fail([wptr, this](const ::promise::Error& err)
    {
        if (!wptr.deleted())
            return promise::Error("Join call failed, and call has already ended");

        mIsJoining = false;
        return err;
    });
}

bool Call::participate()
{
    return (mState > kStateClientNoParticipating && mState < kStateTerminatingUserParticipation);
}

bool Call::isJoining() const
{
    return mIsJoining;
}

void Call::enableAudioLevelMonitor(bool enable)
{
    mAudioLevelMonitor = enable;
    for (auto& itSession : mSessions)
    {
        itSession.second->getAudioSlot()->enableAudioMonitor(enable);
    }
}

void Call::ignoreCall()
{
    mIgnored = true;
}

void Call::setRinging(bool ringing)
{
    if (mIsRinging != ringing)
    {
        mIsRinging = ringing;
        mCallHandler.onCallRinging(*this);
    }
}

void Call::stopOutgoingRinging()
{
    if (!mIsOutgoingRinging)
    {
        return;
    }

    if (!mIsOwnClientCaller || mIsGroup)
    {
        assert(false);
        return;
    }

    // this event must notified just once per call (only for 1on1 calls)
    mIsOutgoingRinging = false;
    mCallHandler.onStopOutgoingRinging(*this);
}

void Call::setOnHold()
{
    // disable audio track
    if (mAudio && mAudio->getTransceiver()->sender()->track())
    {
        mAudio->getTransceiver()->sender()->SetTrack(nullptr);
    }

    // disable hi-res track
    if (mHiRes && mHiRes->getTransceiver()->sender()->track())
    {
        mHiRes->getTransceiver()->sender()->SetTrack(nullptr);
    }

    // disable low-res track
    if (mVThumb && mVThumb->getTransceiver()->sender()->track())
    {
        mVThumb->getTransceiver()->sender()->SetTrack(nullptr);
    }

    // release video device
    releaseVideoDevice();
}

void Call::releaseOnHold()
{
    updateAudioTracks();
    updateVideoTracks();
}

bool Call::isIgnored() const
{
    return mIgnored;
}

bool Call::isAudioLevelMonitorEnabled() const
{
    return mAudioLevelMonitor;
}

bool Call::hasVideoSlot(Cid_t cid, bool highRes) const
{
    for (const auto& session : mSessions)
    {
        RemoteSlot *slot = highRes
                ? session.second->getHiResSlot()
                : session.second->getVthumSlot();

        if (slot && slot->getCid() == cid)
        {
            return true;
        }
    }
    return false;
}

int Call::getNetworkQuality() const
{
    return mNetworkQuality;
}

bool Call::hasRequestSpeak() const
{
    return mSpeakerState == SpeakerState::kPending;
}

int Call::getWrJoiningState() const
{
    return static_cast<int>(mWrJoiningState);
}

bool Call::isValidWrJoiningState() const
{
    return mWrJoiningState == WrState::WR_NOT_ALLOWED || mWrJoiningState == WrState::WR_ALLOWED;
}

TermCode Call::getTermCode() const
{
    return mTermCode;
}

uint8_t Call::getEndCallReason() const
{
    return mEndCallReason;
}

void Call::setCallerId(const karere::Id& callerid)
{
    mCallerId  = callerid;
}

void Call::setWrJoiningState(WrState status)
{
    if (!isValidWrStatus(status))
    {
        assert(false);
        return;
    }

    mWrJoiningState = status;
}

void Call::clearWrJoiningState()
{
    mWrJoiningState = WrState::WR_NOT_ALLOWED;
}

void Call::setPrevCid(Cid_t prevcid)
{
    mPrevCid = prevcid;
}

Cid_t Call::getPrevCid() const
{
    return mPrevCid;
}

bool Call::isRinging() const
{
    return mIsRinging;
}

bool Call::isOutgoingRinging() const
{
    return mIsOutgoingRinging;
}

bool Call::isOutgoing() const
{
    return mCallerId == mMyPeer->getPeerid();
}

int64_t Call::getInitialTimeStamp() const
{
    return mInitialTs;
}

int64_t Call::getFinalTimeStamp() const
{
    return mFinalTs;
}

int64_t Call::getInitialOffsetinMs() const
{
    return mOffset;
}

const char *Call::stateToStr(CallState state)
{
    switch(state)
    {
        RET_ENUM_RTC_NAME(kStateInitial);
        RET_ENUM_RTC_NAME(kStateClientNoParticipating);
        RET_ENUM_RTC_NAME(kStateConnecting);
        RET_ENUM_RTC_NAME(kStateJoining);    // < Joining a call
        RET_ENUM_RTC_NAME(kInWaitingRoom);
        RET_ENUM_RTC_NAME(kStateInProgress);
        RET_ENUM_RTC_NAME(kStateTerminatingUserParticipation);
        RET_ENUM_RTC_NAME(kStateDestroyed);
        default: return "(invalid call state)";
    }
}

karere::AvFlags Call::getLocalAvFlags() const
{
    return mMyPeer->getAvFlags();
}

void Call::updateAndSendLocalAvFlags(karere::AvFlags flags)
{
    if (flags == getLocalAvFlags())
    {
        RTCM_LOG_WARNING("updateAndSendLocalAvFlags: AV flags has not changed");
        return;
    }

    // update and send local AV flags
    karere::AvFlags oldFlags = getLocalAvFlags();
    mMyPeer->setAvFlags(flags);
    mSfuConnection->sendAv(flags.value());

    if (oldFlags.isOnHold() != flags.isOnHold())
    {
        // kOnHold flag has changed
        (flags.isOnHold())
                ? setOnHold()
                : releaseOnHold();

        mCallHandler.onOnHold(*this); // notify app onHold Change
    }
    else
    {
        updateAudioTracks();
        updateVideoTracks();
        mCallHandler.onLocalFlagsChanged(*this);  // notify app local AvFlags Change
    }
}

const KarereWaitingRoom* Call::getWaitingRoom() const
{
    return mWaitingRoom.get();
}

bool Call::isAllowSpeak() const
{
    return mSpeakerState == SpeakerState::kActive;
}

void Call::requestSpeaker(bool add)
{
    if (mSpeakerState == SpeakerState::kNoSpeaker && add)
    {
        mSpeakerState = SpeakerState::kPending;
        mSfuConnection->sendSpeakReq();
        return;
    }

    if (mSpeakerState == SpeakerState::kPending && !add)
    {
        mSpeakerState = SpeakerState::kNoSpeaker;
        mSfuConnection->sendSpeakReqDel();
        return;
    }
}

bool Call::isSpeakAllow() const
{
    return mSpeakerState == SpeakerState::kActive && getLocalAvFlags().audio();
}

void Call::approveSpeakRequest(Cid_t cid, bool allow)
{
    if (allow)
    {
        mSfuConnection->sendSpeakReq(cid);
    }
    else
    {
        mSfuConnection->sendSpeakReqDel(cid);
    }
}

void Call::stopSpeak(Cid_t cid)
{
    if (cid)
    {
        assert(mSessions.find(cid) != mSessions.end());
        mSfuConnection->sendSpeakDel(cid);
        return;
    }

    mSfuConnection->sendSpeakDel();
}

void Call::pushUsersIntoWaitingRoom(const std::set<karere::Id>& users, const bool all) const
{
    assert(all || !users.empty());
    mSfuConnection->sendWrPush(users, all);
}

void Call::allowUsersJoinCall(const std::set<karere::Id>& users, const bool all) const
{
    assert(all || !users.empty());
    mSfuConnection->sendWrAllow(users, all);
}

void Call::kickUsersFromCall(const std::set<karere::Id>& users) const
{
    assert(!users.empty());
    mSfuConnection->sendWrKick(users);
}

std::vector<Cid_t> Call::getSpeakerRequested()
{
    std::vector<Cid_t> speakerRequested;

    for (const auto& session : mSessions)
    {
        if (session.second->hasRequestSpeak())
        {
            speakerRequested.push_back(session.first);
        }
    }

    return speakerRequested;
}

void Call::requestHighResolutionVideo(Cid_t cid, int quality)
{
    Session *sess= getSession(cid);
    if (!sess)
    {
        RTCM_LOG_DEBUG("requestHighResolutionVideo: session not found for %u", cid);
        return;
    }

    if (quality < kCallQualityHighDef || quality > kCallQualityHighLow)
    {
        RTCM_LOG_WARNING("requestHighResolutionVideo: invalid resolution divider value (spatial layer offset): %d", quality);
        return;
    }

    if (sess->hasHighResolutionTrack())
    {
        RTCM_LOG_WARNING("High res video requested, but already available");
        sess->notifyHiResReceived();
    }
    else
    {
        mSfuConnection->sendGetHiRes(cid, hasVideoSlot(cid, false) ? 1 : 0, quality);
    }
}

void Call::requestHiResQuality(Cid_t cid, int quality)
{
    if (!hasVideoSlot(cid, true))
    {
        RTCM_LOG_WARNING("requestHiResQuality: Currently not receiving a hi-res stream for this peer");
        return;
    }

    if (quality < kCallQualityHighDef || quality > kCallQualityHighLow)
    {
        RTCM_LOG_WARNING("requestHiResQuality: invalid resolution divider value (spatial layer offset).");
        return;
    }

    mSfuConnection->sendHiResSetLo(cid, quality);
}

void Call::stopHighResolutionVideo(std::vector<Cid_t> &cids)
{
    for (auto it = cids.begin(); it != cids.end();)
    {
        auto auxit = it++;
        Session *sess= getSession(*auxit);
        if (!sess)
        {
            RTCM_LOG_DEBUG("stopHighResolutionVideo: session not found for %u", *auxit);
            it = cids.erase(auxit);
        }
        else if (!sess->hasHighResolutionTrack())
        {
            RTCM_LOG_WARNING("stopHighResolutionVideo: high resolution already not available for cid: %u", *auxit);
            it = cids.erase(auxit);
            sess->notifyHiResReceived();    // also used to notify there's no video anymore
        }
    }
    if (!cids.empty())
    {
        for (auto cid: cids)
        {
            Session *sess= getSession(cid);
            sess->disableVideoSlot(kHiRes);
        }

        mSfuConnection->sendDelHiRes(cids);
    }
}

void Call::requestLowResolutionVideo(std::vector<Cid_t> &cids)
{
    for (auto it = cids.begin(); it != cids.end();)
    {
        auto auxit = it++;
        Session *sess= getSession(*auxit);
        if (!sess)
        {
            // remove cid that has no active session
            RTCM_LOG_DEBUG("requestLowResolutionVideo: session not found for cid: %u", *auxit);
            it = cids.erase(auxit);
        }
        else if (sess->hasLowResolutionTrack())
        {
            RTCM_LOG_WARNING("requestLowResolutionVideo: low resolution already available for cid: %u", *auxit);
            it = cids.erase(auxit);
            sess->notifyLowResReceived();
        }
    }
    if (!cids.empty())
    {
        mSfuConnection->sendGetVtumbs(cids);
    }
}

void Call::stopLowResolutionVideo(std::vector<Cid_t> &cids)
{
    for (auto it = cids.begin(); it != cids.end();)
    {
        auto auxit = it++;
        Session *sess= getSession(*auxit);
        if (!sess)
        {
            RTCM_LOG_DEBUG("stopLowResolutionVideo: session not found for cid: %u", *auxit);
            it = cids.erase(auxit);
        }
        else if (!sess->hasLowResolutionTrack())
        {
            RTCM_LOG_WARNING("stopLowResolutionVideo: low resolution already not available for cid: %u", *auxit);
            it = cids.erase(auxit);
            sess->notifyLowResReceived();
        }
    }
    if (!cids.empty())
    {
        for (auto cid: cids)
        {
            Session *sess= getSession(cid);
            sess->disableVideoSlot(kLowRes);
        }

        mSfuConnection->sendDelVthumbs(cids);
    }
}

void Call::updateSvcQuality(int8_t delta)
{
    // layer: rxSpatial (resolution), rxTemporal (FPS), rxScreenTemporal (for screen video), txSpatial (resolution)
    int8_t rxSpt = 0;
    int8_t rxTmp = 0;
    int8_t rxStmp = 0;
    int8_t txSpt = 0;

    // calculate new layer index from delta and retrieve layer components separately
    if (!mSvcDriver.setSvcLayer(delta, rxSpt, rxTmp, rxStmp, txSpt))
    {
        RTCM_LOG_WARNING("updateSvcQuality: Invalid new layer index %u", mSvcDriver.mCurrentSvcLayerIndex + delta);
        return;
    }

    // adjust Received SVC quality by sending LAYER command
    mSfuConnection->sendLayer(rxSpt, rxTmp, rxStmp);
}

std::set<karere::Id> Call::getParticipants() const
{
    return mParticipants;
}

std::set<karere::Id> Call::getModerators() const
{
    return mModerators;
}

std::vector<Cid_t> Call::getSessionsCids() const
{
    std::vector<Cid_t> returnedValue;

    for (const auto& sessionIt : mSessions)
    {
        returnedValue.push_back(sessionIt.first);
    }

    return returnedValue;
}

ISession* Call::getIsession(Cid_t cid) const
{
    auto it = mSessions.find(cid);
    return (it != mSessions.end())
        ? it->second.get()
        : nullptr;
}

Session* Call::getSession(Cid_t cid)
{
    auto it = mSessions.find(cid);
    return (it != mSessions.end())
        ? it->second.get()
        : nullptr;
}

std::set<Cid_t> Call::getSessionsCidsByUserHandle(const karere::Id& id)
{
    std::set<Cid_t> peers;
    for (const auto& session : mSessions)
    {
        if (session.second->getPeerid() == id)
        {
            peers.insert(session.first);
        }
    }
    return peers;
}

bool Call::connectSfu(const std::string& sfuUrlStr)
{
    if (sfuUrlStr.empty()) // if URL by param is empty, we must ensure that we already have a valid URL
    {
        RTCM_LOG_ERROR("trying to connect to SFU with an Empty URL");
        assert(false);
        return false;
    }

    karere::Url sfuUrl(sfuUrlStr);
    if (!sfuUrl.isValid())
    {
        RTCM_LOG_ERROR("trying to connect to SFU with an Empty Host");
        assert(sfuUrl.isValid());
        return false;
    }

    if (!mRtc.getDnsCache().getRecordByHost(sfuUrl.host) && !mRtc.getDnsCache().addSfuRecord(sfuUrl.host))
    {
        RTCM_LOG_ERROR("connectSfu: can't retrieve nor add SFU record");
        assert(mRtc.getDnsCache().getRecordByHost(sfuUrl.host));
        return false;
    }

    mSfuClient.addVersionToUrl(sfuUrl);
    setState(CallState::kStateConnecting);
    mSfuConnection = mSfuClient.createSfuConnection(mChatid, std::move(sfuUrl), *this, mRtc.getDnsCache());
    return true;
}

void Call::joinSfu()
{
    initStatsValues();
    mRtcConn = artc::MyPeerConnection<Call>(*this, this->mRtc.getAppCtx());
    size_t hiresTrackIndex = 0;
    createTransceivers(hiresTrackIndex);
    mSpeakerState = SpeakerState::kPending;
    getLocalStreams();
    setState(CallState::kStateJoining);

    webrtc::PeerConnectionInterface::RTCOfferAnswerOptions options;
    options.offer_to_receive_audio = webrtc::PeerConnectionInterface::RTCOfferAnswerOptions::kMaxOfferToReceiveMedia;
    options.offer_to_receive_video = webrtc::PeerConnectionInterface::RTCOfferAnswerOptions::kMaxOfferToReceiveMedia;
    auto wptr = weakHandle();
    mRtcConn.createOffer(options)
    .then([wptr, this, hiresTrackIndex](webrtc::SessionDescriptionInterface* sdp) -> promise::Promise<void>
    {
        if (wptr.deleted())
        {
            return ::promise::_Void();
        }

        if (mState != kStateJoining)
        {
            RTCM_LOG_WARNING("joinSfu: get unexpected state change at createOffer");
            assert(false); // theoretically, it should not happen. If so, it may worth to investigate
            return ::promise::_Void();
        }

        if (!mRtcConn)
        {
            assert(mState == kStateClientNoParticipating
                   || mState == kStateTerminatingUserParticipation);
            return ::promise::Error("Failure at initialization. Call destroyed or disconnect");
        }

        KR_THROW_IF_FALSE(sdp->ToString(&mSdpStr));
        sfu::Sdp mungedSdp(mSdpStr, static_cast<int64_t>(hiresTrackIndex)); // Create a Sdp instance from String and modify it to enable SVC
        std::string sdpUncompress = mungedSdp.unCompress(); // get string from modified Sdp instance

        webrtc::SdpParseError error;
        std::unique_ptr<webrtc::SessionDescriptionInterface> sdpInterface(webrtc::CreateSessionDescription(sdp->GetType(), sdpUncompress, &error));
        if (!sdpInterface)
        {
            orderedCallDisconnect(TermCode::kErrSdp, "Error parsing SDP offer: line= " + error.line +"  \nError: " + error.description);
        }

        // update mSdpStr with modified SDP
        KR_THROW_IF_FALSE(sdpInterface->ToString(&mSdpStr));
        return mRtcConn.setLocalDescription(std::move(sdpInterface));   // takes onwership of sdp
    })
    .then([wptr, this]()
    {
        if (wptr.deleted())
        {
            return;
        }

        if (mState != kStateJoining)
        {
            RTCM_LOG_WARNING("joinSfu: get unexpected state change at setLocalDescription");
            return;
        }

        sfu::Sdp sdp(mSdpStr);
        std::map<std::string, std::string> ivs;
        ivs[std::to_string(kVthumbTrack)] = sfu::Command::binaryToHex(mVThumb->getIv());
        ivs[std::to_string(kHiResTrack)] = sfu::Command::binaryToHex(mHiRes->getIv());
        ivs[std::to_string(kAudioTrack)] = sfu::Command::binaryToHex(mAudio->getIv());

        // store ivs in MyPeer
        mMyPeer->setIvs(std::vector<std::string> { ivs[std::to_string(kVthumbTrack)],
                                                   ivs[std::to_string(kHiResTrack)],
                                                   ivs[std::to_string(kAudioTrack)] });

        // when reconnecting, send to the SFU the CID of the previous connection, so it can kill it instantly
        setPrevCid(getOwnCid());

        std::string ephemeralKey = generateSessionKeyPair();
        if (ephemeralKey.empty())
        {
            orderedCallDisconnect(TermCode::kErrorCrypto, std::string("Error generating ephemeral keypair"));
        }
        mSfuConnection->joinSfu(sdp, ivs, ephemeralKey, getLocalAvFlags().value(), getPrevCid(), mSpeakerState, kInitialvthumbCount);
    })
    .fail([wptr, this](const ::promise::Error& err)
    {
        if (wptr.deleted())
            return;

        orderedCallDisconnect(TermCode::kErrSdp, std::string("Error creating SDP offer: ") + err.msg());
    });
}

void Call::createTransceivers(size_t &hiresTrackIndex)
{
    assert(mRtcConn);

    // create your transceivers for sending (and receiving)
    webrtc::RtpTransceiverInit transceiverInitVThumb;
    transceiverInitVThumb.direction = webrtc::RtpTransceiverDirection::kSendRecv;
    webrtc::RTCErrorOr<rtc::scoped_refptr<webrtc::RtpTransceiverInterface>> err
            = mRtcConn->AddTransceiver(cricket::MediaType::MEDIA_TYPE_VIDEO, transceiverInitVThumb);
    mVThumb = ::mega::make_unique<LocalSlot>(*this, err.MoveValue());
    mVThumb->generateRandomIv();

    webrtc::RtpTransceiverInit transceiverInitHiRes;
    transceiverInitHiRes.direction = webrtc::RtpTransceiverDirection::kSendRecv;
    err = mRtcConn->AddTransceiver(cricket::MediaType::MEDIA_TYPE_VIDEO, transceiverInitHiRes);
    hiresTrackIndex = mRtcConn->GetTransceivers().size() - 1; // keep this sentence just after add transceiver for hiRes track
    mHiRes = ::mega::make_unique<LocalSlot>(*this, err.MoveValue());
    mHiRes->generateRandomIv();

    webrtc::RtpTransceiverInit transceiverInitAudio;
    transceiverInitAudio.direction = webrtc::RtpTransceiverDirection::kSendRecv;
    err = mRtcConn->AddTransceiver(cricket::MediaType::MEDIA_TYPE_AUDIO, transceiverInitAudio);
    mAudio = ::mega::make_unique<LocalSlot>(*this, err.MoveValue());
    mAudio->generateRandomIv();

    // create transceivers for receiving audio from peers
    for (uint32_t i = 1; i < mNumInputAudioTracks; ++i)
    {
        webrtc::RtpTransceiverInit transceiverInit;
        transceiverInit.direction = webrtc::RtpTransceiverDirection::kRecvOnly;
        mRtcConn->AddTransceiver(cricket::MediaType::MEDIA_TYPE_AUDIO, transceiverInit);
    }

    // create transceivers for receiving video from peers
    for (uint32_t i = 2; i < mNumInputVideoTracks; ++i)
    {
        webrtc::RtpTransceiverInit transceiverInit;
        transceiverInit.direction = webrtc::RtpTransceiverDirection::kRecvOnly;
        mRtcConn->AddTransceiver(cricket::MediaType::MEDIA_TYPE_VIDEO, transceiverInit);
    }
}

std::string Call::generateSessionKeyPair()
{
    // generate ephemeral ECDH X25519 keypair
    generateEphemeralKeyPair();
    std::string X25519PubKeyStr(reinterpret_cast<const char*>(getMyEphemeralKeyPair()->getPubKey()), mega::ECDH::PUBLIC_KEY_LENGTH);
    std::string X25519PubKeyB64 = mega::Base64::btoa(X25519PubKeyStr);

    // Generate public key signature (using Ed25519), on the string: sesskey|<callId>|<clientId>|<pubkey>
    std::string signature = "sesskey|" + mCallid.toString() + "|" + std::to_string(mMyPeer->getCid()) + "|" + X25519PubKeyB64;
    return X25519PubKeyB64 + ":" + mSfuClient.getRtcCryptoMeetings()->signEphemeralKey(signature); // -> publicKey:signature
}

void Call::getLocalStreams()
{
    updateAudioTracks();
    if (getLocalAvFlags().camera())
    {
        updateVideoTracks();
    }
}

void Call::orderedCallDisconnect(TermCode termCode, const std::string &msg)
{
    // When the client initiates a disconnect we need to send BYE command to inform SFU about the reason
    RTCM_LOG_DEBUG("orderedCallDisconnect, termcode: %s, msg: %s", connectionTermCodeToString(termCode).c_str(), msg.c_str());
    if (mSfuConnection && mSfuConnection->isOnline())
    {
        sendStats(termCode); // send stats if we are connected to SFU regardless termcode
    }

    if (mIsReconnectingToChatd)
    {
        clearParticipants();
    }

    if (!mSfuConnection || !mSfuConnection->isOnline()
            || termCode == kSigDisconn)  // kSigDisconn is mutually exclusive with the BYE command
    {
        isDestroying()
            ? mRtc.immediateRemoveCall(this, mTempEndCallReason, termCode) // destroy call immediately
            : immediateCallDisconnect(termCode); // we don't need to send BYE command, just perform disconnection

        return;
    }

    // send BYE command as part of the protocol to inform SFU about the disconnection reason
    if (mSfuConnection->isSendingByeCommand())
    {
        RTCM_LOG_DEBUG("orderedCallDisconnect, already sending BYE command");
        return;
    }

    // we need to store termcode temporarily until confirm BYE command has been sent
    mTempTermCode = termCode;

    // once LWS confirms that BYE command has been sent (check processNextCommand) onSendByeCommand will be called
    mSfuConnection->sendBye(termCode);
}

void Call::clearResources(const TermCode& termCode)
{
    RTCM_LOG_DEBUG("clearResources, termcode (%u): %s", termCode, connectionTermCodeToString(termCode).c_str());
    disableStats();
    mSessions.clear();              // session dtor will notify apps through onDestroySession callback

    mModerators.clear();            // clear moderators list and ownModerator
    mMyPeer->setModerator(false);

    mVThumb.reset();
    mHiRes.reset();
    mAudio.reset();
    mReceiverTracks.clear();        // clear receiver tracks after free sessions and audio/video local tracks
    clearWrJoiningState();
    if (!isDisconnectionTermcode(termCode))
    {
        resetLocalAvFlags();        // reset local AvFlags: Audio | Video | OnHold => disabled
    }
}

void Call::mediaChannelDisconnect(bool releaseDevices)
{
    if (releaseDevices)
    {
        if (getLocalAvFlags().camera())
        {
            releaseVideoDevice();
        }

        for (const auto& session : mSessions)
        {
            session.second->disableAudioSlot();
        }
    }

    if (mRtcConn)
    {
        mRtcConn->Close();
        mRtcConn = nullptr;
    }
}

void Call::resetLocalAvFlags()
{
    mMyPeer->setAvFlags(karere::AvFlags::kEmpty);
}

void Call::setTempEndCallReason(uint8_t reason)
{
    mTempEndCallReason = reason;
}

void Call::setEndCallReason(uint8_t reason)
{
    mEndCallReason = reason;
}

std::string Call::endCallReasonToString(const EndCallReason &reason) const
{
    switch (reason)
    {
        case kEnded:            return "normal hangup of on-going call";
        case kRejected:         return "incoming call was rejected by callee";
        case kNoAnswer:         return "outgoing call didn't receive any answer from the callee";
        case kFailed:           return "on-going call failed";
        case kCancelled:        return "outgoing call was cancelled by caller before receiving any answer from the callee";
        case kEndedByMod:       return "ended by moderator";
        case kInvalidReason:    return "invalid endcall reason";
    }
    return "invalid endcall reason";
}

std::string Call::connectionTermCodeToString(const TermCode &termcode) const
{
    switch (termcode)
    {
        case kUserHangup:               return "normal user hangup";
        case kTooManyParticipants:      return "there are too many participants";
        case kLeavingRoom:              return "user has been removed from chatroom";
        case kCallEndedByModerator:     return "group or meeting call has been ended by moderator";
        case kApiEndCall:               return "API/chatd ended call";
        case kPeerJoinTimeout:          return "Nobody joined call";
        case kPushedToWaitingRoom:      return "Our client has been removed from the call and pushed back into the waiting room";
        case kKickedFromWaitingRoom:    return "User has been kicked from call regardless of whether is in the call or in the waiting room";
        case kTooManyUserClients:       return "Too many clients of same user connected";
        case kRtcDisconn:               return "SFU connection failed";
        case kSigDisconn:               return "socket error on the signalling connection";
        case kSfuShuttingDown:          return "SFU server is shutting down";
        case kChatDisconn:              return "chatd connection is broken";
        case kNoMediaPath:              return "webRTC connection failed, no UDP connectivity";
        case kErrSignaling:             return "signalling error";
        case kErrNoCall:                return "attempted to join non-existing call";
        case kErrAuth:                  return "authentication error";
        case kErrApiTimeout:            return "ping timeout between SFU and API";
        case kErrSdp:                   return "error generating or setting SDP description";
        case kErrorProtocolVersion:     return "SFU protocol version not supported";
        case kErrorCrypto:              return "Cryptographic error";
        case kErrClientGeneral:         return "Client general error";
        case kErrGeneral:               return "SFU general error";
        case kUnKnownTermCode:          return "unknown error";
        default:                        return "invalid connection termcode";
    }
}

bool Call::isUdpDisconnected() const
{
    return (mInitialTs
            && mStats.mSamples.mT.empty()
            && (time(nullptr) - (mInitialTs - mOffset/1000) > sfu::SfuConnection::kNoMediaPathTimeout));
}

bool Call::isTermCodeRetriable(const TermCode& termCode) const
{
    return termCode == kRtcDisconn || termCode == kSigDisconn;
}

bool Call::isDisconnectionTermcode(const TermCode& termCode) const
{
    return termCode & kFlagDisconn;
}

Cid_t Call::getOwnCid() const
{
    return mMyPeer->getCid();
}


void Call::setSessionModByUserId(uint64_t userid, bool isMod)
{
    for (const auto& session : mSessions)
    {
        if (session.second->getPeerid() == userid)
        {
            session.second->setModerator(isMod);
        }
    }
}

void Call::setOwnModerator(bool isModerator)
{
    if (mMyPeer->isModerator() == isModerator) { return; }
    mMyPeer->setModerator(isModerator);
    mCallHandler.onPermissionsChanged(*this);
}

bool Call::isValidConnectionTermcode(TermCode termCode) const
{
    return termCode >= kUserHangup && termCode <= kFlagMaxValid;
}

void Call::sendStats(const TermCode& termCode)
{
    if (mStats.isEmptyStats())
    {
        // avoid sending stats more than once upon disconnect
        RTCM_LOG_DEBUG("sendStats: stats are empty");
        return;
    }

    assert(isValidConnectionTermcode(termCode));
    mStats.mDuration = mInitialTs
            ? static_cast<uint64_t>((time(nullptr) - mInitialTs) * 1000)  // ms
            : 0; // in case we have not joined SFU yet, send duration = 0
    mStats.mMaxPeers = mMaxPeers;
    mStats.mTermCode = static_cast<int32_t>(termCode);
    mMegaApi.sdk.sendChatStats(mStats.getJson().c_str());
    RTCM_LOG_DEBUG("Clear local SFU stats");
    mStats.clear();
}

EndCallReason Call::getEndCallReasonFromTermcode(const TermCode& termCode)
{
    if (termCode == kUserHangup)                    { return kEnded; }
    if (termCode == kTooManyParticipants)           { return kFailed; }
    if (termCode == kLeavingRoom)                   { return kEnded; }
    if (termCode == kCallEndedByModerator)          { return kEndedByMod; }
    if (termCode == kApiEndCall)                    { return kFailed; }
    if (termCode == kPeerJoinTimeout)               { return kFailed; }
    if (termCode == kKickedFromWaitingRoom)         { return kEnded; }
    if (termCode & kFlagDisconn)                    { return kFailed; }
    if (termCode & kFlagError)                      { return kFailed; }

    return kInvalidReason;
}

void Call::clearParticipants()
{
    for (auto &it : mParticipants)
    {
        mCallHandler.onRemovePeer(*this, it);
    }
    mParticipants.clear();
}

std::string Call::getKeyFromPeer(Cid_t cid, Keyid_t keyid)
{
    Session *session = getSession(cid);
    return session
            ? session->getPeer().getKey(keyid)
            : std::string();
}

std::vector<mega::byte> Call::generateEphemeralKeyIv(const std::vector<std::string>& peerIvs, const std::vector<std::string>& myIvs) const
{
    std::string salt;
    std::vector<std::string> v { peerIvs[kHiResTrack], peerIvs[kAudioTrack], myIvs[kHiResTrack], myIvs[kAudioTrack] };
    sort(v.begin(), v.end());
    std::for_each(v.begin(), v.end(), [&salt](std::string &s){ salt += s; });
    return sfu::Command::hexToByteArray(salt);
}

bool Call::hasCallKey()
{
    return !mCallKey.empty();
}

bool Call::handleAvCommand(Cid_t cid, unsigned av, uint32_t aMid)
{
    if (mState != kStateJoining && mState != kStateInProgress)
    {
        RTCM_LOG_WARNING("handleAvCommand: get unexpected state");
        assert(false); // theoretically, it should not happen. If so, it may worth to investigate
        return false;
    }

    if (getOwnCid() == cid)
    {
        RTCM_LOG_WARNING("handleAvCommand: Received our own AV flags");
        return false;
    }

    Session *session = getSession(cid);
    if (!session)
    {
        RTCM_LOG_WARNING("handleAvCommand: Received AV flags for unknown peer cid %u", cid);
        return false;
    }

    bool oldAudioFlag = session->getAvFlags().audio();

    // update session flags
    session->setAvFlags(karere::AvFlags(static_cast<uint8_t>(av)));

    if (aMid == sfu::TrackDescriptor::invalidMid)
    {
        if (oldAudioFlag != session->getAvFlags().audio() && session->getAvFlags().audio())
        {
            assert(false);
            RTCM_LOG_WARNING("handleAvCommand: invalid amid received for peer cid %u", cid);
            return false;
        }

        if (oldAudioFlag && !session->getAvFlags().audio())
        {
            removeSpeaker(cid);
        }
    }
    else
    {
        assert(session->getAvFlags().audio());
        sfu::TrackDescriptor trackDescriptor;
        trackDescriptor.mMid = aMid;
        trackDescriptor.mReuse = true;

        addSpeaker(cid, trackDescriptor);
    }

    return true;
}

bool Call::handleAnswerCommand(Cid_t cid, std::shared_ptr<sfu::Sdp> sdp, uint64_t duration, std::vector<sfu::Peer>& peers,
                               const std::map<Cid_t, std::string>& keystrmap,
                               const std::map<Cid_t, sfu::TrackDescriptor>& vthumbs, const std::map<Cid_t, sfu::TrackDescriptor>& speakers
                               , std::set<karere::Id>& moderators, bool ownMod)
{
    if (mState != kStateJoining)
    {
        RTCM_LOG_WARNING("handleAnswerCommand: get unexpected state change");
        return false;
    }

    if (!getMyEphemeralKeyPair())
    {
        RTCM_LOG_ERROR("Can't retrieve Ephemeral key for our own user, SFU protocol version: %u", static_cast<unsigned int>(sfu::MY_SFU_PROTOCOL_VERSION));
        return false;
    }

    // set my own client-id (cid)
    mMyPeer->setCid(cid);

    // update max peers seen in call
    mMaxPeers = static_cast<uint8_t> (peers.size() > mMaxPeers ? peers.size() : mMaxPeers);

    // set moderator list and ownModerator value
    setOwnModerator(ownMod);
    mModerators = moderators;

    // this promise will be resolved when all ephemeral keys (for users with SFU > V0) have been verified and derived
    // in case of any of the keys can't be verified or derived, the peer will be added anyway.
    // the promise won't be resolved until all ephemeral keys have been processed (without taking account if the
    // verification or derivation fails)

    // we want to continue with call unless all ephemeral keys verification fails
    // for those peers without a valid derived ephemeral key, our client won't be able to encrypt/decrypt any media key sent or received by that client
    ::promise::Promise<void> keyDerivationPms = ::promise::Promise<void>();
    if (peers.empty())
    {
        keyDerivationPms.resolve();
    }

    const auto max = peers.size();
    std::vector <bool> keysVerified;
    auto onKeyVerified = [&max, &keysVerified, &keyDerivationPms](const bool verified) -> void
    {
        keysVerified.emplace_back(verified);
        if (keysVerified.size() >= max)
        {
            keyDerivationPms.resolve();
        }
    };

    auto addPeerWithEphemKey = [this, &onKeyVerified](sfu::Peer& peer, const bool keyVerified, const std::string& ephemeralPubKeyDerived) -> void
    {
        addPeer(peer, ephemeralPubKeyDerived);
        onKeyVerified(keyVerified);
    };

    for (sfu::Peer& peer : peers) // does not include own cid
    {
        const auto& it = keystrmap.find(peer.getCid());
        const auto& keyStr = it != keystrmap.end() ? it->second : std::string();

        if (sfu::isInitialSfuVersion(peer.getPeerSfuVersion())) // there's no ephemeral key, just add peer
        {
            addPeerWithEphemKey(peer, true, std::string());
        }
        else if (sfu::isCurrentSfuVersion(peer.getPeerSfuVersion())) // verify ephemeral key signature, derive it, and then add the peer
        {
            if (keyStr.empty())
            {
                RTCM_LOG_ERROR("Empty Ephemeral key for user: %s, cid: %u, SFU protocol version: %u",
                               peer.getPeerid().toString().c_str(), peer.getCid(),
                               static_cast<std::underlying_type<sfu::SfuProtocol>::type>(peer.getPeerSfuVersion()));
                addPeerWithEphemKey(peer, false, std::string());
                continue;
            }

            try
            {
                auto wptr = weakHandle();
                auto parsedkey = splitPubKey(keyStr);
                std::shared_ptr<sfu::Peer> auxPeer(new sfu::Peer(peer));
                verifySignature(peer.getCid(), peer.getPeerid(), parsedkey.first, parsedkey.second)
                .then([wptr, auxPeer, addPeerWithEphemKey, parsedkey, this](bool verified)
                {
                    wptr.throwIfDeleted();
                    const mega::ECDH* ephkeypair = getMyEphemeralKeyPair();
                    if (!ephkeypair)
                    {
                        RTCM_LOG_ERROR("Can't retrieve Ephemeral key for our own user, SFU protocol version: %u", static_cast<unsigned int>(sfu::MY_SFU_PROTOCOL_VERSION));
                        addPeerWithEphemKey(*auxPeer, false, std::string());
                        return;
                    }

                    if (!verified)
                    {
                        RTCM_LOG_ERROR("Can't verify signature for user: %s", auxPeer->getPeerid().toString().c_str());
                        addPeerWithEphemKey(*auxPeer, false, std::string());
                        return;
                    }

                    // once peer public ephemeral key has been verified, derive it with our private ephemeral key
                    std::string out;
                    const std::string pubkeyBin = mega::Base64::atob(parsedkey.first);
                    std::vector<::mega::byte> saltBin = generateEphemeralKeyIv(auxPeer->getIvs(), mMyPeer->getIvs());
                    bool derived = ephkeypair->deriveSharedKeyWithSalt(reinterpret_cast<const unsigned char *>(pubkeyBin.data()), saltBin.data(), saltBin.size(), out);
                    if (!derived)
                    {
                        RTCM_LOG_ERROR("Can't derive ephemeral key for peer Cid: %u PeerId: %s",
                                       auxPeer->getCid(), auxPeer->getPeerid().toString().c_str());

                        out.clear();
                    }

                    addPeerWithEphemKey(*auxPeer, derived, out);
                })
                .fail([this, auxPeer, addPeerWithEphemKey](const ::promise::Error&)
                {
                    RTCM_LOG_ERROR("Error verifying ephemeral key signature for for user: %s, cid: %u", auxPeer->getPeerid().toString().c_str(), auxPeer->getCid());
                    addPeerWithEphemKey(*auxPeer, false, std::string());
                });
            }
            catch(std::runtime_error& e)
            {
                RTCM_LOG_ERROR("Error verifying ephemeral key signature: %s", e.what());
                return false; // wprt doesn't exists
            }
        }
        else
        {
            assert(false);
            RTCM_LOG_ERROR("handleAnswerCommand: unknown SFU protocol version [%u] for user: %s, cid: %u",
                           static_cast<std::underlying_type<sfu::SfuProtocol>::type>(peer.getPeerSfuVersion()),
                           peer.getPeerid().toString().c_str(), peer.getCid());
            addPeerWithEphemKey(peer, false, std::string());
        }
    }

    // wait until all peers ephemeral keys have been verified and derived
    auto auxwptr = weakHandle();
    keyDerivationPms
    .then([auxwptr, vthumbs, speakers, duration, sdp, keysVerified, this]
    {
        if (auxwptr.deleted())
        {
            return;
        }

        bool anyVerified = std::any_of(keysVerified.begin(), keysVerified.end(), [](const auto& kv) { return kv; });
        if (!keysVerified.empty() && !anyVerified)
        {
            orderedCallDisconnect(TermCode::kErrorCrypto, "Can't verify any of the ephemeral keys on any peer received in ANSWER command");
            return;
        }

        generateAndSendNewMediakey(true);
        std::string sdpUncompress = sdp->unCompress();
        webrtc::SdpParseError error;
        std::unique_ptr<webrtc::SessionDescriptionInterface> sdpInterface(webrtc::CreateSessionDescription("answer", sdpUncompress, &error));
        if (!sdpInterface)
        {
            orderedCallDisconnect(TermCode::kErrSdp, "Error parsing peer SDP answer: line= " + error.line +"  \nError: " + error.description);
            return;
        }

        assert(mRtcConn);
        auto wptr = weakHandle();
        mRtcConn.setRemoteDescription(std::move(sdpInterface))
        .then([wptr, this, vthumbs, speakers, duration]()
        {
            if (wptr.deleted())
            {
                return;
            }

            if (mState != kStateJoining)
            {
                RTCM_LOG_WARNING("handleAnswerCommand: get unexpect state change at setRemoteDescription");
                return;
            }

            // prepare parameters for low resolution video
            double scale = static_cast<double>(RtcConstant::kHiResWidth) / static_cast<double>(RtcConstant::kVthumbWidth);
            webrtc::RtpParameters parameters = mVThumb->getTransceiver()->sender()->GetParameters();
            if (!parameters.encodings.size())
            {
                orderedCallDisconnect(TermCode::kErrClientGeneral, "Error getting encodings parameters");
                assert(false);
                return;
            }

            parameters.encodings[0].scale_resolution_down_by = scale;
            parameters.encodings[0].max_bitrate_bps = kmax_bitrate_kbps;   // 100 Kbps
            mVThumb->getTransceiver()->sender()->SetParameters(parameters).ok();
            handleIncomingVideo(vthumbs, kLowRes);

            for (const auto& speak : speakers)  // current speakers in the call
            {
                Cid_t cid = speak.first;
                const sfu::TrackDescriptor& speakerDecriptor = speak.second;
                addSpeaker(cid, speakerDecriptor);
            }

            setState(CallState::kStateInProgress);

            mOffset = static_cast<int64_t>(duration);
            enableStats();
        })
        .fail([wptr, this](const ::promise::Error& err)
        {
            if (wptr.deleted()) return;

            std::string msg = "Error setting SDP answer: " + err.msg();
            orderedCallDisconnect(TermCode::kErrSdp, msg);
        });
    });

    return true;
}

bool Call::handleKeyCommand(const Keyid_t& keyid, const Cid_t& cid, const std::string& key)
{
    if (mState != kStateInProgress && mState != kStateJoining)
    {
        RTCM_LOG_WARNING("handleKeyCommand: get unexpected state");
        assert(false); // theoretically, it should not happen. If so, it may worth to investigate
        return false;
    }

    Session* session = getSession(cid);
    if (!session)
    {
        RTCM_LOG_WARNING("handleKeyCommand: session not found for Cid: %u", cid);
        return false;
    }

    const sfu::Peer& peer = session->getPeer();
    auto wptr = weakHandle();

    if (sfu::isInitialSfuVersion(peer.getPeerSfuVersion()))
    {
        mSfuClient.getRtcCryptoMeetings()->getCU25519PublicKey(peer.getPeerid())
        .then([wptr, keyid, cid, key, this](Buffer*) -> void
        {
            if (wptr.deleted())
            {
                return;
            }

            Session* session = getSession(cid);
            if (!session)
            {
                RTCM_LOG_WARNING("handleKeyCommand: session not found for Cid: %u", cid);
                return;
            }

            // decrypt received key
            std::string binaryKey = mega::Base64::atob(key);
            strongvelope::SendKey encryptedKey;
            mSfuClient.getRtcCryptoMeetings()->strToKey(binaryKey, encryptedKey);

            strongvelope::SendKey plainKey;
            mSfuClient.getRtcCryptoMeetings()->decryptKeyFrom(session->getPeer().getPeerid(), encryptedKey, plainKey);

            // in case of a call in a public chatroom, XORs received key with the call key for additional authentication
            if (hasCallKey())
            {
                strongvelope::SendKey callKey;
                mSfuClient.getRtcCryptoMeetings()->strToKey(mCallKey, callKey);
                mSfuClient.getRtcCryptoMeetings()->xorWithCallKey(callKey, plainKey);
            }

            // add new key to peer key map
            std::string newKey = mSfuClient.getRtcCryptoMeetings()->keyToStr(plainKey);
            session->addKey(keyid, newKey);
        });
    }
    else if (sfu::isCurrentSfuVersion(peer.getPeerSfuVersion()))
    {
        auto pms = peer.getEphemeralPubKeyPms();
        pms.then([wptr, cid, key, keyid, this]() -> void
        {
            if (wptr.deleted())
            {
                return;
            }

            Session* session = getSession(cid);
            if (!session)
            {
                RTCM_LOG_WARNING("handleKeyCommand: session not found for Cid: %u", cid);
                return;
            }

            const sfu::Peer& auxPeer = session->getPeer();
            auto&& ephemeralPubKey = auxPeer.getEphemeralPubKeyDerived();
            if (ephemeralPubKey.empty())
            {
                RTCM_LOG_WARNING("Invalid ephemeral key for peer: %s cid %u", auxPeer.getPeerid().toString().c_str(), cid);
                assert(false);
                return;
            }

            std::string result;
            std::string recvKeyBin = mega::Base64::atob(key);
            if (!mSymCipher.cbc_decrypt_with_key(recvKeyBin, result, reinterpret_cast<const unsigned char*>(ephemeralPubKey.data())
                                                 , ephemeralPubKey.size(), nullptr))
            {
                std::string err = "Failed cbc_decrypt received key. Cid: "
                        + std::to_string(auxPeer.getCid())
                        + "PeerId: " + auxPeer.getPeerid().toString()
                        + "KeyId: " + std::to_string(keyid);

                mRtc.onMediaKeyDecryptionFailed(err);
                RTCM_LOG_WARNING("%s", err.c_str());
                return;
            }

            // in case of a call in a public chatroom, XORs received key with the call key for additional authentication
            if (hasCallKey())
            {
                mSfuClient.getRtcCryptoMeetings()->xorWithCallKey(reinterpret_cast<::mega::byte*>(mCallKey.data()), reinterpret_cast<::mega::byte*>(result.data()));
            }

            if (result.size() != kMediaKeyLen)
            {
                mRtc.onMediaKeyDecryptionFailed("Unexpected decrypted key size");
                RTCM_LOG_ERROR("Unexpected decrypted key size expected size: %u decrypted size: %d", kMediaKeyLen, static_cast<int>(result.size()));
                return;
            }
            session->addKey(keyid, result);
        });
        pms.fail([peerId = peer.getPeerid(), peerCid = peer.getCid()](const ::promise::Error&)
        {
            RTCM_LOG_DEBUG("Can't get ephemeral public key for peer: %s cid: %u", karere::Id(peerId).toString().c_str(),peerCid);
        });
    }
    else
    {
        RTCM_LOG_ERROR("handleKeyCommand: unknown SFU protocol version [%u] for user: %s, cid: %u",
                       static_cast<std::underlying_type<sfu::SfuProtocol>::type>(peer.getPeerSfuVersion()),
                       peer.getPeerid().toString().c_str(), peer.getCid());
        return false;
    }

    return true;
}

bool Call::handleVThumbsCommand(const std::map<Cid_t, sfu::TrackDescriptor> &videoTrackDescriptors)
{
    if (mState != kStateInProgress && mState != kStateJoining)
    {
        RTCM_LOG_WARNING("handleVThumbsCommand: get unexpected state");
        assert(false); // theoretically, it should not happen. If so, it may worth to investigate
        return false;
    }

    handleIncomingVideo(videoTrackDescriptors, kLowRes);
    return true;
}

bool Call::handleVThumbsStartCommand()
{
    if (mState != kStateInProgress && mState != kStateJoining)
    {
        RTCM_LOG_WARNING("handleVThumbsStartCommand: get unexpected state");
        assert(false); // theoretically, it should not happen. If so, it may worth to investigate
        return false;
    }

    mVThumbActive = true;
    updateVideoTracks();
    return true;
}

bool Call::handleVThumbsStopCommand()
{
    if (mState != kStateInProgress && mState != kStateJoining)
    {
        RTCM_LOG_WARNING("handleVThumbsStopCommand: get unexpected state");
        assert(false); // theoretically, it should not happen. If so, it may worth to investigate
        return false;
    }

    mVThumbActive = false;
    updateVideoTracks();
    return true;
}

bool Call::handleHiResCommand(const std::map<Cid_t, sfu::TrackDescriptor>& videoTrackDescriptors)
{
    if (mState != kStateInProgress && mState != kStateJoining)
    {
        RTCM_LOG_WARNING("handleHiResCommand: get unexpected state");
        assert(false); // theoretically, it should not happen. If so, it may worth to investigate
        return false;
    }

    handleIncomingVideo(videoTrackDescriptors, kHiRes);
    return true;
}

bool Call::handleHiResStartCommand()
{
    if (mState != kStateInProgress && mState != kStateJoining)
    {
        RTCM_LOG_WARNING("handleHiResStartCommand: get unexpected state");
        assert(false); // theoretically, it should not happen. If so, it may worth to investigate
        return false;
    }

    mHiResActive = true;
    updateVideoTracks();
    return true;
}

bool Call::handleHiResStopCommand()
{
    if (mState != kStateInProgress && mState != kStateJoining)
    {
        RTCM_LOG_WARNING("handleHiResStopCommand: get unexpected state");
        assert(false); // theoretically, it should not happen. If so, it may worth to investigate
        return false;
    }

    mHiResActive = false;
    updateVideoTracks();
    return true;
}

bool Call::handleSpeakReqsCommand(const std::vector<Cid_t> &speakRequests)
{
    if (mState != kStateInProgress && mState != kStateJoining)
    {
        RTCM_LOG_WARNING("handleSpeakReqsCommand: get unexpected state");
        assert(false); // theoretically, it should not happen. If so, it may worth to investigate
        return false;
    }

    for (Cid_t cid : speakRequests)
    {
        if (cid != getOwnCid())
        {
            Session *session = getSession(cid);
            assert(session);
            if (!session)
            {
                RTCM_LOG_ERROR("handleSpeakReqsCommand: Received speakRequest for unknown peer cid %u", cid);
                continue;
            }
            session->setSpeakRequested(true);
        }
    }

    return true;
}

bool Call::handleSpeakReqDelCommand(Cid_t cid)
{
    if (mState != kStateInProgress && mState != kStateJoining)
    {
        RTCM_LOG_WARNING("handleSpeakReqDelCommand: get unexpected state");
        assert(false); // theoretically, it should not happen. If so, it may worth to investigate
        return false;
    }

    if (getOwnCid() != cid) // remote peer
    {
        Session *session = getSession(cid);
        assert(session);
        if (!session)
        {
            RTCM_LOG_ERROR("handleSpeakReqDelCommand: Received delSpeakRequest for unknown peer cid %u", cid);
            return false;
        }
        session->setSpeakRequested(false);
    }
    else if (mSpeakerState == SpeakerState::kPending)
    {
        // only update audio tracks if mSpeakerState is pending to be accepted
        mSpeakerState = SpeakerState::kNoSpeaker;
        updateAudioTracks();
    }
    else    // own cid, but SpeakerState is not kPending
    {
        RTCM_LOG_ERROR("handleSpeakReqDelCommand: Received delSpeakRequest for own cid %u without a pending requests", cid);
        assert(false);
        return false;
    }

    return true;
}

bool Call::handleSpeakOnCommand(Cid_t cid)
{
    if (mState != kStateInProgress && mState != kStateJoining)
    {
        RTCM_LOG_WARNING("handleSpeakOnCommand: get unexpected state");
        assert(false); // theoretically, it should not happen. If so, it may worth to investigate
        return false;
    }

    if (!cid && mSpeakerState == SpeakerState::kPending)
    {
        mSpeakerState = SpeakerState::kActive;
        updateAudioTracks();
    }
    else if (!cid)    // own cid, but SpeakerState is not kPending
    {
        RTCM_LOG_ERROR("handleSpeakOnCommand: Received speak on for own cid %u without a pending requests", cid);
        assert(false);
        return false;
    }

    return true;
}

bool Call::handleSpeakOffCommand(Cid_t cid)
{
    if (mState != kStateInProgress && mState != kStateJoining)
    {
        RTCM_LOG_WARNING("handleSpeakOffCommand: get unexpected state");
        assert(false); // theoretically, it should not happen. If so, it may worth to investigate
        return false;
    }

    if (cid)
    {
        assert(cid != getOwnCid());
        removeSpeaker(cid);
    }
    else if (mSpeakerState == SpeakerState::kActive)
    {
        // SPEAK_OFF received from SFU requires to mute our client (audio flag is already unset from the SFU's viewpoint)
        mSpeakerState = SpeakerState::kNoSpeaker;
        muteMyClientFromSfu();
    }
    else // SPEAK_OFF received own cid, but SpeakerState is not kActive
    {
        RTCM_LOG_ERROR("handleSpeakOffCommand: Received speak off for own cid %u without being active", cid);
        assert(false);
        return false;
    }

    return true;
}


bool Call::handlePeerJoin(Cid_t cid, uint64_t userid, sfu::SfuProtocol sfuProtoVersion, int av, std::string& keyStr, std::vector<std::string>& ivs)
{
    auto addPeerWithEphemKey = [this](sfu::Peer& peer, const std::string& ephemeralPubKeyDerived) -> void
    {
        addPeer(peer, ephemeralPubKeyDerived);
        // update max peers seen in call
        mMaxPeers = std::max(mMaxPeers, static_cast<uint8_t>(mSessions.size()));
        generateAndSendNewMediakey();

        if (mIsReconnectingToChatd && mParticipants.find(peer.getPeerid()) == mParticipants.end())
        {
            // if we are disconnected from chatd, but still connected to SFU and participating in a call
            // we need to update participants list with SFU information
            addParticipant(peer.getPeerid());
        }
    };

    if (mState != kStateInProgress && mState != kStateJoining)
    {
        RTCM_LOG_WARNING("handlePeerJoin: get unexpected state");
        assert(false); // theoretically, it should not happen. If so, it may worth to investigate
        return false;
    }

    const mega::ECDH* ephkeypair = getMyEphemeralKeyPair();
    if (!ephkeypair)
    {
        RTCM_LOG_ERROR("Can't retrieve Ephemeral key for our own user, SFU protocol version: %u", static_cast<unsigned int>(sfu::MY_SFU_PROTOCOL_VERSION));
        orderedCallDisconnect(TermCode::kErrorCrypto, "Can't retrieve Ephemeral key for our own user");
        return false;
    }

    std::shared_ptr<sfu::Peer> peer(new sfu::Peer(userid, sfuProtoVersion, static_cast<unsigned>(av), &ivs, cid, (mModerators.find(userid) != mModerators.end())));
    if (sfu::isInitialSfuVersion(sfuProtoVersion))
    {
        addPeerWithEphemKey(*peer, std::string());
    }
    else if (sfu::isCurrentSfuVersion(sfuProtoVersion))
    {
        if (keyStr.empty())
        {
            RTCM_LOG_ERROR("handlePeerJoin: ephemeral key not received");
            assert(false);
            addPeerWithEphemKey(*peer, std::string());
            return false;
        }

        auto parsedkey = splitPubKey(keyStr);
        verifySignature(cid, userid, parsedkey.first, parsedkey.second)
        .then([userid, parsedkey, peer, ephkeypair, addPeerWithEphemKey, this](bool verified)
        {
            if (!verified)
            {
                RTCM_LOG_WARNING("Can't verify signature for user: %s", karere::Id(userid).toString().c_str());
                assert(false);
                addPeerWithEphemKey(*peer, std::string());
                return;
            }

            // derive peer public ephemeral key with our private ephemeral key
            std::string out;
            const std::string pubkeyBin = mega::Base64::atob(parsedkey.first);
            std::vector<::mega::byte> saltBin = generateEphemeralKeyIv(peer->getIvs(), mMyPeer->getIvs());
            bool derived = ephkeypair->deriveSharedKeyWithSalt(reinterpret_cast<const unsigned char *>(pubkeyBin.data()), saltBin.data(), saltBin.size(), out);
            if (!derived)
            {
                RTCM_LOG_WARNING("Can't derive ephemeral key for peer Cid: %u PeerId: %s",
                               peer->getCid(), peer->getPeerid().toString().c_str());

                out.clear();
            }
            addPeerWithEphemKey(*peer, out);
        })
        .fail([this, userid, peer, addPeerWithEphemKey](const ::promise::Error&)
        {
            RTCM_LOG_ERROR("Can't retrieve public ED25519 attr for user %s", karere::Id(userid).toString().c_str());
            addPeerWithEphemKey(*peer, std::string());
        });
    }
    else
    {
        RTCM_LOG_ERROR("handlePeerJoin: unknown SFU protocol version [%u] for user: %s, cid: %u",
                       static_cast<std::underlying_type<sfu::SfuProtocol>::type>(peer->getPeerSfuVersion()),
                       peer->getPeerid().toString().c_str(), peer->getCid());
        assert(false);
        addPeerWithEphemKey(*peer, std::string());
        return false;
    }
    return true;
}

bool Call::handlePeerLeft(Cid_t cid, unsigned termcode)
{
    if (mState != kStateInProgress && mState != kStateJoining)
    {
        RTCM_LOG_WARNING("handlePeerLeft: get unexpected state");
        assert(false); // theoretically, it should not happen. If so, it may worth to investigate
        return false;
    }

    auto it = mSessions.find(cid);
    if (it == mSessions.end())
    {
        RTCM_LOG_ERROR("handlePeerLeft: unknown cid");
        return false;
    }

    if (mIsReconnectingToChatd && mParticipants.find(it->second->getPeerid()) != mParticipants.end()
                && getSessionsCidsByUserHandle(it->second->getPeerid()).size() == 1)
    {
        // Check that received peer left is not participating in meeting with more than one client

        // if we are disconnected from chatd but still connected to SFU, and participating in a call
        // we need to update participants list with SFU information
        mParticipants.erase(it->second->getPeerid());
        mCallHandler.onRemovePeer(*this, it->second->getPeerid());
    }

    // set session termcode before destroying it (in order to app can be notified through OnChatSessionUpdate)
    TermCode peerLeftTermCode = static_cast<TermCode>(termcode);
    assert(isValidConnectionTermcode(peerLeftTermCode));
    it->second->setTermcode(peerLeftTermCode);
    mSessions.erase(cid);

    if (!mIsGroup && !isTermCodeRetriable(peerLeftTermCode))
    {
        RTCM_LOG_DEBUG("handlePeerLeft. Hangup 1on1 call, upon reception of PEERLEFT with non recoverable termcode: %s", connectionTermCodeToString(peerLeftTermCode).c_str());
        hangup(); // TermCode::kUserHangup
    }
    return true;
}

bool Call::handleBye(const unsigned& termCode, const bool& wr, const std::string& errMsg)
{
    RTCM_LOG_WARNING("handleBye - termCode: %d, reason: %s", termCode, errMsg);
    TermCode auxTermCode = static_cast<TermCode> (termCode);
    if (!isValidConnectionTermcode(auxTermCode))
    {
<<<<<<< HEAD
        RTCM_LOG_ERROR("Invalid termCode [%d] received at BYE command", termCode);
=======
        RTCM_LOG_ERROR("Invalid termCode [%u] received at BYE command", termcode);
>>>>>>> 6c1cce49
        return false;
    }

    if (wr) // we have been moved into a waiting room
    {
        assert (auxTermCode == kPushedToWaitingRoom);
        if (!isValidWrJoiningState())
        {
            RTCM_LOG_ERROR("handleBye: wr received but our current WrJoiningState is not valid");
            assert(false);
            return false;
        }
        pushIntoWr(auxTermCode);
    }
    else
    {
<<<<<<< HEAD
        if (auxTermCode == kKickedFromWaitingRoom)
        {
            auto wptr = weakHandle();
            karere::marshallCall([wptr, auxTermCode, this]()
            {
                // need to marshall this, otherwise there could be memory issues when we remove Sfuconnection
                if (wptr.deleted())
                {
                    return;
                }

                RTCM_LOG_DEBUG("handleBye: immediate call disconnect due to BYE [%d] command received from SFU (kKickedFromWaitingRoom)", auxTermCode);
                immediateCallDisconnect(auxTermCode); // we don't need to send BYE command, just perform disconnection
            }, mRtc.getAppCtx());
        }
        else
        {
            EndCallReason reason = getEndCallReasonFromTermcode(auxTermCode);
            if (reason == kInvalidReason)
            {
                RTCM_LOG_ERROR("Invalid end call reason for termcode [%d]", termCode);
                assert(false); // we don't need to fail, just log a msg and assert => check getEndCallReasonFromTermcode
            }
=======
        RTCM_LOG_ERROR("Invalid end call reason for termcode [%u]", termcode);
        assert(false); // we don't need to fail, just log a msg and assert => check getEndCallReasonFromTermcode
    }

    auto wptr = weakHandle();
    karere::marshallCall([wptr, auxTermCode, reason, this]()
    {
        RTCM_LOG_DEBUG("Immediate removing call due to BYE [%u] command received from SFU", auxTermCode);
        setDestroying(true); // we need to set destroying true to avoid notifying (kStateClientNoParticipating) when sfuDisconnect is called, and we are going to finally remove call
        mRtc.immediateRemoveCall(this, reason, auxTermCode);
    }, mRtc.getAppCtx());
>>>>>>> 6c1cce49

            auto wptr = weakHandle();
            karere::marshallCall([wptr, auxTermCode, reason, this]()
            {
                RTCM_LOG_DEBUG("Immediate removing call due to BYE [%d] command received from SFU", auxTermCode);
                setDestroying(true); // we need to set destroying true to avoid notifying (kStateClientNoParticipating) when sfuDisconnect is called, and we are going to finally remove call
                mRtc.immediateRemoveCall(this, reason, auxTermCode);
            }, mRtc.getAppCtx());
        }
    }
    return true;
}

bool Call::handleModAdd(uint64_t userid)
{
    if (userid == mMyPeer->getPeerid())
    {
        setOwnModerator(true);
    }

    // update moderator privilege for all sessions that mached with received userid
    setSessionModByUserId(userid, true);

    if (!mModerators.emplace(userid).second)
    {
        RTCM_LOG_WARNING("MOD_ADD: user[%s] already added in moderators list", karere::Id(userid).toString().c_str());
        return false;
    }

    RTCM_LOG_DEBUG("MOD_ADD: user[%s] added in moderators list", karere::Id(userid).toString().c_str());
    return true;
}

bool Call::handleModDel(uint64_t userid)
{
    if (userid == mMyPeer->getPeerid())
    {
        setOwnModerator(false);
    }

    // update moderator privilege for all sessions that mached with received userid
    setSessionModByUserId(userid, false);

    if (!mModerators.erase(userid))
    {
        RTCM_LOG_WARNING("MOD_DEL: user[%s] not found in moderators list", karere::Id(userid).toString().c_str());
        return false;
    }

    RTCM_LOG_DEBUG("MOD_DEL: user[%s] removed from moderators list", karere::Id(userid).toString().c_str());
    return true;
}

bool Call::handleHello(const Cid_t cid, const unsigned int nAudioTracks, const unsigned int nVideoTracks,
                                   const std::set<karere::Id>& mods, const bool wr, const bool,
                                   const std::map<karere::Id, bool>&)
{
    // set number of SFU->client audio/video tracks that the client must allocate.
    // This is equal to the maximum number of simultaneous audio/video tracks the call supports
    // if no received nAudioTracks or nVideoTracks set as max default
    mNumInputAudioTracks = nAudioTracks ? nAudioTracks : static_cast<uint32_t>(RtcConstant::kMaxCallAudioSenders);
    mNumInputVideoTracks = nVideoTracks ? nVideoTracks : static_cast<uint32_t>(RtcConstant::kMaxCallVideoSenders);

    // set moderator list and ownModerator value
    setOwnModerator(mods.find(mMyPeer->getPeerid()) != mods.end());
    mModerators = mods;

    // set my own client-id (cid)
    mMyPeer->setCid(cid);
    mSfuConnection->setMyCid(cid);

    // set flag to check if wr is enabled or not for this call
    setWrFlag(wr);

    if (!wr) // if waiting room is disabled => send JOIN command to SFU
    {
        joinSfu();
    }
    else
    {
        // set kInWaitingRoom state, even if we are allowed to JOIN. Just if we are not allowed,
        // we must wait in waiting room until a moderator allow to access, otherwise we can continue with JOIN
        assert(allowed || !isOwnPrivModerator());
        setState(CallState::kInWaitingRoom);
        setWrJoiningState(allowed ? WrState::WR_ALLOWED : WrState::WR_NOT_ALLOWED);
        if (allowed)
        {
            joinSfu();
        }

        // store moderators list
        if (!addWrUsers(wrUsers, true/*clearCurrent*/))
        {
            return false;
        }
        mCallHandler.onWrUserDump(*this); // notify app about users in wr
    }
    return true;
}

bool Call::handleWrDump(const std::map<karere::Id, bool>& users)
{
    assert(isOwnPrivModerator());
    if (!checkWrFlag()) {return false;}

    if (!addWrUsers(users, true/*clearCurrent*/))
    {
        return false;
    }
    mCallHandler.onWrUserDump(*this); // notify app about users in wr
    return true;
}

bool Call::handleWrEnter(const std::map<karere::Id, bool>& users)
{
    assert(isOwnPrivModerator());
    assert(!users.empty());
    if (!checkWrFlag()) {return false;}

    if (!addWrUsers(users, false/*clearCurrent*/))
    {
        return false;
    }

    std::unique_ptr<mega::MegaHandleList> uhl(mega::MegaHandleList::createInstance());
    std::for_each(users.begin(), users.end(), [&uhl](const auto &u) { uhl->addMegaHandle(u.first.val); });
    mCallHandler.onWrUsersEntered(*this, uhl.get());
    return true;
}

bool Call::handleWrLeave(const karere::Id& user)
{
    assert(isOwnPrivModerator());
    if (!checkWrFlag()) {return false;}

    if (!user.isValid())
    {
        RTCM_LOG_ERROR("WR_LEAVE : invalid user received");
        assert(false);
        return false;
    }

    if (!mWaitingRoom)
    {
        RTCM_LOG_WARNING("WR_LEAVE : mWaitingRoom is null");
        assert(false);
        mWaitingRoom.reset(new KarereWaitingRoom()); // instanciate in case it doesn't exists
        return false;
    }

    if (!mWaitingRoom->removeUser(user.val))
    {
        RTCM_LOG_WARNING("WR_LEAVE : user not found in waiting room: %s", user.toString().c_str());
        return false;
    }

    std::unique_ptr<mega::MegaHandleList> uhl(mega::MegaHandleList::createInstance());
    uhl->addMegaHandle(user.val);
    mCallHandler.onWrUsersLeave(*this, uhl.get());
    return true;
}

bool Call::handleWrAllow(const Cid_t& cid, const std::set<karere::Id>& mods)
{
    if (!checkWrFlag()) {return false;}
    if (cid == K_INVALID_CID)
    {
        assert(false);
        RTCM_LOG_ERROR("WR_ALLOW: Invalid cid received: %d", cid);
    }

    if (mState != CallState::kInWaitingRoom) { return false; }
    mMyPeer->setCid(cid); // update Cid for own client from SFU
    mModerators = mods;
    setWrJoiningState(WrState::WR_ALLOWED);
    RTCM_LOG_DEBUG("handleWrAllow: we have been allowed to join call, so we need to send JOIN command to SFU");
    joinSfu(); // send JOIN command to SFU
    mCallHandler.onWrAllow(*this);
    return true;
}

bool Call::handleWrDeny(const std::set<karere::Id>& mods)
{
    if (!checkWrFlag()) {return false;}
    if (mState != CallState::kInWaitingRoom)
    {
        return false;
    }

    mModerators = mods;
    setWrJoiningState(WrState::WR_NOT_ALLOWED);
    mCallHandler.onWrDeny(*this);
    return true;
}

bool Call::handleWrUsersAllow(const std::set<karere::Id>& users)
{
    assert(isOwnPrivModerator());
    if (!checkWrFlag()) {return false;}

    if (users.empty())
    {
        RTCM_LOG_ERROR("WR_USERS_ALLOW : empty user list received");
        assert(false);
        return false;
    }

    if (!mWaitingRoom)
    {
        RTCM_LOG_WARNING("WR_USERS_ALLOW : mWaitingRoom is null");
        assert(false);
        mWaitingRoom.reset(new KarereWaitingRoom()); // instanciate in case it doesn't exists
    }

    if (!mWaitingRoom->updateUsers(users, WrState::WR_ALLOWED))
    {
        RTCM_LOG_WARNING("WR_USERS_ALLOW : could not update users status in waiting room");
        return false;
    }

    std::unique_ptr<mega::MegaHandleList> uhl(mega::MegaHandleList::createInstance());
    std::for_each(users.begin(), users.end(), [&uhl](const auto &u) { uhl->addMegaHandle(u.val); });
    mCallHandler.onWrUsersAllow(*this, uhl.get());
    return true;
}

bool Call::handleWrUsersDeny(const std::set<karere::Id>& users)
{
    assert(isOwnPrivModerator());
    if (!checkWrFlag()) {return false;}

    if (users.empty())
    {
        RTCM_LOG_ERROR("WR_USERS_DENY : empty user list received");
        assert(false);
        return false;
    }

    if (!mWaitingRoom)
    {
        RTCM_LOG_WARNING("WR_USERS_DENY : mWaitingRoom is null");
        assert(false);
        mWaitingRoom.reset(new KarereWaitingRoom()); // instanciate in case it doesn't exists
    }

    if (!mWaitingRoom->updateUsers(users, WrState::WR_NOT_ALLOWED))
    {
        RTCM_LOG_WARNING("WR_USERS_DENY : could not update users status in waiting room");
        return false;
    }

    std::unique_ptr<mega::MegaHandleList> uhl(mega::MegaHandleList::createInstance());
    std::for_each(users.begin(), users.end(), [&uhl](const auto &u) { uhl->addMegaHandle(u.val); });
    mCallHandler.onWrUsersDeny(*this, uhl.get());
    return true;
}

void Call::onSfuDisconnected()
{

    if (isDestroying()) // we was trying to destroy call but we have received a sfu socket close (before processing BYE command)
    {
        if (!mSfuConnection->isSendingByeCommand())
        {
            // if we called orderedDisconnectAndCallRemove (call state not between kStateConnecting and kStateInProgress) immediateRemoveCall would have been called, and call wouldn't exists at this point
            RTCM_LOG_ERROR("onSfuDisconnected: call is being destroyed but we are not sending BYE command, current call shouldn't exist at this point");
            assert(mSfuConnection->isSendingByeCommand()); // in prod fallback to mediaChannelDisconnect and clearResources
        }
        else
        {
            auto wptr = weakHandle();
            karere::marshallCall([wptr, this]()
            {
                if (wptr.deleted())
                {
                    return;
                }
                /* if we called orderedDisconnectAndCallRemove (call state between kStateConnecting and kStateInProgress),
                 * but socket has been closed before BYE command is delivered, we need to remove call */
                mRtc.immediateRemoveCall(this, mTempEndCallReason, kSigDisconn);
            }, mRtc.getAppCtx());
            return;
        }
    }

    // Not necessary to call to orderedCallDisconnect, as we are not connected to SFU
    // disconnect from media channel and clear resources
    mediaChannelDisconnect();
    clearResources(kRtcDisconn);
    setState(CallState::kStateConnecting);
}

void Call::immediateCallDisconnect(const TermCode& termCode)
{
    bool hadParticipants = !mSessions.empty();
    mediaChannelDisconnect(true /*releaseDevices*/);
    clearResources(termCode);
    sfuDisconnect(termCode, hadParticipants);
}

void Call::sfuDisconnect(const TermCode& termCode, bool hadParticipants)
{
    if (isTermCodeRetriable(termCode))
    {
        // if termcode is retriable, a reconnection attempt should be started automatically, so we can't destroy mSfuConnection
        RTCM_LOG_DEBUG("sfuDisconnect: can't disconnect from SFU as termcode is retriable %s", connectionTermCodeToString(termCode).c_str());
        return;
    }

    if (mState > CallState::kStateInProgress)
    {
        RTCM_LOG_DEBUG("sfuDisconnect, current call state is %s", mState == CallState::kStateDestroyed ? "kStateDestroyed": "kStateTerminatingUserParticipation");
        assert(!mSfuConnection);
        return;
    }

    RTCM_LOG_DEBUG("callDisconnect, termcode (%u): %s", termCode, connectionTermCodeToString(termCode).c_str());
    mTermCode = termCode; // termcode is only valid at state kStateTerminatingUserParticipation
    setState(CallState::kStateTerminatingUserParticipation);

    // skip kStateClientNoParticipating notification if:
    bool skipClientNoParticipating = (isDestroying())             // we are destroying call
            || (!hadParticipants && mSfuConnection && mSfuConnection->isJoined());  // no more participants but still joined to SFU

    if (mSfuConnection)
    {
        mSfuClient.closeSfuConnection(mChatid);
        mSfuConnection = nullptr;
    }

    if (!skipClientNoParticipating)
    {
        mTermCode = kInvalidTermCode;
        setState(CallState::kStateClientNoParticipating);
    }
}

void Call::onSendByeCommand()
{
    auto wptr = weakHandle();
    karere::marshallCall([wptr, this]()
    {
        // need to marshall this, otherwise there could be memory issues when we remove Sfuconnection
        if (wptr.deleted())
        {
            return;
        }

        if (!mSfuConnection)
        {
            RTCM_LOG_DEBUG("onSendByeCommand: SFU connection no longer exists");
            return;
        }

        if (mState == CallState::kStateConnecting)
        {
            // we have sent BYE command from onConnectionChange (kDisconnected | kFailed | kClosed)
            // and now we need to force reconnect to SFU
            mSfuConnection->clearCommandsQueue();
            mSfuConnection->retryPendingConnection(true);
            return;
        }

        if (isDestroying()) // we was trying to destroy call, and we have received BYE command delivering notification
        {
            mRtc.immediateRemoveCall(this, mTempEndCallReason, mTempTermCode);
        }
        else
        {
            // once we have confirmed that BYE command has been sent, we can proceed with disconnect
            assert (mTempTermCode != kInvalidTermCode);

            // close sfu and media channel connection and clear some call stuff
            immediateCallDisconnect(mTempTermCode);
            mTempTermCode = kInvalidTermCode;
        }
    }, mRtc.getAppCtx());
}

bool Call::processDeny(const std::string& cmd, const std::string& msg)
{
    mCallHandler.onCallDeny(*this, cmd, msg); // notify apps about the denied command

    if (cmd == "audio") // audio ummute has been denied by SFU
    {
        muteMyClientFromSfu();
    }
    else if (cmd == "JOIN")
    {
        if (mState != kStateJoining)
        {
            RTCM_LOG_ERROR("Deny 'JOIN' received. Current call state: %u, expected call state: %u. %s",
                           mState, kStateJoining, msg.c_str());
            return false;
        }
        orderedCallDisconnect(TermCode::kErrorProtocolVersion, "Client doesn't supports waiting rooms");
    }
    else
    {
        assert(false);
        RTCM_LOG_ERROR("Deny cmd received for unexpected command: %s", msg.c_str());
        return false;
    }
    return true;
}

bool Call::error(unsigned int code, const std::string &errMsg)
{
    auto wptr = weakHandle();
    karere::marshallCall([wptr, this, code, errMsg]()
    {
        // error() is called from LibwebsocketsClient::wsCallback() for LWS_CALLBACK_CLIENT_RECEIVE.
        // If disconnect() is called here immediately, it will destroy the LWS client synchronously,
        // leave it in an invalid state (and will crash at Libwebsockets::resetMessage())

        if (wptr.deleted())
        {
            return;
        }

        TermCode connectionTermCode = static_cast<TermCode>(code);

        // send call stats
        if (mSfuConnection && mSfuConnection->isOnline())
        {
            sendStats(connectionTermCode);
        }

        // notify SFU error to the apps
        std::string errMsgStr = errMsg.empty() || !errMsg.compare("Unknown reason") ? connectionTermCodeToString(static_cast<TermCode>(code)): errMsg;
        mCallHandler.onCallError(*this, static_cast<int>(code), errMsgStr);

        // remove call just if there are no participants or termcode is not recoverable (we don't need to send BYE command upon SFU error reception)
        assert(!isTermCodeRetriable(connectionTermCode));
        if (!isTermCodeRetriable(connectionTermCode) || mParticipants.empty())
        {
            //immediateCallDisconnect will be called inside immediateRemoveCall
            setDestroying(true); // we need to set destroying true to avoid notifying (kStateClientNoParticipating) when sfuDisconnect is called, and we are going to finally remove call
            mRtc.immediateRemoveCall(this, EndCallReason::kFailed, connectionTermCode);
        }
    }, mRtc.getAppCtx());

    return true;
}

void Call::logError(const char *error)
{
    RTCM_LOG_ERROR("SFU: %s", error);
}

void Call::onAddStream(rtc::scoped_refptr<webrtc::MediaStreamInterface> /*stream*/)
{
    if (mState != kStateJoining)
    {
        RTCM_LOG_WARNING("onAddStream: get unexpected state");
        assert(mState != kStateInProgress); // theoretically, it should not happen. If so, it may worth to investigate
        return;
    }

    assert(mVThumb && mHiRes && mAudio);
    mVThumb->createEncryptor();
    mHiRes->createEncryptor();
    mAudio->createEncryptor();
}

void Call::onTrack(rtc::scoped_refptr<webrtc::RtpTransceiverInterface> transceiver)
{
    if (mState != kStateJoining)
    {
        RTCM_LOG_WARNING("onTrack: get unexpected state");
        assert(mState != kStateInProgress); // theoretically, it should not happen. If so, it may worth to investigate
        return;
    }

    absl::optional<std::string> mid = transceiver->mid();
    if (mid.has_value())
    {
        std::string value = mid.value();
        if (transceiver->media_type() == cricket::MediaType::MEDIA_TYPE_AUDIO)
        {
            mReceiverTracks[static_cast<uint32_t>(atoi(value.c_str()))] = ::mega::make_unique<RemoteAudioSlot>(*this, transceiver,
                                                                                                               mRtc.getAppCtx());
        }
        else
        {
            mReceiverTracks[static_cast<uint32_t>(atoi(value.c_str()))] = ::mega::make_unique<RemoteVideoSlot>(*this, transceiver,
                                                                                                               mRtc.getAppCtx());
        }
    }
}

void Call::onRemoveTrack(rtc::scoped_refptr<webrtc::RtpReceiverInterface> /*receiver*/)
{
    RTCM_LOG_DEBUG("onRemoveTrack received");
}

void Call::onConnectionChange(webrtc::PeerConnectionInterface::PeerConnectionState newState)
{
    RTCM_LOG_DEBUG("onConnectionChange newstate: %d", newState);
    if (!mSfuConnection)
    {
        RTCM_LOG_WARNING("onConnectionChange: mSfuConnection no longer exists");
        return;
    }

    if (newState >= webrtc::PeerConnectionInterface::PeerConnectionState::kDisconnected)
    {

        if (isDestroying()) // we was trying to destroy call, but we have received onConnectionChange. Don't do anything else (wait for BYE command delivering)
        {
            return;
        }

        if (mState == CallState::kStateJoining ||  mState == CallState::kStateInProgress) //  kStateConnecting isn't included to avoid interrupting a reconnection in progress
        {
            if (!mSfuConnection)
            {
                RTCM_LOG_ERROR("onConnectionChange: Not valid SfuConnection upon PeerConnectionState kDisconnected received");
                assert(false);
                return;
            }

            if (isUdpDisconnected()) // lack of UDP connectity detected, disconnect call and don't try to reconnect
            {
                RTCM_LOG_DEBUG("WebRTC connection failed, there's no UDP connectivity");
                orderedCallDisconnect(TermCode::kNoMediaPath, connectionTermCodeToString(TermCode::kNoMediaPath).c_str());
                return;
            }

            if (!mSfuConnection->isOnline())
            {
                setState(CallState::kStateConnecting);
                mSfuConnection->clearCommandsQueue();
                mSfuConnection->retryPendingConnection(true);
            }
            else if (!mSfuConnection->isSendingByeCommand())    // if we are connected to SFU we need to send BYE command (if we haven't already done)
            {                                                   // don't clear commands queue here, wait for onSendByeCommand
                setState(CallState::kStateConnecting);          // just set kStateConnecting if we have not already sent a previous BYE command, or executed action upon onSendByeCommand won't match with expected one
                sendStats(TermCode::kRtcDisconn);               // send stats if we are connected to SFU regardless termcode
                mSfuConnection->sendBye(TermCode::kRtcDisconn); // once LWS confirms that BYE command has been sent (check processNextCommand) onSendByeCommand will be called
            }
        }
    }
    else if (newState == webrtc::PeerConnectionInterface::PeerConnectionState::kConnected)
    {
        bool reconnect = !mSfuConnection->isOnline();
        RTCM_LOG_DEBUG("onConnectionChange retryPendingConnection (reconnect) : %d", reconnect);
        mSfuConnection->retryPendingConnection(reconnect);
    }
}

bool Call::addWrUsers(const std::map<karere::Id, bool>& users, const bool& clearCurrent)
{
    if (!isOwnPrivModerator() && !users.empty())
    {
        RTCM_LOG_ERROR("addWrUsers : SFU has sent wr users list to a non-moderator user");
        mWaitingRoom.reset();
        assert(false);
        return false;
    }

    if (clearCurrent && mWaitingRoom)   { mWaitingRoom->clear(); }
    else if (!mWaitingRoom)             { mWaitingRoom.reset(new KarereWaitingRoom()); }

    std::for_each(users.begin(), users.end(), [this](const auto &u)
    {
        mWaitingRoom->addOrUpdateUserStatus(u.first, u.second);
    });
    return true;
}

void Call::pushIntoWr(const TermCode& termCode)
{
    if (mSfuConnection && mSfuConnection->isOnline())
    {
        sendStats(termCode); //send stats
    }

    // keep mSfuConnection intact just disconnect from media channel
    mediaChannelDisconnect(true /*releaseDevices*/);
    clearResources(termCode);
    mTermCode = termCode; // termcode is only valid at state kStateTerminatingUserParticipation
    setState(CallState::kInWaitingRoom);
    mCallHandler.onWrPushedFromCall(*this);
}

Keyid_t Call::generateNextKeyId()
{
    if (mMyPeer->getCurrentKeyId() >= 255
            || (!mMyPeer->getCurrentKeyId() && !mMyPeer->hasAnyKey()))
    {
        // if we have exceeded max keyid => reset keyid to zero
        // if current keyId is zero and we don't have stored any key => first keyId (zero)
        return 0;
    }
    else
    {
        return static_cast<Keyid_t>(mMyPeer->getCurrentKeyId() + 1);
    }
}

void Call::generateAndSendNewMediakey(bool reset)
{
    if (reset)
    {
        // when you leave a meeting or you experiment a reconnect, we should reset keyId to zero and clear keys map
        mMyPeer->resetKeys();
    }

    // generate a new plain key
    std::shared_ptr<strongvelope::SendKey> newPlainKey = mSfuClient.getRtcCryptoMeetings()->generateSendKey();

    // add new key to own peer key map and update currentKeyId
    Keyid_t newKeyId = generateNextKeyId();
    std::string plainKeyStr = mSfuClient.getRtcCryptoMeetings()->keyToStr(*newPlainKey.get());

    // in case of a call in a public chatroom, XORs new key with the call key for additional authentication
    if (hasCallKey())
    {
        strongvelope::SendKey callKey;
        mSfuClient.getRtcCryptoMeetings()->strToKey(mCallKey, callKey);
        mSfuClient.getRtcCryptoMeetings()->xorWithCallKey(callKey, *newPlainKey.get());
    }

    std::vector<promise::Promise<Buffer*>> promises;
    for (const auto& session : mSessions) // encrypt key to all participants
    {
        promises.push_back(mSfuClient.getRtcCryptoMeetings()->getCU25519PublicKey(session.second->getPeer().getPeerid()));
    }

    auto wptr = weakHandle();
    promise::when(promises)
    .then([wptr, newKeyId, plainKeyStr, newPlainKey, this]
    {
        if (wptr.deleted())
        {
            return;
        }

        auto keys = std::make_shared<std::map<Cid_t, std::string>>();

        for (const auto& session : mSessions) // encrypt key to all participants
        {
            // get peer Cid
            Cid_t sessionCid = session.first;
            const sfu::Peer& peer = session.second->getPeer();
            if (sfu::isInitialSfuVersion(peer.getPeerSfuVersion()))
            {
                // encrypt key to participant
                strongvelope::SendKey encryptedKey;
                mSfuClient.getRtcCryptoMeetings()->encryptKeyTo(peer.getPeerid(), *newPlainKey.get(), encryptedKey);
                (*keys)[sessionCid] = mega::Base64::btoa(std::string(encryptedKey.buf(), encryptedKey.size()));
            }
            else if (sfu::isCurrentSfuVersion(peer.getPeerSfuVersion()))
            {
                auto pms = peer.getEphemeralPubKeyPms();
                pms.then([this, newPlainKey, keys, sessionCid, &peer]()
                {
                    auto&& ephemeralPubKey = peer.getEphemeralPubKeyDerived();
                    if (ephemeralPubKey.empty())
                    {
                        RTCM_LOG_WARNING("Invalid ephemeral key for peer: %s cid %u", peer.getPeerid().toString().c_str(), sessionCid);
                        assert(false);
                        return;
                    }

                    // Encrypt key for participant with its public ephemeral key
                    std::string encryptedKey;
                    std::string plainKey (newPlainKey->buf(), newPlainKey->bufSize());
                    if (!mSymCipher.cbc_encrypt_with_key(plainKey, encryptedKey, reinterpret_cast<const unsigned char *>(ephemeralPubKey.data()), ephemeralPubKey.size(), nullptr))
                    {
                        RTCM_LOG_ERROR("Failed Media key cbc_encrypt for peerId %s Cid %u",
                                         peer.getPeerid().toString().c_str(), peer.getCid());
                        return;
                    }

                    (*keys)[sessionCid] = mega::Base64::btoa(encryptedKey);
                 });
                 pms.fail([peerId = peer.getPeerid(), peerCid = peer.getCid()](const ::promise::Error&)
                 {
                    RTCM_LOG_DEBUG("Can't get ephemeral public key for peer: %s cid: %u", karere::Id(peerId).toString().c_str(), peerCid);
                 });
            }
            else
            {
                RTCM_LOG_ERROR("generateAndSendNewMediakey: unknown SFU protocol version [%u] for user: %s, cid: %u",
                               static_cast<std::underlying_type<sfu::SfuProtocol>::type>(peer.getPeerSfuVersion()),
                               peer.getPeerid().toString().c_str(), peer.getCid());
                assert(false);
                return;
            }
        }

        mSfuConnection->sendKey(newKeyId, *keys);

        // set a small delay after broadcasting the new key, and before starting to use it,
        // to minimize the chance that the key hasn't yet been received over the signaling channel
        karere::setTimeout([this, newKeyId, plainKeyStr, wptr]()
        {
            if (wptr.deleted())
            {
                return;
            }

            // add key to peer's key map, although is not encrypted for any other participant,
            // as we need to start sending audio frames as soon as we receive SPEAK_ON command
            // and we could receive it even if there's no more participants in the meeting
            mMyPeer->addKey(newKeyId, plainKeyStr);
        }, RtcConstant::kRotateKeyUseDelay, mRtc.getAppCtx());

    });
}

void Call::handleIncomingVideo(const std::map<Cid_t, sfu::TrackDescriptor> &videotrackDescriptors, VideoResolution videoResolution)
{
    for (auto trackDescriptor : videotrackDescriptors)
    {
        auto it = mReceiverTracks.find(trackDescriptor.second.mMid);
        if (it == mReceiverTracks.end())
        {
            RTCM_LOG_ERROR("Unknown vtrack mid %u", trackDescriptor.second.mMid);
            continue;
        }

        Cid_t cid = trackDescriptor.first;
        uint32_t mid = trackDescriptor.second.mMid;
        RemoteVideoSlot *slot = static_cast<RemoteVideoSlot*>(it->second.get());
        if (slot->getCid() == cid && slot->getVideoResolution() == videoResolution)
        {
            RTCM_LOG_WARNING("Follow same cid with same resolution over same track");
            continue;
        }

        if (slot->getCid() != 0)    // the slot is already in use, need to release first and notify
        {
            if (trackDescriptor.second.mReuse && slot->getCid() != cid)
            {
                RTCM_LOG_ERROR("attachSlotToSession: trying to reuse slot, but cid has changed");
                assert(false && "Possible error at SFU: slot with CID not found");
            }

            RTCM_LOG_DEBUG("reassign slot with mid: %u from cid: %u to newcid: %u, reuse: %d ", mid, slot->getCid(), cid, trackDescriptor.second.mReuse);

            Session *oldSess = getSession(slot->getCid());
            if (oldSess)
            {
                // In case of Slot reassign for another peer (CID) or same peer (CID) slot reusing, we need to notify app about that
                oldSess->disableVideoSlot(slot->getVideoResolution());
            }
        }

        Session *sess = getSession(cid);
        if (!sess)
        {
            RTCM_LOG_ERROR("handleIncomingVideo: session with CID %u not found", cid);
            assert(false && "Possible error at SFU: session with CID not found");
            continue;
        }

        const std::vector<std::string> ivs = sess->getPeer().getIvs();
        slot->assignVideoSlot(cid, sfu::Command::hexToBinary(ivs[static_cast<size_t>(videoResolution)]), videoResolution);
        attachSlotToSession(cid, slot, false, videoResolution);
    }
}

void Call::attachSlotToSession (Cid_t cid, RemoteSlot* slot, bool audio, VideoResolution hiRes)
{
    Session *session = getSession(cid);
    assert(session);
    if (!session)
    {
        RTCM_LOG_WARNING("attachSlotToSession: unknown peer cid %u", cid);
        return;
    }

    if (audio)
    {
        session->setAudioSlot(static_cast<RemoteAudioSlot *>(slot));
    }
    else
    {
        if (hiRes)
        {
            session->setHiResSlot(static_cast<RemoteVideoSlot *>(slot));
        }
        else
        {
            session->setVThumSlot(static_cast<RemoteVideoSlot *>(slot));
        }
    }
}

void Call::addSpeaker(Cid_t cid, const sfu::TrackDescriptor &speaker)
{
    if (speaker.mMid == sfu::TrackDescriptor::invalidMid)
    {
        // peer notified as speaker from SFU, but track not provided yet (this happens if peer is muted)
        // TODO: check when we fully support raise-to-speak requests (to avoid sending an unnecessary speak request)
        return;
    }

    auto it = mReceiverTracks.find(speaker.mMid);
    if (it == mReceiverTracks.end())
    {
        RTCM_LOG_WARNING("AddSpeaker: unknown track mid %u", speaker.mMid);
        return;
    }

    RemoteAudioSlot* slot = static_cast<RemoteAudioSlot*>(it->second.get());
    if (slot->getCid() != cid)
    {
        Session *oldSess = getSession(slot->getCid());
        if (oldSess)
        {
            // In case of Slot reassign for another peer (CID) we need to notify app about that
            oldSess->disableAudioSlot();
        }
    }

    Session *sess = getSession(cid);
    if (!sess)
    {
        RTCM_LOG_WARNING("AddSpeaker: unknown cid");
        return;
    }

    const std::vector<std::string> ivs = sess->getPeer().getIvs();
    assert(ivs.size() >= kAudioTrack);
    slot->assignAudioSlot(cid, sfu::Command::hexToBinary(ivs[static_cast<size_t>(kAudioTrack)]));
    attachSlotToSession(cid, slot, true, kUndefined);
}

void Call::removeSpeaker(Cid_t cid)
{
    auto it = mSessions.find(cid);
    if (it == mSessions.end())
    {
        RTCM_LOG_ERROR("removeSpeaker: unknown cid");
        return;
    }
    it->second->disableAudioSlot();
}

sfu::Peer& Call::getMyPeer()
{
    return *mMyPeer;
}

sfu::SfuClient &Call::getSfuClient()
{
    return mSfuClient;
}

std::map<Cid_t, std::unique_ptr<Session> > &Call::getSessions()
{
    return mSessions;
}

void Call::takeVideoDevice()
{
    if (!mVideoManager)
    {
        mRtc.takeDevice();
        mVideoManager = mRtc.getVideoDevice();
    }
}

void Call::releaseVideoDevice()
{
    if (mVideoManager)
    {
        mRtc.releaseDevice();
        mVideoManager = nullptr;
    }
}

bool Call::hasVideoDevice()
{
    return mVideoManager ? true : false;
}

void Call::freeVideoTracks(bool releaseSlots)
{
    // disable hi-res track
    if (mHiRes && mHiRes->getTransceiver()->sender()->track())
    {
        mHiRes->getTransceiver()->sender()->SetTrack(nullptr);
    }

    // disable low-res track
    if (mVThumb && mVThumb->getTransceiver()->sender()->track())
    {
        mVThumb->getTransceiver()->sender()->SetTrack(nullptr);
    }

    if (releaseSlots) // release slots in case flag is true
    {
        mVThumb.reset();
        mHiRes.reset();
    }
}

void Call::freeAudioTrack(bool releaseSlot)
{
    // disable audio track
    if (mAudio && mAudio->getTransceiver()->sender()->track())
    {
        mAudio->getTransceiver()->sender()->SetTrack(nullptr);
    }

    if (releaseSlot) // release slot in case flag is true
    {
        mAudio.reset();
    }
}

void Call::collectNonRTCStats()
{
    int audioSession = 0;
    int vThumbSession = 0;
    int hiResSession = 0;
    for (const auto& session : mSessions)
    {
        if (session.second->getAudioSlot())
        {
            audioSession++;
        }

        if (session.second->getVthumSlot())
        {
            vThumbSession++;
        }

        if (session.second->getHiResSlot())
        {
            hiResSession++;
        }
    }

    // TODO: pending to implement disabledTxLayers in future if needed
    mStats.mSamples.mQ.push_back(static_cast<int32_t>(mSvcDriver.mCurrentSvcLayerIndex) | static_cast<int32_t>(kTxSpatialLayerCount) << 8);
    mStats.mSamples.mNrxa.push_back(audioSession);
    mStats.mSamples.mNrxl.push_back(vThumbSession);
    mStats.mSamples.mNrxh.push_back(hiResSession);
    mStats.mSamples.mAv.push_back(getLocalAvFlags().value());
}

void Call::initStatsValues()
{
    mStats.mPeerId = mMyPeer->getPeerid();
    mStats.mCallid = mCallid;
    mStats.mIsGroup = mIsGroup;
    mStats.mDevice = mRtc.getDeviceInfo();
    mStats.mSfuHost = mSfuConnection->getSfuUrl().host;
}

void Call::enableStats()
{
    mStats.mCid = getOwnCid();
    mStats.mTimeOffset = static_cast<uint64_t>(mOffset);
    auto wptr = weakHandle();
    mStatsTimer = karere::setInterval([this, wptr]()
    {
        if (wptr.deleted())
        {
            return;
        }

        if (!mSfuConnection || !mSfuConnection->isJoined())
        {
            RTCM_LOG_WARNING("Cannot collect stats until reach kJoined state");
            return;
        }

        // poll TxVideoStats
        assert(mVThumb && mHiRes);
        uint32_t hiResId = 0;
        if (mHiResActive)
        {
            hiResId = mHiRes->getTransceiver()->sender()->ssrc();
        }

        uint32_t lowResId = 0;
        if (mVThumbActive)
        {
            lowResId = mVThumb->getTransceiver()->sender()->ssrc();
        }

        // poll non-rtc stats
        collectNonRTCStats();

        // Keep mStats ownership
        mStatConnCallback = rtc::scoped_refptr<webrtc::RTCStatsCollectorCallback>(new ConnStatsCallBack(&mStats, hiResId, lowResId, mRtc.getAppCtx()));
        assert(mRtcConn);
        mRtcConn->GetStats(mStatConnCallback.get());

        // adjust SVC driver based on collected stats
        // TODO: I can be done in ConnStatsCallBack to take into account latest stats
        adjustSvcByStats();
    }, RtcConstant::kStatsInterval, mRtc.getAppCtx());
}

void Call::disableStats()
{
    if (mStatsTimer != 0)
    {
        karere::cancelInterval(mStatsTimer, mRtc.getAppCtx());
        mStatsTimer = 0;
        if (mStatConnCallback)
        {
            static_cast<ConnStatsCallBack*>(mStatConnCallback.get())->removeStats();
        }

        mStatConnCallback = nullptr;
    }
}

void Call::setDestroying(bool isDestroying)
{
    mIsDestroying = isDestroying;
}

bool Call::isDestroying()
{
    return mIsDestroying;
}

void Call::generateEphemeralKeyPair()
{
    mEphemeralKeyPair.reset(new mega::ECDH());
}

const mega::ECDH* Call::getMyEphemeralKeyPair() const
{
    return mEphemeralKeyPair.get();
}

void Call::muteMyClientFromSfu()
{
    if (!getLocalAvFlags().audio())
    {
        return;
    }

    karere::AvFlags currentFlags = getLocalAvFlags();
    currentFlags.remove(karere::AvFlags::kAudio);
    mMyPeer->setAvFlags(currentFlags);
    mCallHandler.onLocalFlagsChanged(*this);  // notify app local AvFlags Change
    updateAudioTracks();
}

void Call::addPeer(sfu::Peer& peer, const std::string& ephemeralPubKeyDerived)
{
    peer.setEphemeralPubKeyDerived(ephemeralPubKeyDerived);
    mSessions[peer.getCid()] = std::make_unique<Session>(peer);
    mCallHandler.onNewSession(*mSessions[peer.getCid()], *this);
}

std::pair<std::string, std::string> Call::splitPubKey(const std::string& keyStr) const
{
    auto pos = keyStr.find(":");
    if (pos == std::string::npos)
    {
        return std::make_pair(std::string(), std::string());
    }

    std::string pubkey = keyStr.substr(0, pos);
    std::string signature = keyStr.substr(pos + 1, keyStr.size());
    return std::make_pair(pubkey, signature);
}

promise::Promise<bool>
Call::verifySignature(const Cid_t cid, const uint64_t userid, const std::string& pubkey, const std::string& signature)
{
    promise::Promise<bool> pms;
    if (pubkey.empty() || signature.empty())
    {
        pms.resolve(true);
    }
    else
    {
        // verify received ephemeral public key signature for joined user
        std::string msg = "sesskey|" + mCallid.toString() + "|" + std::to_string(cid) + "|" + pubkey;
        pms = mSfuClient.getRtcCryptoMeetings()->verifyKeySignature(msg, signature, getChatid(), karere::Id(userid));
    }
    return pms;
}

void Call::updateVideoTracks()
{
    bool isOnHold = getLocalAvFlags().isOnHold();
    if (getLocalAvFlags().camera() && !isOnHold)
    {
        takeVideoDevice();

        // hi-res track
        if (mHiRes)
        {
            if (mHiResActive && !mHiRes->getTransceiver()->sender()->track())
            {
                rtc::scoped_refptr<webrtc::VideoTrackInterface> videoTrack;
                videoTrack = artc::gWebrtcContext->CreateVideoTrack("v"+std::to_string(artc::generateId()), mRtc.getVideoDevice()->getVideoTrackSource());
                mHiRes->getTransceiver()->sender()->SetTrack(videoTrack.get());
            }
            else if (!mHiResActive)
            {
                // if there is a track, but none in the call has requested hi res video, disable the track
                mHiRes->getTransceiver()->sender()->SetTrack(nullptr);
            }
        }

        // low-res track
        if (mVThumb)
        {
            if (mVThumbActive && !mVThumb->getTransceiver()->sender()->track())
            {
                rtc::scoped_refptr<webrtc::VideoTrackInterface> videoTrack;
                videoTrack = artc::gWebrtcContext->CreateVideoTrack("v"+std::to_string(artc::generateId()), mRtc.getVideoDevice()->getVideoTrackSource());
                mVThumb->getTransceiver()->sender()->SetTrack(videoTrack.get());
            }
            else if (!mVThumbActive)
            {
                // if there is a track, but none in the call has requested low res video, disable the track
                mVThumb->getTransceiver()->sender()->SetTrack(nullptr);
            }
        }
    }
    else    // no video from camera (muted or not available), or call on-hold
    {
        freeVideoTracks();
        releaseVideoDevice();
    }
}

void Call::updateNetworkQuality(int networkQuality)
{
    if (networkQuality == mNetworkQuality)
    {
        return;
    }

    RTCM_LOG_WARNING("updateNetworkQuality: %s network quality detected", networkQuality == kNetworkQualityBad  ? "Bad" : "Good");
    mNetworkQuality = networkQuality;
    mCallHandler.onNetworkQualityChanged(*this);
}

void Call::adjustSvcByStats()
{
    if (mStats.mSamples.mRoundTripTime.empty())
    {
        RTCM_LOG_WARNING("adjustSvcBystats: not enough collected data");
        return;
    }

    double roundTripTime = mStats.mSamples.mRoundTripTime.back();
    double packetLost = 0;
    if (mStats.mSamples.mPacketLost.size() >= 2)
    {
        // get last lost packets
        int lastpl =  mStats.mSamples.mPacketLost.back();
        // use mPacketLostCapping to limit the influence of a large momentary peak on the moving average.
        lastpl = lastpl < mSvcDriver.mPacketLostCapping ? lastpl : static_cast<int>(mSvcDriver.mPacketLostCapping);

        // get (pre) last lost packets
        int prelastpl= mStats.mSamples.mPacketLost.at(mStats.mSamples.mPacketLost.size()-2);
        // use mPacketLostCapping to limit the influence of a large momentary peak on the moving average.
        prelastpl = prelastpl < mSvcDriver.mPacketLostCapping ? prelastpl : static_cast<int>(mSvcDriver.mPacketLostCapping);

        // get periods
        int lastT = mStats.mSamples.mT.back();
        int prelastT = mStats.mSamples.mT.at(mStats.mSamples.mT.size() - 2);
        packetLost = static_cast<double>(abs(lastpl - prelastpl)) / (static_cast<double>(abs(lastT - prelastT)) / 1000.0);
    }

    if (std::fabs(mSvcDriver.mMovingAverageRtt) <= std::numeric_limits<double>::epsilon())
    {
         // if mMovingAverageRtt has not value yet
         mSvcDriver.mMovingAverageRtt = roundTripTime;
         mSvcDriver.mMovingAveragePlost = packetLost;
         return; // intentionally skip first sample for lower/upper range calculation
    }

    if (roundTripTime < mSvcDriver.mLowestRttSeen)
    {
        // rttLower and rttUpper define the window inside which layer is not switched.
        //  - if rtt falls below that window, layer is switched to higher quality,
        //  - if rtt is higher, layer is switched to lower quality.
        // the window is defined/redefined relative to the lowest rtt seen.
        mSvcDriver.mLowestRttSeen = roundTripTime;
        mSvcDriver.mRttLower = roundTripTime + mSvcDriver.kRttLowerHeadroom;
        mSvcDriver.mRttUpper = roundTripTime + mSvcDriver.kRttUpperHeadroom;
    }

    roundTripTime = mSvcDriver.mMovingAverageRtt = (mSvcDriver.mMovingAverageRtt * 3 + roundTripTime) / 4;
    packetLost  = mSvcDriver.mMovingAveragePlost = (mSvcDriver.mMovingAveragePlost * 3 + packetLost) / 4;

    time_t tsNow = time(nullptr);
    if (mSvcDriver.mTsLastSwitch
            && (tsNow - mSvcDriver.mTsLastSwitch < mSvcDriver.kMinTimeBetweenSwitches))
    {
        return; // too early
    }

    if (mSvcDriver.mCurrentSvcLayerIndex > 0
            && (roundTripTime > mSvcDriver.mRttUpper || packetLost > mSvcDriver.mPacketLostUpper))
    {
        // if retrieved rtt OR packetLost have increased respect current values decrement 1 layer
        // we want to decrease layer when references values (mRttUpper and mPacketLostUpper)
        // have been exceeded.
        updateSvcQuality(-1);
    }
    else if (mSvcDriver.mCurrentSvcLayerIndex < mSvcDriver.kMaxQualityIndex
             && roundTripTime < mSvcDriver.mRttLower
             && packetLost < mSvcDriver.mPacketLostLower)
    {
        // if retrieved rtt AND packetLost have decreased respect current values increment 1 layer
        // we only want to increase layer when the improvement is bigger enough to represents a
        // faithfully improvement in network quality, we take mRttLower and mPacketLostLower as references
        updateSvcQuality(+1);
    }

    if (mStats.mSamples.mVtxHiResh.size() < 2
            || mStats.mSamples.mPacketSent.size() < 2
            || mStats.mSamples.mTotalPacketSendDelay.size() < 2
            || mStats.mSamples.mVtxHiResh.back() == 0
            || mStats.mSamples.mVtxHiResh.at(mStats.mSamples.mVtxHiResh.size() -2) == 0)
    {
        // notify about a change in network quality if received quality is very low
        mSvcDriver.mCurrentSvcLayerIndex < 1
                ? updateNetworkQuality(kNetworkQualityBad)
                : updateNetworkQuality(kNetworkQualityGood);
        return;
    }

    mSvcDriver.mMovingAverageVideoTxHeight = mSvcDriver.mMovingAverageVideoTxHeight > 0
            ? ((mSvcDriver.mMovingAverageVideoTxHeight * 3) + static_cast<double>(mStats.mSamples.mVtxHiResh.back())) / 4
            : mStats.mSamples.mVtxHiResh.back();

    bool txBad = mSvcDriver.mMovingAverageVideoTxHeight < 360;
    uint32_t pktSent =  mStats.mSamples.mPacketSent.back() - mStats.mSamples.mPacketSent.at(mStats.mSamples.mPacketSent.size() - 2);
    double totalPacketSendDelay = mStats.mSamples.mTotalPacketSendDelay.back() - mStats.mSamples.mTotalPacketSendDelay.at(mStats.mSamples.mTotalPacketSendDelay.size() - 2);
    double vtxDelay = pktSent ? round(totalPacketSendDelay * 1000 / pktSent) : -1;

    // notify about a change in network quality if necessary
    (txBad || mSvcDriver.mCurrentSvcLayerIndex < 1 || roundTripTime > mSvcDriver.mRttUpper || vtxDelay > 1500)
            ? updateNetworkQuality(kNetworkQualityBad)
            : updateNetworkQuality(kNetworkQualityGood);
}

const std::string& Call::getCallKey() const
{
    return mCallKey;
}

void Call::updateAudioTracks()
{
    if (!mAudio)
    {
        return;
    }

    bool audio = mSpeakerState > SpeakerState::kNoSpeaker && getLocalAvFlags().audio();
    rtc::scoped_refptr<webrtc::MediaStreamTrackInterface> track = mAudio->getTransceiver()->sender()->track();
    if (audio && !getLocalAvFlags().isOnHold())
    {
        if (!track) // create audio track only if not exists
        {
            rtc::scoped_refptr<webrtc::AudioTrackInterface> audioTrack =
                    artc::gWebrtcContext->CreateAudioTrack("a"+std::to_string(artc::generateId()), artc::gWebrtcContext->CreateAudioSource(cricket::AudioOptions()).get());

            mAudio->getTransceiver()->sender()->SetTrack(audioTrack.get());
            audioTrack->set_enabled(true);
        }
        else
        {
            track->set_enabled(true);
        }
    }
    else if (track) // if no audio flags active, no speaker allowed, or call is onHold
    {
        track->set_enabled(false);
        mAudio->getTransceiver()->sender()->SetTrack(nullptr);
    }
}

RtcModuleSfu::RtcModuleSfu(MyMegaApi &megaApi, CallHandler &callhandler, DNScache &dnsCache,
                           WebsocketsIO& websocketIO, void *appCtx,
                           rtcModule::RtcCryptoMeetings* rRtcCryptoMeetings)
    : VideoSink(appCtx)
    , mCallHandler(callhandler)
    , mMegaApi(megaApi)
    , mDnsCache(dnsCache)
{
    mAppCtx = appCtx;

    mSfuClient = ::mega::make_unique<sfu::SfuClient>(websocketIO, appCtx, rRtcCryptoMeetings);
    if (!artc::isInitialized())
    {
        //rtc::LogMessage::LogToDebug(rtc::LS_VERBOSE);
        artc::init(appCtx);
        RTCM_LOG_DEBUG("WebRTC stack initialized before first use");
    }

    // set default video in device
    std::set<std::pair<std::string, std::string>> videoDevices = artc::VideoManager::getVideoDevices();
    if (videoDevices.size())
    {
        mVideoDeviceSelected = videoDevices.begin()->second;
    }

    mDeviceTakenCount = 0;
}

ICall *RtcModuleSfu::findCall(const karere::Id& callid) const
{
    auto it = mCalls.find(callid);
    if (it != mCalls.end())
    {
        return it->second.get();
    }

    return nullptr;
}

ICall *RtcModuleSfu::findCallByChatid(const karere::Id &chatid) const
{
    for (const auto& call : mCalls)
    {
        if (call.second->getChatid() == chatid)
        {
            return call.second.get();
        }
    }

    return nullptr;
}

bool RtcModuleSfu::isCallStartInProgress(const karere::Id &chatid) const
{
    return mCallStartAttempts.find(chatid) != mCallStartAttempts.end();
}

bool RtcModuleSfu::selectVideoInDevice(const std::string &device)
{
    std::set<std::pair<std::string, std::string>> videoDevices = artc::VideoManager::getVideoDevices();
    bool shouldOpen = false;
    for (auto it = videoDevices.begin(); it != videoDevices.end(); it++)
    {
        if (!it->first.compare(device))
        {
            std::vector<Call*> calls;
            for (auto& callIt : mCalls)
            {
                if (callIt.second->hasVideoDevice())
                {
                    calls.push_back(callIt.second.get());
                    callIt.second->freeVideoTracks();
                    callIt.second->releaseVideoDevice();
                    shouldOpen = true;
                }
            }

            changeDevice(it->second, shouldOpen);

            for (auto& call : calls)
            {
                call->updateVideoTracks();
            }

            return true;
        }
    }
    return false;
}

void RtcModuleSfu::getVideoInDevices(std::set<std::string> &devicesVector)
{
    std::set<std::pair<std::string, std::string>> videoDevices = artc::VideoManager::getVideoDevices();
    for (auto it = videoDevices.begin(); it != videoDevices.end(); it++)
    {
        devicesVector.insert(it->first);
    }
}

promise::Promise<void> RtcModuleSfu::startCall(const karere::Id &chatid, karere::AvFlags avFlags, bool isGroup, const karere::Id &schedId, std::shared_ptr<std::string> unifiedKey)
{
    // add chatid to CallsAttempts to avoid multiple start call attempts
    mCallStartAttempts.insert(chatid);

    // we need a temp string to avoid issues with lambda shared pointer capture
    std::string auxCallKey = unifiedKey ? (*unifiedKey.get()) : std::string();
    auto wptr = weakHandle();
    return mMegaApi.call(&::mega::MegaApi::startChatCall, chatid, schedId)
    .then([wptr, this, chatid, avFlags, isGroup, auxCallKey](ReqResult result) -> promise::Promise<void>
    {
        if (wptr.deleted())
        {
            return promise::Error("call started successfully, but RtcModuleSfu instance was removed");
        }

        std::shared_ptr<std::string> sharedUnifiedKey = !auxCallKey.empty()
                ? std::make_shared<std::string>(auxCallKey)
                : nullptr;

        karere::Id callid = result->getParentHandle();
        std::string sfuUrlStr = result->getText();
        mCallStartAttempts.erase(chatid); // remove chatid from CallsAttempts
        if (mCalls.find(callid) == mCalls.end()) // it can be created by JOINEDCALL command
        {
            std::unique_ptr<char []> userHandle(mMegaApi.sdk.getMyUserHandle());
            karere::Id myUserHandle(userHandle.get());
            mCalls[callid] = ::mega::make_unique<Call>(callid, chatid, myUserHandle, false, mCallHandler, mMegaApi, (*this), isGroup, sharedUnifiedKey, avFlags, true);

            if (!mCalls[callid]->connectSfu(sfuUrlStr))
            {
               return promise::Error("connectSfu error, invalid or empty URL");
            }
        }
        return promise::_Void();
    })
    .fail([wptr, this, chatid](const ::promise::Error& err)
    {
        if (wptr.deleted())
        {
            return err;
        }

        mCallStartAttempts.erase(chatid); // remove chatid from CallsAttempts
        return err;
    });
}

void RtcModuleSfu::takeDevice()
{
    if (!mDeviceTakenCount)
    {
        openDevice();
    }

    mDeviceTakenCount++;
}

void RtcModuleSfu::releaseDevice()
{
    if (mDeviceTakenCount > 0)
    {
        mDeviceTakenCount--;
        if (mDeviceTakenCount == 0)
        {
            assert(mVideoDevice);
            closeDevice();
        }
    }
}

void RtcModuleSfu::addLocalVideoRenderer(const karere::Id &chatid, IVideoRenderer *videoRederer)
{
    mRenderers[chatid] = std::unique_ptr<IVideoRenderer>(videoRederer);
}

void RtcModuleSfu::removeLocalVideoRenderer(const karere::Id &chatid)
{
    mRenderers.erase(chatid);
}

void RtcModuleSfu::onMediaKeyDecryptionFailed(const std::string& err)
{
    mMegaApi.callIgnoreResult(&::mega::MegaApi::sendEvent, 99017, err.c_str());
}

std::vector<karere::Id> RtcModuleSfu::chatsWithCall()
{
    std::vector<karere::Id> chats;
    for (const auto& call : mCalls)
    {
        chats.push_back(call.second->getChatid());
    }

    return chats;
}

unsigned int RtcModuleSfu::getNumCalls()
{
    return static_cast<unsigned int>(mCalls.size());
}

const std::string& RtcModuleSfu::getVideoDeviceSelected() const
{
    return mVideoDeviceSelected;
}

sfu::SfuClient& RtcModuleSfu::getSfuClient()
{
    return (*mSfuClient.get());
}

DNScache& RtcModuleSfu::getDnsCache()
{
    return mDnsCache;
}


void RtcModuleSfu::orderedDisconnectAndCallRemove(rtcModule::ICall* iCall, EndCallReason reason, TermCode connectionTermCode)
{
    Call *call = static_cast<Call*>(iCall);
    if (!call)
    {
        RTCM_LOG_WARNING("orderedDisconnectAndCallRemove: call no longer exists");
        return;
    }

    if (call->isDestroying())
    {
        RTCM_LOG_WARNING("orderedDisconnectAndCallRemove: call is already being destroyed");
        return;
    }

    // set temporary endCall reason in case immediateRemoveCall is not called immediately (i.e if we first need to send BYE command)
    call->setTempEndCallReason(reason);

    RTCM_LOG_DEBUG("Ordered removing call with callid: %s", call->getCallid().toString().c_str());
    call->setDestroying(true);
    (call->getState() > kStateClientNoParticipating && call->getState() <= kStateInProgress)
            ? call->orderedCallDisconnect(connectionTermCode, call->connectionTermCodeToString(connectionTermCode).c_str())
            : immediateRemoveCall(call, reason, connectionTermCode);
}


void RtcModuleSfu::immediateRemoveCall(Call* call, uint8_t reason, TermCode connectionTermCode)
{
    assert(reason != kInvalidReason);
    if (!call)
    {
        RTCM_LOG_WARNING("removeCall: call no longer exists");
        return;
    }

    RTCM_LOG_DEBUG("Removing call with callid: %s", call->getCallid().toString().c_str());
    if (call->getState() > kStateClientNoParticipating && call->getState() <= kStateInProgress)
    {
        call->immediateCallDisconnect(connectionTermCode);
    }

    // upon kStateDestroyed state change (in call dtor) mEndCallReason will be notified through onCallStateChange
    call->setEndCallReason(reason);
    mCalls.erase(call->getCallid());
}

void RtcModuleSfu::handleJoinedCall(const karere::Id &/*chatid*/, const karere::Id &callid, const std::set<karere::Id> &usersJoined)
{
    mCalls[callid]->joinedCallUpdateParticipants(usersJoined);
}

void RtcModuleSfu::handleLeftCall(const karere::Id &/*chatid*/, const karere::Id &callid, const std::set<karere::Id> &usersLeft)
{
    for (const karere::Id &peer : usersLeft)
    {
        mCalls[callid]->removeParticipant(peer);
    }
}

void RtcModuleSfu::handleNewCall(const karere::Id &chatid, const karere::Id &callerid, const karere::Id &callid, bool isRinging, bool isGroup, std::shared_ptr<std::string> callKey)
{
    mCalls[callid] = ::mega::make_unique<Call>(callid, chatid, callerid, isRinging, mCallHandler, mMegaApi, (*this), isGroup, callKey);
    mCalls[callid]->setState(kStateClientNoParticipating);
}

void RtcModuleSfu::OnFrame(const webrtc::VideoFrame &frame)
{
    auto wptr = weakHandle();
    karere::marshallCall([wptr, this, frame]()
    {
        if (wptr.deleted())
        {
            return;
        }

        for (auto& render : mRenderers)
        {
            ICall* call = findCallByChatid(render.first);
            if ((call && call->getLocalAvFlags().camera() && !call->getLocalAvFlags().has(karere::AvFlags::kOnHold)) || !call)
            {
                assert(render.second != nullptr);
                void* userData = NULL;
                auto buffer = frame.video_frame_buffer()->ToI420();   // smart ptr type changed
                if (frame.rotation() != webrtc::kVideoRotation_0)
                {
                    buffer = webrtc::I420Buffer::Rotate(*buffer, frame.rotation());
                }
                unsigned short width = (unsigned short)buffer->width();
                unsigned short height = (unsigned short)buffer->height();
                void* frameBuf = render.second->getImageBuffer(width, height, userData);
                if (!frameBuf) //image is frozen or app is minimized/covered
                    return;
                libyuv::I420ToABGR(buffer->DataY(), buffer->StrideY(),
                                   buffer->DataU(), buffer->StrideU(),
                                   buffer->DataV(), buffer->StrideV(),
                                   (uint8_t*)frameBuf, width * 4, width, height);

                render.second->frameComplete(userData);
            }
        }
    }, mAppCtx);

}

artc::VideoManager *RtcModuleSfu::getVideoDevice()
{
    return mVideoDevice.get();
}

void RtcModuleSfu::changeDevice(const std::string &device, bool shouldOpen)
{
    if (mVideoDevice)
    {
        shouldOpen = true;
        closeDevice();
    }

    mVideoDeviceSelected = device;
    if (shouldOpen)
    {
        openDevice();
    }
}

void RtcModuleSfu::openDevice()
{
    std::string videoDevice = mVideoDeviceSelected; // get default video device
    if (videoDevice.empty())
    {
        RTCM_LOG_WARNING("Default video in device is not set");
        assert(false);
        std::set<std::pair<std::string, std::string>> videoDevices = artc::VideoManager::getVideoDevices();
        if (videoDevices.empty())
        {
            RTCM_LOG_WARNING("openDevice(): no video devices available");
            return;
        }

        videoDevice = videoDevices.begin()->second;
    }

    webrtc::VideoCaptureCapability capabilities;
    capabilities.width = RtcConstant::kHiResWidth;
    capabilities.height = RtcConstant::kHiResHeight;
    capabilities.maxFPS = RtcConstant::kHiResMaxFPS;

    mVideoDevice = artc::VideoManager::Create(capabilities, videoDevice, artc::gWorkerThread.get());
    mVideoDevice->openDevice(videoDevice);
    rtc::VideoSinkWants wants;
    mVideoDevice->AddOrUpdateSink(this, wants);
}

void RtcModuleSfu::closeDevice()
{
    if (mVideoDevice)
    {
        mVideoDevice->RemoveSink(this);
        mVideoDevice->releaseDevice();
        mVideoDevice = nullptr;
    }
}

void *RtcModuleSfu::getAppCtx()
{
    return mAppCtx;
}

std::string RtcModuleSfu::getDeviceInfo() const
{
    // UserAgent Format
    // MEGA<app>/<version> (platform) Megaclient/<version>
    std::string userAgent = mMegaApi.sdk.getUserAgent();

    std::string androidId = "MEGAAndroid";
    std::string iosId = "MEGAiOS";
    std::string testChatId = "MEGAChatTest";
    std::string syncId = "MEGAsync";
    std::string qtAppId = "MEGAChatQtApp";
    std::string megaClcId = "MEGAclc";

    std::string deviceType = "n";
    std::string version = "0";

    size_t endTypePosition = std::string::npos;
    size_t idPosition;
    if ((idPosition = userAgent.find(androidId)) != std::string::npos)
    {
        deviceType = "na";
        endTypePosition = idPosition + androidId.size() + 1; // remove '/'
    }
    else if ((idPosition = userAgent.find(iosId)) != std::string::npos)
    {
        deviceType = "ni";
        endTypePosition = idPosition + iosId.size() + 1;  // remove '/'
    }
    else if (userAgent.find(testChatId) != std::string::npos)
    {
        deviceType = "nct";
    }
    else if ((idPosition = userAgent.find(syncId)) != std::string::npos)
    {
        deviceType = "nsync";
        endTypePosition = idPosition + syncId.size() + 1;  // remove '/'
    }
    else if (userAgent.find(qtAppId) != std::string::npos)
    {
        deviceType = "nqtApp";
    }
    else if (userAgent.find(megaClcId) != std::string::npos)
    {
        deviceType = "nclc";
    }

    size_t endVersionPosition = userAgent.find(" (");
    if (endVersionPosition != std::string::npos &&
            endTypePosition != std::string::npos &&
            endVersionPosition > endTypePosition)
    {
        version = userAgent.substr(endTypePosition, endVersionPosition - endTypePosition);
    }

    return deviceType + ":" + version;
}

RtcModule* createRtcModule(MyMegaApi &megaApi, rtcModule::CallHandler &callHandler,
                           DNScache &dnsCache, WebsocketsIO& websocketIO, void *appCtx,
                           rtcModule::RtcCryptoMeetings* rRtcCryptoMeetings)
{
    return new RtcModuleSfu(megaApi, callHandler, dnsCache, websocketIO, appCtx,
                            rRtcCryptoMeetings);
}

Slot::Slot(Call &call, rtc::scoped_refptr<webrtc::RtpTransceiverInterface> transceiver)
    : mCall(call)
    , mTransceiver(transceiver)
{
}

Slot::~Slot()
{
    if (mTransceiver->receiver())
    {
       rtc::scoped_refptr<webrtc::FrameDecryptorInterface> decryptor = mTransceiver->receiver()->GetFrameDecryptor();
       if (decryptor)
       {
           static_cast<artc::MegaDecryptor*>(decryptor.get())->setTerminating();
       }
    }

    if (mTransceiver->sender())
    {
        rtc::scoped_refptr<webrtc::FrameEncryptorInterface> encryptor = mTransceiver->sender()->GetFrameEncryptor();
        if (encryptor)
        {
            static_cast<artc::MegaEncryptor*>(encryptor.get())->setTerminating();
        }
    }
}

uint32_t Slot::getTransceiverMid() const
{
    if (!mTransceiver->mid())
    {
        assert(false);
        RTCM_LOG_WARNING("We have received a transceiver without 'mid'");
        return 0;
    }

    return static_cast<uint32_t>(atoi(mTransceiver->mid()->c_str()));
}

void RemoteSlot::release()
{
    if (!mCid)
    {
        return;
    }

    mIv = 0;
    mCid = 0;

    enableTrack(false, kRecv);
    rtc::scoped_refptr<webrtc::FrameDecryptorInterface> decryptor = getTransceiver()->receiver()->GetFrameDecryptor();
    static_cast<artc::MegaDecryptor*>(decryptor.get())->setTerminating();
    getTransceiver()->receiver()->SetFrameDecryptor(nullptr);
}

void RemoteSlot::assign(Cid_t cid, IvStatic_t iv)
{
    assert(!mCid);
    createDecryptor(cid, iv);
    enableTrack(true, kRecv);
}

void RemoteSlot::createDecryptor(Cid_t cid, IvStatic_t iv)
{
    mCid = cid;
    mIv = iv;

    auto it = mCall.getSessions().find(mCid);
    if (it == mCall.getSessions().end())
    {
        mCall.logError("createDecryptor: unknown cid");
        return;
    }

    mTransceiver->receiver()->SetFrameDecryptor(rtc::scoped_refptr<webrtc::FrameDecryptorInterface>(new artc::MegaDecryptor(it->second->getPeer(),
                                                                      mCall.getSfuClient().getRtcCryptoMeetings(),
                                                                      mIv, getTransceiverMid())));
}

RemoteSlot::RemoteSlot(Call& call, rtc::scoped_refptr<webrtc::RtpTransceiverInterface> transceiver, void* appCtx)
    : Slot(call, transceiver), mAppCtx(appCtx)
{
}

void RemoteSlot::enableTrack(bool enable, TrackDirection direction)
{
    assert(mTransceiver);
    if (direction == kRecv)
    {
        mTransceiver->receiver()->track()->set_enabled(enable);
    }
    else if (direction == kSend)
    {
        mTransceiver->sender()->track()->set_enabled(enable);
    }
}

LocalSlot::LocalSlot(Call& call, rtc::scoped_refptr<webrtc::RtpTransceiverInterface> transceiver)
    : Slot(call, transceiver)
{
}

void LocalSlot::createEncryptor()
{
    mTransceiver->sender()->SetFrameEncryptor(rtc::scoped_refptr<webrtc::FrameEncryptorInterface>(new artc::MegaEncryptor(mCall.getMyPeer(),
                                                                      mCall.getSfuClient().getRtcCryptoMeetings(),
                                                                      mIv, getTransceiverMid())));
}

void LocalSlot::generateRandomIv()
{
    randombytes_buf(&mIv, sizeof(mIv));
}

RemoteVideoSlot::RemoteVideoSlot(Call& call, rtc::scoped_refptr<webrtc::RtpTransceiverInterface> transceiver, void* appCtx)
    : RemoteSlot(call, transceiver, appCtx)
    , VideoSink(appCtx)
{
    webrtc::VideoTrackInterface* videoTrack =
            static_cast<webrtc::VideoTrackInterface*>(mTransceiver->receiver()->track().get());

    assert(videoTrack);
    rtc::VideoSinkWants wants;
    videoTrack->AddOrUpdateSink(this, wants);
}

RemoteVideoSlot::~RemoteVideoSlot()
{
}

VideoSink::VideoSink(void* appCtx) :mAppCtx(appCtx)
{

}

VideoSink::~VideoSink()
{

}

void VideoSink::setVideoRender(IVideoRenderer *videoRenderer)
{
    mRenderer = std::unique_ptr<IVideoRenderer>(videoRenderer);
}

void VideoSink::OnFrame(const webrtc::VideoFrame &frame)
{
    auto wptr = weakHandle();
    karere::marshallCall([wptr, this, frame]()
    {
        if (wptr.deleted())
        {
            return;
        }

        if (mRenderer)
        {
            void* userData = NULL;
            auto buffer = frame.video_frame_buffer()->ToI420();   // smart ptr type changed
            if (frame.rotation() != webrtc::kVideoRotation_0)
            {
                buffer = webrtc::I420Buffer::Rotate(*buffer, frame.rotation());
            }
            unsigned short width = (unsigned short)buffer->width();
            unsigned short height = (unsigned short)buffer->height();
            void* frameBuf = mRenderer->getImageBuffer(width, height, userData);
            if (!frameBuf) //image is frozen or app is minimized/covered
                return;
            libyuv::I420ToABGR(buffer->DataY(), buffer->StrideY(),
                               buffer->DataU(), buffer->StrideU(),
                               buffer->DataV(), buffer->StrideV(),
                               (uint8_t*)frameBuf, width * 4, width, height);
            mRenderer->frameComplete(userData);
        }
    }, mAppCtx);
}

void RemoteVideoSlot::assignVideoSlot(Cid_t cid, IvStatic_t iv, VideoResolution videoResolution)
{
    assert(mVideoResolution == kUndefined);
    assign(cid, iv);
    mVideoResolution = videoResolution;
}

void RemoteVideoSlot::release()
{
    RemoteSlot::release();
    mVideoResolution = VideoResolution::kUndefined;
}

VideoResolution RemoteVideoSlot::getVideoResolution() const
{
    return mVideoResolution;
}

bool RemoteVideoSlot::hasTrack()
{
    assert(mTransceiver);

    if (mTransceiver->receiver())
    {
        return  mTransceiver->receiver()->track().get() != nullptr;
    }

    return false;

}

void RemoteVideoSlot::enableTrack()
{
    webrtc::VideoTrackInterface* videoTrack =
            static_cast<webrtc::VideoTrackInterface*>(mTransceiver->receiver()->track().get());
    videoTrack->set_enabled(true);
}

RemoteAudioSlot::RemoteAudioSlot(Call &call, rtc::scoped_refptr<webrtc::RtpTransceiverInterface> transceiver, void* appCtx)
    : RemoteSlot(call, transceiver, appCtx)
{
}

void RemoteAudioSlot::assignAudioSlot(Cid_t cid, IvStatic_t iv)
{
    assign(cid, iv);
    if (mCall.isAudioLevelMonitorEnabled())
    {
        enableAudioMonitor(true);   // Enable audio monitor
    }
}

void RemoteAudioSlot::enableAudioMonitor(bool enable)
{
    rtc::scoped_refptr<webrtc::MediaStreamTrackInterface> mediaTrack = mTransceiver->receiver()->track();
    webrtc::AudioTrackInterface *audioTrack = static_cast<webrtc::AudioTrackInterface*>(mediaTrack.get());
    assert(audioTrack);
    if (enable && !mAudioLevelMonitorEnabled)
    {
        mAudioLevelMonitorEnabled = true;
        mAudioLevelMonitor->onAudioDetected(false);
        audioTrack->AddSink(mAudioLevelMonitor.get());     // enable AudioLevelMonitor for remote audio detection
    }
    else if (!enable && mAudioLevelMonitorEnabled)
    {
        mAudioLevelMonitorEnabled = false;
        mAudioLevelMonitor->onAudioDetected(false);
        audioTrack->RemoveSink(mAudioLevelMonitor.get()); // disable AudioLevelMonitor
    }
}

void RemoteAudioSlot::createDecryptor(Cid_t cid, IvStatic_t iv)
{
    RemoteSlot::createDecryptor(cid, iv);
    mAudioLevelMonitor.reset(new AudioLevelMonitor(mCall, mAppCtx, static_cast<int32_t>(mCid)));
}

void RemoteAudioSlot::release()
{
    RemoteSlot::release();
    if (mAudioLevelMonitor)
    {
        enableAudioMonitor(false);
        mAudioLevelMonitor = nullptr;
        mAudioLevelMonitorEnabled = false;
    }
}

void globalCleanup()
{
    if (!artc::isInitialized())
        return;
    artc::cleanup();
}

Session::Session(const sfu::Peer& peer)
    : mPeer(peer)
{

}

Session::~Session()
{
    disableAudioSlot();
    disableVideoSlot(kHiRes);
    disableVideoSlot(kLowRes);
    mState = kSessStateDestroyed;
    mSessionHandler->onDestroySession(*this);
}

TermCode Session::getTermcode() const
{
    return mTermCode;
}

void Session::setTermcode(TermCode termcode)
{
    mTermCode = termcode;
}

void Session::setSessionHandler(SessionHandler* sessionHandler)
{
    mSessionHandler = std::unique_ptr<SessionHandler>(sessionHandler);
}

void Session::setVideoRendererVthumb(IVideoRenderer *videoRenderer)
{
    if (!mVthumSlot)
    {
        RTCM_LOG_WARNING("setVideoRendererVthumb: There's no low-res slot associated to this session");
        return;
    }

    mVthumSlot->setVideoRender(videoRenderer);
}

void Session::setVideoRendererHiRes(IVideoRenderer *videoRenderer)
{
    if (!mHiresSlot)
    {
        RTCM_LOG_WARNING("setVideoRendererHiRes: There's no hi-res slot associated to this session");
        return;
    }

    mHiresSlot->setVideoRender(videoRenderer);
}

void Session::setAudioDetected(bool audioDetected)
{
    mAudioDetected = audioDetected;
    mSessionHandler->onRemoteAudioDetected(*this);
}

bool Session::hasHighResolutionTrack() const
{
    return mHiresSlot && mHiresSlot->hasTrack();
}

bool Session::hasLowResolutionTrack() const
{
    return mVthumSlot && mVthumSlot->hasTrack();
}

bool Session::isModerator() const
{
    return mPeer.isModerator();
}

void Session::notifyHiResReceived()
{
    mSessionHandler->onHiResReceived(*this);
}

void Session::notifyLowResReceived()
{
    mSessionHandler->onVThumbReceived(*this);
}

const sfu::Peer& Session::getPeer() const
{
    return mPeer;
}

void Session::setVThumSlot(RemoteVideoSlot *slot)
{
    assert(slot);
    mVthumSlot = slot;
    mSessionHandler->onVThumbReceived(*this);
}

void Session::setHiResSlot(RemoteVideoSlot *slot)
{
    assert(slot);
    mHiresSlot = slot;
    mSessionHandler->onHiResReceived(*this);
}

void Session::setAudioSlot(RemoteAudioSlot *slot)
{
    mAudioSlot = slot;
    setSpeakRequested(false);
}

void Session::addKey(Keyid_t keyid, const std::string &key)
{
    mPeer.addKey(keyid, key);
}

void Session::setAvFlags(karere::AvFlags flags)
{
    assert(mSessionHandler);
    if (flags == mPeer.getAvFlags())
    {
        RTCM_LOG_WARNING("setAvFlags: remote AV flags has not changed");
        return;
    }

    bool onHoldChanged = mPeer.getAvFlags().isOnHold() != flags.isOnHold();
    mPeer.setAvFlags(flags);
    onHoldChanged
        ? mSessionHandler->onOnHold(*this)              // notify session onHold Change
        : mSessionHandler->onRemoteFlagsChanged(*this); // notify remote AvFlags Change
}

RemoteAudioSlot *Session::getAudioSlot()
{
    return mAudioSlot;
}

RemoteVideoSlot *Session::getVthumSlot()
{
    return mVthumSlot;
}

RemoteVideoSlot *Session::getHiResSlot()
{
    return mHiresSlot;
}

void Session::disableAudioSlot()
{
    if (mAudioSlot)
    {
        mAudioSlot->release();
        setAudioSlot(nullptr);
    }
}

void Session::disableVideoSlot(VideoResolution videoResolution)
{
    if ((videoResolution == kHiRes && !mHiresSlot) || (videoResolution == kLowRes && !mVthumSlot))
    {
        return;
    }

    if (videoResolution == kHiRes)
    {
        mHiresSlot->release();
        mHiresSlot = nullptr;
        mSessionHandler->onHiResReceived(*this);
    }
    else
    {
        mVthumSlot->release();
        mVthumSlot = nullptr;
        mSessionHandler->onVThumbReceived(*this);
    }
}

void Session::setModerator(bool isModerator)
{
    mPeer.setModerator(isModerator);
    mSessionHandler->onPermissionsChanged(*this);
}

void Session::setSpeakRequested(bool requested)
{
    mHasRequestSpeak = requested;
    mSessionHandler->onAudioRequested(*this);
}

const karere::Id& Session::getPeerid() const
{
    return mPeer.getPeerid();
}

Cid_t Session::getClientid() const
{
    return mPeer.getCid();
}

SessionState Session::getState() const
{
    return mState;
}

karere::AvFlags Session::getAvFlags() const
{
    return mPeer.getAvFlags();
}

bool Session::isAudioDetected() const
{
    return mAudioDetected;
}

bool Session::hasRequestSpeak() const
{
    return mHasRequestSpeak;
}

AudioLevelMonitor::AudioLevelMonitor(Call &call, void* appCtx, int32_t cid)
    : mCall(call), mCid(cid), mAppCtx(appCtx)
{
}

void AudioLevelMonitor::OnData(const void *audio_data, int bits_per_sample, int /*sample_rate*/, size_t number_of_channels, size_t number_of_frames, absl::optional<int64_t> /*absolute_capture_timestamp_ms*/)
{
    assert(bits_per_sample == 16);
    time_t nowTime = time(NULL);
    if (nowTime - mPreviousTime > 2) // Two seconds between samples
    {
        mPreviousTime = nowTime;
        size_t valueCount = number_of_channels * number_of_frames;
        int16_t *data = (int16_t*)audio_data;
        int16_t audioMaxValue = data[0];
        int16_t audioMinValue = data[0];
        for (size_t i = 1; i < valueCount; i++)
        {
            if (data[i] > audioMaxValue)
            {
                audioMaxValue = data[i];
            }

            if (data[i] < audioMinValue)
            {
                audioMinValue = data[i];
            }
        }

        bool audioDetected = (abs(audioMaxValue) + abs(audioMinValue) > kAudioThreshold);

        auto wptr = weakHandle();
        karere::marshallCall([wptr, this, audioDetected]()
        {
            if (wptr.deleted())
            {
                return;
            }

            if (!hasAudio())
            {
                if (mAudioDetected)
                {
                    onAudioDetected(false);
                }

                return;
            }

            if (audioDetected != mAudioDetected)
            {
                onAudioDetected(audioDetected);
            }

        }, mAppCtx);
    }
}

bool AudioLevelMonitor::hasAudio()
{
    Session *sess = mCall.getSession(static_cast<Cid_t>(mCid));
    if (sess)
    {
        return sess->getAvFlags().audio();
    }
    return false;
}

void AudioLevelMonitor::onAudioDetected(bool audioDetected)
{
    mAudioDetected = audioDetected;
    Session* sess = mCall.getSession(static_cast<Cid_t>(mCid));
    if (sess)
    {
        sess->setAudioDetected(mAudioDetected);
    }
    else
    {
        RTCM_LOG_WARNING("AudioLevelMonitor::onAudioDetected: session with Cid: %d not found", mCid);
    }
}
}
#endif<|MERGE_RESOLUTION|>--- conflicted
+++ resolved
@@ -2056,11 +2056,7 @@
     TermCode auxTermCode = static_cast<TermCode> (termCode);
     if (!isValidConnectionTermcode(auxTermCode))
     {
-<<<<<<< HEAD
-        RTCM_LOG_ERROR("Invalid termCode [%d] received at BYE command", termCode);
-=======
-        RTCM_LOG_ERROR("Invalid termCode [%u] received at BYE command", termcode);
->>>>>>> 6c1cce49
+        RTCM_LOG_ERROR("Invalid termCode [%u] received at BYE command", termCode);
         return false;
     }
 
@@ -2077,7 +2073,6 @@
     }
     else
     {
-<<<<<<< HEAD
         if (auxTermCode == kKickedFromWaitingRoom)
         {
             auto wptr = weakHandle();
@@ -2089,7 +2084,7 @@
                     return;
                 }
 
-                RTCM_LOG_DEBUG("handleBye: immediate call disconnect due to BYE [%d] command received from SFU (kKickedFromWaitingRoom)", auxTermCode);
+                RTCM_LOG_DEBUG("handleBye: immediate call disconnect due to BYE [%u] command received from SFU (kKickedFromWaitingRoom)", auxTermCode);
                 immediateCallDisconnect(auxTermCode); // we don't need to send BYE command, just perform disconnection
             }, mRtc.getAppCtx());
         }
@@ -2098,27 +2093,14 @@
             EndCallReason reason = getEndCallReasonFromTermcode(auxTermCode);
             if (reason == kInvalidReason)
             {
-                RTCM_LOG_ERROR("Invalid end call reason for termcode [%d]", termCode);
+                RTCM_LOG_ERROR("Invalid end call reason for termcode [%u]", termCode);
                 assert(false); // we don't need to fail, just log a msg and assert => check getEndCallReasonFromTermcode
             }
-=======
-        RTCM_LOG_ERROR("Invalid end call reason for termcode [%u]", termcode);
-        assert(false); // we don't need to fail, just log a msg and assert => check getEndCallReasonFromTermcode
-    }
-
-    auto wptr = weakHandle();
-    karere::marshallCall([wptr, auxTermCode, reason, this]()
-    {
-        RTCM_LOG_DEBUG("Immediate removing call due to BYE [%u] command received from SFU", auxTermCode);
-        setDestroying(true); // we need to set destroying true to avoid notifying (kStateClientNoParticipating) when sfuDisconnect is called, and we are going to finally remove call
-        mRtc.immediateRemoveCall(this, reason, auxTermCode);
-    }, mRtc.getAppCtx());
->>>>>>> 6c1cce49
 
             auto wptr = weakHandle();
             karere::marshallCall([wptr, auxTermCode, reason, this]()
             {
-                RTCM_LOG_DEBUG("Immediate removing call due to BYE [%d] command received from SFU", auxTermCode);
+                RTCM_LOG_DEBUG("Immediate removing call due to BYE [%u] command received from SFU", auxTermCode);
                 setDestroying(true); // we need to set destroying true to avoid notifying (kStateClientNoParticipating) when sfuDisconnect is called, and we are going to finally remove call
                 mRtc.immediateRemoveCall(this, reason, auxTermCode);
             }, mRtc.getAppCtx());
@@ -2168,8 +2150,8 @@
 }
 
 bool Call::handleHello(const Cid_t cid, const unsigned int nAudioTracks, const unsigned int nVideoTracks,
-                                   const std::set<karere::Id>& mods, const bool wr, const bool,
-                                   const std::map<karere::Id, bool>&)
+                                   const std::set<karere::Id>& mods, const bool wr, const bool allowed,
+                                   const std::map<karere::Id, bool>& wrUsers)
 {
     // set number of SFU->client audio/video tracks that the client must allocate.
     // This is equal to the maximum number of simultaneous audio/video tracks the call supports
