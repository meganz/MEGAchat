--- conflicted
+++ resolved
@@ -272,10 +272,6 @@
 
 promise::Promise<void> Call::hangup()
 {
-<<<<<<< HEAD
-    disconnect(TermCode::kUserHangup, "normal user hangup", mIsReconnectingToChatd);
-    return promise::_Void();
-=======
     if (!isOtherClientParticipating() && mState == kStateClientNoParticipating && mIsRinging && !mIsGroup)
     {
         // in 1on1 calls, the hangup (reject) by the user while ringing should end the call
@@ -286,7 +282,6 @@
         orderedCallDisconnect(TermCode::kUserHangup, "normal user hangup");
         return promise::_Void();
     }
->>>>>>> 14b8e17b
 }
 
 promise::Promise<void> Call::join(karere::AvFlags avFlags)
