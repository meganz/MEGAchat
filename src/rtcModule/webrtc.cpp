--- conflicted
+++ resolved
@@ -1006,7 +1006,7 @@
             capabilities.width = RtcConstant::kHiResWidth;
             capabilities.height = RtcConstant::kHiResHeight;
             capabilities.maxFPS = RtcConstant::kHiResMaxFPS;
-            mVideoDevice = artc::VideoManager::Create(capabilities, videoDevice, artc::gAsyncWaiter->guiThread());
+            mVideoDevice = artc::VideoManager::Create(capabilities, videoDevice, artc::gWorkerThread.get());
             mVideoDevice->openDevice(videoDevice);
             // Our local slot connect directly to video device to keep showing video althoug no one wants our video
             rtc::VideoSinkWants wants;
@@ -1074,2126 +1074,9 @@
         RTCM_LOG_DEBUG("WebRTC stack initialized before first use");
     }
 
-<<<<<<< HEAD
     // set default video in device
     std::set<std::pair<std::string, std::string>> videoDevices = artc::VideoManager::getVideoDevices();
     mVideoDeviceSelected = videoDevices.begin()->second;
-=======
-    setState(Call::kStateReqSent);
-    startIncallPingTimer();
-    auto wptr = weakHandle();
-    mCallOutTimer = setTimeout([wptr, this]()
-    {
-        if (wptr.deleted())
-            return;
-
-        mIsRingingOut = false;
-
-        if (mState == Call::kStateReqSent)
-        {
-            if (mNotSupportedAnswer && !mChat.isGroup())
-            {
-                destroy(static_cast<TermCode>(TermCode::kErrNotSupported | TermCode::kPeer), true, "No peer has webrtc capabilities to answer the call");
-            }
-            else
-            {
-                hangup(TermCode::kAnswerTimeout);
-            }
-        }
-        else if (chat().isGroup() && mState == Call::kStateInProgress)
-        {
-            // In group calls we don't stop ringing even when call is answered, but stop it
-            // after some time (we use the same kAnswerTimeout duration in order to share the timer)
-            sendCallData(CallDataState::kCallDataNotRinging);
-        }
-    }, RtcModule::kCallAnswerTimeout, mManager.mKarereClient.appCtx);
-    return true;
-}
-
-void Call::startIncallPingTimer()
-{
-    assert(!mInCallPingTimer);
-
-    sendInCallCommand();
-    auto wptr = weakHandle();
-    mInCallPingTimer = setInterval([this, wptr]()
-    {
-        if (wptr.deleted())
-            return;
-
-        sendInCallCommand();
-    }, RtcModule::kIncallPingInterval, mManager.mKarereClient.appCtx);
-}
-
-void Call::asyncDestroy(TermCode code, bool weTerminate)
-{
-    auto wptr = weakHandle();
-    marshallCall([wptr, this, code, weTerminate]()
-    {
-        if (wptr.deleted())
-            return;
-        destroy(code, weTerminate, "Failure to send a command");
-    }, mManager.mKarereClient.appCtx);
-}
-
-void Call::stopIncallPingTimer(bool endCall)
-{
-    if (mInCallPingTimer)
-    {
-        cancelInterval(mInCallPingTimer, mManager.mKarereClient.appCtx);
-        mInCallPingTimer = 0;
-    }
-
-    if (endCall)
-    {
-        mChat.sendCommand(Command(OP_ENDCALL) + mChat.chatId() + uint64_t(0) + uint32_t(0));
-    }
-}
-
-void Call::removeSession(Session& sess, TermCode reason)
-{
-    karere::Id sessionId = sess.mSid;
-    karere::Id sessionPeer = sess.mPeer;
-    uint32_t sessionPeerClient = sess.mPeerClient;
-    bool caller = sess.isCaller();
-    mSessions.erase(sessionId);
-
-    if (mState == kStateTerminating)
-    {
-        return;
-    }
-
-    EndpointId endpointId(sessionPeer, sessionPeerClient);
-    if (!Session::isTermRetriable(reason))
-    {
-        mSessionsReconnectionInfo.erase(endpointId);
-        destroyIfNoSessionsOrRetries(reason);
-        return;
-    }
-
-    auto sessionReconnectionIt = mSessionsReconnectionInfo.find(endpointId);
-    if (sessionReconnectionIt == mSessionsReconnectionInfo.end())
-    {
-        SessionReconnectInfo reconnectInfo;
-        mSessionsReconnectionInfo[endpointId] = reconnectInfo;
-        sessionReconnectionIt = mSessionsReconnectionInfo.find(endpointId);
-    }
-
-    SessionReconnectInfo& info = sessionReconnectionIt->second;
-    info.setReconnections(info.getReconnections() + 1);
-    info.setOldSid(sessionId);
-
-    // If we want to terminate the call (no matter if initiated by us or peer), we first
-    // set the call's state to kTerminating. If that is not set, then it's only the session
-    // that terminates for a reason that is not fatal to the call,
-    // and can try re-establishing the session
-    if (cancelSessionRetryTimer(sessionPeer, sessionPeerClient))
-    {
-        SUB_LOG_DEBUG("removeSession: Trying to remove a session for which there is a scheduled retry, the retry should not be there");
-        assert(false);
-    }
-
-    TermCode terminationCode = (TermCode)(reason & ~TermCode::kPeer);
-    if (terminationCode == TermCode::kErrIceFail || terminationCode == TermCode::kErrIceTimeout || terminationCode == kErrSessSetupTimeout)
-    {
-        if (mIceFails.find(endpointId) == mIceFails.end())
-        {
-            mIceFails[endpointId] = 1;
-        }
-        else
-        {
-            mIceFails[endpointId]++;
-        }
-    }
-
-    if (!caller)
-    {
-        SUB_LOG_DEBUG("Session to %s failed, re-establishing it...", sessionId.toString().c_str());
-        auto wptr = weakHandle();
-        marshallCall([wptr, this, sessionPeer, sessionPeerClient]()
-        {
-            if (wptr.deleted())
-                return;
-
-            rejoin(sessionPeer, sessionPeerClient);
-
-        }, mManager.mKarereClient.appCtx);
-    }
-    else
-    {
-        // Else wait for peer to re-join...
-        SUB_LOG_DEBUG("Session to %s failed, expecting peer to re-establish it...", sessionId.toString().c_str());
-    }
-
-    // set a timeout for the session recovery
-    auto wptr = weakHandle();
-    mSessRetries[endpointId] = setTimeout([this, wptr, endpointId]()
-    {
-        if (wptr.deleted())
-            return;
-
-        mSessRetries.erase(endpointId);
-        mSessionsReconnectionInfo.erase(endpointId);
-        if (mState >= kStateTerminating) // call already terminating
-        {
-           return; //timer is not relevant anymore
-        }
-
-        if (hasNoSessionsOrPendingRetries() && mManager.mRetryCall.find(mChat.chatId()) == mManager.mRetryCall.end())
-        {
-            SUB_LOG_DEBUG("Timed out waiting for peer to rejoin, terminating call");
-            hangup(kErrSessRetryTimeout);
-        }
-    }, RtcModule::kSessSetupTimeout, mManager.mKarereClient.appCtx);
-}
-bool Call::startOrJoin(AvFlags av)
-{
-    mLocalFlags = av;
-    manager().updatePeerAvState(mChat.chatId(), mId, mChat.client().mKarereClient->myHandle(), mChat.connection().clientId(), av);
-
-    if (!mLocalPlayer)
-    {
-        getLocalStream(av);
-    }
-
-    if (mIsJoiner)
-    {
-        return join();
-    }
-    else
-    {
-        return broadcastCallReq();
-    }
-}
-template <class... Args>
-bool Call::cmd(uint8_t type, Id userid, uint32_t clientid, Args... args)
-{
-    assert(userid);
-    uint8_t opcode = clientid ? OP_RTMSG_ENDPOINT : OP_RTMSG_USER;
-    RtMessageComposer msg(opcode, type, mChat.chatId(), userid, clientid);
-    msg.payloadAppend(args...);
-    return mChat.sendCommand(std::move(msg));
-}
-
-bool Call::join(Id userid)
-{
-    assert(mState == Call::kStateHasLocalStream);
-    mSessionsInfo.clear();
-    // JOIN:
-    // chatid.8 userid.8 clientid.4 dataLen.2 type.1 callid.8 anonId.8
-    // if userid is not specified, join all clients in the chat, otherwise
-    // join a specific user (used when a session gets broken)
-    setState(Call::kStateJoining);
-    uint8_t flags = sentFlags() | kSupportsStreamReneg;
-    bool sent = userid
-            ? cmd(RTCMD_JOIN, userid, 0, mId, mManager.mOwnAnonId, flags)
-            : cmdBroadcast(RTCMD_JOIN, mId, mManager.mOwnAnonId, flags);
-
-    if (!sent)
-    {
-        asyncDestroy(TermCode::kErrNetSignalling, true);
-        return false;
-    }
-
-    if (!mRecovered)
-    {
-        startIncallPingTimer();
-    }
-
-    // we have session setup timeout timer, but in case we don't even reach a session creation,
-    // we need another timer as well
-    auto wptr = weakHandle();
-    setTimeout([wptr, this]()
-    {
-        if (wptr.deleted())
-            return;
-        if (mState <= Call::kStateJoining)
-        {
-            destroy(TermCode::kErrSessSetupTimeout, true, "In state joining, call hasn't progressed to correct state");
-        }
-    }, RtcModule::kSessSetupTimeout, mManager.mKarereClient.appCtx);
-    return true;
-}
-
-bool Call::rejoin(karere::Id userid, uint32_t clientid)
-{
-    assert(mState == Call::kStateInProgress);
-    EndpointId endPoint(userid, clientid);
-    mSessionsInfo.erase(endPoint);
-    // JOIN:
-    // chatid.8 userid.8 clientid.4 dataLen.2 type.1 callid.8 anonId.8
-    // if userid is not specified, join all clients in the chat, otherwise
-    // join a specific user (used when a session gets broken)
-    uint8_t flags = sentFlags() | kSupportsStreamReneg;
-    bool sent = cmd(RTCMD_JOIN, userid, clientid, mId, mManager.mOwnAnonId, flags);
-    if (!sent)
-    {
-        asyncDestroy(TermCode::kErrNetSignalling, true);
-        return false;
-    }
-
-    return true;
-}
-
-void Call::sendInCallCommand()
-{
-    if (!mChat.sendCommand(Command(OP_INCALL) + mChat.chatId() + uint64_t(0) + uint32_t(0)))
-    {
-        asyncDestroy(TermCode::kErrNetSignalling, true);
-    }
-}
-
-bool Call::sendCallData(CallDataState state)
-{
-    if (state == CallDataState::kCallDataInvalid)
-    {
-        state = CallDataState::kCallDataMute;
-    }
-
-
-    uint16_t payLoadLen = sizeof(mId) + sizeof(uint8_t) + sizeof(uint8_t);
-    if (state == CallDataState::kCallDataEnd)
-    {
-         payLoadLen += sizeof(uint8_t);
-    }
-
-    mLastCallData = state;
-
-    Command command = Command(chatd::OP_CALLDATA) + mChat.chatId();
-    command.write<uint64_t>(9, 0);
-    command.write<uint32_t>(17, 0);
-    command.write<uint16_t>(21, payLoadLen);
-    command.write<uint64_t>(23, mId);
-    command.write<uint8_t>(31, state);
-    uint8_t flags = sentFlags().value();
-    if (mIsRingingOut)
-    {
-        flags = flags | kFlagRinging;
-    }
-
-    command.write<uint8_t>(32, flags);
-    if (state == CallDataState::kCallDataEnd)
-    {
-        command.write<uint8_t>(33, convertTermCodeToCallDataCode());
-    }
-
-    SUB_LOG_DEBUG("CALLDATA Send: State: %d", state);
-    if (!mChat.sendCommand(std::move(command)))
-    {
-        auto wptr = weakHandle();
-        marshallCall([wptr, this]()
-        {
-            if (wptr.deleted())
-                return;
-            destroy(TermCode::kErrNetSignalling, true, "Failure to send Calldata");
-        }, mManager.mKarereClient.appCtx);
-
-        return false;
-    }
-
-    return true;
-}
-
-void Call::destroyIfNoSessionsOrRetries(TermCode reason)
-{
-    if (!hasNoSessionsOrPendingRetries())
-    {
-        return;
-    }
-
-    karere::Id chatid = mChat.chatId();
-    if (mManager.mRetryCall.find(chatid) == mManager.mRetryCall.end())
-    {
-        SUB_LOG_DEBUG("Everybody left, terminating call");
-        destroy(reason, false, "Everybody left");
-        return;
-    }
-
-    RTCM_LOG_DEBUG("Launch reconnection call at pasive mode");
-
-    auto itRetryTimerHandle = mManager.mRetryCallTimers.find(chatid);
-    if (itRetryTimerHandle != mManager.mRetryCallTimers.end())
-    {
-        // There is a retry and it isn't neccesary launch another one
-        return;
-    }
-
-    auto wptr = weakHandle();
-    RtcModule* manager = &mManager;
-    auto wptrManager = manager->weakHandle();
-    mManager.mRetryCallTimers[chatid] = setTimeout([this, wptr, wptrManager, manager, chatid, reason]()
-    {
-        if (wptrManager.deleted())
-        {
-            return;
-        }
-
-        manager->mRetryCall.erase(chatid);
-        manager->mRetryCallTimers.erase(chatid);
-
-        if (wptr.deleted())
-            return;
-
-        SUB_LOG_DEBUG("Everybody left, terminating call- After reconnection");
-        mHandler->setReconnectionFailed();
-        destroy(reason, false, "Everybody left - After reconnection");
-
-    }, RtcModule::kRetryCallTimeout, mManager.mKarereClient.appCtx);
-}
-
-bool Call::hasNoSessionsOrPendingRetries() const
-{
-    return mSessions.empty() && mSessRetries.empty();
-}
-
-uint8_t Call::convertTermCodeToCallDataCode()
-{
-    uint8_t codeToChatd = chatd::CallDataReason::kEnded;
-    switch (mTermCode & ~TermCode::kPeer)
-    {
-        case kUserHangup:
-        {
-            switch (mPredestroyState)
-            {
-                case kStateRingIn:
-                    assert(false);  // it should be kCallRejected
-                case kStateReqSent:
-                    assert(false);  // it should be kCallReqCancel
-                    codeToChatd = chatd::CallDataReason::kCancelled;
-                    break;
-
-                case kStateInProgress:
-                case kStateJoining:
-                    codeToChatd = chatd::CallDataReason::kEnded;
-                    break;
-
-                default:
-                    assert(false);  // kStateTerminating, kStateDestroyed, kStateHasLocalStream shouldn't arrive here
-                    codeToChatd = chatd::CallDataReason::kFailed;
-                    break;
-            }
-            break;
-        }
-
-        case kCallerGone:
-            assert(false);
-        case kCallReqCancel:
-            assert(mPredestroyState == kStateReqSent || mPredestroyState == kStateJoining);
-            codeToChatd = chatd::CallDataReason::kCancelled;
-            break;
-
-        case kCallRejected:
-            codeToChatd = chatd::CallDataReason::kRejected;
-            break;
-
-        case kAnsElsewhere:
-            SUB_LOG_ERROR("Can't generate a history call ended message for local kAnsElsewhere code");
-            assert(false);
-            break;
-        case kRejElsewhere:
-            SUB_LOG_ERROR("Can't generate a history call ended message for local kRejElsewhere code");
-            codeToChatd = chatd::CallDataReason::kRejected;
-            assert(false);
-            break;
-
-        case kDestroyByCallCollision:
-            codeToChatd = chatd::CallDataReason::kRejected;
-            break;
-        case kAnswerTimeout:
-        case kRingOutTimeout:
-            codeToChatd = chatd::CallDataReason::kNoAnswer;
-            break;
-
-        case kAppTerminating:
-            codeToChatd = (mPredestroyState == kStateInProgress) ? chatd::CallDataReason::kEnded : chatd::CallDataReason::kFailed;
-            break;
-
-        case kBusy:
-            assert(!isJoiner());
-            codeToChatd = chatd::CallDataReason::kRejected;
-            break;
-
-        default:
-            if (!isTermError(mTermCode))
-            {
-                assert(false);
-                SUB_LOG_ERROR("convertTermCodeToCallDataCode: Don't know how to translate term code %s, returning FAILED",
-                              termCodeToStr(mTermCode));
-            }
-            codeToChatd = chatd::CallDataReason::kFailed;
-            break;
-    }
-
-    return codeToChatd;
-}
-
-bool Call::cancelSessionRetryTimer(karere::Id userid, uint32_t clientid)
-{
-    EndpointId endpointId(userid, clientid);
-    auto itSessionRetry = mSessRetries.find(endpointId);
-    if (itSessionRetry != mSessRetries.end())
-    {
-        megaHandle timerHandle = itSessionRetry->second;
-        cancelTimeout(timerHandle, mManager.mKarereClient.appCtx);
-        mSessRetries.erase(itSessionRetry);
-        return true;
-    }
-
-    return false;
-}
-
-void Call::monitorCallSetupTimeout()
-{
-    if (mCallSetupTimer)
-    {
-        cancelInterval(mCallSetupTimer, mManager.mKarereClient.appCtx);
-        mCallSetupTimer = 0;
-    }
-
-    auto wptr = weakHandle();
-    mCallSetupTimer = setTimeout([wptr, this]()
-    {
-        if (wptr.deleted())
-            return;
-        mCallSetupTimer = 0;
-
-        if (mState != kStateInProgress)
-        {
-            RTCM_LOG_INFO("Timeout expired to setup a call, but state is %s", stateStr());
-            return;
-        }
-
-        RTCM_LOG_ERROR("Timeout expired to setup a call");
-        hangup(TermCode::kErrCallSetupTimeout);
-
-    }, RtcModule::kCallSetupTimeout, mManager.mKarereClient.appCtx);
-}
-
-void Call::enableAudio(bool enable)
-{
-    if (mState >= Call::kStateTerminating)
-    {
-        return;
-    }
-
-    mLocalStream->audio()->set_enabled(enable);
-    for(std::pair<karere::Id, shared_ptr<Session>> session : mSessions)
-    {
-        if (session.second->mAudioSender)
-        {
-            session.second->mAudioSender->track()->set_enabled(enable && !session.second->mPeerAv.onHold());
-        }
-    }
-}
-
-void Call::enableVideo(bool enable)
-{
-    if (mState >= Call::kStateTerminating)
-    {
-        return;
-    }
-
-    if (enable)
-    {
-        rtc::scoped_refptr<webrtc::VideoTrackInterface> videoTrack;
-        if (!mVideoDevice)
-        {
-            webrtc::VideoCaptureCapability capabilities;
-            if (mChat.isGroup())
-            {
-                capabilities.width = 320;
-                capabilities.height = 240;
-                capabilities.maxFPS = 25;
-            }
-            else
-            {
-                capabilities.width = 640;
-                capabilities.height = 480;
-                capabilities.maxFPS = 30;
-            }
-
-            mVideoDevice = artc::VideoManager::Create(capabilities, mManager.mVideoDeviceSelected, artc::gWorkerThread.get());
-            assert(mVideoDevice);
-
-            videoTrack = artc::gWebrtcContext->CreateVideoTrack("v"+std::to_string(artc::generateId()), mVideoDevice->getVideoTrackSource());
-            mLocalStream->addVideoTrack(videoTrack);
-        }
-        else
-        {
-            videoTrack = mLocalStream->video();
-            assert(videoTrack);
-        }
-
-        if (mManager.mVideoDeviceSelected.empty())
-        {
-            SUB_LOG_ERROR("Unable to open device, no device selected");
-            return;
-        }
-
-        if (mLocalFlags.onHold())
-        {
-            return;
-        }
-
-        mVideoDevice->openDevice(mManager.mVideoDeviceSelected);
-        mLocalPlayer->attachVideo(videoTrack);
-        mLocalStream->video()->set_enabled(true);
-        for(std::pair<karere::Id, shared_ptr<Session>> session : mSessions)
-        {
-            if (session.second->mPeerSupportRenegotiation)
-            {
-                if (session.second->mVideoSender)
-                {
-                    rtc::scoped_refptr<webrtc::VideoTrackInterface> interface =
-                            artc::gWebrtcContext->CreateVideoTrack("v"+std::to_string(artc::generateId()),  videoTrack->GetSource());
-
-                    session.second->mVideoSender->SetTrack(interface);
-                }
-                else
-                {
-                    std::vector<std::string> vector;
-                    vector.push_back(session.second->mName);
-                    rtc::scoped_refptr<webrtc::VideoTrackInterface> interface =
-                            artc::gWebrtcContext->CreateVideoTrack("v"+std::to_string(artc::generateId()),  videoTrack->GetSource());
-                    webrtc::RTCErrorOr<rtc::scoped_refptr<webrtc::RtpSenderInterface>> error = session.second->mRtcConn->AddTrack(interface, vector);
-                    if (!error.ok())
-                    {
-                        SUB_LOG_WARNING("Error: %s", error.MoveError().message());
-                        session.second->destroy(TermCode::kErrInternal);
-                        return;
-                    }
-
-                    session.second->mVideoSender = error.MoveValue();
-                }
-
-                if (session.second->mRemotePlayer)
-                {
-                    session.second->mRemotePlayer->enableVideo(session.second->mPeerAv.video() && !session.second->mPeerAv.onHold());
-                }
-
-                if (session.second->mPeerAv.onHold())
-                {
-                    session.second->mVideoSender->track()->set_enabled(false);
-                }
-            }
-            else
-            {
-                session.second->terminateAndDestroy(TermCode::kStreamChange);
-            }
-        }
-    }
-    else
-    {
-        mLocalPlayer->detachVideo();
-        if (mLocalStream->video())
-        {
-            mLocalStream->video()->set_enabled(false);
-        }
-
-        for(std::pair<karere::Id, shared_ptr<Session>> session : mSessions)
-        {
-            if (session.second->mPeerSupportRenegotiation)
-            {
-                assert(session.second->mVideoSender);
-                session.second->mVideoSender->SetTrack(nullptr);
-            }
-            else
-            {
-                session.second->terminateAndDestroy(TermCode::kStreamChange);
-            }
-        }
-
-        if (mVideoDevice)
-        {
-            mVideoDevice->releaseDevice();
-        }
-    }
-}
-
-bool Call::hasSessionWithUser(Id userId)
-{
-    for (auto itSession = mSessions.begin(); itSession != mSessions.end(); itSession++)
-    {
-        if (itSession->second->peer() == userId)
-        {
-            return true;
-        }
-    }
-
-    for (auto itSentSession = mSessionsInfo.begin(); itSentSession != mSessionsInfo.end(); itSentSession++)
-    {
-        if (itSentSession->first.userid == userId)
-        {
-            return true;
-        }
-    }
-
-    return false;
-}
-void Call::sendAVFlags()
-{
-    sendCallData();
-    AvFlags av = mLocalStream ? mLocalStream->effectiveAv() : AvFlags(0);
-    av.setOnHold(mLocalFlags.onHold());
-    for (auto& item: mSessions)
-    {
-        item.second->sendAv(av);
-    }
-}
-
-promise::Promise<Buffer*> Call::loadCryptoPeerKey(Id peerid)
-{
-    return mManager.mKarereClient.userAttrCache().getAttr(peerid, ::mega::MegaApi::USER_ATTR_CU25519_PUBLIC_KEY);
-}
-
-bool Call::answer(AvFlags av)
-{
-    if (mState != Call::kStateRingIn)
-    {
-        SUB_LOG_WARNING("answer: Not in kRingIn state, nothing to answer");
-        return false;
-    }
-    assert(mIsJoiner);
-    assert(mHandler);
-    if (mHandler->callParticipants() >= RtcModule::kMaxCallReceivers)
-    {
-        SUB_LOG_INFO("answer: It's not possible join to the call, there are too many participants");
-        return false;
-    }
-
-    return startOrJoin(av);
-}
-
-void Call::hangup(TermCode reason)
-{
-    mManager.removeCallRetry(mChat.chatId(), false);
-
-    switch (mState)
-    {
-    case kStateReqSent:
-        if (reason == TermCode::kInvalid)
-        {
-            reason = TermCode::kUserHangup;
-        }
-        else
-        {
-            assert(reason == TermCode::kUserHangup || reason == TermCode::kAnswerTimeout ||
-                   reason == TermCode::kRingOutTimeout || reason == TermCode::kDestroyByCallCollision
-                   || reason == TermCode::kAppTerminating);
-        }
-
-        destroy(reason, true, "Cancel call request in caller");
-        return;
-
-    case kStateRingIn:
-        if (reason == TermCode::kInvalid)
-        {
-            reason = TermCode::kCallRejected;
-        }
-        else
-        {
-            assert(reason == TermCode::kAppTerminating
-                   || (false && "Hangup reason can only be undefined, kBusy or kAppTerminating when hanging up call in state kRingIn"));
-            reason = TermCode::kInvalid;
-        }
-        assert(mSessions.empty());
-        destroy(reason, true, "Reject call request in callee");
-        return;
-
-    case kStateJoining:
-    case kStateInProgress:
-    case kStateHasLocalStream:
-        if (reason == TermCode::kInvalid)
-        {
-            reason = TermCode::kUserHangup;
-        }
-        else
-        {
-            assert(reason == TermCode::kUserHangup || reason == TermCode::kAppTerminating || isTermError(reason));
-        }
-        break;
-
-    case kStateTerminating:
-    case kStateDestroyed:
-        SUB_LOG_DEBUG("hangup: Call already terminating/terminated");
-        return;
-
-    default:
-        reason = TermCode::kUserHangup;
-        SUB_LOG_WARNING("Don't know what term code to send in state %s", stateStr());
-        break;
-    }
-
-    // in any state, we just have to send CALL_TERMINATE and that's all
-    destroy(reason, true, "Hangup the cal");
-}
-
-Call::~Call()
-{
-    if (mState != Call::kStateDestroyed)
-    {
-        stopIncallPingTimer();
-        if (mDestroySessionTimer)
-        {
-            cancelInterval(mDestroySessionTimer, mManager.mKarereClient.appCtx);
-            mDestroySessionTimer = 0;
-        }
-
-        if (mVideoDevice)
-        {
-            mVideoDevice->releaseDevice();
-        }
-
-        clearCallOutTimer();
-        mLocalPlayer.reset();
-        mLocalStream.reset();
-        setState(Call::kStateDestroyed);
-        FIRE_EVENT(CALL, onDestroy, mTermCode == TermCode::kNotFinished ? TermCode::kErrInternal : mTermCode, false, "Callback from Call::dtor");
-
-        SUB_LOG_DEBUG("Forced call to onDestroy from call dtor");
-    }
-
-    if (mStatsTimer)
-    {
-        cancelInterval(mStatsTimer, mManager.mKarereClient.appCtx);
-    }
-
-    SUB_LOG_DEBUG("Destroyed");
-}
-void Call::onClientLeftCall(Id userid, uint32_t clientid)
-{
-    if (userid == mManager.mKarereClient.myHandle() && clientid == mChat.connection().clientId())
-    {
-        if (mRecovered && mState == kStateJoining)
-        {
-            SUB_LOG_DEBUG("Ignoring ENDCALL received for a reconnect call while in kJoining state");
-            return;
-        }
-
-        SUB_LOG_DEBUG("ENDCALL received for ourselves, finishing the call");
-        auto wptr = weakHandle();
-        destroy(TermCode::kErrNetSignalling, false, "ENDCALL received for ourselves, finishing the call")
-        .then([wptr, this]
-        {
-            if (wptr.deleted())
-            {
-                return;
-            }
-
-            karere::Id chatid = chat().chatId();
-            auto it = mManager.mRetryCall.find(chatid);
-            if (it == mManager.mRetryCall.end())
-            {
-                karere::AvFlags flags = sentFlags();
-                mManager.mRetryCall[chatid] = std::pair<karere::AvFlags, bool>(flags, true);
-                auto itHandler = mManager.mCallHandlers.find(chatid);
-                mManager.joinCall(chatid, flags, *itHandler->second, mId);
-                mManager.mRetryCall.erase(chatid);
-            }
-        });
-        return;
-    }
-
-    if (mState == kStateRingIn && isCaller(userid, clientid))   // caller went offline
-    {
-        destroy(TermCode::kCallerGone, false, "Caller has lost its connection, destroy the call");
-        return;
-    }
-
-    for (auto& item: mSessions)
-    {
-        auto sess = item.second;
-        if (sess->mPeer == userid && sess->mPeerClient == clientid)
-        {
-            if (mSessions.size() == 1)
-            {
-                mManager.launchCallRetry(mChat.chatId(), sentFlags(), false);
-            }
-
-            sess->destroy(static_cast<TermCode>(TermCode::kErrPeerOffline | TermCode::kPeer));
-            return;
-        }
-    }
-
-    if (mSessRetries.find(EndpointId(userid, clientid)) != mSessRetries.end())
-    {
-        if (mSessRetries.size() == 1 && mSessions.size() == 0)
-        {
-            mManager.launchCallRetry(mChat.chatId(), sentFlags(), false);
-        }
-
-        cancelSessionRetryTimer(userid, clientid);
-        destroyIfNoSessionsOrRetries(TermCode::kErrPeerOffline);
-    }
-
-    // We discard the previous JOIN becasue we have rececived an ENDCALL from that peer
-    mSessionsInfo.erase(EndpointId(userid, clientid));
-}
-
-bool Call::changeLocalRenderer(IVideoRenderer* renderer)
-{
-    if (!mLocalPlayer)
-        return false;
-    mLocalPlayer->changeRenderer(renderer);
-    return true;
-}
-
-void Call::notifySessionConnected(Session& /*sess*/)
-{
-    if (mCallStartedSignalled)
-        return;
-
-    sendCallData(CallDataState::kCallDataSession);
-
-    if (mCallSetupTimer)
-    {
-        cancelInterval(mCallSetupTimer, mManager.mKarereClient.appCtx);
-        mCallSetupTimer = 0;
-    }
-
-    mCallStartedSignalled = true;
-    FIRE_EVENT(CALL, onCallStarted);
-}
-
-AvFlags Call::muteUnmute(AvFlags av)
-{
-    mLocalFlags = av;
-    if (!mLocalStream || av.onHold())
-    {
-        return mLocalFlags;
-    }
-
-    AvFlags oldAv = mLocalStream->effectiveAv();
-
-    if (oldAv.video() != av.video() && !av.onHold())
-    {
-        enableVideo(av.video());
-    }
-
-    if (oldAv.audio() != av.audio()  && !av.onHold())
-    {
-        enableAudio(av.audio());
-    }
-
-    mLocalStream->setAv(av);
-    av = mLocalStream->effectiveAv();
-    if (av == oldAv)
-    {
-        return oldAv;
-    }
-
-    mLocalPlayer->enableVideo(av.video());
-    manager().updatePeerAvState(mChat.chatId(), mId, mChat.client().mKarereClient->myHandle(), mChat.connection().clientId(), av);
-
-    if (!mLocalFlags.onHold())
-    {
-        sendAVFlags();
-    }
-
-    return av;
-}
-
-std::map<Id, AvFlags> Call::avFlagsRemotePeers() const
-{
-    std::map<Id, AvFlags> peerFlags;
-
-    for (auto& item: mSessions)
-    {
-        peerFlags[item.first] = item.second->receivedAv();
-    }
-
-    return peerFlags;
-}
-
-std::map<Id, uint8_t> Call::sessionState() const
-{
-    std::map<Id, uint8_t> sessionState;
-
-    for (auto& item: mSessions)
-    {
-        sessionState[item.first] = item.second->getState();
-    }
-
-    return sessionState;
-}
-
-void Call::setOnHold(bool onHold)
-{
-    assert(onHold != mLocalFlags.onHold());
-    mLocalFlags.setOnHold(onHold);
-
-    if (!mLocalStream)
-    {
-        return;
-    }
-
-    if (mLocalFlags.audio())
-    {
-        enableAudio(!onHold);
-    }
-
-    if (mLocalFlags.video())
-    {
-        enableVideo(!onHold);
-    }
-
-    for(std::pair<karere::Id, shared_ptr<Session>> session : mSessions)
-    {
-        if (session.second->mRemotePlayer)
-        {
-            if (session.second->mRemotePlayer->getAudioTrack())
-            {
-                session.second->mRemotePlayer->getAudioTrack()->set_enabled(!onHold && !session.second->mPeerAv.onHold());
-            }
-
-            if (session.second->mRemotePlayer->getVideoTrack())
-            {
-                session.second->mRemotePlayer->getVideoTrack()->set_enabled(!onHold && !session.second->mPeerAv.onHold());
-            }
-
-            if (session.second->mPeerAv.video())
-            {
-                session.second->mRemotePlayer->enableVideo(!onHold && !session.second->mPeerAv.onHold());
-            }
-        }
-    }
-
-    sendAVFlags();
-    FIRE_EVENT(CALL, onOnHold, onHold);
-}
-
-void Call::sendBusy(bool isCallToSameUser)
-{
-    // Broadcast instead of send only to requestor, so that all other our clients know we rejected the call
-    cmdBroadcast(RTCMD_CALL_REQ_DECLINE, mId, isCallToSameUser ? TermCode::kErrAlready : TermCode::kBusy);
-}
-
-uint32_t Call::clientidFromSession(Id userid)
-{
-    for (auto& item: mSessions)
-    {
-        if (item.second->peer() == userid)
-        {
-            return item.second->peerClient();
-        }
-    }
-
-    return 0;
-}
-
-void Call::updateAvFlags(Id userid, uint32_t clientid, AvFlags flags)
-{
-    for (auto it = mSessions.begin(); it != mSessions.end(); it++)
-    {
-        if (it->second->peer() == userid &&
-                it->second->peerClient() == clientid &&
-                it->second->receivedAv() != flags)
-        {
-            it->second->updateAvFlags(flags);
-        }
-    }
-}
-
-bool Call::isCaller(Id userid, uint32_t clientid)
-{
-    return (userid == mCallerUser && clientid == mCallerClient);
-}
-
-void Call::changeVideoInDevice()
-{
-    enableVideo(false);
-    mVideoDevice = nullptr;
-    if (!mLocalFlags.onHold())
-    {
-        enableVideo(true);
-    }
-}
-
-bool Call::isAudioLevelMonitorEnabled() const
-{
-    return mAudioLevelMonitorEnabled;
-}
-
-void Call::enableAudioLevelMonitor(bool enable)
-{
-    if (mAudioLevelMonitorEnabled == enable)
-    {
-        return;
-    }
-
-    mAudioLevelMonitorEnabled = enable;
-
-    for (auto& sessionIt : mSessions)
-    {
-        if (sessionIt.second->mRemotePlayer && sessionIt.second->mRemotePlayer->isAudioAttached())
-        {
-            if (mAudioLevelMonitorEnabled)
-            {
-                sessionIt.second->mRemotePlayer->getAudioTrack()->AddSink(sessionIt.second->mAudioLevelMonitor.get());
-            }
-            else
-            {
-                sessionIt.second->mRemotePlayer->getAudioTrack()->RemoveSink(sessionIt.second->mAudioLevelMonitor.get());
-            }
-        }
-    }
-}
-
-AvFlags Call::sentFlags() const
-{
-    if (mLocalFlags.onHold())
-    {
-        return mLocalFlags;
-    }
-
-    return mLocalStream ? mLocalStream->effectiveAv() : AvFlags(0);
-}
-
-/** Protocol flow:
-    C(aller): broadcast CALLDATA payloadLen.2 callid.8 callState.1 avflags.1
-       => state: CallState.kReqSent
-    A(nswerer): send RINGING
-       => state: CallState.kRingIn
-    C: may send CALL_REQ_CANCEL callid.8 reason.1 if caller aborts the call request.
-       The reason is normally Term.kUserHangup or Term.kAnswerTimeout
-    A: may broadcast CALL_REQ_DECLINE callid.8 reason.1 if answerer rejects the call or if
-       the user is currently in another call: if that call is in the same chatroom, then the reason
-       is kErrAlready, otherwise - kBusy.
-       In group calls, CALL_REQ_DECLINE is ignored by the caller, as a group call request can't be rejected by
-       a single user. In 1on1 rooms, the caller should abort the call by broadcasting CALL_REQ_CANCEL,
-       with the reason from the received CALL_REQ_DECLINE, and the kPeer bit set. All other clients should stop
-       ringing when they receive the CALL_REQ_CANCEL.
-    == (from here on we can join an already ongoing group call) ==
-    A: broadcast JOIN callid.8 anonId.8
-        => state: CallState.kCallDataJoining
-        => isJoiner = true
-        Other clients of user A will receive the answering client's JOIN (if call
-        was answered), or CALL_REQ_DECLINE (in case the call was rejected), and will know that the call has
-        been handled by another client of that user. They will then dismiss the "incoming call"
-        dialog and stop ringing.
-        In 1on1 calls, when the call initiator receives the first JOIN, it broadcasts a CALLDATA packet
-        with type kNotRinging, signifying that the call was answered, so the other clients can stop ringing.
-        Note: In case of joining an ongoing call, the callid is generated locally
-          and does not match the callid if the ongoing call, as the protocol
-          has no way of conveying the callid of the ongoing call. The responders
-          to the JOIN will use the callid of the JOIN, and not the original callid.
-          The callid is just used to match command/responses in the call setup handshake.
-          Once that handshake is complete, only session ids are used for the actual 1on1 sessions.
-
-    C: Creates a new session with random sid, and state SessState.kWaitSdpOffer
-        => send SESSION callid.8 sid.8 anonId.8 encHashKey.32 actualCallId.8
-        => call state: CallState.kCallInProgress (in case of group calls call state may already be kCallInProgress)
-
-    A: send SDP_OFFER sid.8 encHashKey.32 fprHash.32 avflags.1 sdpLen.2 sdpOffer.sdpLen
-        => call state: CallState.kInProress
-        => sess state: SessState.kWaitSdpAnswer
-    C: send SDP_ANSWER sid.8 fprHash.32 avflags.1 sdpLen.2 sdpAnswer.sdpLen
-        => state: SessState.kWaitMedia
-    A and C: exchange ICE_CANDIDATE sid.8 midLen.1 mid.midLen mLineIdx.1 candLen.2 iceCand.candLen
-
-    Once the webrtc session is connected (ICE connection state changes to 'connected'),
-    and this is the first connected session for that client, then the call is locally considered
-    as started, and the GUI transitions to the in-call state.
-
-    A or C: may send MUTE sid.8 avState.1 (if user mutes/unmutes audio/video).
-        Webrtc does not have an in-band notification of stream muting
-        (needed to update the GUI), so we do it out-of-band.
-        The client that sends the MUTE also sends a CALLDATA packet with type kMute and
-        its new audio and video send state, in order to notify clients that are not in
-        the call, so they can count the available audio/video slots within a group call.
-        At a later stage, we may want to stop sending the MUTE command at all and only
-        use the CALLDATA (which ws introduced at a later stage).
-
-    A or C: send SESS_TERMINATE sid.8 reason.1
-        => state: SessState.kTerminating
-    C or A: send SESS_TERMINATE_ACK sid.8
-        => state: Sess.kDestroyed
-    A or C: close webrtc connection upont receipt of terminate ack,
-        or after a timeout of 1-2 seconds. The terminate ack mechanism prevents
-        the peer from thinking that the webrtc connection was closed
-        due to error
-        => state: Sess.kDestroyed
-@note avflags of caller are duplicated in CALLDATA and SDP_ANSWER
-The first is purely informative, to make the callee aware what type of
-call the caller is requesting - audio or video.
-This is not available when joining an existing call.
-
-== INCALL, ENDCALL protocol ==
-Each client that is involved in a call, periodically sends an INCALL ping packet to the server.
-The server keeps track of all actively pinging clients, and dumps a list of them to clients that log
-into that chatroom, and sends deltas in realtime when new clients join or leave. When a client leaves a call,
-it sends an ENDCALL. If it times out to send an INCALL ping, the server behaves as if that client sent
-an ENDCALL (i.e. considers that client went out of the call). This mechanism allows to keep track of
-whether there is an ongoing call in a chatroom and who is participating in it at any moment.
-This is how clients know whether they can join an ongoing group call.
-
-== CALLDATA protocol ==
-- Overview -
-CALLDATA is a special packet that can contain arbitrary data, is sent by clients, and is stored on the server
-per-client. Actually the server stores only the last such packet sent by each client. When a client
-sends such a packet, the server also broadcasts it to all other clients in that chatroom. Upon login
-to a chatroom, the server dumps the CALLDATA blobs stored for all clients (i.e. the last ones they sent).
-After that, any new CALLDATA a client sends is received by everyone because of the broadcast.
-
-- Call request -
-The CALLDATA mechanism was initually introduced to allow for call requests to be received
-via mobile PUSH. When the call request is broadcast, a mobile client is likely to not be running.
-It would be started by the OS upon receipt by the PUSH event, but it would miss the realtime
-call request message. Therefore, the call request needed to be persisted on the server.
-This was realized by the server keeping track of the last CALLDATA packet received by each client,
-and dumping these packets upon login to a chatroom (even before any history fetch is done).
-This would allow for the call initiator to persist a CALLDATA packet on the server, that signifies
-a call request (having a type kRinging). When the call is answered or aborted, the caller is responsible
-for either overwriting the kRinging CALLDATA with one that signals the call request is not there anymore -
-usually a type kNotRinging CALLDATA (when the call was answered), or send an ENDCALL to the server if it
-aborts the call for some reason. A client sending an ENDCALL (or timing out the INCALL ping) results in its
-CALLDATA not being sent by the server to clients that log into that chatroom.
-
-- Call end -
-Later, the CALLDATA mechanism was extended to facilitate posting history messages about call events -
-particularly about the end of a call. The posting of these call management messages is done by the server
-and it needs to figure out the reason for the call termination, in order to display "Call was not answered",
-"Call ended normally", "Call failed", "Call request was canceled", etc. To do that, clients send another type
-of CALLDATA (kTerminated) to the server with a reason code. When a client just sends an ENDCALL or times
-out the INCALL ping, the server assumes it left the call due to some error. When all clients leave the call,
-the server combines the reasons they reported and posts a call-ended management messages in the message history.
-
-- Audio/video slots -
-In group calls, the number of audio and video senders and receivers has to be kept track of,
-in order to not overload client with too many streams. This means that a client may be disallowed
-to join a call with camera enabled, with microphone enabled, or even disallow join at all, even without
-sending any media. This is because of the mesh configuration of group calls - the bandwidth and processing
-requirement grows exponentially with the number of stream senders, but also linearly with the number of passive
-receivers (a stream sender is also a receiver). Therefore, all CALLDATA packets that a client sends include
-its current audio/video send state. This allows even clients that are not in the call to keep track of how many
-people are sending and receiving audio/video, and disallow the user to enable camera/mic or even join the call.
-There is a dedicated CALLDATA type kMute that clients send for the specific purpose of updating the a/v send state.
-It is send when the client mutes/unmutes camera or mic. Currently this CALLDATA is sent together with the MUTE
-message, but in the future we may want to only rely on the CALLDATA packet.
-
-*/
-Session::Session(Call& call, RtMessage& packet, const SessionInfo *sessionParameters)
-:ISession(call, packet.userid, packet.clientid), mManager(call.mManager)
-{
-    // Packet can be RTCMD_SESSION or RTCMD_SDP_OFFER
-    mHandler = call.callHandler()->onNewSession(*this);
-    mAudioLevelMonitor.reset(new AudioLevelMonitor(*this, *mHandler));
-    assert(!sessionParameters || packet.type == RTCMD_SDP_OFFER);
-    if (packet.type == RTCMD_SDP_OFFER) // peer's offer
-    {
-        // SDP_OFFER sid.8 anonId.8 encHashKey.32 fprHash.32 av.1 sdpLen.2 sdpOffer.sdpLen
-        mIsJoiner = false;
-        mSid = packet.payload.read<uint64_t>(0);
-        setState(kStateWaitLocalSdpAnswer);
-        mPeerAnonId = packet.payload.read<uint64_t>(8);
-        mOwnHashKey = sessionParameters->mOwnHashKey;
-        // The peer is likely to send ICE candidates immediately after the offer,
-        // but we can't process them until setRemoteDescription is ready, so
-        // we have to store them in a queue
-        packet.payload.read(48, mPeerHash);
-        SdpKey encKey;
-        packet.payload.read(16, encKey);
-        mCall.mManager.crypto().decryptKeyFrom(mPeer, encKey, mPeerHashKey);
-        mPeerAv = packet.payload.read<uint8_t>(80);
-        uint16_t sdpLen = packet.payload.read<uint16_t>(81);
-        assert((int) packet.payload.dataSize() >= 83 + sdpLen);
-        packet.payload.read(83, sdpLen, mPeerSdpOffer);
-        mPeerSupportRenegotiation = sessionParameters->mPeerSupportRenegotiation;   // as received in JOIN
-
-        FIRE_EVENT(SESSION, onPeerMute, mPeerAv, AvFlags(0));
-        if (mPeerAv.onHold())
-        {
-            FIRE_EVENT(SESSION, onOnHold, true);
-        }
-    }
-    else if (packet.type == RTCMD_SESSION)
-    {
-        // SESSION callid.8 sid.8 anonId.8 encHashKey.32
-        mIsJoiner = true;
-        mSid = packet.payload.read<uint64_t>(8);
-        setState(kStateWaitSdpAnswer);
-        assert(packet.payload.dataSize() >= 56);
-        call.mManager.random(mOwnHashKey);
-        mPeerAnonId = packet.payload.read<uint64_t>(16);
-        mPeerSupportRenegotiation = ((packet.payload.buf()[Call::kOffsetFlagsSession] & Call::kSupportsStreamReneg) != 0);
-    }
-    else
-    {
-        assert(false);
-        SUB_LOG_ERROR("Attempted to create a Session object with packet of type: %s", rtcmdTypeToStr(packet.type));
-    }
-
-    SUB_LOG_INFO("============== own sdp key: %s\n", StaticBuffer(mOwnHashKey.data, sizeof(mOwnHashKey.data)).toString().c_str());
-
-    mName = "sess[" + mSid.toString() + "]";
-    auto wptr = weakHandle();
-    mSetupTimer = setTimeout([wptr, this]()
-    {
-        if (wptr.deleted())
-            return;
-
-        SUB_LOG_INFO("Timeout expired to setup a session");
-
-        mSetupTimer = 0;
-
-        TermCode terminationCode = TermCode::kErrSessSetupTimeout;
-        if ((time(nullptr) - mTsSdpHandshakeCompleted) > RtcModule::kIceTimeout)
-        {
-            terminationCode = TermCode::kErrIceTimeout;
-            SUB_LOG_INFO("ICE connect timed out. Terminating session with kErrIceTimeout");
-        }
-
-        terminateAndDestroy(terminationCode);
-
-    }, RtcModule::kSessSetupTimeout, call.mManager.mKarereClient.appCtx);
-}
-
-void Session::setState(uint8_t newState)
-{
-    if (mState == newState)
-        return;
-
-    auto oldState = mState;
-    sStateDesc.assertStateChange(oldState, newState);
-    mState = newState;
-    SUB_LOG_DEBUG("State changed: %s -> %s", stateToStr(oldState), stateToStr(mState));
-
-    if (mSetupTimer && mState >= kStateInProgress)
-    {
-        cancelTimeout(mSetupTimer, mCall.mManager.mKarereClient.appCtx);
-        mSetupTimer = 0;
-    }
-
-    FIRE_EVENT(SESSION, onSessStateChange, mState);
-}
-
-void Session::handleMessage(RtMessage& packet)
-{
-    if (mFechingPeerKeys)
-    {
-        SUB_LOG_DEBUG("Waiting for peer key queue packet");
-        mPacketQueue.push_back(packet);
-        return;
-    }
-
-    switch (packet.type)
-    {
-        case RTCMD_SDP_ANSWER:
-            msgSdpAnswer(packet);
-            return;
-        case RTCMD_ICE_CANDIDATE:
-            msgIceCandidate(packet);
-            return;
-        case RTCMD_SESS_TERMINATE:
-            msgSessTerminate(packet);
-            return;
-        case RTCMD_SESS_TERMINATE_ACK:
-            msgSessTerminateAck(packet);
-            return;
-        case RTCMD_MUTE:
-            msgMute(packet);
-            return;
-        case RTCMD_SDP_OFFER_RENEGOTIATE:
-            msgSdpOfferRenegotiate(packet);
-            return;
-        case RTCMD_SDP_ANSWER_RENEGOTIATE:
-            msgSdpAnswerRenegotiate(packet);
-            return;
-        case RTCMD_END_ICE_CANDIDATES:
-            return;
-        default:
-            SUB_LOG_WARNING("Don't know how to handle", packet.typeStr());
-            return;
-    }
-}
-
-void Session::createRtcConn()
-{
-    EndpointId endPoint(mPeer, mPeerClient);
-    if (mCall.mIceFails.find(endPoint) != mCall.mIceFails.end())
-    {
-        RTCM_LOG_ERROR("Using ALL ICE servers, because ICE to this peer has failed %d times", mCall.mIceFails[endPoint]);
-        StaticProvider iceServerStatic(mCall.mManager.mStaticIceServers);
-        mCall.mManager.setIceServers(iceServerStatic);
-    }
-
-    mRtcConn = artc::myPeerConnection<Session>(mCall.mManager.mIceServers, *this);
-    RTCM_LOG_INFO("Create RTC connection ICE server: %s", mCall.mManager.mIceServers[0].uri.c_str());
-    if (mCall.mLocalStream)
-    {
-        std::vector<std::string> vector;
-        vector.push_back(mName);
-
-        if (mCall.sentFlags().video())
-        {
-            rtc::scoped_refptr<webrtc::VideoTrackInterface> videoInterface =
-                    artc::gWebrtcContext->CreateVideoTrack("v"+std::to_string(artc::generateId()), mCall.mLocalStream->video()->GetSource());
-            webrtc::RTCErrorOr<rtc::scoped_refptr<webrtc::RtpSenderInterface>> error = mRtcConn->AddTrack(videoInterface, vector);
-
-            if (!error.ok())
-            {
-                SUB_LOG_WARNING("Error: %s", error.MoveError().message());
-                destroy(TermCode::kErrInternal);
-                return;
-            }
-
-            mVideoSender = error.MoveValue();
-        }
-
-        rtc::scoped_refptr<webrtc::AudioTrackInterface> audioInterface =
-                artc::gWebrtcContext->CreateAudioTrack("a"+std::to_string(artc::generateId()), mCall.mLocalStream->audio()->GetSource());
-        webrtc::RTCErrorOr<rtc::scoped_refptr<webrtc::RtpSenderInterface>> error = mRtcConn->AddTrack(audioInterface, vector);
-        if (!error.ok())
-        {
-            SUB_LOG_WARNING("Error: %s", error.MoveError().message());
-        }
-
-        mAudioSender = error.MoveValue();
-
-        if (!mCall.sentFlags().audio())
-        {
-            mAudioSender->track()->set_enabled(false);
-        }
-
-        if (mCall.mLocalFlags.onHold() || mPeerAv.onHold())
-        {
-            if (mVideoSender && mVideoSender->track())
-            {
-                mVideoSender->track()->set_enabled(false);
-            }
-
-            if (mAudioSender && mAudioSender->track())
-            {
-                mAudioSender->track()->set_enabled(false);
-            }
-        }
-    }
-
-    mStatRecorder.reset(new stats::Recorder(*this, kStatsPeriod, kMaxStatsPeriod));
-    mStatRecorder->start();
-}
-
-promise::Promise<void> Session:: processSdpOfferSendAnswer()
-{
-    if (!verifySdpFingerprints(mPeerSdpOffer))
-    {
-        SUB_LOG_WARNING("Fingerprint verification error, immediately terminating session");
-        terminateAndDestroy(TermCode::kErrFprVerifFailed, "Fingerprint verification failed, possible forge attempt");
-        return ::promise::_Void();
-    }
-
-    webrtc::SdpParseError error;
-    webrtc::SessionDescriptionInterface* sdp = webrtc::CreateSessionDescription("offer", mPeerSdpOffer, &error);
-    if (!sdp)
-    {
-        terminateAndDestroy(TermCode::kErrSdp, "Error parsing peer SDP offer: line="+error.line+"\nError: "+error.description);
-        return ::promise::_Void();
-    }
-    auto wptr = weakHandle();
-    return mRtcConn.setRemoteDescription(sdp)
-    .fail([](const ::promise::Error& err)
-    {
-        return ::promise::Error(err.msg(), 1, kErrSetSdp); //we signal 'remote' (i.e. protocol) error with errCode == 1
-    })
-    .then([this, wptr]() -> Promise<webrtc::SessionDescriptionInterface*>
-    {
-        if (wptr.deleted() || (mState > Session::kStateInProgress))
-            return ::promise::Error("Session killed");
-
-        webrtc::PeerConnectionInterface::RTCOfferAnswerOptions options;
-        //Probably only required for sdpOffer but follow same approach that webClient
-        options.offer_to_receive_audio = webrtc::PeerConnectionInterface::RTCOfferAnswerOptions::kMaxOfferToReceiveMedia;
-        options.offer_to_receive_video = webrtc::PeerConnectionInterface::RTCOfferAnswerOptions::kMaxOfferToReceiveMedia;
-        return mRtcConn.createAnswer(options);
-    })
-    .then([wptr, this](webrtc::SessionDescriptionInterface* sdp) -> Promise<void>
-    {
-        if (wptr.deleted() || (mState > Session::kStateInProgress))
-            return ::promise::Error("Session killed");
-
-        sdp->ToString(&mOwnSdpAnswer);
-        return mRtcConn.setLocalDescription(sdp);
-    })
-    .then([wptr, this]()
-    {
-        if (wptr.deleted() || (mState > Session::kStateInProgress))
-            return;
-
-        uint8_t opcode;
-        if (mState < kStateInProgress)
-        {
-            mTsSdpHandshakeCompleted = time(nullptr);
-            setState(kStateConnecting);
-            opcode = RTCMD_SDP_ANSWER;
-        }
-        else
-        {
-            opcode = RTCMD_SDP_ANSWER_RENEGOTIATE;
-        }
-
-        SdpKey ownFprHash;
-        // SDP_ANSWER sid.8 fprHash.32 av.1 sdpLen.2 sdpAnswer.sdpLen
-        mCall.mManager.crypto().mac(mOwnSdpAnswer, mPeerHashKey, ownFprHash);
-        cmd(opcode,
-            ownFprHash,
-            mCall.sentFlags().value(),
-            static_cast<uint16_t>(mOwnSdpAnswer.size()),
-            mOwnSdpAnswer);
-    })
-    .fail([wptr, this](const ::promise::Error& err)
-    {
-        if (wptr.deleted())
-            return;
-        // cmd() doesn't throw, so we are here because of other error
-        std::string msg;
-        if (err.type() == kErrSetSdp && err.code() == 1) {
-            msg = "Error accepting remote SDP offer: " + err.msg();
-        } else {
-            msg = "Error creating SDP answer: " + err.msg();
-        }
-        terminateAndDestroy(TermCode::kErrSdp, msg);
-    });
-}
-
-void Session::forceDestroy()
-{
-    if (!mTerminatePromise.done())
-    {
-        mTerminatePromise.resolve();
-    }
-}
-
-//PeerConnection events
-void Session::onAddStream(artc::tspMediaStream stream)
-{
-    mRemoteStream = stream;
-    if (mRemotePlayer)
-    {
-        SUB_LOG_ERROR("onRemoteStreamAdded: Session already has a remote player, ignoring event");
-        return;
-    }
-
-    IVideoRenderer* renderer = NULL;
-    FIRE_EVENT(SESSION, onRemoteStreamAdded, renderer);
-    assert(renderer);
-    mRemotePlayer.reset(new artc::StreamPlayer(renderer, mManager.mKarereClient.appCtx));
-    mRemotePlayer->setOnMediaStart([this]()
-    {
-        FIRE_EVENT(SESSION, onDataRecv);
-    });
-    mRemotePlayer->attachToStream(stream);
-    mRemotePlayer->enableVideo(mPeerAv.video() && !mPeerAv.onHold());
-    if (mRemotePlayer->getVideoTrack())
-    {
-        mRemotePlayer->getVideoTrack()->set_enabled(!mCall.mLocalFlags.onHold());
-    }
-
-    if (mRemotePlayer->isAudioAttached() && mCall.isAudioLevelMonitorEnabled())
-    {
-        mRemotePlayer->getAudioTrack()->set_enabled(!mCall.mLocalFlags.onHold());
-        mRemotePlayer->getAudioTrack()->AddSink(mAudioLevelMonitor.get());
-    }
-}
-void Session::onRemoveStream(artc::tspMediaStream stream)
-{
-    if (stream != mRemoteStream) //we can't throw here because we are in a callback
-    {
-        KR_LOG_ERROR("onRemoveStream: Stream is not the remote stream that we have");
-        return;
-    }
-    if(mRemotePlayer)
-    {
-        if (mRemotePlayer->isAudioAttached() && mCall.isAudioLevelMonitorEnabled())
-        {
-            mRemotePlayer->getAudioTrack()->RemoveSink(mAudioLevelMonitor.get());
-        }
-        mRemotePlayer->detachFromStream();
-        mRemotePlayer.reset();
-    }
-    mRemoteStream.release();
-    FIRE_EVENT(SESSION, onRemoteStreamRemoved);
-}
-
-void Session::onIceCandidate(std::shared_ptr<artc::IceCandText> cand)
-{
-    if (mState >= kStateTerminating)
-    {
-        return;
-    }
-
-    // mLineIdx.1 midLen.1 mid.midLen candLen.2 cand.candLen
-    if (!cand)
-        return;
-
-    RtMessageComposer msg(OP_RTMSG_ENDPOINT, RTCMD_ICE_CANDIDATE,
-        mCall.mChat.chatId(), mPeer, mPeerClient, 10+cand->candidate.size());
-    msg.payloadAppend(mSid);
-    msg.payloadAppend(static_cast<uint8_t>(cand->sdpMLineIndex));
-    auto& mid = cand->sdpMid;
-    if (!mid.empty())
-    {
-        msg.payloadAppend(static_cast<uint8_t>(mid.size()), mid);
-    }
-    else
-    {
-        msg.payloadAppend(static_cast<uint8_t>(0));
-    }
-    msg.payloadAppend(static_cast<uint16_t>(cand->candidate.size()),
-        cand->candidate);
-    mCall.mChat.sendCommand(std::move(msg));
-}
-
-void Session::onIceConnectionChange(webrtc::PeerConnectionInterface::IceConnectionState state)
-{
-    SUB_LOG_DEBUG("ICE connstate changed to %s", iceStateToStr(state));
-    if (mState >= Session::kStateTerminating)
-        return;
-/*  kIceNew, kIceGathering, kIceWaiting, kIceChecking, kIceConnected,
-    kIceCompleted, kIceFailed, kIceClosed
- */
-
-    if (state == webrtc::PeerConnectionInterface::kIceConnectionClosed)
-    {
-        cancelIceDisconnectionTimer();
-
-        if (mRenegotiationInProgress)
-        {
-            SUB_LOG_DEBUG("Skip Ice connection closed, renegotiation in progress");
-            return;
-        }
-
-        terminateAndDestroy(TermCode::kErrIceDisconn);
-    }
-    else if (state == webrtc::PeerConnectionInterface::kIceConnectionFailed)
-    {
-        cancelIceDisconnectionTimer();
-        TermCode termCode = (mState == kStateInProgress) ? TermCode::kErrIceDisconn : TermCode::kErrIceFail;
-        terminateAndDestroy(termCode);
-    }
-    else if (state == webrtc::PeerConnectionInterface::kIceConnectionDisconnected)
-    {
-        handleIceDisconnected();
-    }
-    else if (state == webrtc::PeerConnectionInterface::kIceConnectionConnected)
-    {
-        if (mState == kStateInProgress)
-        {
-            handleIceConnectionRecovered();
-            return;
-        }
-
-        mManager.updatePeerAvState(mCall.chat().chatId(), mCall.id(), mPeer, mPeerClient, mPeerAv);
-        setState(kStateInProgress);
-        mTsIceConn = time(NULL);
-        mAudioPacketLostAverage = 0;
-        mCall.notifySessionConnected(*this);
-
-        // Compatibility with old clients notify avFlags
-        if (mCall.mLocalFlags.onHold())
-        {
-            AvFlags av = mCall.mLocalStream ? mCall.mLocalStream->effectiveAv() : AvFlags(0);
-            av.setOnHold(mCall.mLocalFlags.onHold());
-            sendAv(av);
-        }
-
-        EndpointId endpointId(mPeer, mPeerClient);
-        mCall.mIceFails.erase(endpointId);
-    }
-}
-
-void Session::onIceComplete()
-{
-    SUB_LOG_DEBUG("onIceComplete");
-}
-void Session::onSignalingChange(webrtc::PeerConnectionInterface::SignalingState newState)
-{
-    SUB_LOG_DEBUG("onSignalingStateChange: %d", newState);
-}
-void Session::onDataChannel(webrtc::DataChannelInterface*)
-{}
-
-void Session::onTrack(rtc::scoped_refptr<webrtc::RtpTransceiverInterface> transceiver)
-{
-    SUB_LOG_DEBUG("onTrack:");
-    if (mState != kStateInProgress)
-    {
-        return;
-    }
-
-    if (!mRemotePlayer)
-    {
-        IVideoRenderer* renderer = NULL;
-        FIRE_EVENT(SESSION, onRemoteStreamAdded, renderer);
-        mRemotePlayer.reset(new artc::StreamPlayer(renderer, mManager.mKarereClient.appCtx));
-    }
-
-    if (transceiver->media_type() == cricket::MEDIA_TYPE_VIDEO)
-    {
-        mRemotePlayer->attachVideo(transceiver->receiver()->streams()[0]->GetVideoTracks()[0]);
-        mRemotePlayer->enableVideo(mPeerAv.video());
-    }
-    else if (transceiver->media_type() == cricket::MEDIA_TYPE_AUDIO && mCall.isAudioLevelMonitorEnabled())
-    {
-        mRemotePlayer->getAudioTrack()->AddSink(mAudioLevelMonitor.get());
-    }
-}
-
-void Session::onRenegotiationNeeded()
-{
-    if (mState != kStateInProgress)
-    {
-        return;
-    }
-
-    if (mRenegotiationInProgress)
-    {
-        SUB_LOG_INFO("Ignoring multiple calls of onRenegotiationNeeded");
-        return;
-    }
-
-    setStreamRenegotiationTimeout();
-    SUB_LOG_DEBUG("Renegotiation while in progress, sending sdp offer");
-    sendOffer();
-}
-
-void Session::updateAvFlags(AvFlags flags)
-{
-    auto oldAv = mPeerAv;
-    mPeerAv = flags;
-    if (mRemotePlayer && !mCall.mLocalFlags.onHold())
-    {
-        mRemotePlayer->enableVideo(mPeerAv.video());
-    }
-
-    if (oldAv.onHold() != mPeerAv.onHold())
-    {
-        setOnHold(mPeerAv.onHold());
-    }
-
-    FIRE_EVENT(SESSION, onPeerMute, mPeerAv, oldAv);
-}
-
-//end of event handlers
-
-// stats interface
-//====
-void Session::sendAv(AvFlags av)
-{
-    cmd(RTCMD_MUTE, av.value());
-}
-
-promise::Promise<void> Session::createRtcConnSendOffer()
-{
-    assert(mIsJoiner); // the joiner sends the SDP offer
-    assert(mPeerAnonId);
-    createRtcConn();
-    return sendOffer();
-}
-
-Promise<void> Session::sendOffer()
-{
-    auto wptr = weakHandle();
-    bool isRenegotiation = mState == kStateInProgress;
-    webrtc::PeerConnectionInterface::RTCOfferAnswerOptions options;
-    options.offer_to_receive_audio = webrtc::PeerConnectionInterface::RTCOfferAnswerOptions::kMaxOfferToReceiveMedia;
-    options.offer_to_receive_video = webrtc::PeerConnectionInterface::RTCOfferAnswerOptions::kMaxOfferToReceiveMedia;
-    return mRtcConn.createOffer(options)
-    .then([wptr, this](webrtc::SessionDescriptionInterface* sdp) -> Promise<void>
-    {
-        if (wptr.deleted())
-            return ::promise::_Void();
-
-        KR_THROW_IF_FALSE(sdp->ToString(&mOwnSdpOffer));
-        return mRtcConn.setLocalDescription(sdp);
-    })
-    .then([wptr, isRenegotiation, this]()
-    {
-        if (wptr.deleted())
-            return;
-
-        if (mCall.state() != Call::kStateInProgress)
-        {
-             terminateAndDestroy(TermCode::kErrSdp, std::string("Error creating SDP offer: ") + "Unexpected state");
-             return;
-        }
-
-        SdpKey hash;
-        mCall.mManager.crypto().mac(mOwnSdpOffer, mPeerHashKey, hash);
-
-        // SDP_OFFER/RTCMD_SDP_OFFER_RENEGOTIATE sid.8 anonId.8 encHashKey.32 fprHash.32 av.1 sdpLen.2 sdpOffer.sdpLen
-        if (isRenegotiation)
-        {
-            SdpKey encKey;
-            memset(encKey.data, 0, sizeof(encKey.data));
-            cmd(RTCMD_SDP_OFFER_RENEGOTIATE,
-                mCall.mManager.mOwnAnonId,
-                encKey,
-                hash,
-                mCall.mLocalStream->effectiveAv().value(),
-                static_cast<uint16_t>(mOwnSdpOffer.size()),
-                mOwnSdpOffer
-            );
-        }
-        else
-        {
-            mManager.mKarereClient.userAttrCache().getAttr(mPeer, ::mega::MegaApi::USER_ATTR_CU25519_PUBLIC_KEY)
-            .then([wptr, this, hash](Buffer*)
-            {
-                SdpKey encKey;
-                mCall.mManager.crypto().encryptKeyTo(mPeer, mOwnHashKey, encKey);
-                cmd(RTCMD_SDP_OFFER,
-                    mCall.mManager.mOwnAnonId,
-                    encKey,
-                    hash,
-                    mCall.mLocalStream->effectiveAv().value(),
-                    static_cast<uint16_t>(mOwnSdpOffer.size()),
-                    mOwnSdpOffer
-                );
-            });
-
-        }
-    })
-    .fail([wptr, this](const ::promise::Error& err)
-    {
-        if (wptr.deleted())
-            return;
-        terminateAndDestroy(TermCode::kErrSdp, std::string("Error creating SDP offer: ") + err.msg());
-    });
-}
-
-void Session::msgSdpAnswer(RtMessage& packet)
-{
-    if (mState != Session::kStateWaitSdpAnswer)
-    {
-        SUB_LOG_INFO("Ingoring unexpected SDP_ANSWER");
-        return;
-    }
-
-    setState(kStateConnecting);
-    auto wptr = weakHandle();
-    setRemoteAnswerSdp(packet)
-    .then([wptr, this]
-    {
-        if (wptr.deleted())
-            return;
-
-        mTsSdpHandshakeCompleted = time(nullptr);
-    });
-}
-
-template<class... Args>
-bool Session::cmd(uint8_t type, Args... args)
-{
-    RtMessageComposer msg(OP_RTMSG_ENDPOINT, type, mCall.mChat.chatId(), mPeer, mPeerClient);
-    msg.payloadAppend(mSid, args...);
-    if (!mCall.mChat.sendCommand(std::move(msg)))
-    {
-        if (mState < kStateTerminating)
-        {
-            mCall.destroy(TermCode::kErrNetSignalling, false, "Failure to send command");
-        }
-        return false;
-    }
-    return true;
-}
-
-Promise<void> Session::terminateAndDestroy(TermCode code, const std::string& msg)
-{
-    if (mState == Session::kStateTerminating)
-    {
-        assert(mTermCode != TermCode::kInvalid);
-        if (!isTermRetriable(code) && isTermRetriable(mTermCode))
-        {
-            mTermCode = code;
-        }
-
-        return mTerminatePromise;
-    }
-
-    if (mState == kStateDestroyed)
-        return ::promise::_Void();
-
-    mTermCode = code;
-
-    if (!msg.empty())
-    {
-        RTCM_LOG_ERROR("Terminating due to: %s", msg.c_str());
-    }
-    assert(!mTerminatePromise.done());
-    setState(kStateTerminating);
-
-    if (!cmd(RTCMD_SESS_TERMINATE, mTermCode))
-    {
-        if (!mTerminatePromise.done())
-        {
-            auto pms = mTerminatePromise;
-            pms.resolve();
-        }
-    }
-
-    auto wptr = weakHandle();
-    setTimeout([wptr, this]()
-    {
-        if (wptr.deleted() || mState != Session::kStateTerminating)
-            return;
-
-        if (!mTerminatePromise.done())
-        {
-            SUB_LOG_INFO("Terminate ack didn't arrive withing timeout, destroying session anyway");
-            auto pms = mTerminatePromise;
-            pms.resolve();
-        }
-    }, RtcModule::kSessFinishTimeout, mManager.mKarereClient.appCtx);
-
-    auto pms = mTerminatePromise;
-    return pms
-    .then([wptr, this, msg]()
-    {
-        if (wptr.deleted())
-            return;
-        destroy(mTermCode, msg);
-    });
-}
-
-void Session::msgSessTerminateAck(RtMessage& packet)
-{
-    if (mState != kStateTerminating)
-    {
-        SUB_LOG_WARNING("Ignoring unexpected TERMINATE_ACK");
-        return;
-    }
-    if (!mTerminatePromise.done())
-    {
-        // resolve() will destroy the session and mTermiatePromise promise itself.
-        // although promises are refcounted, mTerminatePromise will point to an
-        // invalid shared instance upon return from the destroying handler, i.e.
-        // 'this' will be an invalid pointer upon return from the promise handler
-        // that destroys the session, resulting in a crash inside the promise lib.
-        // Therefore, we need to do the resolve on a copy of the promise object
-        // (pointing to the same shared promise instance), that outlives the
-        // destruction of mTerminatePromise
-        auto pms = mTerminatePromise;
-        pms.resolve();
-    }
-}
-
-void Session::msgSessTerminate(RtMessage& packet)
-{
-    // sid.8 termcode.1
-    assert(packet.payload.dataSize() >= 1);
-    cmd(RTCMD_SESS_TERMINATE_ACK);
-
-    TermCode code = static_cast<TermCode>(packet.payload.read<uint8_t>(8));
-
-    if (mState == kStateTerminating)
-    {
-        assert(mTermCode != TermCode::kInvalid);
-        if (!isTermRetriable(code) && isTermRetriable(mTermCode))
-        {
-            mTermCode = code;
-        }
-
-        // handle terminate as if it were an ack - in both cases the peer is terminating
-        msgSessTerminateAck(packet);
-        // mTerminate promise is resolved and session object is destroyed when promise is resolved (terminateAndDestroy)
-        return;
-    }
-    else if (mState == kStateDestroyed)
-    {
-        SUB_LOG_INFO("Ignoring SESS_TERMINATE for a dead session");
-        return;
-    }
-    else
-    {
-        mTermCode = code;
-    }
-
-    if (code == TermCode::kErrIceDisconn && mTsIceConn)
-    {
-        mIceDisconnectionTs = time(nullptr);
-    }
-
-    setState(kStateTerminating);
-    destroy(static_cast<TermCode>(mTermCode | TermCode::kPeer));
-}
-
-/** Terminates a session without the signalling terminate handshake.
-  * This should normally not be called directly, but via terminate(),
-  * unless there is a network error
-  */
-void Session::destroy(TermCode code, const std::string& msg)
-{
-    assert(code != TermCode::kInvalid);
-    if (mState >= kStateDestroyed)
-    {
-        SUB_LOG_ERROR("Session::destroy(): Already destroyed");
-        return;
-    }
-    if (!msg.empty()) {
-        SUB_LOG_DEBUG("Destroying session due to:", msg.c_str());
-    }
-
-    submitStats(code, msg);
-
-    mRtcConn->RemoveTrackNew(mVideoSender);
-    mRtcConn->RemoveTrackNew(mAudioSender);
-
-    removeRtcConnection();
-
-    mRemotePlayer.reset();
-    FIRE_EVENT(SESSION, onRemoteStreamRemoved);
-    setState(kStateDestroyed);
-    FIRE_EVENT(SESSION, onSessDestroy, static_cast<TermCode>(code & (~TermCode::kPeer)),
-        !!(code & TermCode::kPeer), msg);
-    mCall.removeSession(*this, code);
-}
-
-void Session::submitStats(TermCode termCode, const std::string& errInfo)
-{
-    std::string deviceInformation = mManager.getDeviceInfo();
-
-    stats::StatSessInfo info(mSid, termCode, errInfo, deviceInformation);
-    if (mIsJoiner)
-    { // isJoiner means answerer
-        info.isCaller = false;
-        info.caid = mPeerAnonId;
-        info.aaid = mCall.mManager.mOwnAnonId;
-    }
-    else
-    {
-        info.isCaller = true;
-        info.caid = mCall.mManager.mOwnAnonId;
-        info.aaid = mPeerAnonId;
-    }
-
-    info.iceDisconnections = mIceDisconnections;
-    info.maxIceDisconnectionTime = mMaxIceDisconnectedTime;
-    auto sessionReconnectionIt = mCall.mSessionsReconnectionInfo.find(EndpointId(mPeer, mPeerClient));
-    if (sessionReconnectionIt != mCall.mSessionsReconnectionInfo.end())
-    {
-        info.previousSessionId = sessionReconnectionIt->second.getOldSid();
-        info.reconnections = sessionReconnectionIt->second.getReconnections();
-    }
-
-    if (mStatRecorder)
-    {
-        std::string stats = mStatRecorder->terminate(info);
-        mCall.mManager.mKarereClient.api.sdk.sendChatStats(stats.c_str(), CHATSTATS_PORT);
-    }
-
-    return;
-}
-
-// we actually verify the whole SDP, not just the fingerprints
-bool Session::verifySdpFingerprints(const std::string& sdp)
-{
-    SdpKey hash;
-    mCall.mManager.crypto().mac(sdp, mOwnHashKey, hash);
-    bool match = true; // constant time compare
-    for (unsigned int i = 0; i < sizeof(SdpKey); i++)
-    {
-        match &= (hash.data[i] == mPeerHash.data[i]);
-    }
-    return match;
-}
-
-void Session::msgIceCandidate(RtMessage& packet)
-{
-    if (mState >= kStateTerminating)
-    {
-        return;
-    }
-
-    assert(!mPeerSdpAnswer.empty() || !mPeerSdpOffer.empty());
-    // sid.8 mLineIdx.1 midLen.1 mid.midLen candLen.2 cand.candLen
-    auto mLineIdx = packet.payload.read<uint8_t>(8);
-    auto midLen = packet.payload.read<uint8_t>(9);
-    if (midLen > packet.payload.dataSize() - 11)
-        throw new Error("Invalid ice candidate packet: midLen spans beyond data length");
-
-    std::string mid;
-    if (midLen)
-    {
-        packet.payload.read(10, midLen, mid);
-    }
-    auto candLen = packet.payload.read<uint16_t>(10 + midLen);
-    assert((int) packet.payload.dataSize() >= 12 + midLen + candLen);
-    std::string strCand;
-    packet.payload.read(midLen + 12, candLen, strCand);
-
-    webrtc::SdpParseError err;
-    std::unique_ptr<webrtc::IceCandidateInterface> cand(webrtc::CreateIceCandidate(mid, mLineIdx, strCand, &err));
-    if (!cand)
-        throw runtime_error("Error parsing ICE candidate:\nline: '"+err.line+"'\nError:" +err.description);
-/*
-    if (!cand)
-    {
-        SUB_LOG_ERROR("NULL ice candidate");
-        return;
-    }
-*/
-    if (!mRtcConn->AddIceCandidate(cand.get()))
-    {
-        terminateAndDestroy(TermCode::kErrProtocol);
-    }
-}
-
-void Session::msgMute(RtMessage& packet)
-{
-    AvFlags flags(packet.payload.read<uint8_t>(8));
-    updateAvFlags(flags);
-}
-
-void Session::msgSdpOfferRenegotiate(RtMessage &packet)
-{
-    if (mState != kStateInProgress)
-    {
-        SUB_LOG_ERROR("Ignoring SDP_OFFER_RENEGOTIATE received for a session not in kSessInProgress state");
-        return;
-    }
-
-    // SDP_OFFER_RENEGOTIATE sid.8 anonId.8 encHashKey.32 fprHash.32 av.1 sdpLen.2 sdpOffer.sdpLen
-    uint16_t sdpLen = packet.payload.read<uint16_t>(81);
-    assert(packet.payload.size() >= 83 + sdpLen);
-    packet.payload.read(83, sdpLen, mPeerSdpOffer);
-    packet.payload.read(48, mPeerHash);
-
-    setStreamRenegotiationTimeout();
-    auto wptr = weakHandle();
-    processSdpOfferSendAnswer()
-    .then([this, wptr]()
-    {
-        if (wptr.deleted())
-            return;
-
-        renegotiationComplete();
-    });
-}
-
-void Session::msgSdpAnswerRenegotiate(RtMessage &packet)
-{
-    if (!mStreamRenegotiationTimer)
-    {
-        SUB_LOG_INFO("Ingoring SDP_ANSWER_RENEGOTIATE - not in renegotiation state");
-        return;
-    }
-
-    if (mState != kStateInProgress)
-    {
-         SUB_LOG_INFO("Ignoring SDP_ANSWER_RENEGOTIATE received for a session not in kSessInProgress state");
-         return;
-    }
-
-    auto wptr = weakHandle();
-    setRemoteAnswerSdp(packet)
-    .then([this, wptr]()
-    {
-        if (wptr.deleted())
-            return;
-
-        renegotiationComplete();
-    });
->>>>>>> 59197954
 }
 
 void RtcModuleSfu::hangupAll()
