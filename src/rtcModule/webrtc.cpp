#ifndef KARERE_DISABLE_WEBRTC
#include <mega/types.h>
#include <mega/base64.h>
#include <rtcmPrivate.h>
#include <webrtcPrivate.h>
#include <api/video/i420_buffer.h>
#include <libyuv/convert.h>

namespace rtcModule
{

SvcDriver::SvcDriver ()
    : mCurrentSvcLayerIndex(kMaxQualityIndex), // by default max quality
      mPacketLostLower(0.01),
      mPacketLostUpper(1),
      mLowestRttSeen(10000),
      mRttLower(0),
      mRttUpper(0),
      mMovingAverageRtt(0),
      mMovingAveragePlost(0),
      mTsLastSwitch(0)
{

}

bool SvcDriver::setSvcLayer(int8_t delta, int8_t& rxSpt, int8_t& rxTmp, int8_t& rxStmp, int8_t& txSpt)
{
    int8_t newSvcLayerIndex = mCurrentSvcLayerIndex + delta;
    if (newSvcLayerIndex < 0 || newSvcLayerIndex > kMaxQualityIndex)
    {
        return false;
    }

    RTCM_LOG_WARNING("setSvcLayer: Switching SVC layer from %d to %d", mCurrentSvcLayerIndex, newSvcLayerIndex);
    mTsLastSwitch = time(nullptr); // update last Ts SVC switch
    mCurrentSvcLayerIndex = static_cast<uint8_t>(newSvcLayerIndex);

    // we want to provide a linear quality scale,
    // layers are defined for each of the 7 "quality" steps
    // layer: rxSpatial (resolution), rxTemporal (FPS), rxScreenTemporal (for screen video), txSpatial (resolution)
    switch (mCurrentSvcLayerIndex)
    {
        case 0: { rxSpt = 0; rxTmp = 0; rxStmp = 0; txSpt = 0; return true; }
        case 1: { rxSpt = 0; rxTmp = 1; rxStmp = 0; txSpt = 0; return true; }
        case 2: { rxSpt = 0; rxTmp = 2; rxStmp = 0; txSpt = 1; return true; }
        case 3: { rxSpt = 1; rxTmp = 1; rxStmp = 0; txSpt = 1; return true; }
        case 4: { rxSpt = 1; rxTmp = 2; rxStmp = 1; txSpt = 1; return true; }
        case 5: { rxSpt = 2; rxTmp = 1; rxStmp = 1; txSpt = 2; return true; }
        case 6: { rxSpt = 2; rxTmp = 2; rxStmp = 2; txSpt = 2; return true; }
        default: return false;
    }
}

Call::Call(karere::Id callid, karere::Id chatid, karere::Id callerid, bool isRinging, CallHandler& callHandler, MyMegaApi& megaApi, RtcModuleSfu& rtc, bool isGroup, std::shared_ptr<std::string> callKey, karere::AvFlags avflags)
    : mCallid(callid)
    , mChatid(chatid)
    , mCallerId(callerid)
    , mIsRinging(isRinging)
    , mIsGroup(isGroup)
    , mCallHandler(callHandler) // CallHandler to receive notifications about the call
    , mMegaApi(megaApi)
    , mSfuClient(rtc.getSfuClient())
    , mCallKey(callKey ? *callKey : std::string())
    , mIsJoining(false)
    , mRtc(rtc)
{
    std::unique_ptr<char []> userHandle(mMegaApi.sdk.getMyUserHandle());
    karere::Id myUserHandle(userHandle.get());
    mMyPeer.reset(new sfu::Peer(myUserHandle, avflags.value()));
    setState(kStateInitial); // call after onNewCall, otherwise callhandler didn't exists
}

Call::~Call()
{
    disableStats();

    if (mTermCode == kInvalidTermCode)
    {
        mTermCode = kUnKnownTermCode;
    }

    setState(CallState::kStateDestroyed);
}

karere::Id Call::getCallid() const
{
    return mCallid;
}

karere::Id Call::getChatid() const
{
    return mChatid;
}

karere::Id Call::getCallerid() const
{
    return mCallerId;
}

bool Call::isAudioDetected() const
{
    return mAudioDetected;
}

void Call::setState(CallState newState)
{
    RTCM_LOG_DEBUG("Call state changed. ChatId: %s, callid: %s, state: %s --> %s",
                 karere::Id(getChatid()).toString().c_str(),
                 karere::Id(getCallid()).toString().c_str(),
                 Call::stateToStr(mState),
                 Call::stateToStr(newState));

    if (newState == CallState::kStateInProgress)
    {
        // initial ts is set when user has joined to the call
        mInitialTs = time(nullptr);
    }
    else if (newState == CallState::kStateDestroyed)
    {
        mFinalTs = time(nullptr);
    }

    mState = newState;
    mCallHandler.onCallStateChange(*this);
}

CallState Call::getState() const
{
    return mState;
}

void Call::addParticipant(karere::Id peer)
{
    if (peer == mMyPeer->getPeerid())
    {
        setRinging(false);
    }

    mParticipants.push_back(peer);
    mCallHandler.onAddPeer(*this, peer);
}


void Call::onDisconnectFromChatd()
{
    if (participate())
    {
        handleCallDisconnect();
        setState(CallState::kStateConnecting);
        mSfuConnection->disconnect(true);
    }

    for (auto &it : mParticipants)
    {
        mCallHandler.onRemovePeer(*this, it);
    }
    mParticipants.clear();
}

void Call::reconnectToSfu()
{
    mSfuConnection->retryPendingConnection(true);
}

void Call::removeParticipant(karere::Id peer)
{
    for (auto itPeer = mParticipants.begin(); itPeer != mParticipants.end(); itPeer++)
    {
        if (*itPeer == peer)
        {
            mParticipants.erase(itPeer);
            mCallHandler.onRemovePeer(*this, peer);
            return;
        }
    }

    assert(false);
    return;
}

bool Call::isOtherClientParticipating()
{
    for (auto& peerid : mParticipants)
    {
        if (peerid == mMyPeer->getPeerid())
        {
            return true;
        }
    }

    return false;
}

// for the moment just chatd::kRejected is a valid reason (only for rejecting 1on1 call while ringing)
promise::Promise<void> Call::endCall(int reason)
{
    return mMegaApi.call(&::mega::MegaApi::endChatCall, mChatid, mCallid, reason)
    .then([](ReqResult /*result*/)
    {
    });
}

promise::Promise<void> Call::hangup()
{
    if (mState == kStateClientNoParticipating && mIsRinging && !mIsGroup)
    {
        // in 1on1 calls, the hangup (reject) by the user while ringing should end the call
        return endCall(chatd::kRejected); // reject 1on1 call while ringing
    }
    else
    {
        disconnect(TermCode::kUserHangup);
        return promise::_Void();
    }
}

promise::Promise<void> Call::join(karere::AvFlags avFlags)
{
    mIsJoining = true; // set flag true to avoid multiple join call attempts
    mMyPeer->setAvFlags(avFlags);
    auto wptr = weakHandle();
    return mMegaApi.call(&::mega::MegaApi::joinChatCall, mChatid.val, mCallid.val)
    .then([wptr, this](ReqResult result) -> promise::Promise<void>
    {
        if (wptr.deleted())
            return promise::Error("Join call succeed, but call has already ended");

        std::string sfuUrl = result->getText();
        connectSfu(sfuUrl);

        mIsJoining = false;
        return promise::_Void();
    })
    .fail([wptr, this](const ::promise::Error& err)
    {
        if (!wptr.deleted())
            return promise::Error("Join call failed, and call has already ended");

        mIsJoining = false;
        return err;
    });
}

bool Call::participate()
{
    return (mState > kStateClientNoParticipating && mState < kStateTerminatingUserParticipation);
}

bool Call::isJoining() const
{
    return mIsJoining;
}

void Call::enableAudioLevelMonitor(bool enable)
{
    if ( (enable && mVoiceDetectionTimer != 0)          // already enabled
        || (!enable && mVoiceDetectionTimer == 0) )     // already disabled
    {
        return;
    }

    RTCM_LOG_DEBUG("Audio level monitor %s", enable ? "enabled" : "disabled");

    if (enable)
    {
        mAudioDetected = false;
        auto wptr = weakHandle();
        mVoiceDetectionTimer = karere::setInterval([this, wptr]()
        {
            if (wptr.deleted())
                return;

            webrtc::AudioProcessingStats audioStats = artc::gAudioProcessing->GetStatistics(false);

            if (audioStats.voice_detected && mAudioDetected != audioStats.voice_detected.value())
            {
                setAudioDetected(audioStats.voice_detected.value());
            }
        }, kAudioMonitorTimeout, mRtc.getAppCtx());
    }
    else
    {
        setAudioDetected(false);
        karere::cancelInterval(mVoiceDetectionTimer, mRtc.getAppCtx());
        mVoiceDetectionTimer = 0;
    }
}

void Call::ignoreCall()
{
    mIgnored = true;
}

void Call::setRinging(bool ringing)
{
    if (mIsRinging != ringing)
    {
        mIsRinging = ringing;
        mCallHandler.onCallRinging(*this);
    }
}

void Call::setOnHold()
{
    // disable audio track
    if (mAudio && mAudio->getTransceiver()->sender()->track())
    {
        mAudio->getTransceiver()->sender()->SetTrack(nullptr);
    }

    // disable hi-res track
    if (mHiRes && mHiRes->getTransceiver()->sender()->track())
    {
        mHiRes->getTransceiver()->sender()->SetTrack(nullptr);
    }

    // disable low-res track
    if (mVThumb && mVThumb->getTransceiver()->sender()->track())
    {
        mVThumb->getTransceiver()->sender()->SetTrack(nullptr);
    }

    // release video device
    releaseVideoDevice();
}

void Call::releaseOnHold()
{
    updateAudioTracks();
    updateVideoTracks();
}

bool Call::isIgnored() const
{
    return mIgnored;
}

bool Call::isAudioLevelMonitorEnabled() const
{
    return mVoiceDetectionTimer;
}

bool Call::hasVideoSlot(Cid_t cid, bool highRes) const
{
    for (const auto& session : mSessions)
    {
        RemoteSlot *slot = highRes
                ? session.second->getHiResSlot()
                : session.second->getVthumSlot();

        if (slot && slot->getCid() == cid)
        {
            return true;
        }
    }
    return false;
}

int Call::getNetworkQuality() const
{
    return mNetworkQuality;
}

bool Call::hasRequestSpeak() const
{
    return mSpeakerState == SpeakerState::kPending;
}

TermCode Call::getTermCode() const
{
    return mTermCode;
}

uint8_t Call::getEndCallReason() const
{
    return mEndCallReason;
}

void Call::setCallerId(karere::Id callerid)
{
    mCallerId  = callerid;
}

bool Call::isRinging() const
{
    return mIsRinging;
}

bool Call::isOutgoing() const
{
    return mCallerId == mMyPeer->getPeerid();
}

int64_t Call::getInitialTimeStamp() const
{
    return mInitialTs;
}

int64_t Call::getFinalTimeStamp() const
{
    return mFinalTs;
}

int64_t Call::getInitialOffset() const
{
    return mOffset;
}

const char *Call::stateToStr(CallState state)
{
    switch(state)
    {
        RET_ENUM_NAME(kStateInitial);
        RET_ENUM_NAME(kStateClientNoParticipating);
        RET_ENUM_NAME(kStateConnecting);
        RET_ENUM_NAME(kStateJoining);    // < Joining a call
        RET_ENUM_NAME(kStateInProgress);
        RET_ENUM_NAME(kStateTerminatingUserParticipation);
        RET_ENUM_NAME(kStateDestroyed);
        default: return "(invalid call state)";
    }
}

karere::AvFlags Call::getLocalAvFlags() const
{
    return mMyPeer->getAvFlags();
}

void Call::updateAndSendLocalAvFlags(karere::AvFlags flags)
{
    if (flags == getLocalAvFlags())
    {
        RTCM_LOG_WARNING("updateAndSendLocalAvFlags: AV flags has not changed");
        return;
    }

    // update and send local AV flags
    karere::AvFlags oldFlags = getLocalAvFlags();
    mMyPeer->setAvFlags(flags);
    mSfuConnection->sendAv(flags.value());

    if (oldFlags.isOnHold() != flags.isOnHold())
    {
        // kOnHold flag has changed
        (flags.isOnHold())
                ? setOnHold()
                : releaseOnHold();

        mCallHandler.onOnHold(*this); // notify app onHold Change
    }
    else
    {
        updateAudioTracks();
        updateVideoTracks();
        mCallHandler.onLocalFlagsChanged(*this);  // notify app local AvFlags Change
    }
}

void Call::setAudioDetected(bool audioDetected)
{
    mAudioDetected = audioDetected;
    mCallHandler.onLocalAudioDetected(*this);
}

void Call::requestSpeaker(bool add)
{
    if (mSpeakerState == SpeakerState::kNoSpeaker && add)
    {
        mSpeakerState = SpeakerState::kPending;
        mSfuConnection->sendSpeakReq();
        return;
    }

    if (mSpeakerState == SpeakerState::kPending && !add)
    {
        mSpeakerState = SpeakerState::kNoSpeaker;
        mSfuConnection->sendSpeakReqDel();
        return;
    }
}

bool Call::isSpeakAllow() const
{
    return mSpeakerState == SpeakerState::kActive && getLocalAvFlags().audio();
}

void Call::approveSpeakRequest(Cid_t cid, bool allow)
{
    if (allow)
    {
        mSfuConnection->sendSpeakReq(cid);
    }
    else
    {
        mSfuConnection->sendSpeakReqDel(cid);
    }
}

void Call::stopSpeak(Cid_t cid)
{
    if (cid)
    {
        assert(mSessions.find(cid) != mSessions.end());
        mSfuConnection->sendSpeakDel(cid);
        return;
    }

    mSfuConnection->sendSpeakDel();
}

std::vector<Cid_t> Call::getSpeakerRequested()
{
    std::vector<Cid_t> speakerRequested;

    for (const auto& session : mSessions)
    {
        if (session.second->hasRequestSpeak())
        {
            speakerRequested.push_back(session.first);
        }
    }

    return speakerRequested;
}

void Call::requestHighResolutionVideo(Cid_t cid, int quality)
{
    Session *sess= getSession(cid);
    if (!sess)
    {
        RTCM_LOG_ERROR("requestHighResolutionVideo: session not found for %d", cid);
        return;
    }

    if (quality < kCallQualityHighDef || quality > kCallQualityHighLow)
    {
        RTCM_LOG_WARNING("requestHighResolutionVideo: invalid resolution divider value (spatial layer offset): %d", quality);
        return;
    }

    if (sess->hasHighResolutionTrack())
    {
        RTCM_LOG_WARNING("High res video requested, but already available");
        sess->notifyHiResReceived();
    }
    else
    {
        mSfuConnection->sendGetHiRes(cid, hasVideoSlot(cid, false) ? 1 : 0, quality);
    }
}

void Call::requestHiResQuality(Cid_t cid, int quality)
{
    if (!hasVideoSlot(cid, true))
    {
        RTCM_LOG_WARNING("requestHiResQuality: Currently not receiving a hi-res stream for this peer");
        return;
    }

    if (quality < kCallQualityHighDef || quality > kCallQualityHighLow)
    {
        RTCM_LOG_WARNING("requestHiResQuality: invalid resolution divider value (spatial layer offset).");
        return;
    }

    mSfuConnection->sendHiResSetLo(cid, quality);
}

void Call::stopHighResolutionVideo(std::vector<Cid_t> &cids)
{
    for (auto it = cids.begin(); it != cids.end();)
    {
        auto auxit = it++;
        Session *sess= getSession(*auxit);
        if (!sess)
        {
            RTCM_LOG_ERROR("stopHighResolutionVideo: session not found for %d", *auxit);
            it = cids.erase(auxit);
        }
        else if (!sess->hasHighResolutionTrack())
        {
            RTCM_LOG_WARNING("stopHighResolutionVideo: high resolution already not available for cid: %d", *auxit);
            it = cids.erase(auxit);
            sess->notifyHiResReceived();    // also used to notify there's no video anymore
        }
    }
    if (!cids.empty())
    {
        for (auto cid: cids)
        {
            Session *sess= getSession(cid);
            sess->disableVideoSlot(kHiRes);
        }

        mSfuConnection->sendDelHiRes(cids);
    }
}

void Call::requestLowResolutionVideo(std::vector<Cid_t> &cids)
{
    for (auto it = cids.begin(); it != cids.end();)
    {
        auto auxit = it++;
        Session *sess= getSession(*auxit);
        if (!sess)
        {
            // remove cid that has no active session
            RTCM_LOG_WARNING("requestLowResolutionVideo: session not found for cid: %d", *auxit);
            it = cids.erase(auxit);
        }
        else if (sess->hasLowResolutionTrack())
        {
            RTCM_LOG_WARNING("requestLowResolutionVideo: low resolution already available for cid: %d", *auxit);
            it = cids.erase(auxit);
            sess->notifyLowResReceived();
        }
    }
    if (!cids.empty())
    {
        mSfuConnection->sendGetVtumbs(cids);
    }
}

void Call::stopLowResolutionVideo(std::vector<Cid_t> &cids)
{
    for (auto it = cids.begin(); it != cids.end();)
    {
        auto auxit = it++;
        Session *sess= getSession(*auxit);
        if (!sess)
        {
            RTCM_LOG_WARNING("stopLowResolutionVideo: session not found for cid: %d", *auxit);
            it = cids.erase(auxit);
        }
        else if (!sess->hasLowResolutionTrack())
        {
            RTCM_LOG_WARNING("stopLowResolutionVideo: low resolution already not available for cid: %d", *auxit);
            it = cids.erase(auxit);
            sess->notifyLowResReceived();
        }
    }
    if (!cids.empty())
    {
        for (auto cid: cids)
        {
            Session *sess= getSession(cid);
            sess->disableVideoSlot(kLowRes);
        }

        mSfuConnection->sendDelVthumbs(cids);
    }
}

void Call::updateTransmittedSvcQuality(int8_t txSpt)
{
    if (!mHiRes || !mHiResActive)
    {
        return;
    }

    bool update = false;
    int8_t currentSentLayers = mHiRes->getSentLayers();
    int8_t newSentLayers = txSpt + 1; // +1 as txSpatial component starts at zero in layers definition

    if (newSentLayers < currentSentLayers)
    {
        update = true; // decrease tx SVC quality
    }
    else if (newSentLayers > currentSentLayers
             && mStats.mSamples.mVtxHiResfps.size()
             && mStats.mSamples.mVtxHiResfps.back() >= 12)
    {
            // increase tx SVC quality but only if not overloaded
            newSentLayers = currentSentLayers + 1; // don't set directly to newSentLayers - just increase 1 step
            update = true;
    }
    else if (mStats.mSamples.mVtxHiResfps.size() && mStats.mSamples.mVtxHiResfps.back() < 5
             && currentSentLayers > 1
             && (::mega::m_time(nullptr) - mHiRes->getTsStart() >= mSvcDriver.kMinTimeBetweenSwitches))
    {
            // too low fps
            update = true;
            newSentLayers = currentSentLayers - 1;  // don't set directly to newSentLayers - just decrease 1 step
            RTCM_LOG_WARNING("Apparent local CPU/bandwidth starvation (fps = %d), disabling highest SVC resolution", mStats.mSamples.mVtxHiResfps.back());
    }

    if (update)
    {
        RTCM_LOG_WARNING("Adjusting TX Spatial sent layers from %d to %d", currentSentLayers, newSentLayers);
        mHiRes->updateSentLayers(newSentLayers);
        mSvcDriver.mTsLastSwitch = time(nullptr); // update last Ts SVC switch
    }
}

void Call::updateSvcQuality(int8_t delta)
{
    // layer: rxSpatial (resolution), rxTemporal (FPS), rxScreenTemporal (for screen video), txSpatial (resolution)
    int8_t rxSpt = 0;
    int8_t rxTmp = 0;
    int8_t rxStmp = 0;
    int8_t txSpt = 0;

    // calculate new layer index from delta and retrieve layer components separately
    if (!mSvcDriver.setSvcLayer(delta, rxSpt, rxTmp, rxStmp, txSpt))
    {
        RTCM_LOG_WARNING("updateSvcQuality: Invalid new layer index %d", mSvcDriver.mCurrentSvcLayerIndex + delta);
        return;
    }

    // adjust Received SVC quality by sending LAYER command
    mSfuConnection->sendLayer(rxSpt, rxTmp, rxStmp);

    // adjust Transmitted SVC quality by adjusting sent encodings
    updateTransmittedSvcQuality(txSpt);
}

std::vector<karere::Id> Call::getParticipants() const
{
    return mParticipants;
}

std::vector<Cid_t> Call::getSessionsCids() const
{
    std::vector<Cid_t> returnedValue;

    for (const auto& sessionIt : mSessions)
    {
        returnedValue.push_back(sessionIt.first);
    }

    return returnedValue;
}

ISession* Call::getIsession(Cid_t cid) const
{
    auto it = mSessions.find(cid);
    return (it != mSessions.end())
        ? it->second.get()
        : nullptr;
}

Session* Call::getSession(Cid_t cid)
{
    auto it = mSessions.find(cid);
    return (it != mSessions.end())
        ? it->second.get()
        : nullptr;
}

void Call::connectSfu(const std::string& sfuUrl)
{
    if (sfuUrl.empty()) // if URL by param is empty, we must ensure that we already have a valid URL
    {
        RTCM_LOG_ERROR("trying to connect to SFU with an Empty URL");
        assert(false);
        return;
    }

    mSfuUrl = sfuUrl;
    setState(CallState::kStateConnecting);
    mSfuConnection = mSfuClient.createSfuConnection(mChatid, mSfuUrl, *this);
}

void Call::joinSfu()
{
    mRtcConn = artc::MyPeerConnection<Call>(*this);
    size_t hiresTrackIndex = 0;
    createTransceivers(hiresTrackIndex);
    mSpeakerState = SpeakerState::kPending;
    getLocalStreams();
    setState(CallState::kStateJoining);

    webrtc::PeerConnectionInterface::RTCOfferAnswerOptions options;
    options.offer_to_receive_audio = webrtc::PeerConnectionInterface::RTCOfferAnswerOptions::kMaxOfferToReceiveMedia;
    options.offer_to_receive_video = webrtc::PeerConnectionInterface::RTCOfferAnswerOptions::kMaxOfferToReceiveMedia;
    auto wptr = weakHandle();
    mRtcConn.createOffer(options)
    .then([wptr, this, hiresTrackIndex](webrtc::SessionDescriptionInterface* sdp) -> promise::Promise<void>
    {
        if (wptr.deleted())
        {
            return ::promise::_Void();
        }

        if (mState != kStateJoining)
        {
            RTCM_LOG_WARNING("joinSfu: get unexpected state change at createOffer");
            assert(false); // theoretically, it should not happen. If so, it may worth to investigate
            return ::promise::_Void();
        }

        if (!mRtcConn)
        {
            assert(mState == kStateClientNoParticipating
                   || mState == kStateTerminatingUserParticipation);
            return ::promise::Error("Failure at initialization. Call destroyed or disconnect");
        }

        KR_THROW_IF_FALSE(sdp->ToString(&mSdpStr));
        sfu::Sdp mungedSdp(mSdpStr, static_cast<int64_t>(hiresTrackIndex)); // Create a Sdp instance from String and modify it to enable SVC
        std::string sdpUncompress = mungedSdp.unCompress(); // get string from modified Sdp instance

        webrtc::SdpParseError error;
        std::unique_ptr<webrtc::SessionDescriptionInterface> sdpInterface(webrtc::CreateSessionDescription(sdp->GetType(), sdpUncompress, &error));
        if (!sdpInterface)
        {
            disconnect(TermCode::kErrSdp, "Error parsing SDP offer: line= " + error.line +"  \nError: " + error.description);
        }

        // update mSdpStr with modified SDP
        KR_THROW_IF_FALSE(sdpInterface->ToString(&mSdpStr));
        return mRtcConn.setLocalDescription(std::move(sdpInterface));   // takes onwership of sdp
    })
    .then([wptr, this]()
    {
        if (wptr.deleted())
        {
            return;
        }

        if (mState != kStateJoining)
        {
            RTCM_LOG_WARNING("joinSfu: get unexpected state change at setLocalDescription");
            return;
        }

        sfu::Sdp sdp(mSdpStr);
        std::map<std::string, std::string> ivs;
        ivs["0"] = sfu::Command::binaryToHex(mVThumb->getIv());
        ivs["1"] = sfu::Command::binaryToHex(mHiRes->getIv());
        ivs["2"] = sfu::Command::binaryToHex(mAudio->getIv());
        mSfuConnection->joinSfu(sdp, ivs, getLocalAvFlags().value(), mSpeakerState, kInitialvthumbCount);
    })
    .fail([wptr, this](const ::promise::Error& err)
    {
        if (wptr.deleted())
            return;
        disconnect(TermCode::kErrSdp, std::string("Error creating SDP offer: ") + err.msg());
    });
}

void Call::createTransceivers(size_t &hiresTrackIndex)
{
    assert(mRtcConn);

    // create your transceivers for sending (and receiving)
    webrtc::RtpTransceiverInit transceiverInitVThumb;
    transceiverInitVThumb.direction = webrtc::RtpTransceiverDirection::kSendRecv;
    webrtc::RTCErrorOr<rtc::scoped_refptr<webrtc::RtpTransceiverInterface>> err
            = mRtcConn->AddTransceiver(cricket::MediaType::MEDIA_TYPE_VIDEO, transceiverInitVThumb);
    mVThumb = ::mega::make_unique<LocalSlot>(*this, err.MoveValue());
    mVThumb->generateRandomIv();

    webrtc::RtpTransceiverInit transceiverInitHiRes;
    transceiverInitHiRes.direction = webrtc::RtpTransceiverDirection::kSendRecv;
    err = mRtcConn->AddTransceiver(cricket::MediaType::MEDIA_TYPE_VIDEO, transceiverInitHiRes);
    hiresTrackIndex = mRtcConn->GetTransceivers().size() - 1; // keep this sentence just after add transceiver for hiRes track
    mHiRes = ::mega::make_unique<LocalHighResolutionSlot>(*this, err.MoveValue());
    mHiRes->generateRandomIv();

    webrtc::RtpTransceiverInit transceiverInitAudio;
    transceiverInitAudio.direction = webrtc::RtpTransceiverDirection::kSendRecv;
    err = mRtcConn->AddTransceiver(cricket::MediaType::MEDIA_TYPE_AUDIO, transceiverInitAudio);
    mAudio = ::mega::make_unique<LocalSlot>(*this, err.MoveValue());
    mAudio->generateRandomIv();

    // create transceivers for receiving audio from peers
    for (int i = 1; i < RtcConstant::kMaxCallAudioSenders; i++)
    {
        webrtc::RtpTransceiverInit transceiverInit;
        transceiverInit.direction = webrtc::RtpTransceiverDirection::kRecvOnly;
        mRtcConn->AddTransceiver(cricket::MediaType::MEDIA_TYPE_AUDIO, transceiverInit);
    }

    // create transceivers for receiving video from peers
    for (int i = 2; i < RtcConstant::kMaxCallVideoSenders; i++)
    {
        webrtc::RtpTransceiverInit transceiverInit;
        transceiverInit.direction = webrtc::RtpTransceiverDirection::kRecvOnly;
        mRtcConn->AddTransceiver(cricket::MediaType::MEDIA_TYPE_VIDEO, transceiverInit);
    }
}

void Call::getLocalStreams()
{
    updateAudioTracks();
    if (getLocalAvFlags().videoCam())
    {
        updateVideoTracks();
    }
}

void Call::handleCallDisconnect()
{
    if (mRtcConn)
    {
        mRtcConn->Close();
        mRtcConn = nullptr;
    }

    disableStats();
    enableAudioLevelMonitor(false); // disable local audio level monitor
    mSessions.clear();              // session dtor will notify apps through onDestroySession callback
    mVThumb.reset();
    mHiRes.reset();
    mAudio.reset();
    mReceiverTracks.clear();        // clear receiver tracks after free sessions and audio/video tracks
}

void Call::setEndCallReason(uint8_t reason)
{
    mEndCallReason = reason;
}

void Call::disconnect(TermCode termCode, const std::string &)
{
    if ( mStats.mSamples.mT.size() > 2)
    {
        mStats.mTermCode = static_cast<int32_t>(termCode);
        mStats.mDuration = (time(nullptr) - mInitialTs) * 1000;  // ms
        mMegaApi.sdk.sendChatStats(mStats.getJson().c_str());
    }

    mStats.clear();
    if (getLocalAvFlags().videoCam())
    {
        releaseVideoDevice();
    }

    for (const auto& session : mSessions)
    {
        session.second->disableAudioSlot();
    }

    handleCallDisconnect();

    // termcode is only valid at state kStateTerminatingUserParticipation
    mTermCode = termCode;
    setState(CallState::kStateTerminatingUserParticipation);
    if (mSfuConnection)
    {
        mSfuClient.closeSfuConnection(mChatid);
        mSfuConnection = nullptr;
    }

    // reset termcode upon set state kStateClientNoParticipating
    mTermCode = kInvalidTermCode;
    setState(CallState::kStateClientNoParticipating);
}

std::string Call::getKeyFromPeer(Cid_t cid, Keyid_t keyid)
{
    Session *session = getSession(cid);
    return session
            ? session->getPeer().getKey(keyid)
            : std::string();
}

bool Call::hasCallKey()
{
    return !mCallKey.empty();
}

bool Call::handleAvCommand(Cid_t cid, unsigned av)
{
    if (mState != kStateJoining && mState != kStateInProgress)
    {
        RTCM_LOG_WARNING("handleAvCommand: get unexpected state");
        assert(false); // theoretically, it should not happen. If so, it may worth to investigate
        return false;
    }

    if (mMyPeer->getCid() == cid)
    {
        RTCM_LOG_WARNING("handleAvCommand: Received our own AV flags");
        return false;
    }

    Session *session = getSession(cid);
    if (!session)
    {
        RTCM_LOG_WARNING("handleAvCommand: Received AV flags for unknown peer cid %d", cid);
        return false;
    }

    // update session flags
    session->setAvFlags(karere::AvFlags(static_cast<uint8_t>(av)));
    return true;
}

bool Call::handleAnswerCommand(Cid_t cid, sfu::Sdp& sdp, uint64_t duration, const std::vector<sfu::Peer>& peers,
                               const std::map<Cid_t, sfu::TrackDescriptor>& vthumbs, const std::map<Cid_t, sfu::TrackDescriptor>& speakers)
{
    if (mState != kStateJoining)
    {
        RTCM_LOG_WARNING("handleAnswerCommand: get unexpect state change");
        return false;
    }

    // set my own client-id (cid)
    mMyPeer->setCid(cid);

    std::set<Cid_t> cids;
    for (const sfu::Peer& peer : peers) // does not include own cid
    {
        cids.insert(peer.getCid());
        mSessions[peer.getCid()] = ::mega::make_unique<Session>(peer);
        mCallHandler.onNewSession(*mSessions[peer.getCid()], *this);
    }

    generateAndSendNewkey(true);

    std::string sdpUncompress = sdp.unCompress();
    webrtc::SdpParseError error;
    std::unique_ptr<webrtc::SessionDescriptionInterface> sdpInterface(webrtc::CreateSessionDescription("answer", sdpUncompress, &error));
    if (!sdpInterface)
    {
        disconnect(TermCode::kErrSdp, "Error parsing peer SDP answer: line= " + error.line +"  \nError: " + error.description);
        return false;
    }

    assert(mRtcConn);
    auto wptr = weakHandle();
    mRtcConn.setRemoteDescription(move(sdpInterface))
    .then([wptr, this, vthumbs, speakers, duration, cids]()
    {
        if (wptr.deleted())
        {
            return;
        }

        if (mState != kStateJoining)
        {
            RTCM_LOG_WARNING("handleAnswerCommand: get unexpect state change at setRemoteDescription");
            return;
        }

        // prepare parameters for low resolution video
        double scale = static_cast<double>(RtcConstant::kHiResWidth) / static_cast<double>(RtcConstant::kVthumbWidth);
        webrtc::RtpParameters parameters = mVThumb->getTransceiver()->sender()->GetParameters();
        assert(parameters.encodings.size());
        parameters.encodings[0].scale_resolution_down_by = scale;
        parameters.encodings[0].max_bitrate_bps = 100 * 1024;   // 100 Kbps
        mVThumb->getTransceiver()->sender()->SetParameters(parameters).ok();
        handleIncomingVideo(vthumbs, kLowRes);

        for (const auto& speak : speakers)  // current speakers in the call
        {
            Cid_t cid = speak.first;
            const sfu::TrackDescriptor& speakerDecriptor = speak.second;
            addSpeaker(cid, speakerDecriptor);
        }

        setState(CallState::kStateInProgress);

        mOffset = duration / 1000;
        enableStats();
    })
    .fail([wptr, this](const ::promise::Error& err)
    {
        if (wptr.deleted())
            return;

        std::string msg = "Error setting SDP answer: " + err.msg();
        disconnect(TermCode::kErrSdp, msg);
    });

    return true;
}

bool Call::handleKeyCommand(Keyid_t keyid, Cid_t cid, const std::string &key)
{
    if (mState != kStateInProgress && mState != kStateJoining)
    {
        RTCM_LOG_WARNING("handleKeyCommand: get unexpected state");
        assert(false); // theoretically, it should not happen. If so, it may worth to investigate
        return false;
    }

    Session *session = getSession(cid);
    if (!session)
    {
        RTCM_LOG_ERROR("handleKeyCommand: Received key for unknown peer cid %d", cid);
        return false;
    }

    karere::Id peerid = session->getPeer().getPeerid();
    auto wptr = weakHandle();
    mSfuClient.getRtcCryptoMeetings()->getCU25519PublicKey(peerid)
    .then([wptr, keyid, cid, key, this](Buffer*)
    {
        if (wptr.deleted())
        {
            return;
        }

        Session *session = getSession(cid);
        if (!session)
        {
            RTCM_LOG_WARNING("handleKeyCommand after get Cu25510 key: Received key for unknown peer cid %d", cid);
            return;
        }

        // decrypt received key
        std::string binaryKey = mega::Base64::atob(key);
        strongvelope::SendKey encryptedKey;
        mSfuClient.getRtcCryptoMeetings()->strToKey(binaryKey, encryptedKey);

        strongvelope::SendKey plainKey;
        mSfuClient.getRtcCryptoMeetings()->decryptKeyFrom(session->getPeer().getPeerid(), encryptedKey, plainKey);

        // in case of a call in a public chatroom, XORs received key with the call key for additional authentication
        if (hasCallKey())
        {
            strongvelope::SendKey callKey;
            mSfuClient.getRtcCryptoMeetings()->strToKey(mCallKey, callKey);
            mSfuClient.getRtcCryptoMeetings()->xorWithCallKey(callKey, plainKey);
        }

        // add new key to peer key map
        std::string newKey = mSfuClient.getRtcCryptoMeetings()->keyToStr(plainKey);
        session->addKey(keyid, newKey);
    });

    return true;
}

bool Call::handleVThumbsCommand(const std::map<Cid_t, sfu::TrackDescriptor> &videoTrackDescriptors)
{
    if (mState != kStateInProgress && mState != kStateJoining)
    {
        RTCM_LOG_WARNING("handleVThumbsCommand: get unexpected state");
        assert(false); // theoretically, it should not happen. If so, it may worth to investigate
        return false;
    }

    handleIncomingVideo(videoTrackDescriptors, kLowRes);
    return true;
}

bool Call::handleVThumbsStartCommand()
{
    if (mState != kStateInProgress && mState != kStateJoining)
    {
        RTCM_LOG_WARNING("handleVThumbsStartCommand: get unexpected state");
        assert(false); // theoretically, it should not happen. If so, it may worth to investigate
        return false;
    }

    mVThumbActive = true;
    updateVideoTracks();
    return true;
}

bool Call::handleVThumbsStopCommand()
{
    if (mState != kStateInProgress && mState != kStateJoining)
    {
        RTCM_LOG_WARNING("handleVThumbsStopCommand: get unexpected state");
        assert(false); // theoretically, it should not happen. If so, it may worth to investigate
        return false;
    }

    mVThumbActive = false;
    updateVideoTracks();
    return true;
}

bool Call::handleHiResCommand(const std::map<Cid_t, sfu::TrackDescriptor>& videoTrackDescriptors)
{
    if (mState != kStateInProgress && mState != kStateJoining)
    {
        RTCM_LOG_WARNING("handleHiResCommand: get unexpected state");
        assert(false); // theoretically, it should not happen. If so, it may worth to investigate
        return false;
    }

    handleIncomingVideo(videoTrackDescriptors, kHiRes);
    return true;
}

bool Call::handleHiResStartCommand()
{
    if (mState != kStateInProgress && mState != kStateJoining)
    {
        RTCM_LOG_WARNING("handleHiResStartCommand: get unexpected state");
        assert(false); // theoretically, it should not happen. If so, it may worth to investigate
        return false;
    }

    mHiResActive = true;
    updateVideoTracks();
    return true;
}

bool Call::handleHiResStopCommand()
{
    if (mState != kStateInProgress && mState != kStateJoining)
    {
        RTCM_LOG_WARNING("handleHiResStopCommand: get unexpected state");
        assert(false); // theoretically, it should not happen. If so, it may worth to investigate
        return false;
    }

    mHiResActive = false;
    updateVideoTracks();
    return true;
}

bool Call::handleSpeakReqsCommand(const std::vector<Cid_t> &speakRequests)
{
    if (mState != kStateInProgress && mState != kStateJoining)
    {
        RTCM_LOG_WARNING("handleSpeakReqsCommand: get unexpected state");
        assert(false); // theoretically, it should not happen. If so, it may worth to investigate
        return false;
    }

    for (Cid_t cid : speakRequests)
    {
        if (cid != mMyPeer->getCid())
        {
            Session *session = getSession(cid);
            assert(session);
            if (!session)
            {
                RTCM_LOG_ERROR("handleSpeakReqsCommand: Received speakRequest for unknown peer cid %d", cid);
                continue;
            }
            session->setSpeakRequested(true);
        }
    }

    return true;
}

bool Call::handleSpeakReqDelCommand(Cid_t cid)
{
    if (mState != kStateInProgress && mState != kStateJoining)
    {
        RTCM_LOG_WARNING("handleSpeakReqDelCommand: get unexpected state");
        assert(false); // theoretically, it should not happen. If so, it may worth to investigate
        return false;
    }

    if (mMyPeer->getCid() != cid) // remote peer
    {
        Session *session = getSession(cid);
        assert(session);
        if (!session)
        {
            RTCM_LOG_ERROR("handleSpeakReqDelCommand: Received delSpeakRequest for unknown peer cid %d", cid);
            return false;
        }
        session->setSpeakRequested(false);
    }
    else if (mSpeakerState == SpeakerState::kPending)
    {
        // only update audio tracks if mSpeakerState is pending to be accepted
        mSpeakerState = SpeakerState::kNoSpeaker;
        updateAudioTracks();
    }
    else    // own cid, but SpeakerState is not kPending
    {
        RTCM_LOG_ERROR("handleSpeakReqDelCommand: Received delSpeakRequest for own cid %d without a pending requests", cid);
        assert(false);
        return false;
    }

    return true;
}

bool Call::handleSpeakOnCommand(Cid_t cid, sfu::TrackDescriptor speaker)
{
    if (mState != kStateInProgress && mState != kStateJoining)
    {
        RTCM_LOG_WARNING("handleSpeakOnCommand: get unexpected state");
        assert(false); // theoretically, it should not happen. If so, it may worth to investigate
        return false;
    }

    // TODO: check if the received `cid` is 0 for own cid, or it should be mMyPeer->getCid()
    if (cid)
    {
        assert(cid != mMyPeer->getCid());
        addSpeaker(cid, speaker);
    }
    else if (mSpeakerState == SpeakerState::kPending)
    {
        mSpeakerState = SpeakerState::kActive;
        updateAudioTracks();
    }
    else    // own cid, but SpeakerState is not kPending
    {
        RTCM_LOG_ERROR("handleSpeakOnCommand: Received speak on for own cid %d without a pending requests", cid);
        assert(false);
        return false;
    }

    return true;
}

bool Call::handleSpeakOffCommand(Cid_t cid)
{
    if (mState != kStateInProgress && mState != kStateJoining)
    {
        RTCM_LOG_WARNING("handleSpeakOffCommand: get unexpected state");
        assert(false); // theoretically, it should not happen. If so, it may worth to investigate
        return false;
    }

    // TODO: check if the received `cid` is 0 for own cid, or it should be mMyPeer->getCid()
    if (cid)
    {
        assert(cid != mMyPeer->getCid());
        removeSpeaker(cid);
    }
    else if (mSpeakerState == SpeakerState::kActive)
    {
        mSpeakerState = SpeakerState::kNoSpeaker;
        updateAudioTracks();
    }
    else    // own cid, but SpeakerState is not kActive
    {
        RTCM_LOG_ERROR("handleSpeakOffCommand: Received speak off for own cid %d without being active", cid);
        assert(false);
        return false;
    }

    return true;
}


bool Call::handlePeerJoin(Cid_t cid, uint64_t userid, int av)
{
    if (mState != kStateInProgress && mState != kStateJoining)
    {
        RTCM_LOG_WARNING("handlePeerJoin: get unexpected state");
        assert(false); // theoretically, it should not happen. If so, it may worth to investigate
        return false;
    }

    sfu::Peer peer(userid, av, cid);
    mSessions[cid] = ::mega::make_unique<Session>(peer);
    mCallHandler.onNewSession(*mSessions[cid], *this);
    generateAndSendNewkey();
    return true;
}

bool Call::handlePeerLeft(Cid_t cid)
{
    if (mState != kStateInProgress && mState != kStateJoining)
    {
        RTCM_LOG_WARNING("handlePeerLeft: get unexpected state");
        assert(false); // theoretically, it should not happen. If so, it may worth to investigate
        return false;
    }

    auto it = mSessions.find(cid);
    if (it == mSessions.end())
    {
        RTCM_LOG_ERROR("handlePeerLeft: unknown cid");
        return false;
    }

    it->second->disableAudioSlot();
    it->second->disableVideoSlot(kHiRes);
    it->second->disableVideoSlot(kLowRes);
    mSessions.erase(cid);
    return true;
}

void Call::onSfuConnected()
{
    joinSfu();
}

bool Call::error(unsigned int code, const std::string &errMsg)
{
    auto wptr = weakHandle();
    karere::marshallCall([wptr, this, code, errMsg]()
    {
        // error() is called from LibwebsocketsClient::wsCallback() for LWS_CALLBACK_CLIENT_RECEIVE.
        // If disconnect() is called here immediately, it will destroy the LWS client synchronously,
        // leave it in an invalid state (and will crash at Libwebsockets::resetMessage())

        if (wptr.deleted())
        {
            return;
        }

        // TermCode is set at disconnect call, removeCall will set EndCall reason to kFailed
        disconnect(static_cast<TermCode>(code), errMsg);
        if (mParticipants.empty())
        {
            mRtc.removeCall(mChatid, EndCallReason::kFailed);
        }
    }, mRtc.getAppCtx());

    return true;
}

void Call::logError(const char *error)
{
    RTCM_LOG_ERROR("SFU: %s", error);
}

void Call::onAddStream(rtc::scoped_refptr<webrtc::MediaStreamInterface> /*stream*/)
{
    if (mState != kStateJoining)
    {
        RTCM_LOG_WARNING("onAddStream: get unexpected state");
        assert(mState != kStateInProgress); // theoretically, it should not happen. If so, it may worth to investigate
        return;
    }

    assert(mVThumb && mHiRes && mAudio);
    mVThumb->createEncryptor();
    mHiRes->createEncryptor();
    mAudio->createEncryptor();
}

void Call::onTrack(rtc::scoped_refptr<webrtc::RtpTransceiverInterface> transceiver)
{
    if (mState != kStateJoining)
    {
        RTCM_LOG_WARNING("onTrack: get unexpected state");
        assert(mState != kStateInProgress); // theoretically, it should not happen. If so, it may worth to investigate
        return;
    }

    absl::optional<std::string> mid = transceiver->mid();
    if (mid.has_value())
    {
        std::string value = mid.value();
        if (transceiver->media_type() == cricket::MediaType::MEDIA_TYPE_AUDIO)
        {
            mReceiverTracks[atoi(value.c_str())] = ::mega::make_unique<RemoteAudioSlot>(*this, transceiver);
        }
        else
        {
            mReceiverTracks[atoi(value.c_str())] = ::mega::make_unique<RemoteVideoSlot>(*this, transceiver);
        }
    }
}

void Call::onRemoveTrack(rtc::scoped_refptr<webrtc::RtpReceiverInterface> /*receiver*/)
{
    RTCM_LOG_DEBUG("onRemoveTrack received");
}

void Call::onConnectionChange(webrtc::PeerConnectionInterface::PeerConnectionState newState)
{
    RTCM_LOG_DEBUG("onConnectionChange newstate: %d", newState);
    if ((newState == webrtc::PeerConnectionInterface::PeerConnectionState::kDisconnected)
        || (newState == webrtc::PeerConnectionInterface::PeerConnectionState::kFailed))
    {
        if (mState == CallState::kStateJoining ||  mState == CallState::kStateInProgress) //  kStateConnecting isn't included to avoid interrupting a reconnection in progress
        {
            if (mState == CallState::kStateInProgress
                    && newState == webrtc::PeerConnectionInterface::PeerConnectionState::kDisconnected)
            {
                handleCallDisconnect();
            }

            setState(CallState::kStateConnecting);
            mSfuConnection->retryPendingConnection(true);
            mSfuConnection->clearCommandsQueue();
        }
    }
    else if (newState == webrtc::PeerConnectionInterface::PeerConnectionState::kConnected)
    {
        bool reconnect = !mSfuConnection->isOnline();
        RTCM_LOG_DEBUG("onConnectionChange retryPendingConnection (reconnect) : %d", reconnect);
        mSfuConnection->retryPendingConnection(reconnect);
    }
}

Keyid_t Call::generateNextKeyId()
{
    if (mMyPeer->getCurrentKeyId() >= 255
            || (!mMyPeer->getCurrentKeyId() && !mMyPeer->hasAnyKey()))
    {
        // if we have exceeded max keyid => reset keyid to zero
        // if current keyId is zero and we don't have stored any key => first keyId (zero)
        return 0;
    }
    else
    {
        return mMyPeer->getCurrentKeyId() + 1;
    }
}

void Call::generateAndSendNewkey(bool reset)
{
    if (reset)
    {
        // when you leave a meeting or you experiment a reconnect, we should reset keyId to zero and clear keys map
        mMyPeer->resetKeys();
    }

    // generate a new plain key
    std::shared_ptr<strongvelope::SendKey> newPlainKey = mSfuClient.getRtcCryptoMeetings()->generateSendKey();

    // add new key to own peer key map and update currentKeyId
    Keyid_t newKeyId = generateNextKeyId();
    std::string plainKeyStr = mSfuClient.getRtcCryptoMeetings()->keyToStr(*newPlainKey.get());

    // in case of a call in a public chatroom, XORs new key with the call key for additional authentication
    if (hasCallKey())
    {
        strongvelope::SendKey callKey;
        mSfuClient.getRtcCryptoMeetings()->strToKey(mCallKey, callKey);
        mSfuClient.getRtcCryptoMeetings()->xorWithCallKey(callKey, *newPlainKey.get());
    }

    std::vector<promise::Promise<Buffer*>> promises;
    for (const auto& session : mSessions) // encrypt key to all participants
    {
        promises.push_back(mSfuClient.getRtcCryptoMeetings()->getCU25519PublicKey(session.second->getPeer().getPeerid()));
    }

    auto wptr = weakHandle();
    promise::when(promises)
    .then([wptr, newKeyId, plainKeyStr, newPlainKey, this]
    {
        if (wptr.deleted())
        {
            return;
        }

        std::map<Cid_t, std::string> keys;

        for (const auto& session : mSessions) // encrypt key to all participants
        {
            // get peer Cid
            Cid_t sessionCid = session.first;

            // get peer id
            karere::Id peerId = session.second->getPeer().getPeerid();

            // encrypt key to participant
            strongvelope::SendKey encryptedKey;
            mSfuClient.getRtcCryptoMeetings()->encryptKeyTo(peerId, *newPlainKey.get(), encryptedKey);

            keys[sessionCid] = mega::Base64::btoa(std::string(encryptedKey.buf(), encryptedKey.size()));
        }

        mSfuConnection->sendKey(newKeyId, keys);

        // set a small delay after broadcasting the new key, and before starting to use it,
        // to minimize the chance that the key hasn't yet been received over the signaling channel
        karere::setTimeout([this, newKeyId, plainKeyStr, wptr]()
        {
            if (wptr.deleted())
            {
                return;
            }

            // add key to peer's key map, although is not encrypted for any other participant,
            // as we need to start sending audio frames as soon as we receive SPEAK_ON command
            // and we could receive it even if there's no more participants in the meeting
            mMyPeer->addKey(newKeyId, plainKeyStr);
        }, RtcConstant::kRotateKeyUseDelay, mRtc.getAppCtx());

    });
}

void Call::handleIncomingVideo(const std::map<Cid_t, sfu::TrackDescriptor> &videotrackDescriptors, VideoResolution videoResolution)
{
    for (auto trackDescriptor : videotrackDescriptors)
    {
        auto it = mReceiverTracks.find(trackDescriptor.second.mMid);
        if (it == mReceiverTracks.end())
        {
            RTCM_LOG_ERROR("Unknown vtrack mid %d", trackDescriptor.second.mMid);
            continue;
        }

        Cid_t cid = trackDescriptor.first;
        uint32_t mid = trackDescriptor.second.mMid;
        RemoteVideoSlot *slot = static_cast<RemoteVideoSlot*>(it->second.get());
        if (slot->getCid() == cid && slot->getVideoResolution() == videoResolution)
        {
            RTCM_LOG_WARNING("Follow same cid with same resolution over same track");
            continue;
        }

        if (slot->getCid() != 0)    // the slot is already in use, need to release first and notify
        {
            if (trackDescriptor.second.mReuse && slot->getCid() != cid)
            {
                RTCM_LOG_ERROR("attachSlotToSession: trying to reuse slot, but cid has changed");
                assert(false && "Possible error at SFU: slot with CID not found");
            }

            RTCM_LOG_DEBUG("reassign slot with mid: %d from cid: %d to newcid: %d, reuse: %d ", mid, slot->getCid(), cid, trackDescriptor.second.mReuse);

            Session *oldSess = getSession(slot->getCid());
            if (oldSess)
            {
                // In case of Slot reassign for another peer (CID) or same peer (CID) slot reusing, we need to notify app about that
                oldSess->disableVideoSlot(slot->getVideoResolution());
            }
        }

        Session *sess = getSession(cid);
        if (!sess)
        {
            RTCM_LOG_ERROR("handleIncomingVideo: session with CID %d not found", cid);
            assert(false && "Possible error at SFU: session with CID not found");
            continue;
        }

        slot->assignVideoSlot(cid, trackDescriptor.second.mIv, videoResolution);
        attachSlotToSession(cid, slot, false, videoResolution);
    }
}

void Call::attachSlotToSession (Cid_t cid, RemoteSlot* slot, bool audio, VideoResolution hiRes)
{
    Session *session = getSession(cid);
    assert(session);
    if (!session)
    {
        RTCM_LOG_WARNING("attachSlotToSession: unknown peer cid %d", cid);
        return;
    }

    if (audio)
    {
        session->setAudioSlot(static_cast<RemoteAudioSlot *>(slot));
    }
    else
    {
        if (hiRes)
        {
            session->setHiResSlot(static_cast<RemoteVideoSlot *>(slot));
        }
        else
        {
            session->setVThumSlot(static_cast<RemoteVideoSlot *>(slot));
        }
    }
}

void Call::addSpeaker(Cid_t cid, const sfu::TrackDescriptor &speaker)
{
    auto it = mReceiverTracks.find(speaker.mMid);
    if (it == mReceiverTracks.end())
    {
        RTCM_LOG_WARNING("AddSpeaker: unknown track mid %d", speaker.mMid);
        return;
    }

    RemoteAudioSlot* slot = static_cast<RemoteAudioSlot*>(it->second.get());
    if (slot->getCid() != cid)
    {
        Session *oldSess = getSession(slot->getCid());
        if (oldSess)
        {
            // In case of Slot reassign for another peer (CID) we need to notify app about that
            oldSess->disableAudioSlot();
        }
    }

    Session *sess = getSession(cid);
    if (!sess)
    {
        RTCM_LOG_WARNING("AddSpeaker: unknown cid");
        return;
    }

    slot->assignAudioSlot(cid, speaker.mIv);
    attachSlotToSession(cid, slot, true, kUndefined);
}

void Call::removeSpeaker(Cid_t cid)
{
    auto it = mSessions.find(cid);
    if (it == mSessions.end())
    {
        RTCM_LOG_ERROR("removeSpeaker: unknown cid");
        return;
    }
    it->second->disableAudioSlot();
}

sfu::Peer& Call::getMyPeer()
{
    return *mMyPeer;
}

sfu::SfuClient &Call::getSfuClient()
{
    return mSfuClient;
}

std::map<Cid_t, std::unique_ptr<Session> > &Call::getSessions()
{
    return mSessions;
}

void Call::takeVideoDevice()
{
    if (!mVideoManager)
    {
        mRtc.takeDevice();
        mVideoManager = mRtc.getVideoDevice();
    }
}

void Call::releaseVideoDevice()
{
    if (mVideoManager)
    {
        mRtc.releaseDevice();
        mVideoManager = nullptr;
    }
}

bool Call::hasVideoDevice()
{
    return mVideoManager ? true : false;
}

void Call::freeVideoTracks(bool releaseSlots)
{
    // disable hi-res track
    if (mHiRes && mHiRes->getTransceiver()->sender()->track())
    {
        mHiRes->getTransceiver()->sender()->SetTrack(nullptr);
    }

    // disable low-res track
    if (mVThumb && mVThumb->getTransceiver()->sender()->track())
    {
        mVThumb->getTransceiver()->sender()->SetTrack(nullptr);
    }

    if (releaseSlots) // release slots in case flag is true
    {
        mVThumb.reset();
        mHiRes.reset();
    }
}

void Call::freeAudioTrack(bool releaseSlot)
{
    // disable audio track
    if (mAudio && mAudio->getTransceiver()->sender()->track())
    {
        mAudio->getTransceiver()->sender()->SetTrack(nullptr);
    }

    if (releaseSlot) // release slot in case flag is true
    {
        mAudio.reset();
    }
}

void Call::collectNonRTCStats()
{
    int audioSession = 0;
    int vThumbSession = 0;
    int hiResSession = 0;
    for (const auto& session : mSessions)
    {
        if (session.second->getAudioSlot())
        {
            audioSession++;
        }

        if (session.second->getVthumSlot())
        {
            vThumbSession++;
        }

        if (session.second->getHiResSlot())
        {
            hiResSession++;
        }
    }

    // TODO: pending to implement disabledTxLayers in future if needed
    mStats.mSamples.mQ.push_back(mSvcDriver.mCurrentSvcLayerIndex | mHiRes->getSentLayers() << 8);
    mStats.mSamples.mNrxa.push_back(audioSession);
    mStats.mSamples.mNrxl.push_back(vThumbSession);
    mStats.mSamples.mNrxh.push_back(hiResSession);
    mStats.mSamples.mAv.push_back(getLocalAvFlags().value());
}

void Call::enableStats()
{
    mStats.mPeerId = mMyPeer->getPeerid();
    mStats.mCid = mMyPeer->getCid();
    mStats.mCallid = mCallid;
    mStats.mTimeOffset = mOffset;
    mStats.mIsGroup = mIsGroup;
    mStats.mDevice = mRtc.getDeviceInfo();

    auto wptr = weakHandle();
    mStatsTimer = karere::setInterval([this, wptr]()
    {
        if (wptr.deleted())
        {
            return;
        }

        if (!mSfuConnection || !mSfuConnection->isJoined())
        {
            RTCM_LOG_WARNING("Cannot collect stats until reach kJoined state");
            return;
        }

        // poll TxVideoStats
        assert(mVThumb && mHiRes);
        uint32_t hiResId = 0;
        if (mHiResActive)
        {
            hiResId = mHiRes->getTransceiver()->sender()->ssrc();
        }

        uint32_t lowResId = 0;
        if (mVThumbActive)
        {
            lowResId = mVThumb->getTransceiver()->sender()->ssrc();
        }

        // poll non-rtc stats
        collectNonRTCStats();

        // Keep mStats ownership
        mStatConnCallback = rtc::scoped_refptr<webrtc::RTCStatsCollectorCallback>(new ConnStatsCallBack(&mStats, hiResId, lowResId));
        assert(mRtcConn);
        mRtcConn->GetStats(mStatConnCallback.get());

        // adjust SVC driver based on collected stats
        // TODO: I can be done in ConnStatsCallBack to take into account latest stats
        adjustSvcByStats();
    }, RtcConstant::kStatsInterval, mRtc.getAppCtx());
}

void Call::disableStats()
{
    if (mStatsTimer != 0)
    {
        karere::cancelInterval(mStatsTimer, mRtc.getAppCtx());
        mStatsTimer = 0;
        if (mStatConnCallback)
        {
            static_cast<ConnStatsCallBack*>(mStatConnCallback.get())->removeStats();
        }

        mStatConnCallback = nullptr;
    }
}

void Call::updateVideoTracks()
{
    bool isOnHold = getLocalAvFlags().isOnHold();
    if (getLocalAvFlags().videoCam() && !isOnHold)
    {
        takeVideoDevice();

        // hi-res track
        if (mHiRes)
        {
            if (mHiResActive && !mHiRes->getTransceiver()->sender()->track())
            {
                rtc::scoped_refptr<webrtc::VideoTrackInterface> videoTrack;
                videoTrack = artc::gWebrtcContext->CreateVideoTrack("v"+std::to_string(artc::generateId()), mRtc.getVideoDevice()->getVideoTrackSource());
                mHiRes->getTransceiver()->sender()->SetTrack(videoTrack);
                mHiRes->setTsStart(::mega::m_time(nullptr));
            }
            else if (!mHiResActive)
            {
                // if there is a track, but none in the call has requested hi res video, disable the track
                mHiRes->setTsStart(0);
                mHiRes->getTransceiver()->sender()->SetTrack(nullptr);
            }
        }

        // low-res track
        if (mVThumb)
        {
            if (mVThumbActive && !mVThumb->getTransceiver()->sender()->track())
            {
                rtc::scoped_refptr<webrtc::VideoTrackInterface> videoTrack;
                videoTrack = artc::gWebrtcContext->CreateVideoTrack("v"+std::to_string(artc::generateId()), mRtc.getVideoDevice()->getVideoTrackSource());
                mVThumb->getTransceiver()->sender()->SetTrack(videoTrack);
            }
            else if (!mVThumbActive)
            {
                // if there is a track, but none in the call has requested low res video, disable the track
                mVThumb->getTransceiver()->sender()->SetTrack(nullptr);
            }
        }
    }
    else    // no video from camera (muted or not available), or call on-hold
    {
        freeVideoTracks();
        releaseVideoDevice();
    }
}

void Call::adjustSvcByStats()
{
    if (mStats.mSamples.mRoundTripTime.empty())
    {
        RTCM_LOG_WARNING("adjustSvcBystats: not enough collected data");
        return;
    }

    double roundTripTime = mStats.mSamples.mRoundTripTime.back();
    double packetLost = 0;
    if (mStats.mSamples.mPacketLost.size() >= 2)
    {
        // get last lost packets
        int lastpl =  mStats.mSamples.mPacketLost.back();
        int prelastpl= mStats.mSamples.mPacketLost.at(mStats.mSamples.mPacketLost.size()-2);

        // get periods
        int lastT = mStats.mSamples.mT.back();
        int prelastT = mStats.mSamples.mT.at(mStats.mSamples.mT.size() - 2);
        packetLost = static_cast<double>(abs(lastpl - prelastpl)) / (static_cast<double>(abs(lastT - prelastT)) / 1000.0);
    }

    if (std::fabs(mSvcDriver.mMovingAverageRtt) <= std::numeric_limits<double>::epsilon())
    {
         // if mMovingAverageRtt has not value yet
         mSvcDriver.mMovingAverageRtt = roundTripTime;
         mSvcDriver.mMovingAveragePlost = packetLost;
         return; // intentionally skip first sample for lower/upper range calculation
    }

    if (roundTripTime < mSvcDriver.mLowestRttSeen)
    {
        // rttLower and rttUpper define the window inside which layer is not switched.
        //  - if rtt falls below that window, layer is switched to higher quality,
        //  - if rtt is higher, layer is switched to lower quality.
        // the window is defined/redefined relative to the lowest rtt seen.
        mSvcDriver.mLowestRttSeen = roundTripTime;
        mSvcDriver.mRttLower = roundTripTime + mSvcDriver.kRttLowerHeadroom;
        mSvcDriver.mRttUpper = roundTripTime + mSvcDriver.kRttUpperHeadroom;
    }

    roundTripTime = mSvcDriver.mMovingAverageRtt = (mSvcDriver.mMovingAverageRtt * 3 + roundTripTime) / 4;
    packetLost  = mSvcDriver.mMovingAveragePlost = (mSvcDriver.mMovingAveragePlost * 3 + packetLost) / 4;

    time_t tsNow = time(nullptr);
    if (mSvcDriver.mTsLastSwitch
            && (tsNow - mSvcDriver.mTsLastSwitch < mSvcDriver.kMinTimeBetweenSwitches))
    {
        return; // too early
    }

    if (mSvcDriver.mCurrentSvcLayerIndex > 0
            && (roundTripTime > mSvcDriver.mRttUpper || packetLost > mSvcDriver.mPacketLostUpper))
    {
        // if retrieved rtt OR packetLost have increased respect current values decrement 1 layer
        // we want to decrease layer when references values (mRttUpper and mPacketLostUpper)
        // have been exceeded.
        updateSvcQuality(-1);
    }
    else if (mSvcDriver.mCurrentSvcLayerIndex < mSvcDriver.kMaxQualityIndex
             && roundTripTime < mSvcDriver.mRttLower
             && packetLost < mSvcDriver.mPacketLostLower)
    {
        // if retrieved rtt AND packetLost have decreased respect current values increment 1 layer
        // we only want to increase layer when the improvement is bigger enough to represents a
        // faithfully improvement in network quality, we take mRttLower and mPacketLostLower as references
        updateSvcQuality(+1);
    }
}

const std::string& Call::getCallKey() const
{
    return mCallKey;
}

void Call::updateAudioTracks()
{
    if (!mAudio)
    {
        return;
    }

    bool audio = mSpeakerState > SpeakerState::kNoSpeaker && getLocalAvFlags().audio();
    rtc::scoped_refptr<webrtc::MediaStreamTrackInterface> track = mAudio->getTransceiver()->sender()->track();
    if (audio && !getLocalAvFlags().isOnHold())
    {
        if (!track) // create audio track only if not exists
        {
            rtc::scoped_refptr<webrtc::AudioTrackInterface> audioTrack =
                    artc::gWebrtcContext->CreateAudioTrack("a"+std::to_string(artc::generateId()), artc::gWebrtcContext->CreateAudioSource(cricket::AudioOptions()));

            mAudio->getTransceiver()->sender()->SetTrack(audioTrack);
            audioTrack->set_enabled(true);
        }
        else
        {
            track->set_enabled(true);
        }
    }
    else if (track) // if no audio flags active, no speaker allowed, or call is onHold
    {
        track->set_enabled(false);
        mAudio->getTransceiver()->sender()->SetTrack(nullptr);
    }
}

RtcModuleSfu::RtcModuleSfu(MyMegaApi &megaApi, CallHandler &callhandler)
    : mCallHandler(callhandler)
    , mMegaApi(megaApi)
{
}

void RtcModuleSfu::init(WebsocketsIO& websocketIO, void *appCtx, rtcModule::RtcCryptoMeetings* rRtcCryptoMeetings)
{
    mAppCtx = appCtx;

    mSfuClient = ::mega::make_unique<sfu::SfuClient>(websocketIO, appCtx, rRtcCryptoMeetings);
    if (!artc::isInitialized())
    {
        //rtc::LogMessage::LogToDebug(rtc::LS_VERBOSE);
        artc::init(appCtx);
        RTCM_LOG_DEBUG("WebRTC stack initialized before first use");
    }

    // set default video in device
    std::set<std::pair<std::string, std::string>> videoDevices = artc::VideoManager::getVideoDevices();
    if (videoDevices.size())
    {
        mVideoDeviceSelected = videoDevices.begin()->second;
    }

    mDeviceTakenCount = 0;
}

ICall *RtcModuleSfu::findCall(karere::Id callid)
{
    auto it = mCalls.find(callid);
    if (it != mCalls.end())
    {
        return it->second.get();
    }

    return nullptr;
}

ICall *RtcModuleSfu::findCallByChatid(const karere::Id &chatid)
{
    for (const auto& call : mCalls)
    {
        if (call.second->getChatid() == chatid)
        {
            return call.second.get();
        }
    }

    return nullptr;
}

bool RtcModuleSfu::isCallStartInProgress(const karere::Id &chatid) const
{
    return mCallStartAttempts.find(chatid) != mCallStartAttempts.end();
}

bool RtcModuleSfu::selectVideoInDevice(const std::string &device)
{
    std::set<std::pair<std::string, std::string>> videoDevices = artc::VideoManager::getVideoDevices();
    bool shouldOpen = false;
    for (auto it = videoDevices.begin(); it != videoDevices.end(); it++)
    {
        if (!it->first.compare(device))
        {
            std::vector<Call*> calls;
            for (auto& callIt : mCalls)
            {
                if (callIt.second->hasVideoDevice())
                {
                    calls.push_back(callIt.second.get());
                    callIt.second->freeVideoTracks();
                    callIt.second->releaseVideoDevice();
                    shouldOpen = true;
                }
            }

            changeDevice(it->second, shouldOpen);

            for (auto& call : calls)
            {
                call->updateVideoTracks();
            }

            return true;
        }
    }
    return false;
}

void RtcModuleSfu::getVideoInDevices(std::set<std::string> &devicesVector)
{
    std::set<std::pair<std::string, std::string>> videoDevices = artc::VideoManager::getVideoDevices();
    for (auto it = videoDevices.begin(); it != videoDevices.end(); it++)
    {
        devicesVector.insert(it->first);
    }
}

promise::Promise<void> RtcModuleSfu::startCall(karere::Id chatid, karere::AvFlags avFlags, bool isGroup, std::shared_ptr<std::string> unifiedKey)
{
    // add chatid to CallsAttempts to avoid multiple start call attempts
    mCallStartAttempts.insert(chatid);

    // we need a temp string to avoid issues with lambda shared pointer capture
    std::string auxCallKey = unifiedKey ? (*unifiedKey.get()) : std::string();
    auto wptr = weakHandle();
    return mMegaApi.call(&::mega::MegaApi::startChatCall, chatid)
    .then([wptr, this, chatid, avFlags, isGroup, auxCallKey](ReqResult result)
    {
        wptr.throwIfDeleted();
        std::shared_ptr<std::string> sharedUnifiedKey = !auxCallKey.empty()
                ? std::make_shared<std::string>(auxCallKey)
                : nullptr;

        karere::Id callid = result->getParentHandle();
        std::string sfuUrl = result->getText();
        if (mCalls.find(callid) == mCalls.end()) // it can be created by JOINEDCALL command
        {
            std::unique_ptr<char []> userHandle(mMegaApi.sdk.getMyUserHandle());
            karere::Id myUserHandle(userHandle.get());
            mCalls[callid] = ::mega::make_unique<Call>(callid, chatid, myUserHandle, false, mCallHandler, mMegaApi, (*this), isGroup, sharedUnifiedKey, avFlags);
            mCalls[callid]->connectSfu(sfuUrl);
        }
        mCallStartAttempts.erase(chatid); // remove chatid from CallsAttempts
    })
    .fail([wptr, this, chatid](const ::promise::Error& err)
    {
        wptr.throwIfDeleted();
        mCallStartAttempts.erase(chatid); // remove chatid from CallsAttempts
        return err;
    });
}

void RtcModuleSfu::takeDevice()
{
    if (!mDeviceTakenCount)
    {
        openDevice();
    }

    mDeviceTakenCount++;
}

void RtcModuleSfu::releaseDevice()
{
    if (mDeviceTakenCount > 0)
    {
        mDeviceTakenCount--;
        if (mDeviceTakenCount == 0)
        {
            assert(mVideoDevice);
            closeDevice();
        }
    }
}

void RtcModuleSfu::addLocalVideoRenderer(karere::Id chatid, IVideoRenderer *videoRederer)
{
    mRenderers[chatid] = std::unique_ptr<IVideoRenderer>(videoRederer);
}

void RtcModuleSfu::removeLocalVideoRenderer(karere::Id chatid)
{
    mRenderers.erase(chatid);
}

std::vector<karere::Id> RtcModuleSfu::chatsWithCall()
{
    std::vector<karere::Id> chats;
    for (const auto& call : mCalls)
    {
        chats.push_back(call.second->getChatid());
    }

    return chats;
}

unsigned int RtcModuleSfu::getNumCalls()
{
    return mCalls.size();
}

const std::string& RtcModuleSfu::getVideoDeviceSelected() const
{
    return mVideoDeviceSelected;
}

sfu::SfuClient& RtcModuleSfu::getSfuClient()
{
    return (*mSfuClient.get());
}

void RtcModuleSfu::removeCall(karere::Id chatid, EndCallReason reason)
{
    Call *call = static_cast<Call*>(findCallByChatid(chatid));
    if (call)
    {
        if (call->getState() > kStateClientNoParticipating && call->getState() <= kStateInProgress)
        {
            // return kUnKnownTermCode as is unexpected to receive an endcall reason from chatd while we are still connected to SFU
            call->disconnect(rtcModule::TermCode::kUnKnownTermCode);
        }

<<<<<<< HEAD
        // upon kStateDestroyed state change (in call dtor) mEndCallReason will be notified through onCallStateChange
        call->setEndCallReason(reason);
=======
        RTCM_LOG_WARNING("Removing call with callid: %s", call->getCallid().toString().c_str());
>>>>>>> 8e4d8786
        mCalls.erase(call->getCallid());
    }
}

void RtcModuleSfu::handleJoinedCall(karere::Id /*chatid*/, karere::Id callid, const std::vector<karere::Id> &usersJoined)
{
    for (const karere::Id &peer : usersJoined)
    {
        mCalls[callid]->addParticipant(peer);
    }
}

void RtcModuleSfu::handleLeftCall(karere::Id /*chatid*/, karere::Id callid, const std::vector<karere::Id> &usersLeft)
{
    for (const karere::Id &peer : usersLeft)
    {
        mCalls[callid]->removeParticipant(peer);
    }
}

void RtcModuleSfu::handleNewCall(karere::Id chatid, karere::Id callerid, karere::Id callid, bool isRinging, bool isGroup, std::shared_ptr<std::string> callKey)
{
    mCalls[callid] = ::mega::make_unique<Call>(callid, chatid, callerid, isRinging, mCallHandler, mMegaApi, (*this), isGroup, callKey);
    mCalls[callid]->setState(kStateClientNoParticipating);
}

void RtcModuleSfu::OnFrame(const webrtc::VideoFrame &frame)
{
    auto wptr = weakHandle();
    karere::marshallCall([wptr, this, frame]()
    {
        if (wptr.deleted())
        {
            return;
        }

        for (auto& render : mRenderers)
        {
            ICall* call = findCallByChatid(render.first);
            if ((call && call->getLocalAvFlags().videoCam() && !call->getLocalAvFlags().has(karere::AvFlags::kOnHold)) || !call)
            {
                assert(render.second != nullptr);
                void* userData = NULL;
                auto buffer = frame.video_frame_buffer()->ToI420();   // smart ptr type changed
                if (frame.rotation() != webrtc::kVideoRotation_0)
                {
                    buffer = webrtc::I420Buffer::Rotate(*buffer, frame.rotation());
                }
                unsigned short width = (unsigned short)buffer->width();
                unsigned short height = (unsigned short)buffer->height();
                void* frameBuf = render.second->getImageBuffer(width, height, userData);
                if (!frameBuf) //image is frozen or app is minimized/covered
                    return;
                libyuv::I420ToABGR(buffer->DataY(), buffer->StrideY(),
                                   buffer->DataU(), buffer->StrideU(),
                                   buffer->DataV(), buffer->StrideV(),
                                   (uint8_t*)frameBuf, width * 4, width, height);

                render.second->frameComplete(userData);
            }
        }
    }, mAppCtx);

}

artc::VideoManager *RtcModuleSfu::getVideoDevice()
{
    return mVideoDevice;
}

void RtcModuleSfu::changeDevice(const std::string &device, bool shouldOpen)
{
    if (mVideoDevice)
    {
        shouldOpen = true;
        closeDevice();
    }

    mVideoDeviceSelected = device;
    if (shouldOpen)
    {
        openDevice();
    }
}

void RtcModuleSfu::openDevice()
{
    std::string videoDevice = mVideoDeviceSelected; // get default video device
    if (videoDevice.empty())
    {
        RTCM_LOG_WARNING("Default video in device is not set");
        assert(false);
        std::set<std::pair<std::string, std::string>> videoDevices = artc::VideoManager::getVideoDevices();
        if (videoDevices.empty())
        {
            RTCM_LOG_WARNING("openDevice(): no video devices available");
            return;
        }

        videoDevice = videoDevices.begin()->second;
    }

    webrtc::VideoCaptureCapability capabilities;
    capabilities.width = RtcConstant::kHiResWidth;
    capabilities.height = RtcConstant::kHiResHeight;
    capabilities.maxFPS = RtcConstant::kHiResMaxFPS;

    mVideoDevice = artc::VideoManager::Create(capabilities, videoDevice, artc::gWorkerThread.get());
    mVideoDevice->openDevice(videoDevice);
    rtc::VideoSinkWants wants;
    mVideoDevice->AddOrUpdateSink(this, wants);
}

void RtcModuleSfu::closeDevice()
{
    if (mVideoDevice)
    {
        mVideoDevice->RemoveSink(this);
        mVideoDevice->releaseDevice();
        mVideoDevice = nullptr;
    }
}

void *RtcModuleSfu::getAppCtx()
{
    return mAppCtx;
}

std::string RtcModuleSfu::getDeviceInfo() const
{
    // UserAgent Format
    // MEGA<app>/<version> (platform) Megaclient/<version>
    std::string userAgent = mMegaApi.sdk.getUserAgent();

    std::string androidId = "MEGAAndroid";
    std::string iosId = "MEGAiOS";
    std::string testChatId = "MEGAChatTest";
    std::string syncId = "MEGAsync";
    std::string qtAppId = "MEGAChatQtApp";
    std::string megaClcId = "MEGAclc";

    std::string deviceType = "n";
    std::string version = "0";

    size_t endTypePosition = std::string::npos;
    size_t idPosition;
    if ((idPosition = userAgent.find(androidId)) != std::string::npos)
    {
        deviceType = "na";
        endTypePosition = idPosition + androidId.size() + 1; // remove '/'
    }
    else if ((idPosition = userAgent.find(iosId)) != std::string::npos)
    {
        deviceType = "ni";
        endTypePosition = idPosition + iosId.size() + 1;  // remove '/'
    }
    else if ((idPosition = userAgent.find(testChatId)) != std::string::npos)
    {
        deviceType = "nct";
    }
    else if ((idPosition = userAgent.find(syncId)) != std::string::npos)
    {
        deviceType = "nsync";
        endTypePosition = idPosition + syncId.size() + 1;  // remove '/'
    }
    else if ((idPosition = userAgent.find(qtAppId)) != std::string::npos)
    {
        deviceType = "nqtApp";
    }
    else if ((idPosition = userAgent.find(megaClcId)) != std::string::npos)
    {
        deviceType = "nclc";
    }

    size_t endVersionPosition = userAgent.find(" (");
    if (endVersionPosition != std::string::npos &&
            endTypePosition != std::string::npos &&
            endVersionPosition > endTypePosition)
    {
        version = userAgent.substr(endTypePosition, endVersionPosition - endTypePosition);
    }

    return deviceType + ":" + version;
}


RtcModule* createRtcModule(MyMegaApi &megaApi, rtcModule::CallHandler &callHandler)
{
    return new RtcModuleSfu(megaApi, callHandler);
}

Slot::Slot(Call &call, rtc::scoped_refptr<webrtc::RtpTransceiverInterface> transceiver)
    : mCall(call)
    , mTransceiver(transceiver)
{
}

Slot::~Slot()
{
    if (mTransceiver->receiver())
    {
       rtc::scoped_refptr<webrtc::FrameDecryptorInterface> decryptor = mTransceiver->receiver()->GetFrameDecryptor();
       if (decryptor)
       {
           static_cast<artc::MegaDecryptor*>(decryptor.get())->setTerminating();
       }
    }

    if (mTransceiver->sender())
    {
        rtc::scoped_refptr<webrtc::FrameEncryptorInterface> encryptor = mTransceiver->sender()->GetFrameEncryptor();
        if (encryptor)
        {
            static_cast<artc::MegaEncryptor*>(encryptor.get())->setTerminating();
        }
    }
}

uint32_t Slot::getTransceiverMid() const
{
    if (!mTransceiver->mid())
    {
        assert(false);
        RTCM_LOG_WARNING("We have received a transceiver without 'mid'");
        return 0;
    }

    return atoi(mTransceiver->mid()->c_str());
}

void RemoteSlot::release()
{
    if (!mCid)
    {
        return;
    }

    mIv = 0;
    mCid = 0;

    enableTrack(false, kRecv);
    rtc::scoped_refptr<webrtc::FrameDecryptorInterface> decryptor = getTransceiver()->receiver()->GetFrameDecryptor();
    static_cast<artc::MegaDecryptor*>(decryptor.get())->setTerminating();
    getTransceiver()->receiver()->SetFrameDecryptor(nullptr);
}

void RemoteSlot::assign(Cid_t cid, IvStatic_t iv)
{
    assert(!mCid);
    createDecryptor(cid, iv);
    enableTrack(true, kRecv);
}

void RemoteSlot::createDecryptor(Cid_t cid, IvStatic_t iv)
{
    mCid = cid;
    mIv = iv;

    auto it = mCall.getSessions().find(mCid);
    if (it == mCall.getSessions().end())
    {
        mCall.logError("createDecryptor: unknown cid");
        return;
    }

    mTransceiver->receiver()->SetFrameDecryptor(new artc::MegaDecryptor(it->second->getPeer(),
                                                                      mCall.getSfuClient().getRtcCryptoMeetings(),
                                                                      mIv, getTransceiverMid()));
}

RemoteSlot::RemoteSlot(Call& call, rtc::scoped_refptr<webrtc::RtpTransceiverInterface> transceiver)
    : Slot(call, transceiver)
{
}

void RemoteSlot::enableTrack(bool enable, TrackDirection direction)
{
    assert(mTransceiver);
    if (direction == kRecv)
    {
        mTransceiver->receiver()->track()->set_enabled(enable);
    }
    else if (direction == kSend)
    {
        mTransceiver->sender()->track()->set_enabled(enable);
    }
}

LocalSlot::LocalSlot(Call& call, rtc::scoped_refptr<webrtc::RtpTransceiverInterface> transceiver)
    : Slot(call, transceiver)
{
}

void LocalSlot::createEncryptor()
{
    mTransceiver->sender()->SetFrameEncryptor(new artc::MegaEncryptor(mCall.getMyPeer(),
                                                                      mCall.getSfuClient().getRtcCryptoMeetings(),
                                                                      mIv, getTransceiverMid()));
}

void LocalSlot::generateRandomIv()
{
    randombytes_buf(&mIv, sizeof(mIv));
}

LocalHighResolutionSlot::LocalHighResolutionSlot(Call& call, rtc::scoped_refptr<webrtc::RtpTransceiverInterface> transceiver)
    : LocalSlot(call, transceiver)
    , mTsStart(0)
    , mSentLayers(kTxSpatialLayerCount)
{
}

void LocalHighResolutionSlot::updateSentLayers(int8_t sentLayers)
{
    mSentLayers = sentLayers;

    if (!getTransceiver()->sender()->track())
    {
        RTCM_LOG_WARNING("updateSentLayers: Currently not sending HI-RES track, will only record sentLayers value");
        return;
    }

    // each vector element describes a single configuration of a codec for an RTPSender
    webrtc::RtpParameters parameters = getTransceiver()->sender()->GetParameters();
    std::vector<webrtc::RtpEncodingParameters> encs = parameters.encodings;
    if (encs.empty() || encs.size() < 2)
    {
        RTCM_LOG_WARNING("updateSentLayers: There is no SVC enabled for this sender");
        return;
    }

    for (size_t i = 0; i < encs.size(); i++)
    {
        encs[i].active = i < static_cast<size_t>(mSentLayers);
    }

    RTCM_LOG_WARNING("updateSentLayers: Enabling first %d sent layers",mSentLayers);
    getTransceiver()->sender()->SetParameters(parameters);
}

void LocalHighResolutionSlot::setTsStart(::mega::m_time_t t)
{
    mTsStart = t;
}

::mega::m_time_t LocalHighResolutionSlot::getTsStart()
{
    return mTsStart;
}

int8_t LocalHighResolutionSlot::getSentLayers()
{
    return mSentLayers;
}

RemoteVideoSlot::RemoteVideoSlot(Call& call, rtc::scoped_refptr<webrtc::RtpTransceiverInterface> transceiver)
    : RemoteSlot(call, transceiver)
    , VideoSink()
{
    webrtc::VideoTrackInterface* videoTrack =
            static_cast<webrtc::VideoTrackInterface*>(mTransceiver->receiver()->track().get());

    assert(videoTrack);
    rtc::VideoSinkWants wants;
    videoTrack->AddOrUpdateSink(this, wants);
}

RemoteVideoSlot::~RemoteVideoSlot()
{
}

VideoSink::VideoSink()
{

}

VideoSink::~VideoSink()
{

}

void VideoSink::setVideoRender(IVideoRenderer *videoRenderer)
{
    mRenderer = std::unique_ptr<IVideoRenderer>(videoRenderer);
}

void VideoSink::OnFrame(const webrtc::VideoFrame &frame)
{
    auto wptr = weakHandle();
    karere::marshallCall([wptr, this, frame]()
    {
        if (wptr.deleted())
        {
            return;
        }

        if (mRenderer)
        {
            void* userData = NULL;
            auto buffer = frame.video_frame_buffer()->ToI420();   // smart ptr type changed
            if (frame.rotation() != webrtc::kVideoRotation_0)
            {
                buffer = webrtc::I420Buffer::Rotate(*buffer, frame.rotation());
            }
            unsigned short width = (unsigned short)buffer->width();
            unsigned short height = (unsigned short)buffer->height();
            void* frameBuf = mRenderer->getImageBuffer(width, height, userData);
            if (!frameBuf) //image is frozen or app is minimized/covered
                return;
            libyuv::I420ToABGR(buffer->DataY(), buffer->StrideY(),
                               buffer->DataU(), buffer->StrideU(),
                               buffer->DataV(), buffer->StrideV(),
                               (uint8_t*)frameBuf, width * 4, width, height);
            mRenderer->frameComplete(userData);
        }
    }, artc::gAppCtx);
}

void RemoteVideoSlot::assignVideoSlot(Cid_t cid, IvStatic_t iv, VideoResolution videoResolution)
{
    assert(mVideoResolution == kUndefined);
    assign(cid, iv);
    mVideoResolution = videoResolution;
}

void RemoteVideoSlot::release()
{
    RemoteSlot::release();
    mVideoResolution = VideoResolution::kUndefined;
}

VideoResolution RemoteVideoSlot::getVideoResolution() const
{
    return mVideoResolution;
}

bool RemoteVideoSlot::hasTrack()
{
    assert(mTransceiver);

    if (mTransceiver->receiver())
    {
        return  mTransceiver->receiver()->track();
    }

    return false;

}

void RemoteVideoSlot::enableTrack()
{
    webrtc::VideoTrackInterface* videoTrack =
            static_cast<webrtc::VideoTrackInterface*>(mTransceiver->receiver()->track().get());
    videoTrack->set_enabled(true);
}

RemoteAudioSlot::RemoteAudioSlot(Call &call, rtc::scoped_refptr<webrtc::RtpTransceiverInterface> transceiver)
    : RemoteSlot(call, transceiver)
{
}

void RemoteAudioSlot::assignAudioSlot(Cid_t cid, IvStatic_t iv)
{
    assign(cid, iv);
    enableAudioMonitor(true);   // Enable audio monitor
}

void RemoteAudioSlot::enableAudioMonitor(bool enable)
{
    rtc::scoped_refptr<webrtc::MediaStreamTrackInterface> mediaTrack = mTransceiver->receiver()->track();
    webrtc::AudioTrackInterface *audioTrack = static_cast<webrtc::AudioTrackInterface*>(mediaTrack.get());
    assert(audioTrack);
    if (enable && !mAudioLevelMonitorEnabled)
    {
        mAudioLevelMonitorEnabled = true;
        audioTrack->AddSink(mAudioLevelMonitor.get());     // enable AudioLevelMonitor for remote audio detection
    }
    else if (!enable && mAudioLevelMonitorEnabled)
    {
        mAudioLevelMonitorEnabled = false;
        audioTrack->RemoveSink(mAudioLevelMonitor.get()); // disable AudioLevelMonitor
    }
}

void RemoteAudioSlot::createDecryptor(Cid_t cid, IvStatic_t iv)
{
    RemoteSlot::createDecryptor(cid, iv);
    mAudioLevelMonitor.reset(new AudioLevelMonitor(mCall, mCid));
}

void RemoteAudioSlot::release()
{
    RemoteSlot::release();
    if (mAudioLevelMonitor)
    {
        enableAudioMonitor(false);
        mAudioLevelMonitor = nullptr;
        mAudioLevelMonitorEnabled = false;
    }
}

void globalCleanup()
{
    if (!artc::isInitialized())
        return;
    artc::cleanup();
}

Session::Session(const sfu::Peer& peer)
    : mPeer(peer)
{

}

Session::~Session()
{
    disableAudioSlot();
    disableVideoSlot(kHiRes);
    disableVideoSlot(kLowRes);
    mState = kSessStateDestroyed;
    mSessionHandler->onDestroySession(*this);
}

void Session::setSessionHandler(SessionHandler* sessionHandler)
{
    mSessionHandler = std::unique_ptr<SessionHandler>(sessionHandler);
}

void Session::setVideoRendererVthumb(IVideoRenderer *videoRenderer)
{
    if (!mVthumSlot)
    {
        RTCM_LOG_WARNING("setVideoRendererVthumb: There's no low-res slot associated to this session");
        return;
    }

    mVthumSlot->setVideoRender(videoRenderer);
}

void Session::setVideoRendererHiRes(IVideoRenderer *videoRenderer)
{
    if (!mHiresSlot)
    {
        RTCM_LOG_WARNING("setVideoRendererHiRes: There's no hi-res slot associated to this session");
        return;
    }

    mHiresSlot->setVideoRender(videoRenderer);
}

void Session::setAudioDetected(bool audioDetected)
{
    mAudioDetected = audioDetected;
    mSessionHandler->onRemoteAudioDetected(*this);
}

bool Session::hasHighResolutionTrack() const
{
    return mHiresSlot && mHiresSlot->hasTrack();
}

bool Session::hasLowResolutionTrack() const
{
    return mVthumSlot && mVthumSlot->hasTrack();
}

void Session::notifyHiResReceived()
{
    mSessionHandler->onHiResReceived(*this);
}

void Session::notifyLowResReceived()
{
    mSessionHandler->onVThumbReceived(*this);
}

const sfu::Peer& Session::getPeer() const
{
    return mPeer;
}

void Session::setVThumSlot(RemoteVideoSlot *slot)
{
    assert(slot);
    mVthumSlot = slot;
    mSessionHandler->onVThumbReceived(*this);
}

void Session::setHiResSlot(RemoteVideoSlot *slot)
{
    assert(slot);
    mHiresSlot = slot;
    mSessionHandler->onHiResReceived(*this);
}

void Session::setAudioSlot(RemoteAudioSlot *slot)
{
    mAudioSlot = slot;
    setSpeakRequested(false);
}

void Session::addKey(Keyid_t keyid, const std::string &key)
{
    mPeer.addKey(keyid, key);
}

void Session::setAvFlags(karere::AvFlags flags)
{
    assert(mSessionHandler);
    if (flags == mPeer.getAvFlags())
    {
        RTCM_LOG_WARNING("setAvFlags: remote AV flags has not changed");
        return;
    }

    bool onHoldChanged = mPeer.getAvFlags().isOnHold() != flags.isOnHold();
    mPeer.setAvFlags(flags);
    onHoldChanged
        ? mSessionHandler->onOnHold(*this)              // notify session onHold Change
        : mSessionHandler->onRemoteFlagsChanged(*this); // notify remote AvFlags Change
}

RemoteAudioSlot *Session::getAudioSlot()
{
    return mAudioSlot;
}

RemoteVideoSlot *Session::getVthumSlot()
{
    return mVthumSlot;
}

RemoteVideoSlot *Session::getHiResSlot()
{
    return mHiresSlot;
}

void Session::disableAudioSlot()
{
    if (mAudioSlot)
    {
        mAudioSlot->release();
        setAudioSlot(nullptr);
    }
}

void Session::disableVideoSlot(VideoResolution videoResolution)
{
    if ((videoResolution == kHiRes && !mHiresSlot) || (videoResolution == kLowRes && !mVthumSlot))
    {
        return;
    }

    if (videoResolution == kHiRes)
    {
        mHiresSlot->release();
        mHiresSlot = nullptr;
        mSessionHandler->onHiResReceived(*this);
    }
    else
    {
        mVthumSlot->release();
        mVthumSlot = nullptr;
        mSessionHandler->onVThumbReceived(*this);
    }
}

void Session::setSpeakRequested(bool requested)
{
    mHasRequestSpeak = requested;
    mSessionHandler->onAudioRequested(*this);
}

karere::Id Session::getPeerid() const
{
    return mPeer.getPeerid();
}

Cid_t Session::getClientid() const
{
    return mPeer.getCid();
}

SessionState Session::getState() const
{
    return mState;
}

karere::AvFlags Session::getAvFlags() const
{
    return mPeer.getAvFlags();
}

bool Session::isAudioDetected() const
{
    return mAudioDetected;
}

bool Session::hasRequestSpeak() const
{
    return mHasRequestSpeak;
}

AudioLevelMonitor::AudioLevelMonitor(Call &call, int32_t cid)
    : mCall(call), mCid(cid)
{
}

void AudioLevelMonitor::OnData(const void *audio_data, int bits_per_sample, int /*sample_rate*/, size_t number_of_channels, size_t number_of_frames)
{
    assert(bits_per_sample == 16);
    time_t nowTime = time(NULL);
    if (nowTime - mPreviousTime > 2) // Two seconds between samples
    {
        mPreviousTime = nowTime;
        size_t valueCount = number_of_channels * number_of_frames;
        int16_t *data = (int16_t*)audio_data;
        int16_t audioMaxValue = data[0];
        int16_t audioMinValue = data[0];
        for (size_t i = 1; i < valueCount; i++)
        {
            if (data[i] > audioMaxValue)
            {
                audioMaxValue = data[i];
            }

            if (data[i] < audioMinValue)
            {
                audioMinValue = data[i];
            }
        }

        bool audioDetected = (abs(audioMaxValue) + abs(audioMinValue) > kAudioThreshold);

        auto wptr = weakHandle();
        karere::marshallCall([wptr, this, audioDetected]()
        {
            if (wptr.deleted())
            {
                return;
            }

            if (!hasAudio())
            {
                if (mAudioDetected)
                {
                    onAudioDetected(false);
                }

                return;
            }

            if (audioDetected != mAudioDetected)
            {
                onAudioDetected(mAudioDetected);
            }

        }, artc::gAppCtx);
    }
}

bool AudioLevelMonitor::hasAudio()
{
    Session *sess = mCall.getSession(mCid);
    if (sess)
    {
        return sess->getAvFlags().audio();
    }
    return false;
}

void AudioLevelMonitor::onAudioDetected(bool audioDetected)
{
    mAudioDetected = audioDetected;
    assert(mCall.getSession(mCid));
    Session *sess = mCall.getSession(mCid);
    sess->setAudioDetected(mAudioDetected);
}
}
#endif<|MERGE_RESOLUTION|>--- conflicted
+++ resolved
@@ -2214,12 +2214,9 @@
             call->disconnect(rtcModule::TermCode::kUnKnownTermCode);
         }
 
-<<<<<<< HEAD
         // upon kStateDestroyed state change (in call dtor) mEndCallReason will be notified through onCallStateChange
+        RTCM_LOG_WARNING("Removing call with callid: %s", call->getCallid().toString().c_str());
         call->setEndCallReason(reason);
-=======
-        RTCM_LOG_WARNING("Removing call with callid: %s", call->getCallid().toString().c_str());
->>>>>>> 8e4d8786
         mCalls.erase(call->getCallid());
     }
 }
