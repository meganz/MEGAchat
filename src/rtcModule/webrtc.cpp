#ifndef KARERE_DISABLE_WEBRTC
#include <mega/types.h>
#include <mega/base64.h>
#include <rtcmPrivate.h>
#include <webrtcPrivate.h>
#include <api/video/i420_buffer.h>
#include <libyuv/convert.h>

namespace rtcModule
{
SvcDriver::SvcDriver ()
    : mCurrentSvcLayerIndex(kMaxQualityIndex), // by default max quality
      mPacketLostLower(14),
      mPacketLostUpper(20),
      mPacketLostCapping(10),
      mLowestRttSeen(10000),
      mRttLower(0),
      mRttUpper(0),
      mMovingAverageRtt(0),
      mMovingAveragePlost(0),
      mMovingAverageVideoTxHeight(-1),
      mTsLastSwitch(0)
{

}

bool SvcDriver::setSvcLayer(int8_t delta, int8_t& rxSpt, int8_t& rxTmp, int8_t& rxStmp, int8_t& txSpt)
{
    int8_t newSvcLayerIndex = static_cast<int8_t>(mCurrentSvcLayerIndex + delta);
    if (newSvcLayerIndex < 0 || newSvcLayerIndex > kMaxQualityIndex)
    {
        return false;
    }

    RTCM_LOG_WARNING("setSvcLayer: Switching SVC layer from %u to %d", mCurrentSvcLayerIndex, newSvcLayerIndex);
    mTsLastSwitch = time(nullptr); // update last Ts SVC switch
    mCurrentSvcLayerIndex = static_cast<uint8_t>(newSvcLayerIndex);

    // we want to provide a linear quality scale,
    // layers are defined for each of the 7 "quality" steps
    // layer: rxSpatial (resolution), rxTemporal (FPS), rxScreenTemporal (for screen video), txSpatial (resolution)
    switch (mCurrentSvcLayerIndex)
    {
        case 0: { rxSpt = 0; rxTmp = 0; rxStmp = 0; txSpt = 0; return true; }
        case 1: { rxSpt = 0; rxTmp = 1; rxStmp = 0; txSpt = 0; return true; }
        case 2: { rxSpt = 0; rxTmp = 2; rxStmp = 0; txSpt = 1; return true; }
        case 3: { rxSpt = 1; rxTmp = 1; rxStmp = 0; txSpt = 1; return true; }
        case 4: { rxSpt = 1; rxTmp = 2; rxStmp = 1; txSpt = 1; return true; }
        case 5: { rxSpt = 2; rxTmp = 1; rxStmp = 1; txSpt = 2; return true; }
        case 6: { rxSpt = 2; rxTmp = 2; rxStmp = 2; txSpt = 2; return true; }
        default: return false;
    }
}

Call::Call(const karere::Id& callid, const karere::Id& chatid, const karere::Id& callerid, bool isRinging, CallHandler& callHandler, MyMegaApi& megaApi, RtcModuleSfu& rtc, bool isGroup, std::shared_ptr<std::string> callKey, karere::AvFlags avflags, bool caller)
    : mCallid(callid)
    , mChatid(chatid)
    , mCallerId(callerid)
    , mIsRinging(isRinging)
    , mIsOutgoingRinging (caller && !isGroup) // If I have started a 1on1 call outgoing ringing is true
    , mIsOwnClientCaller(caller)
    , mIsGroup(isGroup)
    , mCallHandler(callHandler) // CallHandler to receive notifications about the call
    , mMegaApi(megaApi)
    , mSfuClient(rtc.getSfuClient())
    , mCallKey(callKey ? *callKey : std::string())
    , mIsJoining(false)
    , mRtc(rtc)
{
    mMyPeer.reset(new sfu::Peer(karere::Id(mMegaApi.sdk.getMyUserHandleBinary()), rtc.getMySfuProtoVersion(), avflags.value()));
    setState(kStateInitial); // call after onNewCall, otherwise callhandler didn't exists
}

Call::~Call()
{
    disableStats();

    if (mTermCode == kInvalidTermCode)
    {
        mTermCode = kUnKnownTermCode;
    }

    setState(CallState::kStateDestroyed);
}

karere::Id Call::getCallid() const
{
    return mCallid;
}

karere::Id Call::getChatid() const
{
    return mChatid;
}

karere::Id Call::getCallerid() const
{
    return mCallerId;
}

void Call::setState(CallState newState)
{
    if (newState == mState)
    {
        return;
    }

    RTCM_LOG_DEBUG("Call state changed. ChatId: %s, callid: %s, state: %s --> %s",
                 mChatid.toString().c_str(),
                 mCallid.toString().c_str(),
                 Call::stateToStr(mState),
                 Call::stateToStr(newState));

    if (mConnectTimer && (newState == CallState::kInWaitingRoom
                          || newState >= CallState::kStateTerminatingUserParticipation))
    {
        karere::cancelTimeout(mConnectTimer, mRtc.getAppCtx());
        mConnectTimer = 0;
    }

    if (newState == CallState::kStateConnecting && !mConnectTimer) // if are we trying to reconnect, and no previous timer was set
    {
        clearConnInitialTs(); // reset initial ts for current call connection
        clearJoinOffset();    // reset join offset, the offset is received upon ANSWER command in 't' param

        auto wptr = weakHandle();
        mConnectTimer = karere::setTimeout([this, wptr]()
        {
            if (wptr.deleted())
                return;

            assert(mState <= CallState::kInWaitingRoom || !mConnectTimer); // if call state >= kStateInProgress mConnectTimer must be 0
            if (mState < CallState::kInWaitingRoom)
            {
                mConnectTimer = 0;
                SFU_LOG_DEBUG("Reconnection attempt has not succeed after %d seconds. Automatically hang up call", kConnectingTimeout);
                if (mIsReconnectingToChatd)
                {
                    // if timeout to connect to SFU has expired, and we are also connecting to chatd, we need to remove call
                    // when we finally connect to chatd, it should inform us if any call exists
                    mRtc.onDestroyCall(this, rtcModule::EndCallReason::kFailed, kUserHangup); // no need to marshall, as we are executing a lambda in a timer
                }
                else
                {
                    orderedCallDisconnect(kUserHangup, "Reconnection attempt has not succeed"); // TODO add new termcode to notify apps that reconnection attempt failed
                }
            }
        }, kConnectingTimeout * 1000, mRtc.getAppCtx());
    }

    if (newState == CallState::kStateInProgress)  // when ANSWER command is received
    {
        if (mConnectTimer) // cancel timer, as we have joined call before mConnectTimer expired
        {
            karere::cancelTimeout(mConnectTimer, mRtc.getAppCtx());
            mConnectTimer = 0;
        }

        captureConnInitialTs(); // connection initial ts, is set every time we receive ANSWER command (when we are effectively connected to call)
        captureCallInitialTs(); // call initial ts for call (will persist while call is alive)
    }
    else if (newState == CallState::kStateDestroyed)
    {
        mFinalTs = time(nullptr);
    }

    mState = newState;
    mCallHandler.onCallStateChange(*this);
}

CallState Call::getState() const
{
    return mState;
}

bool Call::isOwnClientCaller() const
{
    return mIsOwnClientCaller;
}

bool Call::isJoined() const
{
    return mSfuConnection && mSfuConnection->isJoined();
}

bool Call::isOwnPrivModerator() const
{
   return mMyPeer->isModerator();
}

void Call::addParticipant(const karere::Id &peer)
{
    mParticipants.insert(peer);
    mCallHandler.onAddPeer(*this, peer);
    if (peer != getOwnPeerId()    // check that added peer is not own peerid
            && !mIsGroup
            && mIsOwnClientCaller
            && mIsOutgoingRinging)
    {
        // notify that 1on1 call has stopped ringing, in order stop outgoing ringing sound, if we started the call and a peer have joined
        stopOutgoingRinging();
    }
}

void Call::joinedCallUpdateParticipants(const std::set<karere::Id> &usersJoined)
{
    if (usersJoined.find(getOwnPeerId()) != usersJoined.end())
    {
        setRinging(false);
    }

    if (!mIsReconnectingToChatd)
    {
        for (const karere::Id &peer : usersJoined)
        {
            // if we haven't experimented a chatd connection lost (mIsConnectedToChatd == true) just add received peers
            addParticipant(peer);
        }
    }
    else
    {
        for (const karere::Id &recvPeer : usersJoined)
        {
            if (mParticipants.find(recvPeer) == mParticipants.end())
            {
                // add new participant received at OP_JOINEDCALL
                addParticipant(recvPeer);
            }
        }

        for (auto it = mParticipants.begin(); it != mParticipants.end();)
        {
            auto auxit = it++;
            karere::Id peer = *auxit;
            if (usersJoined.find(peer) == usersJoined.end())
            {
                // remove participant from mParticipants, not present at list received at OP_JOINEDCALL
                mParticipants.erase(auxit);
                mCallHandler.onRemovePeer(*this, peer);
            }
        }

        mIsReconnectingToChatd = false; // we can assume that we are connected to chatd, and our participants list is up to date
    }
}

void Call::onDisconnectFromChatd()
{
    if (!participate())
    {
        // if we don't participate in a meeting, and we are disconnected from chatd, we need to clear participants
        clearParticipants();
    }

    mIsReconnectingToChatd = true;
}

void Call::reconnectToSfu()
{
    mSfuConnection->retryPendingConnection(true);
}

void Call::removeParticipant(const karere::Id& peer)
{
    for (auto itPeer = mParticipants.begin(); itPeer != mParticipants.end(); itPeer++)
    {
        if (*itPeer == peer)
        {
            mParticipants.erase(itPeer);
            mCallHandler.onRemovePeer(*this, peer);
            return;
        }
    }

    assert(false);
    return;
}

bool Call::alreadyParticipating()
{
    for (auto& peerid : mParticipants)
    {
        if (peerid == getOwnPeerId())
        {
            return true;
        }
    }

    return false;
}

// for the moment just chatd::kRejected is a valid reason (only for rejecting 1on1 call while ringing)
promise::Promise<void> Call::endCall()
{
    int endCallReason = mIsGroup
            ? chatd::kEndedByModerator            // reject 1on1 call ringing (not answered yet)
            : chatd::kRejected;                   // end group/meeting call by moderator

    return mMegaApi.call(&::mega::MegaApi::endChatCall, mChatid, mCallid, endCallReason)
    .then([](ReqResult /*result*/)
    {
    });
}

promise::Promise<void> Call::hangup()
{
    if (!alreadyParticipating() && mState == kStateClientNoParticipating && mIsRinging && !mIsGroup)
    {
        // in 1on1 calls, the hangup (reject) by the user while ringing should end the call
        return endCall(); // reject 1on1 call while ringing
    }
    else
    {
        orderedCallDisconnect(TermCode::kUserHangup, "normal user hangup");
        return promise::_Void();
    }
}

promise::Promise<void> Call::join(karere::AvFlags avFlags)
{
    if (!isValidInputVideoTracksLimit(mRtc.getNumInputVideoTracks()))
    {
        const std::string errMsg = "join: Invalid value for simultaneous input video tracks";
        RTCM_LOG_WARNING("%s", errMsg.c_str());
        assert(false);
        return promise::Error(errMsg);
    }

    mIsJoining = true; // set flag true to avoid multiple join call attempts
    mMyPeer->setAvFlags(avFlags);
    auto wptr = weakHandle();
    return mMegaApi.call(&::mega::MegaApi::joinChatCall, mChatid.val, mCallid.val)
    .then([wptr, this](ReqResult result) -> promise::Promise<void>
    {
        if (wptr.deleted())
            return promise::Error("Join call succeed, but call has already ended");

        std::string sfuUrlStr = result->getText();
        mIsJoining = false;

        if (!connectSfu(sfuUrlStr))
        {
           return promise::Error("connectSfu error, invalid or empty sfu URL");
        }
        else
        {
           return promise::_Void();
        }
    })
    .fail([wptr, this](const ::promise::Error& err)
    {
        if (!wptr.deleted())
            return promise::Error("Join call failed, and call has already ended");

        mIsJoining = false;
        return err;
    });
}

bool Call::participate()
{
    return (mState > kStateClientNoParticipating && mState < kStateTerminatingUserParticipation);
}

bool Call::isJoining() const
{
    return mIsJoining;
}

std::set<Cid_t> Call::enableAudioLevelMonitor(const bool enable)
{
    std::set<Cid_t> cidsFailed;
    mAudioLevelMonitor = enable;
    for (auto& itSession : mSessions)
    {
        if (!itSession.second->getAudioSlot()) { continue; }
        if (!itSession.second->getAudioSlot()->enableAudioMonitor(enable))
        {
            cidsFailed.emplace(itSession.first);
        }
    }
    return cidsFailed;
}

void Call::ignoreCall()
{
    mIgnored = true;
}

void Call::setRinging(bool ringing)
{
    if (mIsRinging != ringing)
    {
        mIsRinging = ringing;
        mCallHandler.onCallRinging(*this);
    }
}

void Call::stopOutgoingRinging()
{
    if (!mIsOutgoingRinging)
    {
        return;
    }

    if (!mIsOwnClientCaller || mIsGroup)
    {
        assert(false);
        return;
    }

    // this event must notified just once per call (only for 1on1 calls)
    mIsOutgoingRinging = false;
    mCallHandler.onStopOutgoingRinging(*this);
}

void Call::setOnHold()
{
    // disable audio track
    if (mAudio && mAudio->getTransceiver()->sender()->track())
    {
        mAudio->getTransceiver()->sender()->SetTrack(nullptr);
    }

    // disable hi-res track
    if (mHiRes && mHiRes->getTransceiver()->sender()->track())
    {
        mHiRes->getTransceiver()->sender()->SetTrack(nullptr);
    }

    // disable low-res track
    if (mVThumb && mVThumb->getTransceiver()->sender()->track())
    {
        mVThumb->getTransceiver()->sender()->SetTrack(nullptr);
    }

    // release video device
    releaseVideoDevice();
}

void Call::releaseOnHold()
{
    updateAudioTracks();
    updateVideoTracks();
}

bool Call::isIgnored() const
{
    return mIgnored;
}

bool Call::isAudioLevelMonitorEnabled() const
{
    return mAudioLevelMonitor;
}

bool Call::hasVideoSlot(Cid_t cid, bool highRes) const
{
    for (const auto& session : mSessions)
    {
        RemoteSlot *slot = highRes
                ? session.second->getHiResSlot()
                : session.second->getVthumSlot();

        if (slot && slot->getCid() == cid)
        {
            return true;
        }
    }
    return false;
}

int Call::getNetworkQuality() const
{
    return mNetworkQuality;
}

bool Call::hasUserPendingSpeakRequest(const karere::Id& uh) const
{
    return isOnSpeakRequestsList(uh);
}

int Call::getWrJoiningState() const
{
    return static_cast<int>(mWrJoiningState);
}

bool Call::isValidWrJoiningState() const
{
    return mWrJoiningState == sfu::WrState::WR_NOT_ALLOWED || mWrJoiningState == sfu::WrState::WR_ALLOWED;
}

TermCode Call::getTermCode() const
{
    return mTermCode;
}

uint8_t Call::getEndCallReason() const
{
    return mEndCallReason;
}

void Call::setCallerId(const karere::Id& callerid)
{
    mCallerId  = callerid;
}

void Call::setWrJoiningState(const sfu::WrState status)
{
    if (!isValidWrStatus(status))
    {
        RTCM_LOG_WARNING("updateAsetWrJoiningState. Invalid status %d", status);
        assert(false);
        return;
    }

    mWrJoiningState = status;
}

bool Call::checkWrFlag() const
{
    if (!isWrFlagEnabled())
    {
        RTCM_LOG_ERROR("Waiting room should be enabled for this call");
        assert(false);
        return false;
    }
    return true;
}

bool Call::isConnectedToSfu() const
{
    return mSfuConnection && mSfuConnection->isOnline();
}

bool Call::isSendingBye() const
{
    return mSfuConnection && mSfuConnection->isSendingByeCommand();
}

void Call::clearWrJoiningState()
{
    mWrJoiningState = sfu::WrState::WR_NOT_ALLOWED;
}

void Call::setPrevCid(Cid_t prevcid)
{
    mPrevCid = prevcid;
}

Cid_t Call::getPrevCid() const
{
    return mPrevCid;
}

bool Call::isRinging() const
{
    return mIsRinging;
}

bool Call::isOutgoingRinging() const
{
    return mIsOutgoingRinging;
}

bool Call::isOutgoing() const
{
    return mCallerId == getOwnPeerId();
}

int64_t Call::getCallInitialTimeStamp() const
{
    return mCallInitialTs;
}

int64_t Call::getFinalTimeStamp() const
{
    return mFinalTs;
}

const char *Call::stateToStr(CallState state)
{
    switch(state)
    {
        RET_ENUM_RTC_NAME(kStateInitial);
        RET_ENUM_RTC_NAME(kStateClientNoParticipating);
        RET_ENUM_RTC_NAME(kStateConnecting);
        RET_ENUM_RTC_NAME(kStateJoining);    // < Joining a call
        RET_ENUM_RTC_NAME(kInWaitingRoom);
        RET_ENUM_RTC_NAME(kStateInProgress);
        RET_ENUM_RTC_NAME(kStateTerminatingUserParticipation);
        RET_ENUM_RTC_NAME(kStateDestroyed);
        default: return "(invalid call state)";
    }
}

karere::AvFlags Call::getLocalAvFlags() const
{
    return mMyPeer->getAvFlags();
}

void Call::updateAndSendLocalAvFlags(karere::AvFlags flags)
{
    if (flags == getLocalAvFlags())
    {
        RTCM_LOG_WARNING("updateAndSendLocalAvFlags: AV flags has not changed");
        return;
    }

    // update and send local AV flags
    karere::AvFlags oldFlags = getLocalAvFlags();
    mMyPeer->setAvFlags(flags);
    mSfuConnection->sendAv(flags.value());

    if (oldFlags.isOnHold() != flags.isOnHold())
    {
        // kOnHold flag has changed
        (flags.isOnHold())
                ? setOnHold()
                : releaseOnHold();

        mCallHandler.onOnHold(*this); // notify app onHold Change
    }
    else
    {
        updateAudioTracks();
        updateVideoTracks();
        mCallHandler.onLocalFlagsChanged(*this);  // notify app local AvFlags Change
    }
}

const KarereWaitingRoom* Call::getWaitingRoom() const
{
    return mWaitingRoom.get();
}

bool Call::addDelSpeakRequest(const karere::Id& user, const bool add)
{
    assert(!add || !user.isValid());                            // SPEAKRQ cannot be sent on behalf of another user
    mSfuConnection->sendSpeakReqAddDel(user, add);
    return true;
}

void Call::addOrRemoveSpeaker(const karere::Id& user, const bool add)
{
    // SPEAKER_ADD cannot be sent for own user
    // moderators don't need to send SPEAKER_ADD for themselves
    assert(user.isValid() || !add);
    mSfuConnection->sendSpeakerAddDel(user, add);
}

void Call::pushUsersIntoWaitingRoom(const std::set<karere::Id>& users, const bool all) const
{
    assert(all || !users.empty());
    mSfuConnection->sendWrPush(users, all);
}

void Call::allowUsersJoinCall(const std::set<karere::Id>& users, const bool all) const
{
    assert(all || !users.empty());
    mSfuConnection->sendWrAllow(users, all);
}

void Call::kickUsersFromCall(const std::set<karere::Id>& users) const
{
    assert(!users.empty());
    mSfuConnection->sendWrKick(users);
}

void Call::mutePeers(const Cid_t& cid, const unsigned av) const
{
    assert(av == karere::AvFlags::kAudio);
    mSfuConnection->sendMute(cid, av);
}

<<<<<<< HEAD
=======
void Call::setLimits(const double callDur, const unsigned numUsers, const unsigned numClientsPerUser, const unsigned numClients) const
{
    mSfuConnection->sendSetLimit(callDur, numUsers, numClientsPerUser, numClients);
}

std::vector<Cid_t> Call::getSpeakerRequested()
{
    std::vector<Cid_t> speakerRequested;

    for (const auto& session : mSessions)
    {
        if (session.second->hasRequestSpeak())
        {
            speakerRequested.push_back(session.first);
        }
    }

    return speakerRequested;
}

>>>>>>> 02ccac94
void Call::requestHighResolutionVideo(Cid_t cid, int quality)
{
    // If we are requesting high resolution video for a peer, session must exists
    // so we don't need to wait for PeerVerification promise
    Session *sess= getSession(cid);
    if (!sess)
    {
        RTCM_LOG_DEBUG("requestHighResolutionVideo: session not found for %u", cid);
        return;
    }

    if (quality < kCallQualityHighDef || quality > kCallQualityHighLow)
    {
        RTCM_LOG_WARNING("requestHighResolutionVideo: invalid resolution divider value (spatial layer offset): %d", quality);
        return;
    }

    if (sess->hasHighResolutionTrack())
    {
        RTCM_LOG_WARNING("High res video requested, but already available");
        sess->notifyHiResReceived();
    }
    else
    {
       /* Conditions to reuse track:
        *   1) Peer cannot be sending video from camera and screen share simultaneosly
        *   2) We must already be receiving low resolution track
        */
        const karere::AvFlags peerFlags = sess->getAvFlags();
        const bool isSendingScreenAndCamera = peerFlags.screenShare() && peerFlags.video();
        const bool reuseTrack = !isSendingScreenAndCamera && hasVideoSlot(cid, false);
        mSfuConnection->sendGetHiRes(cid, reuseTrack, quality);
    }
}

void Call::requestHiResQuality(Cid_t cid, int quality)
{
    if (!hasVideoSlot(cid, true))
    {
        RTCM_LOG_WARNING("requestHiResQuality: Currently not receiving a hi-res stream for this peer");
        return;
    }

    if (quality < kCallQualityHighDef || quality > kCallQualityHighLow)
    {
        RTCM_LOG_WARNING("requestHiResQuality: invalid resolution divider value (spatial layer offset).");
        return;
    }

    mSfuConnection->sendHiResSetLo(cid, quality);
}

void Call::stopHighResolutionVideo(std::vector<Cid_t> &cids)
{
    // If we want to stop receiving high resolution video for a peer, session must exists
    // so we don't need to wait for PeerVerification promise
    for (auto it = cids.begin(); it != cids.end();)
    {
        auto auxit = it++;
        Session *sess= getSession(*auxit);
        if (!sess)
        {
            RTCM_LOG_DEBUG("stopHighResolutionVideo: session not found for %u", *auxit);
            it = cids.erase(auxit);
        }
        else if (!sess->hasHighResolutionTrack())
        {
            RTCM_LOG_WARNING("stopHighResolutionVideo: high resolution already not available for cid: %u", *auxit);
            it = cids.erase(auxit);
            sess->notifyHiResReceived();    // also used to notify there's no video anymore
        }
    }
    if (!cids.empty())
    {
        for (auto cid: cids)
        {
            Session *sess= getSession(cid);
            sess->disableVideoSlot(kHiRes);
        }

        mSfuConnection->sendDelHiRes(cids);
    }
}

void Call::requestLowResolutionVideo(std::vector<Cid_t> &cids)
{
    // If we are requesting low resolution video for a peer, session must exists
    // so we don't need to wait for PeerVerification promise
    for (auto it = cids.begin(); it != cids.end();)
    {
        auto auxit = it++;
        Session *sess= getSession(*auxit);
        if (!sess)
        {
            // remove cid that has no active session
            RTCM_LOG_DEBUG("requestLowResolutionVideo: session not found for cid: %u", *auxit);
            it = cids.erase(auxit);
        }
        else if (sess->hasLowResolutionTrack())
        {
            RTCM_LOG_WARNING("requestLowResolutionVideo: low resolution already available for cid: %u", *auxit);
            it = cids.erase(auxit);
            sess->notifyLowResReceived();
        }
    }
    if (!cids.empty())
    {
        mSfuConnection->sendGetVtumbs(cids);
    }
}

void Call::stopLowResolutionVideo(std::vector<Cid_t> &cids)
{
    // If we want to stop receiving low resolution video for a peer, session must exists
    // so we don't need to wait for PeerVerification promise
    for (auto it = cids.begin(); it != cids.end();)
    {
        auto auxit = it++;
        Session *sess= getSession(*auxit);
        if (!sess)
        {
            RTCM_LOG_DEBUG("stopLowResolutionVideo: session not found for cid: %u", *auxit);
            it = cids.erase(auxit);
        }
        else if (!sess->hasLowResolutionTrack())
        {
            RTCM_LOG_WARNING("stopLowResolutionVideo: low resolution already not available for cid: %u", *auxit);
            it = cids.erase(auxit);
            sess->notifyLowResReceived();
        }
    }
    if (!cids.empty())
    {
        for (auto cid: cids)
        {
            Session *sess= getSession(cid);
            sess->disableVideoSlot(kLowRes);
        }

        mSfuConnection->sendDelVthumbs(cids);
    }
}

void Call::updateSvcQuality(int8_t delta)
{
    // layer: rxSpatial (resolution), rxTemporal (FPS), rxScreenTemporal (for screen video), txSpatial (resolution)
    int8_t rxSpt = 0;
    int8_t rxTmp = 0;
    int8_t rxStmp = 0;
    int8_t txSpt = 0;

    // calculate new layer index from delta and retrieve layer components separately
    if (!mSvcDriver.setSvcLayer(delta, rxSpt, rxTmp, rxStmp, txSpt))
    {
        RTCM_LOG_WARNING("updateSvcQuality: Invalid new layer index %u", mSvcDriver.mCurrentSvcLayerIndex + delta);
        return;
    }

    // adjust Received SVC quality by sending LAYER command
    mSfuConnection->sendLayer(rxSpt, rxTmp, rxStmp);
}

std::set<karere::Id> Call::getParticipants() const
{
    return mParticipants;
}

std::set<karere::Id> Call::getModerators() const
{
    return mModerators;
}

std::set<karere::Id> Call::getSpeakersList() const
{
    return mSpeakers;
}

std::set<karere::Id> Call::getSpeakRequestsList() const
{
    return mSpeakRequests;
}

std::vector<Cid_t> Call::getSessionsCids() const
{
    std::vector<Cid_t> returnedValue;

    for (const auto& sessionIt : mSessions)
    {
        returnedValue.push_back(sessionIt.first);
    }

    return returnedValue;
}

ISession* Call::getIsession(Cid_t cid) const
{
    auto it = mSessions.find(cid);
    return (it != mSessions.end())
        ? it->second.get()
        : nullptr;
}

Session* Call::getSession(Cid_t cid)
{
    auto it = mSessions.find(cid);
    return (it != mSessions.end())
        ? it->second.get()
        : nullptr;
}

std::set<Cid_t> Call::getSessionsCidsByUserHandle(const karere::Id& id)
{
    std::set<Cid_t> peers;
    for (const auto& session : mSessions)
    {
        if (session.second->getPeerid() == id)
        {
            peers.insert(session.first);
        }
    }
    return peers;
}

bool Call::connectSfu(const std::string& sfuUrlStr)
{
    if (sfuUrlStr.empty()) // if URL by param is empty, we must ensure that we already have a valid URL
    {
        RTCM_LOG_ERROR("trying to connect to SFU with an Empty URL");
        assert(false);
        return false;
    }

    karere::Url sfuUrl(sfuUrlStr);
    if (!sfuUrl.isValid())
    {
        RTCM_LOG_ERROR("trying to connect to SFU with an Empty Host");
        assert(sfuUrl.isValid());
        return false;
    }

    if (!mRtc.getDnsCache().getRecordByHost(sfuUrl.host) && !mRtc.getDnsCache().addSfuRecord(sfuUrl.host))
    {
        RTCM_LOG_ERROR("connectSfu: can't retrieve nor add SFU record");
        assert(mRtc.getDnsCache().getRecordByHost(sfuUrl.host));
        return false;
    }

    mSfuClient.addVersionToUrl(sfuUrl, mRtc.getMySfuProtoVersion());
    setState(CallState::kStateConnecting);
    mSfuConnection = mSfuClient.createSfuConnection(mChatid, std::move(sfuUrl), *this, mRtc.getDnsCache());
    return true;
}

void Call::joinSfu()
{
    clearPendingPeers(); // clear pending peers (if any) before joining call
    initStatsValues();
    mRtcConn = artc::MyPeerConnection<Call>(*this, this->mRtc.getAppCtx());
    size_t hiresTrackIndex = 0;
    createTransceivers(hiresTrackIndex);
    getLocalStreams();
    setState(CallState::kStateJoining);
    webrtc::PeerConnectionInterface::RTCOfferAnswerOptions options;
    options.offer_to_receive_audio = webrtc::PeerConnectionInterface::RTCOfferAnswerOptions::kMaxOfferToReceiveMedia;
    options.offer_to_receive_video = webrtc::PeerConnectionInterface::RTCOfferAnswerOptions::kMaxOfferToReceiveMedia;
    auto wptr = weakHandle();
    mRtcConn.createOffer(options)
    .then([wptr, this, hiresTrackIndex](webrtc::SessionDescriptionInterface* sdp) -> promise::Promise<void>
    {
        if (wptr.deleted())
        {
            return ::promise::_Void();
        }

        if (mState != kStateJoining)
        {
            RTCM_LOG_WARNING("joinSfu: get unexpected state change at createOffer");
            assert(false); // theoretically, it should not happen. If so, it may worth to investigate
            return ::promise::_Void();
        }

        if (!mRtcConn)
        {
            assert(mState == kStateClientNoParticipating
                   || mState == kStateTerminatingUserParticipation);
            return ::promise::Error("Failure at initialization. Call destroyed or disconnect");
        }

        KR_THROW_IF_FALSE(sdp->ToString(&mSdpStr));
        sfu::Sdp mungedSdp(mSdpStr, static_cast<int64_t>(hiresTrackIndex)); // Create a Sdp instance from String and modify it to enable SVC
        std::string sdpUncompress = mungedSdp.unCompress(); // get string from modified Sdp instance

        webrtc::SdpParseError error;
        std::unique_ptr<webrtc::SessionDescriptionInterface> sdpInterface(webrtc::CreateSessionDescription(sdp->GetType(), sdpUncompress, &error));
        if (!sdpInterface)
        {
            orderedCallDisconnect(TermCode::kErrSdp, "Error parsing SDP offer: line= " + error.line +"  \nError: " + error.description);
        }

        // update mSdpStr with modified SDP
        KR_THROW_IF_FALSE(sdpInterface->ToString(&mSdpStr));
        return mRtcConn.setLocalDescription(std::move(sdpInterface));   // takes onwership of sdp
    })
    .then([wptr, this]()
    {
        if (wptr.deleted())
        {
            return;
        }

        if (mState != kStateJoining)
        {
            RTCM_LOG_WARNING("joinSfu: get unexpected state change at setLocalDescription");
            return;
        }

        sfu::Sdp sdp(mSdpStr);
        std::map<std::string, std::string> ivs;
        ivs[std::to_string(kVthumbTrack)] = sfu::Command::binaryToHex(mVThumb->getIv());
        ivs[std::to_string(kHiResTrack)] = sfu::Command::binaryToHex(mHiRes->getIv());
        ivs[std::to_string(kAudioTrack)] = sfu::Command::binaryToHex(mAudio->getIv());

        // store ivs in MyPeer
        mMyPeer->setIvs(std::vector<std::string> { ivs[std::to_string(kVthumbTrack)],
                                                   ivs[std::to_string(kHiResTrack)],
                                                   ivs[std::to_string(kAudioTrack)] });

        // when reconnecting, send to the SFU the CID of the previous connection, so it can kill it instantly
        setPrevCid(getOwnCid());

        std::string ephemeralKey = generateSessionKeyPair();
        if (ephemeralKey.empty())
        {
            orderedCallDisconnect(TermCode::kErrorCrypto, std::string("Error generating ephemeral keypair"));
            return;
        }

        mSfuConnection->joinSfu(sdp, ivs, ephemeralKey, getLocalAvFlags().value(), getPrevCid(), kInitialvthumbCount);
    })
    .fail([wptr, this](const ::promise::Error& err)
    {
        if (wptr.deleted())
            return;

        orderedCallDisconnect(TermCode::kErrSdp, std::string("Error creating SDP offer: ") + err.msg());
    });
}

void Call::createTransceivers(size_t &hiresTrackIndex)
{
    assert(mRtcConn);

    // create your transceivers for sending (and receiving)
    webrtc::RtpTransceiverInit transceiverInitVThumb;
    transceiverInitVThumb.direction = webrtc::RtpTransceiverDirection::kSendRecv;
    webrtc::RTCErrorOr<rtc::scoped_refptr<webrtc::RtpTransceiverInterface>> err
            = mRtcConn->AddTransceiver(cricket::MediaType::MEDIA_TYPE_VIDEO, transceiverInitVThumb);
    mVThumb = ::mega::make_unique<LocalSlot>(*this, err.MoveValue());
    mVThumb->generateRandomIv();

    webrtc::RtpTransceiverInit transceiverInitHiRes;
    transceiverInitHiRes.direction = webrtc::RtpTransceiverDirection::kSendRecv;
    err = mRtcConn->AddTransceiver(cricket::MediaType::MEDIA_TYPE_VIDEO, transceiverInitHiRes);
    hiresTrackIndex = mRtcConn->GetTransceivers().size() - 1; // keep this sentence just after add transceiver for hiRes track
    mHiRes = ::mega::make_unique<LocalSlot>(*this, err.MoveValue());
    mHiRes->generateRandomIv();

    webrtc::RtpTransceiverInit transceiverInitAudio;
    transceiverInitAudio.direction = webrtc::RtpTransceiverDirection::kSendRecv;
    err = mRtcConn->AddTransceiver(cricket::MediaType::MEDIA_TYPE_AUDIO, transceiverInitAudio);
    mAudio = ::mega::make_unique<LocalSlot>(*this, err.MoveValue());
    mAudio->generateRandomIv();

    // create transceivers for receiving audio from peers
    for (uint32_t i = 1; i < mNumInputAudioTracks; ++i)
    {
        webrtc::RtpTransceiverInit transceiverInit;
        transceiverInit.direction = webrtc::RtpTransceiverDirection::kRecvOnly;
        mRtcConn->AddTransceiver(cricket::MediaType::MEDIA_TYPE_AUDIO, transceiverInit);
    }

    // create transceivers for receiving video from peers
    for (uint32_t i = 2; i < mNumInputVideoTracks; ++i)
    {
        webrtc::RtpTransceiverInit transceiverInit;
        transceiverInit.direction = webrtc::RtpTransceiverDirection::kRecvOnly;
        mRtcConn->AddTransceiver(cricket::MediaType::MEDIA_TYPE_VIDEO, transceiverInit);
    }
}

std::string Call::generateSessionKeyPair()
{
    // generate ephemeral ECDH X25519 keypair
    generateEphemeralKeyPair();
    std::string X25519PubKeyStr(reinterpret_cast<const char*>(getMyEphemeralKeyPair()->getPubKey()), mega::ECDH::PUBLIC_KEY_LENGTH);
    std::string X25519PubKeyB64 = mega::Base64::btoa(X25519PubKeyStr);

    // Generate public key signature (using Ed25519), on the string: sesskey|<callId>|<clientId>|<pubkey>
    std::string signature = "sesskey|" + mCallid.toString() + "|" + std::to_string(mMyPeer->getCid()) + "|" + X25519PubKeyB64;
    return X25519PubKeyB64 + ":" + mSfuClient.getRtcCryptoMeetings()->signEphemeralKey(signature); // -> publicKey:signature
}

void Call::getLocalStreams()
{
    updateAudioTracks();
    if (getLocalAvFlags().camera())
    {
        updateVideoTracks();
    }
}

void Call::orderedCallDisconnect(TermCode termCode, const std::string &msg, const bool forceDisconnect)
{
    if (isDestroying() && !forceDisconnect)
    {
        RTCM_LOG_WARNING("orderedCallDisconnect: call is already being destroyed");
        return;
    }

    if (isSendingBye())
    {
        RTCM_LOG_DEBUG("orderedCallDisconnect, there's a disconnection attempt in progress (by sending BYE command)");
        return;
    }

    RTCM_LOG_DEBUG("orderedCallDisconnect, termcode: %s, msg: %s", connectionTermCodeToString(termCode).c_str(), msg.c_str());
    if (mIsReconnectingToChatd)
    {
        clearParticipants();
    }

    if (isConnectedToSfu())
    {
        sendStats(termCode);
        if (termCode != kSigDisconn) // kSigDisconn is mutually exclusive with BYE command
        {
            // store termcode temporarily until confirm BYE command has been sent
            mTempTermCode = termCode;

            // send BYE command as part of the protocol to inform SFU about the disconnection reason
            // once LWS confirms that BYE command has been sent (check processNextCommand) onSendByeCommand will be called
            mSfuConnection->sendBye(termCode);
            return;
        }
    }

    // if we are not connected to SFU or kSigDisconn, just perform disconnection
    immediateCallDisconnect(termCode);
}

void Call::removeCallImmediately(uint8_t reason, TermCode connectionTermCode)
{
    assert(reason != kInvalidReason);
    RTCM_LOG_DEBUG("Removing call with callid: %s", getCallid().toString().c_str());
    // clear resources and disconnect from media channel and SFU (if required)
    immediateCallDisconnect(connectionTermCode);
    // upon kStateDestroyed state change (in call dtor) mEndCallReason will be notified through onCallStateChange
    setEndCallReason(reason);
    mRtc.deleteCall(getCallid());
}

void Call::clearResources(const TermCode& termCode)
{
    RTCM_LOG_DEBUG("clearResources, termcode (%u): %s", termCode, connectionTermCodeToString(termCode).c_str());
    disableStats();
    mSessions.clear();              // session dtor will notify apps through onDestroySession callback
    clearPendingPeers();
    clearModeratorsList();
    clearSpeakRequestsList();
    clearSpeakersList();
    mVThumb.reset();
    mHiRes.reset();
    mAudio.reset();
    mReceiverTracks.clear();        // clear receiver tracks after free sessions and audio/video local tracks
    clearWrJoiningState();
    if (!isDisconnectionTermcode(termCode))
    {
        resetLocalAvFlags();        // reset local AvFlags: Audio | Video | OnHold => disabled
    }
}

void Call::mediaChannelDisconnect(bool releaseDevices)
{
    if (releaseDevices)
    {
        if (getLocalAvFlags().camera())
        {
            releaseVideoDevice();
        }

        for (const auto& session : mSessions)
        {
            session.second->disableAudioSlot();
        }
    }

    if (mRtcConn)
    {
        mRtcConn->Close();
        mRtcConn = nullptr;
    }
}

void Call::resetLocalAvFlags()
{
    mMyPeer->setAvFlags(karere::AvFlags::kEmpty);
}

void Call::setTempEndCallReason(uint8_t reason)
{
    mTempEndCallReason = reason;
}

void Call::setEndCallReason(uint8_t reason)
{
    mEndCallReason = reason;
}

std::string Call::endCallReasonToString(const EndCallReason &reason) const
{
    switch (reason)
    {
        case kEnded:            return "normal hangup of on-going call";
        case kRejected:         return "incoming call was rejected by callee";
        case kNoAnswer:         return "outgoing call didn't receive any answer from the callee";
        case kFailed:           return "on-going call failed";
        case kCancelled:        return "outgoing call was cancelled by caller before receiving any answer from the callee";
        case kEndedByMod:       return "ended by moderator";
        case kInvalidReason:    return "invalid endcall reason";
    }
    return "invalid endcall reason";
}

std::string Call::connectionTermCodeToString(const TermCode &termcode) const
{
    switch (termcode)
    {
        case kUserHangup:               return "normal user hangup";
        case kTooManyParticipants:      return "there are too many participants";
        case kLeavingRoom:              return "user has been removed from chatroom";
        case kCallEndedByModerator:     return "group or meeting call has been ended by moderator";
        case kApiEndCall:               return "API/chatd ended call";
        case kPeerJoinTimeout:          return "Nobody joined call";
        case kPushedToWaitingRoom:      return "Our client has been removed from the call and pushed back into the waiting room";
        case kKickedFromWaitingRoom:    return "User has been kicked from call regardless of whether is in the call or in the waiting room";
        case kTooManyUserClients:       return "Too many clients of same user connected";
        case kRtcDisconn:               return "SFU connection failed";
        case kSigDisconn:               return "socket error on the signalling connection";
        case kSfuShuttingDown:          return "SFU server is shutting down";
        case kChatDisconn:              return "chatd connection is broken";
        case kNoMediaPath:              return "webRTC connection failed, no UDP connectivity";
        case kErrSignaling:             return "signalling error";
        case kErrNoCall:                return "attempted to join non-existing call";
        case kErrAuth:                  return "authentication error";
        case kErrApiTimeout:            return "ping timeout between SFU and API";
        case kErrSdp:                   return "error generating or setting SDP description";
        case kErrorProtocolVersion:     return "SFU protocol version not supported";
        case kErrorCrypto:              return "Cryptographic error";
        case kErrClientGeneral:         return "Client general error";
        case kErrGeneral:               return "SFU general error";
        case kUnKnownTermCode:          return "unknown error";
        case kWaitingRoomAllowTimeout:  return "Timed out waiting to be allowed from waiting room into call";
        default:                        return "invalid connection termcode";
    }
}

bool Call::isUdpDisconnected() const
{
    if (!mega::isValidTimeStamp(getConnInitialTimeStamp()))
    {
        // peerconnection establishment starts as soon ANSWER is sent to the client
        // we never have reached kStateInProgress, as mInitialTs is set when we reach kStateInProgress (upon ANSWER command is received)
        RTCM_LOG_ERROR("onConnectionChange(kDisconnected) received but mInitialTs is not initialized");
        assert(false);
        return true;
    }

    return (mStats.mSamples.mT.empty() && (time(nullptr) - getConnInitialTimeStamp() > sfu::SfuConnection::kNoMediaPathTimeout));
}

bool Call::isTermCodeRetriable(const TermCode& termCode) const
{
    return termCode == kRtcDisconn || termCode == kSigDisconn;
}

bool Call::isDisconnectionTermcode(const TermCode& termCode) const
{
    return termCode & kFlagDisconn;
}

Cid_t Call::getOwnCid() const
{
    return mMyPeer->getCid();
}

const karere::Id& Call::getOwnPeerId() const
{
    return mMyPeer->getPeerid();
}

bool Call::hasUserSpeakPermission(const uint64_t userid) const
{
    return !isSpeakRequestEnabled()
           || isOnSpeakersList(userid)
           || isOnModeratorsList(userid);
}

void Call::setOwnModerator(bool isModerator)
{
    if (mMyPeer->isModerator() == isModerator) { return; }
    mMyPeer->setModerator(isModerator);
    mCallHandler.onPermissionsChanged(*this);
}

bool Call::isValidConnectionTermcode(TermCode termCode) const
{
    return termCode >= kUserHangup && termCode <= kFlagMaxValid;
}

void Call::sendStats(const TermCode& termCode)
{
    if (mStats.isEmptyStats())
    {
        // avoid sending stats more than once upon disconnect
        RTCM_LOG_DEBUG("sendStats: stats are empty");
        return;
    }

    assert(isValidConnectionTermcode(termCode));
    mStats.mDuration = mega::isValidTimeStamp(getConnInitialTimeStamp()) // mInitialTs
                           ? static_cast<uint64_t>((time(nullptr) - getConnInitialTimeStamp()) * 1000)  // ms
                           : mega::mega_invalid_timestamp; // in case we have not joined SFU yet, send duration = 0
    mStats.mMaxPeers = mMaxPeers;
    mStats.mTermCode = static_cast<int32_t>(termCode);
    mMegaApi.sdk.sendChatStats(mStats.getJson().c_str());
    RTCM_LOG_DEBUG("Clear local SFU stats");
    mStats.clear();
}

EndCallReason Call::getEndCallReasonFromTermcode(const TermCode& termCode)
{
    if (termCode == kUserHangup)                    { return kEnded; }
    if (termCode == kTooManyParticipants)           { return kFailed; }
    if (termCode == kLeavingRoom)                   { return kEnded; }
    if (termCode == kCallEndedByModerator)          { return kEndedByMod; }
    if (termCode == kApiEndCall)                    { return kFailed; }
    if (termCode == kPeerJoinTimeout)               { return kFailed; }
    if (termCode == kKickedFromWaitingRoom)         { return kEnded; }
    if (termCode & kFlagDisconn)                    { return kFailed; }
    if (termCode & kFlagError)                      { return kFailed; }

    return kInvalidReason;
}

void Call::clearParticipants()
{
    for (auto &it : mParticipants)
    {
        mCallHandler.onRemovePeer(*this, it);
    }
    mParticipants.clear();
}

std::vector<mega::byte> Call::generateEphemeralKeyIv(const std::vector<std::string>& peerIvs, const std::vector<std::string>& myIvs) const
{
    std::string salt;
    std::vector<std::string> v { peerIvs[kHiResTrack], peerIvs[kAudioTrack], myIvs[kHiResTrack], myIvs[kAudioTrack] };
    sort(v.begin(), v.end());
    std::for_each(v.begin(), v.end(), [&salt](std::string &s){ salt += s; });
    return sfu::Command::hexToByteArray(salt);
}

bool Call::hasCallKey()
{
    return !mCallKey.empty();
}

bool Call::handleAvCommand(Cid_t cid, unsigned av, uint32_t aMid)
{
    if (mState != kStateJoining && mState != kStateInProgress)
    {
        RTCM_LOG_WARNING("handleAvCommand: get unexpected state");
        assert(false); // theoretically, it should not happen. If so, it may worth to investigate
        return false;
    }

    if (getOwnCid() == cid)
    {
        RTCM_LOG_WARNING("handleAvCommand: Received our own AV flags");
        return false;
    }

    promise::Promise<void>* pms = getPeerVerificationPms(cid);
    if (!pms)
    {
        RTCM_LOG_WARNING("handleAvCommand: PeerVerification promise not found for cid: %u", cid);
        return false;
    }

    auto wptr = weakHandle();
    pms->then([this, cid, av, aMid, wptr]()
    {
        if (wptr.deleted())  { return; }
        Session *session = getSession(cid);
        if (!session)
        {
            RTCM_LOG_WARNING("handleAvCommand: Received AV flags for unknown peer cid %u", cid);
            return;
        }

        bool oldAudioFlag = session->getAvFlags().audio();

        // update session flags
        session->setRemoteAvFlags(karere::AvFlags(static_cast<uint8_t>(av)));

        if (aMid == sfu::TrackDescriptor::invalidMid)
        {
            if (oldAudioFlag != session->getAvFlags().audio() && session->getAvFlags().audio())
            {
                assert(false);
                RTCM_LOG_WARNING("handleAvCommand: invalid amid received for peer cid %u", cid);
                return;
            }

            if (!session->getAvFlags().audio() && session->getAudioSlot())
            {
                // disable slot if audio flag has been received as disabled
                session->disableAudioSlot();
            }
        }
        else
        {
            assert(session->getAvFlags().audio());
            sfu::TrackDescriptor trackDescriptor;
            trackDescriptor.mMid = aMid;
            trackDescriptor.mReuse = true;
            addSpeaker(cid, aMid);
        }
    })
    .fail([cid](const ::promise::Error&)
    {
        RTCM_LOG_WARNING("handleAvCommand: PeerVerification promise was rejected for cid: %u", cid);
        return;
    });

    return true;
}

bool Call::handleAnswerCommand(Cid_t cid, std::shared_ptr<sfu::Sdp> sdp, uint64_t callJoinOffset, std::vector<sfu::Peer>& peers,
                               const std::map<Cid_t, std::string>& keystrmap,
                               const std::map<Cid_t, sfu::TrackDescriptor>& vthumbs,
                               const std::set<karere::Id>& speakers,
                               const std::set<karere::Id>& speakReqs,
                               const std::map<Cid_t, uint32_t>& amidmap)
{
    if (mState != kStateJoining)
    {
        RTCM_LOG_WARNING("handleAnswerCommand: get unexpected state change");
        return false;
    }

    if (!getMyEphemeralKeyPair())
    {
        RTCM_LOG_ERROR("Can't retrieve Ephemeral key for our own user, SFU protocol version: %u", static_cast<unsigned int>(mRtc.getMySfuProtoVersion()));
        return false;
    }

    if (!speakReqs.empty() && !isSpeakRequestEnabled())
    {
        const std::string errMsg = "handleAnswerCommand: we shouldn't receive speak requests if that option is disabled for chatroom";
        RTCM_LOG_WARNING("%s", errMsg.c_str());
        assert(false);
        orderedCallDisconnect(TermCode::kUserHangup, errMsg);
        return false;
    }

    /* Store speakers list received from SFU, which contains user handles of all non-moderator
     * users that have been given speak permission (moderators not included)
     *
     * If call doesn't have speak request option enabled, this array is not included in the ANSWER command
     */
    mSpeakers = speakers;

    // store speak requests list received from SFU
    mSpeakRequests = speakReqs;

    // clear initial backoff as this connection attempt has succeeded
    mSfuConnection->clearInitialBackoff();

    // set my own client-id (cid)
    mMyPeer->setCid(cid);

    // update max peers seen in call
    mMaxPeers = static_cast<uint8_t> (peers.size() > mMaxPeers ? peers.size() : mMaxPeers);

    // set join offset
    setJoinOffset(static_cast<int64_t>(callJoinOffset));

    if (hasUserSpeakPermission(getOwnPeerId()) && isOnSpeakRequestsList(getOwnPeerId()))
    {
        const std::string errMsg = "handleAnswerCommand: Our own user is included on speakers list but also in speak requests list";
        RTCM_LOG_WARNING("%s", errMsg.c_str());
        assert(false);
        orderedCallDisconnect(TermCode::kUserHangup, errMsg);
        return false;
    }

    // this promise will be resolved when all ephemeral keys (for users with SFU > V0) have been verified and derived
    // in case of any of the keys can't be verified or derived, the peer will be added anyway.
    // the promise won't be resolved until all ephemeral keys have been processed (without taking account if the
    // verification or derivation fails)

    // we want to continue with call unless all ephemeral keys verification fails
    // for those peers without a valid derived ephemeral key, our client won't be able to encrypt/decrypt any media key sent or received by that client
    auto keyDerivationPms = std::make_shared<::promise::Promise<void>>();
    if (peers.empty())
    {
        keyDerivationPms->resolve();
    }

    auto keysVerified = std::make_shared<std::vector<bool>>();
    auto onKeyVerified = [max = peers.size(), keysVerified, keyDerivationPms](const bool verified) -> void
    {
        if (keyDerivationPms->done())
        {
            RTCM_LOG_WARNING("handleAnswerCommand: keyDerivationPms already resolved");
            assert(keyDerivationPms->succeeded());
            return;
        }

        if (!keysVerified)
        {
            RTCM_LOG_WARNING("handleAnswerCommand: invalid keysVerified at onKeyVerified");
            assert(false);
            return;
        }

        if (!keyDerivationPms)
        {
            RTCM_LOG_WARNING("handleAnswerCommand: invalid keyDerivationPms at onKeyVerified");
            assert(false);
            return;
        }

        keysVerified->emplace_back(verified);
        if (keysVerified->size() == max)
        {
            keyDerivationPms->resolve();
        }
    };

    auto addPeerWithEphemKey = [this, onKeyVerified](sfu::Peer& peer, const bool keyVerified, const std::string& ephemeralPubKeyDerived) -> void
    {
        addPeer(peer, ephemeralPubKeyDerived);
        onKeyVerified(keyVerified);
    };

    for (sfu::Peer& peer : peers) // does not include own cid
    {
        const auto& it = keystrmap.find(peer.getCid());
        const auto& keyStr = it != keystrmap.end() ? it->second : std::string();
        if (!addPendingPeer(peer.getCid()))
        {
            RTCM_LOG_WARNING("handleAnswerCommand: duplicated peer at mPeersVerification, with cid: %u ", cid);
            assert(false);
            continue;
        }

        // check if peerid is included in mods list received upon HELLO
        peer.setModerator(isOnModeratorsList(peer.getPeerid()));
        if (peer.getPeerSfuVersion() == sfu::SfuProtocol::SFU_PROTO_V0) // there's no ephemeral key, just add peer
        {
            addPeerWithEphemKey(peer, true, std::string());
        }
        else if (peer.getPeerSfuVersion() == sfu::SfuProtocol::SFU_PROTO_V1)
        {
            // we shouldn't receive any peer with protocol v1
            RTCM_LOG_ERROR("handleAnswerCommand: unexpected SFU protocol version [%u] for user: %s, cid: %u",
                           static_cast<std::underlying_type<sfu::SfuProtocol>::type>(peer.getPeerSfuVersion()),
                           peer.getPeerid().toString().c_str(), peer.getCid());
            assert(false);
        }
        else if (peer.getPeerSfuVersion() >= sfu::SfuProtocol::SFU_PROTO_V2) // verify ephemeral key signature, derive it, and then add the peer
        {
            if (!sfu::isKnownSfuVersion(peer.getPeerSfuVersion()))
            {
                // important: upon an unkown peers's SFU protocol version, native client should act as if they are the latest known version
                RTCM_LOG_WARNING("handleAnswerCommand: unknown SFU protocol version [%u] for user: %s, cid: %u",
                                 static_cast<std::underlying_type<sfu::SfuProtocol>::type>(peer.getPeerSfuVersion()),
                                 peer.getPeerid().toString().c_str(), peer.getCid());
            }

            if (keyStr.empty())
            {
                RTCM_LOG_ERROR("Empty Ephemeral key for user: %s, cid: %u, SFU protocol version: %u",
                               peer.getPeerid().toString().c_str(), peer.getCid(),
                               static_cast<std::underlying_type<sfu::SfuProtocol>::type>(peer.getPeerSfuVersion()));
                addPeerWithEphemKey(peer, false, std::string());
                continue;
            }

            try
            {
                auto wptr = weakHandle();
                auto parsedkey = splitPubKey(keyStr);
                std::shared_ptr<sfu::Peer> auxPeer(new sfu::Peer(peer));
                verifySignature(peer.getCid(), peer.getPeerid(), parsedkey.first, parsedkey.second)
                .then([wptr, auxPeer, addPeerWithEphemKey, parsedkey, this](bool verified)
                {
                    wptr.throwIfDeleted();
                    const mega::ECDH* ephkeypair = getMyEphemeralKeyPair();
                    if (!ephkeypair)
                    {
                        RTCM_LOG_ERROR("Can't retrieve Ephemeral key for our own user, SFU protocol version: %u", static_cast<unsigned int>(mRtc.getMySfuProtoVersion()));
                        addPeerWithEphemKey(*auxPeer, false, std::string());
                        return;
                    }

                    if (!verified)
                    {
                        RTCM_LOG_ERROR("Can't verify signature for user: %s", auxPeer->getPeerid().toString().c_str());
                        addPeerWithEphemKey(*auxPeer, false, std::string());
                        return;
                    }

                    // once peer public ephemeral key has been verified, derive it with our private ephemeral key
                    std::string out;
                    const std::string pubkeyBin = mega::Base64::atob(parsedkey.first);
                    std::vector<::mega::byte> saltBin = generateEphemeralKeyIv(auxPeer->getIvs(), mMyPeer->getIvs());
                    bool derived = ephkeypair->deriveSharedKeyWithSalt(reinterpret_cast<const unsigned char *>(pubkeyBin.data()), saltBin.data(), saltBin.size(), out);
                    if (!derived)
                    {
                        RTCM_LOG_ERROR("Can't derive ephemeral key for peer Cid: %u PeerId: %s",
                                       auxPeer->getCid(), auxPeer->getPeerid().toString().c_str());

                        out.clear();
                    }

                    addPeerWithEphemKey(*auxPeer, derived, out);
                })
                .fail([this, auxPeer, addPeerWithEphemKey](const ::promise::Error&)
                {
                    RTCM_LOG_ERROR("Error verifying ephemeral key signature for for user: %s, cid: %u", auxPeer->getPeerid().toString().c_str(), auxPeer->getCid());
                    addPeerWithEphemKey(*auxPeer, false, std::string());
                });
            }
            catch(std::runtime_error& e)
            {
                RTCM_LOG_ERROR("Error verifying ephemeral key signature: %s", e.what());
                return false; // wprt doesn't exists
            }
        }
    }

    // wait until all peers ephemeral keys have been verified and derived
    auto auxwptr = weakHandle();
    keyDerivationPms
    ->then([auxwptr, vthumbs, amidmap, sdp, keysVerified, this]
    {
        if (auxwptr.deleted())
        {
            return;
        }

        if (!keysVerified)
        {
            RTCM_LOG_WARNING("handleAnswerCommand: invalid keysVerified at keyDerivationPms resolved");
            assert(false);
            return;
        }

        bool anyVerified = std::any_of(keysVerified->begin(), keysVerified->end(), [](const auto& kv) { return kv; });
        if (!keysVerified->empty() && !anyVerified)
        {
            orderedCallDisconnect(TermCode::kErrorCrypto, "Can't verify any of the ephemeral keys on any peer received in ANSWER command");
            return;
        }

        generateAndSendNewMediakey(true);
        std::string sdpUncompress = sdp->unCompress();
        webrtc::SdpParseError error;
        std::unique_ptr<webrtc::SessionDescriptionInterface> sdpInterface(webrtc::CreateSessionDescription("answer", sdpUncompress, &error));
        if (!sdpInterface)
        {
            orderedCallDisconnect(TermCode::kErrSdp, "Error parsing peer SDP answer: line= " + error.line +"  \nError: " + error.description);
            return;
        }

        assert(mRtcConn);
        auto wptr = weakHandle();
        mRtcConn.setRemoteDescription(std::move(sdpInterface))
        .then([wptr, this, vthumbs, amidmap]()
        {
            if (wptr.deleted())
            {
                return;
            }

            if (mState != kStateJoining)
            {
                RTCM_LOG_WARNING("handleAnswerCommand: get unexpect state change at setRemoteDescription");
                return;
            }

            if (amidmap.size() > mSessions.size())
            {
                RTCM_LOG_WARNING("handleAnswerCommand: received mid list is greater than current list of sessions");
                assert(false);
                return;
            }

            // prepare parameters for low resolution video
            double scale = static_cast<double>(RtcConstant::kHiResWidth) / static_cast<double>(RtcConstant::kVthumbWidth);
            webrtc::RtpParameters parameters = mVThumb->getTransceiver()->sender()->GetParameters();
            if (!parameters.encodings.size())
            {
                orderedCallDisconnect(TermCode::kErrClientGeneral, "Error getting encodings parameters");
                assert(false);
                return;
            }

            parameters.encodings[0].scale_resolution_down_by = scale;
            parameters.encodings[0].max_bitrate_bps = kmax_bitrate_kbps;   // 100 Kbps
            mVThumb->getTransceiver()->sender()->SetParameters(parameters).ok();
            handleIncomingVideo(vthumbs, kLowRes);

            for (auto& s: mSessions)
            {
                // add speaker if is currently sending audio (valid amid received)
                const auto cid = s.second->getClientid();
                const auto it = amidmap.find(cid);
                if (it != amidmap.end())
                {
                    addSpeaker(cid, it->second/*amid*/);
                }
            }

            if (hasUserSpeakPermission(getOwnPeerId()))
            {
                updateAudioTracks();
            }

            setState(CallState::kStateInProgress);
            enableStats();
        })
        .fail([wptr, this](const ::promise::Error& err)
        {
            if (wptr.deleted()) return;

            std::string msg = "Error setting SDP answer: " + err.msg();
            orderedCallDisconnect(TermCode::kErrSdp, msg);
        });
    });

    return true;
}

bool Call::handleKeyCommand(const Keyid_t& keyid, const Cid_t& cid, const std::string& key)
{
    if (mState != kStateInProgress && mState != kStateJoining)
    {
        RTCM_LOG_WARNING("handleKeyCommand: get unexpected state");
        assert(false); // theoretically, it should not happen. If so, it may worth to investigate
        return false;
    }

    promise::Promise<void>* pms = getPeerVerificationPms(cid);
    if (!pms)
    {
        RTCM_LOG_WARNING("handleKeyCommand: PeerVerification promise not found for cid: %u", cid);
        return false;
    }

    auto wptr = weakHandle();
    pms->then([this, keyid, cid, key, wptr]()
    {
        if (wptr.deleted())  { return; }
        Session* session = getSession(cid);
        if (!session)
        {
            RTCM_LOG_WARNING("handleKeyCommand: session not found for Cid: %u", cid);
            return;
        }

        const sfu::Peer& peer = session->getPeer();
        auto wptr = weakHandle();

        if (peer.getPeerSfuVersion() == sfu::SfuProtocol::SFU_PROTO_V0)
        {
            mSfuClient.getRtcCryptoMeetings()->getCU25519PublicKey(peer.getPeerid())
            .then([wptr, keyid, cid, key, this](Buffer*) -> void
            {
                if (wptr.deleted())
                {
                    return;
                }

                Session* session = getSession(cid);
                if (!session)
                {
                    RTCM_LOG_WARNING("handleKeyCommand: session not found for Cid: %u", cid);
                    return;
                }

                // decrypt received key
                std::string binaryKey = mega::Base64::atob(key);
                strongvelope::SendKey encryptedKey;
                mSfuClient.getRtcCryptoMeetings()->strToKey(binaryKey, encryptedKey);

                strongvelope::SendKey plainKey;
                mSfuClient.getRtcCryptoMeetings()->decryptKeyFrom(session->getPeer().getPeerid(), encryptedKey, plainKey);

                // in case of a call in a public chatroom, XORs received key with the call key for additional authentication
                if (hasCallKey())
                {
                    strongvelope::SendKey callKey;
                    mSfuClient.getRtcCryptoMeetings()->strToKey(mCallKey, callKey);
                    mSfuClient.getRtcCryptoMeetings()->xorWithCallKey(callKey, plainKey);
                }

                // add new key to peer key map
                std::string newKey = mSfuClient.getRtcCryptoMeetings()->keyToStr(plainKey);
                session->addKey(keyid, newKey);
            });
        }
        else if (peer.getPeerSfuVersion() == sfu::SfuProtocol::SFU_PROTO_V1)
        {
            // we shouldn't receive any peer with protocol v1
            RTCM_LOG_ERROR("handleKeyCommand: unexpected SFU protocol version [%u] for user: %s, cid: %u",
                           static_cast<std::underlying_type<sfu::SfuProtocol>::type>(peer.getPeerSfuVersion()),
                           peer.getPeerid().toString().c_str(), peer.getCid());
            assert(false);
            return;
        }
        else if (peer.getPeerSfuVersion() >= sfu::SfuProtocol::SFU_PROTO_V2)
        {
            if (!sfu::isKnownSfuVersion(peer.getPeerSfuVersion()))
            {
                // important: upon an unkown peers's SFU protocol version, native client should act as if they are the latest known version
                RTCM_LOG_WARNING("handlePeerJoin: unknown SFU protocol version [%u] for user: %s, cid: %u",
                                 static_cast<std::underlying_type<sfu::SfuProtocol>::type>(peer.getPeerSfuVersion()),
                                 peer.getPeerid().toString().c_str(), peer.getCid());
            }

            Session* session = getSession(cid);
            if (!session)
            {
                RTCM_LOG_WARNING("handleKeyCommand: session not found for Cid: %u", cid);
                return;
            }

            const sfu::Peer& auxPeer = session->getPeer();
            auto&& ephemeralPubKey = auxPeer.getEphemeralPubKeyDerived();
            if (ephemeralPubKey.empty())
            {
                RTCM_LOG_WARNING("Invalid ephemeral key for peer: %s cid %u", auxPeer.getPeerid().toString().c_str(), cid);
                assert(false);
                return;
            }

            std::string result;
            std::string recvKeyBin = mega::Base64::atob(key);
            if (!mSymCipher.cbc_decrypt_with_key(recvKeyBin, result, reinterpret_cast<const unsigned char*>(ephemeralPubKey.data())
                                                 , ephemeralPubKey.size(), nullptr))
            {
                std::string err = "Failed cbc_decrypt received key. Cid: "
                        + std::to_string(auxPeer.getCid())
                        + "PeerId: " + auxPeer.getPeerid().toString()
                        + "KeyId: " + std::to_string(keyid);

                mRtc.onMediaKeyDecryptionFailed(err);
                RTCM_LOG_WARNING("%s", err.c_str());
                return;
            }

            // in case of a call in a public chatroom, XORs received key with the call key for additional authentication
            if (hasCallKey())
            {
                mSfuClient.getRtcCryptoMeetings()->xorWithCallKey(reinterpret_cast<::mega::byte*>(mCallKey.data()), reinterpret_cast<::mega::byte*>(result.data()));
            }

            if (result.size() != kMediaKeyLen)
            {
                mRtc.onMediaKeyDecryptionFailed("Unexpected decrypted key size");
                RTCM_LOG_ERROR("Unexpected decrypted key size expected size: %u decrypted size: %d", kMediaKeyLen, static_cast<int>(result.size()));
                return;
            }
            session->addKey(keyid, result);
        }
    })
    .fail([cid](const ::promise::Error&)
    {
        RTCM_LOG_WARNING("handleKeyCommand: PeerVerification promise was rejected for cid: %u", cid);
        return;
    });

    return true;
}

bool Call::handleVThumbsCommand(const std::map<Cid_t, sfu::TrackDescriptor> &videoTrackDescriptors)
{
    if (mState != kStateInProgress && mState != kStateJoining)
    {
        RTCM_LOG_WARNING("handleVThumbsCommand: get unexpected state");
        assert(false); // theoretically, it should not happen. If so, it may worth to investigate
        return false;
    }

    handleIncomingVideo(videoTrackDescriptors, kLowRes);
    return true;
}

bool Call::handleVThumbsStartCommand()
{
    if (mState != kStateInProgress && mState != kStateJoining)
    {
        RTCM_LOG_WARNING("handleVThumbsStartCommand: get unexpected state");
        assert(false); // theoretically, it should not happen. If so, it may worth to investigate
        return false;
    }

    mVThumbActive = true;
    updateVideoTracks();
    return true;
}

bool Call::handleVThumbsStopCommand()
{
    if (mState != kStateInProgress && mState != kStateJoining)
    {
        RTCM_LOG_WARNING("handleVThumbsStopCommand: get unexpected state");
        assert(false); // theoretically, it should not happen. If so, it may worth to investigate
        return false;
    }

    mVThumbActive = false;
    updateVideoTracks();
    return true;
}

bool Call::handleHiResCommand(const std::map<Cid_t, sfu::TrackDescriptor>& videoTrackDescriptors)
{
    if (mState != kStateInProgress && mState != kStateJoining)
    {
        RTCM_LOG_WARNING("handleHiResCommand: get unexpected state");
        assert(false); // theoretically, it should not happen. If so, it may worth to investigate
        return false;
    }

    handleIncomingVideo(videoTrackDescriptors, kHiRes);
    return true;
}

bool Call::handleHiResStartCommand()
{
    if (mState != kStateInProgress && mState != kStateJoining)
    {
        RTCM_LOG_WARNING("handleHiResStartCommand: get unexpected state");
        assert(false); // theoretically, it should not happen. If so, it may worth to investigate
        return false;
    }

    mHiResActive = true;
    updateVideoTracks();
    return true;
}

bool Call::handleSpeakerAddDelCommand(const uint64_t userid, const bool add)
{
    if (!isSpeakRequestEnabled())
    {
        RTCM_LOG_WARNING("handle %s command. Speak request option is disabled for call", add ? "SPEAKER_ADD" : "SPEAKER_DEL");
        assert(false);
        return false;
    }

    // if userid is invalid, command is for own user
    const karere::Id uh = !karere::Id(userid).isValid() ? getOwnPeerId() : karere::Id(userid);
    const bool isOwnUser = uh == getOwnPeerId();
    if (isOwnUser && isOnModeratorsList(userid))
    {
        RTCM_LOG_WARNING("SPEAKER_ADD/DEL command should not be received for own user with moderator role");
        assert(false);
        return false;
    }

    if (!updateSpeakersList(uh, add))
    {
        RTCM_LOG_WARNING("handle %s command. cannot update speakers list", add ? "SPEAKER_ADD" : "SPEAKER_DEL");
    }

    if (add) // Speak permission granted for user
    {
        if (isOwnUser)
        {
            updateAudioTracks();
        }

        updateSpeakRequestsList(uh, false/*add*/);  // remove speak request (if any) for this user
    }
    // else => no need to update audio tracks for own user upon SPEAKER_DEL, MUTED command will be received
    return true;
}

bool Call::handleHiResStopCommand()
{
    if (mState != kStateInProgress && mState != kStateJoining)
    {
        RTCM_LOG_WARNING("handleHiResStopCommand: get unexpected state");
        assert(false); // theoretically, it should not happen. If so, it may worth to investigate
        return false;
    }

    mHiResActive = false;
    updateVideoTracks();
    return true;
}

bool Call::handleSpeakReqAddDelCommand(const uint64_t userid, const bool add)
{
    if (!isSpeakRequestEnabled())
    {
        RTCM_LOG_WARNING("handle %s command. Speak request option is disabled for call", add ? "SPEAKRQ" : "SPEAKRQ_DEL");
        assert(false);
        return false;
    }

    // userid must be always valid for SPEAKRQ and SPEAKRQ_DEL
    if (!updateSpeakRequestsList(userid, add))
    {
        RTCM_LOG_WARNING("handle %s command. cannot update speak requests list", add ? "SPEAKRQ" : "SPEAKRQ_DEL");
    }
    return true;
}

bool Call::handlePeerJoin(Cid_t cid, uint64_t userid, sfu::SfuProtocol sfuProtoVersion, int av, std::string& keyStr, std::vector<std::string>& ivs)
{
    auto addPeerWithEphemKey = [this](sfu::Peer& peer, const std::string& ephemeralPubKeyDerived) -> void
    {
        addPeer(peer, ephemeralPubKeyDerived);
        // update max peers seen in call
        mMaxPeers = std::max(mMaxPeers, static_cast<uint8_t>(mSessions.size()));
        generateAndSendNewMediakey();

        if (mIsReconnectingToChatd && mParticipants.find(peer.getPeerid()) == mParticipants.end())
        {
            // if we are disconnected from chatd, but still connected to SFU and participating in a call
            // we need to update participants list with SFU information
            addParticipant(peer.getPeerid());
        }
    };

    if (mState != kStateInProgress && mState != kStateJoining)
    {
        RTCM_LOG_WARNING("handlePeerJoin: get unexpected state");
        assert(false); // theoretically, it should not happen. If so, it may worth to investigate
        return false;
    }

    const mega::ECDH* ephkeypair = getMyEphemeralKeyPair();
    if (!ephkeypair)
    {
        RTCM_LOG_ERROR("Can't retrieve Ephemeral key for our own user, SFU protocol version: %u", static_cast<unsigned int>(mRtc.getMySfuProtoVersion()));
        orderedCallDisconnect(TermCode::kErrorCrypto, "Can't retrieve Ephemeral key for our own user");
        return false;
    }

    if (!addPendingPeer(cid))
    {
        RTCM_LOG_WARNING("handlePeerJoin: duplicated peer at mPeersVerification, with cid: %u ", cid);
        assert(false);
        return false;
    }

    std::shared_ptr<sfu::Peer> peer(new sfu::Peer(userid, sfuProtoVersion, static_cast<unsigned>(av), &ivs, cid, (mModerators.find(userid) != mModerators.end())));
    if (sfuProtoVersion == sfu::SfuProtocol::SFU_PROTO_V0)
    {
        addPeerWithEphemKey(*peer, std::string());
    }
    else if (sfuProtoVersion == sfu::SfuProtocol::SFU_PROTO_V1)
    {
        // we shouldn't receive any peer with protocol v1
        RTCM_LOG_ERROR("handlePeerJoin: unexpected SFU protocol version [%u] for user: %s, cid: %u",
                       static_cast<std::underlying_type<sfu::SfuProtocol>::type>(peer->getPeerSfuVersion()),
                       peer->getPeerid().toString().c_str(), peer->getCid());
        assert(false);
        return false;
    }
    else if (sfuProtoVersion >= sfu::SfuProtocol::SFU_PROTO_V2)
    {
        if (!sfu::isKnownSfuVersion(sfuProtoVersion))
        {
            // important: upon an unkown peers's SFU protocol version, native client should act as if they are the latest known version
            RTCM_LOG_WARNING("handlePeerJoin: unknown SFU protocol version [%u] for user: %s, cid: %u",
                            static_cast<std::underlying_type<sfu::SfuProtocol>::type>(peer->getPeerSfuVersion()),
                            peer->getPeerid().toString().c_str(), peer->getCid());
        }

        if (keyStr.empty())
        {
            RTCM_LOG_ERROR("handlePeerJoin: ephemeral key not received");
            assert(false);
            addPeerWithEphemKey(*peer, std::string());
            return false;
        }

        auto parsedkey = splitPubKey(keyStr);
        verifySignature(cid, userid, parsedkey.first, parsedkey.second)
        .then([userid, parsedkey, peer, ephkeypair, addPeerWithEphemKey, this](bool verified)
        {
            if (!verified)
            {
                RTCM_LOG_WARNING("Can't verify signature for user: %s", karere::Id(userid).toString().c_str());
                assert(false);
                addPeerWithEphemKey(*peer, std::string());
                return;
            }

            // derive peer public ephemeral key with our private ephemeral key
            std::string out;
            const std::string pubkeyBin = mega::Base64::atob(parsedkey.first);
            std::vector<::mega::byte> saltBin = generateEphemeralKeyIv(peer->getIvs(), mMyPeer->getIvs());
            bool derived = ephkeypair->deriveSharedKeyWithSalt(reinterpret_cast<const unsigned char *>(pubkeyBin.data()), saltBin.data(), saltBin.size(), out);
            if (!derived)
            {
                RTCM_LOG_WARNING("Can't derive ephemeral key for peer Cid: %u PeerId: %s",
                               peer->getCid(), peer->getPeerid().toString().c_str());

                out.clear();
            }
            addPeerWithEphemKey(*peer, out);
        })
        .fail([this, userid, peer, addPeerWithEphemKey](const ::promise::Error&)
        {
            RTCM_LOG_ERROR("Can't retrieve public ED25519 attr for user %s", karere::Id(userid).toString().c_str());
            addPeerWithEphemKey(*peer, std::string());
        });
    }
    return true;
}

bool Call::handlePeerLeft(Cid_t cid, unsigned termcode)
{
    if (mState != kStateInProgress && mState != kStateJoining)
    {
        RTCM_LOG_WARNING("handlePeerLeft: get unexpected state");
        assert(false); // theoretically, it should not happen. If so, it may worth to investigate
        return false;
    }

    // reject peer promise (if still undone) and remove from map; finally check
    // if was added to sessions map, and perform required operations with that session
    removePendingPeer(cid);
    auto it = mSessions.find(cid);
    if (it == mSessions.end())
    {
        RTCM_LOG_WARNING("handlePeerLeft: cid: %u not found in sessions map", cid);
        return false;
    }

    if (mIsReconnectingToChatd && mParticipants.find(it->second->getPeerid()) != mParticipants.end()
                && getSessionsCidsByUserHandle(it->second->getPeerid()).size() == 1)
    {
        // Check that received peer left is not participating in meeting with more than one client

        // if we are disconnected from chatd but still connected to SFU, and participating in a call
        // we need to update participants list with SFU information
        mParticipants.erase(it->second->getPeerid());
        mCallHandler.onRemovePeer(*this, it->second->getPeerid());
    }

    // set session termcode before destroying it (in order to app can be notified through OnChatSessionUpdate)
    TermCode peerLeftTermCode = static_cast<TermCode>(termcode);
    assert(isValidConnectionTermcode(peerLeftTermCode));
    it->second->setTermcode(peerLeftTermCode);
    mSessions.erase(cid);

    if (!mIsGroup && !isTermCodeRetriable(peerLeftTermCode))
    {
        RTCM_LOG_DEBUG("handlePeerLeft. Hangup 1on1 call, upon reception of PEERLEFT with non recoverable termcode: %s", connectionTermCodeToString(peerLeftTermCode).c_str());
        hangup(); // TermCode::kUserHangup
    }
    return true;
}

bool Call::handleBye(const unsigned termCode, const bool wr, const std::string& errMsg)
{
    RTCM_LOG_WARNING("handleBye - termCode: %d, reason: %s", termCode, errMsg.c_str());
    TermCode auxTermCode = static_cast<TermCode> (termCode);
    if (!isValidConnectionTermcode(auxTermCode))
    {
        RTCM_LOG_ERROR("Invalid termCode [%u] received at BYE command", termCode);
        return false;
    }

    if (isDestroying())
    {
        RTCM_LOG_WARNING("handleBye: call is already being destroyed");
        return true;
    }

    if (wr) // we have been moved into a waiting room
    {
        assert (auxTermCode == kPushedToWaitingRoom);
        if (!isValidWrJoiningState())
        {
            RTCM_LOG_ERROR("handleBye: wr received but our current WrJoiningState is not valid");
            assert(false);
            return false;
        }
        pushIntoWr(auxTermCode);
    }
    else
    {
        auto wptr = weakHandle();
        karere::marshallCall([wptr, auxTermCode, this]()
        {
            if (wptr.deleted()) { return; }
            immediateCallDisconnect(auxTermCode);
        }, mRtc.getAppCtx());
    }
    return true;
}

bool Call::handleModAdd(uint64_t userid)
{
    updateUserModeratorStatus(userid, true /*enable*/);
    if (isSpeakRequestEnabled())
    {
        // remove user from speakers and speak requests list (just if included),
        // as moderators cannot be included on speak requests nor speakers lists
        updateSpeakersList(userid, false);
        updateSpeakRequestsList(userid, false/*add*/);
    }

    // moderators have speak permission by default, and shouldn't be in speakers list
    if (!hasUserSpeakPermission(userid))
    {
        RTCM_LOG_DEBUG("MOD_ADD received, but speak permission could not be updated for user: %s ",
                       karere::Id(userid).toString().c_str());
        assert(false);
        return false;
    }

    if (userid == getOwnPeerId())
    {
        updateAudioTracks();
        if (isWrFlagEnabled()
            && static_cast<sfu::WrState>(getWrJoiningState()) != sfu::WrState::WR_ALLOWED
            && getState() == kInWaitingRoom)
        {
            // automatically JOIN call from WR as now we have moderator role, so we have permission
            RTCM_LOG_DEBUG("MOD_ADD received for our own user, and we are in waiting room. JOIN call automatically");
            setWrJoiningState(sfu::WrState::WR_ALLOWED);
            mCallHandler.onWrAllow(*this);
            joinSfu();
        }
    }

    RTCM_LOG_DEBUG("MOD_ADD: user[%s] added in moderators list", karere::Id(userid).toString().c_str());
    return true;
}

bool Call::handleModDel(uint64_t userid)
{
    // Note: if command is received for own user, we don't need to call updateAudioTracks(), SFU will send us 'MUTED' command
    updateUserModeratorStatus(userid, false /*enable*/);

    if (isSpeakRequestEnabled())
    {
        if (isOnSpeakersList(userid))
        {
            // note: moderators should never be included on the speakers list
            RTCM_LOG_WARNING("MOD_DEL received, but user: %s was already included on speakers list",
                             karere::Id(userid).toString().c_str());

            assert(false);
            updateSpeakersList(userid, false);
        }

        if (isOnSpeakRequestsList(userid))
        {
            // note: moderators should never be included on the speak requests list
            RTCM_LOG_WARNING("MOD_DEL received, but user: %s was already included on speak requests list",
                             karere::Id(userid).toString().c_str());

            assert(false);
            updateSpeakRequestsList(userid, false);
        }
    }

    // Note: ex-moderators need be granted speak permission again by a moderator
    RTCM_LOG_DEBUG("MOD_DEL: user[%s] removed from moderators list", karere::Id(userid).toString().c_str());
    return true;
}

bool Call::handleHello(const Cid_t cid, const unsigned int nAudioTracks, const std::set<karere::Id>& mods,
                       const bool wr, const bool allowed, const bool speakRequest, const sfu::WrUserList& wrUsers)
{
    #ifndef NDEBUG
    // ensures that our sfu protocol version is the latest one defined in karere
    const auto sfuv = mRtc.getMySfuProtoVersion();
    assert(sfuv == sfu::SfuProtocol::SFU_PROTO_PROD
           || (sfuv == sfu::SfuProtocol::SFU_PROTO_V4 && mRtc.isSpeakRequestSupportEnabled()));
    #endif

    // mNumInputAudioTracks & mNumInputAudioTracks are used at createTransceivers after receiving HELLO command
    const auto numInputVideoTracks = mRtc.getNumInputVideoTracks();
    if (!isValidInputVideoTracksLimit(numInputVideoTracks))
    {
        RTCM_LOG_ERROR("Invalid number of simultaneus video tracks: %d", numInputVideoTracks);
        return false;
    }
    mNumInputVideoTracks = numInputVideoTracks; // Set the maximum number of simultaneous video tracks the call supports

    setSpeakRequest(speakRequest);

    // Set the maximum number of simultaneous audio tracks the call supports. If no received nAudioTracks or nVideoTracks set as max default
    mNumInputAudioTracks = nAudioTracks ? nAudioTracks : static_cast<uint32_t>(RtcConstant::kMaxCallAudioSenders);

    // copy moderator list, and check if our own user is moderator
    setOwnModerator(mods.find(getOwnPeerId()) != mods.end());
    mModerators = mods;

    // set my own client-id (cid)
    mMyPeer->setCid(cid);
    mSfuConnection->setMyCid(cid);

    // set flag to check if wr is enabled or not for this call
    setWrFlag(wr);

    if (!wr) // if waiting room is disabled => send JOIN command to SFU
    {
        joinSfu();
    }
    else
    {
        assert(allowed || !isOwnPrivModerator());
        if (allowed)
        {
            setWrJoiningState(sfu::WrState::WR_ALLOWED);
            joinSfu();
        }
        else
        {
            // we must wait in waiting room until a moderator allow to access
            setState(CallState::kInWaitingRoom);
            setWrJoiningState(sfu::WrState::WR_NOT_ALLOWED);
            mCallHandler.onWrDeny(*this);
        }

        return dumpWrUsers(wrUsers, true/*clearCurrent*/);
    }
    return true;
}

bool Call::handleWrDump(const sfu::WrUserList& users)
{
    if (!checkWrCommandReqs("WR_DUMP", true /*mustBeModerator*/))
    {
        return false;
    }
    return dumpWrUsers(users, true/*clearCurrent*/);
}

bool Call::handleWrEnter(const sfu::WrUserList& users)
{
    if (!checkWrCommandReqs("WR_ENTER", true /*mustBeModerator*/))
    {
        return false;
    }

    assert(!users.empty());
    if (!addWrUsers(users, false/*clearCurrent*/))
    {
        return false;
    }

    std::unique_ptr<mega::MegaHandleList> uhl(mega::MegaHandleList::createInstance());
    std::for_each(users.begin(), users.end(), [&uhl](const auto &u) { uhl->addMegaHandle(u.mWrUserid.val); });
    mCallHandler.onWrUsersEntered(*this, uhl.get());
    return true;
}

bool Call::handleWrLeave(const karere::Id& user)
{
    if (!checkWrCommandReqs("WR_LEAVE", true /*mustBeModerator*/))
    {
        return false;
    }

    if (!user.isValid())
    {
        RTCM_LOG_ERROR("WR_LEAVE : invalid user received");
        assert(false);
        return false;
    }

    if (!mWaitingRoom)
    {
        RTCM_LOG_WARNING("WR_LEAVE : mWaitingRoom is null");
        assert(false);
        mWaitingRoom.reset(new KarereWaitingRoom()); // instanciate in case it doesn't exists
        return false;
    }

    if (!mWaitingRoom->removeUser(user.val))
    {
        RTCM_LOG_WARNING("WR_LEAVE : user not found in waiting room: %s", user.toString().c_str());
        return false;
    }

    std::unique_ptr<mega::MegaHandleList> uhl(mega::MegaHandleList::createInstance());
    uhl->addMegaHandle(user.val);
    mCallHandler.onWrUsersLeave(*this, uhl.get());
    return true;
}

bool Call::handleWrAllow(const Cid_t& cid)
{
    if (!checkWrCommandReqs("WR_ALLOW", false /*mustBeModerator*/))
    {
        return false;
    }

    if (cid == K_INVALID_CID)
    {
        RTCM_LOG_ERROR("WR_ALLOW: Invalid cid received: %d", cid);
        assert(false);
    }

    if (mState != CallState::kInWaitingRoom) { return false; }
    mMyPeer->setCid(cid); // update Cid for own client from SFU
    RTCM_LOG_DEBUG("handleWrAllow: we have been allowed to join call, so we need to send JOIN command to SFU");
    setWrJoiningState(sfu::WrState::WR_ALLOWED);
    mCallHandler.onWrAllow(*this);
    joinSfu(); // send JOIN command to SFU
    return true;
}

bool Call::handleWrDeny()
{
    if (!checkWrCommandReqs("WR_DENY", false /*mustBeModerator*/))
    {
        return false;
    }

    if (mState != CallState::kInWaitingRoom)
    {
        return false;
    }

    setWrJoiningState(sfu::WrState::WR_NOT_ALLOWED);
    mCallHandler.onWrDeny(*this);
    return true;
}

bool Call::handleWrUsersAllow(const std::set<karere::Id>& users)
{
    return manageAllowedDeniedWrUSers(users, true /*allow*/, "WR_USERS_ALLOW");
}

bool Call::handleWrUsersDeny(const std::set<karere::Id>& users)
{
    return manageAllowedDeniedWrUSers(users, false /*allow*/, "WR_USERS_DENY");
}

bool Call::handleMutedCommand(const unsigned av, const Cid_t cidPerf)
{
    karere::AvFlags flags(static_cast<uint8_t>(av));
    if (!flags.audioMuted() && !flags.videoMuted())
    {
        SFU_LOG_WARNING("handleMuteCommand: Av flags not expected from SFU for MUTE command: %u", av);
        assert(false);
        return false;
    }
    muteMyClient(flags.audioMuted(), flags.videoMuted(), cidPerf);
    return true;
}

void Call::onSfuDisconnected()
{
    if (!isDestroying())
    {
        // Not necessary to call to orderedCallDisconnect, as we are not connected to SFU
        // disconnect from media channel and clear resources
        mediaChannelDisconnect();
        clearResources(kRtcDisconn);
        setState(CallState::kStateConnecting);
    }
    else
    {
        /* We have received a OP_DELCALLREASON, and we tried to disconnect orderly from SFU, by sending 'BYE' command before removing call,
         * but we have received a sfu socket close, before onSfuDisconnected onSendByeCommand is executed (BYE cannot be sent).
         *
         * As call was marked to be destroyed, we need to remove it.
         */
        auto wptr = weakHandle();
        karere::marshallCall([wptr, this]()
        {
            if (wptr.deleted())
            {
                return;
            }
            removeCallImmediately(mTempEndCallReason, kSigDisconn);
        }, mRtc.getAppCtx());
        return;
    }
}

void Call::immediateCallDisconnect(const TermCode& termCode)
{
    if (isTermCodeRetriable(termCode))
    {
        // if termcode is retriable, a reconnection attempt should be started automatically, so we can't destroy mSfuConnection
        RTCM_LOG_DEBUG("sfuDisconnect: can't disconnect from SFU as termcode is retriable %s", connectionTermCodeToString(termCode).c_str());
        return;
    }

    if (isDisconnecting())
    {
        // prevents multiple disconnection attempts simultaneously
        RTCM_LOG_DEBUG("immediateCallDisconnect call state is %s", mState == CallState::kStateDestroyed ? "kStateDestroyed": "kStateTerminatingUserParticipation");
        assert(!mSfuConnection);
        return;
    }

    mediaChannelDisconnect(true /*releaseDevices*/);
    clearResources(termCode);
    disconnectFromSfu(termCode, !mSessions.empty() /*hadParticipants*/);
}

void Call::disconnectFromSfu(const TermCode& termCode, bool hadParticipants)
{
    RTCM_LOG_DEBUG("disconnectFromSfu, termcode (%u): %s", termCode, connectionTermCodeToString(termCode).c_str());
    const bool wasJoined = mSfuConnection && mSfuConnection->isJoined();
    mTermCode = termCode; // termcode is only valid at state kStateTerminatingUserParticipation

    if (mState > CallState::kStateClientNoParticipating)
    {
        setState(CallState::kStateTerminatingUserParticipation);
    }
    // else => do not set kStateTerminatingUserParticipation as we are not currently connected/connecting

    if (mSfuConnection)
    {
        mSfuClient.closeSfuConnection(mChatid);
        mSfuConnection = nullptr;
    }

    bool skipNotification = (isDestroying())                    // we are destroying call
                            || (!hadParticipants && wasJoined); // no more participants but still joined to SFU
    if (!skipNotification)
    {
        mTermCode = kInvalidTermCode;
        setState(CallState::kStateClientNoParticipating);
    }
}

void Call::onByeCommandSent()
{
    auto wptr = weakHandle();
    karere::marshallCall([wptr, this]()
    {
        // need to marshall this, otherwise there could be memory issues when we remove Sfuconnection
        if (wptr.deleted())
        {
            return;
        }

        if (!mSfuConnection)
        {
            RTCM_LOG_DEBUG("onSendByeCommand: SFU connection no longer exists");
            return;
        }

        if (isDestroying())
        {
            // We have received a OP_DELCALLREASON, and we tried to disconnect orderly from SFU, by sending 'BYE' command before removing call,
            // Now we have received BYE command delivering notification, so we can remove call
            removeCallImmediately(mTempEndCallReason, mTempTermCode);
        }
        else
        {
            if (mState == CallState::kStateConnecting)
            {
                // we have sent BYE command from onConnectionChange (kDisconnected | kFailed | kClosed)
                // and now we need to force reconnect to SFU
                mSfuConnection->clearCommandsQueue();
                mSfuConnection->retryPendingConnection(true);
            }
            else
            {
                // once we have confirmed that BYE command has been sent, we can proceed with disconnect
                assert (mTempTermCode != kInvalidTermCode);

                // close sfu and media channel connection and clear some call stuff
                immediateCallDisconnect(mTempTermCode);
                mTempTermCode = kInvalidTermCode;
            }
        }
    }, mRtc.getAppCtx());
}

bool Call::processDeny(const std::string& cmd, const std::string& msg)
{
    mCallHandler.onCallDeny(*this, cmd, msg); // notify apps about the denied command

    if (cmd == "audio") // audio ummute has been denied by SFU, disable audio flag local
    {
        muteMyClient(true/*audio*/, false/*video*/);
    }
    else if (cmd == "JOIN")
    {
        if (mState != kStateJoining)
        {
            RTCM_LOG_ERROR("Deny 'JOIN' received. Current call state: %u, expected call state: %u. %s",
                           mState, kStateJoining, msg.c_str());
            return false;
        }
        orderedCallDisconnect(TermCode::kErrGeneral, msg);
    }
    // else => just send callback to apps to inform why their command didn't succeed

    return true;
}

bool Call::error(unsigned int code, const std::string &errMsg)
{
    TermCode connectionTermCode = static_cast<TermCode>(code);
    if (!isValidConnectionTermcode(connectionTermCode))
    {
        RTCM_LOG_ERROR("Invalid termCode [%u] received at error command", connectionTermCode);
        return false;
    }

    if (isDestroying())
    {
        RTCM_LOG_WARNING("SFU error command received [%u], but call is already being destroyed", connectionTermCode);
        return true;
    }

    const bool disconnectCall = !isTermCodeRetriable(connectionTermCode) || mParticipants.empty();
    auto wptr = weakHandle();
    karere::marshallCall([wptr, this, connectionTermCode, errMsg, disconnectCall]()
    {
        // error() is called from LibwebsocketsClient::wsCallback() for LWS_CALLBACK_CLIENT_RECEIVE.
        // If disconnect() is called here immediately, it will destroy the LWS client synchronously,
        // leave it in an invalid state (and will crash at Libwebsockets::resetMessage())

        if (wptr.deleted())
        {
            return;
        }

        // send call stats
        if (isConnectedToSfu())
        {
            sendStats(connectionTermCode);
        }

        // notify SFU error to the apps
        std::string errMsgStr = errMsg.empty() || !errMsg.compare("Unknown reason") ? connectionTermCodeToString(connectionTermCode): errMsg;
        mCallHandler.onCallError(*this, static_cast<int>(connectionTermCode), errMsgStr);

        if (disconnectCall)
        {
            // disconnect call just if there are no participants or termcode is not recoverable (we don't need to send BYE command upon SFU error reception)
            // call just can be removed upon OP_DELCALLREASON command received from chatd
            immediateCallDisconnect(connectionTermCode);
        }
    }, mRtc.getAppCtx());

    return true;
}

void Call::logError(const char *error)
{
    RTCM_LOG_ERROR("SFU: %s", error);
}

void Call::onAddStream(rtc::scoped_refptr<webrtc::MediaStreamInterface> /*stream*/)
{
    if (mState != kStateJoining)
    {
        RTCM_LOG_WARNING("onAddStream: get unexpected state");
        assert(mState != kStateInProgress); // theoretically, it should not happen. If so, it may worth to investigate
        return;
    }

    assert(mVThumb && mHiRes && mAudio);
    mVThumb->createEncryptor();
    mHiRes->createEncryptor();
    mAudio->createEncryptor();
}

void Call::onTrack(rtc::scoped_refptr<webrtc::RtpTransceiverInterface> transceiver)
{
    if (mState != kStateJoining)
    {
        RTCM_LOG_WARNING("onTrack: get unexpected state");
        assert(mState != kStateInProgress); // theoretically, it should not happen. If so, it may worth to investigate
        return;
    }

    absl::optional<std::string> mid = transceiver->mid();
    if (mid.has_value())
    {
        std::string value = mid.value();
        if (transceiver->media_type() == cricket::MediaType::MEDIA_TYPE_AUDIO)
        {
            mReceiverTracks[static_cast<uint32_t>(atoi(value.c_str()))] = ::mega::make_unique<RemoteAudioSlot>(*this, transceiver,
                                                                                                               mRtc.getAppCtx());
        }
        else
        {
            mReceiverTracks[static_cast<uint32_t>(atoi(value.c_str()))] = ::mega::make_unique<RemoteVideoSlot>(*this, transceiver,
                                                                                                               mRtc.getAppCtx());
        }
    }
}

void Call::onRemoveTrack(rtc::scoped_refptr<webrtc::RtpReceiverInterface> /*receiver*/)
{
    RTCM_LOG_DEBUG("onRemoveTrack received");
}

void Call::onConnectionChange(webrtc::PeerConnectionInterface::PeerConnectionState newState)
{
    RTCM_LOG_DEBUG("onConnectionChange newstate: %d", newState);
    if (!mSfuConnection)
    {
        RTCM_LOG_WARNING("onConnectionChange: mSfuConnection no longer exists");
        return;
    }

    if (newState >= webrtc::PeerConnectionInterface::PeerConnectionState::kDisconnected)
    {
        if (isDestroying()) // we was trying to destroy call, but we have received onConnectionChange. Don't do anything else (wait for BYE command delivering)
        {
            return;
        }

        if (mState == CallState::kStateJoining ||  mState == CallState::kStateInProgress) //  kStateConnecting isn't included to avoid interrupting a reconnection in progress
        {
            if (!mSfuConnection)
            {
                RTCM_LOG_ERROR("onConnectionChange: Not valid SfuConnection upon PeerConnectionState kDisconnected received");
                assert(false);
                return;
            }

            if (isUdpDisconnected()) // lack of UDP connectity detected, disconnect call and don't try to reconnect
            {
                RTCM_LOG_DEBUG("WebRTC connection failed, there's no UDP connectivity");
                orderedCallDisconnect(TermCode::kNoMediaPath, connectionTermCodeToString(TermCode::kNoMediaPath).c_str());
                return;
            }

            if (!isConnectedToSfu())
            {
                setState(CallState::kStateConnecting);
                mSfuConnection->clearCommandsQueue();
                mSfuConnection->retryPendingConnection(true);
            }
            else if (!isSendingBye())    // if we are connected to SFU we need to send BYE command (if we haven't already done)
            {                                                   // don't clear commands queue here, wait for onSendByeCommand
                setState(CallState::kStateConnecting);          // just set kStateConnecting if we have not already sent a previous BYE command, or executed action upon onSendByeCommand won't match with expected one
                sendStats(TermCode::kRtcDisconn);               // send stats if we are connected to SFU regardless termcode
                mSfuConnection->sendBye(TermCode::kRtcDisconn); // once LWS confirms that BYE command has been sent (check processNextCommand) onSendByeCommand will be called
            }
        }
    }
    else if (newState == webrtc::PeerConnectionInterface::PeerConnectionState::kConnected)
    {
        bool reconnect = !isConnectedToSfu();
        RTCM_LOG_DEBUG("onConnectionChange retryPendingConnection (reconnect) : %d", reconnect);
        mSfuConnection->retryPendingConnection(reconnect);
    }
}

bool Call::addPendingPeer(const Cid_t cid)
{
    if (mPeersVerification.find(cid) != mPeersVerification.end())
    {
        return false;
    }
    mPeersVerification[cid] = promise::Promise<void>();
    return true;
}

void Call::clearPendingPeers()
{
    std::for_each(mPeersVerification.begin(), mPeersVerification.end(), [](auto &it)
    {
        promise::Promise<void>& pms = it.second;
        if (!pms.done()) { pms.reject("Rejecting peer pms upon pms clear"); }
    });
    mPeersVerification.clear();
}

bool Call::removePendingPeer(const Cid_t cid)
{
    auto it = mPeersVerification.find(cid);
    if (it == mPeersVerification.end())
    {
        RTCM_LOG_WARNING("handlePeerLeft: peer with cid: %u, is still pending to verify it's ephemeral key");
        return false;
    }

    if (!it->second.done()) { it->second.reject("Rejecting peer pms upon removePendingPeer"); }
    mPeersVerification.erase(it);
    return true;
}

bool Call::isPeerPendingToAdd(const Cid_t cid) const
{
    auto it = mPeersVerification.find(cid);
    return it != mPeersVerification.end() && !it->second.done();
}

bool Call::peerExists(const Cid_t cid) const
{
    return mPeersVerification.find(cid) != mPeersVerification.end();
}

bool Call::fullfilPeerPms(const Cid_t cid, const bool ephemKeyVerified)
{
    auto it = mPeersVerification.find(cid);
    if (it != mPeersVerification.end() && !(it->second.done()))
    {
        if (ephemKeyVerified)
        {
            it->second.resolve();
        }
        else
        {
            it->second.reject("Rejecting peer pms upon fullfilPeerPms");
        }
        return true;
    }
    return false;
}

promise::Promise<void>* Call::getPeerVerificationPms(const Cid_t cid)
{
    auto it = mPeersVerification.find(cid);
    if (it != mPeersVerification.end())
    {
        return &it->second;
    }

    return nullptr;
}

bool Call::addWrUsers(const sfu::WrUserList& users, const bool clearCurrent)
{
    if (!isOwnPrivModerator() && !users.empty())
    {
        RTCM_LOG_ERROR("addWrUsers : SFU has sent wr users list to a non-moderator user");
        mWaitingRoom.reset();
        assert(false);
        return false;
    }

    if (clearCurrent && mWaitingRoom)   { mWaitingRoom->clear(); }
    else if (!mWaitingRoom)             { mWaitingRoom.reset(new KarereWaitingRoom()); }

    std::for_each(users.begin(), users.end(), [this](const auto &u)
    {
        mWaitingRoom->addOrUpdateUserStatus(u.mWrUserid, u.mWrState);
    });
    return true;
}

void Call::pushIntoWr(const TermCode& termCode)
{
    if (isConnectedToSfu())
    {
        sendStats(termCode); //send stats
    }

    // keep mSfuConnection intact just disconnect from media channel
    mediaChannelDisconnect(true /*releaseDevices*/);
    clearResources(termCode);
    mTermCode = termCode; // termcode is only valid at state kStateTerminatingUserParticipation
    setState(CallState::kInWaitingRoom);
    mCallHandler.onWrPushedFromCall(*this);
}

bool Call::dumpWrUsers(const sfu::WrUserList& wrUsers, const bool clearCurrent)
{
    if (!addWrUsers(wrUsers, clearCurrent))
    {
        return false;
    }
    mCallHandler.onWrUserDump(*this); // notify app about users in wr
    return true;
}

bool Call::checkWrCommandReqs(std::string && commandStr, bool mustBeModerator)
{
    if (mustBeModerator && !isOwnPrivModerator())
    {
        RTCM_LOG_ERROR("%s. Waiting room command received for our client with non moderator permissions for this call: %s",
                       commandStr.c_str(), getCallid().toString().c_str());
        assert(false);
        return false;
    }

    if (!checkWrFlag())
    {
        RTCM_LOG_ERROR("%s. Waiting room should be enabled for this call: %s", commandStr.c_str(), getCallid().toString().c_str());
        assert(false);
        return false;
    }
    return true;
}

bool Call::manageAllowedDeniedWrUSers(const std::set<karere::Id>& users, bool allow, std::string && commandStr)
{
    // Non-host Users (with standard permissions) can send WR_ALLOW if open invite is enabled, so they can process WR_USERS_ALLOW
    const bool mustBeModerator = !allow;
    if (!checkWrCommandReqs(commandStr.c_str(), mustBeModerator))
    {
        return false;
    }

    if (users.empty())
    {
        RTCM_LOG_ERROR("%s : empty user list received", commandStr.c_str());
        assert(false);
        return false;
    }

    if (isOwnPrivModerator())
    {
        if (!mWaitingRoom)
        {
            RTCM_LOG_WARNING("%s : mWaitingRoom is null", commandStr.c_str());
            assert(false);
            mWaitingRoom.reset(new KarereWaitingRoom()); // instanciate in case it doesn't exists
        }

        if (!mWaitingRoom->updateUsers(users, allow ? sfu::WrState::WR_ALLOWED : sfu::WrState::WR_NOT_ALLOWED))
        {
            RTCM_LOG_WARNING("%s : could not update users status in waiting room", commandStr.c_str());
            return false;
        }
    }

    std::unique_ptr<mega::MegaHandleList> uhl(mega::MegaHandleList::createInstance());
    std::for_each(users.begin(), users.end(), [&uhl](const auto &u) { uhl->addMegaHandle(u.val); });
    allow
        ? mCallHandler.onWrUsersAllow(*this, uhl.get())
        : mCallHandler.onWrUsersDeny(*this, uhl.get());

    return true;
}

bool Call::updateUserModeratorStatus(const karere::Id& userid, const bool enable)
{
    // update call's moderators list
    enable
        ? addToModeratorsList(userid)
        : removeFromModeratorsList(userid);

    if (userid == getOwnPeerId())
    {
        setOwnModerator(enable);
    }

    // for all sessions whose userid matches with received one, update moderator status
    for (auto& it : mPeersVerification)
    {
        promise::Promise<void>* pms = &it.second;
        auto wptr = weakHandle();
        pms->then([this, &cid = it.first, userid, enable, wptr]()
        {
          if (wptr.deleted())  { return; }
          Session* session = getSession(cid);
          if (!session || session->getPeerid() != userid)
          {
              return;
          }
          session->setModerator(enable);
        })
        .fail([&cid = it.first](const ::promise::Error&)
        {
            RTCM_LOG_WARNING("updateUserModeratorStatus: PeerVerification promise was rejected for cid: %u", cid);
            return;
        });
    }
    return true;
}

bool Call::updateSpeakersList(const karere::Id& userid, const bool add)
{
    const bool updated = add ? addToSpeakersList(userid) : removeFromSpeakersList(userid);
    if (updated)
    {
        mCallHandler.onUserSpeakStatusUpdate(*this, userid, add);
        return true;
    }
    return false;
}

bool Call::updateSpeakRequestsList(const karere::Id& userid, const bool add)
{
    const bool updated = add ? addToSpeakRequestsList(userid) : removeFromSpeakRequestsList(userid);
    if (updated)
    {
        mCallHandler.onSpeakRequest(*this, userid, add);
        return true;
    }
    return false;
}

Keyid_t Call::generateNextKeyId()
{
    if (mMyPeer->getCurrentKeyId() >= 255
            || (!mMyPeer->getCurrentKeyId() && !mMyPeer->hasAnyKey()))
    {
        // if we have exceeded max keyid => reset keyid to zero
        // if current keyId is zero and we don't have stored any key => first keyId (zero)
        return 0;
    }
    else
    {
        return static_cast<Keyid_t>(mMyPeer->getCurrentKeyId() + 1);
    }
}

void Call::generateAndSendNewMediakey(bool reset)
{
    if (reset)
    {
        // when you leave a meeting or you experiment a reconnect, we should reset keyId to zero and clear keys map
        mMyPeer->resetKeys();
    }

    // generate a new plain key
    std::shared_ptr<strongvelope::SendKey> newPlainKey = mSfuClient.getRtcCryptoMeetings()->generateSendKey();

    // add new key to own peer key map and update currentKeyId
    Keyid_t newKeyId = generateNextKeyId();
    std::string plainKeyStr = mSfuClient.getRtcCryptoMeetings()->keyToStr(*newPlainKey.get());

    // in case of a call in a public chatroom, XORs new key with the call key for additional authentication
    if (hasCallKey())
    {
        strongvelope::SendKey callKey;
        mSfuClient.getRtcCryptoMeetings()->strToKey(mCallKey, callKey);
        mSfuClient.getRtcCryptoMeetings()->xorWithCallKey(callKey, *newPlainKey.get());
    }

    std::vector<promise::Promise<Buffer*>> promises;
    for (const auto& session : mSessions) // encrypt key to all participants
    {
        promises.push_back(mSfuClient.getRtcCryptoMeetings()->getCU25519PublicKey(session.second->getPeer().getPeerid()));
    }

    auto wptr = weakHandle();
    promise::when(promises)
    .then([wptr, newKeyId, plainKeyStr, newPlainKey, this]
    {
        if (wptr.deleted())
        {
            return;
        }

        auto keys = std::make_shared<std::map<Cid_t, std::string>>();

        for (const auto& session : mSessions) // encrypt key to all participants
        {
            // get peer Cid
            Cid_t sessionCid = session.first;
            const sfu::Peer& peer = session.second->getPeer();
            if (peer.getPeerSfuVersion() == sfu::SfuProtocol::SFU_PROTO_V0)
            {
                // encrypt key to participant
                strongvelope::SendKey encryptedKey;
                mSfuClient.getRtcCryptoMeetings()->encryptKeyTo(peer.getPeerid(), *newPlainKey.get(), encryptedKey);
                (*keys)[sessionCid] = mega::Base64::btoa(std::string(encryptedKey.buf(), encryptedKey.size()));
            }
            else if (peer.getPeerSfuVersion() == sfu::SfuProtocol::SFU_PROTO_V1)
            {
                // we shouldn't receive any peer with protocol v1
                RTCM_LOG_ERROR("generateAndSendNewMediaKey: unexpected SFU protocol version [%u] for user: %s, cid: %u",
                               static_cast<std::underlying_type<sfu::SfuProtocol>::type>(peer.getPeerSfuVersion()),
                               peer.getPeerid().toString().c_str(), peer.getCid());
                assert(false);
                continue;
            }
            else if (peer.getPeerSfuVersion() >= sfu::SfuProtocol::SFU_PROTO_V2)
            {
                if (!sfu::isKnownSfuVersion(peer.getPeerSfuVersion()))
                {
                    // important: upon an unkown peers's SFU protocol version, native client should act as if they are the latest known version
                    RTCM_LOG_WARNING("generateAndSendNewMediaKey: unknown SFU protocol version [%u] for user: %s, cid: %u",
                                     static_cast<std::underlying_type<sfu::SfuProtocol>::type>(peer.getPeerSfuVersion()),
                                     peer.getPeerid().toString().c_str(), peer.getCid());
                }

                auto&& ephemeralPubKey = peer.getEphemeralPubKeyDerived();
                if (ephemeralPubKey.empty())
                {
                    RTCM_LOG_WARNING("Invalid ephemeral key for peer: %s cid %u", peer.getPeerid().toString().c_str(), sessionCid);
                    assert(false);
                    continue;
                }

                // Encrypt key for participant with its public ephemeral key
                std::string encryptedKey;
                std::string plainKey (newPlainKey->buf(), newPlainKey->bufSize());
                if (!mSymCipher.cbc_encrypt_with_key(plainKey, encryptedKey, reinterpret_cast<const unsigned char *>(ephemeralPubKey.data()), ephemeralPubKey.size(), nullptr))
                {
                    RTCM_LOG_ERROR("Failed Media key cbc_encrypt for peerId %s Cid %u",
                                     peer.getPeerid().toString().c_str(), peer.getCid());
                    continue;
                }

                (*keys)[sessionCid] = mega::Base64::btoa(encryptedKey);
            }
        }

        mSfuConnection->sendKey(newKeyId, *keys);

        // set a small delay after broadcasting the new key, and before starting to use it,
        // to minimize the chance that the key hasn't yet been received over the signaling channel
        karere::setTimeout([this, newKeyId, plainKeyStr, wptr]()
        {
            if (wptr.deleted())
            {
                return;
            }

            // add key to peer's key map, although is not encrypted for any other participant
            mMyPeer->addKey(newKeyId, plainKeyStr);
        }, RtcConstant::kRotateKeyUseDelay, mRtc.getAppCtx());

    });
}

void Call::handleIncomingVideo(const std::map<Cid_t, sfu::TrackDescriptor> &videotrackDescriptors, VideoResolution videoResolution)
{
    for (auto trackDescriptor : videotrackDescriptors)
    {
        auto it = mReceiverTracks.find(trackDescriptor.second.mMid);
        if (it == mReceiverTracks.end())
        {
            RTCM_LOG_ERROR("Unknown vtrack mid %u", trackDescriptor.second.mMid);
            continue;
        }

        Cid_t cid = trackDescriptor.first;
        uint32_t mid = trackDescriptor.second.mMid;
        RemoteVideoSlot *slot = static_cast<RemoteVideoSlot*>(it->second.get());
        if (slot->getCid() == cid && slot->getVideoResolution() == videoResolution)
        {
            RTCM_LOG_WARNING("Follow same cid with same resolution over same track");
            continue;
        }

        if (slot->getCid() != 0)    // the slot is already in use, need to release first and notify
        {
            if (trackDescriptor.second.mReuse && slot->getCid() != cid)
            {
                RTCM_LOG_ERROR("attachSlotToSession: trying to reuse slot, but cid has changed");
                assert(false && "Possible error at SFU: slot with CID not found");
            }

            RTCM_LOG_DEBUG("reassign slot with mid: %u from cid: %u to newcid: %u, reuse: %d ", mid, slot->getCid(), cid, trackDescriptor.second.mReuse);

            Session* oldSess = getSession(slot->getCid());
            if (oldSess)
            {
                // In case of Slot reassign for another peer (CID) or same peer (CID) slot reusing, we need to notify app about that
                oldSess->disableVideoSlot(slot->getVideoResolution());
            }
        }

        promise::Promise<void>* pms = getPeerVerificationPms(cid);
        if (!pms)
        {
            RTCM_LOG_WARNING("handleIncomingVideo: PeerVerification promise not found for cid: %u", cid);
            return;
        }

        auto wptr = weakHandle();
        slot->setAuxCid(cid);
        pms->then([this, slot, cid, videoResolution, wptr]()
        {
            if (wptr.deleted())  { return; }
            Session* sess = getSession(cid);
            if (!sess)
            {
                RTCM_LOG_ERROR("handleIncomingVideo: session with CID %u not found", cid);
                assert(false && "Possible error at SFU: session with CID not found");
                return;
            }

            if (slot->getAuxCid() != K_INVALID_CID
                && slot->getAuxCid() != cid)
            {
                // Race condition, more than one session (still pending to be verified) tried to attach slot
                // When Pms for this session has been resolved, another session (still pending to be verified)
                // was trying to attach same slot so getAuxCid doesn't match with this cid
                RTCM_LOG_WARNING("Temp CID %u doesn't match with this CID: %u", slot->getAuxCid(), cid);
                return;
            }

            const std::vector<std::string> ivs = sess->getPeer().getIvs();
            slot->assignVideoSlot(cid, sfu::Command::hexToBinary(ivs[static_cast<size_t>(videoResolution)]), videoResolution);
            attachSlotToSession(*sess, slot, false, videoResolution);
        })
        .fail([cid, slot, wptr](const ::promise::Error&)
        {
            if (wptr.deleted())  { return; }
            if (slot->getAuxCid() == cid) { slot->setAuxCid(K_INVALID_CID); }
            RTCM_LOG_WARNING("handleAvCommand: PeerVerification promise was rejected for cid: %u", cid);
            return;
        });
    }
}

void Call::attachSlotToSession (Session& session, RemoteSlot* slot, const bool audio, const VideoResolution hiRes)
{
    if (audio)
    {
        session.setAudioSlot(static_cast<RemoteAudioSlot *>(slot));
    }
    else
    {
        hiRes
            ? session.setHiResSlot(static_cast<RemoteVideoSlot *>(slot))
            : session.setVThumSlot(static_cast<RemoteVideoSlot *>(slot));
    }
}

void Call::addSpeaker(const Cid_t cid, const uint32_t amid)
{
    if (cid == K_INVALID_CID)
    {
        RTCM_LOG_WARNING("AddSpeaker: invalid Cid received as param");
        assert(false);
    }

    if (amid == sfu::TrackDescriptor::invalidMid)
    {
        // peer notified as speaker from SFU, but track not provided yet (this happens if peer is muted)
        return;
    }

    auto it = mReceiverTracks.find(amid);
    if (it == mReceiverTracks.end())
    {
        RTCM_LOG_WARNING("AddSpeaker: unknown track mid %u", amid);
        return;
    }

    RemoteAudioSlot* slot = static_cast<RemoteAudioSlot*>(it->second.get());
    if (slot->getCid() != cid)
    {
        Session* oldSess = getSession(slot->getCid());
        if (oldSess)
        {
            // In case of Slot reassign for another peer (CID) we need to notify app about that
            oldSess->disableAudioSlot();
        }
    }

    promise::Promise<void>* auxpms = getPeerVerificationPms(cid);
    if (!auxpms)
    {
        RTCM_LOG_WARNING("AddSpeaker: PeerVerification promise not found for cid: %u", cid);
        return;
    }

    auto wptr = weakHandle();
    slot->setAuxCid(cid);
    auxpms->then([this, slot, cid, wptr]()
    {
        if (wptr.deleted())  { return; }
        Session* sess = getSession(cid);
        if (!sess)
        {
            RTCM_LOG_WARNING("AddSpeaker: unknown cid");
            return;
        }

        if (slot->getAuxCid() != K_INVALID_CID
            && slot->getAuxCid() != cid)
        {
            // Race condition, more than one session (still pending to be verified) tried to attach slot
            // When Pms for this session has been resolved, another session (still pending to be verified)
            // was trying to attach same slot so getAuxCid doesn't match with this cid
            RTCM_LOG_WARNING("Temp CID %u doesn't match with this CID: %u", slot->getAuxCid(), cid);
            return;
        }

        const std::vector<std::string> ivs = sess->getPeer().getIvs();
        assert(ivs.size() >= kAudioTrack);
        slot->assignAudioSlot(cid, sfu::Command::hexToBinary(ivs[static_cast<size_t>(kAudioTrack)]));
        attachSlotToSession(*sess, slot, true, kUndefined);
    })
    .fail([cid, slot, wptr](const ::promise::Error&)
    {
        if (wptr.deleted())  { return; }
        if (slot->getAuxCid() == cid) { slot->setAuxCid(K_INVALID_CID); }
        RTCM_LOG_WARNING("handleKeyCommand: PeerVerification promise was rejected for cid: %u", cid);
        return;
    });
}

sfu::Peer& Call::getMyPeer()
{
    return *mMyPeer;
}

sfu::SfuClient &Call::getSfuClient()
{
    return mSfuClient;
}

std::map<Cid_t, std::unique_ptr<Session> > &Call::getSessions()
{
    return mSessions;
}

void Call::takeVideoDevice()
{
    if (!mVideoManager)
    {
        mRtc.takeDevice();
        mVideoManager = mRtc.getVideoDevice();
    }
}

void Call::releaseVideoDevice()
{
    if (mVideoManager)
    {
        mRtc.releaseDevice();
        mVideoManager = nullptr;
    }
}

bool Call::hasVideoDevice()
{
    return mVideoManager ? true : false;
}

void Call::freeVideoTracks(bool releaseSlots)
{
    // disable hi-res track
    if (mHiRes && mHiRes->getTransceiver()->sender()->track())
    {
        mHiRes->getTransceiver()->sender()->SetTrack(nullptr);
    }

    // disable low-res track
    if (mVThumb && mVThumb->getTransceiver()->sender()->track())
    {
        mVThumb->getTransceiver()->sender()->SetTrack(nullptr);
    }

    if (releaseSlots) // release slots in case flag is true
    {
        mVThumb.reset();
        mHiRes.reset();
    }
}

void Call::freeAudioTrack(bool releaseSlot)
{
    // disable audio track
    if (mAudio && mAudio->getTransceiver()->sender()->track())
    {
        mAudio->getTransceiver()->sender()->SetTrack(nullptr);
    }

    if (releaseSlot) // release slot in case flag is true
    {
        mAudio.reset();
    }
}

void Call::collectNonRTCStats()
{
    int audioSession = 0;
    int vThumbSession = 0;
    int hiResSession = 0;
    for (const auto& session : mSessions)
    {
        if (session.second->getAudioSlot())
        {
            audioSession++;
        }

        if (session.second->getVthumSlot())
        {
            vThumbSession++;
        }

        if (session.second->getHiResSlot())
        {
            hiResSession++;
        }
    }

    // TODO: pending to implement disabledTxLayers in future if needed
    mStats.mSamples.mQ.push_back(static_cast<int32_t>(mSvcDriver.mCurrentSvcLayerIndex) | static_cast<int32_t>(kTxSpatialLayerCount) << 8);
    mStats.mSamples.mNrxa.push_back(audioSession);
    mStats.mSamples.mNrxl.push_back(vThumbSession);
    mStats.mSamples.mNrxh.push_back(hiResSession);
    mStats.mSamples.mAv.push_back(getLocalAvFlags().value());
}

void Call::initStatsValues()
{
    mStats.mPeerId = getOwnPeerId();
    mStats.mCallid = mCallid;
    mStats.mIsGroup = mIsGroup;
    mStats.mDevice = mRtc.getDeviceInfo();
    mStats.mSfuHost = mSfuConnection->getSfuUrl().host;
}

void Call::enableStats()
{
    mStats.mSfuProtoVersion = static_cast<uint32_t>(mRtc.getMySfuProtoVersion());
    mStats.mCid = getOwnCid();
    mStats.mTimeOffset = getJoinOffset();
    auto wptr = weakHandle();
    mStatsTimer = karere::setInterval([this, wptr]()
    {
        if (wptr.deleted())
        {
            return;
        }

        if (!mSfuConnection || !mSfuConnection->isJoined())
        {
            RTCM_LOG_WARNING("Cannot collect stats until reach kJoined state");
            return;
        }

        // poll TxVideoStats
        assert(mVThumb && mHiRes);
        uint32_t hiResId = 0;
        if (mHiResActive)
        {
            hiResId = mHiRes->getTransceiver()->sender()->ssrc();
        }

        uint32_t lowResId = 0;
        if (mVThumbActive)
        {
            lowResId = mVThumb->getTransceiver()->sender()->ssrc();
        }

        // poll non-rtc stats
        collectNonRTCStats();

        // Keep mStats ownership
        mStatConnCallback = rtc::scoped_refptr<webrtc::RTCStatsCollectorCallback>(new ConnStatsCallBack(&mStats, hiResId, lowResId, mRtc.getAppCtx()));
        assert(mRtcConn);
        mRtcConn->GetStats(mStatConnCallback.get());

        // adjust SVC driver based on collected stats
        // TODO: I can be done in ConnStatsCallBack to take into account latest stats
        adjustSvcByStats();
    }, RtcConstant::kStatsInterval, mRtc.getAppCtx());
}

void Call::disableStats()
{
    if (mStatsTimer != 0)
    {
        karere::cancelInterval(mStatsTimer, mRtc.getAppCtx());
        mStatsTimer = 0;
        if (mStatConnCallback)
        {
            static_cast<ConnStatsCallBack*>(mStatConnCallback.get())->removeStats();
        }

        mStatConnCallback = nullptr;
    }
}

void Call::setDestroying(bool isDestroying)
{
    mIsDestroyingCall = isDestroying;
    if (mSfuConnection)
    {
        mSfuConnection->setAvoidReconnect(isDestroying);
    }
}

bool Call::isDestroying()
{
    return mIsDestroyingCall;
}

bool Call::isDisconnecting()
{
    return mState > CallState::kStateInProgress;
}

void Call::generateEphemeralKeyPair()
{
    mEphemeralKeyPair.reset(new mega::ECDH());
}

const mega::ECDH* Call::getMyEphemeralKeyPair() const
{
    return mEphemeralKeyPair.get();
}

void Call::muteMyClient(const bool audio, const bool video, const Cid_t cidPerf)
{
    karere::AvFlags currentFlags = getLocalAvFlags();
    if (audio)
    {
        currentFlags.remove(karere::AvFlags::kAudio);
        mMyPeer->setAvFlags(currentFlags);
        updateAudioTracks();
    }

    if (video)
    {
        currentFlags.remove(karere::AvFlags::kVideo);
        mMyPeer->setAvFlags(currentFlags);
        updateVideoTracks();
    }

    mCallHandler.onLocalFlagsChanged(*this, cidPerf);  // notify app local AvFlags Change
}

void Call::addPeer(sfu::Peer& peer, const std::string& ephemeralPubKeyDerived)
{
    if (!isPeerPendingToAdd(peer.getCid()))
    {
        // we could have received a PEERLEFT before peer's ephemeral key is verified
        RTCM_LOG_WARNING("addPeer: Unexpected peer state at mPeersVerification. Cid: %u", peer.getCid());
        return;
    }
    const bool ephemKeyVerified = peer.setEphemeralPubKeyDerived(ephemeralPubKeyDerived);
    mSessions[peer.getCid()] = std::make_unique<Session>(peer);

    /* We need to call onNewSession (as we set setSessionHandler there) before calling verifyPeer,
     * otherwise after calling verifyPeer, threads waiting in then blocks, will execute code in lambdas
     * and any call to mSessionHandler will fail as it's still unregistered
     */
    mCallHandler.onNewSession(*mSessions[peer.getCid()], *this);

    // Peer Verification pms must exists at this point. If ephemeral key could be verified and it's valid,
    // we'll resolve pms, otherwise we'll reject it.
    const bool res = fullfilPeerPms(peer.getCid(), ephemKeyVerified);
    RTCM_LOG_WARNING("addPeer: peer verification finished %s. Cid: %u", ephemKeyVerified && res ? "ok" : "with error", peer.getCid());
    assert(res);
}

std::pair<std::string, std::string> Call::splitPubKey(const std::string& keyStr) const
{
    auto pos = keyStr.find(":");
    if (pos == std::string::npos)
    {
        return std::make_pair(std::string(), std::string());
    }

    std::string pubkey = keyStr.substr(0, pos);
    std::string signature = keyStr.substr(pos + 1, keyStr.size());
    return std::make_pair(pubkey, signature);
}

promise::Promise<bool>
Call::verifySignature(const Cid_t cid, const uint64_t userid, const std::string& pubkey, const std::string& signature)
{
    promise::Promise<bool> pms;
    if (pubkey.empty() || signature.empty())
    {
        pms.resolve(true);
    }
    else
    {
        // verify received ephemeral public key signature for joined user
        std::string msg = "sesskey|" + mCallid.toString() + "|" + std::to_string(cid) + "|" + pubkey;
        pms = mSfuClient.getRtcCryptoMeetings()->verifyKeySignature(msg, signature, getChatid(), karere::Id(userid));
    }
    return pms;
}

void Call::updateVideoTracks()
{
    bool isOnHold = getLocalAvFlags().isOnHold();
    if (getLocalAvFlags().camera() && !isOnHold)
    {
        takeVideoDevice();

        // hi-res track
        if (mHiRes)
        {
            if (mHiResActive && !mHiRes->getTransceiver()->sender()->track())
            {
                rtc::scoped_refptr<webrtc::VideoTrackInterface> videoTrack;
                videoTrack = artc::gWebrtcContext->CreateVideoTrack("v"+std::to_string(artc::generateId()), mRtc.getVideoDevice()->getVideoTrackSource());
                mHiRes->getTransceiver()->sender()->SetTrack(videoTrack.get());
            }
            else if (!mHiResActive)
            {
                // if there is a track, but none in the call has requested hi res video, disable the track
                mHiRes->getTransceiver()->sender()->SetTrack(nullptr);
            }
        }

        // low-res track
        if (mVThumb)
        {
            if (mVThumbActive && !mVThumb->getTransceiver()->sender()->track())
            {
                rtc::scoped_refptr<webrtc::VideoTrackInterface> videoTrack;
                videoTrack = artc::gWebrtcContext->CreateVideoTrack("v"+std::to_string(artc::generateId()), mRtc.getVideoDevice()->getVideoTrackSource());
                mVThumb->getTransceiver()->sender()->SetTrack(videoTrack.get());
            }
            else if (!mVThumbActive)
            {
                // if there is a track, but none in the call has requested low res video, disable the track
                mVThumb->getTransceiver()->sender()->SetTrack(nullptr);
            }
        }
    }
    else    // no video from camera (muted or not available), or call on-hold
    {
        freeVideoTracks();
        releaseVideoDevice();
    }
}

void Call::updateNetworkQuality(int networkQuality)
{
    if (networkQuality == mNetworkQuality)
    {
        return;
    }

    RTCM_LOG_WARNING("updateNetworkQuality: %s network quality detected", networkQuality == kNetworkQualityBad  ? "Bad" : "Good");
    mNetworkQuality = networkQuality;
    mCallHandler.onNetworkQualityChanged(*this);
}

void Call::adjustSvcByStats()
{
    if (mStats.mSamples.mRoundTripTime.empty())
    {
        RTCM_LOG_WARNING("adjustSvcBystats: not enough collected data");
        return;
    }

    double roundTripTime = mStats.mSamples.mRoundTripTime.back();
    double packetLost = 0;
    if (mStats.mSamples.mPacketLost.size() >= 2)
    {
        // get last lost packets
        int lastpl =  mStats.mSamples.mPacketLost.back();
        // use mPacketLostCapping to limit the influence of a large momentary peak on the moving average.
        lastpl = lastpl < mSvcDriver.mPacketLostCapping ? lastpl : static_cast<int>(mSvcDriver.mPacketLostCapping);

        // get (pre) last lost packets
        int prelastpl= mStats.mSamples.mPacketLost.at(mStats.mSamples.mPacketLost.size()-2);
        // use mPacketLostCapping to limit the influence of a large momentary peak on the moving average.
        prelastpl = prelastpl < mSvcDriver.mPacketLostCapping ? prelastpl : static_cast<int>(mSvcDriver.mPacketLostCapping);

        // get periods
        int lastT = mStats.mSamples.mT.back();
        int prelastT = mStats.mSamples.mT.at(mStats.mSamples.mT.size() - 2);
        packetLost = static_cast<double>(abs(lastpl - prelastpl)) / (static_cast<double>(abs(lastT - prelastT)) / 1000.0);
    }

    if (std::fabs(mSvcDriver.mMovingAverageRtt) <= std::numeric_limits<double>::epsilon())
    {
         // if mMovingAverageRtt has not value yet
         mSvcDriver.mMovingAverageRtt = roundTripTime;
         mSvcDriver.mMovingAveragePlost = packetLost;
         return; // intentionally skip first sample for lower/upper range calculation
    }

    if (roundTripTime < mSvcDriver.mLowestRttSeen)
    {
        // rttLower and rttUpper define the window inside which layer is not switched.
        //  - if rtt falls below that window, layer is switched to higher quality,
        //  - if rtt is higher, layer is switched to lower quality.
        // the window is defined/redefined relative to the lowest rtt seen.
        mSvcDriver.mLowestRttSeen = roundTripTime;
        mSvcDriver.mRttLower = roundTripTime + mSvcDriver.kRttLowerHeadroom;
        mSvcDriver.mRttUpper = roundTripTime + mSvcDriver.kRttUpperHeadroom;
    }

    roundTripTime = mSvcDriver.mMovingAverageRtt = (mSvcDriver.mMovingAverageRtt * 3 + roundTripTime) / 4;
    packetLost  = mSvcDriver.mMovingAveragePlost = (mSvcDriver.mMovingAveragePlost * 3 + packetLost) / 4;

    time_t tsNow = time(nullptr);
    if (mSvcDriver.mTsLastSwitch
            && (tsNow - mSvcDriver.mTsLastSwitch < mSvcDriver.kMinTimeBetweenSwitches))
    {
        return; // too early
    }

    if (mSvcDriver.mCurrentSvcLayerIndex > 0
            && (roundTripTime > mSvcDriver.mRttUpper || packetLost > mSvcDriver.mPacketLostUpper))
    {
        // if retrieved rtt OR packetLost have increased respect current values decrement 1 layer
        // we want to decrease layer when references values (mRttUpper and mPacketLostUpper)
        // have been exceeded.
        updateSvcQuality(-1);
    }
    else if (mSvcDriver.mCurrentSvcLayerIndex < mSvcDriver.kMaxQualityIndex
             && roundTripTime < mSvcDriver.mRttLower
             && packetLost < mSvcDriver.mPacketLostLower)
    {
        // if retrieved rtt AND packetLost have decreased respect current values increment 1 layer
        // we only want to increase layer when the improvement is bigger enough to represents a
        // faithfully improvement in network quality, we take mRttLower and mPacketLostLower as references
        updateSvcQuality(+1);
    }

    if (mStats.mSamples.mVtxHiResh.size() < 2
            || mStats.mSamples.mPacketSent.size() < 2
            || mStats.mSamples.mTotalPacketSendDelay.size() < 2
            || mStats.mSamples.mVtxHiResh.back() == 0
            || mStats.mSamples.mVtxHiResh.at(mStats.mSamples.mVtxHiResh.size() -2) == 0)
    {
        // notify about a change in network quality if received quality is very low
        mSvcDriver.mCurrentSvcLayerIndex < 1
                ? updateNetworkQuality(kNetworkQualityBad)
                : updateNetworkQuality(kNetworkQualityGood);
        return;
    }

    mSvcDriver.mMovingAverageVideoTxHeight = mSvcDriver.mMovingAverageVideoTxHeight > 0
            ? ((mSvcDriver.mMovingAverageVideoTxHeight * 3) + static_cast<double>(mStats.mSamples.mVtxHiResh.back())) / 4
            : mStats.mSamples.mVtxHiResh.back();

    bool txBad = mSvcDriver.mMovingAverageVideoTxHeight < 360;
    uint32_t pktSent =  mStats.mSamples.mPacketSent.back() - mStats.mSamples.mPacketSent.at(mStats.mSamples.mPacketSent.size() - 2);
    double totalPacketSendDelay = mStats.mSamples.mTotalPacketSendDelay.back() - mStats.mSamples.mTotalPacketSendDelay.at(mStats.mSamples.mTotalPacketSendDelay.size() - 2);
    double vtxDelay = pktSent ? round(totalPacketSendDelay * 1000 / pktSent) : -1;

    // notify about a change in network quality if necessary
    (txBad || mSvcDriver.mCurrentSvcLayerIndex < 1 || roundTripTime > mSvcDriver.mRttUpper || vtxDelay > 1500)
            ? updateNetworkQuality(kNetworkQualityBad)
            : updateNetworkQuality(kNetworkQualityGood);
}

const std::string& Call::getCallKey() const
{
    return mCallKey;
}

void Call::updateAudioTracks()
{
    if (!mAudio)
    {
        return;
    }

    bool audio = hasUserSpeakPermission(mMyPeer->getPeerid()) && getLocalAvFlags().audio();
    rtc::scoped_refptr<webrtc::MediaStreamTrackInterface> track = mAudio->getTransceiver()->sender()->track();
    if (audio && !getLocalAvFlags().isOnHold())
    {
        if (!track) // create audio track only if not exists
        {
            rtc::scoped_refptr<webrtc::AudioTrackInterface> audioTrack =
                    artc::gWebrtcContext->CreateAudioTrack("a"+std::to_string(artc::generateId()), artc::gWebrtcContext->CreateAudioSource(cricket::AudioOptions()).get());

            mAudio->getTransceiver()->sender()->SetTrack(audioTrack.get());
            audioTrack->set_enabled(true);
        }
        else
        {
            track->set_enabled(true);
        }
    }
    else if (track) // if no audio flags active, no speaker allowed, or call is onHold
    {
        track->set_enabled(false);
        mAudio->getTransceiver()->sender()->SetTrack(nullptr);
    }
}

RtcModuleSfu::RtcModuleSfu(MyMegaApi &megaApi, CallHandler &callhandler, DNScache &dnsCache,
                           WebsocketsIO& websocketIO, void *appCtx,
                           rtcModule::RtcCryptoMeetings* rRtcCryptoMeetings)
    : VideoSink(appCtx)
    , mCallHandler(callhandler)
    , mMegaApi(megaApi)
    , mDnsCache(dnsCache)
{
    mAppCtx = appCtx;

    mSfuClient = ::mega::make_unique<sfu::SfuClient>(websocketIO, appCtx, rRtcCryptoMeetings);
    if (!artc::isInitialized())
    {
        //rtc::LogMessage::LogToDebug(rtc::LS_VERBOSE);
        artc::init(appCtx);
        RTCM_LOG_DEBUG("WebRTC stack initialized before first use");
    }

    // set default video in device
    std::set<std::pair<std::string, std::string>> videoDevices = artc::VideoManager::getVideoDevices();
    if (videoDevices.size())
    {
        mVideoDeviceSelected = videoDevices.begin()->second;
    }

    mDeviceTakenCount = 0;
}

ICall *RtcModuleSfu::findCall(const karere::Id& callid) const
{
    auto it = mCalls.find(callid);
    if (it != mCalls.end())
    {
        return it->second.get();
    }

    return nullptr;
}

ICall *RtcModuleSfu::findCallByChatid(const karere::Id &chatid) const
{
    for (const auto& call : mCalls)
    {
        if (call.second->getChatid() == chatid)
        {
            return call.second.get();
        }
    }

    return nullptr;
}

bool RtcModuleSfu::isCallStartInProgress(const karere::Id &chatid) const
{
    return mCallStartAttempts.find(chatid) != mCallStartAttempts.end();
}

bool RtcModuleSfu::selectVideoInDevice(const std::string &device)
{
    std::set<std::pair<std::string, std::string>> videoDevices = artc::VideoManager::getVideoDevices();
    bool shouldOpen = false;
    for (auto it = videoDevices.begin(); it != videoDevices.end(); it++)
    {
        if (!it->first.compare(device))
        {
            std::vector<Call*> calls;
            for (auto& callIt : mCalls)
            {
                if (callIt.second->hasVideoDevice())
                {
                    calls.push_back(callIt.second.get());
                    callIt.second->freeVideoTracks();
                    callIt.second->releaseVideoDevice();
                    shouldOpen = true;
                }
            }

            changeDevice(it->second, shouldOpen);

            for (auto& call : calls)
            {
                call->updateVideoTracks();
            }

            return true;
        }
    }
    return false;
}

void RtcModuleSfu::getVideoInDevices(std::set<std::string> &devicesVector)
{
    std::set<std::pair<std::string, std::string>> videoDevices = artc::VideoManager::getVideoDevices();
    for (auto it = videoDevices.begin(); it != videoDevices.end(); it++)
    {
        devicesVector.insert(it->first);
    }
}

promise::Promise<void> RtcModuleSfu::startCall(const karere::Id &chatid, karere::AvFlags avFlags, bool isGroup, const bool notRinging, std::shared_ptr<std::string> unifiedKey)
{
    if (!isValidInputVideoTracksLimit(mRtcNumInputVideoTracks))
    {
        const std::string errMsg = "startCall: Invalid value for simultaneous input video tracks";
        RTCM_LOG_WARNING("%s", errMsg.c_str());
        assert(false);
        return promise::Error(errMsg);
    }

    // add chatid to CallsAttempts to avoid multiple start call attempts
    mCallStartAttempts.insert(chatid);

    // we need a temp string to avoid issues with lambda shared pointer capture
    std::string auxCallKey = unifiedKey ? (*unifiedKey.get()) : std::string();
    auto wptr = weakHandle();
    return mMegaApi.call(&::mega::MegaApi::startChatCall, chatid, notRinging)
    .then([wptr, this, chatid, avFlags, isGroup, auxCallKey](ReqResult result) -> promise::Promise<void>
    {
        if (wptr.deleted())
        {
            return promise::Error("call started successfully, but RtcModuleSfu instance was removed");
        }

        std::shared_ptr<std::string> sharedUnifiedKey = !auxCallKey.empty()
                ? std::make_shared<std::string>(auxCallKey)
                : nullptr;

        karere::Id callid = result->getParentHandle();
        std::string sfuUrlStr = result->getText();
        mCallStartAttempts.erase(chatid); // remove chatid from CallsAttempts
        if (mCalls.find(callid) == mCalls.end()) // it can be created by JOINEDCALL command
        {
            std::unique_ptr<char []> userHandle(mMegaApi.sdk.getMyUserHandle());
            karere::Id myUserHandle(userHandle.get());
            mCalls[callid] = ::mega::make_unique<Call>(callid, chatid, myUserHandle, false, mCallHandler, mMegaApi, (*this), isGroup, sharedUnifiedKey, avFlags, true);

            if (!mCalls[callid]->connectSfu(sfuUrlStr))
            {
               return promise::Error("connectSfu error, invalid or empty URL");
            }
        }
        return promise::_Void();
    })
    .fail([wptr, this, chatid](const ::promise::Error& err)
    {
        if (wptr.deleted())
        {
            return err;
        }

        mCallStartAttempts.erase(chatid); // remove chatid from CallsAttempts
        return err;
    });
}

void RtcModuleSfu::takeDevice()
{
    if (!mDeviceTakenCount)
    {
        openDevice();
    }

    mDeviceTakenCount++;
}

void RtcModuleSfu::releaseDevice()
{
    if (mDeviceTakenCount > 0)
    {
        mDeviceTakenCount--;
        if (mDeviceTakenCount == 0)
        {
            assert(mVideoDevice);
            closeDevice();
        }
    }
}

void RtcModuleSfu::addLocalVideoRenderer(const karere::Id &chatid, IVideoRenderer *videoRederer)
{
    mRenderers[chatid] = std::unique_ptr<IVideoRenderer>(videoRederer);
}

void RtcModuleSfu::removeLocalVideoRenderer(const karere::Id &chatid)
{
    mRenderers.erase(chatid);
}

void RtcModuleSfu::onMediaKeyDecryptionFailed(const std::string& err)
{
    mMegaApi.callIgnoreResult(&::mega::MegaApi::sendEvent, 99017, err.c_str());
}

std::vector<karere::Id> RtcModuleSfu::chatsWithCall()
{
    std::vector<karere::Id> chats;
    for (const auto& call : mCalls)
    {
        chats.push_back(call.second->getChatid());
    }

    return chats;
}

unsigned int RtcModuleSfu::getNumCalls()
{
    return static_cast<unsigned int>(mCalls.size());
}

const std::string& RtcModuleSfu::getVideoDeviceSelected() const
{
    return mVideoDeviceSelected;
}

sfu::SfuClient& RtcModuleSfu::getSfuClient()
{
    return (*mSfuClient.get());
}

DNScache& RtcModuleSfu::getDnsCache()
{
    return mDnsCache;
}

void RtcModuleSfu::rtcOrderedCallDisconnect(rtcModule::ICall* iCall, TermCode connectionTermCode)
{
    Call* call = static_cast<Call*>(iCall);
    if (!call)
    {
        RTCM_LOG_WARNING("rtcOrderedCallDisconnect: call no longer exists");
        return;
    }

    RTCM_LOG_DEBUG("rtcOrderedCallDisconnect: Ordered removing call with callid: %s", call->getCallid().toString().c_str());
    call->orderedCallDisconnect(connectionTermCode, call->connectionTermCodeToString(connectionTermCode).c_str());
}

void RtcModuleSfu::onDestroyCall(rtcModule::ICall* iCall, EndCallReason reason, TermCode connectionTermCode)
{
    Call* call = static_cast<Call*>(iCall);
    if (!call)
    {
        RTCM_LOG_WARNING("orderedDisconnectAndCallRemove: call no longer exists");
        return;
    }

    if (call->isDestroying())
    {
        RTCM_LOG_WARNING("orderedDisconnectAndCallRemove: call is already being destroyed");
        return;
    }

    // by setting this flag true, we prevent more than once call destruction attempt
    call->setDestroying(true);

    // set temporary endCall reason in case immediateRemoveCall is not called immediately (i.e if we first need to send BYE command)
    call->setTempEndCallReason(reason);

    // we are going to destroy call, but in case we are still connected to SFU we need to send BYE command
    call->isConnectedToSfu()
        ? call->orderedCallDisconnect(connectionTermCode, call->connectionTermCodeToString(connectionTermCode).c_str(), true /*forceDisconnect*/)
        : call->removeCallImmediately(reason, connectionTermCode);
}

void RtcModuleSfu::deleteCall(const karere::Id& callId)
{
    mCalls.erase(callId);
}

void RtcModuleSfu::handleJoinedCall(const karere::Id &/*chatid*/, const karere::Id &callid, const std::set<karere::Id> &usersJoined)
{
    mCalls[callid]->joinedCallUpdateParticipants(usersJoined);
}

void RtcModuleSfu::handleLeftCall(const karere::Id &/*chatid*/, const karere::Id &callid, const std::set<karere::Id> &usersLeft)
{
    for (const karere::Id &peer : usersLeft)
    {
        mCalls[callid]->removeParticipant(peer);
    }
}

void RtcModuleSfu::handleNewCall(const karere::Id &chatid, const karere::Id &callerid, const karere::Id &callid, bool isRinging, bool isGroup, std::shared_ptr<std::string> callKey)
{
    mCalls[callid] = ::mega::make_unique<Call>(callid, chatid, callerid, isRinging, mCallHandler, mMegaApi, (*this), isGroup, callKey);
    mCalls[callid]->setState(kStateClientNoParticipating);
}

bool KarereWaitingRoom::updateUsers(const std::set<karere::Id>& users, const sfu::WrState status)
{
    if (!isValidWrStatus(status) || users.empty())
    {
        return false;
    }

    std::for_each(users.begin(), users.end(), [this, &status](const auto &u)
    {
        bool found = false;
        for (auto it = mWaitingRoomUsers.begin(); it != mWaitingRoomUsers.end(); ++it)
        {
            if (it->mWrUserid == u.val)
            {
                it->mWrState = status;
                found = true;
                break;
            }
        }

        if (!found)
        {
            RTCM_LOG_WARNING("KarereWaitingRoom::updateUsers - skip user(%s) status update, as it has not been found in waiting room. "
                             "Note: a moderator could send WR_ALLOW/DENY for an user that dind't answered call yet.",
                             karere::Id(u.val).toString().c_str());
        }
    });

    return true;
}

int KarereWaitingRoom::getUserStatus(const uint64_t& userid) const
{
    for (auto it = mWaitingRoomUsers.begin(); it != mWaitingRoomUsers.end(); ++it)
    {
        if (it->mWrUserid == userid)
        {
            return static_cast<int>(it->mWrState);
        }
    }

    return static_cast<int>(sfu::WrState::WR_UNKNOWN);
}

std::vector<uint64_t> KarereWaitingRoom::getUsers() const
{
    std::vector<uint64_t> users;
    users.reserve(size());
    std::for_each(mWaitingRoomUsers.begin(), mWaitingRoomUsers.end(), [&users](const auto &u)
    {
        users.emplace_back(u.mWrUserid);
    });
    return users;
}

void RtcModuleSfu::OnFrame(const webrtc::VideoFrame &frame)
{
    auto wptr = weakHandle();
    karere::marshallCall([wptr, this, frame]()
    {
        if (wptr.deleted())
        {
            return;
        }

        for (auto& render : mRenderers)
        {
            ICall* call = findCallByChatid(render.first);
            if ((call && call->getLocalAvFlags().camera() && !call->getLocalAvFlags().has(karere::AvFlags::kOnHold)) || !call)
            {
                assert(render.second != nullptr);
                void* userData = NULL;
                auto buffer = frame.video_frame_buffer()->ToI420();   // smart ptr type changed
                if (frame.rotation() != webrtc::kVideoRotation_0)
                {
                    buffer = webrtc::I420Buffer::Rotate(*buffer, frame.rotation());
                }
                unsigned short width = (unsigned short)buffer->width();
                unsigned short height = (unsigned short)buffer->height();
                void* frameBuf = render.second->getImageBuffer(width, height, userData);
                if (!frameBuf) //image is frozen or app is minimized/covered
                    return;
                libyuv::I420ToABGR(buffer->DataY(), buffer->StrideY(),
                                   buffer->DataU(), buffer->StrideU(),
                                   buffer->DataV(), buffer->StrideV(),
                                   (uint8_t*)frameBuf, width * 4, width, height);

                render.second->frameComplete(userData);
            }
        }
    }, mAppCtx);

}

artc::VideoManager *RtcModuleSfu::getVideoDevice()
{
    return mVideoDevice.get();
}

void RtcModuleSfu::changeDevice(const std::string &device, bool shouldOpen)
{
    if (mVideoDevice)
    {
        shouldOpen = true;
        closeDevice();
    }

    mVideoDeviceSelected = device;
    if (shouldOpen)
    {
        openDevice();
    }
}

void RtcModuleSfu::openDevice()
{
    std::string videoDevice = mVideoDeviceSelected; // get default video device
    if (videoDevice.empty())
    {
        RTCM_LOG_WARNING("Default video in device is not set");
        assert(false);
        std::set<std::pair<std::string, std::string>> videoDevices = artc::VideoManager::getVideoDevices();
        if (videoDevices.empty())
        {
            RTCM_LOG_WARNING("openDevice(): no video devices available");
            return;
        }

        videoDevice = videoDevices.begin()->second;
    }

    webrtc::VideoCaptureCapability capabilities;
    capabilities.width = RtcConstant::kHiResWidth;
    capabilities.height = RtcConstant::kHiResHeight;
    capabilities.maxFPS = RtcConstant::kHiResMaxFPS;

    mVideoDevice = artc::VideoManager::Create(capabilities, videoDevice, artc::gWorkerThread.get());
    mVideoDevice->openDevice(videoDevice);
    rtc::VideoSinkWants wants;
    mVideoDevice->AddOrUpdateSink(this, wants);
}

void RtcModuleSfu::closeDevice()
{
    if (mVideoDevice)
    {
        mVideoDevice->RemoveSink(this);
        mVideoDevice->releaseDevice();
        mVideoDevice = nullptr;
    }
}

void *RtcModuleSfu::getAppCtx()
{
    return mAppCtx;
}

std::string RtcModuleSfu::getDeviceInfo() const
{
    // UserAgent Format
    // MEGA<app>/<version> (platform) Megaclient/<version>
    std::string userAgent = mMegaApi.sdk.getUserAgent();

    std::string androidId = "MEGAAndroid";
    std::string iosId = "MEGAiOS";
    std::string testChatId = "MEGAChatTest";
    std::string syncId = "MEGAsync";
    std::string qtAppId = "MEGAChatQtApp";
    std::string megaClcId = "MEGAclc";

    std::string deviceType = "n";
    std::string version = "0";

    size_t endTypePosition = std::string::npos;
    size_t idPosition;
    if ((idPosition = userAgent.find(androidId)) != std::string::npos)
    {
        deviceType = "na";
        endTypePosition = idPosition + androidId.size() + 1; // remove '/'
    }
    else if ((idPosition = userAgent.find(iosId)) != std::string::npos)
    {
        deviceType = "ni";
        endTypePosition = idPosition + iosId.size() + 1;  // remove '/'
    }
    else if (userAgent.find(testChatId) != std::string::npos)
    {
        deviceType = "nct";
    }
    else if ((idPosition = userAgent.find(syncId)) != std::string::npos)
    {
        deviceType = "nsync";
        endTypePosition = idPosition + syncId.size() + 1;  // remove '/'
    }
    else if (userAgent.find(qtAppId) != std::string::npos)
    {
        deviceType = "nqtApp";
    }
    else if (userAgent.find(megaClcId) != std::string::npos)
    {
        deviceType = "nclc";
    }

    size_t endVersionPosition = userAgent.find(" (");
    if (endVersionPosition != std::string::npos &&
            endTypePosition != std::string::npos &&
            endVersionPosition > endTypePosition)
    {
        version = userAgent.substr(endTypePosition, endVersionPosition - endTypePosition);
    }

    return deviceType + ":" + version;
}

unsigned int RtcModuleSfu::getNumInputVideoTracks() const
{
    return mRtcNumInputVideoTracks;
}

sfu::SfuProtocol RtcModuleSfu::getMySfuProtoVersion() const
{
    return mMySfuProtoVersion;
}

bool RtcModuleSfu::isSpeakRequestSupportEnabled() const
{
    return mIsSpeakRequestEnabled;
}

void RtcModuleSfu::enableSpeakRequestSupportForCalls(const bool enable)
{
    mIsSpeakRequestEnabled = enable;
    mMySfuProtoVersion = enable
                            ? sfu::SfuProtocol::SFU_PROTO_V4
                            : sfu::SfuProtocol::SFU_PROTO_PROD;
}

void RtcModuleSfu::setNumInputVideoTracks(const unsigned int numInputVideoTracks)
{
    if (!isValidInputVideoTracksLimit(mRtcNumInputVideoTracks))
    {
        RTCM_LOG_WARNING("setNumInputVideoTracks: Invalid value for simultaneous input video tracks");
        assert(false);
        return;
    }
    mRtcNumInputVideoTracks = numInputVideoTracks;
}

RtcModule* createRtcModule(MyMegaApi &megaApi, rtcModule::CallHandler &callHandler,
                           DNScache &dnsCache, WebsocketsIO& websocketIO, void *appCtx,
                           rtcModule::RtcCryptoMeetings* rRtcCryptoMeetings)
{
    return new RtcModuleSfu(megaApi, callHandler, dnsCache, websocketIO, appCtx,
                            rRtcCryptoMeetings);
}

Slot::Slot(Call &call, rtc::scoped_refptr<webrtc::RtpTransceiverInterface> transceiver)
    : mCall(call)
    , mTransceiver(transceiver)
{
}

Slot::~Slot()
{
    if (mTransceiver->receiver())
    {
       rtc::scoped_refptr<webrtc::FrameDecryptorInterface> decryptor = mTransceiver->receiver()->GetFrameDecryptor();
       if (decryptor)
       {
           static_cast<artc::MegaDecryptor*>(decryptor.get())->setTerminating();
       }
    }

    if (mTransceiver->sender())
    {
        rtc::scoped_refptr<webrtc::FrameEncryptorInterface> encryptor = mTransceiver->sender()->GetFrameEncryptor();
        if (encryptor)
        {
            static_cast<artc::MegaEncryptor*>(encryptor.get())->setTerminating();
        }
    }
}

uint32_t Slot::getTransceiverMid() const
{
    if (!mTransceiver->mid())
    {
        assert(false);
        RTCM_LOG_WARNING("We have received a transceiver without 'mid'");
        return 0;
    }

    return static_cast<uint32_t>(atoi(mTransceiver->mid()->c_str()));
}

void RemoteSlot::release()
{
    if (!mCid)
    {
        return;
    }

    mIv = 0;
    mCid = 0;

    enableTrack(false, kRecv);
    rtc::scoped_refptr<webrtc::FrameDecryptorInterface> decryptor = getTransceiver()->receiver()->GetFrameDecryptor();
    static_cast<artc::MegaDecryptor*>(decryptor.get())->setTerminating();
    getTransceiver()->receiver()->SetFrameDecryptor(nullptr);
}

void RemoteSlot::assign(Cid_t cid, IvStatic_t iv)
{
    assert(!mCid);
    createDecryptor(cid, iv);
    enableTrack(true, kRecv);
    setAuxCid(K_INVALID_CID);
}

void RemoteSlot::createDecryptor(Cid_t cid, IvStatic_t iv)
{
    mCid = cid;
    mIv = iv;

    auto it = mCall.getSessions().find(mCid);
    if (it == mCall.getSessions().end())
    {
        mCall.logError("createDecryptor: unknown cid");
        return;
    }

    mTransceiver->receiver()->SetFrameDecryptor(rtc::scoped_refptr<webrtc::FrameDecryptorInterface>(new artc::MegaDecryptor(it->second->getPeer(),
                                                                      mCall.getSfuClient().getRtcCryptoMeetings(),
                                                                      mIv, getTransceiverMid())));
}

RemoteSlot::RemoteSlot(Call& call, rtc::scoped_refptr<webrtc::RtpTransceiverInterface> transceiver, void* appCtx)
    : Slot(call, transceiver), mAppCtx(appCtx)
{
}

void RemoteSlot::enableTrack(bool enable, TrackDirection direction)
{
    assert(mTransceiver);
    if (direction == kRecv)
    {
        mTransceiver->receiver()->track()->set_enabled(enable);
    }
    else if (direction == kSend)
    {
        mTransceiver->sender()->track()->set_enabled(enable);
    }
}

LocalSlot::LocalSlot(Call& call, rtc::scoped_refptr<webrtc::RtpTransceiverInterface> transceiver)
    : Slot(call, transceiver)
{
}

void LocalSlot::createEncryptor()
{
    mTransceiver->sender()->SetFrameEncryptor(rtc::scoped_refptr<webrtc::FrameEncryptorInterface>(new artc::MegaEncryptor(mCall.getMyPeer(),
                                                                      mCall.getSfuClient().getRtcCryptoMeetings(),
                                                                      mIv, getTransceiverMid())));
}

void LocalSlot::generateRandomIv()
{
    randombytes_buf(&mIv, sizeof(mIv));
}

RemoteVideoSlot::RemoteVideoSlot(Call& call, rtc::scoped_refptr<webrtc::RtpTransceiverInterface> transceiver, void* appCtx)
    : RemoteSlot(call, transceiver, appCtx)
    , VideoSink(appCtx)
{
    webrtc::VideoTrackInterface* videoTrack =
            static_cast<webrtc::VideoTrackInterface*>(mTransceiver->receiver()->track().get());

    assert(videoTrack);
    rtc::VideoSinkWants wants;
    videoTrack->AddOrUpdateSink(this, wants);
}

RemoteVideoSlot::~RemoteVideoSlot()
{
}

VideoSink::VideoSink(void* appCtx) :mAppCtx(appCtx)
{

}

VideoSink::~VideoSink()
{

}

void VideoSink::setVideoRender(IVideoRenderer *videoRenderer)
{
    mRenderer = std::unique_ptr<IVideoRenderer>(videoRenderer);
}

void VideoSink::OnFrame(const webrtc::VideoFrame &frame)
{
    auto wptr = weakHandle();
    karere::marshallCall([wptr, this, frame]()
    {
        if (wptr.deleted())
        {
            return;
        }

        if (mRenderer)
        {
            void* userData = NULL;
            auto buffer = frame.video_frame_buffer()->ToI420();   // smart ptr type changed
            if (frame.rotation() != webrtc::kVideoRotation_0)
            {
                buffer = webrtc::I420Buffer::Rotate(*buffer, frame.rotation());
            }
            unsigned short width = (unsigned short)buffer->width();
            unsigned short height = (unsigned short)buffer->height();
            void* frameBuf = mRenderer->getImageBuffer(width, height, userData);
            if (!frameBuf) //image is frozen or app is minimized/covered
                return;
            libyuv::I420ToABGR(buffer->DataY(), buffer->StrideY(),
                               buffer->DataU(), buffer->StrideU(),
                               buffer->DataV(), buffer->StrideV(),
                               (uint8_t*)frameBuf, width * 4, width, height);
            mRenderer->frameComplete(userData);
        }
    }, mAppCtx);
}

void RemoteVideoSlot::assignVideoSlot(Cid_t cid, IvStatic_t iv, VideoResolution videoResolution)
{
    assert(mVideoResolution == kUndefined);
    assign(cid, iv);
    mVideoResolution = videoResolution;
}

void RemoteVideoSlot::release()
{
    RemoteSlot::release();
    mVideoResolution = VideoResolution::kUndefined;
}

VideoResolution RemoteVideoSlot::getVideoResolution() const
{
    return mVideoResolution;
}

bool RemoteVideoSlot::hasTrack()
{
    assert(mTransceiver);

    if (mTransceiver->receiver())
    {
        return  mTransceiver->receiver()->track().get() != nullptr;
    }

    return false;

}

void RemoteVideoSlot::enableTrack()
{
    webrtc::VideoTrackInterface* videoTrack =
            static_cast<webrtc::VideoTrackInterface*>(mTransceiver->receiver()->track().get());
    videoTrack->set_enabled(true);
}

RemoteAudioSlot::RemoteAudioSlot(Call &call, rtc::scoped_refptr<webrtc::RtpTransceiverInterface> transceiver, void* appCtx)
    : RemoteSlot(call, transceiver, appCtx)
{
}

void RemoteAudioSlot::assignAudioSlot(Cid_t cid, IvStatic_t iv)
{
    assign(cid, iv);
    if (mCall.isAudioLevelMonitorEnabled())
    {
        enableAudioMonitor(true);   // Enable audio monitor
    }
}

bool RemoteAudioSlot::enableAudioMonitor(const bool enable)
{
    if (enable == mAudioLevelMonitorEnabled)
    {
        RTCM_LOG_DEBUG("enableAudioMonitor: audio level monitor already %s", enable ? " enabled " : "disabled");
        return true;
    }

    rtc::scoped_refptr<webrtc::MediaStreamTrackInterface> mediaTrack = mTransceiver->receiver()->track();
    webrtc::AudioTrackInterface* audioTrack = static_cast<webrtc::AudioTrackInterface*>(mediaTrack.get());
    if (!audioTrack)
    {
        RTCM_LOG_WARNING("enableAudioMonitor: non valid audiotrack");
        assert(false);
        return false;
    }

    if (!mAudioLevelMonitor)
    {
        RTCM_LOG_WARNING("enableAudioMonitor: AudioMonitor is null");
        assert(false);
        return false;
    }

    if (enable)
    {
        mAudioLevelMonitorEnabled = true;
        mAudioLevelMonitor->onAudioDetected(false);
        audioTrack->AddSink(mAudioLevelMonitor.get());     // enable AudioLevelMonitor for remote audio detection
    }
    else
    {
        mAudioLevelMonitorEnabled = false;
        mAudioLevelMonitor->onAudioDetected(false);
        audioTrack->RemoveSink(mAudioLevelMonitor.get()); // disable AudioLevelMonitor
    }
    return true;
}

void RemoteAudioSlot::createDecryptor(Cid_t cid, IvStatic_t iv)
{
    RemoteSlot::createDecryptor(cid, iv);
    mAudioLevelMonitor.reset(new AudioLevelMonitor(mCall, mAppCtx, static_cast<int32_t>(mCid)));
}

void RemoteAudioSlot::release()
{
    RemoteSlot::release();
    if (mAudioLevelMonitor)
    {
        enableAudioMonitor(false);
        mAudioLevelMonitor = nullptr;
        mAudioLevelMonitorEnabled = false;
    }
}

void globalCleanup()
{
    if (!artc::isInitialized())
        return;
    artc::cleanup();
}

Session::Session(const sfu::Peer& peer)
    : mPeer(peer)
{

}

Session::~Session()
{
    disableAudioSlot();
    disableVideoSlot(kHiRes);
    disableVideoSlot(kLowRes);
    mState = kSessStateDestroyed;
    mSessionHandler->onDestroySession(*this);
}

TermCode Session::getTermcode() const
{
    return mTermCode;
}

void Session::setTermcode(TermCode termcode)
{
    mTermCode = termcode;
}

void Session::setSessionHandler(SessionHandler* sessionHandler)
{
    mSessionHandler = std::unique_ptr<SessionHandler>(sessionHandler);
}

void Session::setVideoRendererVthumb(IVideoRenderer *videoRenderer)
{
    if (!mVthumSlot)
    {
        RTCM_LOG_WARNING("setVideoRendererVthumb: There's no low-res slot associated to this session");
        return;
    }

    mVthumSlot->setVideoRender(videoRenderer);
}

void Session::setVideoRendererHiRes(IVideoRenderer *videoRenderer)
{
    if (!mHiresSlot)
    {
        RTCM_LOG_WARNING("setVideoRendererHiRes: There's no hi-res slot associated to this session");
        return;
    }

    mHiresSlot->setVideoRender(videoRenderer);
}

void Session::setAudioDetected(bool audioDetected)
{
    if (mAudioDetected == audioDetected)
    {
        return;
    }
    mAudioDetected = audioDetected;
    mSessionHandler->onRemoteAudioDetected(*this);
}

bool Session::hasHighResolutionTrack() const
{
    return mHiresSlot && mHiresSlot->hasTrack();
}

bool Session::hasLowResolutionTrack() const
{
    return mVthumSlot && mVthumSlot->hasTrack();
}

bool Session::isModerator() const
{
    return mPeer.isModerator();
}

void Session::notifyHiResReceived()
{
    mSessionHandler->onHiResReceived(*this);
}

void Session::notifyLowResReceived()
{
    mSessionHandler->onVThumbReceived(*this);
}

const sfu::Peer& Session::getPeer() const
{
    return mPeer;
}

void Session::setVThumSlot(RemoteVideoSlot *slot)
{
    assert(slot);
    mVthumSlot = slot;
    mSessionHandler->onVThumbReceived(*this);
}

void Session::setHiResSlot(RemoteVideoSlot *slot)
{
    assert(slot);
    mHiresSlot = slot;
    mSessionHandler->onHiResReceived(*this);
}

void Session::setAudioSlot(RemoteAudioSlot *slot)
{
    mAudioSlot = slot;
}

void Session::addKey(Keyid_t keyid, const std::string &key)
{
    mPeer.addKey(keyid, key);
}

void Session::setRemoteAvFlags(karere::AvFlags flags)
{
    assert(mSessionHandler);
    if (flags == mPeer.getAvFlags())
    {
        RTCM_LOG_WARNING("setAvFlags: remote AV flags has not changed");
        return;
    }

    const karere::AvFlags oldFlags = mPeer.getAvFlags();
    karere::AvFlags auxFlags = flags;
    mPeer.setAvFlags(flags); // store received flags

    const bool recordingChanged = oldFlags.isRecording() != flags.isRecording();
    const bool onHoldChanged = oldFlags.isOnHold() != flags.isOnHold();

    // Remove onHold and isRecording flags to check if Av flags have changed
    auxFlags.setOnHold(oldFlags.isOnHold());
    auxFlags.setRecording(oldFlags.isRecording());
    const bool onAvChanged = auxFlags != oldFlags;

    if (recordingChanged)   { mSessionHandler->onRecordingChanged(*this); }
    if (onHoldChanged)      { mSessionHandler->onOnHold(*this); }
    if (onAvChanged)        { mSessionHandler->onRemoteFlagsChanged(*this); }
}

RemoteAudioSlot *Session::getAudioSlot()
{
    return mAudioSlot;
}

RemoteVideoSlot *Session::getVthumSlot()
{
    return mVthumSlot;
}

RemoteVideoSlot *Session::getHiResSlot()
{
    return mHiresSlot;
}

void Session::disableAudioSlot()
{
    if (mAudioSlot)
    {
        mAudioSlot->release();
        setAudioSlot(nullptr);
    }
}

void Session::disableVideoSlot(VideoResolution videoResolution)
{
    if ((videoResolution == kHiRes && !mHiresSlot) || (videoResolution == kLowRes && !mVthumSlot))
    {
        return;
    }

    if (videoResolution == kHiRes)
    {
        mHiresSlot->release();
        mHiresSlot = nullptr;
        mSessionHandler->onHiResReceived(*this);
    }
    else
    {
        mVthumSlot->release();
        mVthumSlot = nullptr;
        mSessionHandler->onVThumbReceived(*this);
    }
}

void Session::setModerator(bool isModerator)
{
    if (mPeer.isModerator() == isModerator) { return; }
    mPeer.setModerator(isModerator);
    mSessionHandler->onPermissionsChanged(*this);
}

const karere::Id& Session::getPeerid() const
{
    return mPeer.getPeerid();
}

Cid_t Session::getClientid() const
{
    return mPeer.getCid();
}

SessionState Session::getState() const
{
    return mState;
}

karere::AvFlags Session::getAvFlags() const
{
    return mPeer.getAvFlags();
}

bool Session::isAudioDetected() const
{
    return mAudioDetected;
}

AudioLevelMonitor::AudioLevelMonitor(Call &call, void* appCtx, int32_t cid)
    : mCall(call), mCid(cid), mAppCtx(appCtx)
{
}

void AudioLevelMonitor::OnData(const void *audio_data, int bits_per_sample, int /*sample_rate*/, size_t number_of_channels, size_t number_of_frames, absl::optional<int64_t> /*absolute_capture_timestamp_ms*/)
{
    assert(bits_per_sample == 16);
    time_t nowTime = time(NULL);
    if (nowTime - mPreviousTime > 2) // Two seconds between samples
    {
        mPreviousTime = nowTime;
        size_t valueCount = number_of_channels * number_of_frames;
        int16_t *data = (int16_t*)audio_data;
        int16_t audioMaxValue = data[0];
        int16_t audioMinValue = data[0];
        for (size_t i = 1; i < valueCount; i++)
        {
            if (data[i] > audioMaxValue)
            {
                audioMaxValue = data[i];
            }

            if (data[i] < audioMinValue)
            {
                audioMinValue = data[i];
            }
        }

        bool audioDetected = (abs(audioMaxValue) + abs(audioMinValue) > kAudioThreshold);

        auto wptr = weakHandle();
        karere::marshallCall([wptr, this, audioDetected]()
        {
            if (wptr.deleted())
            {
                return;
            }

            if (!hasAudio())
            {
                if (mAudioDetected)
                {
                    onAudioDetected(false);
                }

                return;
            }

            if (audioDetected != mAudioDetected)
            {
                onAudioDetected(audioDetected);
            }

        }, mAppCtx);
    }
}

bool AudioLevelMonitor::hasAudio()
{
    // Not required to wait for PeerVerification promise.
    // To enable audio level monitor for a remote audio slot, the session must exist.
    Session *sess = mCall.getSession(static_cast<Cid_t>(mCid));
    if (sess)
    {
        return sess->getAvFlags().audio();
    }
    return false;
}

void AudioLevelMonitor::onAudioDetected(bool audioDetected)
{
    mAudioDetected = audioDetected;

    // Not required to wait for PeerVerification promise.
    // To enable audio level monitor for a remote audio slot, the session must exist.
    Session* sess = mCall.getSession(static_cast<Cid_t>(mCid));
    if (sess)
    {
        sess->setAudioDetected(mAudioDetected);
    }
    else
    {
        RTCM_LOG_WARNING("AudioLevelMonitor::onAudioDetected: session with Cid: %u not found", mCid);
    }
}
}
#endif<|MERGE_RESOLUTION|>--- conflicted
+++ resolved
@@ -673,29 +673,11 @@
     mSfuConnection->sendMute(cid, av);
 }
 
-<<<<<<< HEAD
-=======
 void Call::setLimits(const double callDur, const unsigned numUsers, const unsigned numClientsPerUser, const unsigned numClients) const
 {
     mSfuConnection->sendSetLimit(callDur, numUsers, numClientsPerUser, numClients);
 }
 
-std::vector<Cid_t> Call::getSpeakerRequested()
-{
-    std::vector<Cid_t> speakerRequested;
-
-    for (const auto& session : mSessions)
-    {
-        if (session.second->hasRequestSpeak())
-        {
-            speakerRequested.push_back(session.first);
-        }
-    }
-
-    return speakerRequested;
-}
-
->>>>>>> 02ccac94
 void Call::requestHighResolutionVideo(Cid_t cid, int quality)
 {
     // If we are requesting high resolution video for a peer, session must exists
