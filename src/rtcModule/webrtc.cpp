--- conflicted
+++ resolved
@@ -1056,12 +1056,8 @@
                                 ephemeralKey,
                                 getLocalAvFlags().value(),
                                 getPrevCid(),
-<<<<<<< HEAD
-                                kInitialvthumbCount,
+                                RtcConstant::kInitialvthumbCount,
                                 hasRaisedHand(mMyPeer->getPeerid()));
-=======
-                                RtcConstant::kInitialvthumbCount);
->>>>>>> 1f29316e
     })
     .fail([wptr, this](const ::promise::Error& err)
     {
