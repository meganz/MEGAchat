--- conflicted
+++ resolved
@@ -4897,13 +4897,8 @@
 {
     if (!mSelectedCameraDeviceId)
     {
-<<<<<<< HEAD
-        RTCM_LOG_WARNING("openCameraDevice: default camera in device is not set");
-=======
         RTCM_LOG_WARNING("%sopenCameraDevice: default camera in device is not set",
                          getLoggingName());
-#ifndef TARGET_OS_SIMULATOR
->>>>>>> 752d0cfa
         // it's expected to not have a camera device in the simulator but we do not want to crash here so that automated tests do not stop
         assert(false);
         // Try to get default (it already set in the constructor but just in case)
