--- conflicted
+++ resolved
@@ -2392,7 +2392,6 @@
         {
             mManager.launchCallRetry(mChat.chatId(), sentAv(), false);
         }
-<<<<<<< HEAD
     }
     else if (mState >= kStateInProgress)
     {
@@ -2409,12 +2408,8 @@
             SUB_LOG_DEBUG("Discard ENDCALL received for other client from the peer that we have session");
             return;
         }
+
         destroy(TermCode::kErrPeerOffline, userid == mChat.client().mKarereClient->myHandle());
-=======
-
-        cancelSessionRetryTimer(userid, clientid);
-        destroyIfNoSessionsOrRetries(TermCode::kErrPeerOffline);
->>>>>>> 0809a1b3
     }
 }
 bool Call::changeLocalRenderer(IVideoRenderer* renderer)
