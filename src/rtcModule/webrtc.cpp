#ifdef WIN32
#include <WinSock2.h> // for htonll, needed in webrtc\rtc_base\byteorder.h
#endif

#include "webrtc.h"
#include "webrtcPrivate.h"
#include <chatClient.h>
#include <timers.hpp>
#include "rtcCrypto.h"
#include "streamPlayer.h"
#include "rtcStats.h"

#define SUB_LOG_DEBUG(fmtString,...) RTCM_LOG_DEBUG("%s: " fmtString, mName.c_str(), ##__VA_ARGS__)
#define SUB_LOG_INFO(fmtString,...) RTCM_LOG_INFO("%s: " fmtString, mName.c_str(), ##__VA_ARGS__)
#define SUB_LOG_WARNING(fmtString,...) RTCM_LOG_WARNING("%s: " fmtString, mName.c_str(), ##__VA_ARGS__)
#define SUB_LOG_ERROR(fmtString,...) RTCM_LOG_ERROR("%s: " fmtString, mName.c_str(), ##__VA_ARGS__)
#define SUB_LOG_EVENT(fmtString,...) RTCM_LOG_EVENT("%s: " fmtString, mName.c_str(), ##__VA_ARGS__)

#define CONCAT(a, b) a ## b
#define FIRE_EVENT(type, evName,...)                 \
do {                                                 \
    std::string msg = "event " #evName;      \
    if (strcmp(#evName, "onDestroy") == 0) {         \
        msg.append(" (").append(termCodeFirstArgToString(__VA_ARGS__)) += ')'; \
    }                                                \
    SUB_LOG_DEBUG("%s", msg.c_str());                \
    try                                              \
    {                                                \
        mHandler->evName(__VA_ARGS__);               \
    } catch (std::exception& e) {                    \
        RTCM_LOG_ERROR("%s event handler for '" #evName "' threw exception:\n %s", #type, e.what()); \
    }                                                \
} while(0)
namespace rtcModule
{
using namespace karere;
using namespace std;
using namespace promise;
using namespace chatd;

template <class... Args>
const char* termCodeFirstArgToString(TermCode code, Args...)
{
    return termCodeToStr(code);
}
template <class... Args>
const char* termCodeFirstArgToString(Args...) { return nullptr; }
const char* iceStateToStr(webrtc::PeerConnectionInterface::IceConnectionState);

struct CallerInfo
{
    Id chatid;
    Id callid;
    chatd::Chat& chat;
    Id callerUser;
    uint32_t callerClient;
};
enum { kErrSetSdp = 0x3e9a5d9e }; //megasdpe
RtMessage::RtMessage(chatd::Chat &aChat, const StaticBuffer& msg)
    :chat(aChat), opcode(msg.read<uint8_t>(0)),
    type(msg.read<uint8_t>(kHdrLen)), chatid(msg.read<uint64_t>(1)),
    userid(msg.read<uint64_t>(9)), clientid(msg.read<uint32_t>(17)),
    payload(nullptr, 0)
{
    auto packetLen = msg.read<uint16_t>(RtMessage::kHdrLen-2)-1;
    payload.assign(msg.readPtr(RtMessage::kPayloadOfs, packetLen), packetLen);
}

RtcModule::RtcModule(karere::Client& client, IGlobalHandler& handler,
  IRtcCrypto* crypto, const char* iceServers)
: IRtcModule(client, handler, crypto, crypto->anonymizeId(client.myHandle())),
  mStaticIceServers(iceServers),
  mIceServerProvider(client.api, "turn"),
  mManager(*this)
{
    if (!artc::isInitialized())
    {
        artc::init(client.appCtx);
        RTCM_LOG_DEBUG("WebRTC stack initialized before first use");
    }

    //preload ice servers to make calls faster
    initInputDevices();

    mWebRtcLogger.reset(new WebRtcLogger(mKarereClient.api, mOwnAnonId.toString(), getDeviceInfo()));
}

void RtcModule::init()
{
    // set cached ICE servers, or static/hardcoded if not available
    StaticProvider iceServersStatic;
    string jsonCachedTurnServers = getCachedTurnServers();
    if (jsonCachedTurnServers.size())
    {
        iceServersStatic.setServers(jsonCachedTurnServers.c_str());
    }
    else
    {
        iceServersStatic.setServers(mStaticIceServers);
    }
    setIceServers(iceServersStatic);

    // fetch ICE servers URLs from Load Balancer (GeLB)
    auto wptr = weakHandle();
    mIceServerProvider.fetchServers()
    .then([wptr, this]()
    {
        if (wptr.deleted())
            return;

        // replace cache ICE servers URLs with received ones
        int shard = TURNSERVER_SHARD;
        for (const std::shared_ptr<TurnServerInfo>& serverInfo : mIceServerProvider)
        {
            std::string fullUrl = serverInfo->url;
            if (fullUrl.size())
            {
                // Example: "turn:example.url.co:3478?transport=udp"
                size_t posInitialColon = fullUrl.find(":") + 1;
                std::string urlString = fullUrl.substr(posInitialColon, fullUrl.size() - posInitialColon);
                karere::Url url(urlString);

                if (!mKarereClient.mDnsCache.isValidUrl(shard) || url != mKarereClient.mDnsCache.getUrl(shard))
                {
                    if (mKarereClient.mDnsCache.isValidUrl(shard))
                    {
                        mKarereClient.mDnsCache.removeRecord(shard);
                    }

                    mKarereClient.mDnsCache.addRecord(shard, urlString);
                }

                shard--;
            }
        }

        // discard any obsolete cached URL (not returned by GeLB)
        int maxShard = TURNSERVER_SHARD - MAX_TURN_SERVERS;
        while (mKarereClient.mDnsCache.isValidUrl(shard) && shard > maxShard)
        {
            mKarereClient.mDnsCache.removeRecord(shard);
            shard--;
        }

        // finally, update the IPs corresponding to the received URLs
        if (mIceServerProvider.size())
        {
            refreshTurnServerIp();
        }
    })
    .fail([](const ::promise::Error& err)
    {
        KR_LOG_ERROR("Gelb failed with error '%s', using static server list", err.what());
    });

    mKarereClient.mChatdClient->setRtcHandler(this);
}

IRtcModule* create(karere::Client &client, IGlobalHandler &handler, IRtcCrypto* crypto, const char* iceServers)
{
    return new RtcModule(client, handler, crypto, iceServers);
}

template <class T>
T RtcModule::random() const
{
    T result;
    crypto().random((char*)&result, sizeof(result));
    return result;
}
template <class T>
void RtcModule::random(T& result) const
{
    return crypto().random((char*)&result, sizeof(T));
}

void RtcModule::initInputDevices()
{
    std::set<std::pair<std::string, std::string>> videoDevices = loadDeviceList();
    if (!videoDevices.empty())
    {
        mVideoDeviceSelected = videoDevices.begin()->second;
        RTCM_LOG_DEBUG("Video device selected -> %s", videoDevices.begin()->second.c_str());
    }
}

void RtcModule::removeCallRetry(karere::Id chatid, bool retry)
{
    auto retryCalltimerIt = mRetryCallTimers.find(chatid);
    if (retryCalltimerIt != mRetryCallTimers.end())
    {
        cancelTimeout(retryCalltimerIt->second, mKarereClient.appCtx);
        mRetryCallTimers.erase(retryCalltimerIt);

        if (!retry)
        {
            auto callHandlerIt = mCallHandlers.find(chatid);
            assert(callHandlerIt != mCallHandlers.end());
            callHandlerIt->second->setReconnectionFailed();
        }
    }

    mRetryCall.erase(chatid);
}

string RtcModule::getCachedTurnServers()
{
    int i = 0;
    vector<string> urls;
    while (mKarereClient.mDnsCache.isValidUrl(TURNSERVER_SHARD - i) && i < MAX_TURN_SERVERS)
    {
        string ipv4;
        string ipv6;
        karere::Url turnServerUrl = mKarereClient.mDnsCache.getUrl(TURNSERVER_SHARD - i);
        if (mKarereClient.mDnsCache.getIp(TURNSERVER_SHARD - i, ipv4, ipv6))
        {
            if (ipv4.size())
            {
                urls.push_back(buildTurnServerUrl(ipv4, turnServerUrl.port, turnServerUrl.path));
            }

            if(ipv6.size())
            {
                urls.push_back(buildTurnServerUrl(ipv6, turnServerUrl.port, turnServerUrl.path));
            }
        }
        else    // no cached IP available for this URL
        {
            urls.push_back(buildTurnServerUrl(turnServerUrl.host, turnServerUrl.port, turnServerUrl.path));

        }
        i++;
    }

    string json;
    if (urls.size())
    {
        json.insert(json.begin(), '[');
        for (const string& url : urls)
        {
            if (json.size() > 2)
            {
                json.append(", ");
            }

            json.append("{\"host\":\"")
                    .append(url)
                    .append("\"}");
        }

        json.append("]");
    }

    return json;
}

string RtcModule::buildTurnServerUrl(const string &host, int port, const string &path) const
{
    string url("turn:");
    url.append(host);
    if (port > 0)
    {
        url.append(":")
                .append(std::to_string(port));
    }

    if (path.size())
    {
        url.append(path);
    }

    return url;
}

bool RtcModule::selectAudioInDevice(const string &devname)
{
    return false;
}

std::set<std::pair<std::string, std::string>> RtcModule::loadDeviceList() const
{
    return artc::VideoManager::getVideoDevices();
}

string RtcModule::getVideoDeviceSelected()
{
    std::set<std::pair<std::string, std::string>> videoDevices = loadDeviceList();
    for (const std::pair<std::string, std::string> &device : videoDevices)
    {
        if (mVideoDeviceSelected == device.second)
        {
            return device.first;
        }
    }

    return std::string();
}

bool RtcModule::selectVideoInDevice(const string &devname)
{
    std::set<std::pair<std::string, std::string>> videoDevices = loadDeviceList();
    for (const std::pair<std::string, std::string> &device : videoDevices)
    {
        if (devname == device.first)
        {
            mVideoDeviceSelected = device.second;
            for (auto callIt : mCalls)
            {
                if (callIt.second->state() >= Call::kStateHasLocalStream && callIt.second->sentFlags().video())
                {
                    callIt.second->changeVideoInDevice();
                }
            }

            return true;
        }
    }

    return false;
}

int RtcModule::setIceServers(const ServerList &servers)
{
    if (servers.empty())
        return 0;

    webrtc::PeerConnectionInterface::IceServers rtcServers;
    for (auto& server: servers)
    {
        webrtc::PeerConnectionInterface::IceServer rtcServer = createIceServer(*server);
        KR_LOG_DEBUG("setIceServers::Adding ICE server: '%s'", rtcServer.uri.c_str());
        rtcServers.push_back(rtcServer);
    }

    mIceServers.swap(rtcServers);
    return (int)(mIceServers.size());
}

void RtcModule::addIceServers(const ServerList &servers)
{
    if (servers.empty())
        return;

    for (auto& server: servers)
    {
        bool serverFound = false;
        for (unsigned int i = 0; i < mIceServers.size(); i++)
        {
            if (mIceServers[i].uri == server->url)
            {
                serverFound = true;
                break;
            }
        }

        if (!serverFound)
        {
            webrtc::PeerConnectionInterface::IceServer rtcServer = createIceServer(*server);
            KR_LOG_DEBUG("addIceServers::Adding ICE server: '%s'", rtcServer.uri.c_str());
            mIceServers.push_back(rtcServer);
        }
    }
}

webrtc::PeerConnectionInterface::IceServer RtcModule::createIceServer(const TurnServerInfo &serverInfo)
{
    webrtc::PeerConnectionInterface::IceServer rtcServer;
    rtcServer.uri = serverInfo.url;

    if (!serverInfo.user.empty())
        rtcServer.username = serverInfo.user;
    else
        rtcServer.username = KARERE_TURN_USERNAME;

    if (!serverInfo.pass.empty())
        rtcServer.password = serverInfo.pass;
    else
        rtcServer.password = KARERE_TURN_PASSWORD;

    return rtcServer;
}

void RtcModule::handleMessage(chatd::Chat& chat, const StaticBuffer& msg)
{
    // (opcode.1 chatid.8 userid.8 clientid.4 len.2) (type.1 data.(len-1))
    //              ^                                          ^
    //          header.hdrlen                             payload.len
    try
    {
        RtMessage packet(chat, msg);
        auto it = mCalls.find(packet.chatid);
        if (it == mCalls.end())
        {
            RTCM_LOG_DEBUG("Received %s for a chat that doesn't currently have a call, ignoring", packet.typeStr());
            return;
        }

        it->second->handleMessage(packet);
    }
    catch (std::exception& e)
    {
        RTCM_LOG_ERROR("rtMsgHandler: exception: %s", e.what());
    }
}

void RtcModule::handleCallData(Chat &chat, Id chatid, Id userid, uint32_t clientid, const StaticBuffer &msg)
{
    // this is the only command that is not handled by an existing call
    // PayLoad: <callid> <state> <AV flags> [if (state == kCallDataEnd) <termCode>]
    karere::Id callid = msg.read<karere::Id>(0);
    uint8_t state = msg.read<uint8_t>(sizeof(karere::Id));
    uint8_t flag = msg.read<uint8_t>(sizeof(karere::Id) + sizeof(uint8_t));
    AvFlags avFlagsRemote = flag & ~Call::kFlagRinging;
    bool ringing = flag & Call::kFlagRinging;
    RTCM_LOG_DEBUG("Handle CALLDATA: callid -> %s - state -> %d  - ringing -> %d", callid.toString().c_str(), state, ringing);

    if (userid == chat.client().mKarereClient->myHandle()
        && clientid == chat.connection().clientId())
    {
        RTCM_LOG_ERROR("Ignoring CALLDATA sent back to sender");
        return;
    }

    //Compatibility
    if (state == Call::CallDataState::kCallDataRinging || state == Call::CallDataState::kCallDataSessionKeepRinging)
    {
        ringing = true;
    }
    else if (state == Call::CallDataState::kCallDataEnd)
    {
        auto itCall = mCalls.find(chatid);
        if (itCall == mCalls.end())
        {
            return;
        }

        if (!chat.isGroup() && itCall->second->state() < Call::kStateTerminating)
        {
            itCall->second->destroy(static_cast<TermCode>(TermCode::kUserHangup | TermCode::kPeer), "Terminating when there isn't session");
            return;
        }

        EndpointId endPointId(userid, clientid);
        if (chat.isGroup() && itCall->second->mSessRetries.find(endPointId) != itCall->second->mSessRetries.end())
        {
            itCall->second->cancelSessionRetryTimer(userid, clientid);
            itCall->second->destroyIfNoSessionsOrRetries(static_cast<TermCode>(TermCode::kUserHangup | TermCode::kPeer));
            return;
        }

        // Peer will be removed from call participants with OP_ENDCALL
        RTCM_LOG_DEBUG("Ignoring kCallDataEnd CALLDATA: %s", callid.toString().c_str());
        return;
    }

    auto itCall = mCalls.find(chatid);
    if (itCall != mCalls.end())
    {
        if (itCall->second->state() == Call::kStateReqSent && state == Call::CallDataState::kCallDataRinging)
        {
            RTCM_LOG_DEBUG("Call collision resolution. Receive a CALLDATA(kCallDataRinging) with different callid in state kStateReqSent");
            updatePeerAvState(chatid, callid, userid, clientid, avFlagsRemote);
            handleCallDataRequest(chat, userid, clientid, callid, avFlagsRemote);
            return;
        }

        if (itCall->second->id() != callid)
        {
            RTCM_LOG_ERROR("Ignoring CALLDATA because its callid is different than the call that we have in that chatroom");
            return;
        }

        updatePeerAvState(chatid, callid, userid, clientid, avFlagsRemote);

        if (itCall->second->state() == Call::kStateRingIn && itCall->second->isCaller(userid, clientid) && !ringing)
        {
            if (!chat.isGroup())
            {
                RTCM_LOG_ERROR("Received not-terminating CALLDATA with ringing flag to fasle for 1on1 in state kStateRingIn. "
                                 "The call should have already been taken out of this state by a RTMSG");
            }

            itCall->second->destroy(TermCode::kAnswerTimeout, false, "Force destroy the call by CALLDATA, the call should be destroyed by RTMSG");
        }
    }
    else
    {
        updatePeerAvState(chatid, callid, userid, clientid, avFlagsRemote);
        if (ringing)
        {
            auto itCallHandler = mCallHandlers.find(chatid);
            // itCallHandler is created at updatePeerAvState
            assert(itCallHandler != mCallHandlers.end());
            if (!itCallHandler->second->isParticipating(mKarereClient.myHandle()) && !itCallHandler->second->hasBeenNotifiedRinging())
            {
                handleCallDataRequest(chat, userid, clientid, callid, avFlagsRemote);
            }
        }
    }

    if (state == Call::CallDataState::kCallDataSession || state == Call::CallDataState::kCallDataSessionKeepRinging)
    {
        auto itCallHandler = mCallHandlers.find(chatid);
        if (itCallHandler != mCallHandlers.end() && !itCallHandler->second->getInitialTimeStamp())
        {
            itCallHandler->second->setInitialTimeStamp(time(NULL));
        }
    }
}

template <class... Args>
void RtcModule::cmdEndpoint(uint8_t type, const RtMessage& info, Args... args)
{
    cmdEndpoint(info.chat, type, info.chatid, info.userid, info.clientid, args...);
}

template <class... Args>
void RtcModule::cmdEndpoint(chatd::Chat &chat, uint8_t type, Id chatid, Id userid, uint32_t clientid, Args... args)
{
    assert(chatid);
    assert(userid);
    assert(clientid);
    RtMessageComposer msg(OP_RTMSG_ENDPOINT, type, chatid, userid, clientid);
    msg.payloadAppend(args...);
    if (!chat.sendCommand(std::move(msg)))
    {
        RTCM_LOG_ERROR("cmdEndpoint: Send error trying to send command OP_RTMSG_ENDPOINT");
    }
}

void RtcModule::removeCall(Call& call)
{
    auto chatid = call.mChat.chatId();
    auto it = mCalls.find(chatid);
    if (it == mCalls.end())
    {
        RTCM_LOG_WARNING("Call with chatid %s not found", chatid.toString().c_str());
        return;
    }

    if (&call != it->second.get() || it->second->id() != call.id()) {
        RTCM_LOG_DEBUG("removeCall: Call has been replaced, not removing");
        return;
    }

    mCalls.erase(chatid);
}

void RtcModule::getAudioInDevices(std::vector<std::string>& /*devices*/) const
{

}

void RtcModule::getVideoInDevices(std::set<std::string>& deviceNameIds) const
{
    std::set<std::pair<std::string, std::string>> devices = loadDeviceList();
    for (const std::pair<std::string, std::string> &device : devices)
    {
        deviceNameIds.insert(device.first);
    }
}

std::shared_ptr<Call> RtcModule::startOrJoinCall(karere::Id chatid, AvFlags av,
    ICallHandler& handler, Id callid)
{
    karere::Id id = callid.isValid() ? callid : (karere::Id)random<uint64_t>();
    auto& chat = mKarereClient.mChatdClient->chats(chatid);
    auto callIt = mCalls.find(chatid);
    if (callIt != mCalls.end())
    {
        if (callIt->second->state() == Call::kStateRingIn)
        {
            callIt->second->answer(av);
            return callIt->second;
        }
        else
        {
            RTCM_LOG_ERROR("There is already a call in this chatroom, destroying it");
            removeCall(*callIt->second);
        }
    }

    bool callRecovered = (mRetryCall.find(chatid) != mRetryCall.end());
    auto call = std::make_shared<Call>(*this, chat, id,
        chat.isGroup(), callid.isValid(), &handler, 0, 0, callRecovered);

    mCalls[chatid] = call;
    handler.setCall(call.get());
    call->startOrJoin(av);
    return call;
}

ICall& RtcModule::joinCall(karere::Id chatid, AvFlags av, ICallHandler& handler, karere::Id callid)
{
    return *startOrJoinCall(chatid, av, handler, callid);
}
ICall& RtcModule::startCall(karere::Id chatid, AvFlags av, ICallHandler& handler)
{
    return *startOrJoinCall(chatid, av, handler);
}

void RtcModule::onClientLeftCall(Id chatid, Id userid, uint32_t clientid)
{
    auto itCall = mCalls.find(chatid);
    if (itCall != mCalls.end())
    {
        itCall->second->onClientLeftCall(userid, clientid);
    }

    auto itHandler = mCallHandlers.find(chatid);
    if (itHandler != mCallHandlers.end())
    {
        bool isCallEmpty = itHandler->second->removeParticipant(userid, clientid);
        if (isCallEmpty)
        {
            removeCall(chatid);
        }
    }
    else
    {
        RTCM_LOG_DEBUG("onClientLeftCall: Try to remove a peer from a call and there isn't a call in the chatroom (%s)", chatid.toString().c_str());
    }
}

void RtcModule::onShutdown()
{
    RTCM_LOG_DEBUG("Shutting down....");
    hangupAll(TermCode::kAppTerminating);
    RTCM_LOG_DEBUG("Shutdown complete");
}

void RtcModule::hangupAll(TermCode code)
{
    for (auto callIt = mCalls.begin(); callIt != mCalls.end();)
    {
        auto& call = callIt->second;
        callIt++;

        if (call->state() == Call::kStateRingIn)
        {
            assert(call->mSessions.empty());
        }

        call->hangup(code);
    }
}

void RtcModule::launchCallRetry(Id chatid, AvFlags av, bool isActiveRetry)
{
    auto itRetryCall = mRetryCall.find(chatid);
    if (itRetryCall != mRetryCall.end())
    {
        if (isActiveRetry && !itRetryCall->second.second)
        {
            RTCM_LOG_DEBUG("Stop reconnection call in pasive mode and launch in active");
            auto itRetryTimerHandle = mRetryCallTimers.find(chatid);
            assert(itRetryTimerHandle != mRetryCallTimers.end());
            cancelTimeout(itRetryTimerHandle->second, mKarereClient.appCtx);
            mRetryCallTimers.erase(itRetryTimerHandle);

        }
        else
        {
            RTCM_LOG_DEBUG("Avoid launch other reconnection call. In same mode or pasive %s", isActiveRetry ? "Active" : "Pasive");
            return;
        }
    }

    mRetryCall[chatid] = std::pair<karere::AvFlags, bool>(av, isActiveRetry);

    auto itHandler = mCallHandlers.find(chatid);
    assert(itHandler != mCallHandlers.end());
    itHandler->second->onReconnectingState(true);

    if (isActiveRetry)
    {
        RTCM_LOG_DEBUG("Launch reconnection call at active mode");

        auto wptr = weakHandle();
        mRetryCallTimers[chatid] = setTimeout([this, wptr, chatid]()
        {
            if (wptr.deleted())
                return;

            mRetryCallTimers.erase(chatid);
            mRetryCall.erase(chatid);
            auto itHandler = mCallHandlers.find(chatid);
            assert(itHandler != mCallHandlers.end());
            itHandler->second->setReconnectionFailed();
            Chat& chat = mManager.mKarereClient.mChatdClient->chats(chatid);
            itHandler->second->removeParticipant(mManager.mKarereClient.myHandle(), chat.connection().clientId());
            removeCallWithoutParticipants(chatid);
        }, kRetryCallTimeout, mKarereClient.appCtx);
    }
}

WebRtcLogger *RtcModule::getWebRtcLogger()
{
    return mWebRtcLogger.get();
}

string RtcModule::getDeviceInfo()
{
    // UserAgent Format
    // MEGA<app>/<version> (platform) Megaclient/<version>
    std::string userAgent = mKarereClient.api.sdk.getUserAgent();

    std::string androidId = "MEGAAndroid";
    std::string iosId = "MEGAiOS";
    std::string testChatId = "MEGAChatTest";
    std::string syncId = "MEGAsync";
    std::string qtAppId = "MEGAChatQtApp";
    std::string megaClcId = "MEGAclc";

    std::string deviceType = "n";
    std::string version = "0";

    size_t endTypePosition = std::string::npos;
    size_t idPosition;
    if ((idPosition = userAgent.find(androidId)) != std::string::npos)
    {
        deviceType = "na";
        endTypePosition = idPosition + androidId.size() + 1; // remove '/'
    }
    else if ((idPosition = userAgent.find(iosId)) != std::string::npos)
    {
        deviceType = "ni";
        endTypePosition = idPosition + iosId.size() + 1;  // remove '/'
    }
    else if ((idPosition = userAgent.find(testChatId)) != std::string::npos)
    {
        deviceType = "nct";
    }
    else if ((idPosition = userAgent.find(syncId)) != std::string::npos)
    {
        deviceType = "nsync";
        endTypePosition = idPosition + syncId.size() + 1;  // remove '/'
    }
    else if ((idPosition = userAgent.find(qtAppId)) != std::string::npos)
    {
        deviceType = "nqtApp";
    }
    else if ((idPosition = userAgent.find(megaClcId)) != std::string::npos)
    {
        deviceType = "nclc";
    }

    size_t endVersionPosition = userAgent.find(" (");
    if (endVersionPosition != std::string::npos &&
            endTypePosition != std::string::npos &&
            endVersionPosition > endTypePosition)
    {
        version = userAgent.substr(endTypePosition, endVersionPosition - endTypePosition);
    }

    return deviceType + ":" + version;
}

RtcModule::~RtcModule()
{
    mCalls.clear();
    mWebRtcLogger.reset();
}

void RtcModule::stopCallsTimers(int shard)
{
    for (auto callIt = mCalls.begin(); callIt != mCalls.end();)
    {
        auto& call = callIt->second;
        callIt++;

        if (call->chat().connection().shardNo() == shard)
        {
            call->stopIncallPingTimer(false);
        }
    }
}

void RtcModule::handleInCall(karere::Id chatid, karere::Id userid, uint32_t clientid)
{
    auto& chat = mKarereClient.mChatdClient->chats(chatid);

    // Our own flags are set in `Call::startOrJoin and happend before this`
    if (userid != mKarereClient.myHandle() || clientid != chat.connection().clientId())
    {
        updatePeerAvState(chatid, Id::inval(), userid, clientid, AvFlags(false, false));
    }

}

void RtcModule::handleCallTime(karere::Id chatid, uint32_t duration)
{
    auto callHandlerIt = mCallHandlers.find(chatid);
    if (callHandlerIt == mCallHandlers.end())
    {
        ICallHandler *callHandler = mHandler.onGroupCallActive(chatid, karere::Id::inval(), duration);
        addCallHandler(chatid, callHandler);
    }
}

template <class... Args>
void RtcModule::sendCommand(Chat &chat, uint8_t opcode, uint8_t command, Id chatid, Id userid, uint32_t clientid, Args... args)
{
    RtMessageComposer message(opcode, command, chatid, userid, clientid);
    message.payloadAppend(args...);
    if (!chat.sendCommand(std::move(message)))
    {
        RTCM_LOG_ERROR("cmdEndpoint: Send error trying to send command: RTCMD_CALL_REQ_DECLINE");
    }
    return;
}

bool RtcModule::isCallInProgress(Id chatid) const
{
    bool callInProgress = false;

    if (chatid.isValid())
    {
        auto it = mCalls.find(chatid);
        if (it != mCalls.end())
        {
            callInProgress = it->second->isInProgress();
        }
    }
    else    // find a call in progress in any chatroom
    {
        for (auto it: mCalls)
        {
            if (it.second->isInProgress())
            {
                callInProgress = true;
                break;
            }
        }
    }

    return callInProgress;
}

bool RtcModule::isCallActive(Id chatid) const
{
    if (chatid.isValid())
    {
        return (mCallHandlers.find(chatid) != mCallHandlers.end());
    }
    else
    {
        return !mCallHandlers.empty();
    }
}

void RtcModule::updatePeerAvState(Id chatid, Id callid, Id userid, uint32_t clientid, AvFlags av)
{
    ICallHandler *callHandler = NULL;

    auto it = mCallHandlers.find(chatid);
    if (it != mCallHandlers.end())  // already known call, update flags
    {
        callHandler = it->second;
        if (callid != Id::inval())
        {
            callHandler->setCallId(callid);
        }
    }
    else    // unknown call, create call handler and set flags
    {
        callHandler = mHandler.onGroupCallActive(chatid, callid);
        addCallHandler(chatid, callHandler);
    }

    callHandler->addParticipant(userid, clientid, av);

    Call *call  = static_cast<Call *>(callHandler->getCall());
    if (call)
    {
        call->updateAvFlags(userid, clientid, av);
    }
}

void RtcModule::removeCall(Id chatid, bool retry)
{
    auto itCall = mCalls.find(chatid);
    Promise<void> pms = promise::_Void();
    if (itCall != mCalls.end())
    {
        if (retry && (itCall->second->state() == Call::kStateJoining || itCall->second->state() == Call::kStateInProgress))
        {
            launchCallRetry(chatid, itCall->second->sentFlags());
        }

        RTCM_LOG_DEBUG("Remove Call on state disconnected: %s", chatid.toString().c_str());
        pms = itCall->second->destroy(TermCode::kErrPeerOffline, false, "Destroy call by network disconnection, call retry has been launched if necessary");
    }

    auto wptr = weakHandle();
    pms.then([wptr, this, chatid, retry]()
    {
        if (wptr.deleted())
            return;

        auto itHandler = mCallHandlers.find(chatid);
        if (itHandler != mCallHandlers.end())
        {
            if (retry || itHandler->second->callParticipants())
            {
                bool reconnectionState = false;
                if (mRetryCall.find(chatid) != mRetryCall.end())
                {
                    reconnectionState = true;
                }

                itHandler->second->removeAllParticipants(reconnectionState);
            }

            if (mRetryCall.find(chatid) == mRetryCall.end())
            {
                delete itHandler->second;
                mCallHandlers.erase(itHandler);
            }
        }
    });
}

void RtcModule::removeCallWithoutParticipants(Id chatid)
{
    auto itHandler = mCallHandlers.find(chatid);
    if (itHandler != mCallHandlers.end())
    {
        if (!itHandler->second->callParticipants() && mRetryCall.find(chatid) == mRetryCall.end())
        {
            delete itHandler->second;
            mCallHandlers.erase(itHandler);
        }
    }
}

void RtcModule::addCallHandler(Id chatid, ICallHandler *callHandler)
{
    auto it = mCallHandlers.find(chatid);
    if (it != mCallHandlers.end())
    {
        delete it->second;
        mCallHandlers.erase(it);
    }

    mCallHandlers[chatid] = callHandler;
}

ICallHandler *RtcModule::findCallHandler(Id chatid)
{
    auto it = mCallHandlers.find(chatid);
    if (it != mCallHandlers.end())
    {
        return it->second;
    }

    return NULL;
}

int RtcModule::numCalls() const
{
    return mCallHandlers.size();
}

std::vector<Id> RtcModule::chatsWithCall() const
{
    std::vector<Id> chats;
    for (auto it = mCallHandlers.begin(); it != mCallHandlers.end(); it++)
    {
        chats.push_back(it->first);
    }

    return chats;
}

void RtcModule::abortCallRetry(Id chatid)
{
    removeCallRetry(chatid, false);
    auto itHandler = mCallHandlers.find(chatid);
    if (itHandler != mCallHandlers.end())
    {
        itHandler->second->onReconnectingState(false);
        Chat& chat = mManager.mKarereClient.mChatdClient->chats(chatid);
        itHandler->second->removeParticipant(mManager.mKarereClient.myHandle(), chat.connection().clientId());
    }

    removeCallWithoutParticipants(chatid);
}

void RtcModule::refreshTurnServerIp()
{
    if (mIceServerProvider.busy())
    {
        RTCM_LOG_WARNING("Turn server URLs not available yet. Fetching...");
        return;
    }

    mDnsRequestId++;

    int index = 0;
    while (mKarereClient.mDnsCache.isValidUrl(TURNSERVER_SHARD - index) && index < MAX_TURN_SERVERS)
    {
        int shard = TURNSERVER_SHARD - index;
        std::string host = mKarereClient.mDnsCache.getUrl(shard).host;
        unsigned int dnsRequestId = mDnsRequestId;  // capture the value for the lambda
        auto wptr = weakHandle();
        mDnsResolver.wsResolveDNS(mKarereClient.websocketIO, host.c_str(),
                                                [wptr, this, shard, dnsRequestId]
                                                (int statusDNS, const std::vector<std::string> &ipsv4, const std::vector<std::string> &ipsv6)
        {
            if (wptr.deleted())
                return;

            if (mKarereClient.isTerminated())
            {
                RTCM_LOG_ERROR("DNS resolution completed but karere client was terminated.");
                return;
            }

            if (dnsRequestId != mDnsRequestId)
            {
                RTCM_LOG_ERROR("DNS resolution completed but ignored: a newer attempt is already started (old: %d, new: %d)",
                               dnsRequestId, mDnsRequestId);
                return;
            }

            if (statusDNS < 0)
            {
                RTCM_LOG_ERROR("Async DNS error in rtcModule. Error code: %d", statusDNS);
            }

            assert(mKarereClient.mDnsCache.hasRecord(shard));

            if (statusDNS >= 0 && (ipsv4.size() || ipsv6.size()))
            {
                RTCM_LOG_ERROR("New IP for TURN servers: ipv4 - %s     ipv6 - %s",
                             ipsv4.size() ? ipsv4[0].c_str() : "",
                             ipsv6.size() ? ipsv6[0].c_str() : "");
                mKarereClient.mDnsCache.setIp(shard, ipsv4, ipsv6);

            }
            else
            {
                mKarereClient.mDnsCache.invalidateIps(shard);
            }

            updateTurnServers();

        });

        index++;
    }
}

void RtcModule::updateTurnServers()
{
    StaticProvider iceServersProvider;
    string jsonCachedTurnServers = getCachedTurnServers();
    iceServersProvider.setServers(jsonCachedTurnServers.c_str());
    setIceServers(iceServersProvider);
}

void RtcModule::onKickedFromChatRoom(Id chatid)
{
    auto callIt = mCalls.find(chatid);
    if (callIt != mCalls.end())
    {
        RTCM_LOG_WARNING("We have been removed from chatroom: %s, and we are in a call. Finishing the call", chatid.toString().c_str());
        auto wptr = weakHandle();
        callIt->second->destroy(TermCode::kErrKickedFromChat, true, "Destroy the call due to we have been removed from chatroom")
        .then([this, chatid, wptr]()
        {
            if (wptr.deleted())
                return;

            auto callHandlerIt = mCallHandlers.find(chatid);
            if (callHandlerIt != mCallHandlers.end())
            {
                RTCM_LOG_WARNING("We have been removed from chatroom %s -> finishing existing call %s",
                                 chatid.toString().c_str(), callHandlerIt->second->getCallId().toString().c_str());
                callHandlerIt->second->removeAllParticipants();
            }

            removeCallWithoutParticipants(chatid);
        });
    }
    else
    {
        auto callHandlerIt = mCallHandlers.find(chatid);
        if (callHandlerIt != mCallHandlers.end())
        {
            RTCM_LOG_WARNING("We have been removed from chatroom %s -> finishing existing call %s",
                             chatid.toString().c_str(), callHandlerIt->second->getCallId().toString().c_str());
            callHandlerIt->second->removeAllParticipants();
        }

        removeCallRetry(chatid, false);
        removeCallWithoutParticipants(chatid);
    }
}

uint32_t RtcModule::clientidFromPeer(karere::Id chatid, Id userid)
{
    auto callIt = mCalls.find(chatid);
    if (callIt != mCalls.end())
    {
        return callIt->second->clientidFromSession(userid);
    }

    return 0;
}

void RtcModule::retryCalls(int shardNo)
{
    for (auto it = mRetryCall.begin(); it != mRetryCall.end();)
    {
        Chat &chat = mKarereClient.mChatdClient->chats(it->first);
        if (chat.connection().shardNo() == shardNo)
        {
            karere::Id chatid = chat.chatId();
            auto itHandler = mCallHandlers.find(chatid);
            karere::AvFlags flags = it->second.first;
            joinCall(chatid, flags, *itHandler->second, itHandler->second->getCallId());
            // It isn't neccesary call onReconnectingState(false) because internal call manage the states
            it++;
            removeCallRetry(chatid);
        }
        else
        {
            it++;
        }
    }
}

void RtcModule::handleCallDataRequest(Chat &chat, Id userid, uint32_t clientid, Id callid, AvFlags avFlagsRemote)
{
    karere::Id chatid = chat.chatId();
    karere::Id myHandle = mKarereClient.myHandle();
    AvFlags avFlags(false, false);
    bool answerAutomatic = false;

    if (userid == myHandle)
    {
        RTCM_LOG_WARNING("Ignoring call request from another client of our user");
        return;
    }

    auto itCallHandler = mCallHandlers.find(chatid);
    auto itCall = mCalls.find(chatid);
    if (itCall != mCalls.end())
    {
        // Two calls at same time in same chat --> resolution of concurrent calls
        shared_ptr<Call> existingCall = itCall->second;
        if (existingCall->state() >= Call::kStateJoining || existingCall->isJoiner())
        {
            if (existingCall->caller() == userid && existingCall->callerClient() == clientid)
            {
                // Skip second CALLDATA when we join to chatroom
                // First callData when we connect
                return;
            }

            RTCM_LOG_DEBUG("handleCallDataRequest: Receive a CALLDATA with other call in progress");
            bool isCallToSameUser = (userid == existingCall->caller());
            existingCall->sendBusy(isCallToSameUser);
            return;
        }
        else if (Id::greaterThanForJs(myHandle, userid))
        {
            RTCM_LOG_DEBUG("handleCallDataRequest: Waiting for the other peer hangup its incoming call and answer our call");
            return;
        }

        // hang up existing call and answer automatically incoming call
        avFlags = existingCall->sentFlags();
        answerAutomatic = true;
        auto itHandler = mCallHandlers.find(chatid);
        if (itHandler != mCallHandlers.end())
        {
            itHandler->second->removeParticipant(userid, clientid);
        }

        existingCall->destroy(TermCode::kErrAlready, false, "We have a call collision and we remove the call and answer the other one");
    }
    else if (chat.isGroup() && itCallHandler != mCallHandlers.end() && itCallHandler->second->isParticipating(myHandle))
    {
        // Other client of our user is participanting in the call
        RTCM_LOG_DEBUG("handleCallDataRequest: Ignoring call request: We are already in the group call from another client");
        return ;
    }

    auto ret = mCalls.emplace(chatid, std::make_shared<Call>(*this, chat, callid, chat.isGroup(),
                                                             true, nullptr, userid, clientid, answerAutomatic));
    assert(ret.second);
    auto& call = ret.first->second;
    call->mHandler = mHandler.onIncomingCall(*call, avFlagsRemote);
    assert(call->mHandler);
    assert(call->state() == Call::kStateRingIn);
    sendCommand(chat, OP_RTMSG_ENDPOINT, RTCMD_CALL_RINGING, chatid, userid, clientid, callid);
    if (!answerAutomatic)
    {
        auto wcall = call->weakHandle();
        setTimeout([wcall]() mutable
        {
            if (!wcall.isValid() || (wcall->state() != Call::kStateRingIn))
                return;
            static_cast<Call*>(wcall.weakPtr())->destroy(TermCode::kAnswerTimeout, false, "Destroy call due it has not been answer after timeout");
        }, kCallAnswerTimeout+4000, mKarereClient.appCtx); // local timeout a bit longer that the caller
    }
    else
    {
        call->answer(avFlags);
    }
}

Call::Call(RtcModule& rtcModule, chatd::Chat& chat, karere::Id callid, bool isGroup,
           bool isJoiner, ICallHandler* handler, Id callerUser, uint32_t callerClient, bool callRecovered)
    : ICall(rtcModule, chat, callid, isGroup, isJoiner, handler, callerUser, callerClient)
    , mName("call["+mId.toString()+"]")
    , mRecovered(callRecovered) // the joiner is actually the answerer in case of new call
{
    if (isJoiner && mCallerUser && mCallerClient)
    {
        mState = kStateRingIn;
    }
    else
    {
        mState = kStateInitial;
        assert(isJoiner || (!callerUser && !callerClient));
    }

    mSessionsInfo.clear();

    auto wptr = weakHandle();
    mStatsTimer = setInterval([this, wptr]()
    {
        if (wptr.deleted())
            return;

        for (auto it = mSessions.begin(); it != mSessions.end(); it++)
        {
            if (it->second->getState() == Session::kStateInProgress)
            {
                it->second->pollStats();
            }
        }
    }, kStatsPeriod * 1000, mManager.mKarereClient.appCtx);
}

void Call::handleMessage(RtMessage& packet)
{
    switch (packet.type)
    {
        case RTCMD_CALL_TERMINATE:
            // This message can be received from old clients. It can be ignored
            return;
        case RTCMD_SESSION:
            msgSession(packet);
            return;
        case RTCMD_JOIN:
            msgJoin(packet);
            return;
        case RTCMD_CALL_RINGING:
            msgRinging(packet);
            return;
        case RTCMD_CALL_REQ_DECLINE:
            msgCallReqDecline(packet);
            return;
        case RTCMD_CALL_REQ_CANCEL:
            msgCallReqCancel(packet);
            return;
        case RTCMD_SDP_OFFER:
            msgSdpOffer(packet);
            return;
    }
    auto& data = packet.payload;
    assert(data.dataSize() >= 8); // must start with sid.8
    auto sid = data.read<uint64_t>(0);
    auto sessIt = mSessions.find(sid);
    if (sessIt != mSessions.end())
    {
        sessIt->second->handleMessage(packet);
    }
    else    // new session
    {
        if (packet.type == RTCMD_SESS_TERMINATE)
        {
            TermCode reason = static_cast<TermCode>(data.read<uint8_t>(8));

            if (reason == TermCode::kErrPeerOffline)
            {
                // kErrPeerOffline is generated only internally, prevent a malicious peer
                // from messing up our logic
                reason = TermCode::kAppTerminating;
            }

            if (!Session::isTermRetriable(reason) && cancelSessionRetryTimer(packet.userid, packet.clientid))
            {
                SUB_LOG_DEBUG("Peer terminates session willingfully, but have scheduled a retry because of error. Aborting retry");
                destroyIfNoSessionsOrRetries(reason);
            }
        }
        else
        {
            SUB_LOG_WARNING("Received %s for an existing call but non-existing session %s",
                packet.typeStr(), base64urlencode(&sid, sizeof(sid)).c_str());
        }
    }
}

void Call::setState(uint8_t newState)
{
    auto oldState = mState;
    if (oldState == newState)
        return;

    sStateDesc.assertStateChange(oldState, newState);
    mState = newState;

    SUB_LOG_DEBUG("State changed: %s -> %s", stateToStr(oldState), stateToStr(newState));
    FIRE_EVENT(CALL, onStateChange, mState);
}

void Call::getLocalStream(AvFlags av)
{
    mLocalStream = std::make_shared<artc::LocalStreamHandle>();

    IVideoRenderer* renderer = NULL;
    FIRE_EVENT(CALL, onLocalStreamObtained, renderer);
    mLocalPlayer.reset(new artc::StreamPlayer(renderer, mManager.mKarereClient.appCtx));
    if (av.video())
    {
        enableVideo(true);
    }

    mLocalPlayer->enableVideo(av.video() || !av.onHold());

    rtc::scoped_refptr<webrtc::AudioTrackInterface> audioTrack =
            artc::gWebrtcContext->CreateAudioTrack("a"+std::to_string(artc::generateId()), artc::gWebrtcContext->CreateAudioSource(cricket::AudioOptions()));

    if (!av.audio() || av.onHold())
    {
        audioTrack->set_enabled(false);
    }

    mLocalStream->addAudioTrack(audioTrack);

    setState(Call::kStateHasLocalStream);

    if (av.onHold())
    {
        FIRE_EVENT(CALL, onOnHold, av.onHold());
    }
}

void Call::msgCallReqDecline(RtMessage& packet)
{
    // callid.8 termcode.1
    assert(packet.payload.dataSize() >= 9);
    packet.callid = packet.payload.read<uint64_t>(0);
    TermCode code = static_cast<TermCode>(packet.payload.read<uint8_t>(8));
    if (code == TermCode::kCallRejected)
    {
        handleReject(packet);
    }
    else if (code == TermCode::kBusy || code == TermCode::kErrAlready)
    {
        handleBusy(packet);
    }
    else if (code == TermCode::kErrNotSupported)
    {
        if (packet.userid != mChat.client().myHandle() && !mChat.isGroup())
        {
            mNotSupportedAnswer = true;
        }
        else
        {
            SUB_LOG_WARNING("Ingoring CALL_REQ_DECLINE (kErrNotSupported) group Chat or same user");
        }
    }
    else
    {
        SUB_LOG_WARNING("Ingoring CALL_REQ_DECLINE with unexpected termnation code %s", termCodeToStr(code));
    }
}

void Call::msgCallReqCancel(RtMessage& packet)
{
    if (mState >= Call::kStateInProgress)
    {
        SUB_LOG_WARNING("Ignoring unexpected CALL_REQ_CANCEL while in state %s", stateToStr(mState));
        return;
    }

    assert(packet.payload.dataSize() >= 9);
    auto callid = packet.payload.read<uint64_t>(0);
    if (callid != mId)
    {
        SUB_LOG_WARNING("Ignoring CALL_REQ_CANCEL for an unknown request id");
        return;
    }

    assert(mCallerUser);
    assert(mCallerClient);
    // CALL_REQ_CANCEL callid.8 reason.1
    if (mCallerUser != packet.userid || mCallerClient != packet.clientid)
    {
        SUB_LOG_WARNING("Ignoring CALL_REQ_CANCEL from a client that did not send the call request");
        return;
    }

    auto term = packet.payload.read<uint8_t>(8);
    if (term == TermCode::kUserHangup)
    {
        destroy(static_cast<TermCode>(kCallReqCancel | TermCode::kPeer), false, "Call request has been cancelled by the caller");
    }
    else
    {
        destroy(static_cast<TermCode>(term | TermCode::kPeer), false, "Call request has been cancelled by other reason");
    }
}

void Call::msgSdpOffer(RtMessage& packet)
{
    // SDP_OFFER sid.8 anonId.8 encHashKey.32 fprHash.32 av.1 sdpLen.2 sdpOffer.sdpLen
    if (mState != kStateJoining && mState != kStateInProgress)
    {
        SUB_LOG_WARNING("Ignoring unexpected SDP offer while in state %s", stateStr());
        return;
    }

    EndpointId endPoint(packet.userid, packet.clientid);
    auto sessionsInfoIt = mSessionsInfo.find(endPoint);
    if (sessionsInfoIt == mSessionsInfo.end())
    {
        SUB_LOG_ERROR("Received SDP_OFFER without having previously sent SESSION, ignoring");
        return;
    }

    std::shared_ptr<Session> sess(new Session(*this, packet, &sessionsInfoIt->second));
    mSessions[sessionsInfoIt->second.mSessionId] = sess;
    notifyCallStarting(*sess);
    auto wptr = weakHandle();
    sess->getPeerKeey().then([wptr, sess]()
    {
        if (wptr.deleted())
        {
            return;
        }

        sess->createRtcConn();
        sess->processSdpOfferSendAnswer();
        sess->processPackets();
    })
    .fail([wptr, this](const ::promise::Error& err)
    {
        if (wptr.deleted())
        {
            return;
        }

        SUB_LOG_WARNING("Session destroyed: %s", err.msg().c_str());
    });

    mSessionsInfo.erase(endPoint);

}

void Call::handleReject(RtMessage& packet)
{
    if (packet.callid != mId)
    {
        SUB_LOG_WARNING("Ingoring unexpected call id");
        return;
    }

    if (packet.userid != mChat.client().myHandle())
    {
        if (mState != Call::kStateReqSent && mState != Call::kStateInProgress)
        {
            SUB_LOG_WARNING("Ingoring unexpected CALL_REQ_DECLINE while in state %s", stateToStr(mState));
            return;
        }
        if (mIsGroup)
        {
            // in groupcalls, a peer declining a call should not finish the call
            SUB_LOG_WARNING("Ignoring CALL_REQ_DECLINE. A peer of the group call has declined the request");
            return;
        }
        if (!mSessions.empty())
        {
            // in both 1on1 calls and groupcalls, receiving a request-decline should not destroy the call
            // if there's already a session (in 1on1, it may happen when the answerer declined from a 3rd client, but
            // already answered)
            SUB_LOG_WARNING("Ignoring CALL_REQ_DECLINE. There are active sessions already, so the call is in progress.");
            return;
        }
        destroy(static_cast<TermCode>(TermCode::kCallRejected | TermCode::kPeer), false, "Call request has been rejected");
    }
    else // Call has been rejected by other client from same user
    {
        assert(packet.clientid != mChat.connection().clientId());

        if (mState != Call::kStateRingIn)
        {
            SUB_LOG_WARNING("Ingoring unexpected CALL_REQ_DECLINE while in state %s", stateToStr(mState));
            return;
        }

        destroy(static_cast<TermCode>(TermCode::kRejElsewhere), false, "Call request has been rejected by other client from same user");
    }
}

void Call::msgRinging(RtMessage& packet)
{
    if (mState != Call::kStateReqSent && mState != Call::kStateInProgress)
    {
        SUB_LOG_WARNING("Ignoring unexpected RINGING");
        return;
    }

    if (mHadRingAck)
    {
        return;
    }

    mHadRingAck = true;
    FIRE_EVENT(CALL, onRingOut, packet.userid);
}

void Call::clearCallOutTimer()
{
    if (!mCallOutTimer) {
        return;
    }
    cancelTimeout(mCallOutTimer, mManager.mKarereClient.appCtx);
    mCallOutTimer = 0;
    mIsRingingOut = false;
}

void Call::handleBusy(RtMessage& packet)
{
    if (mState != Call::kStateReqSent && mState != Call::kStateInProgress)
    {
        SUB_LOG_WARNING("Ignoring unexpected BUSY when in state %s", stateToStr(mState));
        return;
    }
    if (!mIsGroup && mSessions.empty())
    {
        destroy(static_cast<TermCode>(TermCode::kBusy | TermCode::kPeer), false, "The peer has rejected the call because it's busy");
    } else
    {
        SUB_LOG_WARNING("Ignoring incoming BUSY for a group call or one with already existing session(s)");
    }
}

void Call::msgSession(RtMessage& packet)
{
    if (mState != Call::kStateJoining && mState != Call::kStateInProgress)
    {
        SUB_LOG_WARNING("Ignoring unexpected SESSION");
        return;
    }

    if (mState == Call::kStateJoining)
    {
        if (!mInCallPingTimer)
        {
            startIncallPingTimer();
        }

        setState(Call::kStateInProgress);
        monitorCallSetupTimeout();
    }

    EndpointId peerEndPointId(packet.userid, packet.clientid);
    if (mSessionsInfo.find(peerEndPointId) != mSessionsInfo.end())
    {
        SUB_LOG_WARNING("Detected simultaneous join with Peer %s (0x%x)", peerEndPointId.userid.toString().c_str(), peerEndPointId.clientid);
        EndpointId ourEndPointId(mManager.mKarereClient.myHandle(), mChat.connection().clientId());
        if (EndpointId::greaterThanForJs(ourEndPointId, peerEndPointId))
        {
            SUB_LOG_WARNING("Detected simultaneous join - received RTCMD_SESSION after having already sent one. "
                            "Our endpoint is greater (userid %s, clientid 0x%x), ignoring received SESSION"
                            , ourEndPointId.userid.toString().c_str(), ourEndPointId.clientid );

            return;
        }
    }

    std::shared_ptr<Session> sess(new Session(*this, packet));
    mSessions[sess->sessionId()] = sess;
    cancelSessionRetryTimer(sess->mPeer, sess->mPeerClient);
    notifyCallStarting(*sess);
    SdpKey encKey;
    packet.payload.read(24, encKey);
    auto wptr = weakHandle();
    sess->getPeerKeey().then([wptr, this, sess, encKey]()
    {
        if (wptr.deleted())
        {
            return;
        }

        mManager.crypto().decryptKeyFrom(sess->mPeer, encKey, sess->mPeerHashKey);
        sess->createRtcConnSendOffer();
        sess->processPackets();
    })
    .fail([wptr, this](const ::promise::Error& err)
    {
        if (wptr.deleted())
        {
            return;
        }

        SUB_LOG_WARNING("Session destroyed: %s", err.msg().c_str());
    });
}

void Call::notifyCallStarting(Session &/*sess*/)
{
    if (!mCallStartingSignalled)
    {
        mCallStartingSignalled = true;
        FIRE_EVENT(CALL, onCallStarting);
    }
}

void Call::msgJoin(RtMessage& packet)
{
    if (mState == kStateRingIn && packet.userid == mManager.mKarereClient.myHandle())
    {
        // Another client of our own user has already answered the call
        // --> add the participant to the call, so when the upcoming CALLDATA from caller
        // (indicating that a session has been established with our user, but other users should
        // keep ringing), this client does not start ringing again
        mHandler->addParticipant(packet.userid, packet.clientid, karere::AvFlags());
        destroy(TermCode::kAnsElsewhere, false, "In 1on1, the call has been answer in other peer");
    }
    else if (!packet.chat.isGroup() && hasSessionWithUser(packet.userid))
    {
        mManager.cmdEndpoint(RTCMD_CALL_REQ_CANCEL, packet, mId, TermCode::kAnsElsewhere);
        SUB_LOG_WARNING("Ignore a JOIN from our in 1to1 chatroom, we have a session or have sent a session request");
        return;
    }
    else if (packet.userid == mManager.mKarereClient.myHandle() && !packet.chat.isGroup())
    {
        SUB_LOG_WARNING("Ignore a JOIN from our own user in 1to1 chatroom");
        return;
    }
    else if (mState == Call::kStateJoining || mState == Call::kStateInProgress || mState == Call::kStateReqSent)
    {
        packet.callid = packet.payload.read<uint64_t>(0);
        assert(packet.callid);
        for (auto itSession = mSessions.begin(); itSession != mSessions.end(); itSession++)
        {
            if (itSession->second->peer() == packet.userid && itSession->second->peerClient() == packet.clientid)
            {
                if (itSession->second->getState() < Session::kStateTerminating)
                {
                    SUB_LOG_WARNING("Ignoring JOIN from User: %s (client: 0x%x) to whom we already have a session",
                                    itSession->second->peer().toString().c_str(), itSession->second->peerClient());
                    return;
                }

                if (!itSession->second->mTerminatePromise.done())
                {
                    SUB_LOG_WARNING("Force to finish session with User: %s (client: 0x%x)",
                                    itSession->second->peer().toString().c_str(), itSession->second->peerClient());

                    assert(itSession->second->getState() == Session::kStateTerminating);
                    auto pms = itSession->second->mTerminatePromise;
                    pms.resolve();
                }
            }
        }

        if (mState == Call::kStateReqSent || mState == Call::kStateJoining)
        {
            if (!mInCallPingTimer)
            {
                startIncallPingTimer();
            }

            setState(Call::kStateInProgress);
            monitorCallSetupTimeout();

            // Send OP_CALLDATA with call inProgress
            if (mState == Call::kStateReqSent && !chat().isGroup())
            {
                mIsRingingOut = false;
                if (!sendCallData(CallDataState::kCallDataNotRinging))
                {
                    SUB_LOG_WARNING("Ignoring JOIN from User: %s (client: 0x%x) because cannot send CALLDATA (offline)", packet.userid.toString().c_str(), packet.clientid);
                    return;
                }
            }
        }

        auto it = mManager.mRetryCallTimers.find(chat().chatId());
        if (it != mManager.mRetryCallTimers.end())
        {
            cancelTimeout(it->second, mManager.mKarereClient.appCtx);
            mManager.mRetryCallTimers.erase(it);
            mManager.mRetryCall.erase(chat().chatId());
            mHandler->onReconnectingState(false);
        }

        EndpointId endPointId(packet.userid, packet.clientid);
        mSessionsInfo.erase(endPointId);
        auto wptr = weakHandle();
        loadCryptoPeerKey(packet.userid).then([wptr, this, packet, endPointId](Buffer *)
        {
            if (wptr.deleted())
            {
                return;
            }

            Id newSid = mManager.random<uint64_t>();
            SdpKey encKey;
            SdpKey ownHashKey;
            mManager.random(ownHashKey);
            mManager.crypto().encryptKeyTo(packet.userid, ownHashKey, encKey);
            uint8_t flags = kSupportsStreamReneg;   // no need to send the A/V flags again, already sent in CALLDATA
            // SESSION callid.8 sid.8 anonId.8 encHashKey.32 mId.8 flags.1
            mManager.cmdEndpoint(RTCMD_SESSION, packet,
                packet.callid,
                newSid,
                mManager.mOwnAnonId,
                encKey,
                mId,
                flags);

            // read received flags in JOIN:
            bool supportRenegotiation = ((packet.payload.buf()[kOffsetFlagsJoin] & kSupportsStreamReneg) != 0);

            // A/V flags are also included, but not used, since flags in CALLDATA prevails here and later on
            // the SDP_OFFER & SDP_ANSWER will include update value of A/V flags anyway
            // bool audio = ((packet.payload.buf()[kRenegotationPositionJoin] & AvFlags::kAudio) != 0);
            // bool video = ((packet.payload.buf()[kRenegotationPositionJoin] & AvFlags::kVideo) != 0);
            mSessionsInfo[endPointId] = Session::SessionInfo(newSid, ownHashKey, supportRenegotiation);
        });

        cancelSessionRetryTimer(endPointId.userid, endPointId.clientid);
    }
    else
    {
        SUB_LOG_WARNING("Ignoring unexpected JOIN");
        return;
    }
}

::promise::Promise<void> Call::gracefullyTerminateAllSessions(TermCode code)
{
    SUB_LOG_DEBUG("gracefully term all sessions");
    std::vector<::promise::Promise<void>> promises;
    for (auto it = mSessions.begin(); it != mSessions.end();)
    {
        std::shared_ptr<Session> session = it++->second;
        promises.push_back(session->terminateAndDestroy(code));
    }
    return ::promise::when(promises)
    .fail([](const ::promise::Error& err)
    {
        assert(false); // terminateAndDestroy() should never fail
    });
}

Promise<void> Call::waitAllSessionsTerminated(TermCode code, const std::string& msg)
{
    // if the peer initiated the call termination, we must wait for
    // all sessions to go away and remove the call
    if (mSessions.empty())
    {
        return ::promise::_Void();
    }

    for (auto& item: mSessions)
    {
        if (item.second->mState < Session::kStateTerminating)
            item.second->setState(Session::kStateTerminating);
    }
    auto wptr = weakHandle();

    struct Ctx
    {
        int count = 0;
        Promise<void> pms;
    };
    auto ctx = std::make_shared<Ctx>();
    mDestroySessionTimer = setInterval([wptr, this, ctx, code, msg]()
    {
        if (wptr.deleted())
            return;
        if (++ctx->count > 7 || mChat.connection().state() != Connection::State::kStateConnected)
        {
            cancelInterval(mDestroySessionTimer, mManager.mKarereClient.appCtx);
            mDestroySessionTimer = 0;
            SUB_LOG_WARNING("Timed out waiting for all sessions to terminate, force closing them");
            for (auto itSessions = mSessions.begin(); itSessions != mSessions.end();)
            {
                auto session = itSessions->second;
                itSessions++;
                session->destroy(code, msg);
            }

            ctx->pms.resolve();
            return;
        }
        if (!mSessions.empty())
            return;
        cancelInterval(mDestroySessionTimer, mManager.mKarereClient.appCtx);
        mDestroySessionTimer = 0;
        ctx->pms.resolve();
    }, 200, mManager.mKarereClient.appCtx);
    return ctx->pms;
}

promise::Promise<void> Call::terminateAllSessionInmediately(TermCode code)
{
    for (auto it = mSessions.begin(); it != mSessions.end();)
    {
        std::shared_ptr<Session> session = it++->second;
        session->terminateAndDestroy(code);
        session->forceDestroy();
    }

    return promise::_Void();
}

Promise<void> Call::destroy(TermCode code, bool weTerminate, const string& msg)
{
    if (mState == Call::kStateDestroyed)
    {
        return ::promise::_Void();
    }
    else if (mState == Call::kStateTerminating)
    {
        assert(!mDestroyPromise.done());
        return mDestroyPromise;
    }
    if (!msg.empty())
    {
        SUB_LOG_DEBUG("Destroying call due to: %s", msg.c_str());
    }

    mTermCode = (mState == kStateReqSent && code == TermCode::kUserHangup) ? kCallReqCancel : code;  // adjust for onStateChange()
    mPredestroyState = mState;
    setState(Call::kStateTerminating);
    clearCallOutTimer();
    if (mVideoDevice)
    {
        mVideoDevice->releaseDevice();
    }

    mLocalPlayer.reset();
    mLocalStream.reset();

    Promise<void> pms((::promise::Empty())); //non-initialized promise
    if (weTerminate)
    {
        switch (mPredestroyState)
        {
        case kStateReqSent:
            cmdBroadcast(RTCMD_CALL_REQ_CANCEL, mId, (code == TermCode::kDestroyByCallCollision) ? TermCode::kUserHangup : code);
            code = kCallReqCancel;  // overwrite code for onDestroy() callback
            pms = ::promise::_Void();
            break;
        case kStateRingIn:
            cmdBroadcast(RTCMD_CALL_REQ_DECLINE, mId, code);
            pms = ::promise::_Void();
            break;
        default:
            if (code == TermCode::kAppTerminating)
            {
                pms = terminateAllSessionInmediately(code);
            }
            else
            {
                // if we initiate the call termination, we must initiate the
                // session termination handshake
                pms = gracefullyTerminateAllSessions(code);
            }
            break;
        }
    }
    else
    {
        pms = waitAllSessionsTerminated(code);
    }

    mDestroyPromise = pms;
    auto wptr = weakHandle();
    auto retPms = pms.then([wptr, this, code, msg]()
    {
        if (wptr.deleted())
            return;

        TermCode codeWithOutPeer = static_cast<TermCode>(code & ~TermCode::kPeer);
        if (codeWithOutPeer == TermCode::kAnsElsewhere || codeWithOutPeer == TermCode::kErrAlready || codeWithOutPeer == TermCode::kAnswerTimeout)
        {
            SUB_LOG_DEBUG("Not posting termination CALLDATA because term code is kAnsElsewhere, kErrAlready or kAnswerTimeout");
        }
        else if (mPredestroyState == kStateRingIn)
        {
            SUB_LOG_DEBUG("Not sending CALLDATA because we were passively ringing in a group call");
        }
        else if (mInCallPingTimer)
        {
            sendCallData(CallDataState::kCallDataEnd);
        }

        assert(mSessions.empty());
        stopIncallPingTimer(mInCallPingTimer);
        setState(Call::kStateDestroyed);
        FIRE_EVENT(CALL, onDestroy, static_cast<TermCode>(code & ~TermCode::kPeer),
            !!(code & 0x80), msg);// jscs:ignore disallowImplicitTypeConversion
        mManager.removeCall(*this);
    });
    return retPms;
}
template <class... Args>
bool Call::cmdBroadcast(uint8_t type, Args... args)
{
    RtMessageComposer msg(chatd::OP_RTMSG_BROADCAST, type, mChat.chatId(), 0, 0);
    msg.payloadAppend(args...);
    if (mChat.sendCommand(std::move(msg)))
    {
        return true;
    }
    auto wptr = weakHandle();
    marshallCall([wptr, this]()
    {
        if (wptr.deleted())
            return;
        destroy(TermCode::kErrNetSignalling, false, "Failure to send BroadCast command");
    }, mManager.mKarereClient.appCtx);
    return false;
}

bool Call::broadcastCallReq()
{
    if (mState >= Call::kStateTerminating)
    {
        SUB_LOG_WARNING("broadcastCallReq: Call terminating/destroyed");
        return false;
    }
    assert(mState == Call::kStateHasLocalStream);

    mIsRingingOut = true;
    if (!sendCallData(CallDataState::kCallDataRinging))
    {
        return false;
    }

    setState(Call::kStateReqSent);
    startIncallPingTimer();
    auto wptr = weakHandle();
    mCallOutTimer = setTimeout([wptr, this]()
    {
        if (wptr.deleted())
            return;

        mIsRingingOut = false;

        if (mState == Call::kStateReqSent)
        {
            if (mNotSupportedAnswer && !mChat.isGroup())
            {
                destroy(static_cast<TermCode>(TermCode::kErrNotSupported | TermCode::kPeer), true, "No peer has webrtc capabilities to answer the call");
            }
            else
            {
                hangup(TermCode::kAnswerTimeout);
            }
        }
        else if (chat().isGroup() && mState == Call::kStateInProgress)
        {
            // In group calls we don't stop ringing even when call is answered, but stop it
            // after some time (we use the same kAnswerTimeout duration in order to share the timer)
            sendCallData(CallDataState::kCallDataNotRinging);
        }
    }, RtcModule::kCallAnswerTimeout, mManager.mKarereClient.appCtx);
    return true;
}

void Call::startIncallPingTimer()
{
    assert(!mInCallPingTimer);

    sendInCallCommand();
    auto wptr = weakHandle();
    mInCallPingTimer = setInterval([this, wptr]()
    {
        if (wptr.deleted())
            return;

        sendInCallCommand();
    }, RtcModule::kIncallPingInterval, mManager.mKarereClient.appCtx);
}

void Call::asyncDestroy(TermCode code, bool weTerminate)
{
    auto wptr = weakHandle();
    marshallCall([wptr, this, code, weTerminate]()
    {
        if (wptr.deleted())
            return;
        destroy(code, weTerminate, "Failure to send a command");
    }, mManager.mKarereClient.appCtx);
}

void Call::stopIncallPingTimer(bool endCall)
{
    if (mInCallPingTimer)
    {
        cancelInterval(mInCallPingTimer, mManager.mKarereClient.appCtx);
        mInCallPingTimer = 0;
    }

    if (endCall)
    {
        mChat.sendCommand(Command(OP_ENDCALL) + mChat.chatId() + uint64_t(0) + uint32_t(0));
    }
}

void Call::removeSession(Session& sess, TermCode reason)
{
    karere::Id sessionId = sess.mSid;
    karere::Id sessionPeer = sess.mPeer;
    uint32_t sessionPeerClient = sess.mPeerClient;
    bool caller = sess.isCaller();
    mSessions.erase(sessionId);

    if (mState == kStateTerminating)
    {
        return;
    }

    EndpointId endpointId(sessionPeer, sessionPeerClient);
    if (!Session::isTermRetriable(reason))
    {
        mSessionsReconnectionInfo.erase(endpointId);
        destroyIfNoSessionsOrRetries(reason);
        return;
    }

    auto sessionReconnectionIt = mSessionsReconnectionInfo.find(endpointId);
    if (sessionReconnectionIt == mSessionsReconnectionInfo.end())
    {
        SessionReconnectInfo reconnectInfo;
        mSessionsReconnectionInfo[endpointId] = reconnectInfo;
        sessionReconnectionIt = mSessionsReconnectionInfo.find(endpointId);
    }

    SessionReconnectInfo& info = sessionReconnectionIt->second;
    info.setReconnections(info.getReconnections() + 1);
    info.setOldSid(sessionId);

    // If we want to terminate the call (no matter if initiated by us or peer), we first
    // set the call's state to kTerminating. If that is not set, then it's only the session
    // that terminates for a reason that is not fatal to the call,
    // and can try re-establishing the session
    if (cancelSessionRetryTimer(sessionPeer, sessionPeerClient))
    {
        SUB_LOG_DEBUG("removeSession: Trying to remove a session for which there is a scheduled retry, the retry should not be there");
        assert(false);
    }

    TermCode terminationCode = (TermCode)(reason & ~TermCode::kPeer);
    if (terminationCode == TermCode::kErrIceFail || terminationCode == TermCode::kErrIceTimeout || terminationCode == kErrSessSetupTimeout)
    {
        if (mIceFails.find(endpointId) == mIceFails.end())
        {
            mIceFails[endpointId] = 1;
        }
        else
        {
            mIceFails[endpointId]++;
        }
    }

    if (!caller)
    {
        SUB_LOG_DEBUG("Session to %s failed, re-establishing it...", sessionId.toString().c_str());
        auto wptr = weakHandle();
        marshallCall([wptr, this, sessionPeer, sessionPeerClient]()
        {
            if (wptr.deleted())
                return;

            rejoin(sessionPeer, sessionPeerClient);

        }, mManager.mKarereClient.appCtx);
    }
    else
    {
        // Else wait for peer to re-join...
        SUB_LOG_DEBUG("Session to %s failed, expecting peer to re-establish it...", sessionId.toString().c_str());
    }

    // set a timeout for the session recovery
    auto wptr = weakHandle();
    mSessRetries[endpointId] = setTimeout([this, wptr, endpointId]()
    {
        if (wptr.deleted())
            return;

        mSessRetries.erase(endpointId);
        mSessionsReconnectionInfo.erase(endpointId);
        if (mState >= kStateTerminating) // call already terminating
        {
           return; //timer is not relevant anymore
        }

        if (hasNoSessionsOrPendingRetries() && mManager.mRetryCall.find(mChat.chatId()) == mManager.mRetryCall.end())
        {
            SUB_LOG_DEBUG("Timed out waiting for peer to rejoin, terminating call");
            hangup(kErrSessRetryTimeout);
        }
    }, RtcModule::kSessSetupTimeout, mManager.mKarereClient.appCtx);
}
bool Call::startOrJoin(AvFlags av)
{
    mLocalFlags = av;
    manager().updatePeerAvState(mChat.chatId(), mId, mChat.client().mKarereClient->myHandle(), mChat.connection().clientId(), av);

    if (!mLocalPlayer)
    {
        getLocalStream(av);
    }

    if (mIsJoiner)
    {
        return join();
    }
    else
    {
        return broadcastCallReq();
    }
}
template <class... Args>
bool Call::cmd(uint8_t type, Id userid, uint32_t clientid, Args... args)
{
    assert(userid);
    uint8_t opcode = clientid ? OP_RTMSG_ENDPOINT : OP_RTMSG_USER;
    RtMessageComposer msg(opcode, type, mChat.chatId(), userid, clientid);
    msg.payloadAppend(args...);
    return mChat.sendCommand(std::move(msg));
}

bool Call::join(Id userid)
{
    assert(mState == Call::kStateHasLocalStream);
    mSessionsInfo.clear();
    // JOIN:
    // chatid.8 userid.8 clientid.4 dataLen.2 type.1 callid.8 anonId.8
    // if userid is not specified, join all clients in the chat, otherwise
    // join a specific user (used when a session gets broken)
    setState(Call::kStateJoining);
    uint8_t flags = sentFlags() | kSupportsStreamReneg;
    bool sent = userid
            ? cmd(RTCMD_JOIN, userid, 0, mId, mManager.mOwnAnonId, flags)
            : cmdBroadcast(RTCMD_JOIN, mId, mManager.mOwnAnonId, flags);

    if (!sent)
    {
        asyncDestroy(TermCode::kErrNetSignalling, true);
        return false;
    }

    if (!mRecovered)
    {
        startIncallPingTimer();
    }

    // we have session setup timeout timer, but in case we don't even reach a session creation,
    // we need another timer as well
    auto wptr = weakHandle();
    setTimeout([wptr, this]()
    {
        if (wptr.deleted())
            return;
        if (mState <= Call::kStateJoining)
        {
            destroy(TermCode::kErrSessSetupTimeout, true, "In state joining, call hasn't progressed to correct state");
        }
    }, RtcModule::kSessSetupTimeout, mManager.mKarereClient.appCtx);
    return true;
}

bool Call::rejoin(karere::Id userid, uint32_t clientid)
{
    assert(mState == Call::kStateInProgress);
    EndpointId endPoint(userid, clientid);
    mSessionsInfo.erase(endPoint);
    // JOIN:
    // chatid.8 userid.8 clientid.4 dataLen.2 type.1 callid.8 anonId.8
    // if userid is not specified, join all clients in the chat, otherwise
    // join a specific user (used when a session gets broken)
    uint8_t flags = sentFlags() | kSupportsStreamReneg;
    bool sent = cmd(RTCMD_JOIN, userid, clientid, mId, mManager.mOwnAnonId, flags);
    if (!sent)
    {
        asyncDestroy(TermCode::kErrNetSignalling, true);
        return false;
    }

    return true;
}

void Call::sendInCallCommand()
{
    if (!mChat.sendCommand(Command(OP_INCALL) + mChat.chatId() + uint64_t(0) + uint32_t(0)))
    {
        asyncDestroy(TermCode::kErrNetSignalling, true);
    }
}

bool Call::sendCallData(CallDataState state)
{
    if (state == CallDataState::kCallDataInvalid)
    {
        state = CallDataState::kCallDataMute;
    }


    uint16_t payLoadLen = sizeof(mId) + sizeof(uint8_t) + sizeof(uint8_t);
    if (state == CallDataState::kCallDataEnd)
    {
         payLoadLen += sizeof(uint8_t);
    }

    mLastCallData = state;

    Command command = Command(chatd::OP_CALLDATA) + mChat.chatId();
    command.write<uint64_t>(9, 0);
    command.write<uint32_t>(17, 0);
    command.write<uint16_t>(21, payLoadLen);
    command.write<uint64_t>(23, mId);
    command.write<uint8_t>(31, state);
    uint8_t flags = sentFlags().value();
    if (mIsRingingOut)
    {
        flags = flags | kFlagRinging;
    }

    command.write<uint8_t>(32, flags);
    if (state == CallDataState::kCallDataEnd)
    {
        command.write<uint8_t>(33, convertTermCodeToCallDataCode());
    }

    SUB_LOG_DEBUG("CALLDATA Send: State: %d", state);
    if (!mChat.sendCommand(std::move(command)))
    {
        auto wptr = weakHandle();
        marshallCall([wptr, this]()
        {
            if (wptr.deleted())
                return;
            destroy(TermCode::kErrNetSignalling, true, "Failure to send Calldata");
        }, mManager.mKarereClient.appCtx);

        return false;
    }

    return true;
}

void Call::destroyIfNoSessionsOrRetries(TermCode reason)
{
    if (!hasNoSessionsOrPendingRetries())
    {
        return;
    }

    karere::Id chatid = mChat.chatId();
    if (mManager.mRetryCall.find(chatid) == mManager.mRetryCall.end())
    {
        SUB_LOG_DEBUG("Everybody left, terminating call");
        destroy(reason, false, "Everybody left");
        return;
    }

    RTCM_LOG_DEBUG("Launch reconnection call at pasive mode");

    auto itRetryTimerHandle = mManager.mRetryCallTimers.find(chatid);
    if (itRetryTimerHandle != mManager.mRetryCallTimers.end())
    {
        // There is a retry and it isn't neccesary launch another one
        return;
    }

    auto wptr = weakHandle();
    RtcModule* manager = &mManager;
    auto wptrManager = manager->weakHandle();
    mManager.mRetryCallTimers[chatid] = setTimeout([this, wptr, wptrManager, manager, chatid, reason]()
    {
        if (wptrManager.deleted())
        {
            return;
        }

        manager->mRetryCall.erase(chatid);
        manager->mRetryCallTimers.erase(chatid);

        if (wptr.deleted())
            return;

        SUB_LOG_DEBUG("Everybody left, terminating call- After reconnection");
        mHandler->setReconnectionFailed();
        destroy(reason, false, "Everybody left - After reconnection");

    }, RtcModule::kRetryCallTimeout, mManager.mKarereClient.appCtx);
}

bool Call::hasNoSessionsOrPendingRetries() const
{
    return mSessions.empty() && mSessRetries.empty();
}

uint8_t Call::convertTermCodeToCallDataCode()
{
    uint8_t codeToChatd;
    switch (mTermCode & ~TermCode::kPeer)
    {
        case kUserHangup:
        {
            switch (mPredestroyState)
            {
                case kStateRingIn:
                    assert(false);  // it should be kCallRejected
                case kStateReqSent:
                    assert(false);  // it should be kCallReqCancel
                    codeToChatd = chatd::CallDataReason::kCancelled;
                    break;

                case kStateInProgress:
                    codeToChatd = chatd::CallDataReason::kEnded;
                    break;

                default:
                    codeToChatd = chatd::CallDataReason::kFailed;
                    break;
            }
            break;
        }

        case kCallReqCancel:
            assert(mPredestroyState == kStateReqSent || mPredestroyState == kStateJoining);
            codeToChatd = chatd::CallDataReason::kCancelled;
            break;

        case kCallRejected:
            codeToChatd = chatd::CallDataReason::kRejected;
            break;

        case kAnsElsewhere:
            SUB_LOG_ERROR("Can't generate a history call ended message for local kAnsElsewhere code");
            assert(false);
            break;
        case kRejElsewhere:
            SUB_LOG_ERROR("Can't generate a history call ended message for local kRejElsewhere code");
            assert(false);
            break;

        case kDestroyByCallCollision:
            codeToChatd = chatd::CallDataReason::kRejected;
            break;
        case kAnswerTimeout:
        case kRingOutTimeout:
            codeToChatd = chatd::CallDataReason::kNoAnswer;
            break;

        case kAppTerminating:
            codeToChatd = (mPredestroyState == kStateInProgress) ? chatd::CallDataReason::kEnded : chatd::CallDataReason::kFailed;
            break;

        case kBusy:
            assert(!isJoiner());
            codeToChatd = chatd::CallDataReason::kRejected;
            break;

        default:
            if (!isTermError(mTermCode))
            {
                SUB_LOG_ERROR("convertTermCodeToCallDataCode: Don't know how to translate term code %s, returning FAILED",
                              termCodeToStr(mTermCode));
            }
            codeToChatd = chatd::CallDataReason::kFailed;
            break;
    }

    return codeToChatd;
}

bool Call::cancelSessionRetryTimer(karere::Id userid, uint32_t clientid)
{
    EndpointId endpointId(userid, clientid);
    auto itSessionRetry = mSessRetries.find(endpointId);
    if (itSessionRetry != mSessRetries.end())
    {
        megaHandle timerHandle = itSessionRetry->second;
        cancelTimeout(timerHandle, mManager.mKarereClient.appCtx);
        mSessRetries.erase(itSessionRetry);
        return true;
    }

    return false;
}

void Call::monitorCallSetupTimeout()
{
    if (mCallSetupTimer)
    {
        cancelInterval(mCallSetupTimer, mManager.mKarereClient.appCtx);
        mCallSetupTimer = 0;
    }

    auto wptr = weakHandle();
    mCallSetupTimer = setTimeout([wptr, this]()
    {
        if (wptr.deleted())
            return;
        mCallSetupTimer = 0;

        if (mState != kStateInProgress)
        {
            RTCM_LOG_WARNING("Timeout expired to setup a call, but state is %s", stateStr());
            return;
        }

        RTCM_LOG_ERROR("Timeout expired to setup a call");
        hangup(TermCode::kErrCallSetupTimeout);

    }, RtcModule::kCallSetupTimeout, mManager.mKarereClient.appCtx);
}

void Call::enableAudio(bool enable)
{
    if (mState >= Call::kStateTerminating)
    {
        return;
    }

    mLocalStream->audio()->set_enabled(enable);
    for(std::pair<karere::Id, shared_ptr<Session>> session : mSessions)
    {
        if (session.second->mAudioSender)
        {
            session.second->mAudioSender->track()->set_enabled(enable && !session.second->mPeerAv.onHold());
        }
    }
}

void Call::enableVideo(bool enable)
{
    if (mState >= Call::kStateTerminating)
    {
        return;
    }

    if (enable)
    {
        rtc::scoped_refptr<webrtc::VideoTrackInterface> videoTrack;
        if (!mVideoDevice)
        {
            webrtc::VideoCaptureCapability capabilities;
            if (mChat.isGroup())
            {
                capabilities.width = 320;
                capabilities.height = 240;
                capabilities.maxFPS = 25;
            }
            else
            {
                capabilities.width = 640;
                capabilities.height = 480;
                capabilities.maxFPS = 30;
            }

            mVideoDevice = artc::VideoManager::Create(capabilities, mManager.mVideoDeviceSelected, artc::gAsyncWaiter->guiThread());
            assert(mVideoDevice);

            videoTrack = artc::gWebrtcContext->CreateVideoTrack("v"+std::to_string(artc::generateId()), mVideoDevice->getVideoTrackSource());
            mLocalStream->addVideoTrack(videoTrack);
        }
        else
        {
            videoTrack = mLocalStream->video();
            assert(videoTrack);
        }

        if (mManager.mVideoDeviceSelected.empty())
        {
            SUB_LOG_ERROR("Unable to open device, no device selected");
            return;
        }

        if (mLocalFlags.onHold())
        {
            return;
        }

        mVideoDevice->openDevice(mManager.mVideoDeviceSelected);
        mLocalPlayer->attachVideo(videoTrack);
        mLocalStream->video()->set_enabled(true);
        for(std::pair<karere::Id, shared_ptr<Session>> session : mSessions)
        {
            if (session.second->mPeerSupportRenegotiation)
            {
                if (session.second->mVideoSender)
                {
                    rtc::scoped_refptr<webrtc::VideoTrackInterface> interface =
                            artc::gWebrtcContext->CreateVideoTrack("v"+std::to_string(artc::generateId()),  videoTrack->GetSource());

                    session.second->mVideoSender->SetTrack(interface);
                }
                else
                {
                    std::vector<std::string> vector;
                    vector.push_back(session.second->mName);
                    rtc::scoped_refptr<webrtc::VideoTrackInterface> interface =
                            artc::gWebrtcContext->CreateVideoTrack("v"+std::to_string(artc::generateId()),  videoTrack->GetSource());
                    webrtc::RTCErrorOr<rtc::scoped_refptr<webrtc::RtpSenderInterface>> error = session.second->mRtcConn->AddTrack(interface, vector);
                    if (!error.ok())
                    {
                        SUB_LOG_WARNING("Error: %s", error.MoveError().message());
                        session.second->destroy(TermCode::kErrInternal);
                        return;
                    }

                    session.second->mVideoSender = error.MoveValue();
                }

                if (session.second->mRemotePlayer)
                {
                    session.second->mRemotePlayer->enableVideo(session.second->mPeerAv.video() && !session.second->mPeerAv.onHold());
                }

                if (session.second->mPeerAv.onHold())
                {
                    session.second->mVideoSender->track()->set_enabled(false);
                }
            }
            else
            {
                session.second->terminateAndDestroy(TermCode::kStreamChange);
            }
        }
    }
    else
    {
        mLocalPlayer->detachVideo();
        if (mLocalStream->video())
        {
            mLocalStream->video()->set_enabled(false);
        }

        for(std::pair<karere::Id, shared_ptr<Session>> session : mSessions)
        {
            if (session.second->mPeerSupportRenegotiation)
            {
                assert(session.second->mVideoSender);
                session.second->mVideoSender->SetTrack(nullptr);
            }
            else
            {
                session.second->terminateAndDestroy(TermCode::kStreamChange);
            }
        }

        if (mVideoDevice)
        {
            mVideoDevice->releaseDevice();
        }
    }
}

bool Call::hasSessionWithUser(Id userId)
{
    for (auto itSession = mSessions.begin(); itSession != mSessions.end(); itSession++)
    {
        if (itSession->second->peer() == userId)
        {
            return true;
        }
    }

    for (auto itSentSession = mSessionsInfo.begin(); itSentSession != mSessionsInfo.end(); itSentSession++)
    {
        if (itSentSession->first.userid == userId)
        {
            return true;
        }
    }

    return false;
}
void Call::sendAVFlags()
{
    sendCallData();
    AvFlags av = mLocalStream ? mLocalStream->effectiveAv() : AvFlags(0);
    av.setOnHold(mLocalFlags.onHold());
    for (auto& item: mSessions)
    {
        item.second->sendAv(av);
    }

}

promise::Promise<Buffer*> Call::loadCryptoPeerKey(Id peerid)
{
    return mManager.mKarereClient.userAttrCache().getAttr(peerid, ::mega::MegaApi::USER_ATTR_CU25519_PUBLIC_KEY);
}

bool Call::answer(AvFlags av)
{
    if (mState != Call::kStateRingIn)
    {
        SUB_LOG_WARNING("answer: Not in kRingIn state, nothing to answer");
        return false;
    }
    assert(mIsJoiner);
    assert(mHandler);
    if (mHandler->callParticipants() >= RtcModule::kMaxCallReceivers)
    {
        SUB_LOG_WARNING("answer: It's not possible join to the call, there are too many participants");
        return false;
    }

    return startOrJoin(av);
}

void Call::hangup(TermCode reason)
{
    mManager.removeCallRetry(mChat.chatId(), false);

    switch (mState)
    {
    case kStateReqSent:
        if (reason == TermCode::kInvalid)
        {
            reason = TermCode::kUserHangup;
        }
        else
        {
            assert(reason == TermCode::kUserHangup || reason == TermCode::kAnswerTimeout ||
                   reason == TermCode::kRingOutTimeout || reason == TermCode::kDestroyByCallCollision
                   || reason == TermCode::kAppTerminating);
        }

        destroy(reason, true, "Cancel call request in caller");
        return;

    case kStateRingIn:
        if (reason == TermCode::kInvalid)
        {
            reason = TermCode::kCallRejected;
        }
        else
        {
            assert(reason == TermCode::kAppTerminating
                   || (false && "Hangup reason can only be undefined, kBusy or kAppTerminating when hanging up call in state kRingIn"));
            reason = TermCode::kInvalid;
        }
        assert(mSessions.empty());
        destroy(reason, true, "Reject call request in callee");
        return;

    case kStateJoining:
    case kStateInProgress:
    case kStateHasLocalStream:
        if (reason == TermCode::kInvalid)
        {
            reason = TermCode::kUserHangup;
        }
        else
        {
            assert(reason == TermCode::kUserHangup || reason == TermCode::kAppTerminating || isTermError(reason));
        }
        break;

    case kStateTerminating:
    case kStateDestroyed:
        SUB_LOG_DEBUG("hangup: Call already terminating/terminated");
        return;

    default:
        reason = TermCode::kUserHangup;
        SUB_LOG_WARNING("Don't know what term code to send in state %s", stateStr());
        break;
    }

    // in any state, we just have to send CALL_TERMINATE and that's all
    destroy(reason, true, "Hangup the cal");
}

Call::~Call()
{
    if (mState != Call::kStateDestroyed)
    {
        stopIncallPingTimer();
        if (mDestroySessionTimer)
        {
            cancelInterval(mDestroySessionTimer, mManager.mKarereClient.appCtx);
            mDestroySessionTimer = 0;
        }

        if (mVideoDevice)
        {
            mVideoDevice->releaseDevice();
        }

        clearCallOutTimer();
        mLocalPlayer.reset();
        mLocalStream.reset();
        setState(Call::kStateDestroyed);
        FIRE_EVENT(CALL, onDestroy, mTermCode == TermCode::kNotFinished ? TermCode::kErrInternal : mTermCode, false, "Callback from Call::dtor");

        SUB_LOG_DEBUG("Forced call to onDestroy from call dtor");
    }

    if (mStatsTimer)
    {
        cancelInterval(mStatsTimer, mManager.mKarereClient.appCtx);
    }

    SUB_LOG_DEBUG("Destroyed");
}
void Call::onClientLeftCall(Id userid, uint32_t clientid)
{
    if (userid == mManager.mKarereClient.myHandle() && clientid == mChat.connection().clientId())
    {
        if (mRecovered && mState == kStateJoining)
        {
            SUB_LOG_DEBUG("Ignoring ENDCALL received for a reconnect call while in kJoining state");
            return;
        }

        SUB_LOG_DEBUG("ENDCALL received for ourselves, finishing the call");
        auto wptr = weakHandle();
        destroy(TermCode::kErrNetSignalling, false, "ENDCALL received for ourselves, finishing the call")
        .then([wptr, this]
        {
            if (wptr.deleted())
            {
                return;
            }

            karere::Id chatid = chat().chatId();
            auto it = mManager.mRetryCall.find(chatid);
            if (it == mManager.mRetryCall.end())
            {
                karere::AvFlags flags = sentFlags();
                mManager.mRetryCall[chatid] = std::pair<karere::AvFlags, bool>(flags, true);
                auto itHandler = mManager.mCallHandlers.find(chatid);
                mManager.joinCall(chatid, flags, *itHandler->second, mId);
                mManager.mRetryCall.erase(chatid);
            }
        });
        return;
    }

    if (mState == kStateRingIn && isCaller(userid, clientid))   // caller went offline
    {
        destroy(TermCode::kCallerGone, false, "Caller has lost its connection, destroy the call");
        return;
    }

    for (auto& item: mSessions)
    {
        auto sess = item.second;
        if (sess->mPeer == userid && sess->mPeerClient == clientid)
        {
            if (mSessions.size() == 1)
            {
                mManager.launchCallRetry(mChat.chatId(), sentFlags(), false);
            }

            sess->destroy(static_cast<TermCode>(TermCode::kErrPeerOffline | TermCode::kPeer));
            return;
        }
    }

    if (mSessRetries.find(EndpointId(userid, clientid)) != mSessRetries.end())
    {
        if (mSessRetries.size() == 1 && mSessions.size() == 0)
        {
            mManager.launchCallRetry(mChat.chatId(), sentFlags(), false);
        }

        cancelSessionRetryTimer(userid, clientid);
        destroyIfNoSessionsOrRetries(TermCode::kErrPeerOffline);
    }

    // We discard the previous JOIN becasue we have rececived an ENDCALL from that peer
    mSessionsInfo.erase(EndpointId(userid, clientid));
}

bool Call::changeLocalRenderer(IVideoRenderer* renderer)
{
    if (!mLocalPlayer)
        return false;
    mLocalPlayer->changeRenderer(renderer);
    return true;
}

void Call::notifySessionConnected(Session& /*sess*/)
{
    if (mCallStartedSignalled)
        return;

    sendCallData(CallDataState::kCallDataSession);

    if (mCallSetupTimer)
    {
        cancelInterval(mCallSetupTimer, mManager.mKarereClient.appCtx);
        mCallSetupTimer = 0;
    }

    mCallStartedSignalled = true;
    FIRE_EVENT(CALL, onCallStarted);
}

AvFlags Call::muteUnmute(AvFlags av)
{
    mLocalFlags = av;
    if (!mLocalStream || av.onHold())
    {
        return mLocalFlags;
    }

    AvFlags oldAv = mLocalStream->effectiveAv();

    if (oldAv.video() != av.video() && !av.onHold())
    {
        enableVideo(av.video());
    }

    if (oldAv.audio() != av.audio()  && !av.onHold())
    {
        enableAudio(av.audio());
    }

    mLocalStream->setAv(av);
    av = mLocalStream->effectiveAv();
    if (av == oldAv)
    {
        return oldAv;
    }

    mLocalPlayer->enableVideo(av.video());
    manager().updatePeerAvState(mChat.chatId(), mId, mChat.client().mKarereClient->myHandle(), mChat.connection().clientId(), av);

    if (!mLocalFlags.onHold())
    {
        sendAVFlags();
    }

    return av;
}

std::map<Id, AvFlags> Call::avFlagsRemotePeers() const
{
    std::map<Id, AvFlags> peerFlags;

    for (auto& item: mSessions)
    {
        peerFlags[item.first] = item.second->receivedAv();
    }

    return peerFlags;
}

std::map<Id, uint8_t> Call::sessionState() const
{
    std::map<Id, uint8_t> sessionState;

    for (auto& item: mSessions)
    {
        sessionState[item.first] = item.second->getState();
    }

    return sessionState;
}

void Call::setOnHold(bool onHold)
{
    assert(onHold != mLocalFlags.onHold());
    mLocalFlags.setOnHold(onHold);

    if (!mLocalStream)
    {
        return;
    }

    if (mLocalFlags.audio())
    {
        enableAudio(!onHold);
    }

    if (mLocalFlags.video())
    {
        enableVideo(!onHold);
    }

    for(std::pair<karere::Id, shared_ptr<Session>> session : mSessions)
    {
        if (session.second->mRemotePlayer)
        {
            if (session.second->mRemotePlayer->getAudioTrack())
            {
                session.second->mRemotePlayer->getAudioTrack()->set_enabled(!onHold && !session.second->mPeerAv.onHold());
            }

            if (session.second->mRemotePlayer->getVideoTrack())
            {
                session.second->mRemotePlayer->getVideoTrack()->set_enabled(!onHold && !session.second->mPeerAv.onHold());
            }

            if (session.second->mPeerAv.video())
            {
                session.second->mRemotePlayer->enableVideo(!onHold && !session.second->mPeerAv.onHold());
            }
        }
    }

    sendAVFlags();
    FIRE_EVENT(CALL, onOnHold, onHold);
}

void Call::sendBusy(bool isCallToSameUser)
{
    // Broadcast instead of send only to requestor, so that all other our clients know we rejected the call
    cmdBroadcast(RTCMD_CALL_REQ_DECLINE, mId, isCallToSameUser ? TermCode::kErrAlready : TermCode::kBusy);
}

uint32_t Call::clientidFromSession(Id userid)
{
    for (auto& item: mSessions)
    {
        if (item.second->peer() == userid)
        {
            return item.second->peerClient();
        }
    }

    return 0;
}

void Call::updateAvFlags(Id userid, uint32_t clientid, AvFlags flags)
{
    for (auto it = mSessions.begin(); it != mSessions.end(); it++)
    {
        if (it->second->peer() == userid &&
                it->second->peerClient() == clientid &&
                it->second->receivedAv() != flags)
        {
            it->second->updateAvFlags(flags);
        }
    }
}

bool Call::isCaller(Id userid, uint32_t clientid)
{
    return (userid == mCallerUser && clientid == mCallerClient);
}

void Call::changeVideoInDevice()
{
    enableVideo(false);
    mVideoDevice = nullptr;
    if (!mLocalFlags.onHold())
    {
        enableVideo(true);
    }
}

AvFlags Call::sentFlags() const
{
    if (mLocalFlags.onHold())
    {
        return mLocalFlags;
    }

    return mLocalStream ? mLocalStream->effectiveAv() : AvFlags(0);
}
/** Protocol flow:
    C(aller): broadcast CALLDATA payloadLen.2 callid.8 callState.1 avflags.1
       => state: CallState.kReqSent
    A(nswerer): send RINGING
       => state: CallState.kRingIn
    C: may send CALL_REQ_CANCEL callid.8 reason.1 if caller aborts the call request.
       The reason is normally Term.kUserHangup or Term.kAnswerTimeout
    A: may broadcast CALL_REQ_DECLINE callid.8 reason.1 if answerer rejects the call or if
       the user is currently in another call: if that call is in the same chatroom, then the reason
       is kErrAlready, otherwise - kBusy.
       In group calls, CALL_REQ_DECLINE is ignored by the caller, as a group call request can't be rejected by
       a single user. In 1on1 rooms, the caller should abort the call by broadcasting CALL_REQ_CANCEL,
       with the reason from the received CALL_REQ_DECLINE, and the kPeer bit set. All other clients should stop
       ringing when they receive the CALL_REQ_CANCEL.
    == (from here on we can join an already ongoing group call) ==
    A: broadcast JOIN callid.8 anonId.8
        => state: CallState.kCallDataJoining
        => isJoiner = true
        Other clients of user A will receive the answering client's JOIN (if call
        was answered), or CALL_REQ_DECLINE (in case the call was rejected), and will know that the call has
        been handled by another client of that user. They will then dismiss the "incoming call"
        dialog and stop ringing.
        In 1on1 calls, when the call initiator receives the first JOIN, it broadcasts a CALLDATA packet
        with type kNotRinging, signifying that the call was answered, so the other clients can stop ringing.
        Note: In case of joining an ongoing call, the callid is generated locally
          and does not match the callid if the ongoing call, as the protocol
          has no way of conveying the callid of the ongoing call. The responders
          to the JOIN will use the callid of the JOIN, and not the original callid.
          The callid is just used to match command/responses in the call setup handshake.
          Once that handshake is complete, only session ids are used for the actual 1on1 sessions.

    C: Creates a new session with random sid, and state SessState.kWaitSdpOffer
        => send SESSION callid.8 sid.8 anonId.8 encHashKey.32 actualCallId.8
        => call state: CallState.kCallInProgress (in case of group calls call state may already be kCallInProgress)

    A: send SDP_OFFER sid.8 encHashKey.32 fprHash.32 avflags.1 sdpLen.2 sdpOffer.sdpLen
        => call state: CallState.kInProress
        => sess state: SessState.kWaitSdpAnswer
    C: send SDP_ANSWER sid.8 fprHash.32 avflags.1 sdpLen.2 sdpAnswer.sdpLen
        => state: SessState.kWaitMedia
    A and C: exchange ICE_CANDIDATE sid.8 midLen.1 mid.midLen mLineIdx.1 candLen.2 iceCand.candLen

    Once the webrtc session is connected (ICE connection state changes to 'connected'),
    and this is the first connected session for that client, then the call is locally considered
    as started, and the GUI transitions to the in-call state.

    A or C: may send MUTE sid.8 avState.1 (if user mutes/unmutes audio/video).
        Webrtc does not have an in-band notification of stream muting
        (needed to update the GUI), so we do it out-of-band.
        The client that sends the MUTE also sends a CALLDATA packet with type kMute and
        its new audio and video send state, in order to notify clients that are not in
        the call, so they can count the available audio/video slots within a group call.
        At a later stage, we may want to stop sending the MUTE command at all and only
        use the CALLDATA (which ws introduced at a later stage).

    A or C: send SESS_TERMINATE sid.8 reason.1
        => state: SessState.kTerminating
    C or A: send SESS_TERMINATE_ACK sid.8
        => state: Sess.kDestroyed
    A or C: close webrtc connection upont receipt of terminate ack,
        or after a timeout of 1-2 seconds. The terminate ack mechanism prevents
        the peer from thinking that the webrtc connection was closed
        due to error
        => state: Sess.kDestroyed
@note avflags of caller are duplicated in CALLDATA and SDP_ANSWER
The first is purely informative, to make the callee aware what type of
call the caller is requesting - audio or video.
This is not available when joining an existing call.

== INCALL, ENDCALL protocol ==
Each client that is involved in a call, periodically sends an INCALL ping packet to the server.
The server keeps track of all actively pinging clients, and dumps a list of them to clients that log
into that chatroom, and sends deltas in realtime when new clients join or leave. When a client leaves a call,
it sends an ENDCALL. If it times out to send an INCALL ping, the server behaves as if that client sent
an ENDCALL (i.e. considers that client went out of the call). This mechanism allows to keep track of
whether there is an ongoing call in a chatroom and who is participating in it at any moment.
This is how clients know whether they can join an ongoing group call.

== CALLDATA protocol ==
- Overview -
CALLDATA is a special packet that can contain arbitrary data, is sent by clients, and is stored on the server
per-client. Actually the server stores only the last such packet sent by each client. When a client
sends such a packet, the server also broadcasts it to all other clients in that chatroom. Upon login
to a chatroom, the server dumps the CALLDATA blobs stored for all clients (i.e. the last ones they sent).
After that, any new CALLDATA a client sends is received by everyone because of the broadcast.

- Call request -
The CALLDATA mechanism was initually introduced to allow for call requests to be received
via mobile PUSH. When the call request is broadcast, a mobile client is likely to not be running.
It would be started by the OS upon receipt by the PUSH event, but it would miss the realtime
call request message. Therefore, the call request needed to be persisted on the server.
This was realized by the server keeping track of the last CALLDATA packet received by each client,
and dumping these packets upon login to a chatroom (even before any history fetch is done).
This would allow for the call initiator to persist a CALLDATA packet on the server, that signifies
a call request (having a type kRinging). When the call is answered or aborted, the caller is responsible
for either overwriting the kRinging CALLDATA with one that signals the call request is not there anymore -
usually a type kNotRinging CALLDATA (when the call was answered), or send an ENDCALL to the server if it
aborts the call for some reason. A client sending an ENDCALL (or timing out the INCALL ping) results in its
CALLDATA not being sent by the server to clients that log into that chatroom.

- Call end -
Later, the CALLDATA mechanism was extended to facilitate posting history messages about call events -
particularly about the end of a call. The posting of these call management messages is done by the server
and it needs to figure out the reason for the call termination, in order to display "Call was not answered",
"Call ended normally", "Call failed", "Call request was canceled", etc. To do that, clients send another type
of CALLDATA (kTerminated) to the server with a reason code. When a client just sends an ENDCALL or times
out the INCALL ping, the server assumes it left the call due to some error. When all clients leave the call,
the server combines the reasons they reported and posts a call-ended management messages in the message history.

- Audio/video slots -
In group calls, the number of audio and video senders and receivers has to be kept track of,
in order to not overload client with too many streams. This means that a client may be disallowed
to join a call with camera enabled, with microphone enabled, or even disallow join at all, even without
sending any media. This is because of the mesh configuration of group calls - the bandwidth and processing
requirement grows exponentially with the number of stream senders, but also linearly with the number of passive
receivers (a stream sender is also a receiver). Therefore, all CALLDATA packets that a client sends include
its current audio/video send state. This allows even clients that are not in the call to keep track of how many
people are sending and receiving audio/video, and disallow the user to enable camera/mic or even join the call.
There is a dedicated CALLDATA type kMute that clients send for the specific purpose of updating the a/v send state.
It is send when the client mutes/unmutes camera or mic. Currently this CALLDATA is sent together with the MUTE
message, but in the future we may want to only rely on the CALLDATA packet.

*/
Session::Session(Call& call, RtMessage& packet, const SessionInfo *sessionParameters)
:ISession(call, packet.userid, packet.clientid), mManager(call.mManager)
{
    // Packet can be RTCMD_SESSION or RTCMD_SDP_OFFER
    mHandler = call.callHandler()->onNewSession(*this);
    mAudioLevelMonitor.reset(new AudioLevelMonitor(*this, *mHandler));
    assert(!sessionParameters || packet.type == RTCMD_SDP_OFFER);
    if (packet.type == RTCMD_SDP_OFFER) // peer's offer
    {
        // SDP_OFFER sid.8 anonId.8 encHashKey.32 fprHash.32 av.1 sdpLen.2 sdpOffer.sdpLen
        mIsJoiner = false;
        mSid = packet.payload.read<uint64_t>(0);
        setState(kStateWaitLocalSdpAnswer);
        mPeerAnonId = packet.payload.read<uint64_t>(8);
        mOwnHashKey = sessionParameters->mOwnHashKey;
        // The peer is likely to send ICE candidates immediately after the offer,
        // but we can't process them until setRemoteDescription is ready, so
        // we have to store them in a queue
        packet.payload.read(48, mPeerHash);
        SdpKey encKey;
        packet.payload.read(16, encKey);
        mCall.mManager.crypto().decryptKeyFrom(mPeer, encKey, mPeerHashKey);
        mPeerAv = packet.payload.read<uint8_t>(80);
        uint16_t sdpLen = packet.payload.read<uint16_t>(81);
        assert((int) packet.payload.dataSize() >= 83 + sdpLen);
        packet.payload.read(83, sdpLen, mPeerSdpOffer);
        mPeerSupportRenegotiation = sessionParameters->mPeerSupportRenegotiation;   // as received in JOIN

        FIRE_EVENT(SESSION, onPeerMute, mPeerAv, AvFlags(0));
        if (mPeerAv.onHold())
        {
            FIRE_EVENT(SESSION, onOnHold, true);
        }
    }
    else if (packet.type == RTCMD_SESSION)
    {
        // SESSION callid.8 sid.8 anonId.8 encHashKey.32
        mIsJoiner = true;
        mSid = packet.payload.read<uint64_t>(8);
        setState(kStateWaitSdpAnswer);
        assert(packet.payload.dataSize() >= 56);
        call.mManager.random(mOwnHashKey);
        mPeerAnonId = packet.payload.read<uint64_t>(16);
        mPeerSupportRenegotiation = ((packet.payload.buf()[Call::kOffsetFlagsSession] & Call::kSupportsStreamReneg) != 0);
    }
    else
    {
        assert(false);
        SUB_LOG_ERROR("Attempted to create a Session object with packet of type: %s", rtcmdTypeToStr(packet.type));
    }

    SUB_LOG_INFO("============== own sdp key: %s\n", StaticBuffer(mOwnHashKey.data, sizeof(mOwnHashKey.data)).toString().c_str());

    mName = "sess[" + mSid.toString() + "]";
    auto wptr = weakHandle();
    mSetupTimer = setTimeout([wptr, this]()
    {
        if (wptr.deleted())
            return;

        SUB_LOG_WARNING("Timeout expired to setup a session");

        mSetupTimer = 0;

        TermCode terminationCode = TermCode::kErrSessSetupTimeout;
        if ((time(nullptr) - mTsSdpHandshakeCompleted) > RtcModule::kIceTimeout)
        {
            terminationCode = TermCode::kErrIceTimeout;
            SUB_LOG_WARNING("ICE connect timed out. Terminating session with kErrIceTimeout");
        }

        terminateAndDestroy(terminationCode);

    }, RtcModule::kSessSetupTimeout, call.mManager.mKarereClient.appCtx);
}

void Session::setState(uint8_t newState)
{
    if (mState == newState)
        return;

    auto oldState = mState;
    sStateDesc.assertStateChange(oldState, newState);
    mState = newState;
    SUB_LOG_DEBUG("State changed: %s -> %s", stateToStr(oldState), stateToStr(mState));

    if (mSetupTimer && mState >= kStateInProgress)
    {
        cancelTimeout(mSetupTimer, mCall.mManager.mKarereClient.appCtx);
        mSetupTimer = 0;
    }

    FIRE_EVENT(SESSION, onSessStateChange, mState);
}

void Session::handleMessage(RtMessage& packet)
{
    if (mFechingPeerKeys)
    {
        SUB_LOG_DEBUG("Waiting for peer key queue packet");
        mPacketQueue.push_back(packet);
        return;
    }

    switch (packet.type)
    {
        case RTCMD_SDP_ANSWER:
            msgSdpAnswer(packet);
            return;
        case RTCMD_ICE_CANDIDATE:
            msgIceCandidate(packet);
            return;
        case RTCMD_SESS_TERMINATE:
            msgSessTerminate(packet);
            return;
        case RTCMD_SESS_TERMINATE_ACK:
            msgSessTerminateAck(packet);
            return;
        case RTCMD_MUTE:
            msgMute(packet);
            return;
        case RTCMD_SDP_OFFER_RENEGOTIATE:
            msgSdpOfferRenegotiate(packet);
            return;
        case RTCMD_SDP_ANSWER_RENEGOTIATE:
            msgSdpAnswerRenegotiate(packet);
            return;
        case RTCMD_END_ICE_CANDIDATES:
            return;
        default:
            SUB_LOG_WARNING("Don't know how to handle", packet.typeStr());
            return;
    }
}

void Session::createRtcConn()
{
    EndpointId endPoint(mPeer, mPeerClient);
    if (mCall.mIceFails.find(endPoint) != mCall.mIceFails.end())
    {
        RTCM_LOG_ERROR("Using ALL ICE servers, because ICE to this peer has failed %d times", mCall.mIceFails[endPoint]);
        StaticProvider iceServerStatic(mCall.mManager.mStaticIceServers);
        mCall.mManager.setIceServers(iceServerStatic);
    }

    mRtcConn = artc::myPeerConnection<Session>(mCall.mManager.mIceServers, *this);
    RTCM_LOG_INFO("Create RTC connection ICE server: %s", mCall.mManager.mIceServers[0].uri.c_str());
    if (mCall.mLocalStream)
    {
        std::vector<std::string> vector;
        vector.push_back(mName);

        if (mCall.sentFlags().video())
        {
            rtc::scoped_refptr<webrtc::VideoTrackInterface> videoInterface =
                    artc::gWebrtcContext->CreateVideoTrack("v"+std::to_string(artc::generateId()), mCall.mLocalStream->video()->GetSource());
            webrtc::RTCErrorOr<rtc::scoped_refptr<webrtc::RtpSenderInterface>> error = mRtcConn->AddTrack(videoInterface, vector);

            if (!error.ok())
            {
                SUB_LOG_WARNING("Error: %s", error.MoveError().message());
                destroy(TermCode::kErrInternal);
                return;
            }

            mVideoSender = error.MoveValue();
        }

        rtc::scoped_refptr<webrtc::AudioTrackInterface> audioInterface =
                artc::gWebrtcContext->CreateAudioTrack("a"+std::to_string(artc::generateId()), mCall.mLocalStream->audio()->GetSource());
        webrtc::RTCErrorOr<rtc::scoped_refptr<webrtc::RtpSenderInterface>> error = mRtcConn->AddTrack(audioInterface, vector);
        if (!error.ok())
        {
            SUB_LOG_WARNING("Error: %s", error.MoveError().message());
        }

        mAudioSender = error.MoveValue();

        if (!mCall.sentFlags().audio())
        {
            mAudioSender->track()->set_enabled(false);
        }

        if (mCall.mLocalFlags.onHold() || mPeerAv.onHold())
        {
            if (mVideoSender && mVideoSender->track())
            {
                mVideoSender->track()->set_enabled(false);
            }

            if (mAudioSender && mAudioSender->track())
            {
                mAudioSender->track()->set_enabled(false);
            }
        }
    }

    mStatRecorder.reset(new stats::Recorder(*this, kStatsPeriod, kMaxStatsPeriod));
    mStatRecorder->start();
}

promise::Promise<void> Session:: processSdpOfferSendAnswer()
{
    if (!verifySdpFingerprints(mPeerSdpOffer))
    {
        SUB_LOG_WARNING("Fingerprint verification error, immediately terminating session");
        terminateAndDestroy(TermCode::kErrFprVerifFailed, "Fingerprint verification failed, possible forge attempt");
        return ::promise::_Void();
    }

    webrtc::SdpParseError error;
    webrtc::SessionDescriptionInterface* sdp = webrtc::CreateSessionDescription("offer", mPeerSdpOffer, &error);
    if (!sdp)
    {
        terminateAndDestroy(TermCode::kErrSdp, "Error parsing peer SDP offer: line="+error.line+"\nError: "+error.description);
        return ::promise::_Void();
    }
    auto wptr = weakHandle();
    return mRtcConn.setRemoteDescription(sdp)
    .fail([](const ::promise::Error& err)
    {
        return ::promise::Error(err.msg(), 1, kErrSetSdp); //we signal 'remote' (i.e. protocol) error with errCode == 1
    })
    .then([this, wptr]() -> Promise<webrtc::SessionDescriptionInterface*>
    {
        if (wptr.deleted() || (mState > Session::kStateInProgress))
            return ::promise::Error("Session killed");

        webrtc::PeerConnectionInterface::RTCOfferAnswerOptions options;
        //Probably only required for sdpOffer but follow same approach that webClient
        options.offer_to_receive_audio = webrtc::PeerConnectionInterface::RTCOfferAnswerOptions::kMaxOfferToReceiveMedia;
        options.offer_to_receive_video = webrtc::PeerConnectionInterface::RTCOfferAnswerOptions::kMaxOfferToReceiveMedia;
        return mRtcConn.createAnswer(options);
    })
    .then([wptr, this](webrtc::SessionDescriptionInterface* sdp) -> Promise<void>
    {
        if (wptr.deleted() || (mState > Session::kStateInProgress))
            return ::promise::Error("Session killed");

        sdp->ToString(&mOwnSdpAnswer);
        return mRtcConn.setLocalDescription(sdp);
    })
    .then([wptr, this]()
    {
        if (wptr.deleted() || (mState > Session::kStateInProgress))
            return;

        uint8_t opcode;
        if (mState < kStateInProgress)
        {
            mTsSdpHandshakeCompleted = time(nullptr);
            setState(kStateConnecting);
            opcode = RTCMD_SDP_ANSWER;
        }
        else
        {
            opcode = RTCMD_SDP_ANSWER_RENEGOTIATE;
        }

        SdpKey ownFprHash;
        // SDP_ANSWER sid.8 fprHash.32 av.1 sdpLen.2 sdpAnswer.sdpLen
        mCall.mManager.crypto().mac(mOwnSdpAnswer, mPeerHashKey, ownFprHash);
        cmd(opcode,
            ownFprHash,
            mCall.sentFlags().value(),
            static_cast<uint16_t>(mOwnSdpAnswer.size()),
            mOwnSdpAnswer);
    })
    .fail([wptr, this](const ::promise::Error& err)
    {
        if (wptr.deleted())
            return;
        // cmd() doesn't throw, so we are here because of other error
        std::string msg;
        if (err.type() == kErrSetSdp && err.code() == 1) {
            msg = "Error accepting remote SDP offer: " + err.msg();
        } else {
            msg = "Error creating SDP answer: " + err.msg();
        }
        terminateAndDestroy(TermCode::kErrSdp, msg);
    });
}

void Session::forceDestroy()
{
    if (!mTerminatePromise.done())
    {
        mTerminatePromise.resolve();
    }
}

//PeerConnection events
void Session::onAddStream(artc::tspMediaStream stream)
{
    mRemoteStream = stream;
    if (mRemotePlayer)
    {
        SUB_LOG_ERROR("onRemoteStreamAdded: Session already has a remote player, ignoring event");
        return;
    }

    IVideoRenderer* renderer = NULL;
    FIRE_EVENT(SESSION, onRemoteStreamAdded, renderer);
    assert(renderer);
    mRemotePlayer.reset(new artc::StreamPlayer(renderer, mManager.mKarereClient.appCtx));
    mRemotePlayer->setOnMediaStart([this]()
    {
        FIRE_EVENT(SESSION, onDataRecv);
    });
    mRemotePlayer->attachToStream(stream);
    mRemotePlayer->enableVideo(mPeerAv.video() && !mPeerAv.onHold());
    if (mRemotePlayer->getVideoTrack())
    {
        mRemotePlayer->getVideoTrack()->set_enabled(!mCall.mLocalFlags.onHold());
    }

    if (mRemotePlayer->isAudioAttached())
    {
        mRemotePlayer->getAudioTrack()->set_enabled(!mCall.mLocalFlags.onHold());
        mRemotePlayer->getAudioTrack()->AddSink(mAudioLevelMonitor.get());
    }
}
void Session::onRemoveStream(artc::tspMediaStream stream)
{
    if (stream != mRemoteStream) //we can't throw here because we are in a callback
    {
        KR_LOG_ERROR("onRemoveStream: Stream is not the remote stream that we have");
        return;
    }
    if(mRemotePlayer)
    {
        if (mRemotePlayer->isAudioAttached())
        {
            mRemotePlayer->getAudioTrack()->RemoveSink(mAudioLevelMonitor.get());
        }
        mRemotePlayer->detachFromStream();
        mRemotePlayer.reset();
    }
    mRemoteStream.release();
    FIRE_EVENT(SESSION, onRemoteStreamRemoved);
}

void Session::onIceCandidate(std::shared_ptr<artc::IceCandText> cand)
{
    // mLineIdx.1 midLen.1 mid.midLen candLen.2 cand.candLen
    if (!cand)
        return;

    RtMessageComposer msg(OP_RTMSG_ENDPOINT, RTCMD_ICE_CANDIDATE,
        mCall.mChat.chatId(), mPeer, mPeerClient, 10+cand->candidate.size());
    msg.payloadAppend(mSid);
    msg.payloadAppend(static_cast<uint8_t>(cand->sdpMLineIndex));
    auto& mid = cand->sdpMid;
    if (!mid.empty())
    {
        msg.payloadAppend(static_cast<uint8_t>(mid.size()), mid);
    }
    else
    {
        msg.payloadAppend(static_cast<uint8_t>(0));
    }
    msg.payloadAppend(static_cast<uint16_t>(cand->candidate.size()),
        cand->candidate);
    mCall.mChat.sendCommand(std::move(msg));
}

void Session::onIceConnectionChange(webrtc::PeerConnectionInterface::IceConnectionState state)
{
    SUB_LOG_DEBUG("ICE connstate changed to %s", iceStateToStr(state));
    if (mState >= Session::kStateTerminating)
        return;
/*  kIceNew, kIceGathering, kIceWaiting, kIceChecking, kIceConnected,
    kIceCompleted, kIceFailed, kIceClosed
 */

    if (state == webrtc::PeerConnectionInterface::kIceConnectionClosed)
    {
        cancelIceDisconnectionTimer();

        if (mRenegotiationInProgress)
        {
            SUB_LOG_DEBUG("Skip Ice connection closed, renegotiation in progress");
            return;
        }

        terminateAndDestroy(TermCode::kErrIceDisconn);
    }
    else if (state == webrtc::PeerConnectionInterface::kIceConnectionFailed)
    {
        cancelIceDisconnectionTimer();
        TermCode termCode = (mState == kStateInProgress) ? TermCode::kErrIceDisconn : TermCode::kErrIceFail;
        terminateAndDestroy(termCode);
    }
    else if (state == webrtc::PeerConnectionInterface::kIceConnectionDisconnected)
    {
        handleIceDisconnected();
    }
    else if (state == webrtc::PeerConnectionInterface::kIceConnectionConnected)
    {
        if (mState == kStateInProgress)
        {
            handleIceConnectionRecovered();
            return;
        }

        mManager.updatePeerAvState(mCall.chat().chatId(), mCall.id(), mPeer, mPeerClient, mPeerAv);
        setState(kStateInProgress);
        mTsIceConn = time(NULL);
        mAudioPacketLostAverage = 0;
        mCall.notifySessionConnected(*this);

        // Compatibility with old clients notify avFlags
        if (mCall.mLocalFlags.onHold())
        {
            AvFlags av = mCall.mLocalStream ? mCall.mLocalStream->effectiveAv() : AvFlags(0);
            av.setOnHold(mCall.mLocalFlags.onHold());
            sendAv(av);
        }

        EndpointId endpointId(mPeer, mPeerClient);
        mCall.mIceFails.erase(endpointId);
    }
}

void Session::onIceComplete()
{
    SUB_LOG_DEBUG("onIceComplete");
}
void Session::onSignalingChange(webrtc::PeerConnectionInterface::SignalingState newState)
{
    SUB_LOG_DEBUG("onSignalingStateChange: %d", newState);
}
void Session::onDataChannel(webrtc::DataChannelInterface*)
{}

void Session::onTrack(rtc::scoped_refptr<webrtc::RtpTransceiverInterface> transceiver)
{
    SUB_LOG_DEBUG("onTrack:");
    if (mState != kStateInProgress)
    {
        return;
    }

    if (!mRemotePlayer)
    {
        IVideoRenderer* renderer = NULL;
        FIRE_EVENT(SESSION, onRemoteStreamAdded, renderer);
        mRemotePlayer.reset(new artc::StreamPlayer(renderer, mManager.mKarereClient.appCtx));
    }

    if (transceiver->media_type() == cricket::MEDIA_TYPE_VIDEO)
    {
        mRemotePlayer->attachVideo(transceiver->receiver()->streams()[0]->GetVideoTracks()[0]);
        mRemotePlayer->enableVideo(mPeerAv.video());
    }
    else if (transceiver->media_type() == cricket::MEDIA_TYPE_AUDIO)
    {
        mRemotePlayer->getAudioTrack()->AddSink(mAudioLevelMonitor.get());
    }
}

void Session::onRenegotiationNeeded()
{
    if (mState != kStateInProgress)
    {
        return;
    }

    if (mRenegotiationInProgress)
    {
        SUB_LOG_WARNING("Ignoring multiple calls of onRenegotiationNeeded");
        return;
    }

    setStreamRenegotiationTimeout();
    SUB_LOG_DEBUG("Renegotiation while in progress, sending sdp offer");
    sendOffer();
}

void Session::updateAvFlags(AvFlags flags)
{
    auto oldAv = mPeerAv;
    mPeerAv = flags;
    if (mRemotePlayer && !mCall.mLocalFlags.onHold())
    {
        mRemotePlayer->enableVideo(mPeerAv.video());
    }

    if (oldAv.onHold() != mPeerAv.onHold())
    {
        setOnHold(mPeerAv.onHold());
    }

    FIRE_EVENT(SESSION, onPeerMute, mPeerAv, oldAv);
}

//end of event handlers

// stats interface
//====
void Session::sendAv(AvFlags av)
{
    cmd(RTCMD_MUTE, av.value());
}

promise::Promise<void> Session::createRtcConnSendOffer()
{
    assert(mIsJoiner); // the joiner sends the SDP offer
    assert(mPeerAnonId);
    createRtcConn();
    return sendOffer();
}

Promise<void> Session::sendOffer()
{
    auto wptr = weakHandle();
    bool isRenegotiation = mState == kStateInProgress;
    webrtc::PeerConnectionInterface::RTCOfferAnswerOptions options;
    options.offer_to_receive_audio = webrtc::PeerConnectionInterface::RTCOfferAnswerOptions::kMaxOfferToReceiveMedia;
    options.offer_to_receive_video = webrtc::PeerConnectionInterface::RTCOfferAnswerOptions::kMaxOfferToReceiveMedia;
    return mRtcConn.createOffer(options)
    .then([wptr, this](webrtc::SessionDescriptionInterface* sdp) -> Promise<void>
    {
        if (wptr.deleted())
            return ::promise::_Void();

        KR_THROW_IF_FALSE(sdp->ToString(&mOwnSdpOffer));
        return mRtcConn.setLocalDescription(sdp);
    })
    .then([wptr, isRenegotiation, this]()
    {
        if (wptr.deleted())
            return;

        if (mCall.state() != Call::kStateInProgress)
        {
             terminateAndDestroy(TermCode::kErrSdp, std::string("Error creating SDP offer: ") + "Unexpected state");
             return;
        }

        SdpKey hash;
        mCall.mManager.crypto().mac(mOwnSdpOffer, mPeerHashKey, hash);

        // SDP_OFFER/RTCMD_SDP_OFFER_RENEGOTIATE sid.8 anonId.8 encHashKey.32 fprHash.32 av.1 sdpLen.2 sdpOffer.sdpLen
        if (isRenegotiation)
        {
            SdpKey encKey;
            memset(encKey.data, 0, sizeof(encKey.data));
            cmd(RTCMD_SDP_OFFER_RENEGOTIATE,
                mCall.mManager.mOwnAnonId,
                encKey,
                hash,
                mCall.mLocalStream->effectiveAv().value(),
                static_cast<uint16_t>(mOwnSdpOffer.size()),
                mOwnSdpOffer
            );
        }
        else
        {
            mManager.mKarereClient.userAttrCache().getAttr(mPeer, ::mega::MegaApi::USER_ATTR_CU25519_PUBLIC_KEY)
            .then([wptr, this, hash](Buffer*)
            {
                SdpKey encKey;
                mCall.mManager.crypto().encryptKeyTo(mPeer, mOwnHashKey, encKey);
                cmd(RTCMD_SDP_OFFER,
                    mCall.mManager.mOwnAnonId,
                    encKey,
                    hash,
                    mCall.mLocalStream->effectiveAv().value(),
                    static_cast<uint16_t>(mOwnSdpOffer.size()),
                    mOwnSdpOffer
                );
            });

        }

        // SDP_OFFER/RTCMD_SDP_OFFER_RENEGOTIATE sid.8 anonId.8 encHashKey.32 fprHash.32 av.1 sdpLen.2 sdpOffer.sdpLen
<<<<<<< HEAD
=======
        cmd(opcode,
            mCall.mManager.mOwnAnonId,
            encKey,
            hash,
            mCall.sentFlags().value(),
            static_cast<uint16_t>(mOwnSdpOffer.size()),
            mOwnSdpOffer
        );
>>>>>>> 9faaa542
    })
    .fail([wptr, this](const ::promise::Error& err)
    {
        if (wptr.deleted())
            return;
        terminateAndDestroy(TermCode::kErrSdp, std::string("Error creating SDP offer: ") + err.msg());
    });
}

void Session::msgSdpAnswer(RtMessage& packet)
{
    if (mState != Session::kStateWaitSdpAnswer)
    {
        SUB_LOG_WARNING("Ingoring unexpected SDP_ANSWER");
        return;
    }

    setState(kStateConnecting);
    auto wptr = weakHandle();
    setRemoteAnswerSdp(packet)
    .then([wptr, this]
    {
        if (wptr.deleted())
            return;

        mTsSdpHandshakeCompleted = time(nullptr);
    });
}

template<class... Args>
bool Session::cmd(uint8_t type, Args... args)
{
    RtMessageComposer msg(OP_RTMSG_ENDPOINT, type, mCall.mChat.chatId(), mPeer, mPeerClient);
    msg.payloadAppend(mSid, args...);
    if (!mCall.mChat.sendCommand(std::move(msg)))
    {
        if (mState < kStateTerminating)
        {
            mCall.destroy(TermCode::kErrNetSignalling, false, "Failure to send command");
        }
        return false;
    }
    return true;
}

Promise<void> Session::terminateAndDestroy(TermCode code, const std::string& msg)
{
    if (mState == Session::kStateTerminating)
    {
        assert(mTermCode != TermCode::kInvalid);
        if (!isTermRetriable(code) && isTermRetriable(mTermCode))
        {
            mTermCode = code;
        }

        return mTerminatePromise;
    }

    if (mState == kStateDestroyed)
        return ::promise::_Void();

    mTermCode = code;

    if (!msg.empty())
    {
        RTCM_LOG_ERROR("Terminating due to: %s", msg.c_str());
    }
    assert(!mTerminatePromise.done());
    setState(kStateTerminating);

    if (!cmd(RTCMD_SESS_TERMINATE, mTermCode))
    {
        if (!mTerminatePromise.done())
        {
            auto pms = mTerminatePromise;
            pms.resolve();
        }
    }

    auto wptr = weakHandle();
    setTimeout([wptr, this]()
    {
        if (wptr.deleted() || mState != Session::kStateTerminating)
            return;

        if (!mTerminatePromise.done())
        {
            SUB_LOG_WARNING("Terminate ack didn't arrive withing timeout, destroying session anyway");
            auto pms = mTerminatePromise;
            pms.resolve();
        }
    }, RtcModule::kSessFinishTimeout, mManager.mKarereClient.appCtx);

    auto pms = mTerminatePromise;
    return pms
    .then([wptr, this, msg]()
    {
        if (wptr.deleted())
            return;
        destroy(mTermCode, msg);
    });
}

void Session::msgSessTerminateAck(RtMessage& packet)
{
    if (mState != kStateTerminating)
    {
        SUB_LOG_WARNING("Ignoring unexpected TERMINATE_ACK");
        return;
    }
    if (!mTerminatePromise.done())
    {
        // resolve() will destroy the session and mTermiatePromise promise itself.
        // although promises are refcounted, mTerminatePromise will point to an
        // invalid shared instance upon return from the destroying handler, i.e.
        // 'this' will be an invalid pointer upon return from the promise handler
        // that destroys the session, resulting in a crash inside the promise lib.
        // Therefore, we need to do the resolve on a copy of the promise object
        // (pointing to the same shared promise instance), that outlives the
        // destruction of mTerminatePromise
        auto pms = mTerminatePromise;
        pms.resolve();
    }
}

void Session::msgSessTerminate(RtMessage& packet)
{
    // sid.8 termcode.1
    assert(packet.payload.dataSize() >= 1);
    cmd(RTCMD_SESS_TERMINATE_ACK);

    TermCode code = static_cast<TermCode>(packet.payload.read<uint8_t>(8));

    if (mState == kStateTerminating)
    {
        assert(mTermCode != TermCode::kInvalid);
        if (!isTermRetriable(code) && isTermRetriable(mTermCode))
        {
            mTermCode = code;
        }

        // handle terminate as if it were an ack - in both cases the peer is terminating
        msgSessTerminateAck(packet);
        // mTerminate promise is resolved and session object is destroyed when promise is resolved (terminateAndDestroy)
        return;
    }
    else if (mState == kStateDestroyed)
    {
        SUB_LOG_WARNING("Ignoring SESS_TERMINATE for a dead session");
        return;
    }
    else
    {
        mTermCode = code;
    }

    if (code == TermCode::kErrIceDisconn && mTsIceConn)
    {
        mIceDisconnectionTs = time(nullptr);
    }

    setState(kStateTerminating);
    destroy(static_cast<TermCode>(mTermCode | TermCode::kPeer));
}

/** Terminates a session without the signalling terminate handshake.
  * This should normally not be called directly, but via terminate(),
  * unless there is a network error
  */
void Session::destroy(TermCode code, const std::string& msg)
{
    assert(code != TermCode::kInvalid);
    if (mState >= kStateDestroyed)
    {
        SUB_LOG_ERROR("Session::destroy(): Already destroyed");
        return;
    }
    if (!msg.empty()) {
        SUB_LOG_DEBUG("Destroying session due to:", msg.c_str());
    }

    submitStats(code, msg);

    mRtcConn->RemoveTrackNew(mVideoSender);
    mRtcConn->RemoveTrackNew(mAudioSender);

    removeRtcConnection();

    mRemotePlayer.reset();
    FIRE_EVENT(SESSION, onRemoteStreamRemoved);
    setState(kStateDestroyed);
    FIRE_EVENT(SESSION, onSessDestroy, static_cast<TermCode>(code & (~TermCode::kPeer)),
        !!(code & TermCode::kPeer), msg);
    mCall.removeSession(*this, code);
}

void Session::submitStats(TermCode termCode, const std::string& errInfo)
{
    std::string deviceInformation = mManager.getDeviceInfo();

    stats::StatSessInfo info(mSid, termCode, errInfo, deviceInformation);
    if (mIsJoiner)
    { // isJoiner means answerer
        info.isCaller = false;
        info.caid = mPeerAnonId;
        info.aaid = mCall.mManager.mOwnAnonId;
    }
    else
    {
        info.isCaller = true;
        info.caid = mCall.mManager.mOwnAnonId;
        info.aaid = mPeerAnonId;
    }

    info.iceDisconnections = mIceDisconnections;
    info.maxIceDisconnectionTime = mMaxIceDisconnectedTime;
    auto sessionReconnectionIt = mCall.mSessionsReconnectionInfo.find(EndpointId(mPeer, mPeerClient));
    if (sessionReconnectionIt != mCall.mSessionsReconnectionInfo.end())
    {
        info.previousSessionId = sessionReconnectionIt->second.getOldSid();
        info.reconnections = sessionReconnectionIt->second.getReconnections();
    }

    if (mStatRecorder)
    {
        std::string stats = mStatRecorder->terminate(info);
        mCall.mManager.mKarereClient.api.sdk.sendChatStats(stats.c_str(), CHATSTATS_PORT);
    }

    return;
}

// we actually verify the whole SDP, not just the fingerprints
bool Session::verifySdpFingerprints(const std::string& sdp)
{
    SdpKey hash;
    mCall.mManager.crypto().mac(sdp, mOwnHashKey, hash);
    bool match = true; // constant time compare
    for (unsigned int i = 0; i < sizeof(SdpKey); i++)
    {
        match &= (hash.data[i] == mPeerHash.data[i]);
    }
    return match;
}

void Session::msgIceCandidate(RtMessage& packet)
{
    assert(!mPeerSdpAnswer.empty() || !mPeerSdpOffer.empty());
    // sid.8 mLineIdx.1 midLen.1 mid.midLen candLen.2 cand.candLen
    auto mLineIdx = packet.payload.read<uint8_t>(8);
    auto midLen = packet.payload.read<uint8_t>(9);
    if (midLen > packet.payload.dataSize() - 11)
        throw new Error("Invalid ice candidate packet: midLen spans beyond data length");

    std::string mid;
    if (midLen)
    {
        packet.payload.read(10, midLen, mid);
    }
    auto candLen = packet.payload.read<uint16_t>(10 + midLen);
    assert((int) packet.payload.dataSize() >= 12 + midLen + candLen);
    std::string strCand;
    packet.payload.read(midLen + 12, candLen, strCand);

    webrtc::SdpParseError err;
    std::unique_ptr<webrtc::IceCandidateInterface> cand(webrtc::CreateIceCandidate(mid, mLineIdx, strCand, &err));
    if (!cand)
        throw runtime_error("Error parsing ICE candidate:\nline: '"+err.line+"'\nError:" +err.description);
/*
    if (!cand)
    {
        SUB_LOG_ERROR("NULL ice candidate");
        return;
    }
*/
    if (!mRtcConn->AddIceCandidate(cand.get()))
    {
        terminateAndDestroy(TermCode::kErrProtocol);
    }
}

void Session::msgMute(RtMessage& packet)
{
    AvFlags flags(packet.payload.read<uint8_t>(8));
    updateAvFlags(flags);
}

void Session::msgSdpOfferRenegotiate(RtMessage &packet)
{
    if (mState != kStateInProgress)
    {
        SUB_LOG_ERROR("Ignoring SDP_OFFER_RENEGOTIATE received for a session not in kSessInProgress state");
        return;
    }

    // SDP_OFFER_RENEGOTIATE sid.8 anonId.8 encHashKey.32 fprHash.32 av.1 sdpLen.2 sdpOffer.sdpLen
    uint16_t sdpLen = packet.payload.read<uint16_t>(81);
    assert(packet.payload.size() >= 83 + sdpLen);
    packet.payload.read(83, sdpLen, mPeerSdpOffer);
    packet.payload.read(48, mPeerHash);

    setStreamRenegotiationTimeout();
    auto wptr = weakHandle();
    processSdpOfferSendAnswer()
    .then([this, wptr]()
    {
        if (wptr.deleted())
            return;

        renegotiationComplete();
    });
}

void Session::msgSdpAnswerRenegotiate(RtMessage &packet)
{
    if (!mStreamRenegotiationTimer)
    {
        SUB_LOG_WARNING("Ingoring SDP_ANSWER_RENEGOTIATE - not in renegotiation state");
        return;
    }

    if (mState != kStateInProgress)
    {
         SUB_LOG_WARNING("Ignoring SDP_ANSWER_RENEGOTIATE received for a session not in kSessInProgress state");
         return;
    }

    auto wptr = weakHandle();
    setRemoteAnswerSdp(packet)
    .then([this, wptr]()
    {
        if (wptr.deleted())
            return;

        renegotiationComplete();
    });
}

Session::~Session()
{
    removeRtcConnection();
    cancelIceDisconnectionTimer();
    SUB_LOG_DEBUG("Destroyed");
}

void Session::pollStats()
{
    mRtcConn->GetStats(static_cast<webrtc::StatsObserver*>(mStatRecorder.get()), nullptr, mStatRecorder->getStatsLevel());
    unsigned int statsSize = mStatRecorder->mStats->mSamples.size();
    if (statsSize != mPreviousStatsSize)
    {
        manageNetworkQuality(mStatRecorder->mStats->mSamples.back());
        mPreviousStatsSize = statsSize;
    }
}

void Session::manageNetworkQuality(stats::Sample *sample)
{
    int previousNetworkquality = mNetworkQuality;
    mNetworkQuality = sample->lq;
    if (previousNetworkquality != mNetworkQuality)
    {
        FIRE_EVENT(SESSION, onSessionNetworkQualityChange, mNetworkQuality);
    }
}

bool Session::isTermRetriable(TermCode reason)
{
    TermCode termCode = static_cast<TermCode>(reason & ~TermCode::kPeer);
    return (termCode != TermCode::kErrPeerOffline) && (termCode != TermCode::kUserHangup) && (termCode != TermCode::kAppTerminating);
}

karere::Id SessionReconnectInfo::getOldSid() const
{
    return mOldSid;
}

unsigned int SessionReconnectInfo::getReconnections() const
{
    return mReconnections;
}


void SessionReconnectInfo::setOldSid(const Id &oldSid)
{
    mOldSid = oldSid;
}

void SessionReconnectInfo::setReconnections(unsigned int reconnections)
{
    mReconnections = reconnections;
}

#define RET_ENUM_NAME(name) case name: return #name

const char* ICall::stateToStr(uint8_t state)
{
    switch(state)
    {
        RET_ENUM_NAME(kStateInitial);
        RET_ENUM_NAME(kStateHasLocalStream);
        RET_ENUM_NAME(kStateReqSent);
        RET_ENUM_NAME(kStateRingIn);
        RET_ENUM_NAME(kStateJoining);
        RET_ENUM_NAME(kStateInProgress);
        RET_ENUM_NAME(kStateTerminating);
        RET_ENUM_NAME(kStateDestroyed);
        default: return "(invalid call state)";
    }
}

bool ICall::isInProgress() const
{
    return (mState > Call::kStateInitial && mState < Call::kStateTerminating);
}

const char* ISession::stateToStr(uint8_t state)
{
    switch(state)
    {
        RET_ENUM_NAME(kStateInitial);
        RET_ENUM_NAME(kStateWaitSdpOffer);
        RET_ENUM_NAME(kStateWaitSdpAnswer);
        RET_ENUM_NAME(kStateWaitLocalSdpAnswer);
        RET_ENUM_NAME(kStateConnecting);
        RET_ENUM_NAME(kStateInProgress);
        RET_ENUM_NAME(kStateTerminating);
        RET_ENUM_NAME(kStateDestroyed);
        default: return "(invalid session state)";
    }
}

void StateDesc::assertStateChange(uint8_t oldState, uint8_t newState) const
{
    if (oldState >= transMap.size())
        throw std::runtime_error(std::string("assertStateChange: Invalid old state ")+toStrFunc(oldState));
    auto allowed = transMap[oldState];
    if (newState >= transMap.size())
        throw std::runtime_error(std::string("assertStateChange: Invalid new state ")+toStrFunc(newState));
    for (auto a: allowed)
    {
        if (newState == a)
            return;
    }
    throw std::runtime_error(std::string("assertStateChange: Invalid state transition ")+toStrFunc(oldState)+" -> "+toStrFunc(newState));
}

const StateDesc Call::sStateDesc = {
    {
        { kStateReqSent, kStateHasLocalStream, kStateTerminating }, //for kStateInitial
        { kStateJoining, kStateReqSent, kStateTerminating }, //for kStateHasLocalStream
        { kStateInProgress, kStateTerminating },             //for kStateReqSent
        { kStateHasLocalStream, kStateInProgress,            //for kStateRingIn
          kStateTerminating },
        { kStateInProgress, kStateTerminating },             //for kStateJoining
        { kStateTerminating },                               //for kStateInProgress,
        { kStateDestroyed },                                 //for kStateTerminating,
        {}                                                   //for kStateDestroyed
    },
    Call::stateToStr
};

const StateDesc Session::sStateDesc = {
    {
        { kStateWaitSdpOffer, kStateWaitSdpAnswer, kStateWaitLocalSdpAnswer},
        { kStateWaitLocalSdpAnswer, kStateTerminating, kStateDestroyed }, //for kStateWaitSdpOffer
        { kStateConnecting, kStateTerminating, kStateDestroyed },         //for kStateWaitLocalSdpAnswer
        { kStateConnecting, kStateTerminating, kStateDestroyed },         //for kStateWaitSdpAnswer
        { kStateInProgress, kStateTerminating, kStateDestroyed},          //for kStateConnecting
        { kStateTerminating, kStateDestroyed },                           //for kStateInProgress
        { kStateDestroyed },                             //for kStateTerminating
        {}                                               //for kStateDestroyed
    },
    Session::stateToStr
};

const char* rtcmdTypeToStr(uint8_t type)
{
    switch(type)
    {
        RET_ENUM_NAME(RTCMD_CALL_RINGING);
        RET_ENUM_NAME(RTCMD_CALL_REQ_DECLINE);
        RET_ENUM_NAME(RTCMD_CALL_REQ_CANCEL);
        RET_ENUM_NAME(RTCMD_CALL_TERMINATE); // hangup existing call, cancel call request. Works on an existing call
        RET_ENUM_NAME(RTCMD_JOIN); // join an existing/just initiated call. There is no call yet, so the command identifies a call request
        RET_ENUM_NAME(RTCMD_SESSION); // join was accepter and the receiver created a session to joiner
        RET_ENUM_NAME(RTCMD_SDP_OFFER); // joiner sends an SDP offer
        RET_ENUM_NAME(RTCMD_SDP_ANSWER); // joinee answers with SDP answer
        RET_ENUM_NAME(RTCMD_ICE_CANDIDATE); // both parties exchange ICE candidates
        RET_ENUM_NAME(RTCMD_SESS_TERMINATE); // initiate termination of a session
        RET_ENUM_NAME(RTCMD_SESS_TERMINATE_ACK); // acknowledge the receipt of SESS_TERMINATE, so the sender can safely stop the stream and
        // it will not be detected as an error by the receiver
        RET_ENUM_NAME(RTCMD_MUTE);
        RET_ENUM_NAME(RTCMD_SDP_OFFER_RENEGOTIATE);
        RET_ENUM_NAME(RTCMD_SDP_ANSWER_RENEGOTIATE);
        RET_ENUM_NAME(RTCMD_END_ICE_CANDIDATES);
        default: return "(invalid RTCMD)";
    }
}
const char* termCodeToStr(uint8_t code)
{
    switch(code)
    {
        RET_ENUM_NAME(kUserHangup);
        RET_ENUM_NAME(kCallReqCancel);
        RET_ENUM_NAME(kCallRejected);
        RET_ENUM_NAME(kAnsElsewhere);
        RET_ENUM_NAME(kRejElsewhere);
        RET_ENUM_NAME(kAnswerTimeout);
        RET_ENUM_NAME(kRingOutTimeout);
        RET_ENUM_NAME(kAppTerminating);
        RET_ENUM_NAME(kCallerGone);
        RET_ENUM_NAME(kBusy);
        RET_ENUM_NAME(kStreamChange);
        RET_ENUM_NAME(kNotFinished);
        RET_ENUM_NAME(kDestroyByCallCollision);
        RET_ENUM_NAME(kNormalHangupLast);
        RET_ENUM_NAME(kErrApiTimeout);
        RET_ENUM_NAME(kErrFprVerifFailed);
        RET_ENUM_NAME(kErrProtoTimeout);
        RET_ENUM_NAME(kErrProtocol);
        RET_ENUM_NAME(kErrInternal);
        RET_ENUM_NAME(kErrLocalMedia);
        RET_ENUM_NAME(kErrNoMedia);
        RET_ENUM_NAME(kErrNetSignalling);
        RET_ENUM_NAME(kErrIceDisconn);
        RET_ENUM_NAME(kErrIceFail);
        RET_ENUM_NAME(kErrSdp);
        RET_ENUM_NAME(kErrPeerOffline);
        RET_ENUM_NAME(kErrSessSetupTimeout);
        RET_ENUM_NAME(kErrSessRetryTimeout);
        RET_ENUM_NAME(kErrAlready);
        RET_ENUM_NAME(kErrNotSupported);
        RET_ENUM_NAME(kErrCallSetupTimeout);
        RET_ENUM_NAME(kErrKickedFromChat);
        RET_ENUM_NAME(kErrIceTimeout);
        RET_ENUM_NAME(kErrStreamRenegotation);
        RET_ENUM_NAME(kErrStreamRenegotationTimeout);
        RET_ENUM_NAME(kInvalid);
        default: return "(invalid term code)";
    }
}
#define RET_ICE_CONN(name) \
    case webrtc::PeerConnectionInterface::IceConnectionState::kIceConnection##name: return #name

const char* iceStateToStr(webrtc::PeerConnectionInterface::IceConnectionState state)
{
    switch (state)
    {
        RET_ICE_CONN(New);
        RET_ICE_CONN(Checking);
        RET_ICE_CONN(Connected);
        RET_ICE_CONN(Completed);
        RET_ICE_CONN(Failed);
        RET_ICE_CONN(Disconnected);
        RET_ICE_CONN(Closed);
        default: return "(invalid ICE connection state)";
    }
}
std::string rtmsgCommandToString(const StaticBuffer& buf)
{
    //opcode.1 chatid.8 userid.8 clientid.4 len.2 type.1 data.(len-1)
    auto opcode = buf.read<uint8_t>(0);
    Id chatid = buf.read<uint64_t>(1);
    Id userid = buf.read<uint64_t>(9);
    auto clientid = buf.read<uint32_t>(17);
    std::stringstream stream;
    stream << std::hex << clientid;
    auto dataLen = buf.read<uint16_t>(RtMessage::kHdrLen - 2) - 1;
    auto type = buf.read<uint8_t>(23);
    std::string result = Command::opcodeToStr(opcode);
    result.append(": ").append(rtcmdTypeToStr(type));
    result.append(" chatid: ").append(chatid.toString())
          .append(" userid: ").append(userid.toString())
          .append(" clientid: ").append(stream.str());
    StaticBuffer data(nullptr, 0);
    data.assign(buf.readPtr(RtMessage::kPayloadOfs, dataLen), dataLen);

    switch (type)
    {
        case RTCMD_CALL_REQ_DECLINE:
        case RTCMD_CALL_REQ_CANCEL:
            result.append(" reason: ").append(termCodeToStr(data.read<uint8_t>(8)));
        case RTCMD_CALL_RINGING:
            result.append(" callid: ").append(Id(data.read<uint64_t>(0)).toString());
            break;
        case RTCMD_CALL_TERMINATE:
            result.append(" reason: ").append(termCodeToStr(data.read<uint8_t>(0)));
            break;
        case RTCMD_JOIN:
            result.append(" anonId: ").append(Id(data.read<uint64_t>(0)).toString());
            break;
        case RTCMD_SESSION:
            result.append(" callid: ").append(Id(data.read<uint64_t>(0)).toString())
            .append(" sid: ").append(Id(data.read<uint64_t>(8)).toString())
            .append(" ownAnonId: ").append(Id(data.read<uint64_t>(16)).toString());
            break;
        case RTCMD_SESS_TERMINATE:
            result.append(" reason: ").append(termCodeToStr(data.read<uint8_t>(8)));
        case RTCMD_SDP_OFFER:
        case RTCMD_SDP_ANSWER:
        case RTCMD_ICE_CANDIDATE:
        case RTCMD_SESS_TERMINATE_ACK:
        case RTCMD_MUTE:
            result.append(" sid: ").append(Id(data.read<uint64_t>(0)).toString());
            break;
    }
    return result;
}

int Session::calculateNetworkQuality(const stats::Sample *sample)
{
    assert(sample);

    // check audio quality based on packets lost
    long audioPacketLostAverage;
    long audioPacketLost = sample->astats.plDifference;
    if (audioPacketLost > mAudioPacketLostAverage)
    {
        audioPacketLostAverage = mAudioPacketLostAverage;
    }
    else
    {
        audioPacketLostAverage = (mAudioPacketLostAverage * 4 + audioPacketLost) / 5;
    }

    if (audioPacketLostAverage > 2)
    {
        // We have lost audio packets since the last sample, that's the worst network quality
        SUB_LOG_WARNING("Audio packets lost, returning 0 link quality");
        return 0;
    }

    // check bandwidth available for video frames wider than 480px
    long bwav = sample->vstats.s.bwav;
    long width = sample->vstats.s.width;
    if (bwav && width)
    {
        if (width >= 480)
        {
            if (bwav < 30)
            {
                return 0;
            }
            else if (bwav < 64)
            {
                return 1;
            }
            else if (bwav < 160)
            {
                return 2;
            }
            else if (bwav < 300)
            {
                return 3;
            }
            else if (bwav < 400)
            {
                return 4;
            }
            else
            {
                return 5;
            }
        }

        // check video frames per second
        long fps = sample->vstats.s.fps;
        if (fps < 15)
        {
            if (fps < 3)
            {
                return 0;
            }
            else if (fps < 5)
            {
                return 1;
            }
            else if (fps < 10)
            {
                return 2;
            }
            else
            {
                return 3;
            }
        }
    }

    // check connection's round-trip time
    if (sample->cstats.rtt)
    {
        long crtt = sample->cstats.rtt;
        if (crtt < 150)
        {
            return 5;
        }
        else if (crtt < 200)
        {
            return 4;
        }
        else if (crtt < 300)
        {
            return 3;
        }
        else if (crtt < 500)
        {
            return 2;
        }
        else if (crtt < 1000)
        {
            return 1;
        }
        else
        {
            return 0;
        }
    }

    SUB_LOG_WARNING("Don't have any key stat param to estimate network quality from");
    return kNetworkQualityDefault;
}

void Session::removeRtcConnection()
{
    if (mRtcConn)
    {
        if (mRtcConn->signaling_state() != webrtc::PeerConnectionInterface::kClosed)
        {
            mRtcConn->Close();
        }

        mRtcConn.release();
    }

}

void Session::setStreamRenegotiationTimeout()
{
    if (mStreamRenegotiationTimer)
    {
        SUB_LOG_WARNING("New renegotation started, while another in-progress");
        cancelTimeout(mStreamRenegotiationTimer, mManager.mKarereClient.appCtx);
    }

    auto wptr = weakHandle();

    mRenegotiationInProgress = true;
    mStreamRenegotiationTimer = setTimeout([wptr, this]()
    {
        if (wptr.deleted())
        {
            return;
        }

        mRenegotiationInProgress = false;
        if (!mStreamRenegotiationTimer || mState >= kStateTerminating)
        {
            mStreamRenegotiationTimer = 0;
            return;
        }

        mStreamRenegotiationTimer = 0;
        terminateAndDestroy(TermCode::kErrStreamRenegotationTimeout);
    }, RtcModule::kStreamRenegotiationTimeout, mManager.mKarereClient.appCtx);
}

void Session::renegotiationComplete()
{
    assert(mStreamRenegotiationTimer);
    cancelTimeout(mStreamRenegotiationTimer, mManager.mKarereClient.appCtx);
    mStreamRenegotiationTimer = 0;
    mRenegotiationInProgress = false;
}

promise::Promise<void> Session::setRemoteAnswerSdp(RtMessage &packet)
{
    // SDP_ANSWER sid.8 fprHash.32 av.1 sdpLen.2 sdpAnswer.sdpLen
    mPeerAv.set(packet.payload.read<uint8_t>(40));
    auto sdpLen = packet.payload.read<uint16_t>(41);
    assert((int)packet.payload.dataSize() >= sdpLen + 43);
    packet.payload.read(43, sdpLen, mPeerSdpAnswer);
    packet.payload.read(8, mPeerHash);
    if (!verifySdpFingerprints(mPeerSdpAnswer))
    {
        terminateAndDestroy(TermCode::kErrFprVerifFailed, "Fingerprint verification failed, possible forgery");
        return promise::_Void();
    }

    webrtc::SdpParseError error;
    webrtc::SessionDescriptionInterface *sdp = webrtc::CreateSessionDescription("answer", mPeerSdpAnswer, &error);
    if (!sdp)
    {
        terminateAndDestroy(TermCode::kErrSdp, "Error parsing peer SDP answer: line="+error.line+"\nError: "+error.description);
        return promise::_Void();
    }

    FIRE_EVENT(SESSION, onPeerMute, mPeerAv, AvFlags(0));
    if (mPeerAv.onHold())
    {
        setOnHold(mPeerAv.onHold());
    }

    auto wptr = weakHandle();
    return mRtcConn.setRemoteDescription(sdp)
    .fail([wptr, this](const ::promise::Error& err)
    {
        if (wptr.deleted())
            return;

        std::string msg = "Error setting SDP answer: " + err.msg();
        terminateAndDestroy(TermCode::kErrSdp, msg);
    });
}

void Session::setOnHold(bool onHold)
{
    FIRE_EVENT(SESSION, onOnHold, onHold);

    if (onHold)
    {
        if (mCall.mLocalFlags.video())
        {
            if (mVideoSender->track())
            {
                mVideoSender->track()->set_enabled(false);
            }
        }

        if (mPeerAv.video() && mRemotePlayer)
        {
            mRemotePlayer->enableVideo(false);
        }

        if (mCall.mLocalFlags.audio() && mAudioSender && mAudioSender->track())
        {
            mAudioSender->track()->set_enabled(false);
        }
    }
    else if (!mCall.mLocalFlags.onHold())
    {
        if (mPeerAv.video())
        {
            if (mRemotePlayer)
            {
                mRemotePlayer->enableVideo(true);
            }
        }

        if (mCall.mLocalFlags.video() && mVideoSender && mVideoSender->track())
        {
            mVideoSender->track()->set_enabled(true);
        }

        if (mCall.mLocalFlags.audio() && mAudioSender && mAudioSender->track())
        {
            mAudioSender->track()->set_enabled(true);
        }
    }
}

void Session::handleIceConnectionRecovered()
{
    if (!mIceDisconnectionTs)
    {
        return;
    }

    cancelTimeout(mMediaRecoveryTimer, mManager.mKarereClient.appCtx);
    mMediaRecoveryTimer = 0;

    time_t iceReconnectionDuration = time(nullptr) - mIceDisconnectionTs;
    if (iceReconnectionDuration > mMaxIceDisconnectedTime)
    {
        mMaxIceDisconnectedTime = iceReconnectionDuration;
    }

    mIceDisconnections++;
}

void Session::handleIceDisconnected()
{
    mIceDisconnectionTs = time(nullptr);
    cancelIceDisconnectionTimer();

    auto wptr = this->weakHandle();
    mMediaRecoveryTimer = setTimeout([wptr, this]()
    {
        if (wptr.deleted())
        {
            return;
        }

        SUB_LOG_WARNING("Timed out waiting for media connection to recover, terminating session");
        terminateAndDestroy(TermCode::kErrIceDisconn);
    }, RtcModule::kMediaConnRecoveryTimeout, mManager.mKarereClient.appCtx);
}

void Session::cancelIceDisconnectionTimer()
{
    if (mMediaRecoveryTimer)
    {
        cancelTimeout(mMediaRecoveryTimer, mManager.mKarereClient.appCtx);
        mMediaRecoveryTimer = 0;
    }
}

promise::Promise<void> Session::getPeerKeey()
{
    mFechingPeerKeys = true;
    auto wptr = weakHandle();
    return mCall.loadCryptoPeerKey(mPeer).then([wptr, this](Buffer *) -> promise::Promise<void>
    {
        if (wptr.deleted())
        {
            promise::Promise<void> promise;
            promise.reject("Destroyed while waiting for peer key");
            return promise;
        }

        mFechingPeerKeys = false;
        return promise::_Void();
    });
}

void Session::processPackets()
{
    for (RtMessage packet : mPacketQueue)
    {
        if (mFechingPeerKeys)
        {
            return;
        }

        handleMessage(packet);
    }
}

AudioLevelMonitor::AudioLevelMonitor(const Session &session, ISessionHandler &sessionHandler)
    : mSessionHandler(sessionHandler), mSession(session)
{
}

void AudioLevelMonitor::OnData(const void *audio_data, int bits_per_sample, int /*sample_rate*/, size_t number_of_channels, size_t number_of_frames)
{
    assert(bits_per_sample == 16);
    time_t nowTime = time(NULL);
    if (!mSession.receivedAv().audio())
    {
        if (mAudioDetected)
        {
            mAudioDetected = false;
            mSessionHandler.onSessionAudioDetected(mAudioDetected);
        }

        return;
    }

    if (nowTime - mPreviousTime > 2) // Two seconds between samples
    {
        mPreviousTime = nowTime;
        size_t valueCount = number_of_channels * number_of_frames;
        int16_t *data = (int16_t*)audio_data;
        int16_t audioMaxValue = data[0];
        int16_t audioMinValue = data[0];
        for (size_t i = 1; i < valueCount; i++)
        {
            if (data[i] > audioMaxValue)
            {
                audioMaxValue = data[i];
            }

            if (data[i] < audioMinValue)
            {
                audioMinValue = data[i];
            }
        }

        bool audioDetected = (abs(audioMaxValue) + abs(audioMinValue) > kAudioThreshold);
        if (audioDetected != mAudioDetected)
        {
            mAudioDetected = audioDetected;
            mSessionHandler.onSessionAudioDetected(mAudioDetected);
        }
    }
}

void globalCleanup()
{
    if (!artc::isInitialized())
        return;
    artc::cleanup();
}
}<|MERGE_RESOLUTION|>--- conflicted
+++ resolved
@@ -2607,7 +2607,6 @@
     {
         item.second->sendAv(av);
     }
-
 }
 
 promise::Promise<Buffer*> Call::loadCryptoPeerKey(Id peerid)
@@ -3685,19 +3684,6 @@
             });
 
         }
-
-        // SDP_OFFER/RTCMD_SDP_OFFER_RENEGOTIATE sid.8 anonId.8 encHashKey.32 fprHash.32 av.1 sdpLen.2 sdpOffer.sdpLen
-<<<<<<< HEAD
-=======
-        cmd(opcode,
-            mCall.mManager.mOwnAnonId,
-            encKey,
-            hash,
-            mCall.sentFlags().value(),
-            static_cast<uint16_t>(mOwnSdpOffer.size()),
-            mOwnSdpOffer
-        );
->>>>>>> 9faaa542
     })
     .fail([wptr, this](const ::promise::Error& err)
     {
