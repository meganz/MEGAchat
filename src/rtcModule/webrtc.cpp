--- conflicted
+++ resolved
@@ -228,27 +228,17 @@
                  Call::stateToStr(newState));
 
     if (newState == CallState::kStateInProgress)
-<<<<<<< HEAD
     {
         // initial ts is set when user has joined to the call
         mInitialTs = time(nullptr);
     }
     else if (newState == CallState::kStateDestroyed)
     {
-=======
-    {
-        // initial ts is set when user has joined to the call
-        mInitialTs = time(nullptr);
-    }
-    else if (newState == CallState::kStateDestroyed)
-    {
->>>>>>> df90a6b4
         mFinalTs = time(nullptr);
     }
 
     mState = newState;
     mCallHandler->onCallStateChange(*this);
-<<<<<<< HEAD
 }
 
 CallState Call::getState() const
@@ -263,22 +253,6 @@
 }
 
 
-=======
-}
-
-CallState Call::getState() const
-{
-    return mState;
-}
-
-void Call::addParticipant(karere::Id peer)
-{
-    mParticipants.push_back(peer);
-    mGlobalCallHandler.onAddPeer(*this, peer);
-}
-
-
->>>>>>> df90a6b4
 void Call::onDisconnectFromChatd()
 {
     if (participate())
@@ -525,21 +499,12 @@
         default: return "(invalid call state)";
     }
 }
-<<<<<<< HEAD
 
 void Call::setCallHandler(CallHandler* callHanlder)
 {
     mCallHandler = std::unique_ptr<CallHandler>(callHanlder);
 }
 
-=======
-
-void Call::setCallHandler(CallHandler* callHanlder)
-{
-    mCallHandler = std::unique_ptr<CallHandler>(callHanlder);
-}
-
->>>>>>> df90a6b4
 karere::AvFlags Call::getLocalAvFlags() const
 {
     return mMyPeer->getAvFlags();
@@ -692,21 +657,12 @@
         auto auxit = it++;
         Session *sess= getSession(*auxit);
         if (!sess)
-<<<<<<< HEAD
         {
             RTCM_LOG_ERROR("stopHighResolutionVideo: session not found for %d", *auxit);
             it = cids.erase(auxit);
         }
         else if (!sess->hasHighResolutionTrack())
         {
-=======
-        {
-            RTCM_LOG_ERROR("stopHighResolutionVideo: session not found for %d", *auxit);
-            it = cids.erase(auxit);
-        }
-        else if (!sess->hasHighResolutionTrack())
-        {
->>>>>>> df90a6b4
             RTCM_LOG_WARNING("stopHighResolutionVideo: high resolution already not available for cid: %d", *auxit);
             it = cids.erase(auxit);
             sess->notifyHiResReceived();    // also used to notify there's no video anymore
@@ -758,21 +714,12 @@
         auto auxit = it++;
         Session *sess= getSession(*auxit);
         if (!sess)
-<<<<<<< HEAD
         {
             RTCM_LOG_WARNING("stopLowResolutionVideo: session not found for cid: %d", *auxit);
             it = cids.erase(auxit);
         }
         else if (!sess->hasLowResolutionTrack())
         {
-=======
-        {
-            RTCM_LOG_WARNING("stopLowResolutionVideo: session not found for cid: %d", *auxit);
-            it = cids.erase(auxit);
-        }
-        else if (!sess->hasLowResolutionTrack())
-        {
->>>>>>> df90a6b4
             RTCM_LOG_WARNING("stopLowResolutionVideo: low resolution already not available for cid: %d", *auxit);
             it = cids.erase(auxit);
             sess->notifyLowResReceived();
@@ -946,7 +893,6 @@
     err = mRtcConn->AddTransceiver(cricket::MediaType::MEDIA_TYPE_VIDEO, transceiverInitHiRes);
     mHiRes = ::mega::make_unique<RemoteVideoSlot>(*this, err.MoveValue());
     mHiRes->generateRandomIv();
-<<<<<<< HEAD
 
     webrtc::RtpTransceiverInit transceiverInitAudio;
     transceiverInitAudio.direction = webrtc::RtpTransceiverDirection::kSendRecv;
@@ -962,23 +908,6 @@
         mRtcConn->AddTransceiver(cricket::MediaType::MEDIA_TYPE_AUDIO, transceiverInit);
     }
 
-=======
-
-    webrtc::RtpTransceiverInit transceiverInitAudio;
-    transceiverInitAudio.direction = webrtc::RtpTransceiverDirection::kSendRecv;
-    err = mRtcConn->AddTransceiver(cricket::MediaType::MEDIA_TYPE_AUDIO, transceiverInitAudio);
-    mAudio = ::mega::make_unique<Slot>(*this, err.MoveValue());
-    mAudio->generateRandomIv();
-
-    // create transceivers for receiving audio from peers
-    for (int i = 0; i < RtcConstant::kMaxCallAudioSenders; i++)
-    {
-        webrtc::RtpTransceiverInit transceiverInit;
-        transceiverInit.direction = webrtc::RtpTransceiverDirection::kRecvOnly;
-        mRtcConn->AddTransceiver(cricket::MediaType::MEDIA_TYPE_AUDIO, transceiverInit);
-    }
-
->>>>>>> df90a6b4
     // create transceivers for receiving video from peers
     for (int i = 0; i < RtcConstant::kMaxCallVideoSenders; i++)
     {
@@ -1140,17 +1069,10 @@
         RTCM_LOG_WARNING("handleAnswerCommand: get unexpect state change");
         return false;
     }
-<<<<<<< HEAD
 
     // set my own client-id (cid)
     mMyPeer->setCid(cid);
 
-=======
-
-    // set my own client-id (cid)
-    mMyPeer->setCid(cid);
-
->>>>>>> df90a6b4
     std::set<Cid_t> cids;
     for (const sfu::Peer& peer : peers) // does not include own cid
     {
@@ -1230,7 +1152,6 @@
 bool Call::handleKeyCommand(Keyid_t keyid, Cid_t cid, const std::string &key)
 {
     if (mState != kStateInProgress && mState != kStateJoining)
-<<<<<<< HEAD
     {
         RTCM_LOG_WARNING("handleKeyCommand: get unexpected state");
         assert(false); // theoretically, it should not happen. If so, it may worth to investigate
@@ -1290,95 +1211,23 @@
     if (mState != kStateInProgress && mState != kStateJoining)
     {
         RTCM_LOG_WARNING("handleVThumbsCommand: get unexpected state");
-=======
-    {
-        RTCM_LOG_WARNING("handleKeyCommand: get unexpected state");
         assert(false); // theoretically, it should not happen. If so, it may worth to investigate
         return false;
     }
 
-    Session *session = getSession(cid);
-    if (!session)
-    {
-        RTCM_LOG_ERROR("handleKeyCommand: Received key for unknown peer cid %d", cid);
-        return false;
-    }
-
-    karere::Id peerid = session->getPeer().getPeerid();
-    auto wptr = weakHandle();
-    mSfuClient.getRtcCryptoMeetings()->getCU25519PublicKey(peerid)
-    .then([wptr, keyid, cid, key, this](Buffer*)
-    {
-        if (wptr.deleted())
-        {
-            return;
-        }
-
-        Session *session = getSession(cid);
-        if (!session)
-        {
-            RTCM_LOG_WARNING("handleKeyCommand after get Cu25510 key: Received key for unknown peer cid %d", cid);
-            return;
-        }
-
-        // decrypt received key
-        std::string binaryKey = mega::Base64::atob(key);
-        strongvelope::SendKey encryptedKey;
-        mSfuClient.getRtcCryptoMeetings()->strToKey(binaryKey, encryptedKey);
-
-        strongvelope::SendKey plainKey;
-        mSfuClient.getRtcCryptoMeetings()->decryptKeyFrom(session->getPeer().getPeerid(), encryptedKey, plainKey);
-
-        // in case of a call in a public chatroom, XORs received key with the call key for additional authentication
-        if (hasCallKey())
-        {
-            strongvelope::SendKey callKey;
-            mSfuClient.getRtcCryptoMeetings()->strToKey(mCallKey, callKey);
-            mSfuClient.getRtcCryptoMeetings()->xorWithCallKey(callKey, plainKey);
-        }
-
-        // add new key to peer key map
-        std::string newKey = mSfuClient.getRtcCryptoMeetings()->keyToStr(plainKey);
-        session->addKey(keyid, newKey);
-    });
-
+    handleIncomingVideo(videoTrackDescriptors, kLowRes);
     return true;
 }
 
-bool Call::handleVThumbsCommand(const std::map<Cid_t, sfu::TrackDescriptor> &videoTrackDescriptors)
+bool Call::handleVThumbsStartCommand()
 {
     if (mState != kStateInProgress && mState != kStateJoining)
     {
-        RTCM_LOG_WARNING("handleVThumbsCommand: get unexpected state");
+        RTCM_LOG_WARNING("handleVThumbsStartCommand: get unexpected state");
         assert(false); // theoretically, it should not happen. If so, it may worth to investigate
         return false;
     }
 
-    handleIncomingVideo(videoTrackDescriptors, kLowRes);
-    return true;
-}
-
-bool Call::handleVThumbsStartCommand()
-{
-    if (mState != kStateInProgress && mState != kStateJoining)
-    {
-        RTCM_LOG_WARNING("handleVThumbsStartCommand: get unexpected state");
->>>>>>> df90a6b4
-        assert(false); // theoretically, it should not happen. If so, it may worth to investigate
-        return false;
-    }
-
-<<<<<<< HEAD
-    handleIncomingVideo(videoTrackDescriptors, kLowRes);
-    return true;
-}
-
-bool Call::handleVThumbsStartCommand()
-{
-    if (mState != kStateInProgress && mState != kStateJoining)
-    {
-        RTCM_LOG_WARNING("handleVThumbsStartCommand: get unexpected state");
-=======
     mVThumbActive = true;
     updateVideoTracks();
     return true;
@@ -1389,29 +1238,15 @@
     if (mState != kStateInProgress && mState != kStateJoining)
     {
         RTCM_LOG_WARNING("handleVThumbsStopCommand: get unexpected state");
->>>>>>> df90a6b4
         assert(false); // theoretically, it should not happen. If so, it may worth to investigate
         return false;
     }
 
-<<<<<<< HEAD
-    mVThumbActive = true;
-=======
     mVThumbActive = false;
->>>>>>> df90a6b4
     updateVideoTracks();
     return true;
 }
 
-<<<<<<< HEAD
-bool Call::handleVThumbsStopCommand()
-{
-    if (mState != kStateInProgress && mState != kStateJoining)
-    {
-        RTCM_LOG_WARNING("handleVThumbsStopCommand: get unexpected state");
-        assert(false); // theoretically, it should not happen. If so, it may worth to investigate
-        return false;
-=======
 bool Call::handleHiResCommand(const std::map<Cid_t, sfu::TrackDescriptor>& videoTrackDescriptors)
 {
     if (mState != kStateInProgress && mState != kStateJoining)
@@ -1475,34 +1310,11 @@
             }
             session->setSpeakRequested(true);
         }
->>>>>>> df90a6b4
-    }
-
-    mVThumbActive = false;
-    updateVideoTracks();
+    }
+
     return true;
 }
 
-<<<<<<< HEAD
-bool Call::handleHiResCommand(const std::map<Cid_t, sfu::TrackDescriptor>& videoTrackDescriptors)
-{
-    if (mState != kStateInProgress && mState != kStateJoining)
-    {
-        RTCM_LOG_WARNING("handleHiResCommand: get unexpected state");
-        assert(false); // theoretically, it should not happen. If so, it may worth to investigate
-        return false;
-    }
-
-    handleIncomingVideo(videoTrackDescriptors, kHiRes);
-    return true;
-}
-
-bool Call::handleHiResStartCommand()
-{
-    if (mState != kStateInProgress && mState != kStateJoining)
-    {
-        RTCM_LOG_WARNING("handleHiResStartCommand: get unexpected state");
-=======
 bool Call::handleSpeakReqDelCommand(Cid_t cid)
 {
     if (mState != kStateInProgress && mState != kStateJoining)
@@ -1544,54 +1356,10 @@
     if (mState != kStateInProgress && mState != kStateJoining)
     {
         RTCM_LOG_WARNING("handleSpeakOnCommand: get unexpected state");
->>>>>>> df90a6b4
         assert(false); // theoretically, it should not happen. If so, it may worth to investigate
         return false;
     }
 
-<<<<<<< HEAD
-    mHiResActive = true;
-    updateVideoTracks();
-    return true;
-}
-
-bool Call::handleHiResStopCommand()
-{
-    if (mState != kStateInProgress && mState != kStateJoining)
-    {
-        RTCM_LOG_WARNING("handleHiResStopCommand: get unexpected state");
-        assert(false); // theoretically, it should not happen. If so, it may worth to investigate
-        return false;
-    }
-
-    mHiResActive = false;
-    updateVideoTracks();
-    return true;
-}
-
-bool Call::handleSpeakReqsCommand(const std::vector<Cid_t> &speakRequests)
-{
-    if (mState != kStateInProgress && mState != kStateJoining)
-    {
-        RTCM_LOG_WARNING("handleSpeakReqsCommand: get unexpected state");
-        assert(false); // theoretically, it should not happen. If so, it may worth to investigate
-        return false;
-    }
-
-    for (Cid_t cid : speakRequests)
-    {
-        if (cid != mMyPeer->getCid())
-        {
-            Session *session = getSession(cid);
-            assert(session);
-            if (!session)
-            {
-                RTCM_LOG_ERROR("handleSpeakReqsCommand: Received speakRequest for unknown peer cid %d", cid);
-                continue;
-            }
-            session->setSpeakRequested(true);
-        }
-=======
     // TODO: check if the received `cid` is 0 for own cid, or it should be mMyPeer->getCid()
     if (cid)
     {
@@ -1608,133 +1376,11 @@
         RTCM_LOG_ERROR("handleSpeakOnCommand: Received speak on for own cid %d without a pending requests", cid);
         assert(false);
         return false;
->>>>>>> df90a6b4
     }
 
     return true;
 }
 
-<<<<<<< HEAD
-bool Call::handleSpeakReqDelCommand(Cid_t cid)
-{
-    if (mState != kStateInProgress && mState != kStateJoining)
-    {
-        RTCM_LOG_WARNING("handleSpeakReqDelCommand: get unexpected state");
-=======
-bool Call::handleSpeakOffCommand(Cid_t cid)
-{
-    if (mState != kStateInProgress && mState != kStateJoining)
-    {
-        RTCM_LOG_WARNING("handleSpeakOffCommand: get unexpected state");
->>>>>>> df90a6b4
-        assert(false); // theoretically, it should not happen. If so, it may worth to investigate
-        return false;
-    }
-
-<<<<<<< HEAD
-    if (mMyPeer->getCid() != cid) // remote peer
-    {
-        Session *session = getSession(cid);
-        assert(session);
-        if (!session)
-        {
-            RTCM_LOG_ERROR("handleSpeakReqDelCommand: Received delSpeakRequest for unknown peer cid %d", cid);
-            return false;
-        }
-        session->setSpeakRequested(false);
-    }
-    else if (mSpeakerState == SpeakerState::kPending)
-    {
-        // only update audio tracks if mSpeakerState is pending to be accepted
-        mSpeakerState = SpeakerState::kNoSpeaker;
-        updateAudioTracks();
-    }
-    else    // own cid, but SpeakerState is not kPending
-    {
-        RTCM_LOG_ERROR("handleSpeakReqDelCommand: Received delSpeakRequest for own cid %d without a pending requests", cid);
-=======
-    // TODO: check if the received `cid` is 0 for own cid, or it should be mMyPeer->getCid()
-    if (cid)
-    {
-        assert(cid != mMyPeer->getCid());
-        removeSpeaker(cid);
-    }
-    else if (mSpeakerState == SpeakerState::kActive)
-    {
-        mSpeakerState = SpeakerState::kNoSpeaker;
-        updateAudioTracks();
-    }
-    else    // own cid, but SpeakerState is not kActive
-    {
-        RTCM_LOG_ERROR("handleSpeakOffCommand: Received speak off for own cid %d without being active", cid);
->>>>>>> df90a6b4
-        assert(false);
-        return false;
-    }
-
-    return true;
-}
-
-<<<<<<< HEAD
-bool Call::handleSpeakOnCommand(Cid_t cid, sfu::TrackDescriptor speaker)
-{
-    if (mState != kStateInProgress && mState != kStateJoining)
-    {
-        RTCM_LOG_WARNING("handleSpeakOnCommand: get unexpected state");
-=======
-
-bool Call::handlePeerJoin(Cid_t cid, uint64_t userid, int av)
-{
-    if (mState != kStateInProgress && mState != kStateJoining)
-    {
-        RTCM_LOG_WARNING("handlePeerJoin: get unexpected state");
->>>>>>> df90a6b4
-        assert(false); // theoretically, it should not happen. If so, it may worth to investigate
-        return false;
-    }
-
-<<<<<<< HEAD
-    // TODO: check if the received `cid` is 0 for own cid, or it should be mMyPeer->getCid()
-    if (cid)
-    {
-        assert(cid != mMyPeer->getCid());
-        addSpeaker(cid, speaker);
-    }
-    else if (mSpeakerState == SpeakerState::kPending)
-    {
-        mSpeakerState = SpeakerState::kActive;
-        updateAudioTracks();
-    }
-    else    // own cid, but SpeakerState is not kPending
-    {
-        RTCM_LOG_ERROR("handleSpeakOnCommand: Received speak on for own cid %d without a pending requests", cid);
-        assert(false);
-        return false;
-=======
-    sfu::Peer peer(userid, av, cid);
-    mSessions[cid] = ::mega::make_unique<Session>(peer);
-    mCallHandler->onNewSession(*mSessions[cid], *this);
-    generateAndSendNewkey();
-
-    // We shouldn't receive a handlePeerJoin with an existing CID in mAvailableTracks
-    // Upon reconnect SFU assign a new CID to the peer.
-    assert(!mAvailableTracks->hasCid(cid));
-    mAvailableTracks->addCid(cid);
-
-    ISession *sess = getSession(cid);
-    if (sess && sess->getAvFlags().videoLowRes())
-    {
-        // request low-res video by default for a new peer joined
-        std::vector<Cid_t> cids;
-        cids.emplace_back(cid);
-        requestLowResolutionVideo(cids);
->>>>>>> df90a6b4
-    }
-
-    return true;
-}
-
-<<<<<<< HEAD
 bool Call::handleSpeakOffCommand(Cid_t cid)
 {
     if (mState != kStateInProgress && mState != kStateJoining)
@@ -1857,101 +1503,8 @@
         RTCM_LOG_WARNING("onAddStream: get unexpected state");
         assert(mState != kStateInProgress); // theoretically, it should not happen. If so, it may worth to investigate
         return;
-=======
-bool Call::handlePeerLeft(Cid_t cid)
-{
-    if (mState != kStateInProgress && mState != kStateJoining)
-    {
-        RTCM_LOG_WARNING("handlePeerLeft: get unexpected state");
-        assert(false); // theoretically, it should not happen. If so, it may worth to investigate
-        return false;
-    }
-
-    auto it = mSessions.find(cid);
-    if (it == mSessions.end())
-    {
-        RTCM_LOG_ERROR("handlePeerLeft: unknown cid");
-        return false;
-    }
-
-    mAvailableTracks->removeCid(cid);
-    it->second->disableAudioSlot();
-    it->second->disableVideoSlot(kHiRes);
-    it->second->disableVideoSlot(kLowRes);
-    mSessions.erase(cid);
-    return true;
-}
-
-void Call::onSfuConnected()
-{
-    joinSfu();
-}
-
-bool Call::error(unsigned int code)
-{
-    auto wptr = weakHandle();
-    karere::marshallCall([wptr, this, code]()
-    {
-        // error() is called from LibwebsocketsClient::wsCallback() for LWS_CALLBACK_CLIENT_RECEIVE.
-        // If disconnect() is called here immediately, it will destroy the LWS client synchronously,
-        // leave it in an invalid state (and will crash at Libwebsockets::resetMessage())
-
-        if (wptr.deleted())
-        {
-            return;
-        }
-
-        disconnect(static_cast<TermCode>(code), "Unknow reason");
-        if (mParticipants.empty())
-        {
-            mRtc.removeCall(mChatid, static_cast<TermCode>(code));
-        }
-    }, mRtc.getAppCtx());
-
-    return true;
-}
-
-void Call::onAddStream(rtc::scoped_refptr<webrtc::MediaStreamInterface> /*stream*/)
-{
-    if (mState != kStateJoining)
-    {
-        RTCM_LOG_WARNING("onAddStream: get unexpected state");
-        assert(mState != kStateInProgress); // theoretically, it should not happen. If so, it may worth to investigate
-        return;
-    }
-
-    assert(mVThumb && mHiRes && mAudio);
-    mVThumb->createEncryptor();
-    mHiRes->createEncryptor();
-    mAudio->createEncryptor();
-}
-
-void Call::onTrack(rtc::scoped_refptr<webrtc::RtpTransceiverInterface> transceiver)
-{
-    if (mState != kStateJoining)
-    {
-        RTCM_LOG_WARNING("onTrack: get unexpected state");
-        assert(mState != kStateInProgress); // theoretically, it should not happen. If so, it may worth to investigate
-        return;
-    }
-
-    absl::optional<std::string> mid = transceiver->mid();
-    if (mid.has_value())
-    {
-        std::string value = mid.value();
-        if (transceiver->media_type() == cricket::MediaType::MEDIA_TYPE_AUDIO)
-        {
-            mReceiverTracks[atoi(value.c_str())] = ::mega::make_unique<Slot>(*this, transceiver);
-        }
-        else
-        {
-            mReceiverTracks[atoi(value.c_str())] = ::mega::make_unique<RemoteVideoSlot>(*this, transceiver);
-        }
->>>>>>> df90a6b4
-    }
-}
-
-<<<<<<< HEAD
+    }
+
     assert(mVThumb && mHiRes && mAudio);
     mVThumb->createEncryptor();
     mHiRes->createEncryptor();
@@ -2011,36 +1564,6 @@
         bool reconnect = !mSfuConnection->isOnline();
         RTCM_LOG_DEBUG("onConnectionChange retryPendingConnection (reconnect) : %d", reconnect);
         mSfuConnection->retryPendingConnection(reconnect);
-=======
-void Call::onRemoveTrack(rtc::scoped_refptr<webrtc::RtpReceiverInterface> /*receiver*/)
-{
-    RTCM_LOG_DEBUG("onRemoveTrack received");
-}
-
-void Call::onConnectionChange(webrtc::PeerConnectionInterface::PeerConnectionState newState)
-{
-    RTCM_LOG_DEBUG("onConnectionChange newstate: %d", newState);
-    if ((newState == webrtc::PeerConnectionInterface::PeerConnectionState::kDisconnected)
-        || (newState == webrtc::PeerConnectionInterface::PeerConnectionState::kFailed))
-    {
-        if (mState == CallState::kStateJoining ||  mState == CallState::kStateInProgress) //  kStateConnecting isn't included to avoid interrupting a reconnection in progress
-        {
-            if (mState == CallState::kStateInProgress
-                    && newState == webrtc::PeerConnectionInterface::PeerConnectionState::kDisconnected)
-            {
-                handleCallDisconnect();
-            }
-
-            setState(CallState::kStateConnecting);
-            mSfuConnection->retryPendingConnection(true);
-            mSfuConnection->clearCommandsQueue();
-        }
-    }
-    else if (newState == webrtc::PeerConnectionInterface::PeerConnectionState::kConnected)
-    {
-        bool reconnect = !mSfuConnection->isOnline();
-        RTCM_LOG_DEBUG("onConnectionChange retryPendingConnection (reconnect) : %d", reconnect);
-        mSfuConnection->retryPendingConnection(reconnect);
     }
 }
 
@@ -2056,7 +1579,6 @@
     else
     {
         return mMyPeer->getCurrentKeyId() + 1;
->>>>>>> df90a6b4
     }
 }
 
@@ -2066,15 +1588,9 @@
     std::shared_ptr<strongvelope::SendKey> newPlainKey = mSfuClient.getRtcCryptoMeetings()->generateSendKey();
 
     // add new key to own peer key map and update currentKeyId
-<<<<<<< HEAD
-    Keyid_t currentKeyId = mMyPeer->getCurrentKeyId() + 1;
-    std::string plainkey = mSfuClient.getRtcCryptoMeetings()->keyToStr(*newPlainKey.get());
-    mMyPeer->addKey(currentKeyId, plainkey);
-=======
     Keyid_t newKeyId = generateNextKeyId();
     std::string plainkey = mSfuClient.getRtcCryptoMeetings()->keyToStr(*newPlainKey.get());
     mMyPeer->addKey(newKeyId, plainkey);
->>>>>>> df90a6b4
 
     // in case of a call in a public chatroom, XORs new key with the call key for additional authentication
     if (hasCallKey())
@@ -2092,11 +1608,7 @@
 
     auto wptr = weakHandle();
     promise::when(promises)
-<<<<<<< HEAD
-    .then([wptr, currentKeyId, newPlainKey, this]
-=======
     .then([wptr, newKeyId, newPlainKey, this]
->>>>>>> df90a6b4
     {
         if (wptr.deleted())
         {
@@ -2120,11 +1632,7 @@
             keys[sessionCid] = mega::Base64::btoa(std::string(encryptedKey.buf(), encryptedKey.size()));
         }
 
-<<<<<<< HEAD
-        mSfuConnection->sendKey(currentKeyId, keys);
-=======
         mSfuConnection->sendKey(newKeyId, keys);
->>>>>>> df90a6b4
     });
 }
 
@@ -2264,7 +1772,6 @@
     assert(mAvailableTracks->hasCid(cid));
     mAvailableTracks->updateSpeakTrack(cid, false);
     it->second->disableAudioSlot();
-<<<<<<< HEAD
 }
 
 sfu::Peer& Call::getMyPeer()
@@ -2284,27 +1791,6 @@
 
 void Call::takeVideoDevice()
 {
-=======
-}
-
-sfu::Peer& Call::getMyPeer()
-{
-    return *mMyPeer;
-}
-
-sfu::SfuClient &Call::getSfuClient()
-{
-    return mSfuClient;
-}
-
-std::map<Cid_t, std::unique_ptr<Session> > &Call::getSessions()
-{
-    return mSessions;
-}
-
-void Call::takeVideoDevice()
-{
->>>>>>> df90a6b4
     if (!mVideoManager)
     {
         mRtc.takeDevice();
@@ -2508,7 +1994,6 @@
 void Call::adjustSvcByStats()
 {
     if (mStats.mSamples.mRoundTripTime.empty())
-<<<<<<< HEAD
     {
         RTCM_LOG_WARNING("adjustSvcBystats: not enough collected data");
         return;
@@ -2538,37 +2023,6 @@
 
     if (roundTripTime < mSvcDriver.mLowestRttSeen)
     {
-=======
-    {
-        RTCM_LOG_WARNING("adjustSvcBystats: not enough collected data");
-        return;
-    }
-
-    double roundTripTime = mStats.mSamples.mRoundTripTime.back();
-    double packetLost = 0;
-    if (mStats.mSamples.mPacketLost.size() >= 2)
-    {
-        // get last lost packets
-        int lastpl =  mStats.mSamples.mPacketLost.back();
-        int prelastpl= mStats.mSamples.mPacketLost.at(mStats.mSamples.mPacketLost.size()-2);
-
-        // get periods
-        int lastT = mStats.mSamples.mT.back();
-        int prelastT = mStats.mSamples.mT.at(mStats.mSamples.mT.size() - 2);
-        packetLost = static_cast<double>(abs(lastpl - prelastpl)) / (static_cast<double>(abs(lastT - prelastT)) / 1000.0);
-    }
-
-    if (std::fabs(mSvcDriver.mMovingAverageRtt) <= std::numeric_limits<double>::epsilon())
-    {
-         // if mMovingAverageRtt has not value yet
-         mSvcDriver.mMovingAverageRtt = roundTripTime;
-         mSvcDriver.mMovingAveragePlost = packetLost;
-         return; // intentionally skip first sample for lower/upper range calculation
-    }
-
-    if (roundTripTime < mSvcDriver.mLowestRttSeen)
-    {
->>>>>>> df90a6b4
         // rttLower and rttUpper define the window inside which layer is not switched.
         //  - if rtt falls below that window, layer is switched to higher quality,
         //  - if rtt is higher, layer is switched to lower quality.
@@ -2584,7 +2038,6 @@
     time_t tsNow = time(nullptr);
     if (mSvcDriver.mTsLastSwitch
             && (tsNow - mSvcDriver.mTsLastSwitch < mSvcDriver.kMinTimeBetweenSwitches))
-<<<<<<< HEAD
     {
         return; // too early
     }
@@ -2601,30 +2054,11 @@
              && roundTripTime < mSvcDriver.mRttLower
              && packetLost < mSvcDriver.mPacketLostLower)
     {
-=======
-    {
-        return; // too early
-    }
-
-    if (mSvcDriver.mCurrentSvcLayerIndex > 0
-            && (roundTripTime > mSvcDriver.mRttUpper || packetLost > mSvcDriver.mPacketLostUpper))
-    {
-        // if retrieved rtt OR packetLost have increased respect current values decrement 1 layer
-        // we want to decrease layer when references values (mRttUpper and mPacketLostUpper)
-        // have been exceeded.
-        switchSvcQuality(-1);
-    }
-    else if (mSvcDriver.mCurrentSvcLayerIndex < mSvcDriver.kMaxQualityIndex
-             && roundTripTime < mSvcDriver.mRttLower
-             && packetLost < mSvcDriver.mPacketLostLower)
-    {
->>>>>>> df90a6b4
         // if retrieved rtt AND packetLost have decreased respect current values increment 1 layer
         // we only want to increase layer when the improvement is bigger enough to represents a
         // faithfully improvement in network quality, we take mRttLower and mPacketLostLower as references
         switchSvcQuality(+1);
     }
-<<<<<<< HEAD
 
     // TODO check if there's CPU/bandwidth starvation and disableHighestSvcRes if proceed
 }
@@ -2634,17 +2068,6 @@
     return mCallKey;
 }
 
-=======
-
-    // TODO check if there's CPU/bandwidth starvation and disableHighestSvcRes if proceed
-}
-
-const std::string& Call::getCallKey() const
-{
-    return mCallKey;
-}
-
->>>>>>> df90a6b4
 void Call::updateAudioTracks()
 {
     if (!mAudio)
@@ -2848,21 +2271,12 @@
 {
     return mVideoDeviceSelected;
 }
-<<<<<<< HEAD
 
 sfu::SfuClient& RtcModuleSfu::getSfuClient()
 {
     return (*mSfuClient.get());
 }
 
-=======
-
-sfu::SfuClient& RtcModuleSfu::getSfuClient()
-{
-    return (*mSfuClient.get());
-}
-
->>>>>>> df90a6b4
 void RtcModuleSfu::removeCall(karere::Id chatid, TermCode termCode)
 {
     Call* call = static_cast<Call*>(findCallByChatid(chatid));
@@ -2941,7 +2355,6 @@
         }
     }, mAppCtx);
 
-<<<<<<< HEAD
 }
 
 artc::VideoManager *RtcModuleSfu::getVideoDevice()
@@ -2951,17 +2364,6 @@
 
 void RtcModuleSfu::changeDevice(const std::string &device, bool shouldOpen)
 {
-=======
-}
-
-artc::VideoManager *RtcModuleSfu::getVideoDevice()
-{
-    return mVideoDevice;
-}
-
-void RtcModuleSfu::changeDevice(const std::string &device, bool shouldOpen)
-{
->>>>>>> df90a6b4
     if (mVideoDevice)
     {
         shouldOpen = true;
@@ -3058,19 +2460,11 @@
     else if ((idPosition = userAgent.find(qtAppId)) != std::string::npos)
     {
         deviceType = "nqtApp";
-<<<<<<< HEAD
     }
     else if ((idPosition = userAgent.find(megaClcId)) != std::string::npos)
     {
         deviceType = "nclc";
     }
-=======
-    }
-    else if ((idPosition = userAgent.find(megaClcId)) != std::string::npos)
-    {
-        deviceType = "nclc";
-    }
->>>>>>> df90a6b4
 
     size_t endVersionPosition = userAgent.find(" (");
     if (endVersionPosition != std::string::npos &&
@@ -3216,7 +2610,6 @@
 }
 
 IvStatic_t Slot::getIv() const
-<<<<<<< HEAD
 {
     return mIv;
 }
@@ -3228,19 +2621,6 @@
 
 void Slot::release()
 {
-=======
-{
-    return mIv;
-}
-
-void Slot::generateRandomIv()
-{
-    randombytes_buf(&mIv, sizeof(mIv));
-}
-
-void Slot::release()
-{
->>>>>>> df90a6b4
     if (!mCid)
     {
         return;
@@ -3267,7 +2647,6 @@
 {
     webrtc::VideoTrackInterface* videoTrack =
             static_cast<webrtc::VideoTrackInterface*>(mTransceiver->receiver()->track().get());
-<<<<<<< HEAD
 
     assert(videoTrack);
     rtc::VideoSinkWants wants;
@@ -3280,20 +2659,6 @@
             static_cast<webrtc::VideoTrackInterface*>(mTransceiver->receiver()->track().get());
     videoTrack->set_enabled(false);
 
-=======
-
-    assert(videoTrack);
-    rtc::VideoSinkWants wants;
-    videoTrack->AddOrUpdateSink(this, wants);
-}
-
-RemoteVideoSlot::~RemoteVideoSlot()
-{
-    webrtc::VideoTrackInterface* videoTrack =
-            static_cast<webrtc::VideoTrackInterface*>(mTransceiver->receiver()->track().get());
-    videoTrack->set_enabled(false);
-
->>>>>>> df90a6b4
     if (videoTrack)
     {
         videoTrack->RemoveSink(this);
