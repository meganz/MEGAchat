#ifndef KARERE_DISABLE_WEBRTC
#include <mega/types.h>
#include <mega/base64.h>
#include <rtcmPrivate.h>
#include <webrtcPrivate.h>
#include <api/video/i420_buffer.h>
#include <libyuv/convert.h>

namespace rtcModule
{
SvcDriver::SvcDriver ()
    : mCurrentSvcLayerIndex(kMaxQualityIndex), // by default max quality
      mPacketLostLower(14),
      mPacketLostUpper(20),
      mPacketLostCapping(10),
      mLowestRttSeen(10000),
      mRttLower(0),
      mRttUpper(0),
      mMovingAverageRtt(0),
      mMovingAveragePlost(0),
      mMovingAverageVideoTxHeight(-1),
      mTsLastSwitch(0)
{

}

bool SvcDriver::setSvcLayer(int8_t delta, int8_t& rxSpt, int8_t& rxTmp, int8_t& rxStmp, int8_t& txSpt)
{
    int8_t newSvcLayerIndex = static_cast<int8_t>(mCurrentSvcLayerIndex + delta);
    if (newSvcLayerIndex < 0 || newSvcLayerIndex > kMaxQualityIndex)
    {
        return false;
    }

    RTCM_LOG_WARNING("setSvcLayer: Switching SVC layer from %u to %d", mCurrentSvcLayerIndex, newSvcLayerIndex);
    mTsLastSwitch = time(nullptr); // update last Ts SVC switch
    mCurrentSvcLayerIndex = static_cast<uint8_t>(newSvcLayerIndex);

    // we want to provide a linear quality scale,
    // layers are defined for each of the 7 "quality" steps
    // layer: rxSpatial (resolution), rxTemporal (FPS), rxScreenTemporal (for screen video), txSpatial (resolution)
    switch (mCurrentSvcLayerIndex)
    {
        case 0: { rxSpt = 0; rxTmp = 0; rxStmp = 0; txSpt = 0; return true; }
        case 1: { rxSpt = 0; rxTmp = 1; rxStmp = 0; txSpt = 0; return true; }
        case 2: { rxSpt = 0; rxTmp = 2; rxStmp = 0; txSpt = 1; return true; }
        case 3: { rxSpt = 1; rxTmp = 1; rxStmp = 0; txSpt = 1; return true; }
        case 4: { rxSpt = 1; rxTmp = 2; rxStmp = 1; txSpt = 1; return true; }
        case 5: { rxSpt = 2; rxTmp = 1; rxStmp = 1; txSpt = 2; return true; }
        case 6: { rxSpt = 2; rxTmp = 2; rxStmp = 2; txSpt = 2; return true; }
        default: return false;
    }
}

Call::Call(const karere::Id& callid, const karere::Id& chatid, const karere::Id& callerid, bool isRinging, CallHandler& callHandler, MyMegaApi& megaApi, RtcModuleSfu& rtc, bool isGroup, std::shared_ptr<std::string> callKey, karere::AvFlags avflags, bool caller)
    : mCallid(callid)
    , mChatid(chatid)
    , mCallerId(callerid)
    , mIsRinging(isRinging)
    , mIsOutgoingRinging (caller && !isGroup) // If I have started a 1on1 call outgoing ringing is true
    , mIsOwnClientCaller(caller)
    , mIsGroup(isGroup)
    , mCallHandler(callHandler) // CallHandler to receive notifications about the call
    , mMegaApi(megaApi)
    , mSfuClient(rtc.getSfuClient())
    , mCallKey(callKey ? *callKey : std::string())
    , mIsJoining(false)
    , mRtc(rtc)
{
    mMyPeer.reset(new sfu::Peer(karere::Id(mMegaApi.sdk.getMyUserHandleBinary()), sfu::SfuProtocol::SFU_PROTO_INVAL, avflags.value()));
    setState(kStateInitial); // call after onNewCall, otherwise callhandler didn't exists
}

Call::~Call()
{
    disableStats();

    if (mTermCode == kInvalidTermCode)
    {
        mTermCode = kUnKnownTermCode;
    }

    setState(CallState::kStateDestroyed);
}

karere::Id Call::getCallid() const
{
    return mCallid;
}

karere::Id Call::getChatid() const
{
    return mChatid;
}

karere::Id Call::getCallerid() const
{
    return mCallerId;
}

void Call::setState(CallState newState)
{
    if (newState == mState)
    {
        return;
    }

    RTCM_LOG_DEBUG("Call state changed. ChatId: %s, callid: %s, state: %s --> %s",
                 mChatid.toString().c_str(),
                 mCallid.toString().c_str(),
                 Call::stateToStr(mState),
                 Call::stateToStr(newState));

    if (mConnectTimer && (newState == CallState::kInWaitingRoom
                          || newState >= CallState::kStateTerminatingUserParticipation))
    {
        karere::cancelTimeout(mConnectTimer, mRtc.getAppCtx());
        mConnectTimer = 0;
    }

    if (newState == CallState::kStateConnecting && !mConnectTimer) // if are we trying to reconnect, and no previous timer was set
    {
        clearConnInitialTs(); // reset initial ts for current call connection
        clearJoinOffset();    // reset join offset, the offset is received upon ANSWER command in 't' param

        auto wptr = weakHandle();
        mConnectTimer = karere::setTimeout([this, wptr]()
        {
            if (wptr.deleted())
                return;

            assert(mState <= CallState::kInWaitingRoom || !mConnectTimer); // if call state >= kStateInProgress mConnectTimer must be 0
            if (mState < CallState::kInWaitingRoom)
            {
                mConnectTimer = 0;
                SFU_LOG_DEBUG("Reconnection attempt has not succeed after %d seconds. Automatically hang up call", kConnectingTimeout);
                mIsReconnectingToChatd
                    ? mRtc.orderedDisconnectAndCallRemove(this, rtcModule::EndCallReason::kFailed, kUserHangup) // no need to marshall, as we are executing a lambda in a timer
                    : orderedCallDisconnect(kUserHangup, "Reconnection attempt has not succeed"); // TODO add new termcode to notify apps that reconnection attempt failed
            }
        }, kConnectingTimeout * 1000, mRtc.getAppCtx());
    }

    if (newState == CallState::kStateInProgress)  // when ANSWER command is received
    {
        if (mConnectTimer) // cancel timer, as we have joined call before mConnectTimer expired
        {
            karere::cancelTimeout(mConnectTimer, mRtc.getAppCtx());
            mConnectTimer = 0;
        }

        captureConnInitialTs(); // connection initial ts, is set every time we receive ANSWER command (when we are effectively connected to call)
        captureCallInitialTs(); // call initial ts for call (will persist while call is alive)
    }
    else if (newState == CallState::kStateDestroyed)
    {
        mFinalTs = time(nullptr);
    }

    mState = newState;
    mCallHandler.onCallStateChange(*this);
}

CallState Call::getState() const
{
    return mState;
}

bool Call::isOwnClientCaller() const
{
    return mIsOwnClientCaller;
}

bool Call::isJoined() const
{
    return mSfuConnection && mSfuConnection->isJoined();
}

bool Call::isOwnPrivModerator() const
{
   return mMyPeer->isModerator();
}

void Call::addParticipant(const karere::Id &peer)
{
    mParticipants.insert(peer);
    mCallHandler.onAddPeer(*this, peer);
    if (peer != mMyPeer->getPeerid()    // check that added peer is not own peerid
            && !mIsGroup
            && mIsOwnClientCaller
            && mIsOutgoingRinging)
    {
        // notify that 1on1 call has stopped ringing, in order stop outgoing ringing sound, if we started the call and a peer have joined
        stopOutgoingRinging();
    }
}

void Call::joinedCallUpdateParticipants(const std::set<karere::Id> &usersJoined)
{
    if (usersJoined.find(mMyPeer->getPeerid()) != usersJoined.end())
    {
        setRinging(false);
    }

    if (!mIsReconnectingToChatd)
    {
        for (const karere::Id &peer : usersJoined)
        {
            // if we haven't experimented a chatd connection lost (mIsConnectedToChatd == true) just add received peers
            addParticipant(peer);
        }
    }
    else
    {
        for (const karere::Id &recvPeer : usersJoined)
        {
            if (mParticipants.find(recvPeer) == mParticipants.end())
            {
                // add new participant received at OP_JOINEDCALL
                addParticipant(recvPeer);
            }
        }

        for (auto it = mParticipants.begin(); it != mParticipants.end();)
        {
            auto auxit = it++;
            karere::Id peer = *auxit;
            if (usersJoined.find(peer) == usersJoined.end())
            {
                // remove participant from mParticipants, not present at list received at OP_JOINEDCALL
                mParticipants.erase(auxit);
                mCallHandler.onRemovePeer(*this, peer);
            }
        }

        mIsReconnectingToChatd = false; // we can assume that we are connected to chatd, and our participants list is up to date
    }
}

void Call::onDisconnectFromChatd()
{
    if (!participate())
    {
        // if we don't participate in a meeting, and we are disconnected from chatd, we need to clear participants
        clearParticipants();
    }

    mIsReconnectingToChatd = true;
}

void Call::reconnectToSfu()
{
    mSfuConnection->retryPendingConnection(true);
}

void Call::removeParticipant(const karere::Id& peer)
{
    for (auto itPeer = mParticipants.begin(); itPeer != mParticipants.end(); itPeer++)
    {
        if (*itPeer == peer)
        {
            mParticipants.erase(itPeer);
            mCallHandler.onRemovePeer(*this, peer);
            return;
        }
    }

    assert(false);
    return;
}

bool Call::alreadyParticipating()
{
    for (auto& peerid : mParticipants)
    {
        if (peerid == mMyPeer->getPeerid())
        {
            return true;
        }
    }

    return false;
}

// for the moment just chatd::kRejected is a valid reason (only for rejecting 1on1 call while ringing)
promise::Promise<void> Call::endCall()
{
    int endCallReason = mIsGroup
            ? chatd::kEndedByModerator            // reject 1on1 call ringing (not answered yet)
            : chatd::kRejected;                   // end group/meeting call by moderator

    return mMegaApi.call(&::mega::MegaApi::endChatCall, mChatid, mCallid, endCallReason)
    .then([](ReqResult /*result*/)
    {
    });
}

promise::Promise<void> Call::hangup()
{
    if (!alreadyParticipating() && mState == kStateClientNoParticipating && mIsRinging && !mIsGroup)
    {
        // in 1on1 calls, the hangup (reject) by the user while ringing should end the call
        return endCall(); // reject 1on1 call while ringing
    }
    else
    {
        orderedCallDisconnect(TermCode::kUserHangup, "normal user hangup");
        return promise::_Void();
    }
}

promise::Promise<void> Call::join(karere::AvFlags avFlags)
{
    if (!isValidInputVideoTracksLimit(mRtc.getNumInputVideoTracks()))
    {
        const std::string errMsg = "join: Invalid value for simultaneous input video tracks";
        RTCM_LOG_WARNING("%s", errMsg.c_str());
        assert(false);
        return promise::Error(errMsg);
    }

    mIsJoining = true; // set flag true to avoid multiple join call attempts
    mMyPeer->setAvFlags(avFlags);
    auto wptr = weakHandle();
    return mMegaApi.call(&::mega::MegaApi::joinChatCall, mChatid.val, mCallid.val)
    .then([wptr, this](ReqResult result) -> promise::Promise<void>
    {
        if (wptr.deleted())
            return promise::Error("Join call succeed, but call has already ended");

        std::string sfuUrlStr = result->getText();
        mIsJoining = false;

        if (!connectSfu(sfuUrlStr))
        {
           return promise::Error("connectSfu error, invalid or empty sfu URL");
        }
        else
        {
           return promise::_Void();
        }
    })
    .fail([wptr, this](const ::promise::Error& err)
    {
        if (!wptr.deleted())
            return promise::Error("Join call failed, and call has already ended");

        mIsJoining = false;
        return err;
    });
}

bool Call::participate()
{
    return (mState > kStateClientNoParticipating && mState < kStateTerminatingUserParticipation);
}

bool Call::isJoining() const
{
    return mIsJoining;
}

std::set<Cid_t> Call::enableAudioLevelMonitor(const bool enable)
{
    std::set<Cid_t> cidsFailed;
    mAudioLevelMonitor = enable;
    for (auto& itSession : mSessions)
    {
        if (!itSession.second->getAudioSlot()) { continue; }
        if (!itSession.second->getAudioSlot()->enableAudioMonitor(enable))
        {
            cidsFailed.emplace(itSession.first);
        }
    }
    return cidsFailed;
}

void Call::ignoreCall()
{
    mIgnored = true;
}

void Call::setRinging(bool ringing)
{
    if (mIsRinging != ringing)
    {
        mIsRinging = ringing;
        mCallHandler.onCallRinging(*this);
    }
}

void Call::stopOutgoingRinging()
{
    if (!mIsOutgoingRinging)
    {
        return;
    }

    if (!mIsOwnClientCaller || mIsGroup)
    {
        assert(false);
        return;
    }

    // this event must notified just once per call (only for 1on1 calls)
    mIsOutgoingRinging = false;
    mCallHandler.onStopOutgoingRinging(*this);
}

void Call::setOnHold()
{
    // disable audio track
    if (mAudio && mAudio->getTransceiver()->sender()->track())
    {
        mAudio->getTransceiver()->sender()->SetTrack(nullptr);
    }

    // disable hi-res track
    if (mHiRes && mHiRes->getTransceiver()->sender()->track())
    {
        mHiRes->getTransceiver()->sender()->SetTrack(nullptr);
    }

    // disable low-res track
    if (mVThumb && mVThumb->getTransceiver()->sender()->track())
    {
        mVThumb->getTransceiver()->sender()->SetTrack(nullptr);
    }

    // release video device
    releaseVideoDevice();
}

void Call::releaseOnHold()
{
    updateAudioTracks();
    updateVideoTracks();
}

bool Call::isIgnored() const
{
    return mIgnored;
}

bool Call::isAudioLevelMonitorEnabled() const
{
    return mAudioLevelMonitor;
}

bool Call::hasVideoSlot(Cid_t cid, bool highRes) const
{
    for (const auto& session : mSessions)
    {
        RemoteSlot *slot = highRes
                ? session.second->getHiResSlot()
                : session.second->getVthumSlot();

        if (slot && slot->getCid() == cid)
        {
            return true;
        }
    }
    return false;
}

int Call::getNetworkQuality() const
{
    return mNetworkQuality;
}

bool Call::hasPendingSpeakRequest() const
{
    return mSpeakerState == SpeakerState::kPending;
}

unsigned int Call::getOwnSpeakerState() const
{
    return mSpeakerState;
}

int Call::getWrJoiningState() const
{
    return static_cast<int>(mWrJoiningState);
}

bool Call::isValidWrJoiningState() const
{
    return mWrJoiningState == sfu::WrState::WR_NOT_ALLOWED || mWrJoiningState == sfu::WrState::WR_ALLOWED;
}

TermCode Call::getTermCode() const
{
    return mTermCode;
}

uint8_t Call::getEndCallReason() const
{
    return mEndCallReason;
}

void Call::setCallerId(const karere::Id& callerid)
{
    mCallerId  = callerid;
}

void Call::setWrJoiningState(const sfu::WrState status)
{
    if (!isValidWrStatus(status))
    {
        RTCM_LOG_WARNING("updateAsetWrJoiningState. Invalid status %d", status);
        assert(false);
        return;
    }

    mWrJoiningState = status;
}

bool Call::checkWrFlag() const
{
    if (!isWrFlagEnabled())
    {
        RTCM_LOG_ERROR("Waiting room should be enabled for this call");
        assert(false);
        return false;
    }
    return true;
}

void Call::clearWrJoiningState()
{
    mWrJoiningState = sfu::WrState::WR_NOT_ALLOWED;
}

void Call::setPrevCid(Cid_t prevcid)
{
    mPrevCid = prevcid;
}

Cid_t Call::getPrevCid() const
{
    return mPrevCid;
}

bool Call::isRinging() const
{
    return mIsRinging;
}

bool Call::isOutgoingRinging() const
{
    return mIsOutgoingRinging;
}

bool Call::isOutgoing() const
{
    return mCallerId == mMyPeer->getPeerid();
}

int64_t Call::getCallInitialTimeStamp() const
{
    return mCallInitialTs;
}

int64_t Call::getFinalTimeStamp() const
{
    return mFinalTs;
}

const char *Call::stateToStr(CallState state)
{
    switch(state)
    {
        RET_ENUM_RTC_NAME(kStateInitial);
        RET_ENUM_RTC_NAME(kStateClientNoParticipating);
        RET_ENUM_RTC_NAME(kStateConnecting);
        RET_ENUM_RTC_NAME(kStateJoining);    // < Joining a call
        RET_ENUM_RTC_NAME(kInWaitingRoom);
        RET_ENUM_RTC_NAME(kStateInProgress);
        RET_ENUM_RTC_NAME(kStateTerminatingUserParticipation);
        RET_ENUM_RTC_NAME(kStateDestroyed);
        default: return "(invalid call state)";
    }
}

karere::AvFlags Call::getLocalAvFlags() const
{
    return mMyPeer->getAvFlags();
}

void Call::updateAndSendLocalAvFlags(karere::AvFlags flags)
{
    if (flags == getLocalAvFlags())
    {
        RTCM_LOG_WARNING("updateAndSendLocalAvFlags: AV flags has not changed");
        return;
    }

    // update and send local AV flags
    karere::AvFlags oldFlags = getLocalAvFlags();
    mMyPeer->setAvFlags(flags);
    mSfuConnection->sendAv(flags.value());

    if (oldFlags.isOnHold() != flags.isOnHold())
    {
        // kOnHold flag has changed
        (flags.isOnHold())
                ? setOnHold()
                : releaseOnHold();

        mCallHandler.onOnHold(*this); // notify app onHold Change
    }
    else
    {
        updateAudioTracks();
        updateVideoTracks();
        mCallHandler.onLocalFlagsChanged(*this);  // notify app local AvFlags Change
    }
}

const KarereWaitingRoom* Call::getWaitingRoom() const
{
    return mWaitingRoom.get();
}

bool Call::hasOwnUserSpeakPermission() const
{
    return mSpeakerState == SpeakerState::kActive;
}

void Call::requestSpeak(const bool add)
{
    if (mSpeakerState == SpeakerState::kNoSpeaker && add)
    {
        mSfuConnection->sendSpeakReq();
    }
    else if (hasPendingSpeakRequest() && !add)
    {
        mSfuConnection->sendSpeakReqDel(); // cancel a request in-flight
    }
    else
    {
        assert(false); // unexpected speaker state
    }
}

bool Call::isSpeakAllow() const
{
    return hasOwnUserSpeakPermission() && getLocalAvFlags().audio();
}

void Call::approveSpeakRequest(Cid_t cid, bool allow)
{
    if (allow)
    {
        mSfuConnection->sendSpeakReq(cid);
    }
    else
    {
        mSfuConnection->sendSpeakReqDel(cid);
    }
}

void Call::stopSpeak(Cid_t cid)
{
    if (cid)
    {
        assert(mSessions.find(cid) != mSessions.end());
        mSfuConnection->sendSpeakDel(cid);
        return;
    }

    mSfuConnection->sendSpeakDel();
}

void Call::pushUsersIntoWaitingRoom(const std::set<karere::Id>& users, const bool all) const
{
    assert(all || !users.empty());
    mSfuConnection->sendWrPush(users, all);
}

void Call::allowUsersJoinCall(const std::set<karere::Id>& users, const bool all) const
{
    assert(all || !users.empty());
    mSfuConnection->sendWrAllow(users, all);
}

void Call::kickUsersFromCall(const std::set<karere::Id>& users) const
{
    assert(!users.empty());
    mSfuConnection->sendWrKick(users);
}

void Call::mutePeers(const Cid_t& cid, const unsigned av) const
{
    assert(av == karere::AvFlags::kAudio);
    mSfuConnection->sendMute(cid, av);
}

std::vector<Cid_t> Call::getSpeakerRequested()
{
    std::vector<Cid_t> speakerRequested;

    for (const auto& session : mSessions)
    {
        if (session.second->hasRequestSpeak())
        {
            speakerRequested.push_back(session.first);
        }
    }

    return speakerRequested;
}

void Call::requestHighResolutionVideo(Cid_t cid, int quality)
{
    // If we are requesting high resolution video for a peer, session must exists
    // so we don't need to wait for PeerVerification promise
    Session *sess= getSession(cid);
    if (!sess)
    {
        RTCM_LOG_DEBUG("requestHighResolutionVideo: session not found for %u", cid);
        return;
    }

    if (quality < kCallQualityHighDef || quality > kCallQualityHighLow)
    {
        RTCM_LOG_WARNING("requestHighResolutionVideo: invalid resolution divider value (spatial layer offset): %d", quality);
        return;
    }

    if (sess->hasHighResolutionTrack())
    {
        RTCM_LOG_WARNING("High res video requested, but already available");
        sess->notifyHiResReceived();
    }
    else
    {
       /* Conditions to reuse track:
        *   1) Peer cannot be sending video from camera and screen share simultaneosly
        *   2) We must already be receiving low resolution track
        */
        const karere::AvFlags peerFlags = sess->getAvFlags();
        const bool isSendingScreenAndCamera = peerFlags.screenShare() && peerFlags.video();
        const bool reuseTrack = !isSendingScreenAndCamera && hasVideoSlot(cid, false);
        mSfuConnection->sendGetHiRes(cid, reuseTrack, quality);
    }
}

void Call::requestHiResQuality(Cid_t cid, int quality)
{
    if (!hasVideoSlot(cid, true))
    {
        RTCM_LOG_WARNING("requestHiResQuality: Currently not receiving a hi-res stream for this peer");
        return;
    }

    if (quality < kCallQualityHighDef || quality > kCallQualityHighLow)
    {
        RTCM_LOG_WARNING("requestHiResQuality: invalid resolution divider value (spatial layer offset).");
        return;
    }

    mSfuConnection->sendHiResSetLo(cid, quality);
}

void Call::stopHighResolutionVideo(std::vector<Cid_t> &cids)
{
    // If we want to stop receiving high resolution video for a peer, session must exists
    // so we don't need to wait for PeerVerification promise
    for (auto it = cids.begin(); it != cids.end();)
    {
        auto auxit = it++;
        Session *sess= getSession(*auxit);
        if (!sess)
        {
            RTCM_LOG_DEBUG("stopHighResolutionVideo: session not found for %u", *auxit);
            it = cids.erase(auxit);
        }
        else if (!sess->hasHighResolutionTrack())
        {
            RTCM_LOG_WARNING("stopHighResolutionVideo: high resolution already not available for cid: %u", *auxit);
            it = cids.erase(auxit);
            sess->notifyHiResReceived();    // also used to notify there's no video anymore
        }
    }
    if (!cids.empty())
    {
        for (auto cid: cids)
        {
            Session *sess= getSession(cid);
            sess->disableVideoSlot(kHiRes);
        }

        mSfuConnection->sendDelHiRes(cids);
    }
}

void Call::requestLowResolutionVideo(std::vector<Cid_t> &cids)
{
    // If we are requesting low resolution video for a peer, session must exists
    // so we don't need to wait for PeerVerification promise
    for (auto it = cids.begin(); it != cids.end();)
    {
        auto auxit = it++;
        Session *sess= getSession(*auxit);
        if (!sess)
        {
            // remove cid that has no active session
            RTCM_LOG_DEBUG("requestLowResolutionVideo: session not found for cid: %u", *auxit);
            it = cids.erase(auxit);
        }
        else if (sess->hasLowResolutionTrack())
        {
            RTCM_LOG_WARNING("requestLowResolutionVideo: low resolution already available for cid: %u", *auxit);
            it = cids.erase(auxit);
            sess->notifyLowResReceived();
        }
    }
    if (!cids.empty())
    {
        mSfuConnection->sendGetVtumbs(cids);
    }
}

void Call::stopLowResolutionVideo(std::vector<Cid_t> &cids)
{
    // If we want to stop receiving low resolution video for a peer, session must exists
    // so we don't need to wait for PeerVerification promise
    for (auto it = cids.begin(); it != cids.end();)
    {
        auto auxit = it++;
        Session *sess= getSession(*auxit);
        if (!sess)
        {
            RTCM_LOG_DEBUG("stopLowResolutionVideo: session not found for cid: %u", *auxit);
            it = cids.erase(auxit);
        }
        else if (!sess->hasLowResolutionTrack())
        {
            RTCM_LOG_WARNING("stopLowResolutionVideo: low resolution already not available for cid: %u", *auxit);
            it = cids.erase(auxit);
            sess->notifyLowResReceived();
        }
    }
    if (!cids.empty())
    {
        for (auto cid: cids)
        {
            Session *sess= getSession(cid);
            sess->disableVideoSlot(kLowRes);
        }

        mSfuConnection->sendDelVthumbs(cids);
    }
}

void Call::updateSvcQuality(int8_t delta)
{
    // layer: rxSpatial (resolution), rxTemporal (FPS), rxScreenTemporal (for screen video), txSpatial (resolution)
    int8_t rxSpt = 0;
    int8_t rxTmp = 0;
    int8_t rxStmp = 0;
    int8_t txSpt = 0;

    // calculate new layer index from delta and retrieve layer components separately
    if (!mSvcDriver.setSvcLayer(delta, rxSpt, rxTmp, rxStmp, txSpt))
    {
        RTCM_LOG_WARNING("updateSvcQuality: Invalid new layer index %u", mSvcDriver.mCurrentSvcLayerIndex + delta);
        return;
    }

    // adjust Received SVC quality by sending LAYER command
    mSfuConnection->sendLayer(rxSpt, rxTmp, rxStmp);
}

std::set<karere::Id> Call::getParticipants() const
{
    return mParticipants;
}

std::set<karere::Id> Call::getModerators() const
{
    return mModerators;
}

std::vector<Cid_t> Call::getSessionsCids() const
{
    std::vector<Cid_t> returnedValue;

    for (const auto& sessionIt : mSessions)
    {
        returnedValue.push_back(sessionIt.first);
    }

    return returnedValue;
}

ISession* Call::getIsession(Cid_t cid) const
{
    auto it = mSessions.find(cid);
    return (it != mSessions.end())
        ? it->second.get()
        : nullptr;
}

Session* Call::getSession(Cid_t cid)
{
    auto it = mSessions.find(cid);
    return (it != mSessions.end())
        ? it->second.get()
        : nullptr;
}

std::set<Cid_t> Call::getSessionsCidsByUserHandle(const karere::Id& id)
{
    std::set<Cid_t> peers;
    for (const auto& session : mSessions)
    {
        if (session.second->getPeerid() == id)
        {
            peers.insert(session.first);
        }
    }
    return peers;
}

bool Call::connectSfu(const std::string& sfuUrlStr)
{
    if (sfuUrlStr.empty()) // if URL by param is empty, we must ensure that we already have a valid URL
    {
        RTCM_LOG_ERROR("trying to connect to SFU with an Empty URL");
        assert(false);
        return false;
    }

    karere::Url sfuUrl(sfuUrlStr);
    if (!sfuUrl.isValid())
    {
        RTCM_LOG_ERROR("trying to connect to SFU with an Empty Host");
        assert(sfuUrl.isValid());
        return false;
    }

    if (!mRtc.getDnsCache().getRecordByHost(sfuUrl.host) && !mRtc.getDnsCache().addSfuRecord(sfuUrl.host))
    {
        RTCM_LOG_ERROR("connectSfu: can't retrieve nor add SFU record");
        assert(mRtc.getDnsCache().getRecordByHost(sfuUrl.host));
        return false;
    }

    mSfuClient.addVersionToUrl(sfuUrl);
    setState(CallState::kStateConnecting);
    mSfuConnection = mSfuClient.createSfuConnection(mChatid, std::move(sfuUrl), *this, mRtc.getDnsCache());
    return true;
}

void Call::joinSfu()
{
    if (isSpeakRequestEnabled())
    {
        RTCM_LOG_WARNING("joinSfu: speak request option temporarily disabled");
        assert(false); // theoretically, it should not happen
        orderedCallDisconnect(TermCode::kUserHangup, "joinSfu: speak request option temporarily disabled");
    }

    clearPendingPeers(); // clear pending peers (if any) before joining call
    initStatsValues();
    mRtcConn = artc::MyPeerConnection<Call>(*this, this->mRtc.getAppCtx());
    size_t hiresTrackIndex = 0;
    createTransceivers(hiresTrackIndex);
    getLocalStreams();
    setState(CallState::kStateJoining);
    webrtc::PeerConnectionInterface::RTCOfferAnswerOptions options;
    options.offer_to_receive_audio = webrtc::PeerConnectionInterface::RTCOfferAnswerOptions::kMaxOfferToReceiveMedia;
    options.offer_to_receive_video = webrtc::PeerConnectionInterface::RTCOfferAnswerOptions::kMaxOfferToReceiveMedia;
    auto wptr = weakHandle();
    mRtcConn.createOffer(options)
    .then([wptr, this, hiresTrackIndex](webrtc::SessionDescriptionInterface* sdp) -> promise::Promise<void>
    {
        if (wptr.deleted())
        {
            return ::promise::_Void();
        }

        if (mState != kStateJoining)
        {
            RTCM_LOG_WARNING("joinSfu: get unexpected state change at createOffer");
            assert(false); // theoretically, it should not happen. If so, it may worth to investigate
            return ::promise::_Void();
        }

        if (!mRtcConn)
        {
            assert(mState == kStateClientNoParticipating
                   || mState == kStateTerminatingUserParticipation);
            return ::promise::Error("Failure at initialization. Call destroyed or disconnect");
        }

        KR_THROW_IF_FALSE(sdp->ToString(&mSdpStr));
        sfu::Sdp mungedSdp(mSdpStr, static_cast<int64_t>(hiresTrackIndex)); // Create a Sdp instance from String and modify it to enable SVC
        std::string sdpUncompress = mungedSdp.unCompress(); // get string from modified Sdp instance

        webrtc::SdpParseError error;
        std::unique_ptr<webrtc::SessionDescriptionInterface> sdpInterface(webrtc::CreateSessionDescription(sdp->GetType(), sdpUncompress, &error));
        if (!sdpInterface)
        {
            orderedCallDisconnect(TermCode::kErrSdp, "Error parsing SDP offer: line= " + error.line +"  \nError: " + error.description);
        }

        // update mSdpStr with modified SDP
        KR_THROW_IF_FALSE(sdpInterface->ToString(&mSdpStr));
        return mRtcConn.setLocalDescription(std::move(sdpInterface));   // takes onwership of sdp
    })
    .then([wptr, this]()
    {
        if (wptr.deleted())
        {
            return;
        }

        if (mState != kStateJoining)
        {
            RTCM_LOG_WARNING("joinSfu: get unexpected state change at setLocalDescription");
            return;
        }

        sfu::Sdp sdp(mSdpStr);
        std::map<std::string, std::string> ivs;
        ivs[std::to_string(kVthumbTrack)] = sfu::Command::binaryToHex(mVThumb->getIv());
        ivs[std::to_string(kHiResTrack)] = sfu::Command::binaryToHex(mHiRes->getIv());
        ivs[std::to_string(kAudioTrack)] = sfu::Command::binaryToHex(mAudio->getIv());

        // store ivs in MyPeer
        mMyPeer->setIvs(std::vector<std::string> { ivs[std::to_string(kVthumbTrack)],
                                                   ivs[std::to_string(kHiResTrack)],
                                                   ivs[std::to_string(kAudioTrack)] });

        // when reconnecting, send to the SFU the CID of the previous connection, so it can kill it instantly
        setPrevCid(getOwnCid());

        std::string ephemeralKey = generateSessionKeyPair();
        if (ephemeralKey.empty())
        {
            orderedCallDisconnect(TermCode::kErrorCrypto, std::string("Error generating ephemeral keypair"));
            return;
        }

        karere::AvFlags joinFlags = getLocalAvFlags();
        if (joinFlags.audio() && isSpeakRequestEnabled() && !isOwnPrivModerator())
        {
            const bool isReconnecting = getPrevCid() != K_INVALID_CID;
            if (!isReconnecting)
            {
                // If speak request is enabled and we want to start call with audio enabled, we must be a moderator,
                // otherwise we need to manually send SPEAK_RQ and receive SPEAK_ON (when we are approved by a moderator)
                // before sending AV command to enable audio
                orderedCallDisconnect(TermCode::kErrClientGeneral, 
                                      std::string("audio flags cannot be enabled"
                                                  " if speak request is also enabled for call"
                                                  " and we are non moderator"));
                assert(false);
                return;
            }
            else
            {
                // we are non-host and we are trying to reconnect. we had permission to speak before reconnect as
                // audio flags are enabled. We can't send audio flag enabled in JOIN command as we say below.
                mSpeakerState = SpeakerState::kNoSpeaker;
                mCallHandler.onSpeakStatusUpdate(*this);
                muteMyClient(true/*audio*/, false /*video*/);
                RTCM_LOG_DEBUG("joinSfu: re-joining to SFU with audio disabled, as speak request "
                               "is enabled and our peer is non-host");
            }
        }

        bool sendAv = false;
        if (joinFlags.audio())
        {
            /* SFU V2 or greater doesn't accept audio flag enabled upon JOIN command
             *  - 1) send JOIN command with audio flag disabled
             *  - 2) send an AV command enabling audio flag (immediately after send JOIN)
             */
            joinFlags.remove(karere::AvFlags::kAudio);
            sendAv = true;
        }

        mSfuConnection->joinSfu(sdp, ivs, ephemeralKey, joinFlags.value(), getPrevCid(), kInitialvthumbCount);
        if (sendAv)
        {
            mSfuConnection->sendAv(getLocalAvFlags().value());
        }
    })
    .fail([wptr, this](const ::promise::Error& err)
    {
        if (wptr.deleted())
            return;

        orderedCallDisconnect(TermCode::kErrSdp, std::string("Error creating SDP offer: ") + err.msg());
    });
}

void Call::createTransceivers(size_t &hiresTrackIndex)
{
    assert(mRtcConn);

    // create your transceivers for sending (and receiving)
    webrtc::RtpTransceiverInit transceiverInitVThumb;
    transceiverInitVThumb.direction = webrtc::RtpTransceiverDirection::kSendRecv;
    webrtc::RTCErrorOr<rtc::scoped_refptr<webrtc::RtpTransceiverInterface>> err
            = mRtcConn->AddTransceiver(cricket::MediaType::MEDIA_TYPE_VIDEO, transceiverInitVThumb);
    mVThumb = ::mega::make_unique<LocalSlot>(*this, err.MoveValue());
    mVThumb->generateRandomIv();

    webrtc::RtpTransceiverInit transceiverInitHiRes;
    transceiverInitHiRes.direction = webrtc::RtpTransceiverDirection::kSendRecv;
    err = mRtcConn->AddTransceiver(cricket::MediaType::MEDIA_TYPE_VIDEO, transceiverInitHiRes);
    hiresTrackIndex = mRtcConn->GetTransceivers().size() - 1; // keep this sentence just after add transceiver for hiRes track
    mHiRes = ::mega::make_unique<LocalSlot>(*this, err.MoveValue());
    mHiRes->generateRandomIv();

    webrtc::RtpTransceiverInit transceiverInitAudio;
    transceiverInitAudio.direction = webrtc::RtpTransceiverDirection::kSendRecv;
    err = mRtcConn->AddTransceiver(cricket::MediaType::MEDIA_TYPE_AUDIO, transceiverInitAudio);
    mAudio = ::mega::make_unique<LocalSlot>(*this, err.MoveValue());
    mAudio->generateRandomIv();

    // create transceivers for receiving audio from peers
    for (uint32_t i = 1; i < mNumInputAudioTracks; ++i)
    {
        webrtc::RtpTransceiverInit transceiverInit;
        transceiverInit.direction = webrtc::RtpTransceiverDirection::kRecvOnly;
        mRtcConn->AddTransceiver(cricket::MediaType::MEDIA_TYPE_AUDIO, transceiverInit);
    }

    // create transceivers for receiving video from peers
    for (uint32_t i = 2; i < mNumInputVideoTracks; ++i)
    {
        webrtc::RtpTransceiverInit transceiverInit;
        transceiverInit.direction = webrtc::RtpTransceiverDirection::kRecvOnly;
        mRtcConn->AddTransceiver(cricket::MediaType::MEDIA_TYPE_VIDEO, transceiverInit);
    }
}

std::string Call::generateSessionKeyPair()
{
    // generate ephemeral ECDH X25519 keypair
    generateEphemeralKeyPair();
    std::string X25519PubKeyStr(reinterpret_cast<const char*>(getMyEphemeralKeyPair()->getPubKey()), mega::ECDH::PUBLIC_KEY_LENGTH);
    std::string X25519PubKeyB64 = mega::Base64::btoa(X25519PubKeyStr);

    // Generate public key signature (using Ed25519), on the string: sesskey|<callId>|<clientId>|<pubkey>
    std::string signature = "sesskey|" + mCallid.toString() + "|" + std::to_string(mMyPeer->getCid()) + "|" + X25519PubKeyB64;
    return X25519PubKeyB64 + ":" + mSfuClient.getRtcCryptoMeetings()->signEphemeralKey(signature); // -> publicKey:signature
}

void Call::getLocalStreams()
{
    updateAudioTracks();
    if (getLocalAvFlags().camera())
    {
        updateVideoTracks();
    }
}

void Call::orderedCallDisconnect(TermCode termCode, const std::string &msg)
{
    // When the client initiates a disconnect we need to send BYE command to inform SFU about the reason
    RTCM_LOG_DEBUG("orderedCallDisconnect, termcode: %s, msg: %s", connectionTermCodeToString(termCode).c_str(), msg.c_str());
    if (mSfuConnection && mSfuConnection->isOnline())
    {
        sendStats(termCode); // send stats if we are connected to SFU regardless termcode
    }

    if (mIsReconnectingToChatd)
    {
        clearParticipants();
    }

    if (!mSfuConnection || !mSfuConnection->isOnline()
            || termCode == kSigDisconn)  // kSigDisconn is mutually exclusive with the BYE command
    {
        isDestroying()
            ? mRtc.immediateRemoveCall(this, mTempEndCallReason, termCode) // destroy call immediately
            : immediateCallDisconnect(termCode); // we don't need to send BYE command, just perform disconnection

        return;
    }

    // send BYE command as part of the protocol to inform SFU about the disconnection reason
    if (mSfuConnection->isSendingByeCommand())
    {
        RTCM_LOG_DEBUG("orderedCallDisconnect, already sending BYE command");
        return;
    }

    // we need to store termcode temporarily until confirm BYE command has been sent
    mTempTermCode = termCode;

    // once LWS confirms that BYE command has been sent (check processNextCommand) onSendByeCommand will be called
    mSfuConnection->sendBye(termCode);
}

void Call::clearResources(const TermCode& termCode)
{
    RTCM_LOG_DEBUG("clearResources, termcode (%u): %s", termCode, connectionTermCodeToString(termCode).c_str());
    disableStats();
    mSessions.clear();              // session dtor will notify apps through onDestroySession callback
    clearPendingPeers();
    mModerators.clear();            // clear moderators list and ownModerator
    mVThumb.reset();
    mHiRes.reset();
    mAudio.reset();
    mReceiverTracks.clear();        // clear receiver tracks after free sessions and audio/video local tracks
    clearWrJoiningState();
    if (!isDisconnectionTermcode(termCode))
    {
        resetLocalAvFlags();        // reset local AvFlags: Audio | Video | OnHold => disabled
    }
}

void Call::mediaChannelDisconnect(bool releaseDevices)
{
    if (releaseDevices)
    {
        if (getLocalAvFlags().camera())
        {
            releaseVideoDevice();
        }

        for (const auto& session : mSessions)
        {
            session.second->disableAudioSlot();
        }
    }

    if (mRtcConn)
    {
        mRtcConn->Close();
        mRtcConn = nullptr;
    }
}

void Call::resetLocalAvFlags()
{
    mMyPeer->setAvFlags(karere::AvFlags::kEmpty);
}

void Call::setTempEndCallReason(uint8_t reason)
{
    mTempEndCallReason = reason;
}

void Call::setEndCallReason(uint8_t reason)
{
    mEndCallReason = reason;
}

std::string Call::endCallReasonToString(const EndCallReason &reason) const
{
    switch (reason)
    {
        case kEnded:            return "normal hangup of on-going call";
        case kRejected:         return "incoming call was rejected by callee";
        case kNoAnswer:         return "outgoing call didn't receive any answer from the callee";
        case kFailed:           return "on-going call failed";
        case kCancelled:        return "outgoing call was cancelled by caller before receiving any answer from the callee";
        case kEndedByMod:       return "ended by moderator";
        case kInvalidReason:    return "invalid endcall reason";
    }
    return "invalid endcall reason";
}

std::string Call::connectionTermCodeToString(const TermCode &termcode) const
{
    switch (termcode)
    {
        case kUserHangup:               return "normal user hangup";
        case kTooManyParticipants:      return "there are too many participants";
        case kLeavingRoom:              return "user has been removed from chatroom";
        case kCallEndedByModerator:     return "group or meeting call has been ended by moderator";
        case kApiEndCall:               return "API/chatd ended call";
        case kPeerJoinTimeout:          return "Nobody joined call";
        case kPushedToWaitingRoom:      return "Our client has been removed from the call and pushed back into the waiting room";
        case kKickedFromWaitingRoom:    return "User has been kicked from call regardless of whether is in the call or in the waiting room";
        case kTooManyUserClients:       return "Too many clients of same user connected";
        case kRtcDisconn:               return "SFU connection failed";
        case kSigDisconn:               return "socket error on the signalling connection";
        case kSfuShuttingDown:          return "SFU server is shutting down";
        case kChatDisconn:              return "chatd connection is broken";
        case kNoMediaPath:              return "webRTC connection failed, no UDP connectivity";
        case kErrSignaling:             return "signalling error";
        case kErrNoCall:                return "attempted to join non-existing call";
        case kErrAuth:                  return "authentication error";
        case kErrApiTimeout:            return "ping timeout between SFU and API";
        case kErrSdp:                   return "error generating or setting SDP description";
        case kErrorProtocolVersion:     return "SFU protocol version not supported";
        case kErrorCrypto:              return "Cryptographic error";
        case kErrClientGeneral:         return "Client general error";
        case kErrGeneral:               return "SFU general error";
        case kUnKnownTermCode:          return "unknown error";
        case kWaitingRoomAllowTimeout:  return "Timed out waiting to be allowed from waiting room into call";
        default:                        return "invalid connection termcode";
    }
}

bool Call::isUdpDisconnected() const
{
    if (!mega::isValidTimeStamp(getConnInitialTimeStamp()))
    {
        // peerconnection establishment starts as soon ANSWER is sent to the client
        // we never have reached kStateInProgress, as mInitialTs is set when we reach kStateInProgress (upon ANSWER command is received)
        RTCM_LOG_ERROR("onConnectionChange(kDisconnected) received but mInitialTs is not initialized");
        assert(false);
        return true;
    }

    return (mStats.mSamples.mT.empty() && (time(nullptr) - getConnInitialTimeStamp() > sfu::SfuConnection::kNoMediaPathTimeout));
}

bool Call::isTermCodeRetriable(const TermCode& termCode) const
{
    return termCode == kRtcDisconn || termCode == kSigDisconn;
}

bool Call::isDisconnectionTermcode(const TermCode& termCode) const
{
    return termCode & kFlagDisconn;
}

Cid_t Call::getOwnCid() const
{
    return mMyPeer->getCid();
}


void Call::setSessionModByUserId(uint64_t userid, bool isMod)
{
    for (const auto& session : mSessions)
    {
        if (session.second->getPeerid() == userid)
        {
            session.second->setModerator(isMod);
        }
    }
}

void Call::setOwnModerator(bool isModerator)
{
    if (mMyPeer->isModerator() == isModerator) { return; }
    mMyPeer->setModerator(isModerator);
    mCallHandler.onPermissionsChanged(*this);
}

bool Call::isValidConnectionTermcode(TermCode termCode) const
{
    return termCode >= kUserHangup && termCode <= kFlagMaxValid;
}

void Call::sendStats(const TermCode& termCode)
{
    if (mStats.isEmptyStats())
    {
        // avoid sending stats more than once upon disconnect
        RTCM_LOG_DEBUG("sendStats: stats are empty");
        return;
    }

    assert(isValidConnectionTermcode(termCode));
    mStats.mDuration = mega::isValidTimeStamp(getConnInitialTimeStamp()) // mInitialTs
                           ? static_cast<uint64_t>((time(nullptr) - getConnInitialTimeStamp()) * 1000)  // ms
                           : mega::mega_invalid_timestamp; // in case we have not joined SFU yet, send duration = 0
    mStats.mMaxPeers = mMaxPeers;
    mStats.mTermCode = static_cast<int32_t>(termCode);
    mMegaApi.sdk.sendChatStats(mStats.getJson().c_str());
    RTCM_LOG_DEBUG("Clear local SFU stats");
    mStats.clear();
}

EndCallReason Call::getEndCallReasonFromTermcode(const TermCode& termCode)
{
    if (termCode == kUserHangup)                    { return kEnded; }
    if (termCode == kTooManyParticipants)           { return kFailed; }
    if (termCode == kLeavingRoom)                   { return kEnded; }
    if (termCode == kCallEndedByModerator)          { return kEndedByMod; }
    if (termCode == kApiEndCall)                    { return kFailed; }
    if (termCode == kPeerJoinTimeout)               { return kFailed; }
    if (termCode == kKickedFromWaitingRoom)         { return kEnded; }
    if (termCode & kFlagDisconn)                    { return kFailed; }
    if (termCode & kFlagError)                      { return kFailed; }

    return kInvalidReason;
}

void Call::clearParticipants()
{
    for (auto &it : mParticipants)
    {
        mCallHandler.onRemovePeer(*this, it);
    }
    mParticipants.clear();
}

std::vector<mega::byte> Call::generateEphemeralKeyIv(const std::vector<std::string>& peerIvs, const std::vector<std::string>& myIvs) const
{
    std::string salt;
    std::vector<std::string> v { peerIvs[kHiResTrack], peerIvs[kAudioTrack], myIvs[kHiResTrack], myIvs[kAudioTrack] };
    sort(v.begin(), v.end());
    std::for_each(v.begin(), v.end(), [&salt](std::string &s){ salt += s; });
    return sfu::Command::hexToByteArray(salt);
}

bool Call::hasCallKey()
{
    return !mCallKey.empty();
}

bool Call::handleAvCommand(Cid_t cid, unsigned av, uint32_t aMid)
{
    if (mState != kStateJoining && mState != kStateInProgress)
    {
        RTCM_LOG_WARNING("handleAvCommand: get unexpected state");
        assert(false); // theoretically, it should not happen. If so, it may worth to investigate
        return false;
    }

    if (getOwnCid() == cid)
    {
        RTCM_LOG_WARNING("handleAvCommand: Received our own AV flags");
        return false;
    }

    promise::Promise<void>* pms = getPeerVerificationPms(cid);
    if (!pms)
    {
        RTCM_LOG_WARNING("handleAvCommand: PeerVerification promise not found for cid: %u", cid);
        return false;
    }

    auto wptr = weakHandle();
    pms->then([this, cid, av, aMid, wptr]()
    {
        if (wptr.deleted())  { return; }
        Session *session = getSession(cid);
        if (!session)
        {
            RTCM_LOG_WARNING("handleAvCommand: Received AV flags for unknown peer cid %u", cid);
            return;
        }

        bool oldAudioFlag = session->getAvFlags().audio();

        // update session flags
        session->setRemoteAvFlags(karere::AvFlags(static_cast<uint8_t>(av)));

        if (aMid == sfu::TrackDescriptor::invalidMid)
        {
            if (oldAudioFlag != session->getAvFlags().audio() && session->getAvFlags().audio())
            {
                assert(false);
                RTCM_LOG_WARNING("handleAvCommand: invalid amid received for peer cid %u", cid);
                return;
            }

            if (oldAudioFlag && !session->getAvFlags().audio())
            {
                removeSpeaker(cid);
            }
        }
        else
        {
            assert(session->getAvFlags().audio());
            sfu::TrackDescriptor trackDescriptor;
            trackDescriptor.mMid = aMid;
            trackDescriptor.mReuse = true;
            addSpeaker(cid, trackDescriptor);
        }
    })
    .fail([cid](const ::promise::Error&)
    {
        RTCM_LOG_WARNING("handleAvCommand: PeerVerification promise was rejected for cid: %u", cid);
        return;
    });

    return true;
}

bool Call::handleAnswerCommand(Cid_t cid, std::shared_ptr<sfu::Sdp> sdp, uint64_t callJoinOffset, std::vector<sfu::Peer>& peers,
                               const std::map<Cid_t, std::string>& keystrmap,
                               const std::map<Cid_t, sfu::TrackDescriptor>& vthumbs, const std::map<Cid_t, sfu::TrackDescriptor>& speakers)
{
    if (isSpeakRequestEnabled())
    {
        RTCM_LOG_WARNING("handleAnswerCommand: speak request option temporarily disabled");
        assert(false); // theoretically, it should not happen
        orderedCallDisconnect(TermCode::kUserHangup, "handleAnswerCommand: speak request option temporarily disabled");
    }

    if (mState != kStateJoining)
    {
        RTCM_LOG_WARNING("handleAnswerCommand: get unexpected state change");
        return false;
    }

    if (!getMyEphemeralKeyPair())
    {
        RTCM_LOG_ERROR("Can't retrieve Ephemeral key for our own user, SFU protocol version: %u", static_cast<unsigned int>(sfu::MY_SFU_PROTOCOL_VERSION));
        return false;
    }

    // clear initial backoff as this connection attempt has succeeded
    mSfuConnection->clearInitialBackoff();

    // set my own client-id (cid)
    mMyPeer->setCid(cid);

    // update max peers seen in call
    mMaxPeers = static_cast<uint8_t> (peers.size() > mMaxPeers ? peers.size() : mMaxPeers);

    // set join offset
    setJoinOffset(static_cast<int64_t>(callJoinOffset));

    // this promise will be resolved when all ephemeral keys (for users with SFU > V0) have been verified and derived
    // in case of any of the keys can't be verified or derived, the peer will be added anyway.
    // the promise won't be resolved until all ephemeral keys have been processed (without taking account if the
    // verification or derivation fails)

    // we want to continue with call unless all ephemeral keys verification fails
    // for those peers without a valid derived ephemeral key, our client won't be able to encrypt/decrypt any media key sent or received by that client
    auto keyDerivationPms = std::make_shared<::promise::Promise<void>>();
    if (peers.empty())
    {
        keyDerivationPms->resolve();
    }

    auto keysVerified = std::make_shared<std::vector<bool>>();
    auto onKeyVerified = [max = peers.size(), keysVerified, keyDerivationPms](const bool verified) -> void
    {
        if (keyDerivationPms->done())
        {
            RTCM_LOG_WARNING("handleAnswerCommand: keyDerivationPms already resolved");
            assert(keyDerivationPms->succeeded());
            return;
        }

        if (!keysVerified)
        {
            RTCM_LOG_WARNING("handleAnswerCommand: invalid keysVerified at onKeyVerified");
            assert(false);
            return;
        }

        if (!keyDerivationPms)
        {
            RTCM_LOG_WARNING("handleAnswerCommand: invalid keyDerivationPms at onKeyVerified");
            assert(false);
            return;
        }

        keysVerified->emplace_back(verified);
        if (keysVerified->size() == max)
        {
            keyDerivationPms->resolve();
        }
    };

    auto addPeerWithEphemKey = [this, onKeyVerified](sfu::Peer& peer, const bool keyVerified, const std::string& ephemeralPubKeyDerived) -> void
    {
        addPeer(peer, ephemeralPubKeyDerived);
        onKeyVerified(keyVerified);
    };

    for (sfu::Peer& peer : peers) // does not include own cid
    {
        const auto& it = keystrmap.find(peer.getCid());
        const auto& keyStr = it != keystrmap.end() ? it->second : std::string();
        if (!addPendingPeer(peer.getCid()))
        {
            RTCM_LOG_WARNING("handleAnswerCommand: duplicated peer at mPeersVerification, with cid: %u ", cid);
            assert(false);
            continue;
        }

        // check if peerid is included in mods list received upon HELLO
        peer.setModerator(mModerators.find(peer.getPeerid()) != mModerators.end());
        if (sfu::isInitialSfuVersion(peer.getPeerSfuVersion())) // there's no ephemeral key, just add peer
        {
            addPeerWithEphemKey(peer, true, std::string());
        }
        else if (sfu::isCurrentSfuVersion(peer.getPeerSfuVersion())) // verify ephemeral key signature, derive it, and then add the peer
        {
            if (keyStr.empty())
            {
                RTCM_LOG_ERROR("Empty Ephemeral key for user: %s, cid: %u, SFU protocol version: %u",
                               peer.getPeerid().toString().c_str(), peer.getCid(),
                               static_cast<std::underlying_type<sfu::SfuProtocol>::type>(peer.getPeerSfuVersion()));
                addPeerWithEphemKey(peer, false, std::string());
                continue;
            }

            try
            {
                auto wptr = weakHandle();
                auto parsedkey = splitPubKey(keyStr);
                std::shared_ptr<sfu::Peer> auxPeer(new sfu::Peer(peer));
                verifySignature(peer.getCid(), peer.getPeerid(), parsedkey.first, parsedkey.second)
                .then([wptr, auxPeer, addPeerWithEphemKey, parsedkey, this](bool verified)
                {
                    wptr.throwIfDeleted();
                    const mega::ECDH* ephkeypair = getMyEphemeralKeyPair();
                    if (!ephkeypair)
                    {
                        RTCM_LOG_ERROR("Can't retrieve Ephemeral key for our own user, SFU protocol version: %u", static_cast<unsigned int>(sfu::MY_SFU_PROTOCOL_VERSION));
                        addPeerWithEphemKey(*auxPeer, false, std::string());
                        return;
                    }

                    if (!verified)
                    {
                        RTCM_LOG_ERROR("Can't verify signature for user: %s", auxPeer->getPeerid().toString().c_str());
                        addPeerWithEphemKey(*auxPeer, false, std::string());
                        return;
                    }

                    // once peer public ephemeral key has been verified, derive it with our private ephemeral key
                    std::string out;
                    const std::string pubkeyBin = mega::Base64::atob(parsedkey.first);
                    std::vector<::mega::byte> saltBin = generateEphemeralKeyIv(auxPeer->getIvs(), mMyPeer->getIvs());
                    bool derived = ephkeypair->deriveSharedKeyWithSalt(reinterpret_cast<const unsigned char *>(pubkeyBin.data()), saltBin.data(), saltBin.size(), out);
                    if (!derived)
                    {
                        RTCM_LOG_ERROR("Can't derive ephemeral key for peer Cid: %u PeerId: %s",
                                       auxPeer->getCid(), auxPeer->getPeerid().toString().c_str());

                        out.clear();
                    }

                    addPeerWithEphemKey(*auxPeer, derived, out);
                })
                .fail([this, auxPeer, addPeerWithEphemKey](const ::promise::Error&)
                {
                    RTCM_LOG_ERROR("Error verifying ephemeral key signature for for user: %s, cid: %u", auxPeer->getPeerid().toString().c_str(), auxPeer->getCid());
                    addPeerWithEphemKey(*auxPeer, false, std::string());
                });
            }
            catch(std::runtime_error& e)
            {
                RTCM_LOG_ERROR("Error verifying ephemeral key signature: %s", e.what());
                return false; // wprt doesn't exists
            }
        }
        else
        {
            assert(false);
            RTCM_LOG_ERROR("handleAnswerCommand: unknown SFU protocol version [%u] for user: %s, cid: %u",
                           static_cast<std::underlying_type<sfu::SfuProtocol>::type>(peer.getPeerSfuVersion()),
                           peer.getPeerid().toString().c_str(), peer.getCid());
            addPeerWithEphemKey(peer, false, std::string());
        }
    }

    // wait until all peers ephemeral keys have been verified and derived
    auto auxwptr = weakHandle();
    keyDerivationPms
    ->then([auxwptr, vthumbs, speakers, sdp, keysVerified, this]
    {
        if (auxwptr.deleted())
        {
            return;
        }

        if (!keysVerified)
        {
            RTCM_LOG_WARNING("handleAnswerCommand: invalid keysVerified at keyDerivationPms resolved");
            assert(false);
            return;
        }

        bool anyVerified = std::any_of(keysVerified->begin(), keysVerified->end(), [](const auto& kv) { return kv; });
        if (!keysVerified->empty() && !anyVerified)
        {
            orderedCallDisconnect(TermCode::kErrorCrypto, "Can't verify any of the ephemeral keys on any peer received in ANSWER command");
            return;
        }

        generateAndSendNewMediakey(true);
        std::string sdpUncompress = sdp->unCompress();
        webrtc::SdpParseError error;
        std::unique_ptr<webrtc::SessionDescriptionInterface> sdpInterface(webrtc::CreateSessionDescription("answer", sdpUncompress, &error));
        if (!sdpInterface)
        {
            orderedCallDisconnect(TermCode::kErrSdp, "Error parsing peer SDP answer: line= " + error.line +"  \nError: " + error.description);
            return;
        }

        assert(mRtcConn);
        auto wptr = weakHandle();
        mRtcConn.setRemoteDescription(std::move(sdpInterface))
        .then([wptr, this, vthumbs, speakers]()
        {
            if (wptr.deleted())
            {
                return;
            }

            if (mState != kStateJoining)
            {
                RTCM_LOG_WARNING("handleAnswerCommand: get unexpect state change at setRemoteDescription");
                return;
            }

            // prepare parameters for low resolution video
            double scale = static_cast<double>(RtcConstant::kHiResWidth) / static_cast<double>(RtcConstant::kVthumbWidth);
            webrtc::RtpParameters parameters = mVThumb->getTransceiver()->sender()->GetParameters();
            if (!parameters.encodings.size())
            {
                orderedCallDisconnect(TermCode::kErrClientGeneral, "Error getting encodings parameters");
                assert(false);
                return;
            }

            parameters.encodings[0].scale_resolution_down_by = scale;
            parameters.encodings[0].max_bitrate_bps = kmax_bitrate_kbps;   // 100 Kbps
            mVThumb->getTransceiver()->sender()->SetParameters(parameters).ok();
            handleIncomingVideo(vthumbs, kLowRes);

            for (const auto& speak : speakers)  // current speakers in the call
            {
                Cid_t cid = speak.first;
                const sfu::TrackDescriptor& speakerDecriptor = speak.second;
                Session* sess = getSession(cid);
                if (!sess)
                {
                    RTCM_LOG_WARNING("handleAnswerCommand: unknown cid: %u in speakers field", cid);
                    continue;
                }
                sess->setSpeakPermission(true); // set speak permission true
                addSpeaker(cid, speakerDecriptor);
            }

            setState(CallState::kStateInProgress);
            enableStats();
        })
        .fail([wptr, this](const ::promise::Error& err)
        {
            if (wptr.deleted()) return;

            std::string msg = "Error setting SDP answer: " + err.msg();
            orderedCallDisconnect(TermCode::kErrSdp, msg);
        });
    });

    return true;
}

bool Call::handleKeyCommand(const Keyid_t& keyid, const Cid_t& cid, const std::string& key)
{
    if (mState != kStateInProgress && mState != kStateJoining)
    {
        RTCM_LOG_WARNING("handleKeyCommand: get unexpected state");
        assert(false); // theoretically, it should not happen. If so, it may worth to investigate
        return false;
    }

    promise::Promise<void>* pms = getPeerVerificationPms(cid);
    if (!pms)
    {
        RTCM_LOG_WARNING("handleKeyCommand: PeerVerification promise not found for cid: %u", cid);
        return false;
    }

    auto wptr = weakHandle();
    pms->then([this, keyid, cid, key, wptr]()
    {
        if (wptr.deleted())  { return; }
        Session* session = getSession(cid);
        if (!session)
        {
            RTCM_LOG_WARNING("handleKeyCommand: session not found for Cid: %u", cid);
            return;
        }

        const sfu::Peer& peer = session->getPeer();
        auto wptr = weakHandle();

        if (sfu::isInitialSfuVersion(peer.getPeerSfuVersion()))
        {
            mSfuClient.getRtcCryptoMeetings()->getCU25519PublicKey(peer.getPeerid())
            .then([wptr, keyid, cid, key, this](Buffer*) -> void
            {
                if (wptr.deleted())
                {
                    return;
                }

                Session* session = getSession(cid);
                if (!session)
                {
                    RTCM_LOG_WARNING("handleKeyCommand: session not found for Cid: %u", cid);
                    return;
                }

                // decrypt received key
                std::string binaryKey = mega::Base64::atob(key);
                strongvelope::SendKey encryptedKey;
                mSfuClient.getRtcCryptoMeetings()->strToKey(binaryKey, encryptedKey);

                strongvelope::SendKey plainKey;
                mSfuClient.getRtcCryptoMeetings()->decryptKeyFrom(session->getPeer().getPeerid(), encryptedKey, plainKey);

                // in case of a call in a public chatroom, XORs received key with the call key for additional authentication
                if (hasCallKey())
                {
                    strongvelope::SendKey callKey;
                    mSfuClient.getRtcCryptoMeetings()->strToKey(mCallKey, callKey);
                    mSfuClient.getRtcCryptoMeetings()->xorWithCallKey(callKey, plainKey);
                }

                // add new key to peer key map
                std::string newKey = mSfuClient.getRtcCryptoMeetings()->keyToStr(plainKey);
                session->addKey(keyid, newKey);
            });
        }
        else if (sfu::isCurrentSfuVersion(peer.getPeerSfuVersion()))
        {
            Session* session = getSession(cid);
            if (!session)
            {
                RTCM_LOG_WARNING("handleKeyCommand: session not found for Cid: %u", cid);
                return;
            }

            const sfu::Peer& auxPeer = session->getPeer();
            auto&& ephemeralPubKey = auxPeer.getEphemeralPubKeyDerived();
            if (ephemeralPubKey.empty())
            {
                RTCM_LOG_WARNING("Invalid ephemeral key for peer: %s cid %u", auxPeer.getPeerid().toString().c_str(), cid);
                assert(false);
                return;
            }

            std::string result;
            std::string recvKeyBin = mega::Base64::atob(key);
            if (!mSymCipher.cbc_decrypt_with_key(recvKeyBin, result, reinterpret_cast<const unsigned char*>(ephemeralPubKey.data())
                                                 , ephemeralPubKey.size(), nullptr))
            {
                std::string err = "Failed cbc_decrypt received key. Cid: "
                        + std::to_string(auxPeer.getCid())
                        + "PeerId: " + auxPeer.getPeerid().toString()
                        + "KeyId: " + std::to_string(keyid);

                mRtc.onMediaKeyDecryptionFailed(err);
                RTCM_LOG_WARNING("%s", err.c_str());
                return;
            }

            // in case of a call in a public chatroom, XORs received key with the call key for additional authentication
            if (hasCallKey())
            {
                mSfuClient.getRtcCryptoMeetings()->xorWithCallKey(reinterpret_cast<::mega::byte*>(mCallKey.data()), reinterpret_cast<::mega::byte*>(result.data()));
            }

            if (result.size() != kMediaKeyLen)
            {
                mRtc.onMediaKeyDecryptionFailed("Unexpected decrypted key size");
                RTCM_LOG_ERROR("Unexpected decrypted key size expected size: %u decrypted size: %d", kMediaKeyLen, static_cast<int>(result.size()));
                return;
            }
            session->addKey(keyid, result);

        }
        else
        {
            RTCM_LOG_ERROR("handleKeyCommand: unknown SFU protocol version [%u] for user: %s, cid: %u",
                           static_cast<std::underlying_type<sfu::SfuProtocol>::type>(peer.getPeerSfuVersion()),
                           peer.getPeerid().toString().c_str(), peer.getCid());
            return;
        }
    })
    .fail([cid](const ::promise::Error&)
    {
        RTCM_LOG_WARNING("handleKeyCommand: PeerVerification promise was rejected for cid: %u", cid);
        return;
    });

    return true;
}

bool Call::handleVThumbsCommand(const std::map<Cid_t, sfu::TrackDescriptor> &videoTrackDescriptors)
{
    if (mState != kStateInProgress && mState != kStateJoining)
    {
        RTCM_LOG_WARNING("handleVThumbsCommand: get unexpected state");
        assert(false); // theoretically, it should not happen. If so, it may worth to investigate
        return false;
    }

    handleIncomingVideo(videoTrackDescriptors, kLowRes);
    return true;
}

bool Call::handleVThumbsStartCommand()
{
    if (mState != kStateInProgress && mState != kStateJoining)
    {
        RTCM_LOG_WARNING("handleVThumbsStartCommand: get unexpected state");
        assert(false); // theoretically, it should not happen. If so, it may worth to investigate
        return false;
    }

    mVThumbActive = true;
    updateVideoTracks();
    return true;
}

bool Call::handleVThumbsStopCommand()
{
    if (mState != kStateInProgress && mState != kStateJoining)
    {
        RTCM_LOG_WARNING("handleVThumbsStopCommand: get unexpected state");
        assert(false); // theoretically, it should not happen. If so, it may worth to investigate
        return false;
    }

    mVThumbActive = false;
    updateVideoTracks();
    return true;
}

bool Call::handleHiResCommand(const std::map<Cid_t, sfu::TrackDescriptor>& videoTrackDescriptors)
{
    if (mState != kStateInProgress && mState != kStateJoining)
    {
        RTCM_LOG_WARNING("handleHiResCommand: get unexpected state");
        assert(false); // theoretically, it should not happen. If so, it may worth to investigate
        return false;
    }

    handleIncomingVideo(videoTrackDescriptors, kHiRes);
    return true;
}

bool Call::handleHiResStartCommand()
{
    if (mState != kStateInProgress && mState != kStateJoining)
    {
        RTCM_LOG_WARNING("handleHiResStartCommand: get unexpected state");
        assert(false); // theoretically, it should not happen. If so, it may worth to investigate
        return false;
    }

    mHiResActive = true;
    updateVideoTracks();
    return true;
}

bool Call::handleHiResStopCommand()
{
    if (mState != kStateInProgress && mState != kStateJoining)
    {
        RTCM_LOG_WARNING("handleHiResStopCommand: get unexpected state");
        assert(false); // theoretically, it should not happen. If so, it may worth to investigate
        return false;
    }

    mHiResActive = false;
    updateVideoTracks();
    return true;
}

bool Call::handleSpeakReqsCommand(const std::vector<Cid_t> &speakRequests)
{
    for (Cid_t cid : speakRequests)
    {
        if (cid == getOwnCid())
        {
            mSpeakerState = SpeakerState::kPending;
            mCallHandler.onSpeakStatusUpdate(*this);
        }
        else
        {
            promise::Promise<void>* pms = getPeerVerificationPms(cid);
            if (!pms)
            {
                RTCM_LOG_WARNING("handleSpeakReqsCommand: PeerVerification promise not found for cid: %u", cid);
                continue;
            }

            auto wptr = weakHandle();
            pms->then([this, cid, wptr]()
            {
                if (wptr.deleted())  { return; }
                Session *session = getSession(cid);
                assert(session);
                if (!session)
                {
                    RTCM_LOG_ERROR("handleSpeakReqsCommand: Received speakRequest for unknown peer cid %u", cid);
                    return;
                }
                session->setSpeakRequested(true);
            })
            .fail([cid](const ::promise::Error&)
            {
                RTCM_LOG_WARNING("handleSpeakReqsCommand: PeerVerification promise was rejected for cid: %u", cid);
                return;
            });
        }
    }
    return true;
}

bool Call::handleSpeakReqDelCommand(Cid_t cid)
{
    if (getOwnCid() != cid) // remote peer
    {
        promise::Promise<void>* pms = getPeerVerificationPms(cid);
        if (!pms)
        {
            RTCM_LOG_WARNING("handleSpeakReqDelCommand: PeerVerification promise not found for cid: %u", cid);
            return false;
        }

        auto wptr = weakHandle();
        pms->then([this, cid, wptr]()
        {
            if (wptr.deleted())  { return; }
            Session *session = getSession(cid);
            assert(session);
            if (!session)
            {
                RTCM_LOG_ERROR("handleSpeakReqDelCommand: Received delSpeakRequest for unknown peer cid %u", cid);
                return;
            }
            session->setSpeakRequested(false);
        })
        .fail([cid](const ::promise::Error&)
        {
            RTCM_LOG_WARNING("handleSpeakReqDelCommand: PeerVerification promise was rejected for cid: %u", cid);
            return;
        });
    }
    else // own peer
    {
        if (mSpeakerState == SpeakerState::kActive        //  => ignore SPEAK_RQ_DEL (we already had permission to speak)
            || mSpeakerState == SpeakerState::kNoSpeaker) //  => ignore SPEAK_RQ_DEL (speaker state was already kNoSpeaker)
        {
            return true;
        }

        rtc::scoped_refptr<webrtc::MediaStreamTrackInterface> track = mAudio->getTransceiver()->sender()->track();
        if (track && track->enabled())
        {
            RTCM_LOG_WARNING("handleSpeakReqDelCommand: audio track was enabled for Cid: %u", cid);
            assert(false);
            track->set_enabled(false);
            mAudio->getTransceiver()->sender()->SetTrack(nullptr);
        }

        mSpeakerState = SpeakerState::kNoSpeaker;
        mCallHandler.onSpeakStatusUpdate(*this);
    }
    return true;
}

bool Call::handleSpeakOnCommand(Cid_t cid)
{
    if (cid != K_INVALID_CID)
    {
        promise::Promise<void>* pms = getPeerVerificationPms(cid);
        if (!pms)
        {
            RTCM_LOG_WARNING("handleSpeakOnCommand: PeerVerification promise not found for cid: %u", cid);
            return false;
        }

        auto wptr = weakHandle();
        pms->then([this, cid, wptr]()
        {
            if (wptr.deleted())  { return; }
            Session* session = getSession(cid);
            if (!session)
            {
                RTCM_LOG_WARNING("handleSpeakOnCommand: session not found for Cid: %u", cid);
                assert(session);
                return;
            }
            session->setSpeakPermission(true);
        })
        .fail([cid](const ::promise::Error&)
        {
            RTCM_LOG_WARNING("handleSpeakOnCommand: PeerVerification promise was rejected for cid: %u", cid);
            return;
        });
    }
    else // SPEAK_ON received for own peer
    {
        if (mSpeakerState == SpeakerState::kActive)
        {
            // ignore SPEAK_ON, we already have permission to speak
            return true;
        }

        mSpeakerState = SpeakerState::kActive;
        mCallHandler.onSpeakStatusUpdate(*this);
        updateAudioTracks();
    }
    return true;
}

bool Call::handleSpeakOffCommand(Cid_t cid)
{
    if (cid != K_INVALID_CID)
    {
        promise::Promise<void>* pms = getPeerVerificationPms(cid);
        if (!pms)
        {
            RTCM_LOG_WARNING("handleSpeakOffCommand: PeerVerification promise not found for cid: %u", cid);
            return false;
        }
        auto wptr = weakHandle();
        pms->then([this, cid, wptr]()
        {
            if (wptr.deleted())  { return; }
            Session* session = getSession(cid);
            if (!session)
            {
                RTCM_LOG_WARNING("handleSpeakOffCommand: session not found for Cid: %u", cid);
                assert(session);
                return;
            }
            session->setSpeakPermission(false);
        })
        .fail([cid](const ::promise::Error&)
        {
            RTCM_LOG_WARNING("handleSpeakOffCommand: PeerVerification promise was rejected for cid: %u", cid);
            return;
        });
    }
    else // SPEAK_OFF received for own peer
    {
        if (mSpeakerState == SpeakerState::kNoSpeaker)
        {
            // ignore SPEAK_OFF, we already don't have permission to speak
            return true;
        }

        // SPEAK_OFF received from SFU requires to mute our client (audio flag is already unset from the SFU's viewpoint)
        muteMyClient(true/*audio*/, false/*video*/);
        mSpeakerState = SpeakerState::kNoSpeaker;
        mCallHandler.onSpeakStatusUpdate(*this);
    }
    return true;
}


bool Call::handlePeerJoin(Cid_t cid, uint64_t userid, sfu::SfuProtocol sfuProtoVersion, int av, std::string& keyStr, std::vector<std::string>& ivs)
{
    auto addPeerWithEphemKey = [this](sfu::Peer& peer, const std::string& ephemeralPubKeyDerived) -> void
    {
        addPeer(peer, ephemeralPubKeyDerived);
        // update max peers seen in call
        mMaxPeers = std::max(mMaxPeers, static_cast<uint8_t>(mSessions.size()));
        generateAndSendNewMediakey();

        if (mIsReconnectingToChatd && mParticipants.find(peer.getPeerid()) == mParticipants.end())
        {
            // if we are disconnected from chatd, but still connected to SFU and participating in a call
            // we need to update participants list with SFU information
            addParticipant(peer.getPeerid());
        }
    };

    if (mState != kStateInProgress && mState != kStateJoining)
    {
        RTCM_LOG_WARNING("handlePeerJoin: get unexpected state");
        assert(false); // theoretically, it should not happen. If so, it may worth to investigate
        return false;
    }

    const mega::ECDH* ephkeypair = getMyEphemeralKeyPair();
    if (!ephkeypair)
    {
        RTCM_LOG_ERROR("Can't retrieve Ephemeral key for our own user, SFU protocol version: %u", static_cast<unsigned int>(sfu::MY_SFU_PROTOCOL_VERSION));
        orderedCallDisconnect(TermCode::kErrorCrypto, "Can't retrieve Ephemeral key for our own user");
        return false;
    }

    if (!addPendingPeer(cid))
    {
        RTCM_LOG_WARNING("handlePeerJoin: duplicated peer at mPeersVerification, with cid: %u ", cid);
        assert(false);
        return false;
    }

    std::shared_ptr<sfu::Peer> peer(new sfu::Peer(userid, sfuProtoVersion, static_cast<unsigned>(av), &ivs, cid, (mModerators.find(userid) != mModerators.end())));
    if (sfu::isInitialSfuVersion(sfuProtoVersion))
    {
        addPeerWithEphemKey(*peer, std::string());
    }
    else if (sfu::isCurrentSfuVersion(sfuProtoVersion))
    {
        if (keyStr.empty())
        {
            RTCM_LOG_ERROR("handlePeerJoin: ephemeral key not received");
            assert(false);
            addPeerWithEphemKey(*peer, std::string());
            return false;
        }

        auto parsedkey = splitPubKey(keyStr);
        verifySignature(cid, userid, parsedkey.first, parsedkey.second)
        .then([userid, parsedkey, peer, ephkeypair, addPeerWithEphemKey, this](bool verified)
        {
            if (!verified)
            {
                RTCM_LOG_WARNING("Can't verify signature for user: %s", karere::Id(userid).toString().c_str());
                assert(false);
                addPeerWithEphemKey(*peer, std::string());
                return;
            }

            // derive peer public ephemeral key with our private ephemeral key
            std::string out;
            const std::string pubkeyBin = mega::Base64::atob(parsedkey.first);
            std::vector<::mega::byte> saltBin = generateEphemeralKeyIv(peer->getIvs(), mMyPeer->getIvs());
            bool derived = ephkeypair->deriveSharedKeyWithSalt(reinterpret_cast<const unsigned char *>(pubkeyBin.data()), saltBin.data(), saltBin.size(), out);
            if (!derived)
            {
                RTCM_LOG_WARNING("Can't derive ephemeral key for peer Cid: %u PeerId: %s",
                               peer->getCid(), peer->getPeerid().toString().c_str());

                out.clear();
            }
            addPeerWithEphemKey(*peer, out);
        })
        .fail([this, userid, peer, addPeerWithEphemKey](const ::promise::Error&)
        {
            RTCM_LOG_ERROR("Can't retrieve public ED25519 attr for user %s", karere::Id(userid).toString().c_str());
            addPeerWithEphemKey(*peer, std::string());
        });
    }
    else
    {
        RTCM_LOG_ERROR("handlePeerJoin: unknown SFU protocol version [%u] for user: %s, cid: %u",
                       static_cast<std::underlying_type<sfu::SfuProtocol>::type>(peer->getPeerSfuVersion()),
                       peer->getPeerid().toString().c_str(), peer->getCid());
        assert(false);
        addPeerWithEphemKey(*peer, std::string());
        return false;
    }
    return true;
}

bool Call::handlePeerLeft(Cid_t cid, unsigned termcode)
{
    if (mState != kStateInProgress && mState != kStateJoining)
    {
        RTCM_LOG_WARNING("handlePeerLeft: get unexpected state");
        assert(false); // theoretically, it should not happen. If so, it may worth to investigate
        return false;
    }

    // reject peer promise (if still undone) and remove from map; finally check
    // if was added to sessions map, and perform required operations with that session
    removePendingPeer(cid);
    auto it = mSessions.find(cid);
    if (it == mSessions.end())
    {
        RTCM_LOG_WARNING("handlePeerLeft: cid: %u not found in sessions map", cid);
        return false;
    }

    if (mIsReconnectingToChatd && mParticipants.find(it->second->getPeerid()) != mParticipants.end()
                && getSessionsCidsByUserHandle(it->second->getPeerid()).size() == 1)
    {
        // Check that received peer left is not participating in meeting with more than one client

        // if we are disconnected from chatd but still connected to SFU, and participating in a call
        // we need to update participants list with SFU information
        mParticipants.erase(it->second->getPeerid());
        mCallHandler.onRemovePeer(*this, it->second->getPeerid());
    }

    // set session termcode before destroying it (in order to app can be notified through OnChatSessionUpdate)
    TermCode peerLeftTermCode = static_cast<TermCode>(termcode);
    assert(isValidConnectionTermcode(peerLeftTermCode));
    it->second->setTermcode(peerLeftTermCode);
    mSessions.erase(cid);

    if (!mIsGroup && !isTermCodeRetriable(peerLeftTermCode))
    {
        RTCM_LOG_DEBUG("handlePeerLeft. Hangup 1on1 call, upon reception of PEERLEFT with non recoverable termcode: %s", connectionTermCodeToString(peerLeftTermCode).c_str());
        hangup(); // TermCode::kUserHangup
    }
    return true;
}

bool Call::handleBye(const unsigned termCode, const bool wr, const std::string& errMsg)
{
    RTCM_LOG_WARNING("handleBye - termCode: %d, reason: %s", termCode, errMsg.c_str());
    TermCode auxTermCode = static_cast<TermCode> (termCode);
    if (!isValidConnectionTermcode(auxTermCode))
    {
        RTCM_LOG_ERROR("Invalid termCode [%u] received at BYE command", termCode);
        return false;
    }

    if (isDestroying())
    {
        RTCM_LOG_WARNING("handleBye: call is already being destroyed");
        return true;
    }

    if (wr) // we have been moved into a waiting room
    {
        assert (auxTermCode == kPushedToWaitingRoom);
        if (!isValidWrJoiningState())
        {
            RTCM_LOG_ERROR("handleBye: wr received but our current WrJoiningState is not valid");
            assert(false);
            return false;
        }
        pushIntoWr(auxTermCode);
    }
    else
    {
        if (auxTermCode == kKickedFromWaitingRoom           // => we have been kicked from call
            || auxTermCode == kWaitingRoomAllowTimeout)     // => timed out waiting to be allowed from waiting room into call
        {
            auto wptr = weakHandle();
            karere::marshallCall([wptr, auxTermCode, this]()
            {
                // need to marshall this, otherwise there could be memory issues when we remove Sfuconnection
                if (wptr.deleted())
                {
                    return;
                }

                RTCM_LOG_DEBUG("handleBye: immediate call disconnect due to BYE [%u] command received from SFU (kKickedFromWaitingRoom)", auxTermCode);
                immediateCallDisconnect(auxTermCode); // we don't need to send BYE command, just perform disconnection
            }, mRtc.getAppCtx());
        }
        else
        {
            EndCallReason reason = getEndCallReasonFromTermcode(auxTermCode);
            if (reason == kInvalidReason)
            {
                RTCM_LOG_ERROR("Invalid end call reason for termcode [%u]", termCode);
                assert(false); // we don't need to fail, just log a msg and assert => check getEndCallReasonFromTermcode
            }

            RTCM_LOG_DEBUG("Immediate removing call due to BYE [%u] command received from SFU", auxTermCode);
            mByeTermCode = auxTermCode;
            setDestroying(true); // we need to set destroying true to avoid notifying (kStateClientNoParticipating) when sfuDisconnect is called, and we are going to finally remove call
            auto wptr = weakHandle();
            karere::marshallCall([wptr, auxTermCode, reason, this]()
            {
                if (wptr.deleted()) { return; }
                mRtc.immediateRemoveCall(this, reason, auxTermCode);
            }, mRtc.getAppCtx());
        }
    }
    return true;
}

bool Call::handleModAdd(uint64_t userid)
{
    if (userid == mMyPeer->getPeerid())
    {
        setOwnModerator(true);
        if (isWrFlagEnabled()
            && static_cast<sfu::WrState>(getWrJoiningState()) != sfu::WrState::WR_ALLOWED
            && getState() == kInWaitingRoom)
        {
            RTCM_LOG_DEBUG("MOD_ADD received for our own user, and we are in waiting room. JOIN call automatically");
            setWrJoiningState(sfu::WrState::WR_ALLOWED);
            mCallHandler.onWrAllow(*this);
            joinSfu();
        }
    }

    // update moderator privilege for all sessions that mached with received userid
    setSessionModByUserId(userid, true);

    if (!mModerators.emplace(userid).second)
    {
        RTCM_LOG_WARNING("MOD_ADD: user[%s] already added in moderators list", karere::Id(userid).toString().c_str());
        return false;
    }

    RTCM_LOG_DEBUG("MOD_ADD: user[%s] added in moderators list", karere::Id(userid).toString().c_str());
    return true;
}

bool Call::handleModDel(uint64_t userid)
{
    if (userid == mMyPeer->getPeerid())
    {
        setOwnModerator(false);
    }

    // update moderator privilege for all sessions that mached with received userid
    setSessionModByUserId(userid, false);

    if (!mModerators.erase(userid))
    {
        RTCM_LOG_WARNING("MOD_DEL: user[%s] not found in moderators list", karere::Id(userid).toString().c_str());
        return false;
    }

    RTCM_LOG_DEBUG("MOD_DEL: user[%s] removed from moderators list", karere::Id(userid).toString().c_str());
    return true;
}

bool Call::handleHello(const Cid_t cid, const unsigned int nAudioTracks, const std::set<karere::Id>& mods,
                       const bool wr, const bool allowed, const bool speakRequest, const sfu::WrUserList& wrUsers)
{
    if (speakRequest)
    {
        RTCM_LOG_WARNING("handleHello: speak request option temporarily disabled");
        assert(false); // theoretically, it should not happen
        orderedCallDisconnect(TermCode::kUserHangup, "handleHello: speak request option temporarily disabled");
    }

    // mNumInputAudioTracks & mNumInputAudioTracks are used at createTransceivers after receiving HELLO command
    const auto numInputVideoTracks = mRtc.getNumInputVideoTracks();
    if (!isValidInputVideoTracksLimit(numInputVideoTracks))
    {
        RTCM_LOG_ERROR("Invalid number of simultaneus video tracks: %d", numInputVideoTracks);
        return false;
    }
    mNumInputVideoTracks = numInputVideoTracks; // Set the maximum number of simultaneous video tracks the call supports

    setSpeakRequest(speakRequest);

    // Set the maximum number of simultaneous audio tracks the call supports. If no received nAudioTracks or nVideoTracks set as max default
    mNumInputAudioTracks = nAudioTracks ? nAudioTracks : static_cast<uint32_t>(RtcConstant::kMaxCallAudioSenders);

    // copy moderator list, and check if our own user is moderator
    setOwnModerator(mods.find(mMyPeer->getPeerid()) != mods.end());
    mModerators = mods;

    // set my own client-id (cid)
    mMyPeer->setCid(cid);
    mSfuConnection->setMyCid(cid);

    // set flag to check if wr is enabled or not for this call
    setWrFlag(wr);

    if (!wr) // if waiting room is disabled => send JOIN command to SFU
    {
        joinSfu();
    }
    else
    {
        // set kInWaitingRoom state, even if we are allowed to JOIN. Just if we are not allowed,
        // we must wait in waiting room until a moderator allow to access, otherwise we can continue with JOIN
        assert(allowed || !isOwnPrivModerator());
        setState(CallState::kInWaitingRoom);
<<<<<<< HEAD
        setWrJoiningState(allowed ? sfu::WrState::WR_ALLOWED : sfu::WrState::WR_NOT_ALLOWED);
=======
>>>>>>> fcf4b7d4
        if (allowed)
        {
            setWrJoiningState(sfu::WrState::WR_ALLOWED);
            mCallHandler.onWrAllow(*this);
            joinSfu();
        }
        else
        {
            setWrJoiningState(sfu::WrState::WR_NOT_ALLOWED);
            mCallHandler.onWrDeny(*this);
        }

        return dumpWrUsers(wrUsers, true/*clearCurrent*/);
    }
    return true;
}

bool Call::handleWrDump(const sfu::WrUserList& users)
{
    if (!checkWrCommandReqs("WR_DUMP", true /*mustBeModerator*/))
    {
        return false;
    }
    return dumpWrUsers(users, true/*clearCurrent*/);
}

bool Call::handleWrEnter(const sfu::WrUserList& users)
{
    if (!checkWrCommandReqs("WR_ENTER", true /*mustBeModerator*/))
    {
        return false;
    }

    assert(!users.empty());
    if (!addWrUsers(users, false/*clearCurrent*/))
    {
        return false;
    }

    std::unique_ptr<mega::MegaHandleList> uhl(mega::MegaHandleList::createInstance());
<<<<<<< HEAD
    std::for_each(users.begin(), users.end(), [&uhl](const auto &u) { uhl->addMegaHandle(u.mPeerid.val); });
=======
    std::for_each(users.begin(), users.end(), [&uhl](const auto &u) { uhl->addMegaHandle(u.mWrUserid.val); });
>>>>>>> fcf4b7d4
    mCallHandler.onWrUsersEntered(*this, uhl.get());
    return true;
}

bool Call::handleWrLeave(const karere::Id& user)
{
    if (!checkWrCommandReqs("WR_LEAVE", true /*mustBeModerator*/))
    {
        return false;
    }

    if (!user.isValid())
    {
        RTCM_LOG_ERROR("WR_LEAVE : invalid user received");
        assert(false);
        return false;
    }

    if (!mWaitingRoom)
    {
        RTCM_LOG_WARNING("WR_LEAVE : mWaitingRoom is null");
        assert(false);
        mWaitingRoom.reset(new KarereWaitingRoom()); // instanciate in case it doesn't exists
        return false;
    }

    if (!mWaitingRoom->removeUser(user.val))
    {
        RTCM_LOG_WARNING("WR_LEAVE : user not found in waiting room: %s", user.toString().c_str());
        return false;
    }

    std::unique_ptr<mega::MegaHandleList> uhl(mega::MegaHandleList::createInstance());
    uhl->addMegaHandle(user.val);
    mCallHandler.onWrUsersLeave(*this, uhl.get());
    return true;
}

bool Call::handleWrAllow(const Cid_t& cid, const std::set<karere::Id>& mods)
{
    if (!checkWrCommandReqs("WR_ALLOW", false /*mustBeModerator*/))
    {
        return false;
    }

    if (cid == K_INVALID_CID)
    {
        RTCM_LOG_ERROR("WR_ALLOW: Invalid cid received: %d", cid);
        assert(false);
    }

    if (mState != CallState::kInWaitingRoom) { return false; }
    mMyPeer->setCid(cid); // update Cid for own client from SFU
    mModerators = mods;
<<<<<<< HEAD
    setWrJoiningState(sfu::WrState::WR_ALLOWED);
=======
>>>>>>> fcf4b7d4
    RTCM_LOG_DEBUG("handleWrAllow: we have been allowed to join call, so we need to send JOIN command to SFU");
    setWrJoiningState(sfu::WrState::WR_ALLOWED);
    mCallHandler.onWrAllow(*this);
    joinSfu(); // send JOIN command to SFU
    return true;
}

bool Call::handleWrDeny(const std::set<karere::Id>& mods)
{
    if (!checkWrCommandReqs("WR_DENY", false /*mustBeModerator*/))
    {
        return false;
    }

    if (mState != CallState::kInWaitingRoom)
    {
        return false;
    }

    mModerators = mods;
    setWrJoiningState(sfu::WrState::WR_NOT_ALLOWED);
    mCallHandler.onWrDeny(*this);
    return true;
}

bool Call::handleWrUsersAllow(const std::set<karere::Id>& users)
{
    return manageAllowedDeniedWrUSers(users, true /*allow*/, "WR_USERS_ALLOW");
}

bool Call::handleWrUsersDeny(const std::set<karere::Id>& users)
{
    return manageAllowedDeniedWrUSers(users, false /*allow*/, "WR_USERS_DENY");
}

bool Call::handleMutedCommand(const unsigned av)
{
    karere::AvFlags flags(static_cast<uint8_t>(av));
    if (!flags.audioMuted() && !flags.videoMuted())
    {
        SFU_LOG_WARNING("handleMuteCommand: Av flags not expected from SFU for MUTE command: %u", av);
        assert(false);
        return false;
    }
    muteMyClient(flags.audioMuted(), flags.videoMuted());
    return true;
}

void Call::onSfuDisconnected()
{
    if (isDestroying()) // we was trying to destroy call but we have received a sfu socket close (before processing BYE command)
    {
        // if mByeTermCode is kUnKnownTermCode, but we are not sending BYE command, we are not destroying call properly
        if (mByeTermCode == kUnKnownTermCode
            && !mSfuConnection->isSendingByeCommand())
        {
            // if we called orderedDisconnectAndCallRemove (call state not between kStateConnecting and kStateInProgress) immediateRemoveCall would have been called, and call wouldn't exists at this point
            RTCM_LOG_ERROR("onSfuDisconnected: call is being destroyed but we are not sending BYE command, current call shouldn't exist at this point");
            assert(mSfuConnection->isSendingByeCommand()); // in prod fallback to mediaChannelDisconnect and clearResources
        }
        else
        {
            auto wptr = weakHandle();
            karere::marshallCall([wptr, this]()
            {
                if (wptr.deleted())
                {
                    return;
                }
                /* if we called orderedDisconnectAndCallRemove (call state between kStateConnecting and kStateInProgress),
                 * but socket has been closed before BYE command is delivered, we need to remove call */
                mRtc.immediateRemoveCall(this, mTempEndCallReason, kSigDisconn);
            }, mRtc.getAppCtx());
            return;
        }
    }

    // Not necessary to call to orderedCallDisconnect, as we are not connected to SFU
    // disconnect from media channel and clear resources
    mediaChannelDisconnect();
    clearResources(kRtcDisconn);
    setState(CallState::kStateConnecting);
}

void Call::immediateCallDisconnect(const TermCode& termCode)
{
    bool hadParticipants = !mSessions.empty();
    mediaChannelDisconnect(true /*releaseDevices*/);
    clearResources(termCode);
    sfuDisconnect(termCode, hadParticipants);
}

void Call::sfuDisconnect(const TermCode& termCode, bool hadParticipants)
{
    if (isTermCodeRetriable(termCode))
    {
        // if termcode is retriable, a reconnection attempt should be started automatically, so we can't destroy mSfuConnection
        RTCM_LOG_DEBUG("sfuDisconnect: can't disconnect from SFU as termcode is retriable %s", connectionTermCodeToString(termCode).c_str());
        return;
    }

    if (mState > CallState::kStateInProgress)
    {
        RTCM_LOG_DEBUG("sfuDisconnect, current call state is %s", mState == CallState::kStateDestroyed ? "kStateDestroyed": "kStateTerminatingUserParticipation");
        assert(!mSfuConnection);
        return;
    }

    RTCM_LOG_DEBUG("callDisconnect, termcode (%u): %s", termCode, connectionTermCodeToString(termCode).c_str());
    mTermCode = termCode; // termcode is only valid at state kStateTerminatingUserParticipation
    setState(CallState::kStateTerminatingUserParticipation);

    // skip kStateClientNoParticipating notification if:
    bool skipClientNoParticipating = (isDestroying())             // we are destroying call
            || (!hadParticipants && mSfuConnection && mSfuConnection->isJoined());  // no more participants but still joined to SFU

    if (mSfuConnection)
    {
        mSfuClient.closeSfuConnection(mChatid);
        mSfuConnection = nullptr;
    }

    if (!skipClientNoParticipating)
    {
        mTermCode = kInvalidTermCode;
        setState(CallState::kStateClientNoParticipating);
    }
}

void Call::onSendByeCommand()
{
    auto wptr = weakHandle();
    karere::marshallCall([wptr, this]()
    {
        // need to marshall this, otherwise there could be memory issues when we remove Sfuconnection
        if (wptr.deleted())
        {
            return;
        }

        if (!mSfuConnection)
        {
            RTCM_LOG_DEBUG("onSendByeCommand: SFU connection no longer exists");
            return;
        }

        if (mState == CallState::kStateConnecting)
        {
            // we have sent BYE command from onConnectionChange (kDisconnected | kFailed | kClosed)
            // and now we need to force reconnect to SFU
            mSfuConnection->clearCommandsQueue();
            mSfuConnection->retryPendingConnection(true);
            return;
        }

        if (isDestroying()) // we was trying to destroy call, and we have received BYE command delivering notification
        {
            mRtc.immediateRemoveCall(this, mTempEndCallReason, mTempTermCode);
        }
        else
        {
            // once we have confirmed that BYE command has been sent, we can proceed with disconnect
            assert (mTempTermCode != kInvalidTermCode);

            // close sfu and media channel connection and clear some call stuff
            immediateCallDisconnect(mTempTermCode);
            mTempTermCode = kInvalidTermCode;
        }
    }, mRtc.getAppCtx());
}

bool Call::processDeny(const std::string& cmd, const std::string& msg)
{
    mCallHandler.onCallDeny(*this, cmd, msg); // notify apps about the denied command

    if (cmd == "audio") // audio ummute has been denied by SFU, disable audio flag local
    {
        muteMyClient(true/*audio*/, false/*video*/);
    }
    else if (cmd == "MUTE")
    {
        RTCM_LOG_WARNING("Deny 'MUTE' received. %s", msg.c_str());
    }
    else if (cmd == "JOIN")
    {
        if (mState != kStateJoining)
        {
            RTCM_LOG_ERROR("Deny 'JOIN' received. Current call state: %u, expected call state: %u. %s",
                           mState, kStateJoining, msg.c_str());
            return false;
        }
        orderedCallDisconnect(TermCode::kErrorProtocolVersion, "Client doesn't supports waiting rooms");
    }
    else
    {
        assert(false);
        RTCM_LOG_ERROR("Deny cmd received for unexpected command: %s", msg.c_str());
        return false;
    }
    return true;
}

bool Call::error(unsigned int code, const std::string &errMsg)
{
    TermCode connectionTermCode = static_cast<TermCode>(code);
    if (!isValidConnectionTermcode(connectionTermCode))
    {
        RTCM_LOG_ERROR("Invalid termCode [%u] received at error command", connectionTermCode);
        return false;
    }

    if (isDestroying())
    {
        RTCM_LOG_WARNING("SFU error command received [%u], but call is already being destroyed", connectionTermCode);
        return true;
    }

    if (!isTermCodeRetriable(connectionTermCode) || mParticipants.empty())
    {
        setDestroying(true); // we need to set destroying true to avoid notifying (kStateClientNoParticipating) when sfuDisconnect is called, and we are going to finally remove call
    }

    auto wptr = weakHandle();
    karere::marshallCall([wptr, this, connectionTermCode, errMsg]()
    {
        // error() is called from LibwebsocketsClient::wsCallback() for LWS_CALLBACK_CLIENT_RECEIVE.
        // If disconnect() is called here immediately, it will destroy the LWS client synchronously,
        // leave it in an invalid state (and will crash at Libwebsockets::resetMessage())

        if (wptr.deleted())
        {
            return;
        }

        // send call stats
        if (mSfuConnection && mSfuConnection->isOnline())
        {
            sendStats(connectionTermCode);
        }

        // notify SFU error to the apps
        std::string errMsgStr = errMsg.empty() || !errMsg.compare("Unknown reason") ? connectionTermCodeToString(connectionTermCode): errMsg;
        mCallHandler.onCallError(*this, static_cast<int>(connectionTermCode), errMsgStr);

        // remove call just if there are no participants or termcode is not recoverable (we don't need to send BYE command upon SFU error reception)
        if (isDestroying())
        {
            //immediateCallDisconnect will be called inside immediateRemoveCall
            mRtc.immediateRemoveCall(this, EndCallReason::kFailed, connectionTermCode);
        }
    }, mRtc.getAppCtx());

    return true;
}

void Call::logError(const char *error)
{
    RTCM_LOG_ERROR("SFU: %s", error);
}

void Call::onAddStream(rtc::scoped_refptr<webrtc::MediaStreamInterface> /*stream*/)
{
    if (mState != kStateJoining)
    {
        RTCM_LOG_WARNING("onAddStream: get unexpected state");
        assert(mState != kStateInProgress); // theoretically, it should not happen. If so, it may worth to investigate
        return;
    }

    assert(mVThumb && mHiRes && mAudio);
    mVThumb->createEncryptor();
    mHiRes->createEncryptor();
    mAudio->createEncryptor();
}

void Call::onTrack(rtc::scoped_refptr<webrtc::RtpTransceiverInterface> transceiver)
{
    if (mState != kStateJoining)
    {
        RTCM_LOG_WARNING("onTrack: get unexpected state");
        assert(mState != kStateInProgress); // theoretically, it should not happen. If so, it may worth to investigate
        return;
    }

    absl::optional<std::string> mid = transceiver->mid();
    if (mid.has_value())
    {
        std::string value = mid.value();
        if (transceiver->media_type() == cricket::MediaType::MEDIA_TYPE_AUDIO)
        {
            mReceiverTracks[static_cast<uint32_t>(atoi(value.c_str()))] = ::mega::make_unique<RemoteAudioSlot>(*this, transceiver,
                                                                                                               mRtc.getAppCtx());
        }
        else
        {
            mReceiverTracks[static_cast<uint32_t>(atoi(value.c_str()))] = ::mega::make_unique<RemoteVideoSlot>(*this, transceiver,
                                                                                                               mRtc.getAppCtx());
        }
    }
}

void Call::onRemoveTrack(rtc::scoped_refptr<webrtc::RtpReceiverInterface> /*receiver*/)
{
    RTCM_LOG_DEBUG("onRemoveTrack received");
}

void Call::onConnectionChange(webrtc::PeerConnectionInterface::PeerConnectionState newState)
{
    RTCM_LOG_DEBUG("onConnectionChange newstate: %d", newState);
    if (!mSfuConnection)
    {
        RTCM_LOG_WARNING("onConnectionChange: mSfuConnection no longer exists");
        return;
    }

    if (newState >= webrtc::PeerConnectionInterface::PeerConnectionState::kDisconnected)
    {

        if (isDestroying()) // we was trying to destroy call, but we have received onConnectionChange. Don't do anything else (wait for BYE command delivering)
        {
            return;
        }

        if (mState == CallState::kStateJoining ||  mState == CallState::kStateInProgress) //  kStateConnecting isn't included to avoid interrupting a reconnection in progress
        {
            if (!mSfuConnection)
            {
                RTCM_LOG_ERROR("onConnectionChange: Not valid SfuConnection upon PeerConnectionState kDisconnected received");
                assert(false);
                return;
            }

            if (isUdpDisconnected()) // lack of UDP connectity detected, disconnect call and don't try to reconnect
            {
                RTCM_LOG_DEBUG("WebRTC connection failed, there's no UDP connectivity");
                orderedCallDisconnect(TermCode::kNoMediaPath, connectionTermCodeToString(TermCode::kNoMediaPath).c_str());
                return;
            }

            if (!mSfuConnection->isOnline())
            {
                setState(CallState::kStateConnecting);
                mSfuConnection->clearCommandsQueue();
                mSfuConnection->retryPendingConnection(true);
            }
            else if (!mSfuConnection->isSendingByeCommand())    // if we are connected to SFU we need to send BYE command (if we haven't already done)
            {                                                   // don't clear commands queue here, wait for onSendByeCommand
                setState(CallState::kStateConnecting);          // just set kStateConnecting if we have not already sent a previous BYE command, or executed action upon onSendByeCommand won't match with expected one
                sendStats(TermCode::kRtcDisconn);               // send stats if we are connected to SFU regardless termcode
                mSfuConnection->sendBye(TermCode::kRtcDisconn); // once LWS confirms that BYE command has been sent (check processNextCommand) onSendByeCommand will be called
            }
        }
    }
    else if (newState == webrtc::PeerConnectionInterface::PeerConnectionState::kConnected)
    {
        bool reconnect = !mSfuConnection->isOnline();
        RTCM_LOG_DEBUG("onConnectionChange retryPendingConnection (reconnect) : %d", reconnect);
        mSfuConnection->retryPendingConnection(reconnect);
    }
}

<<<<<<< HEAD
=======
bool Call::addPendingPeer(const Cid_t cid)
{
    if (mPeersVerification.find(cid) != mPeersVerification.end())
    {
        return false;
    }
    mPeersVerification[cid] = promise::Promise<void>();
    return true;
}

void Call::clearPendingPeers()
{
    std::for_each(mPeersVerification.begin(), mPeersVerification.end(), [](auto &it)
    {
        promise::Promise<void>& pms = it.second;
        if (!pms.done()) { pms.reject("Rejecting peer pms upon pms clear"); }
    });
    mPeersVerification.clear();
}

bool Call::removePendingPeer(const Cid_t cid)
{
    auto it = mPeersVerification.find(cid);
    if (it == mPeersVerification.end())
    {
        RTCM_LOG_WARNING("handlePeerLeft: peer with cid: %u, is still pending to verify it's ephemeral key");
        return false;
    }

    if (!it->second.done()) { it->second.reject("Rejecting peer pms upon removePendingPeer"); }
    mPeersVerification.erase(it);
    return true;
}

bool Call::isPeerPendingToAdd(const Cid_t cid) const
{
    auto it = mPeersVerification.find(cid);
    return it != mPeersVerification.end() && !it->second.done();
}

bool Call::peerExists(const Cid_t cid) const
{
    return mPeersVerification.find(cid) != mPeersVerification.end();
}

bool Call::fullfilPeerPms(const Cid_t cid, const bool ephemKeyVerified)
{
    auto it = mPeersVerification.find(cid);
    if (it != mPeersVerification.end() && !(it->second.done()))
    {
        if (ephemKeyVerified)
        {
            it->second.resolve();
        }
        else
        {
            it->second.reject("Rejecting peer pms upon fullfilPeerPms");
        }
        return true;
    }
    return false;
}

promise::Promise<void>* Call::getPeerVerificationPms(const Cid_t cid)
{
    auto it = mPeersVerification.find(cid);
    if (it != mPeersVerification.end())
    {
        return &it->second;
    }

    return nullptr;
}

>>>>>>> fcf4b7d4
bool Call::addWrUsers(const sfu::WrUserList& users, const bool clearCurrent)
{
    if (!isOwnPrivModerator() && !users.empty())
    {
        RTCM_LOG_ERROR("addWrUsers : SFU has sent wr users list to a non-moderator user");
        mWaitingRoom.reset();
        assert(false);
        return false;
    }

    if (clearCurrent && mWaitingRoom)   { mWaitingRoom->clear(); }
    else if (!mWaitingRoom)             { mWaitingRoom.reset(new KarereWaitingRoom()); }

    std::for_each(users.begin(), users.end(), [this](const auto &u)
    {
<<<<<<< HEAD
        mWaitingRoom->addOrUpdateUserStatus(u.mPeerid, u.mWrState);
=======
        mWaitingRoom->addOrUpdateUserStatus(u.mWrUserid, u.mWrState);
>>>>>>> fcf4b7d4
    });
    return true;
}

void Call::pushIntoWr(const TermCode& termCode)
{
    if (mSfuConnection && mSfuConnection->isOnline())
    {
        sendStats(termCode); //send stats
    }

    // keep mSfuConnection intact just disconnect from media channel
    mediaChannelDisconnect(true /*releaseDevices*/);
    clearResources(termCode);
    mTermCode = termCode; // termcode is only valid at state kStateTerminatingUserParticipation
    setState(CallState::kInWaitingRoom);
    mCallHandler.onWrPushedFromCall(*this);
}

bool Call::dumpWrUsers(const sfu::WrUserList& wrUsers, const bool clearCurrent)
{
    if (!addWrUsers(wrUsers, clearCurrent))
    {
        return false;
    }
    mCallHandler.onWrUserDump(*this); // notify app about users in wr
    return true;
}

bool Call::checkWrCommandReqs(std::string && commandStr, bool mustBeModerator)
{
    if (mustBeModerator && !isOwnPrivModerator())
    {
        RTCM_LOG_ERROR("%s. Waiting room command received for our client with non moderator permissions for this call: %s",
                       commandStr.c_str(), getCallid().toString().c_str());
        assert(false);
        return false;
    }

    if (!checkWrFlag())
    {
        RTCM_LOG_ERROR("%s. Waiting room should be enabled for this call: %s", commandStr.c_str(), getCallid().toString().c_str());
        assert(false);
        return false;
    }
    return true;
}

bool Call::manageAllowedDeniedWrUSers(const std::set<karere::Id>& users, bool allow, std::string && commandStr)
{
    if (!checkWrCommandReqs(commandStr.c_str(), true /*mustBeModerator*/))
    {
        return false;
    }

    if (users.empty())
    {
        RTCM_LOG_ERROR("%s : empty user list received", commandStr.c_str());
        assert(false);
        return false;
    }

    if (!mWaitingRoom)
    {
        RTCM_LOG_WARNING("%s : mWaitingRoom is null", commandStr.c_str());
        assert(false);
        mWaitingRoom.reset(new KarereWaitingRoom()); // instanciate in case it doesn't exists
    }

    if (!mWaitingRoom->updateUsers(users, allow ? sfu::WrState::WR_ALLOWED : sfu::WrState::WR_NOT_ALLOWED))
    {
        RTCM_LOG_WARNING("%s : could not update users status in waiting room", commandStr.c_str());
        return false;
    }

    std::unique_ptr<mega::MegaHandleList> uhl(mega::MegaHandleList::createInstance());
    std::for_each(users.begin(), users.end(), [&uhl](const auto &u) { uhl->addMegaHandle(u.val); });
    allow
        ? mCallHandler.onWrUsersAllow(*this, uhl.get())
        : mCallHandler.onWrUsersDeny(*this, uhl.get());

    return true;
}

Keyid_t Call::generateNextKeyId()
{
    if (mMyPeer->getCurrentKeyId() >= 255
            || (!mMyPeer->getCurrentKeyId() && !mMyPeer->hasAnyKey()))
    {
        // if we have exceeded max keyid => reset keyid to zero
        // if current keyId is zero and we don't have stored any key => first keyId (zero)
        return 0;
    }
    else
    {
        return static_cast<Keyid_t>(mMyPeer->getCurrentKeyId() + 1);
    }
}

void Call::generateAndSendNewMediakey(bool reset)
{
    if (reset)
    {
        // when you leave a meeting or you experiment a reconnect, we should reset keyId to zero and clear keys map
        mMyPeer->resetKeys();
    }

    // generate a new plain key
    std::shared_ptr<strongvelope::SendKey> newPlainKey = mSfuClient.getRtcCryptoMeetings()->generateSendKey();

    // add new key to own peer key map and update currentKeyId
    Keyid_t newKeyId = generateNextKeyId();
    std::string plainKeyStr = mSfuClient.getRtcCryptoMeetings()->keyToStr(*newPlainKey.get());

    // in case of a call in a public chatroom, XORs new key with the call key for additional authentication
    if (hasCallKey())
    {
        strongvelope::SendKey callKey;
        mSfuClient.getRtcCryptoMeetings()->strToKey(mCallKey, callKey);
        mSfuClient.getRtcCryptoMeetings()->xorWithCallKey(callKey, *newPlainKey.get());
    }

    std::vector<promise::Promise<Buffer*>> promises;
    for (const auto& session : mSessions) // encrypt key to all participants
    {
        promises.push_back(mSfuClient.getRtcCryptoMeetings()->getCU25519PublicKey(session.second->getPeer().getPeerid()));
    }

    auto wptr = weakHandle();
    promise::when(promises)
    .then([wptr, newKeyId, plainKeyStr, newPlainKey, this]
    {
        if (wptr.deleted())
        {
            return;
        }

        auto keys = std::make_shared<std::map<Cid_t, std::string>>();

        for (const auto& session : mSessions) // encrypt key to all participants
        {
            // get peer Cid
            Cid_t sessionCid = session.first;
            const sfu::Peer& peer = session.second->getPeer();
            if (sfu::isInitialSfuVersion(peer.getPeerSfuVersion()))
            {
                // encrypt key to participant
                strongvelope::SendKey encryptedKey;
                mSfuClient.getRtcCryptoMeetings()->encryptKeyTo(peer.getPeerid(), *newPlainKey.get(), encryptedKey);
                (*keys)[sessionCid] = mega::Base64::btoa(std::string(encryptedKey.buf(), encryptedKey.size()));
            }
            else if (sfu::isCurrentSfuVersion(peer.getPeerSfuVersion()))
            {
                auto&& ephemeralPubKey = peer.getEphemeralPubKeyDerived();
                if (ephemeralPubKey.empty())
                {
                    RTCM_LOG_WARNING("Invalid ephemeral key for peer: %s cid %u", peer.getPeerid().toString().c_str(), sessionCid);
                    assert(false);
                    continue;
                }

                // Encrypt key for participant with its public ephemeral key
                std::string encryptedKey;
                std::string plainKey (newPlainKey->buf(), newPlainKey->bufSize());
                if (!mSymCipher.cbc_encrypt_with_key(plainKey, encryptedKey, reinterpret_cast<const unsigned char *>(ephemeralPubKey.data()), ephemeralPubKey.size(), nullptr))
                {
                    RTCM_LOG_ERROR("Failed Media key cbc_encrypt for peerId %s Cid %u",
                                     peer.getPeerid().toString().c_str(), peer.getCid());
                    continue;
                }

                (*keys)[sessionCid] = mega::Base64::btoa(encryptedKey);
            }
            else
            {
                RTCM_LOG_ERROR("generateAndSendNewMediakey: unknown SFU protocol version [%u] for user: %s, cid: %u",
                               static_cast<std::underlying_type<sfu::SfuProtocol>::type>(peer.getPeerSfuVersion()),
                               peer.getPeerid().toString().c_str(), peer.getCid());
                assert(false);
                return;
            }
        }

        mSfuConnection->sendKey(newKeyId, *keys);

        // set a small delay after broadcasting the new key, and before starting to use it,
        // to minimize the chance that the key hasn't yet been received over the signaling channel
        karere::setTimeout([this, newKeyId, plainKeyStr, wptr]()
        {
            if (wptr.deleted())
            {
                return;
            }

            // add key to peer's key map, although is not encrypted for any other participant,
            // as we need to start sending audio frames as soon as we receive SPEAK_ON command
            // and we could receive it even if there's no more participants in the meeting
            mMyPeer->addKey(newKeyId, plainKeyStr);
        }, RtcConstant::kRotateKeyUseDelay, mRtc.getAppCtx());

    });
}

void Call::handleIncomingVideo(const std::map<Cid_t, sfu::TrackDescriptor> &videotrackDescriptors, VideoResolution videoResolution)
{
    for (auto trackDescriptor : videotrackDescriptors)
    {
        auto it = mReceiverTracks.find(trackDescriptor.second.mMid);
        if (it == mReceiverTracks.end())
        {
            RTCM_LOG_ERROR("Unknown vtrack mid %u", trackDescriptor.second.mMid);
            continue;
        }

        Cid_t cid = trackDescriptor.first;
        uint32_t mid = trackDescriptor.second.mMid;
        RemoteVideoSlot *slot = static_cast<RemoteVideoSlot*>(it->second.get());
        if (slot->getCid() == cid && slot->getVideoResolution() == videoResolution)
        {
            RTCM_LOG_WARNING("Follow same cid with same resolution over same track");
            continue;
        }

        if (slot->getCid() != 0)    // the slot is already in use, need to release first and notify
        {
            if (trackDescriptor.second.mReuse && slot->getCid() != cid)
            {
                RTCM_LOG_ERROR("attachSlotToSession: trying to reuse slot, but cid has changed");
                assert(false && "Possible error at SFU: slot with CID not found");
            }

            RTCM_LOG_DEBUG("reassign slot with mid: %u from cid: %u to newcid: %u, reuse: %d ", mid, slot->getCid(), cid, trackDescriptor.second.mReuse);

            Session* oldSess = getSession(slot->getCid());
            if (oldSess)
            {
                // In case of Slot reassign for another peer (CID) or same peer (CID) slot reusing, we need to notify app about that
                oldSess->disableVideoSlot(slot->getVideoResolution());
            }
        }

        promise::Promise<void>* pms = getPeerVerificationPms(cid);
        if (!pms)
        {
            RTCM_LOG_WARNING("handleIncomingVideo: PeerVerification promise not found for cid: %u", cid);
            return;
        }

        auto wptr = weakHandle();
        slot->setAuxCid(cid);
        pms->then([this, slot, cid, videoResolution, wptr]()
        {
            if (wptr.deleted())  { return; }
            Session* sess = getSession(cid);
            if (!sess)
            {
                RTCM_LOG_ERROR("handleIncomingVideo: session with CID %u not found", cid);
                assert(false && "Possible error at SFU: session with CID not found");
                return;
            }

            if (slot->getAuxCid() != K_INVALID_CID
                && slot->getAuxCid() != cid)
            {
                // Race condition, more than one session (still pending to be verified) tried to attach slot
                // When Pms for this session has been resolved, another session (still pending to be verified)
                // was trying to attach same slot so getAuxCid doesn't match with this cid
                RTCM_LOG_WARNING("Temp CID %u doesn't match with this CID: %u", slot->getAuxCid(), cid);
                return;
            }

            const std::vector<std::string> ivs = sess->getPeer().getIvs();
            slot->assignVideoSlot(cid, sfu::Command::hexToBinary(ivs[static_cast<size_t>(videoResolution)]), videoResolution);
            attachSlotToSession(*sess, slot, false, videoResolution);
        })
        .fail([cid, slot, wptr](const ::promise::Error&)
        {
            if (wptr.deleted())  { return; }
            if (slot->getAuxCid() == cid) { slot->setAuxCid(K_INVALID_CID); }
            RTCM_LOG_WARNING("handleAvCommand: PeerVerification promise was rejected for cid: %u", cid);
            return;
        });
    }
}

void Call::attachSlotToSession (Session& session, RemoteSlot* slot, const bool audio, const VideoResolution hiRes)
{
    if (audio)
    {
        session.setAudioSlot(static_cast<RemoteAudioSlot *>(slot));
    }
    else
    {
        hiRes
            ? session.setHiResSlot(static_cast<RemoteVideoSlot *>(slot))
            : session.setVThumSlot(static_cast<RemoteVideoSlot *>(slot));
    }
}

void Call::addSpeaker(Cid_t cid, const sfu::TrackDescriptor &speaker)
{
    if (cid == K_INVALID_CID)
    {
        RTCM_LOG_WARNING("AddSpeaker: invalid Cid received as param");
        assert(false);
    }

    if (speaker.mMid == sfu::TrackDescriptor::invalidMid)
    {
        // peer notified as speaker from SFU, but track not provided yet (this happens if peer is muted)
        // TODO: check when we fully support raise-to-speak requests (to avoid sending an unnecessary speak request)
        return;
    }

    auto it = mReceiverTracks.find(speaker.mMid);
    if (it == mReceiverTracks.end())
    {
        RTCM_LOG_WARNING("AddSpeaker: unknown track mid %u", speaker.mMid);
        return;
    }

    RemoteAudioSlot* slot = static_cast<RemoteAudioSlot*>(it->second.get());
    if (slot->getCid() != cid)
    {
        Session* oldSess = getSession(slot->getCid());
        if (oldSess)
        {
            // In case of Slot reassign for another peer (CID) we need to notify app about that
            oldSess->disableAudioSlot();
        }
    }

    promise::Promise<void>* auxpms = getPeerVerificationPms(cid);
    if (!auxpms)
    {
        RTCM_LOG_WARNING("AddSpeaker: PeerVerification promise not found for cid: %u", cid);
        return;
    }

    auto wptr = weakHandle();
    slot->setAuxCid(cid);
    auxpms->then([this, slot, cid, wptr]()
    {
        if (wptr.deleted())  { return; }
        Session* sess = getSession(cid);
        if (!sess)
        {
            RTCM_LOG_WARNING("AddSpeaker: unknown cid");
            return;
        }

        if (slot->getAuxCid() != K_INVALID_CID
            && slot->getAuxCid() != cid)
        {
            // Race condition, more than one session (still pending to be verified) tried to attach slot
            // When Pms for this session has been resolved, another session (still pending to be verified)
            // was trying to attach same slot so getAuxCid doesn't match with this cid
            RTCM_LOG_WARNING("Temp CID %u doesn't match with this CID: %u", slot->getAuxCid(), cid);
            return;
        }

        const std::vector<std::string> ivs = sess->getPeer().getIvs();
        assert(ivs.size() >= kAudioTrack);
        slot->assignAudioSlot(cid, sfu::Command::hexToBinary(ivs[static_cast<size_t>(kAudioTrack)]));
        attachSlotToSession(*sess, slot, true, kUndefined);
    })
    .fail([cid, slot, wptr](const ::promise::Error&)
    {
        if (wptr.deleted())  { return; }
        if (slot->getAuxCid() == cid) { slot->setAuxCid(K_INVALID_CID); }
        RTCM_LOG_WARNING("handleKeyCommand: PeerVerification promise was rejected for cid: %u", cid);
        return;
    });
}

void Call::removeSpeaker(Cid_t cid)
{
    Session* sess = getSession(cid);
    if (!sess)
    {
        RTCM_LOG_WARNING("removeSpeaker: unknown cid: %u", cid);
        return;
    }

    if (sess->getAudioSlot())
    {
        if (!sess->hasSpeakPermission())
        {
            RTCM_LOG_ERROR("removeSpeaker: trying to remove a speaker whose permission to speak was disabled"
                           " callid: %s, cid: %u", getCallid().toString().c_str(), cid);
            assert(false);
            // even if we didn't have speak permission, we need to disable audio slot (if any)
        }
        sess->disableAudioSlot();
    }
}

sfu::Peer& Call::getMyPeer()
{
    return *mMyPeer;
}

sfu::SfuClient &Call::getSfuClient()
{
    return mSfuClient;
}

std::map<Cid_t, std::unique_ptr<Session> > &Call::getSessions()
{
    return mSessions;
}

void Call::takeVideoDevice()
{
    if (!mVideoManager)
    {
        mRtc.takeDevice();
        mVideoManager = mRtc.getVideoDevice();
    }
}

void Call::releaseVideoDevice()
{
    if (mVideoManager)
    {
        mRtc.releaseDevice();
        mVideoManager = nullptr;
    }
}

bool Call::hasVideoDevice()
{
    return mVideoManager ? true : false;
}

void Call::freeVideoTracks(bool releaseSlots)
{
    // disable hi-res track
    if (mHiRes && mHiRes->getTransceiver()->sender()->track())
    {
        mHiRes->getTransceiver()->sender()->SetTrack(nullptr);
    }

    // disable low-res track
    if (mVThumb && mVThumb->getTransceiver()->sender()->track())
    {
        mVThumb->getTransceiver()->sender()->SetTrack(nullptr);
    }

    if (releaseSlots) // release slots in case flag is true
    {
        mVThumb.reset();
        mHiRes.reset();
    }
}

void Call::freeAudioTrack(bool releaseSlot)
{
    // disable audio track
    if (mAudio && mAudio->getTransceiver()->sender()->track())
    {
        mAudio->getTransceiver()->sender()->SetTrack(nullptr);
    }

    if (releaseSlot) // release slot in case flag is true
    {
        mAudio.reset();
    }
}

void Call::collectNonRTCStats()
{
    int audioSession = 0;
    int vThumbSession = 0;
    int hiResSession = 0;
    for (const auto& session : mSessions)
    {
        if (session.second->getAudioSlot())
        {
            audioSession++;
        }

        if (session.second->getVthumSlot())
        {
            vThumbSession++;
        }

        if (session.second->getHiResSlot())
        {
            hiResSession++;
        }
    }

    // TODO: pending to implement disabledTxLayers in future if needed
    mStats.mSamples.mQ.push_back(static_cast<int32_t>(mSvcDriver.mCurrentSvcLayerIndex) | static_cast<int32_t>(kTxSpatialLayerCount) << 8);
    mStats.mSamples.mNrxa.push_back(audioSession);
    mStats.mSamples.mNrxl.push_back(vThumbSession);
    mStats.mSamples.mNrxh.push_back(hiResSession);
    mStats.mSamples.mAv.push_back(getLocalAvFlags().value());
}

void Call::initStatsValues()
{
    mStats.mPeerId = mMyPeer->getPeerid();
    mStats.mCallid = mCallid;
    mStats.mIsGroup = mIsGroup;
    mStats.mDevice = mRtc.getDeviceInfo();
    mStats.mSfuHost = mSfuConnection->getSfuUrl().host;
}

void Call::enableStats()
{
    mStats.mCid = getOwnCid();
    mStats.mTimeOffset = getJoinOffset();
    auto wptr = weakHandle();
    mStatsTimer = karere::setInterval([this, wptr]()
    {
        if (wptr.deleted())
        {
            return;
        }

        if (!mSfuConnection || !mSfuConnection->isJoined())
        {
            RTCM_LOG_WARNING("Cannot collect stats until reach kJoined state");
            return;
        }

        // poll TxVideoStats
        assert(mVThumb && mHiRes);
        uint32_t hiResId = 0;
        if (mHiResActive)
        {
            hiResId = mHiRes->getTransceiver()->sender()->ssrc();
        }

        uint32_t lowResId = 0;
        if (mVThumbActive)
        {
            lowResId = mVThumb->getTransceiver()->sender()->ssrc();
        }

        // poll non-rtc stats
        collectNonRTCStats();

        // Keep mStats ownership
        mStatConnCallback = rtc::scoped_refptr<webrtc::RTCStatsCollectorCallback>(new ConnStatsCallBack(&mStats, hiResId, lowResId, mRtc.getAppCtx()));
        assert(mRtcConn);
        mRtcConn->GetStats(mStatConnCallback.get());

        // adjust SVC driver based on collected stats
        // TODO: I can be done in ConnStatsCallBack to take into account latest stats
        adjustSvcByStats();
    }, RtcConstant::kStatsInterval, mRtc.getAppCtx());
}

void Call::disableStats()
{
    if (mStatsTimer != 0)
    {
        karere::cancelInterval(mStatsTimer, mRtc.getAppCtx());
        mStatsTimer = 0;
        if (mStatConnCallback)
        {
            static_cast<ConnStatsCallBack*>(mStatConnCallback.get())->removeStats();
        }

        mStatConnCallback = nullptr;
    }
}

void Call::setDestroying(bool isDestroying)
{
    mIsDestroyingCall = isDestroying;
    if (mSfuConnection)
    {
        mSfuConnection->setAvoidReconnect(isDestroying);
    }
}

bool Call::isDestroying()
{
    return mIsDestroyingCall;
}

void Call::generateEphemeralKeyPair()
{
    mEphemeralKeyPair.reset(new mega::ECDH());
}

const mega::ECDH* Call::getMyEphemeralKeyPair() const
{
    return mEphemeralKeyPair.get();
}

void Call::muteMyClient(const bool audio, const bool video)
{
    karere::AvFlags currentFlags = getLocalAvFlags();
    if (audio)
    {
        currentFlags.remove(karere::AvFlags::kAudio);
        mMyPeer->setAvFlags(currentFlags);
        updateAudioTracks();
    }

    if (video)
    {
        currentFlags.remove(karere::AvFlags::kVideo);
        mMyPeer->setAvFlags(currentFlags);
        updateVideoTracks();
    }

    mCallHandler.onLocalFlagsChanged(*this);  // notify app local AvFlags Change
}

void Call::addPeer(sfu::Peer& peer, const std::string& ephemeralPubKeyDerived)
{
    if (!isPeerPendingToAdd(peer.getCid()))
    {
        // we could have received a PEERLEFT before peer's ephemeral key is verified
        RTCM_LOG_WARNING("addPeer: Unexpected peer state at mPeersVerification. Cid: %u", peer.getCid());
        return;
    }
    const bool ephemKeyVerified = peer.setEphemeralPubKeyDerived(ephemeralPubKeyDerived);
    mSessions[peer.getCid()] = std::make_unique<Session>(peer);

    /* We need to call onNewSession (as we set setSessionHandler there) before calling verifyPeer,
     * otherwise after calling verifyPeer, threads waiting in then blocks, will execute code in lambdas
     * and any call to mSessionHandler will fail as it's still unregistered
     */
    mCallHandler.onNewSession(*mSessions[peer.getCid()], *this);

    // Peer Verification pms must exists at this point. If ephemeral key could be verified and it's valid,
    // we'll resolve pms, otherwise we'll reject it.
    const bool res = fullfilPeerPms(peer.getCid(), ephemKeyVerified);
    RTCM_LOG_WARNING("addPeer: peer verification finished %s. Cid: %u", ephemKeyVerified && res ? "ok" : "with error", peer.getCid());
    assert(res);
}

std::pair<std::string, std::string> Call::splitPubKey(const std::string& keyStr) const
{
    auto pos = keyStr.find(":");
    if (pos == std::string::npos)
    {
        return std::make_pair(std::string(), std::string());
    }

    std::string pubkey = keyStr.substr(0, pos);
    std::string signature = keyStr.substr(pos + 1, keyStr.size());
    return std::make_pair(pubkey, signature);
}

promise::Promise<bool>
Call::verifySignature(const Cid_t cid, const uint64_t userid, const std::string& pubkey, const std::string& signature)
{
    promise::Promise<bool> pms;
    if (pubkey.empty() || signature.empty())
    {
        pms.resolve(true);
    }
    else
    {
        // verify received ephemeral public key signature for joined user
        std::string msg = "sesskey|" + mCallid.toString() + "|" + std::to_string(cid) + "|" + pubkey;
        pms = mSfuClient.getRtcCryptoMeetings()->verifyKeySignature(msg, signature, getChatid(), karere::Id(userid));
    }
    return pms;
}

void Call::updateVideoTracks()
{
    bool isOnHold = getLocalAvFlags().isOnHold();
    if (getLocalAvFlags().camera() && !isOnHold)
    {
        takeVideoDevice();

        // hi-res track
        if (mHiRes)
        {
            if (mHiResActive && !mHiRes->getTransceiver()->sender()->track())
            {
                rtc::scoped_refptr<webrtc::VideoTrackInterface> videoTrack;
                videoTrack = artc::gWebrtcContext->CreateVideoTrack("v"+std::to_string(artc::generateId()), mRtc.getVideoDevice()->getVideoTrackSource());
                mHiRes->getTransceiver()->sender()->SetTrack(videoTrack.get());
            }
            else if (!mHiResActive)
            {
                // if there is a track, but none in the call has requested hi res video, disable the track
                mHiRes->getTransceiver()->sender()->SetTrack(nullptr);
            }
        }

        // low-res track
        if (mVThumb)
        {
            if (mVThumbActive && !mVThumb->getTransceiver()->sender()->track())
            {
                rtc::scoped_refptr<webrtc::VideoTrackInterface> videoTrack;
                videoTrack = artc::gWebrtcContext->CreateVideoTrack("v"+std::to_string(artc::generateId()), mRtc.getVideoDevice()->getVideoTrackSource());
                mVThumb->getTransceiver()->sender()->SetTrack(videoTrack.get());
            }
            else if (!mVThumbActive)
            {
                // if there is a track, but none in the call has requested low res video, disable the track
                mVThumb->getTransceiver()->sender()->SetTrack(nullptr);
            }
        }
    }
    else    // no video from camera (muted or not available), or call on-hold
    {
        freeVideoTracks();
        releaseVideoDevice();
    }
}

void Call::updateNetworkQuality(int networkQuality)
{
    if (networkQuality == mNetworkQuality)
    {
        return;
    }

    RTCM_LOG_WARNING("updateNetworkQuality: %s network quality detected", networkQuality == kNetworkQualityBad  ? "Bad" : "Good");
    mNetworkQuality = networkQuality;
    mCallHandler.onNetworkQualityChanged(*this);
}

void Call::adjustSvcByStats()
{
    if (mStats.mSamples.mRoundTripTime.empty())
    {
        RTCM_LOG_WARNING("adjustSvcBystats: not enough collected data");
        return;
    }

    double roundTripTime = mStats.mSamples.mRoundTripTime.back();
    double packetLost = 0;
    if (mStats.mSamples.mPacketLost.size() >= 2)
    {
        // get last lost packets
        int lastpl =  mStats.mSamples.mPacketLost.back();
        // use mPacketLostCapping to limit the influence of a large momentary peak on the moving average.
        lastpl = lastpl < mSvcDriver.mPacketLostCapping ? lastpl : static_cast<int>(mSvcDriver.mPacketLostCapping);

        // get (pre) last lost packets
        int prelastpl= mStats.mSamples.mPacketLost.at(mStats.mSamples.mPacketLost.size()-2);
        // use mPacketLostCapping to limit the influence of a large momentary peak on the moving average.
        prelastpl = prelastpl < mSvcDriver.mPacketLostCapping ? prelastpl : static_cast<int>(mSvcDriver.mPacketLostCapping);

        // get periods
        int lastT = mStats.mSamples.mT.back();
        int prelastT = mStats.mSamples.mT.at(mStats.mSamples.mT.size() - 2);
        packetLost = static_cast<double>(abs(lastpl - prelastpl)) / (static_cast<double>(abs(lastT - prelastT)) / 1000.0);
    }

    if (std::fabs(mSvcDriver.mMovingAverageRtt) <= std::numeric_limits<double>::epsilon())
    {
         // if mMovingAverageRtt has not value yet
         mSvcDriver.mMovingAverageRtt = roundTripTime;
         mSvcDriver.mMovingAveragePlost = packetLost;
         return; // intentionally skip first sample for lower/upper range calculation
    }

    if (roundTripTime < mSvcDriver.mLowestRttSeen)
    {
        // rttLower and rttUpper define the window inside which layer is not switched.
        //  - if rtt falls below that window, layer is switched to higher quality,
        //  - if rtt is higher, layer is switched to lower quality.
        // the window is defined/redefined relative to the lowest rtt seen.
        mSvcDriver.mLowestRttSeen = roundTripTime;
        mSvcDriver.mRttLower = roundTripTime + mSvcDriver.kRttLowerHeadroom;
        mSvcDriver.mRttUpper = roundTripTime + mSvcDriver.kRttUpperHeadroom;
    }

    roundTripTime = mSvcDriver.mMovingAverageRtt = (mSvcDriver.mMovingAverageRtt * 3 + roundTripTime) / 4;
    packetLost  = mSvcDriver.mMovingAveragePlost = (mSvcDriver.mMovingAveragePlost * 3 + packetLost) / 4;

    time_t tsNow = time(nullptr);
    if (mSvcDriver.mTsLastSwitch
            && (tsNow - mSvcDriver.mTsLastSwitch < mSvcDriver.kMinTimeBetweenSwitches))
    {
        return; // too early
    }

    if (mSvcDriver.mCurrentSvcLayerIndex > 0
            && (roundTripTime > mSvcDriver.mRttUpper || packetLost > mSvcDriver.mPacketLostUpper))
    {
        // if retrieved rtt OR packetLost have increased respect current values decrement 1 layer
        // we want to decrease layer when references values (mRttUpper and mPacketLostUpper)
        // have been exceeded.
        updateSvcQuality(-1);
    }
    else if (mSvcDriver.mCurrentSvcLayerIndex < mSvcDriver.kMaxQualityIndex
             && roundTripTime < mSvcDriver.mRttLower
             && packetLost < mSvcDriver.mPacketLostLower)
    {
        // if retrieved rtt AND packetLost have decreased respect current values increment 1 layer
        // we only want to increase layer when the improvement is bigger enough to represents a
        // faithfully improvement in network quality, we take mRttLower and mPacketLostLower as references
        updateSvcQuality(+1);
    }

    if (mStats.mSamples.mVtxHiResh.size() < 2
            || mStats.mSamples.mPacketSent.size() < 2
            || mStats.mSamples.mTotalPacketSendDelay.size() < 2
            || mStats.mSamples.mVtxHiResh.back() == 0
            || mStats.mSamples.mVtxHiResh.at(mStats.mSamples.mVtxHiResh.size() -2) == 0)
    {
        // notify about a change in network quality if received quality is very low
        mSvcDriver.mCurrentSvcLayerIndex < 1
                ? updateNetworkQuality(kNetworkQualityBad)
                : updateNetworkQuality(kNetworkQualityGood);
        return;
    }

    mSvcDriver.mMovingAverageVideoTxHeight = mSvcDriver.mMovingAverageVideoTxHeight > 0
            ? ((mSvcDriver.mMovingAverageVideoTxHeight * 3) + static_cast<double>(mStats.mSamples.mVtxHiResh.back())) / 4
            : mStats.mSamples.mVtxHiResh.back();

    bool txBad = mSvcDriver.mMovingAverageVideoTxHeight < 360;
    uint32_t pktSent =  mStats.mSamples.mPacketSent.back() - mStats.mSamples.mPacketSent.at(mStats.mSamples.mPacketSent.size() - 2);
    double totalPacketSendDelay = mStats.mSamples.mTotalPacketSendDelay.back() - mStats.mSamples.mTotalPacketSendDelay.at(mStats.mSamples.mTotalPacketSendDelay.size() - 2);
    double vtxDelay = pktSent ? round(totalPacketSendDelay * 1000 / pktSent) : -1;

    // notify about a change in network quality if necessary
    (txBad || mSvcDriver.mCurrentSvcLayerIndex < 1 || roundTripTime > mSvcDriver.mRttUpper || vtxDelay > 1500)
            ? updateNetworkQuality(kNetworkQualityBad)
            : updateNetworkQuality(kNetworkQualityGood);
}

const std::string& Call::getCallKey() const
{
    return mCallKey;
}

void Call::updateAudioTracks()
{
    if (!mAudio)
    {
        return;
    }

    bool audio = mSpeakerState > SpeakerState::kNoSpeaker && getLocalAvFlags().audio();
    rtc::scoped_refptr<webrtc::MediaStreamTrackInterface> track = mAudio->getTransceiver()->sender()->track();
    if (audio && !getLocalAvFlags().isOnHold())
    {
        if (!track) // create audio track only if not exists
        {
            rtc::scoped_refptr<webrtc::AudioTrackInterface> audioTrack =
                    artc::gWebrtcContext->CreateAudioTrack("a"+std::to_string(artc::generateId()), artc::gWebrtcContext->CreateAudioSource(cricket::AudioOptions()).get());

            mAudio->getTransceiver()->sender()->SetTrack(audioTrack.get());
            audioTrack->set_enabled(true);
        }
        else
        {
            track->set_enabled(true);
        }
    }
    else if (track) // if no audio flags active, no speaker allowed, or call is onHold
    {
        track->set_enabled(false);
        mAudio->getTransceiver()->sender()->SetTrack(nullptr);
    }
}

RtcModuleSfu::RtcModuleSfu(MyMegaApi &megaApi, CallHandler &callhandler, DNScache &dnsCache,
                           WebsocketsIO& websocketIO, void *appCtx,
                           rtcModule::RtcCryptoMeetings* rRtcCryptoMeetings)
    : VideoSink(appCtx)
    , mCallHandler(callhandler)
    , mMegaApi(megaApi)
    , mDnsCache(dnsCache)
{
    mAppCtx = appCtx;

    mSfuClient = ::mega::make_unique<sfu::SfuClient>(websocketIO, appCtx, rRtcCryptoMeetings);
    if (!artc::isInitialized())
    {
        //rtc::LogMessage::LogToDebug(rtc::LS_VERBOSE);
        artc::init(appCtx);
        RTCM_LOG_DEBUG("WebRTC stack initialized before first use");
    }

    // set default video in device
    std::set<std::pair<std::string, std::string>> videoDevices = artc::VideoManager::getVideoDevices();
    if (videoDevices.size())
    {
        mVideoDeviceSelected = videoDevices.begin()->second;
    }

    mDeviceTakenCount = 0;
}

ICall *RtcModuleSfu::findCall(const karere::Id& callid) const
{
    auto it = mCalls.find(callid);
    if (it != mCalls.end())
    {
        return it->second.get();
    }

    return nullptr;
}

ICall *RtcModuleSfu::findCallByChatid(const karere::Id &chatid) const
{
    for (const auto& call : mCalls)
    {
        if (call.second->getChatid() == chatid)
        {
            return call.second.get();
        }
    }

    return nullptr;
}

bool RtcModuleSfu::isCallStartInProgress(const karere::Id &chatid) const
{
    return mCallStartAttempts.find(chatid) != mCallStartAttempts.end();
}

bool RtcModuleSfu::selectVideoInDevice(const std::string &device)
{
    std::set<std::pair<std::string, std::string>> videoDevices = artc::VideoManager::getVideoDevices();
    bool shouldOpen = false;
    for (auto it = videoDevices.begin(); it != videoDevices.end(); it++)
    {
        if (!it->first.compare(device))
        {
            std::vector<Call*> calls;
            for (auto& callIt : mCalls)
            {
                if (callIt.second->hasVideoDevice())
                {
                    calls.push_back(callIt.second.get());
                    callIt.second->freeVideoTracks();
                    callIt.second->releaseVideoDevice();
                    shouldOpen = true;
                }
            }

            changeDevice(it->second, shouldOpen);

            for (auto& call : calls)
            {
                call->updateVideoTracks();
            }

            return true;
        }
    }
    return false;
}

void RtcModuleSfu::getVideoInDevices(std::set<std::string> &devicesVector)
{
    std::set<std::pair<std::string, std::string>> videoDevices = artc::VideoManager::getVideoDevices();
    for (auto it = videoDevices.begin(); it != videoDevices.end(); it++)
    {
        devicesVector.insert(it->first);
    }
}

promise::Promise<void> RtcModuleSfu::startCall(const karere::Id &chatid, karere::AvFlags avFlags, bool isGroup, const karere::Id &schedId, std::shared_ptr<std::string> unifiedKey)
{
    if (!isValidInputVideoTracksLimit(mRtcNumInputVideoTracks))
    {
        const std::string errMsg = "startCall: Invalid value for simultaneous input video tracks";
        RTCM_LOG_WARNING("%s", errMsg.c_str());
        assert(false);
        return promise::Error(errMsg);
    }

    // add chatid to CallsAttempts to avoid multiple start call attempts
    mCallStartAttempts.insert(chatid);

    // we need a temp string to avoid issues with lambda shared pointer capture
    std::string auxCallKey = unifiedKey ? (*unifiedKey.get()) : std::string();
    auto wptr = weakHandle();
    return mMegaApi.call(&::mega::MegaApi::startChatCall, chatid, schedId)
    .then([wptr, this, chatid, avFlags, isGroup, auxCallKey](ReqResult result) -> promise::Promise<void>
    {
        if (wptr.deleted())
        {
            return promise::Error("call started successfully, but RtcModuleSfu instance was removed");
        }

        std::shared_ptr<std::string> sharedUnifiedKey = !auxCallKey.empty()
                ? std::make_shared<std::string>(auxCallKey)
                : nullptr;

        karere::Id callid = result->getParentHandle();
        std::string sfuUrlStr = result->getText();
        mCallStartAttempts.erase(chatid); // remove chatid from CallsAttempts
        if (mCalls.find(callid) == mCalls.end()) // it can be created by JOINEDCALL command
        {
            std::unique_ptr<char []> userHandle(mMegaApi.sdk.getMyUserHandle());
            karere::Id myUserHandle(userHandle.get());
            mCalls[callid] = ::mega::make_unique<Call>(callid, chatid, myUserHandle, false, mCallHandler, mMegaApi, (*this), isGroup, sharedUnifiedKey, avFlags, true);

            if (!mCalls[callid]->connectSfu(sfuUrlStr))
            {
               return promise::Error("connectSfu error, invalid or empty URL");
            }
        }
        return promise::_Void();
    })
    .fail([wptr, this, chatid](const ::promise::Error& err)
    {
        if (wptr.deleted())
        {
            return err;
        }

        mCallStartAttempts.erase(chatid); // remove chatid from CallsAttempts
        return err;
    });
}

void RtcModuleSfu::takeDevice()
{
    if (!mDeviceTakenCount)
    {
        openDevice();
    }

    mDeviceTakenCount++;
}

void RtcModuleSfu::releaseDevice()
{
    if (mDeviceTakenCount > 0)
    {
        mDeviceTakenCount--;
        if (mDeviceTakenCount == 0)
        {
            assert(mVideoDevice);
            closeDevice();
        }
    }
}

void RtcModuleSfu::addLocalVideoRenderer(const karere::Id &chatid, IVideoRenderer *videoRederer)
{
    mRenderers[chatid] = std::unique_ptr<IVideoRenderer>(videoRederer);
}

void RtcModuleSfu::removeLocalVideoRenderer(const karere::Id &chatid)
{
    mRenderers.erase(chatid);
}

void RtcModuleSfu::onMediaKeyDecryptionFailed(const std::string& err)
{
    mMegaApi.callIgnoreResult(&::mega::MegaApi::sendEvent, 99017, err.c_str());
}

std::vector<karere::Id> RtcModuleSfu::chatsWithCall()
{
    std::vector<karere::Id> chats;
    for (const auto& call : mCalls)
    {
        chats.push_back(call.second->getChatid());
    }

    return chats;
}

unsigned int RtcModuleSfu::getNumCalls()
{
    return static_cast<unsigned int>(mCalls.size());
}

const std::string& RtcModuleSfu::getVideoDeviceSelected() const
{
    return mVideoDeviceSelected;
}

sfu::SfuClient& RtcModuleSfu::getSfuClient()
{
    return (*mSfuClient.get());
}

DNScache& RtcModuleSfu::getDnsCache()
{
    return mDnsCache;
}


void RtcModuleSfu::orderedDisconnectAndCallRemove(rtcModule::ICall* iCall, EndCallReason reason, TermCode connectionTermCode)
{
    Call *call = static_cast<Call*>(iCall);
    if (!call)
    {
        RTCM_LOG_WARNING("orderedDisconnectAndCallRemove: call no longer exists");
        return;
    }

    if (call->isDestroying())
    {
        RTCM_LOG_WARNING("orderedDisconnectAndCallRemove: call is already being destroyed");
        return;
    }

    // set temporary endCall reason in case immediateRemoveCall is not called immediately (i.e if we first need to send BYE command)
    call->setTempEndCallReason(reason);

    RTCM_LOG_DEBUG("Ordered removing call with callid: %s", call->getCallid().toString().c_str());
    call->setDestroying(true);
    (call->getState() > kStateClientNoParticipating && call->getState() <= kStateInProgress)
            ? call->orderedCallDisconnect(connectionTermCode, call->connectionTermCodeToString(connectionTermCode).c_str())
            : immediateRemoveCall(call, reason, connectionTermCode);
}


void RtcModuleSfu::immediateRemoveCall(Call* call, uint8_t reason, TermCode connectionTermCode)
{
    assert(reason != kInvalidReason);
    if (!call)
    {
        RTCM_LOG_WARNING("removeCall: call no longer exists");
        return;
    }

    RTCM_LOG_DEBUG("Removing call with callid: %s", call->getCallid().toString().c_str());
    if (call->getState() > kStateClientNoParticipating && call->getState() <= kStateInProgress)
    {
        call->immediateCallDisconnect(connectionTermCode);
    }

    // upon kStateDestroyed state change (in call dtor) mEndCallReason will be notified through onCallStateChange
    call->setEndCallReason(reason);
    mCalls.erase(call->getCallid());
}

void RtcModuleSfu::handleJoinedCall(const karere::Id &/*chatid*/, const karere::Id &callid, const std::set<karere::Id> &usersJoined)
{
    mCalls[callid]->joinedCallUpdateParticipants(usersJoined);
}

void RtcModuleSfu::handleLeftCall(const karere::Id &/*chatid*/, const karere::Id &callid, const std::set<karere::Id> &usersLeft)
{
    for (const karere::Id &peer : usersLeft)
    {
        mCalls[callid]->removeParticipant(peer);
    }
}

void RtcModuleSfu::handleNewCall(const karere::Id &chatid, const karere::Id &callerid, const karere::Id &callid, bool isRinging, bool isGroup, std::shared_ptr<std::string> callKey)
{
    mCalls[callid] = ::mega::make_unique<Call>(callid, chatid, callerid, isRinging, mCallHandler, mMegaApi, (*this), isGroup, callKey);
    mCalls[callid]->setState(kStateClientNoParticipating);
}

bool KarereWaitingRoom::updateUsers(const std::set<karere::Id>& users, const sfu::WrState status)
{
    if (!isValidWrStatus(status) || users.empty())
    {
        return false;
    }

    std::for_each(users.begin(), users.end(), [this, &status](const auto &u)
    {
        bool found = false;
        for (auto it = mWaitingRoomUsers.begin(); it != mWaitingRoomUsers.end(); ++it)
        {
<<<<<<< HEAD
            if (it->mPeerid == u.val)
=======
            if (it->mWrUserid == u.val)
>>>>>>> fcf4b7d4
            {
                it->mWrState = status;
                found = true;
                break;
            }
        }

        if (!found)
        {
            RTCM_LOG_WARNING("KarereWaitingRoom::updateUsers user with userid: %s not found.",
                             karere::Id(u.val).toString().c_str());
            addWrUserStatus(u.val, status);
        }
    });

    return true;
}

int KarereWaitingRoom::getUserStatus(const uint64_t& userid) const
{
    for (auto it = mWaitingRoomUsers.begin(); it != mWaitingRoomUsers.end(); ++it)
    {
<<<<<<< HEAD
        if (it->mPeerid == peerid)
=======
        if (it->mWrUserid == userid)
>>>>>>> fcf4b7d4
        {
            return static_cast<int>(it->mWrState);
        }
    }

    return static_cast<int>(sfu::WrState::WR_UNKNOWN);
}

std::vector<uint64_t> KarereWaitingRoom::getUsers() const
{
<<<<<<< HEAD
    std::vector<uint64_t> keys;
    keys.reserve(size());
    std::for_each(mWaitingRoomUsers.begin(), mWaitingRoomUsers.end(), [&keys](const auto &u)
    {
        keys.emplace_back(u.mPeerid);
    });
    return keys;
=======
    std::vector<uint64_t> users;
    users.reserve(size());
    std::for_each(mWaitingRoomUsers.begin(), mWaitingRoomUsers.end(), [&users](const auto &u)
    {
        users.emplace_back(u.mWrUserid);
    });
    return users;
>>>>>>> fcf4b7d4
}

void RtcModuleSfu::OnFrame(const webrtc::VideoFrame &frame)
{
    auto wptr = weakHandle();
    karere::marshallCall([wptr, this, frame]()
    {
        if (wptr.deleted())
        {
            return;
        }

        for (auto& render : mRenderers)
        {
            ICall* call = findCallByChatid(render.first);
            if ((call && call->getLocalAvFlags().camera() && !call->getLocalAvFlags().has(karere::AvFlags::kOnHold)) || !call)
            {
                assert(render.second != nullptr);
                void* userData = NULL;
                auto buffer = frame.video_frame_buffer()->ToI420();   // smart ptr type changed
                if (frame.rotation() != webrtc::kVideoRotation_0)
                {
                    buffer = webrtc::I420Buffer::Rotate(*buffer, frame.rotation());
                }
                unsigned short width = (unsigned short)buffer->width();
                unsigned short height = (unsigned short)buffer->height();
                void* frameBuf = render.second->getImageBuffer(width, height, userData);
                if (!frameBuf) //image is frozen or app is minimized/covered
                    return;
                libyuv::I420ToABGR(buffer->DataY(), buffer->StrideY(),
                                   buffer->DataU(), buffer->StrideU(),
                                   buffer->DataV(), buffer->StrideV(),
                                   (uint8_t*)frameBuf, width * 4, width, height);

                render.second->frameComplete(userData);
            }
        }
    }, mAppCtx);

}

artc::VideoManager *RtcModuleSfu::getVideoDevice()
{
    return mVideoDevice.get();
}

void RtcModuleSfu::changeDevice(const std::string &device, bool shouldOpen)
{
    if (mVideoDevice)
    {
        shouldOpen = true;
        closeDevice();
    }

    mVideoDeviceSelected = device;
    if (shouldOpen)
    {
        openDevice();
    }
}

void RtcModuleSfu::openDevice()
{
    std::string videoDevice = mVideoDeviceSelected; // get default video device
    if (videoDevice.empty())
    {
        RTCM_LOG_WARNING("Default video in device is not set");
        assert(false);
        std::set<std::pair<std::string, std::string>> videoDevices = artc::VideoManager::getVideoDevices();
        if (videoDevices.empty())
        {
            RTCM_LOG_WARNING("openDevice(): no video devices available");
            return;
        }

        videoDevice = videoDevices.begin()->second;
    }

    webrtc::VideoCaptureCapability capabilities;
    capabilities.width = RtcConstant::kHiResWidth;
    capabilities.height = RtcConstant::kHiResHeight;
    capabilities.maxFPS = RtcConstant::kHiResMaxFPS;

    mVideoDevice = artc::VideoManager::Create(capabilities, videoDevice, artc::gWorkerThread.get());
    mVideoDevice->openDevice(videoDevice);
    rtc::VideoSinkWants wants;
    mVideoDevice->AddOrUpdateSink(this, wants);
}

void RtcModuleSfu::closeDevice()
{
    if (mVideoDevice)
    {
        mVideoDevice->RemoveSink(this);
        mVideoDevice->releaseDevice();
        mVideoDevice = nullptr;
    }
}

void *RtcModuleSfu::getAppCtx()
{
    return mAppCtx;
}

std::string RtcModuleSfu::getDeviceInfo() const
{
    // UserAgent Format
    // MEGA<app>/<version> (platform) Megaclient/<version>
    std::string userAgent = mMegaApi.sdk.getUserAgent();

    std::string androidId = "MEGAAndroid";
    std::string iosId = "MEGAiOS";
    std::string testChatId = "MEGAChatTest";
    std::string syncId = "MEGAsync";
    std::string qtAppId = "MEGAChatQtApp";
    std::string megaClcId = "MEGAclc";

    std::string deviceType = "n";
    std::string version = "0";

    size_t endTypePosition = std::string::npos;
    size_t idPosition;
    if ((idPosition = userAgent.find(androidId)) != std::string::npos)
    {
        deviceType = "na";
        endTypePosition = idPosition + androidId.size() + 1; // remove '/'
    }
    else if ((idPosition = userAgent.find(iosId)) != std::string::npos)
    {
        deviceType = "ni";
        endTypePosition = idPosition + iosId.size() + 1;  // remove '/'
    }
    else if (userAgent.find(testChatId) != std::string::npos)
    {
        deviceType = "nct";
    }
    else if ((idPosition = userAgent.find(syncId)) != std::string::npos)
    {
        deviceType = "nsync";
        endTypePosition = idPosition + syncId.size() + 1;  // remove '/'
    }
    else if (userAgent.find(qtAppId) != std::string::npos)
    {
        deviceType = "nqtApp";
    }
    else if (userAgent.find(megaClcId) != std::string::npos)
    {
        deviceType = "nclc";
    }

    size_t endVersionPosition = userAgent.find(" (");
    if (endVersionPosition != std::string::npos &&
            endTypePosition != std::string::npos &&
            endVersionPosition > endTypePosition)
    {
        version = userAgent.substr(endTypePosition, endVersionPosition - endTypePosition);
    }

    return deviceType + ":" + version;
}

unsigned int RtcModuleSfu::getNumInputVideoTracks() const
{
    return mRtcNumInputVideoTracks;
}

void RtcModuleSfu::setNumInputVideoTracks(const unsigned int numInputVideoTracks)
{
    if (!isValidInputVideoTracksLimit(mRtcNumInputVideoTracks))
    {
        RTCM_LOG_WARNING("setNumInputVideoTracks: Invalid value for simultaneous input video tracks");
        assert(false);
        return;
    }
    mRtcNumInputVideoTracks = numInputVideoTracks;
}

RtcModule* createRtcModule(MyMegaApi &megaApi, rtcModule::CallHandler &callHandler,
                           DNScache &dnsCache, WebsocketsIO& websocketIO, void *appCtx,
                           rtcModule::RtcCryptoMeetings* rRtcCryptoMeetings)
{
    return new RtcModuleSfu(megaApi, callHandler, dnsCache, websocketIO, appCtx,
                            rRtcCryptoMeetings);
}

Slot::Slot(Call &call, rtc::scoped_refptr<webrtc::RtpTransceiverInterface> transceiver)
    : mCall(call)
    , mTransceiver(transceiver)
{
}

Slot::~Slot()
{
    if (mTransceiver->receiver())
    {
       rtc::scoped_refptr<webrtc::FrameDecryptorInterface> decryptor = mTransceiver->receiver()->GetFrameDecryptor();
       if (decryptor)
       {
           static_cast<artc::MegaDecryptor*>(decryptor.get())->setTerminating();
       }
    }

    if (mTransceiver->sender())
    {
        rtc::scoped_refptr<webrtc::FrameEncryptorInterface> encryptor = mTransceiver->sender()->GetFrameEncryptor();
        if (encryptor)
        {
            static_cast<artc::MegaEncryptor*>(encryptor.get())->setTerminating();
        }
    }
}

uint32_t Slot::getTransceiverMid() const
{
    if (!mTransceiver->mid())
    {
        assert(false);
        RTCM_LOG_WARNING("We have received a transceiver without 'mid'");
        return 0;
    }

    return static_cast<uint32_t>(atoi(mTransceiver->mid()->c_str()));
}

void RemoteSlot::release()
{
    if (!mCid)
    {
        return;
    }

    mIv = 0;
    mCid = 0;

    enableTrack(false, kRecv);
    rtc::scoped_refptr<webrtc::FrameDecryptorInterface> decryptor = getTransceiver()->receiver()->GetFrameDecryptor();
    static_cast<artc::MegaDecryptor*>(decryptor.get())->setTerminating();
    getTransceiver()->receiver()->SetFrameDecryptor(nullptr);
}

void RemoteSlot::assign(Cid_t cid, IvStatic_t iv)
{
    assert(!mCid);
    createDecryptor(cid, iv);
    enableTrack(true, kRecv);
    setAuxCid(K_INVALID_CID);
}

void RemoteSlot::createDecryptor(Cid_t cid, IvStatic_t iv)
{
    mCid = cid;
    mIv = iv;

    auto it = mCall.getSessions().find(mCid);
    if (it == mCall.getSessions().end())
    {
        mCall.logError("createDecryptor: unknown cid");
        return;
    }

    mTransceiver->receiver()->SetFrameDecryptor(rtc::scoped_refptr<webrtc::FrameDecryptorInterface>(new artc::MegaDecryptor(it->second->getPeer(),
                                                                      mCall.getSfuClient().getRtcCryptoMeetings(),
                                                                      mIv, getTransceiverMid())));
}

RemoteSlot::RemoteSlot(Call& call, rtc::scoped_refptr<webrtc::RtpTransceiverInterface> transceiver, void* appCtx)
    : Slot(call, transceiver), mAppCtx(appCtx)
{
}

void RemoteSlot::enableTrack(bool enable, TrackDirection direction)
{
    assert(mTransceiver);
    if (direction == kRecv)
    {
        mTransceiver->receiver()->track()->set_enabled(enable);
    }
    else if (direction == kSend)
    {
        mTransceiver->sender()->track()->set_enabled(enable);
    }
}

LocalSlot::LocalSlot(Call& call, rtc::scoped_refptr<webrtc::RtpTransceiverInterface> transceiver)
    : Slot(call, transceiver)
{
}

void LocalSlot::createEncryptor()
{
    mTransceiver->sender()->SetFrameEncryptor(rtc::scoped_refptr<webrtc::FrameEncryptorInterface>(new artc::MegaEncryptor(mCall.getMyPeer(),
                                                                      mCall.getSfuClient().getRtcCryptoMeetings(),
                                                                      mIv, getTransceiverMid())));
}

void LocalSlot::generateRandomIv()
{
    randombytes_buf(&mIv, sizeof(mIv));
}

RemoteVideoSlot::RemoteVideoSlot(Call& call, rtc::scoped_refptr<webrtc::RtpTransceiverInterface> transceiver, void* appCtx)
    : RemoteSlot(call, transceiver, appCtx)
    , VideoSink(appCtx)
{
    webrtc::VideoTrackInterface* videoTrack =
            static_cast<webrtc::VideoTrackInterface*>(mTransceiver->receiver()->track().get());

    assert(videoTrack);
    rtc::VideoSinkWants wants;
    videoTrack->AddOrUpdateSink(this, wants);
}

RemoteVideoSlot::~RemoteVideoSlot()
{
}

VideoSink::VideoSink(void* appCtx) :mAppCtx(appCtx)
{

}

VideoSink::~VideoSink()
{

}

void VideoSink::setVideoRender(IVideoRenderer *videoRenderer)
{
    mRenderer = std::unique_ptr<IVideoRenderer>(videoRenderer);
}

void VideoSink::OnFrame(const webrtc::VideoFrame &frame)
{
    auto wptr = weakHandle();
    karere::marshallCall([wptr, this, frame]()
    {
        if (wptr.deleted())
        {
            return;
        }

        if (mRenderer)
        {
            void* userData = NULL;
            auto buffer = frame.video_frame_buffer()->ToI420();   // smart ptr type changed
            if (frame.rotation() != webrtc::kVideoRotation_0)
            {
                buffer = webrtc::I420Buffer::Rotate(*buffer, frame.rotation());
            }
            unsigned short width = (unsigned short)buffer->width();
            unsigned short height = (unsigned short)buffer->height();
            void* frameBuf = mRenderer->getImageBuffer(width, height, userData);
            if (!frameBuf) //image is frozen or app is minimized/covered
                return;
            libyuv::I420ToABGR(buffer->DataY(), buffer->StrideY(),
                               buffer->DataU(), buffer->StrideU(),
                               buffer->DataV(), buffer->StrideV(),
                               (uint8_t*)frameBuf, width * 4, width, height);
            mRenderer->frameComplete(userData);
        }
    }, mAppCtx);
}

void RemoteVideoSlot::assignVideoSlot(Cid_t cid, IvStatic_t iv, VideoResolution videoResolution)
{
    assert(mVideoResolution == kUndefined);
    assign(cid, iv);
    mVideoResolution = videoResolution;
}

void RemoteVideoSlot::release()
{
    RemoteSlot::release();
    mVideoResolution = VideoResolution::kUndefined;
}

VideoResolution RemoteVideoSlot::getVideoResolution() const
{
    return mVideoResolution;
}

bool RemoteVideoSlot::hasTrack()
{
    assert(mTransceiver);

    if (mTransceiver->receiver())
    {
        return  mTransceiver->receiver()->track().get() != nullptr;
    }

    return false;

}

void RemoteVideoSlot::enableTrack()
{
    webrtc::VideoTrackInterface* videoTrack =
            static_cast<webrtc::VideoTrackInterface*>(mTransceiver->receiver()->track().get());
    videoTrack->set_enabled(true);
}

RemoteAudioSlot::RemoteAudioSlot(Call &call, rtc::scoped_refptr<webrtc::RtpTransceiverInterface> transceiver, void* appCtx)
    : RemoteSlot(call, transceiver, appCtx)
{
}

void RemoteAudioSlot::assignAudioSlot(Cid_t cid, IvStatic_t iv)
{
    assign(cid, iv);
    if (mCall.isAudioLevelMonitorEnabled())
    {
        enableAudioMonitor(true);   // Enable audio monitor
    }
}

bool RemoteAudioSlot::enableAudioMonitor(const bool enable)
{
    if (enable == mAudioLevelMonitorEnabled)
    {
        RTCM_LOG_DEBUG("enableAudioMonitor: audio level monitor already %s", enable ? " enabled " : "disabled");
        return true;
    }

    rtc::scoped_refptr<webrtc::MediaStreamTrackInterface> mediaTrack = mTransceiver->receiver()->track();
    webrtc::AudioTrackInterface* audioTrack = static_cast<webrtc::AudioTrackInterface*>(mediaTrack.get());
    if (!audioTrack)
    {
        RTCM_LOG_WARNING("enableAudioMonitor: non valid audiotrack");
        assert(false);
        return false;
    }

    if (!mAudioLevelMonitor)
    {
        RTCM_LOG_WARNING("enableAudioMonitor: AudioMonitor is null");
        assert(false);
        return false;
    }

    if (enable)
    {
        mAudioLevelMonitorEnabled = true;
        mAudioLevelMonitor->onAudioDetected(false);
        audioTrack->AddSink(mAudioLevelMonitor.get());     // enable AudioLevelMonitor for remote audio detection
    }
    else
    {
        mAudioLevelMonitorEnabled = false;
        mAudioLevelMonitor->onAudioDetected(false);
        audioTrack->RemoveSink(mAudioLevelMonitor.get()); // disable AudioLevelMonitor
    }
    return true;
}

void RemoteAudioSlot::createDecryptor(Cid_t cid, IvStatic_t iv)
{
    RemoteSlot::createDecryptor(cid, iv);
    mAudioLevelMonitor.reset(new AudioLevelMonitor(mCall, mAppCtx, static_cast<int32_t>(mCid)));
}

void RemoteAudioSlot::release()
{
    RemoteSlot::release();
    if (mAudioLevelMonitor)
    {
        enableAudioMonitor(false);
        mAudioLevelMonitor = nullptr;
        mAudioLevelMonitorEnabled = false;
    }
}

void globalCleanup()
{
    if (!artc::isInitialized())
        return;
    artc::cleanup();
}

Session::Session(const sfu::Peer& peer)
    : mPeer(peer)
{

}

Session::~Session()
{
    disableAudioSlot();
    disableVideoSlot(kHiRes);
    disableVideoSlot(kLowRes);
    mState = kSessStateDestroyed;
    mSessionHandler->onDestroySession(*this);
}

TermCode Session::getTermcode() const
{
    return mTermCode;
}

void Session::setTermcode(TermCode termcode)
{
    mTermCode = termcode;
}

void Session::setSessionHandler(SessionHandler* sessionHandler)
{
    mSessionHandler = std::unique_ptr<SessionHandler>(sessionHandler);
}

void Session::setVideoRendererVthumb(IVideoRenderer *videoRenderer)
{
    if (!mVthumSlot)
    {
        RTCM_LOG_WARNING("setVideoRendererVthumb: There's no low-res slot associated to this session");
        return;
    }

    mVthumSlot->setVideoRender(videoRenderer);
}

void Session::setVideoRendererHiRes(IVideoRenderer *videoRenderer)
{
    if (!mHiresSlot)
    {
        RTCM_LOG_WARNING("setVideoRendererHiRes: There's no hi-res slot associated to this session");
        return;
    }

    mHiresSlot->setVideoRender(videoRenderer);
}

void Session::setAudioDetected(bool audioDetected)
{
    if (mAudioDetected == audioDetected)
    {
        return;
    }
    mAudioDetected = audioDetected;
    mSessionHandler->onRemoteAudioDetected(*this);
}

bool Session::hasHighResolutionTrack() const
{
    return mHiresSlot && mHiresSlot->hasTrack();
}

bool Session::hasLowResolutionTrack() const
{
    return mVthumSlot && mVthumSlot->hasTrack();
}

bool Session::isModerator() const
{
    return mPeer.isModerator();
}

bool Session::hasSpeakPermission() const
{
    return mPeer.hasSpeakPermission();
}

void Session::notifyHiResReceived()
{
    mSessionHandler->onHiResReceived(*this);
}

void Session::notifyLowResReceived()
{
    mSessionHandler->onVThumbReceived(*this);
}

const sfu::Peer& Session::getPeer() const
{
    return mPeer;
}

void Session::setVThumSlot(RemoteVideoSlot *slot)
{
    assert(slot);
    mVthumSlot = slot;
    mSessionHandler->onVThumbReceived(*this);
}

void Session::setHiResSlot(RemoteVideoSlot *slot)
{
    assert(slot);
    mHiresSlot = slot;
    mSessionHandler->onHiResReceived(*this);
}

void Session::setAudioSlot(RemoteAudioSlot *slot)
{
    mAudioSlot = slot;
    setSpeakRequested(false);
}

void Session::addKey(Keyid_t keyid, const std::string &key)
{
    mPeer.addKey(keyid, key);
}

void Session::setRemoteAvFlags(karere::AvFlags flags)
{
    assert(mSessionHandler);
    if (flags == mPeer.getAvFlags())
    {
        RTCM_LOG_WARNING("setAvFlags: remote AV flags has not changed");
        return;
    }

    const karere::AvFlags oldFlags = mPeer.getAvFlags();
    karere::AvFlags auxFlags = flags;
    mPeer.setAvFlags(flags); // store received flags

    const bool recordingChanged = oldFlags.isRecording() != flags.isRecording();
    const bool onHoldChanged = oldFlags.isOnHold() != flags.isOnHold();

    // Remove onHold and isRecording flags to check if Av flags have changed
    auxFlags.setOnHold(oldFlags.isOnHold());
    auxFlags.setRecording(oldFlags.isRecording());
    const bool onAvChanged = auxFlags != oldFlags;

    if (recordingChanged)   { mSessionHandler->onRecordingChanged(*this); }
    if (onHoldChanged)      { mSessionHandler->onOnHold(*this); }
    if (onAvChanged)        { mSessionHandler->onRemoteFlagsChanged(*this); }
}

void Session::setSpeakPermission(const bool hasSpeakPermission)
{
    if (hasSpeakPermission == mPeer.hasSpeakPermission())
    {
        return;
    }
    mPeer.setSpeakPermission(hasSpeakPermission);
    mSessionHandler->onSpeakStatusUpdate(*this);
}

RemoteAudioSlot *Session::getAudioSlot()
{
    return mAudioSlot;
}

RemoteVideoSlot *Session::getVthumSlot()
{
    return mVthumSlot;
}

RemoteVideoSlot *Session::getHiResSlot()
{
    return mHiresSlot;
}

void Session::disableAudioSlot()
{
    if (mAudioSlot)
    {
        mAudioSlot->release();
        setAudioSlot(nullptr);
    }
}

void Session::disableVideoSlot(VideoResolution videoResolution)
{
    if ((videoResolution == kHiRes && !mHiresSlot) || (videoResolution == kLowRes && !mVthumSlot))
    {
        return;
    }

    if (videoResolution == kHiRes)
    {
        mHiresSlot->release();
        mHiresSlot = nullptr;
        mSessionHandler->onHiResReceived(*this);
    }
    else
    {
        mVthumSlot->release();
        mVthumSlot = nullptr;
        mSessionHandler->onVThumbReceived(*this);
    }
}

void Session::setModerator(bool isModerator)
{
    if (mPeer.isModerator() == isModerator)
    {
        return;
    }
    mPeer.setModerator(isModerator);
    mSessionHandler->onPermissionsChanged(*this);
}

void Session::setSpeakRequested(bool requested)
{
    if (mHasRequestSpeak == requested)
    {
        return;
    }
    mHasRequestSpeak = requested;
    mSessionHandler->onSpeakRequest(*this);
}

const karere::Id& Session::getPeerid() const
{
    return mPeer.getPeerid();
}

Cid_t Session::getClientid() const
{
    return mPeer.getCid();
}

SessionState Session::getState() const
{
    return mState;
}

karere::AvFlags Session::getAvFlags() const
{
    return mPeer.getAvFlags();
}

bool Session::isAudioDetected() const
{
    return mAudioDetected;
}

bool Session::hasRequestSpeak() const
{
    return mHasRequestSpeak;
}

AudioLevelMonitor::AudioLevelMonitor(Call &call, void* appCtx, int32_t cid)
    : mCall(call), mCid(cid), mAppCtx(appCtx)
{
}

void AudioLevelMonitor::OnData(const void *audio_data, int bits_per_sample, int /*sample_rate*/, size_t number_of_channels, size_t number_of_frames, absl::optional<int64_t> /*absolute_capture_timestamp_ms*/)
{
    assert(bits_per_sample == 16);
    time_t nowTime = time(NULL);
    if (nowTime - mPreviousTime > 2) // Two seconds between samples
    {
        mPreviousTime = nowTime;
        size_t valueCount = number_of_channels * number_of_frames;
        int16_t *data = (int16_t*)audio_data;
        int16_t audioMaxValue = data[0];
        int16_t audioMinValue = data[0];
        for (size_t i = 1; i < valueCount; i++)
        {
            if (data[i] > audioMaxValue)
            {
                audioMaxValue = data[i];
            }

            if (data[i] < audioMinValue)
            {
                audioMinValue = data[i];
            }
        }

        bool audioDetected = (abs(audioMaxValue) + abs(audioMinValue) > kAudioThreshold);

        auto wptr = weakHandle();
        karere::marshallCall([wptr, this, audioDetected]()
        {
            if (wptr.deleted())
            {
                return;
            }

            if (!hasAudio())
            {
                if (mAudioDetected)
                {
                    onAudioDetected(false);
                }

                return;
            }

            if (audioDetected != mAudioDetected)
            {
                onAudioDetected(audioDetected);
            }

        }, mAppCtx);
    }
}

bool AudioLevelMonitor::hasAudio()
{
    // Not required to wait for PeerVerification promise.
    // To enable audio level monitor for a remote audio slot, the session must exist.
    Session *sess = mCall.getSession(static_cast<Cid_t>(mCid));
    if (sess)
    {
        return sess->getAvFlags().audio();
    }
    return false;
}

void AudioLevelMonitor::onAudioDetected(bool audioDetected)
{
    mAudioDetected = audioDetected;

    // Not required to wait for PeerVerification promise.
    // To enable audio level monitor for a remote audio slot, the session must exist.
    Session* sess = mCall.getSession(static_cast<Cid_t>(mCid));
    if (sess)
    {
        sess->setAudioDetected(mAudioDetected);
    }
    else
    {
        RTCM_LOG_WARNING("AudioLevelMonitor::onAudioDetected: session with Cid: %u not found", mCid);
    }
}
}
#endif<|MERGE_RESOLUTION|>--- conflicted
+++ resolved
@@ -2456,10 +2456,6 @@
         // we must wait in waiting room until a moderator allow to access, otherwise we can continue with JOIN
         assert(allowed || !isOwnPrivModerator());
         setState(CallState::kInWaitingRoom);
-<<<<<<< HEAD
-        setWrJoiningState(allowed ? sfu::WrState::WR_ALLOWED : sfu::WrState::WR_NOT_ALLOWED);
-=======
->>>>>>> fcf4b7d4
         if (allowed)
         {
             setWrJoiningState(sfu::WrState::WR_ALLOWED);
@@ -2500,11 +2496,7 @@
     }
 
     std::unique_ptr<mega::MegaHandleList> uhl(mega::MegaHandleList::createInstance());
-<<<<<<< HEAD
-    std::for_each(users.begin(), users.end(), [&uhl](const auto &u) { uhl->addMegaHandle(u.mPeerid.val); });
-=======
     std::for_each(users.begin(), users.end(), [&uhl](const auto &u) { uhl->addMegaHandle(u.mWrUserid.val); });
->>>>>>> fcf4b7d4
     mCallHandler.onWrUsersEntered(*this, uhl.get());
     return true;
 }
@@ -2559,10 +2551,6 @@
     if (mState != CallState::kInWaitingRoom) { return false; }
     mMyPeer->setCid(cid); // update Cid for own client from SFU
     mModerators = mods;
-<<<<<<< HEAD
-    setWrJoiningState(sfu::WrState::WR_ALLOWED);
-=======
->>>>>>> fcf4b7d4
     RTCM_LOG_DEBUG("handleWrAllow: we have been allowed to join call, so we need to send JOIN command to SFU");
     setWrJoiningState(sfu::WrState::WR_ALLOWED);
     mCallHandler.onWrAllow(*this);
@@ -2924,8 +2912,6 @@
     }
 }
 
-<<<<<<< HEAD
-=======
 bool Call::addPendingPeer(const Cid_t cid)
 {
     if (mPeersVerification.find(cid) != mPeersVerification.end())
@@ -3000,7 +2986,6 @@
     return nullptr;
 }
 
->>>>>>> fcf4b7d4
 bool Call::addWrUsers(const sfu::WrUserList& users, const bool clearCurrent)
 {
     if (!isOwnPrivModerator() && !users.empty())
@@ -3016,11 +3001,7 @@
 
     std::for_each(users.begin(), users.end(), [this](const auto &u)
     {
-<<<<<<< HEAD
-        mWaitingRoom->addOrUpdateUserStatus(u.mPeerid, u.mWrState);
-=======
         mWaitingRoom->addOrUpdateUserStatus(u.mWrUserid, u.mWrState);
->>>>>>> fcf4b7d4
     });
     return true;
 }
@@ -4189,11 +4170,7 @@
         bool found = false;
         for (auto it = mWaitingRoomUsers.begin(); it != mWaitingRoomUsers.end(); ++it)
         {
-<<<<<<< HEAD
-            if (it->mPeerid == u.val)
-=======
             if (it->mWrUserid == u.val)
->>>>>>> fcf4b7d4
             {
                 it->mWrState = status;
                 found = true;
@@ -4216,11 +4193,7 @@
 {
     for (auto it = mWaitingRoomUsers.begin(); it != mWaitingRoomUsers.end(); ++it)
     {
-<<<<<<< HEAD
-        if (it->mPeerid == peerid)
-=======
         if (it->mWrUserid == userid)
->>>>>>> fcf4b7d4
         {
             return static_cast<int>(it->mWrState);
         }
@@ -4231,15 +4204,6 @@
 
 std::vector<uint64_t> KarereWaitingRoom::getUsers() const
 {
-<<<<<<< HEAD
-    std::vector<uint64_t> keys;
-    keys.reserve(size());
-    std::for_each(mWaitingRoomUsers.begin(), mWaitingRoomUsers.end(), [&keys](const auto &u)
-    {
-        keys.emplace_back(u.mPeerid);
-    });
-    return keys;
-=======
     std::vector<uint64_t> users;
     users.reserve(size());
     std::for_each(mWaitingRoomUsers.begin(), mWaitingRoomUsers.end(), [&users](const auto &u)
@@ -4247,7 +4211,6 @@
         users.emplace_back(u.mWrUserid);
     });
     return users;
->>>>>>> fcf4b7d4
 }
 
 void RtcModuleSfu::OnFrame(const webrtc::VideoFrame &frame)
