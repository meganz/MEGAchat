--- conflicted
+++ resolved
@@ -542,2886 +542,6 @@
 
 void Call::onRemoveStream(rtc::scoped_refptr<webrtc::MediaStreamInterface> stream)
 {
-
-<<<<<<< HEAD
-=======
-        }
-        else
-        {
-            RTCM_LOG_DEBUG("Avoid launch other reconnection call. In same mode or pasive %s", isActiveRetry ? "Active" : "Pasive");
-            return;
-        }
-    }
-
-    mRetryCall[chatid] = std::pair<karere::AvFlags, bool>(av, isActiveRetry);
-
-    if (mRetryCallTimers.find(chatid) != mRetryCallTimers.end())
-    {
-        assert(false);
-        mKarereClient.api.call(&::mega::MegaApi::sendEvent, 99011, "mRetryCallTimers shouldn't have an element with that chatid");
-        return;
-    }
-
-    auto itHandler = mCallHandlers.find(chatid);
-    assert(itHandler != mCallHandlers.end());
-    itHandler->second->onReconnectingState(true);
-
-    if (isActiveRetry)
-    {
-        RTCM_LOG_DEBUG("Launch reconnection call at active mode");
-
-        auto wptr = weakHandle();
-        mRetryCallTimers[chatid] = setTimeout([this, wptr, chatid]()
-        {
-            if (wptr.deleted())
-                return;
-
-            mRetryCallTimers.erase(chatid);
-            mRetryCall.erase(chatid);
-            auto itHandler = mCallHandlers.find(chatid);
-            assert(itHandler != mCallHandlers.end());
-            itHandler->second->setReconnectionFailed();
-            Chat& chat = mManager.mKarereClient.mChatdClient->chats(chatid);
-            itHandler->second->removeParticipant(mManager.mKarereClient.myHandle(), chat.connection().clientId());
-            removeCallWithoutParticipants(chatid);
-        }, kRetryCallTimeout, mKarereClient.appCtx);
-    }
-}
-
-WebRtcLogger *RtcModule::getWebRtcLogger()
-{
-    return mWebRtcLogger.get();
-}
-
-string RtcModule::getDeviceInfo()
-{
-    // UserAgent Format
-    // MEGA<app>/<version> (platform) Megaclient/<version>
-    std::string userAgent = mKarereClient.api.sdk.getUserAgent();
-
-    std::string androidId = "MEGAAndroid";
-    std::string iosId = "MEGAiOS";
-    std::string testChatId = "MEGAChatTest";
-    std::string syncId = "MEGAsync";
-    std::string qtAppId = "MEGAChatQtApp";
-    std::string megaClcId = "MEGAclc";
-
-    std::string deviceType = "n";
-    std::string version = "0";
-
-    size_t endTypePosition = std::string::npos;
-    size_t idPosition;
-    if ((idPosition = userAgent.find(androidId)) != std::string::npos)
-    {
-        deviceType = "na";
-        endTypePosition = idPosition + androidId.size() + 1; // remove '/'
-    }
-    else if ((idPosition = userAgent.find(iosId)) != std::string::npos)
-    {
-        deviceType = "ni";
-        endTypePosition = idPosition + iosId.size() + 1;  // remove '/'
-    }
-    else if ((idPosition = userAgent.find(testChatId)) != std::string::npos)
-    {
-        deviceType = "nct";
-    }
-    else if ((idPosition = userAgent.find(syncId)) != std::string::npos)
-    {
-        deviceType = "nsync";
-        endTypePosition = idPosition + syncId.size() + 1;  // remove '/'
-    }
-    else if ((idPosition = userAgent.find(qtAppId)) != std::string::npos)
-    {
-        deviceType = "nqtApp";
-    }
-    else if ((idPosition = userAgent.find(megaClcId)) != std::string::npos)
-    {
-        deviceType = "nclc";
-    }
-
-    size_t endVersionPosition = userAgent.find(" (");
-    if (endVersionPosition != std::string::npos &&
-            endTypePosition != std::string::npos &&
-            endVersionPosition > endTypePosition)
-    {
-        version = userAgent.substr(endTypePosition, endVersionPosition - endTypePosition);
-    }
-
-    return deviceType + ":" + version;
-}
-
-RtcModule::~RtcModule()
-{
-    mCalls.clear();
-    mWebRtcLogger.reset();
-}
-
-void RtcModule::stopCallsTimers(int shard)
-{
-    for (auto callIt = mCalls.begin(); callIt != mCalls.end();)
-    {
-        auto& call = callIt->second;
-        callIt++;
-
-        if (call->chat().connection().shardNo() == shard)
-        {
-            call->stopIncallPingTimer(false);
-        }
-    }
-}
-
-void RtcModule::handleInCall(karere::Id chatid, karere::Id userid, uint32_t clientid)
-{
-    auto& chat = mKarereClient.mChatdClient->chats(chatid);
-
-    // Our own flags are set in `Call::startOrJoin and happend before this`
-    if (userid != mKarereClient.myHandle() || clientid != chat.connection().clientId())
-    {
-        updatePeerAvState(chatid, Id::inval(), userid, clientid, AvFlags(false, false));
-    }
-
-}
-
-void RtcModule::handleCallTime(karere::Id chatid, uint32_t duration)
-{
-    auto callHandlerIt = mCallHandlers.find(chatid);
-    if (callHandlerIt == mCallHandlers.end())
-    {
-        ICallHandler *callHandler = mHandler.onGroupCallActive(chatid, karere::Id::inval(), duration);
-        addCallHandler(chatid, callHandler);
-    }
-}
-
-template <class... Args>
-void RtcModule::sendCommand(Chat &chat, uint8_t opcode, uint8_t command, Id chatid, Id userid, uint32_t clientid, Args... args)
-{
-    RtMessageComposer message(opcode, command, chatid, userid, clientid);
-    message.payloadAppend(args...);
-    if (!chat.sendCommand(std::move(message)))
-    {
-        RTCM_LOG_ERROR("cmdEndpoint: Send error trying to send command: RTCMD_CALL_REQ_DECLINE");
-    }
-    return;
-}
-
-bool RtcModule::isCallInProgress(Id chatid) const
-{
-    bool callInProgress = false;
-
-    if (chatid.isValid())
-    {
-        auto it = mCalls.find(chatid);
-        if (it != mCalls.end())
-        {
-            callInProgress = it->second->isInProgress();
-        }
-    }
-    else    // find a call in progress in any chatroom
-    {
-        for (auto it: mCalls)
-        {
-            if (it.second->isInProgress())
-            {
-                callInProgress = true;
-                break;
-            }
-        }
-    }
-
-    return callInProgress;
-}
-
-bool RtcModule::isCallActive(Id chatid) const
-{
-    if (chatid.isValid())
-    {
-        return (mCallHandlers.find(chatid) != mCallHandlers.end());
-    }
-    else
-    {
-        return !mCallHandlers.empty();
-    }
-}
-
-void RtcModule::updatePeerAvState(Id chatid, Id callid, Id userid, uint32_t clientid, AvFlags av)
-{
-    ICallHandler *callHandler = NULL;
-
-    auto it = mCallHandlers.find(chatid);
-    if (it != mCallHandlers.end())  // already known call, update flags
-    {
-        callHandler = it->second;
-        if (callid != Id::inval())
-        {
-            callHandler->setCallId(callid);
-        }
-    }
-    else    // unknown call, create call handler and set flags
-    {
-        callHandler = mHandler.onGroupCallActive(chatid, callid);
-        addCallHandler(chatid, callHandler);
-    }
-
-    callHandler->addParticipant(userid, clientid, av);
-
-    Call *call  = static_cast<Call *>(callHandler->getCall());
-    if (call)
-    {
-        call->updateAvFlags(userid, clientid, av);
-    }
-}
-
-void RtcModule::removeCall(Id chatid, bool retry)
-{
-    auto itCall = mCalls.find(chatid);
-    Promise<void> pms = promise::_Void();
-    if (itCall != mCalls.end())
-    {
-        if (retry && (itCall->second->state() == Call::kStateJoining || itCall->second->state() == Call::kStateInProgress))
-        {
-            launchCallRetry(chatid, itCall->second->sentFlags());
-        }
-
-        RTCM_LOG_DEBUG("Remove Call on state disconnected: %s", chatid.toString().c_str());
-        pms = itCall->second->destroy(TermCode::kErrPeerOffline, false, "Destroy call by network disconnection, call retry has been launched if necessary");
-    }
-
-    auto wptr = weakHandle();
-    pms.then([wptr, this, chatid, retry]()
-    {
-        if (wptr.deleted())
-            return;
-
-        auto itHandler = mCallHandlers.find(chatid);
-        if (itHandler != mCallHandlers.end())
-        {
-            if (retry || itHandler->second->callParticipants())
-            {
-                bool reconnectionState = false;
-                if (mRetryCall.find(chatid) != mRetryCall.end())
-                {
-                    reconnectionState = true;
-                }
-
-                itHandler->second->removeAllParticipants(reconnectionState);
-            }
-
-            if (mRetryCall.find(chatid) == mRetryCall.end())
-            {
-                delete itHandler->second;
-                mCallHandlers.erase(itHandler);
-            }
-        }
-    });
-}
-
-void RtcModule::removeCallWithoutParticipants(Id chatid)
-{
-    auto itHandler = mCallHandlers.find(chatid);
-    if (itHandler != mCallHandlers.end())
-    {
-        if (!itHandler->second->callParticipants() && mRetryCall.find(chatid) == mRetryCall.end())
-        {
-            delete itHandler->second;
-            mCallHandlers.erase(itHandler);
-        }
-    }
-}
-
-void RtcModule::addCallHandler(Id chatid, ICallHandler *callHandler)
-{
-    auto it = mCallHandlers.find(chatid);
-    if (it != mCallHandlers.end())
-    {
-        delete it->second;
-        mCallHandlers.erase(it);
-    }
-
-    mCallHandlers[chatid] = callHandler;
-}
-
-ICallHandler *RtcModule::findCallHandler(Id chatid)
-{
-    auto it = mCallHandlers.find(chatid);
-    if (it != mCallHandlers.end())
-    {
-        return it->second;
-    }
-
-    return NULL;
-}
-
-int RtcModule::numCalls() const
-{
-    return mCallHandlers.size();
-}
-
-std::vector<Id> RtcModule::chatsWithCall() const
-{
-    std::vector<Id> chats;
-    for (auto it = mCallHandlers.begin(); it != mCallHandlers.end(); it++)
-    {
-        chats.push_back(it->first);
-    }
-
-    return chats;
-}
-
-void RtcModule::abortCallRetry(Id chatid)
-{
-    removeCallRetry(chatid, false);
-    auto itHandler = mCallHandlers.find(chatid);
-    if (itHandler != mCallHandlers.end())
-    {
-        itHandler->second->onReconnectingState(false);
-        Chat& chat = mManager.mKarereClient.mChatdClient->chats(chatid);
-        itHandler->second->removeParticipant(mManager.mKarereClient.myHandle(), chat.connection().clientId());
-    }
-
-    removeCallWithoutParticipants(chatid);
-}
-
-void RtcModule::refreshTurnServerIp()
-{
-    if (mIceServerProvider.busy())
-    {
-        RTCM_LOG_WARNING("Turn server URLs not available yet. Fetching...");
-        return;
-    }
-
-    mDnsRequestId++;
-
-    int index = 0;
-    while (mKarereClient.mDnsCache.isValidUrl(TURNSERVER_SHARD - index) && index < MAX_TURN_SERVERS)
-    {
-        int shard = TURNSERVER_SHARD - index;
-        std::string host = mKarereClient.mDnsCache.getUrl(shard).host;
-        unsigned int dnsRequestId = mDnsRequestId;  // capture the value for the lambda
-        auto wptr = weakHandle();
-        mDnsResolver.wsResolveDNS(mKarereClient.websocketIO, host.c_str(),
-                                                [wptr, this, shard, dnsRequestId]
-                                                (int statusDNS, const std::vector<std::string> &ipsv4, const std::vector<std::string> &ipsv6)
-        {
-            if (wptr.deleted())
-                return;
-
-            if (mKarereClient.isTerminated())
-            {
-                RTCM_LOG_DEBUG("DNS resolution completed but karere client was terminated.");
-                return;
-            }
-
-            if (dnsRequestId != mDnsRequestId)
-            {
-                RTCM_LOG_DEBUG("DNS resolution completed but ignored: a newer attempt is already started (old: %d, new: %d)",
-                               dnsRequestId, mDnsRequestId);
-                return;
-            }
-
-            if (statusDNS < 0)
-            {
-                RTCM_LOG_ERROR("Async DNS error in rtcModule. Error code: %d", statusDNS);
-            }
-
-            assert(mKarereClient.mDnsCache.hasRecord(shard));
-
-            if (statusDNS >= 0 && (ipsv4.size() || ipsv6.size()))
-            {
-                if (mKarereClient.mDnsCache.setIp(shard, ipsv4, ipsv6))
-                {
-                    RTCM_LOG_WARNING("New IP for TURN servers: ipv4 - %s     ipv6 - %s",
-                                 ipsv4.size() ? ipsv4[0].c_str() : "(empty)",
-                                 ipsv6.size() ? ipsv6[0].c_str() : "(empty)");
-                }
-
-            }
-            else
-            {
-                mKarereClient.mDnsCache.invalidateIps(shard);
-            }
-
-            updateTurnServers();
-
-        });
-
-        index++;
-    }
-}
-
-void RtcModule::updateTurnServers()
-{
-    StaticProvider iceServersProvider;
-    string jsonCachedTurnServers = getCachedTurnServers();
-    iceServersProvider.setServers(jsonCachedTurnServers.c_str());
-    setIceServers(iceServersProvider);
-}
-
-void RtcModule::onKickedFromChatRoom(Id chatid)
-{
-    auto callIt = mCalls.find(chatid);
-    if (callIt != mCalls.end())
-    {
-        RTCM_LOG_WARNING("We have been removed from chatroom: %s, and we are in a call. Finishing the call", chatid.toString().c_str());
-        auto wptr = weakHandle();
-        callIt->second->destroy(TermCode::kErrKickedFromChat, true, "Destroy the call due to we have been removed from chatroom")
-        .then([this, chatid, wptr]()
-        {
-            if (wptr.deleted())
-                return;
-
-            auto callHandlerIt = mCallHandlers.find(chatid);
-            if (callHandlerIt != mCallHandlers.end())
-            {
-                RTCM_LOG_WARNING("We have been removed from chatroom %s -> finishing existing call %s",
-                                 chatid.toString().c_str(), callHandlerIt->second->getCallId().toString().c_str());
-                callHandlerIt->second->removeAllParticipants();
-            }
-
-            removeCallWithoutParticipants(chatid);
-        });
-    }
-    else
-    {
-        auto callHandlerIt = mCallHandlers.find(chatid);
-        if (callHandlerIt != mCallHandlers.end())
-        {
-            RTCM_LOG_WARNING("We have been removed from chatroom %s -> finishing existing call %s",
-                             chatid.toString().c_str(), callHandlerIt->second->getCallId().toString().c_str());
-            callHandlerIt->second->removeAllParticipants();
-        }
-
-        removeCallRetry(chatid, false);
-        removeCallWithoutParticipants(chatid);
-    }
-}
-
-uint32_t RtcModule::clientidFromPeer(karere::Id chatid, Id userid)
-{
-    auto callIt = mCalls.find(chatid);
-    if (callIt != mCalls.end())
-    {
-        return callIt->second->clientidFromSession(userid);
-    }
-
-    return 0;
-}
-
-void RtcModule::retryCalls(int shardNo)
-{
-    for (auto it = mRetryCall.begin(); it != mRetryCall.end();)
-    {
-        Chat &chat = mKarereClient.mChatdClient->chats(it->first);
-        if (chat.connection().shardNo() == shardNo)
-        {
-            karere::Id chatid = chat.chatId();
-            auto itHandler = mCallHandlers.find(chatid);
-            karere::AvFlags flags = it->second.first;
-            joinCall(chatid, flags, *itHandler->second, itHandler->second->getCallId());
-            // It isn't neccesary call onReconnectingState(false) because internal call manage the states
-            it++;
-            removeCallRetry(chatid);
-        }
-        else
-        {
-            it++;
-        }
-    }
-}
-
-void RtcModule::handleCallDataRequest(Chat &chat, Id userid, uint32_t clientid, Id callid, AvFlags avFlagsRemote)
-{
-    karere::Id chatid = chat.chatId();
-    karere::Id myHandle = mKarereClient.myHandle();
-    AvFlags avFlags(false, false);
-    bool answerAutomatic = false;
-
-    if (userid == myHandle)
-    {
-        RTCM_LOG_WARNING("Ignoring call request from another client of our user");
-        return;
-    }
-
-    auto itCallHandler = mCallHandlers.find(chatid);
-    auto itCall = mCalls.find(chatid);
-    if (itCall != mCalls.end())
-    {
-        // Two calls at same time in same chat --> resolution of concurrent calls
-        shared_ptr<Call> existingCall = itCall->second;
-        if (existingCall->state() >= Call::kStateJoining || existingCall->isJoiner())
-        {
-            if (existingCall->caller() == userid && existingCall->callerClient() == clientid)
-            {
-                // Skip second CALLDATA when we join to chatroom
-                // First callData when we connect
-                return;
-            }
-
-            RTCM_LOG_DEBUG("handleCallDataRequest: Receive a CALLDATA with other call in progress");
-            bool isCallToSameUser = (userid == existingCall->caller());
-            existingCall->sendBusy(isCallToSameUser);
-            return;
-        }
-        else if (Id::greaterThanForJs(myHandle, userid))
-        {
-            RTCM_LOG_DEBUG("handleCallDataRequest: Waiting for the other peer hangup its incoming call and answer our call");
-            return;
-        }
-
-        // hang up existing call and answer automatically incoming call
-        avFlags = existingCall->sentFlags();
-        answerAutomatic = true;
-        auto itHandler = mCallHandlers.find(chatid);
-        if (itHandler != mCallHandlers.end())
-        {
-            itHandler->second->removeParticipant(userid, clientid);
-        }
-
-        existingCall->destroy(TermCode::kErrAlready, false, "We have a call collision and we remove the call and answer the other one");
-    }
-    else if (chat.isGroup() && itCallHandler != mCallHandlers.end() && itCallHandler->second->isParticipating(myHandle))
-    {
-        // Other client of our user is participanting in the call
-        RTCM_LOG_DEBUG("handleCallDataRequest: Ignoring call request: We are already in the group call from another client");
-        return ;
-    }
-
-    auto ret = mCalls.emplace(chatid, std::make_shared<Call>(*this, chat, callid, chat.isGroup(),
-                                                             true, nullptr, userid, clientid, answerAutomatic));
-    assert(ret.second);
-    auto& call = ret.first->second;
-    call->mHandler = mHandler.onIncomingCall(*call, avFlagsRemote);
-    assert(call->mHandler);
-    assert(call->state() == Call::kStateRingIn);
-    sendCommand(chat, OP_RTMSG_ENDPOINT, RTCMD_CALL_RINGING, chatid, userid, clientid, callid);
-    if (!answerAutomatic)
-    {
-        auto wcall = call->weakHandle();
-        setTimeout([wcall]() mutable
-        {
-            if (!wcall.isValid() || (wcall->state() != Call::kStateRingIn))
-                return;
-            static_cast<Call*>(wcall.weakPtr())->destroy(TermCode::kAnswerTimeout, false, "Destroy call due it has not been answer after timeout");
-        }, kCallAnswerTimeout+4000, mKarereClient.appCtx); // local timeout a bit longer that the caller
-    }
-    else
-    {
-        call->answer(avFlags);
-    }
-}
-
-Call::Call(RtcModule& rtcModule, chatd::Chat& chat, karere::Id callid, bool isGroup,
-           bool isJoiner, ICallHandler* handler, Id callerUser, uint32_t callerClient, bool callRecovered)
-    : ICall(rtcModule, chat, callid, isGroup, isJoiner, handler, callerUser, callerClient)
-    , mName("call["+mId.toString()+"]")
-    , mRecovered(callRecovered) // the joiner is actually the answerer in case of new call
-{
-    if (isJoiner && mCallerUser && mCallerClient)
-    {
-        mState = kStateRingIn;
-    }
-    else
-    {
-        mState = kStateInitial;
-        assert(isJoiner || (!callerUser && !callerClient));
-    }
-
-    mSessionsInfo.clear();
-
-    auto wptr = weakHandle();
-    mStatsTimer = setInterval([this, wptr]()
-    {
-        if (wptr.deleted())
-            return;
-
-        for (auto it = mSessions.begin(); it != mSessions.end(); it++)
-        {
-            if (it->second->getState() == Session::kStateInProgress)
-            {
-                it->second->pollStats();
-            }
-        }
-    }, kStatsPeriod * 1000, mManager.mKarereClient.appCtx);
-}
-
-void Call::handleMessage(RtMessage& packet)
-{
-    switch (packet.type)
-    {
-        case RTCMD_CALL_TERMINATE:
-            // This message can be received from old clients. It can be ignored
-            return;
-        case RTCMD_SESSION:
-            msgSession(packet);
-            return;
-        case RTCMD_JOIN:
-            msgJoin(packet);
-            return;
-        case RTCMD_CALL_RINGING:
-            msgRinging(packet);
-            return;
-        case RTCMD_CALL_REQ_DECLINE:
-            msgCallReqDecline(packet);
-            return;
-        case RTCMD_CALL_REQ_CANCEL:
-            msgCallReqCancel(packet);
-            return;
-        case RTCMD_SDP_OFFER:
-            msgSdpOffer(packet);
-            return;
-    }
-    auto& data = packet.payload;
-    assert(data.dataSize() >= 8); // must start with sid.8
-    auto sid = data.read<uint64_t>(0);
-    auto sessIt = mSessions.find(sid);
-    if (sessIt != mSessions.end())
-    {
-        sessIt->second->handleMessage(packet);
-    }
-    else    // new session
-    {
-        if (packet.type == RTCMD_SESS_TERMINATE)
-        {
-            TermCode reason = static_cast<TermCode>(data.read<uint8_t>(8));
-
-            if (reason == TermCode::kErrPeerOffline)
-            {
-                // kErrPeerOffline is generated only internally, prevent a malicious peer
-                // from messing up our logic
-                reason = TermCode::kAppTerminating;
-            }
-
-            if (!Session::isTermRetriable(reason) && cancelSessionRetryTimer(packet.userid, packet.clientid))
-            {
-                SUB_LOG_DEBUG("Peer terminates session willingfully, but have scheduled a retry because of error. Aborting retry");
-                destroyIfNoSessionsOrRetries(reason);
-            }
-        }
-        else
-        {
-            SUB_LOG_WARNING("Received %s for an existing call but non-existing session %s",
-                packet.typeStr(), base64urlencode(&sid, sizeof(sid)).c_str());
-        }
-    }
-}
-
-void Call::setState(uint8_t newState)
-{
-    auto oldState = mState;
-    if (oldState == newState)
-        return;
-
-    sStateDesc.assertStateChange(oldState, newState);
-    mState = newState;
-
-    SUB_LOG_DEBUG("State changed: %s -> %s", stateToStr(oldState), stateToStr(newState));
-    FIRE_EVENT(CALL, onStateChange, mState);
-}
-
-void Call::getLocalStream(AvFlags av)
-{
-    mLocalStream = std::make_shared<artc::LocalStreamHandle>();
-
-    IVideoRenderer* renderer = NULL;
-    FIRE_EVENT(CALL, onLocalStreamObtained, renderer);
-    mLocalPlayer.reset(new artc::StreamPlayer(renderer, mManager.mKarereClient.appCtx));
-    if (av.video())
-    {
-        enableVideo(true);
-    }
-
-    mLocalPlayer->enableVideo(av.video() || !av.onHold());
-
-    rtc::scoped_refptr<webrtc::AudioTrackInterface> audioTrack =
-            artc::gWebrtcContext->CreateAudioTrack("a"+std::to_string(artc::generateId()), artc::gWebrtcContext->CreateAudioSource(cricket::AudioOptions()));
-
-    if (!av.audio() || av.onHold())
-    {
-        audioTrack->set_enabled(false);
-    }
-
-    mLocalStream->addAudioTrack(audioTrack);
-
-    setState(Call::kStateHasLocalStream);
-
-    if (av.onHold())
-    {
-        FIRE_EVENT(CALL, onOnHold, av.onHold());
-    }
-}
-
-void Call::msgCallReqDecline(RtMessage& packet)
-{
-    // callid.8 termcode.1
-    assert(packet.payload.dataSize() >= 9);
-    packet.callid = packet.payload.read<uint64_t>(0);
-    TermCode code = static_cast<TermCode>(packet.payload.read<uint8_t>(8));
-    if (code == TermCode::kCallRejected)
-    {
-        handleReject(packet);
-    }
-    else if (code == TermCode::kBusy || code == TermCode::kErrAlready)
-    {
-        handleBusy(packet);
-    }
-    else if (code == TermCode::kErrNotSupported)
-    {
-        if (packet.userid != mChat.client().myHandle() && !mChat.isGroup())
-        {
-            mNotSupportedAnswer = true;
-        }
-        else
-        {
-            SUB_LOG_INFO("Ingoring CALL_REQ_DECLINE (kErrNotSupported) group Chat or same user");
-        }
-    }
-    else
-    {
-        SUB_LOG_INFO("Ingoring CALL_REQ_DECLINE with unexpected termnation code %s", termCodeToStr(code));
-    }
-}
-
-void Call::msgCallReqCancel(RtMessage& packet)
-{
-    if (mState >= Call::kStateInProgress)
-    {
-        SUB_LOG_WARNING("Ignoring unexpected CALL_REQ_CANCEL while in state %s", stateToStr(mState));
-        return;
-    }
-
-    assert(packet.payload.dataSize() >= 9);
-    auto callid = packet.payload.read<uint64_t>(0);
-    if (callid != mId)
-    {
-        SUB_LOG_INFO("Ignoring CALL_REQ_CANCEL for an unknown request id");
-        return;
-    }
-
-    assert(mCallerUser);
-    assert(mCallerClient);
-    // CALL_REQ_CANCEL callid.8 reason.1
-    if (mCallerUser != packet.userid || mCallerClient != packet.clientid)
-    {
-        SUB_LOG_INFO("Ignoring CALL_REQ_CANCEL from a client that did not send the call request");
-        return;
-    }
-
-    auto term = packet.payload.read<uint8_t>(8);
-    if (term == TermCode::kUserHangup)
-    {
-        destroy(static_cast<TermCode>(kCallReqCancel | TermCode::kPeer), false, "Call request has been cancelled by the caller");
-    }
-    else
-    {
-        destroy(static_cast<TermCode>(term | TermCode::kPeer), false, "Call request has been cancelled by other reason");
-    }
-}
-
-void Call::msgSdpOffer(RtMessage& packet)
-{
-    // SDP_OFFER sid.8 anonId.8 encHashKey.32 fprHash.32 av.1 sdpLen.2 sdpOffer.sdpLen
-    if (mState != kStateJoining && mState != kStateInProgress)
-    {
-        SUB_LOG_WARNING("Ignoring unexpected SDP offer while in state %s", stateStr());
-        return;
-    }
-
-    EndpointId endPoint(packet.userid, packet.clientid);
-    auto sessionsInfoIt = mSessionsInfo.find(endPoint);
-    if (sessionsInfoIt == mSessionsInfo.end())
-    {
-        SUB_LOG_ERROR("Received SDP_OFFER without having previously sent SESSION, ignoring");
-        return;
-    }
-
-    std::shared_ptr<Session> sess(new Session(*this, packet, &sessionsInfoIt->second));
-    mSessions[sessionsInfoIt->second.mSessionId] = sess;
-    notifyCallStarting(*sess);
-    auto wptr = weakHandle();
-    sess->getPeerKeey().then([wptr, sess]()
-    {
-        if (wptr.deleted())
-        {
-            return;
-        }
-
-        sess->createRtcConn();
-        sess->processSdpOfferSendAnswer();
-        sess->processPackets();
-    })
-    .fail([wptr, this](const ::promise::Error& err)
-    {
-        if (wptr.deleted())
-        {
-            return;
-        }
-
-        SUB_LOG_WARNING("Session destroyed: %s", err.msg().c_str());
-    });
-
-    mSessionsInfo.erase(endPoint);
-
-}
-
-void Call::handleReject(RtMessage& packet)
-{
-    if (packet.callid != mId)
-    {
-        SUB_LOG_WARNING("Ingoring unexpected call id");
-        return;
-    }
-
-    if (packet.userid != mChat.client().myHandle())
-    {
-        if (mState != Call::kStateReqSent && mState != Call::kStateInProgress)
-        {
-            SUB_LOG_WARNING("Ingoring unexpected CALL_REQ_DECLINE while in state %s", stateToStr(mState));
-            return;
-        }
-        if (mIsGroup)
-        {
-            // in groupcalls, a peer declining a call should not finish the call
-            SUB_LOG_INFO("Ignoring CALL_REQ_DECLINE. A peer of the group call has declined the request");
-            return;
-        }
-        if (!mSessions.empty())
-        {
-            // in both 1on1 calls and groupcalls, receiving a request-decline should not destroy the call
-            // if there's already a session (in 1on1, it may happen when the answerer declined from a 3rd client, but
-            // already answered)
-            SUB_LOG_INFO("Ignoring CALL_REQ_DECLINE. There are active sessions already, so the call is in progress.");
-            return;
-        }
-        destroy(static_cast<TermCode>(TermCode::kCallRejected | TermCode::kPeer), false, "Call request has been rejected");
-    }
-    else // Call has been rejected by other client from same user
-    {
-        assert(packet.clientid != mChat.connection().clientId());
-
-        if (mState != Call::kStateRingIn)
-        {
-            SUB_LOG_WARNING("Ingoring unexpected CALL_REQ_DECLINE while in state %s", stateToStr(mState));
-            return;
-        }
-
-        destroy(static_cast<TermCode>(TermCode::kRejElsewhere), false, "Call request has been rejected by other client from same user");
-    }
-}
-
-void Call::msgRinging(RtMessage& packet)
-{
-    if (mState != Call::kStateReqSent && mState != Call::kStateInProgress)
-    {
-        SUB_LOG_INFO("Ignoring unexpected RINGING");
-        return;
-    }
-
-    if (mHadRingAck)
-    {
-        return;
-    }
-
-    mHadRingAck = true;
-    FIRE_EVENT(CALL, onRingOut, packet.userid);
-}
-
-void Call::clearCallOutTimer()
-{
-    if (!mCallOutTimer) {
-        return;
-    }
-    cancelTimeout(mCallOutTimer, mManager.mKarereClient.appCtx);
-    mCallOutTimer = 0;
-    mIsRingingOut = false;
-}
-
-void Call::handleBusy(RtMessage& packet)
-{
-    if (mState != Call::kStateReqSent && mState != Call::kStateInProgress)
-    {
-        SUB_LOG_WARNING("Ignoring unexpected BUSY when in state %s", stateToStr(mState));
-        return;
-    }
-    if (!mIsGroup && mSessions.empty())
-    {
-        destroy(static_cast<TermCode>(TermCode::kBusy | TermCode::kPeer), false, "The peer has rejected the call because it's busy");
-    } else
-    {
-        SUB_LOG_WARNING("Ignoring incoming BUSY for a group call or one with already existing session(s)");
-    }
-}
-
-void Call::msgSession(RtMessage& packet)
-{
-    if (mState != Call::kStateJoining && mState != Call::kStateInProgress)
-    {
-        SUB_LOG_WARNING("Ignoring unexpected SESSION");
-        return;
-    }
-
-    if (mState == Call::kStateJoining)
-    {
-        if (!mInCallPingTimer)
-        {
-            startIncallPingTimer();
-        }
-
-        setState(Call::kStateInProgress);
-        monitorCallSetupTimeout();
-    }
-
-    EndpointId peerEndPointId(packet.userid, packet.clientid);
-    if (mSessionsInfo.find(peerEndPointId) != mSessionsInfo.end())
-    {
-        SUB_LOG_INFO("Detected simultaneous join with Peer %s (0x%x)", peerEndPointId.userid.toString().c_str(), peerEndPointId.clientid);
-        EndpointId ourEndPointId(mManager.mKarereClient.myHandle(), mChat.connection().clientId());
-        if (EndpointId::greaterThanForJs(ourEndPointId, peerEndPointId))
-        {
-            SUB_LOG_INFO("Detected simultaneous join - received RTCMD_SESSION after having already sent one. "
-                            "Our endpoint is greater (userid %s, clientid 0x%x), ignoring received SESSION"
-                            , ourEndPointId.userid.toString().c_str(), ourEndPointId.clientid );
-
-            return;
-        }
-    }
-
-    std::shared_ptr<Session> sess(new Session(*this, packet));
-    mSessions[sess->sessionId()] = sess;
-    cancelSessionRetryTimer(sess->mPeer, sess->mPeerClient);
-    notifyCallStarting(*sess);
-    SdpKey encKey;
-    packet.payload.read(24, encKey);
-    auto wptr = weakHandle();
-    sess->getPeerKeey().then([wptr, this, sess, encKey]()
-    {
-        if (wptr.deleted())
-        {
-            return;
-        }
-
-        mManager.crypto().decryptKeyFrom(sess->mPeer, encKey, sess->mPeerHashKey);
-        sess->createRtcConnSendOffer();
-        sess->processPackets();
-    })
-    .fail([wptr, this](const ::promise::Error& err)
-    {
-        if (wptr.deleted())
-        {
-            return;
-        }
-
-        SUB_LOG_WARNING("Session destroyed: %s", err.msg().c_str());
-    });
-}
-
-void Call::notifyCallStarting(Session &/*sess*/)
-{
-    if (!mCallStartingSignalled)
-    {
-        mCallStartingSignalled = true;
-        FIRE_EVENT(CALL, onCallStarting);
-    }
-}
-
-void Call::msgJoin(RtMessage& packet)
-{
-    if (mState == kStateRingIn && packet.userid == mManager.mKarereClient.myHandle())
-    {
-        // Another client of our own user has already answered the call
-        // --> add the participant to the call, so when the upcoming CALLDATA from caller
-        // (indicating that a session has been established with our user, but other users should
-        // keep ringing), this client does not start ringing again
-        mHandler->addParticipant(packet.userid, packet.clientid, karere::AvFlags());
-        destroy(TermCode::kAnsElsewhere, false, "In 1on1, the call has been answer in other peer");
-    }
-    else if (!packet.chat.isGroup() && hasSessionWithUser(packet.userid))
-    {
-        mManager.cmdEndpoint(RTCMD_CALL_REQ_CANCEL, packet, mId, TermCode::kAnsElsewhere);
-        SUB_LOG_WARNING("Ignore a JOIN from our in 1to1 chatroom, we have a session or have sent a session request");
-        return;
-    }
-    else if (packet.userid == mManager.mKarereClient.myHandle() && !packet.chat.isGroup())
-    {
-        SUB_LOG_INFO("Ignore a JOIN from our own user in 1to1 chatroom");
-        return;
-    }
-    else if (mState == Call::kStateJoining || mState == Call::kStateInProgress || mState == Call::kStateReqSent)
-    {
-        packet.callid = packet.payload.read<uint64_t>(0);
-        assert(packet.callid);
-        for (auto itSession = mSessions.begin(); itSession != mSessions.end(); itSession++)
-        {
-            if (itSession->second->peer() == packet.userid && itSession->second->peerClient() == packet.clientid)
-            {
-                if (itSession->second->getState() < Session::kStateTerminating)
-                {
-                    SUB_LOG_WARNING("Ignoring JOIN from User: %s (client: 0x%x) to whom we already have a session",
-                                    itSession->second->peer().toString().c_str(), itSession->second->peerClient());
-                    return;
-                }
-
-                if (!itSession->second->mTerminatePromise.done())
-                {
-                    SUB_LOG_INFO("Force to finish session with User: %s (client: 0x%x)",
-                                    itSession->second->peer().toString().c_str(), itSession->second->peerClient());
-
-                    assert(itSession->second->getState() == Session::kStateTerminating);
-                    auto pms = itSession->second->mTerminatePromise;
-                    pms.resolve();
-                }
-            }
-        }
-
-        if (mState == Call::kStateReqSent || mState == Call::kStateJoining)
-        {
-            if (!mInCallPingTimer)
-            {
-                startIncallPingTimer();
-            }
-
-            setState(Call::kStateInProgress);
-            monitorCallSetupTimeout();
-
-            // Send OP_CALLDATA with call inProgress
-            if (mState == Call::kStateReqSent && !chat().isGroup())
-            {
-                mIsRingingOut = false;
-                if (!sendCallData(CallDataState::kCallDataNotRinging))
-                {
-                    SUB_LOG_INFO("Ignoring JOIN from User: %s (client: 0x%x) because cannot send CALLDATA (offline)", packet.userid.toString().c_str(), packet.clientid);
-                    return;
-                }
-            }
-        }
-
-        auto it = mManager.mRetryCallTimers.find(chat().chatId());
-        if (it != mManager.mRetryCallTimers.end())
-        {
-            cancelTimeout(it->second, mManager.mKarereClient.appCtx);
-            mManager.mRetryCallTimers.erase(it);
-            mManager.mRetryCall.erase(chat().chatId());
-            mHandler->onReconnectingState(false);
-        }
-
-        EndpointId endPointId(packet.userid, packet.clientid);
-        mSessionsInfo.erase(endPointId);
-        auto wptr = weakHandle();
-        loadCryptoPeerKey(packet.userid).then([wptr, this, packet, endPointId](Buffer *)
-        {
-            if (wptr.deleted())
-            {
-                return;
-            }
-
-            Id newSid = mManager.random<uint64_t>();
-            SdpKey encKey;
-            SdpKey ownHashKey;
-            mManager.random(ownHashKey);
-            mManager.crypto().encryptKeyTo(packet.userid, ownHashKey, encKey);
-            uint8_t flags = kSupportsStreamReneg;   // no need to send the A/V flags again, already sent in CALLDATA
-            // SESSION callid.8 sid.8 anonId.8 encHashKey.32 mId.8 flags.1
-            mManager.cmdEndpoint(RTCMD_SESSION, packet,
-                packet.callid,
-                newSid,
-                mManager.mOwnAnonId,
-                encKey,
-                mId,
-                flags);
-
-            // read received flags in JOIN:
-            bool supportRenegotiation = ((packet.payload.buf()[kOffsetFlagsJoin] & kSupportsStreamReneg) != 0);
-
-            // A/V flags are also included, but not used, since flags in CALLDATA prevails here and later on
-            // the SDP_OFFER & SDP_ANSWER will include update value of A/V flags anyway
-            // bool audio = ((packet.payload.buf()[kRenegotationPositionJoin] & AvFlags::kAudio) != 0);
-            // bool video = ((packet.payload.buf()[kRenegotationPositionJoin] & AvFlags::kVideo) != 0);
-            mSessionsInfo[endPointId] = Session::SessionInfo(newSid, ownHashKey, supportRenegotiation);
-        });
-
-        cancelSessionRetryTimer(endPointId.userid, endPointId.clientid);
-    }
-    else
-    {
-        SUB_LOG_WARNING("Ignoring unexpected JOIN");
-        return;
-    }
-}
-
-::promise::Promise<void> Call::gracefullyTerminateAllSessions(TermCode code)
-{
-    SUB_LOG_DEBUG("gracefully term all sessions");
-    std::vector<::promise::Promise<void>> promises;
-    for (auto it = mSessions.begin(); it != mSessions.end();)
-    {
-        std::shared_ptr<Session> session = it++->second;
-        promises.push_back(session->terminateAndDestroy(code));
-    }
-    return ::promise::when(promises)
-    .fail([](const ::promise::Error& err)
-    {
-        assert(false); // terminateAndDestroy() should never fail
-    });
-}
-
-Promise<void> Call::waitAllSessionsTerminated(TermCode code, const std::string& msg)
-{
-    // if the peer initiated the call termination, we must wait for
-    // all sessions to go away and remove the call
-    if (mSessions.empty())
-    {
-        return ::promise::_Void();
-    }
-
-    for (auto& item: mSessions)
-    {
-        if (item.second->mState < Session::kStateTerminating)
-            item.second->setState(Session::kStateTerminating);
-    }
-    auto wptr = weakHandle();
-
-    struct Ctx
-    {
-        int count = 0;
-        Promise<void> pms;
-    };
-    auto ctx = std::make_shared<Ctx>();
-    mDestroySessionTimer = setInterval([wptr, this, ctx, code, msg]()
-    {
-        if (wptr.deleted())
-            return;
-        if (++ctx->count > 7 || mChat.connection().state() != Connection::State::kStateConnected)
-        {
-            cancelInterval(mDestroySessionTimer, mManager.mKarereClient.appCtx);
-            mDestroySessionTimer = 0;
-            SUB_LOG_INFO("Timed out waiting for all sessions to terminate, force closing them");
-            for (auto itSessions = mSessions.begin(); itSessions != mSessions.end();)
-            {
-                auto session = itSessions->second;
-                itSessions++;
-                session->destroy(code, msg);
-            }
-
-            ctx->pms.resolve();
-            return;
-        }
-        if (!mSessions.empty())
-            return;
-        cancelInterval(mDestroySessionTimer, mManager.mKarereClient.appCtx);
-        mDestroySessionTimer = 0;
-        ctx->pms.resolve();
-    }, 200, mManager.mKarereClient.appCtx);
-    return ctx->pms;
-}
-
-promise::Promise<void> Call::terminateAllSessionInmediately(TermCode code)
-{
-    for (auto it = mSessions.begin(); it != mSessions.end();)
-    {
-        std::shared_ptr<Session> session = it++->second;
-        session->terminateAndDestroy(code);
-        session->forceDestroy();
-    }
-
-    return promise::_Void();
-}
-
-Promise<void> Call::destroy(TermCode code, bool weTerminate, const string& msg)
-{
-    if (mState == Call::kStateDestroyed)
-    {
-        return ::promise::_Void();
-    }
-    else if (mState == Call::kStateTerminating)
-    {
-        assert(!mDestroyPromise.done());
-        return mDestroyPromise;
-    }
-    if (!msg.empty())
-    {
-        SUB_LOG_DEBUG("Destroying call due to: %s", msg.c_str());
-    }
-
-    mTermCode = (mState == kStateReqSent && code == TermCode::kUserHangup) ? kCallReqCancel : code;  // adjust for onStateChange()
-    mPredestroyState = mState;
-    setState(Call::kStateTerminating);
-    clearCallOutTimer();
-    if (mVideoDevice)
-    {
-        mVideoDevice->releaseDevice();
-    }
-
-    mLocalPlayer.reset();
-    mLocalStream.reset();
-
-    Promise<void> pms((::promise::Empty())); //non-initialized promise
-    if (weTerminate)
-    {
-        switch (mPredestroyState)
-        {
-        case kStateReqSent:
-            cmdBroadcast(RTCMD_CALL_REQ_CANCEL, mId, (code == TermCode::kDestroyByCallCollision) ? TermCode::kUserHangup : code);
-            code = kCallReqCancel;  // overwrite code for onDestroy() callback
-            pms = ::promise::_Void();
-            break;
-        case kStateRingIn:
-            cmdBroadcast(RTCMD_CALL_REQ_DECLINE, mId, code);
-            pms = ::promise::_Void();
-            break;
-        default:
-            if (code == TermCode::kAppTerminating)
-            {
-                pms = terminateAllSessionInmediately(code);
-            }
-            else
-            {
-                // if we initiate the call termination, we must initiate the
-                // session termination handshake
-                pms = gracefullyTerminateAllSessions(code);
-            }
-            break;
-        }
-    }
-    else
-    {
-        pms = waitAllSessionsTerminated(code);
-    }
-
-    mDestroyPromise = pms;
-    auto wptr = weakHandle();
-    auto retPms = pms.then([wptr, this, code, msg]()
-    {
-        if (wptr.deleted())
-            return;
-
-        TermCode codeWithOutPeer = static_cast<TermCode>(code & ~TermCode::kPeer);
-        if (codeWithOutPeer == TermCode::kAnsElsewhere || codeWithOutPeer == TermCode::kErrAlready || codeWithOutPeer == TermCode::kAnswerTimeout)
-        {
-            SUB_LOG_DEBUG("Not posting termination CALLDATA because term code is kAnsElsewhere, kErrAlready or kAnswerTimeout");
-        }
-        else if (mPredestroyState == kStateRingIn)
-        {
-            SUB_LOG_DEBUG("Not sending CALLDATA because we were passively ringing");
-        }
-        else if (mInCallPingTimer)
-        {
-            sendCallData(CallDataState::kCallDataEnd);
-        }
-
-        assert(mSessions.empty());
-        stopIncallPingTimer(mInCallPingTimer);
-        setState(Call::kStateDestroyed);
-        FIRE_EVENT(CALL, onDestroy, static_cast<TermCode>(code & ~TermCode::kPeer),
-            !!(code & 0x80), msg);// jscs:ignore disallowImplicitTypeConversion
-        mManager.removeCall(*this);
-    });
-    return retPms;
-}
-template <class... Args>
-bool Call::cmdBroadcast(uint8_t type, Args... args)
-{
-    RtMessageComposer msg(chatd::OP_RTMSG_BROADCAST, type, mChat.chatId(), 0, 0);
-    msg.payloadAppend(args...);
-    if (mChat.sendCommand(std::move(msg)))
-    {
-        return true;
-    }
-    auto wptr = weakHandle();
-    marshallCall([wptr, this]()
-    {
-        if (wptr.deleted())
-            return;
-        destroy(TermCode::kErrNetSignalling, false, "Failure to send BroadCast command");
-    }, mManager.mKarereClient.appCtx);
-    return false;
-}
-
-bool Call::broadcastCallReq()
-{
-    if (mState >= Call::kStateTerminating)
-    {
-        SUB_LOG_INFO("broadcastCallReq: Call terminating/destroyed");
-        return false;
-    }
-    assert(mState == Call::kStateHasLocalStream);
-
-    mIsRingingOut = true;
-    if (!sendCallData(CallDataState::kCallDataRinging))
-    {
-        return false;
-    }
-
-    setState(Call::kStateReqSent);
-    startIncallPingTimer();
-    auto wptr = weakHandle();
-    mCallOutTimer = setTimeout([wptr, this]()
-    {
-        if (wptr.deleted())
-            return;
-
-        mIsRingingOut = false;
-
-        if (mState == Call::kStateReqSent)
-        {
-            if (mNotSupportedAnswer && !mChat.isGroup())
-            {
-                destroy(static_cast<TermCode>(TermCode::kErrNotSupported | TermCode::kPeer), true, "No peer has webrtc capabilities to answer the call");
-            }
-            else
-            {
-                hangup(TermCode::kAnswerTimeout);
-            }
-        }
-        else if (chat().isGroup() && mState == Call::kStateInProgress)
-        {
-            // In group calls we don't stop ringing even when call is answered, but stop it
-            // after some time (we use the same kAnswerTimeout duration in order to share the timer)
-            sendCallData(CallDataState::kCallDataNotRinging);
-        }
-    }, RtcModule::kCallAnswerTimeout, mManager.mKarereClient.appCtx);
-    return true;
-}
-
-void Call::startIncallPingTimer()
-{
-    assert(!mInCallPingTimer);
-
-    sendInCallCommand();
-    auto wptr = weakHandle();
-    mInCallPingTimer = setInterval([this, wptr]()
-    {
-        if (wptr.deleted())
-            return;
-
-        sendInCallCommand();
-    }, RtcModule::kIncallPingInterval, mManager.mKarereClient.appCtx);
-}
-
-void Call::asyncDestroy(TermCode code, bool weTerminate)
-{
-    auto wptr = weakHandle();
-    marshallCall([wptr, this, code, weTerminate]()
-    {
-        if (wptr.deleted())
-            return;
-        destroy(code, weTerminate, "Failure to send a command");
-    }, mManager.mKarereClient.appCtx);
-}
-
-void Call::stopIncallPingTimer(bool endCall)
-{
-    if (mInCallPingTimer)
-    {
-        cancelInterval(mInCallPingTimer, mManager.mKarereClient.appCtx);
-        mInCallPingTimer = 0;
-    }
-
-    if (endCall)
-    {
-        mChat.sendCommand(Command(OP_ENDCALL) + mChat.chatId() + uint64_t(0) + uint32_t(0));
-    }
-}
-
-void Call::removeSession(Session& sess, TermCode reason)
-{
-    karere::Id sessionId = sess.mSid;
-    karere::Id sessionPeer = sess.mPeer;
-    uint32_t sessionPeerClient = sess.mPeerClient;
-    bool caller = sess.isCaller();
-    mSessions.erase(sessionId);
-
-    if (mState == kStateTerminating)
-    {
-        return;
-    }
-
-    EndpointId endpointId(sessionPeer, sessionPeerClient);
-    if (!Session::isTermRetriable(reason))
-    {
-        mSessionsReconnectionInfo.erase(endpointId);
-        destroyIfNoSessionsOrRetries(reason);
-        return;
-    }
-
-    auto sessionReconnectionIt = mSessionsReconnectionInfo.find(endpointId);
-    if (sessionReconnectionIt == mSessionsReconnectionInfo.end())
-    {
-        SessionReconnectInfo reconnectInfo;
-        mSessionsReconnectionInfo[endpointId] = reconnectInfo;
-        sessionReconnectionIt = mSessionsReconnectionInfo.find(endpointId);
-    }
-
-    SessionReconnectInfo& info = sessionReconnectionIt->second;
-    info.setReconnections(info.getReconnections() + 1);
-    info.setOldSid(sessionId);
-
-    // If we want to terminate the call (no matter if initiated by us or peer), we first
-    // set the call's state to kTerminating. If that is not set, then it's only the session
-    // that terminates for a reason that is not fatal to the call,
-    // and can try re-establishing the session
-    if (cancelSessionRetryTimer(sessionPeer, sessionPeerClient))
-    {
-        SUB_LOG_DEBUG("removeSession: Trying to remove a session for which there is a scheduled retry, the retry should not be there");
-        assert(false);
-    }
-
-    TermCode terminationCode = (TermCode)(reason & ~TermCode::kPeer);
-    if (terminationCode == TermCode::kErrIceFail || terminationCode == TermCode::kErrIceTimeout || terminationCode == kErrSessSetupTimeout)
-    {
-        if (mIceFails.find(endpointId) == mIceFails.end())
-        {
-            mIceFails[endpointId] = 1;
-        }
-        else
-        {
-            mIceFails[endpointId]++;
-        }
-    }
-
-    if (!caller)
-    {
-        SUB_LOG_DEBUG("Session to %s failed, re-establishing it...", sessionId.toString().c_str());
-        auto wptr = weakHandle();
-        marshallCall([wptr, this, sessionPeer, sessionPeerClient]()
-        {
-            if (wptr.deleted())
-                return;
-
-            rejoin(sessionPeer, sessionPeerClient);
-
-        }, mManager.mKarereClient.appCtx);
-    }
-    else
-    {
-        // Else wait for peer to re-join...
-        SUB_LOG_DEBUG("Session to %s failed, expecting peer to re-establish it...", sessionId.toString().c_str());
-    }
-
-    // set a timeout for the session recovery
-    auto wptr = weakHandle();
-    mSessRetries[endpointId] = setTimeout([this, wptr, endpointId]()
-    {
-        if (wptr.deleted())
-            return;
-
-        mSessRetries.erase(endpointId);
-        mSessionsReconnectionInfo.erase(endpointId);
-        if (mState >= kStateTerminating) // call already terminating
-        {
-           return; //timer is not relevant anymore
-        }
-
-        if (hasNoSessionsOrPendingRetries() && mManager.mRetryCall.find(mChat.chatId()) == mManager.mRetryCall.end())
-        {
-            SUB_LOG_DEBUG("Timed out waiting for peer to rejoin, terminating call");
-            hangup(kErrSessRetryTimeout);
-        }
-    }, RtcModule::kSessSetupTimeout, mManager.mKarereClient.appCtx);
-}
-bool Call::startOrJoin(AvFlags av)
-{
-    mLocalFlags = av;
-    manager().updatePeerAvState(mChat.chatId(), mId, mChat.client().mKarereClient->myHandle(), mChat.connection().clientId(), av);
-
-    if (!mLocalPlayer)
-    {
-        getLocalStream(av);
-    }
-
-    if (mIsJoiner)
-    {
-        return join();
-    }
-    else
-    {
-        return broadcastCallReq();
-    }
-}
-template <class... Args>
-bool Call::cmd(uint8_t type, Id userid, uint32_t clientid, Args... args)
-{
-    assert(userid);
-    uint8_t opcode = clientid ? OP_RTMSG_ENDPOINT : OP_RTMSG_USER;
-    RtMessageComposer msg(opcode, type, mChat.chatId(), userid, clientid);
-    msg.payloadAppend(args...);
-    return mChat.sendCommand(std::move(msg));
-}
-
-bool Call::join(Id userid)
-{
-    assert(mState == Call::kStateHasLocalStream);
-    mSessionsInfo.clear();
-    // JOIN:
-    // chatid.8 userid.8 clientid.4 dataLen.2 type.1 callid.8 anonId.8
-    // if userid is not specified, join all clients in the chat, otherwise
-    // join a specific user (used when a session gets broken)
-    setState(Call::kStateJoining);
-    uint8_t flags = sentFlags() | kSupportsStreamReneg;
-    bool sent = userid
-            ? cmd(RTCMD_JOIN, userid, 0, mId, mManager.mOwnAnonId, flags)
-            : cmdBroadcast(RTCMD_JOIN, mId, mManager.mOwnAnonId, flags);
-
-    if (!sent)
-    {
-        asyncDestroy(TermCode::kErrNetSignalling, true);
-        return false;
-    }
-
-    if (!mRecovered)
-    {
-        startIncallPingTimer();
-    }
-
-    // we have session setup timeout timer, but in case we don't even reach a session creation,
-    // we need another timer as well
-    auto wptr = weakHandle();
-    setTimeout([wptr, this]()
-    {
-        if (wptr.deleted())
-            return;
-        if (mState <= Call::kStateJoining)
-        {
-            destroy(TermCode::kErrSessSetupTimeout, true, "In state joining, call hasn't progressed to correct state");
-        }
-    }, RtcModule::kSessSetupTimeout, mManager.mKarereClient.appCtx);
-    return true;
-}
-
-bool Call::rejoin(karere::Id userid, uint32_t clientid)
-{
-    assert(mState == Call::kStateInProgress);
-    EndpointId endPoint(userid, clientid);
-    mSessionsInfo.erase(endPoint);
-    // JOIN:
-    // chatid.8 userid.8 clientid.4 dataLen.2 type.1 callid.8 anonId.8
-    // if userid is not specified, join all clients in the chat, otherwise
-    // join a specific user (used when a session gets broken)
-    uint8_t flags = sentFlags() | kSupportsStreamReneg;
-    bool sent = cmd(RTCMD_JOIN, userid, clientid, mId, mManager.mOwnAnonId, flags);
-    if (!sent)
-    {
-        asyncDestroy(TermCode::kErrNetSignalling, true);
-        return false;
-    }
-
-    return true;
-}
-
-void Call::sendInCallCommand()
-{
-    if (!mChat.sendCommand(Command(OP_INCALL) + mChat.chatId() + uint64_t(0) + uint32_t(0)))
-    {
-        asyncDestroy(TermCode::kErrNetSignalling, true);
-    }
-}
-
-bool Call::sendCallData(CallDataState state)
-{
-    if (state == CallDataState::kCallDataInvalid)
-    {
-        state = CallDataState::kCallDataMute;
-    }
-
-
-    uint16_t payLoadLen = sizeof(mId) + sizeof(uint8_t) + sizeof(uint8_t);
-    if (state == CallDataState::kCallDataEnd)
-    {
-         payLoadLen += sizeof(uint8_t);
-    }
-
-    mLastCallData = state;
-
-    Command command = Command(chatd::OP_CALLDATA) + mChat.chatId();
-    command.write<uint64_t>(9, 0);
-    command.write<uint32_t>(17, 0);
-    command.write<uint16_t>(21, payLoadLen);
-    command.write<uint64_t>(23, mId);
-    command.write<uint8_t>(31, state);
-    uint8_t flags = sentFlags().value();
-    if (mIsRingingOut)
-    {
-        flags = flags | kFlagRinging;
-    }
-
-    command.write<uint8_t>(32, flags);
-    if (state == CallDataState::kCallDataEnd)
-    {
-        command.write<uint8_t>(33, convertTermCodeToCallDataCode());
-    }
-
-    SUB_LOG_DEBUG("CALLDATA Send: State: %d", state);
-    if (!mChat.sendCommand(std::move(command)))
-    {
-        auto wptr = weakHandle();
-        marshallCall([wptr, this]()
-        {
-            if (wptr.deleted())
-                return;
-            destroy(TermCode::kErrNetSignalling, true, "Failure to send Calldata");
-        }, mManager.mKarereClient.appCtx);
-
-        return false;
-    }
-
-    return true;
-}
-
-void Call::destroyIfNoSessionsOrRetries(TermCode reason)
-{
-    if (!hasNoSessionsOrPendingRetries())
-    {
-        return;
-    }
-
-    karere::Id chatid = mChat.chatId();
-    if (mManager.mRetryCall.find(chatid) == mManager.mRetryCall.end())
-    {
-        SUB_LOG_DEBUG("Everybody left, terminating call");
-        destroy(reason, false, "Everybody left");
-        return;
-    }
-
-    RTCM_LOG_DEBUG("Launch reconnection call at pasive mode");
-
-    auto itRetryTimerHandle = mManager.mRetryCallTimers.find(chatid);
-    if (itRetryTimerHandle != mManager.mRetryCallTimers.end())
-    {
-        // There is a retry and it isn't neccesary launch another one
-        return;
-    }
-
-    auto wptr = weakHandle();
-    RtcModule* manager = &mManager;
-    auto wptrManager = manager->weakHandle();
-    mManager.mRetryCallTimers[chatid] = setTimeout([this, wptr, wptrManager, manager, chatid, reason]()
-    {
-        if (wptrManager.deleted())
-        {
-            return;
-        }
-
-        manager->mRetryCall.erase(chatid);
-        manager->mRetryCallTimers.erase(chatid);
-
-        if (wptr.deleted())
-            return;
-
-        SUB_LOG_DEBUG("Everybody left, terminating call- After reconnection");
-        mHandler->setReconnectionFailed();
-        destroy(reason, false, "Everybody left - After reconnection");
-
-    }, RtcModule::kRetryCallTimeout, mManager.mKarereClient.appCtx);
-}
-
-bool Call::hasNoSessionsOrPendingRetries() const
-{
-    return mSessions.empty() && mSessRetries.empty();
-}
-
-uint8_t Call::convertTermCodeToCallDataCode()
-{
-    uint8_t codeToChatd = chatd::CallDataReason::kEnded;
-    switch (mTermCode & ~TermCode::kPeer)
-    {
-        case kUserHangup:
-        {
-            switch (mPredestroyState)
-            {
-                case kStateRingIn:
-                    assert(false);  // it should be kCallRejected
-                case kStateReqSent:
-                    assert(false);  // it should be kCallReqCancel
-                    codeToChatd = chatd::CallDataReason::kCancelled;
-                    break;
-
-                case kStateInProgress:
-                case kStateJoining:
-                    codeToChatd = chatd::CallDataReason::kEnded;
-                    break;
-
-                default:
-                    assert(false);  // kStateTerminating, kStateDestroyed, kStateHasLocalStream shouldn't arrive here
-                    codeToChatd = chatd::CallDataReason::kFailed;
-                    break;
-            }
-            break;
-        }
-
-        case kCallerGone:
-            assert(false);
-        case kCallReqCancel:
-            assert(mPredestroyState == kStateReqSent || mPredestroyState == kStateJoining);
-            codeToChatd = chatd::CallDataReason::kCancelled;
-            break;
-
-        case kCallRejected:
-            codeToChatd = chatd::CallDataReason::kRejected;
-            break;
-
-        case kAnsElsewhere:
-            SUB_LOG_ERROR("Can't generate a history call ended message for local kAnsElsewhere code");
-            assert(false);
-            break;
-        case kRejElsewhere:
-            SUB_LOG_ERROR("Can't generate a history call ended message for local kRejElsewhere code");
-            codeToChatd = chatd::CallDataReason::kRejected;
-            assert(false);
-            break;
-
-        case kDestroyByCallCollision:
-            codeToChatd = chatd::CallDataReason::kRejected;
-            break;
-        case kAnswerTimeout:
-        case kRingOutTimeout:
-            codeToChatd = chatd::CallDataReason::kNoAnswer;
-            break;
-
-        case kAppTerminating:
-            codeToChatd = (mPredestroyState == kStateInProgress) ? chatd::CallDataReason::kEnded : chatd::CallDataReason::kFailed;
-            break;
-
-        case kBusy:
-            assert(!isJoiner());
-            codeToChatd = chatd::CallDataReason::kRejected;
-            break;
-
-        default:
-            if (!isTermError(mTermCode))
-            {
-                assert(false);
-                SUB_LOG_ERROR("convertTermCodeToCallDataCode: Don't know how to translate term code %s, returning FAILED",
-                              termCodeToStr(mTermCode));
-            }
-            codeToChatd = chatd::CallDataReason::kFailed;
-            break;
-    }
-
-    return codeToChatd;
-}
-
-bool Call::cancelSessionRetryTimer(karere::Id userid, uint32_t clientid)
-{
-    EndpointId endpointId(userid, clientid);
-    auto itSessionRetry = mSessRetries.find(endpointId);
-    if (itSessionRetry != mSessRetries.end())
-    {
-        megaHandle timerHandle = itSessionRetry->second;
-        cancelTimeout(timerHandle, mManager.mKarereClient.appCtx);
-        mSessRetries.erase(itSessionRetry);
-        return true;
-    }
-
-    return false;
-}
-
-void Call::monitorCallSetupTimeout()
-{
-    if (mCallSetupTimer)
-    {
-        cancelInterval(mCallSetupTimer, mManager.mKarereClient.appCtx);
-        mCallSetupTimer = 0;
-    }
-
-    auto wptr = weakHandle();
-    mCallSetupTimer = setTimeout([wptr, this]()
-    {
-        if (wptr.deleted())
-            return;
-        mCallSetupTimer = 0;
-
-        if (mState != kStateInProgress)
-        {
-            RTCM_LOG_INFO("Timeout expired to setup a call, but state is %s", stateStr());
-            return;
-        }
-
-        RTCM_LOG_ERROR("Timeout expired to setup a call");
-        hangup(TermCode::kErrCallSetupTimeout);
-
-    }, RtcModule::kCallSetupTimeout, mManager.mKarereClient.appCtx);
-}
-
-void Call::enableAudio(bool enable)
-{
-    if (mState >= Call::kStateTerminating)
-    {
-        return;
-    }
-
-    mLocalStream->audio()->set_enabled(enable);
-    for(std::pair<karere::Id, shared_ptr<Session>> session : mSessions)
-    {
-        if (session.second->mAudioSender)
-        {
-            session.second->mAudioSender->track()->set_enabled(enable && !session.second->mPeerAv.onHold());
-        }
-    }
-}
-
-void Call::enableVideo(bool enable)
-{
-    if (mState >= Call::kStateTerminating)
-    {
-        return;
-    }
-
-    if (enable)
-    {
-        rtc::scoped_refptr<webrtc::VideoTrackInterface> videoTrack;
-        if (!mVideoDevice)
-        {
-            webrtc::VideoCaptureCapability capabilities;
-            if (mChat.isGroup())
-            {
-                capabilities.width = 320;
-                capabilities.height = 240;
-                capabilities.maxFPS = 25;
-            }
-            else
-            {
-                capabilities.width = 640;
-                capabilities.height = 480;
-                capabilities.maxFPS = 30;
-            }
-
-            mVideoDevice = artc::VideoManager::Create(capabilities, mManager.mVideoDeviceSelected, artc::gAsyncWaiter->guiThread());
-            assert(mVideoDevice);
-
-            videoTrack = artc::gWebrtcContext->CreateVideoTrack("v"+std::to_string(artc::generateId()), mVideoDevice->getVideoTrackSource());
-            mLocalStream->addVideoTrack(videoTrack);
-        }
-        else
-        {
-            videoTrack = mLocalStream->video();
-            assert(videoTrack);
-        }
-
-        if (mManager.mVideoDeviceSelected.empty())
-        {
-            SUB_LOG_ERROR("Unable to open device, no device selected");
-            return;
-        }
-
-        if (mLocalFlags.onHold())
-        {
-            return;
-        }
-
-        mVideoDevice->openDevice(mManager.mVideoDeviceSelected);
-        mLocalPlayer->attachVideo(videoTrack);
-        mLocalStream->video()->set_enabled(true);
-        for(std::pair<karere::Id, shared_ptr<Session>> session : mSessions)
-        {
-            if (session.second->mPeerSupportRenegotiation)
-            {
-                if (session.second->mVideoSender)
-                {
-                    rtc::scoped_refptr<webrtc::VideoTrackInterface> interface =
-                            artc::gWebrtcContext->CreateVideoTrack("v"+std::to_string(artc::generateId()),  videoTrack->GetSource());
-
-                    session.second->mVideoSender->SetTrack(interface);
-                }
-                else
-                {
-                    std::vector<std::string> vector;
-                    vector.push_back(session.second->mName);
-                    rtc::scoped_refptr<webrtc::VideoTrackInterface> interface =
-                            artc::gWebrtcContext->CreateVideoTrack("v"+std::to_string(artc::generateId()),  videoTrack->GetSource());
-                    webrtc::RTCErrorOr<rtc::scoped_refptr<webrtc::RtpSenderInterface>> error = session.second->mRtcConn->AddTrack(interface, vector);
-                    if (!error.ok())
-                    {
-                        SUB_LOG_WARNING("Error: %s", error.MoveError().message());
-                        session.second->destroy(TermCode::kErrInternal);
-                        return;
-                    }
-
-                    session.second->mVideoSender = error.MoveValue();
-                    session.second->mVideoSender->SetFrameEncryptor(new artc::MegaEncryptor());
-                }
-
-                if (session.second->mRemotePlayer)
-                {
-                    session.second->mRemotePlayer->enableVideo(session.second->mPeerAv.video() && !session.second->mPeerAv.onHold());
-                }
-
-                if (session.second->mPeerAv.onHold())
-                {
-                    session.second->mVideoSender->track()->set_enabled(false);
-                }
-            }
-            else
-            {
-                session.second->terminateAndDestroy(TermCode::kStreamChange);
-            }
-        }
-    }
-    else
-    {
-        mLocalPlayer->detachVideo();
-        if (mLocalStream->video())
-        {
-            mLocalStream->video()->set_enabled(false);
-        }
-
-        for(std::pair<karere::Id, shared_ptr<Session>> session : mSessions)
-        {
-            if (session.second->mPeerSupportRenegotiation)
-            {
-                assert(session.second->mVideoSender);
-                session.second->mVideoSender->SetTrack(nullptr);
-            }
-            else
-            {
-                session.second->terminateAndDestroy(TermCode::kStreamChange);
-            }
-        }
-
-        if (mVideoDevice)
-        {
-            mVideoDevice->releaseDevice();
-        }
-    }
-}
-
-bool Call::hasSessionWithUser(Id userId)
-{
-    for (auto itSession = mSessions.begin(); itSession != mSessions.end(); itSession++)
-    {
-        if (itSession->second->peer() == userId)
-        {
-            return true;
-        }
-    }
-
-    for (auto itSentSession = mSessionsInfo.begin(); itSentSession != mSessionsInfo.end(); itSentSession++)
-    {
-        if (itSentSession->first.userid == userId)
-        {
-            return true;
-        }
-    }
-
-    return false;
-}
-void Call::sendAVFlags()
-{
-    sendCallData();
-    AvFlags av = mLocalStream ? mLocalStream->effectiveAv() : AvFlags(0);
-    av.setOnHold(mLocalFlags.onHold());
-    for (auto& item: mSessions)
-    {
-        item.second->sendAv(av);
-    }
-}
-
-promise::Promise<Buffer*> Call::loadCryptoPeerKey(Id peerid)
-{
-    return mManager.mKarereClient.userAttrCache().getAttr(peerid, ::mega::MegaApi::USER_ATTR_CU25519_PUBLIC_KEY);
-}
-
-bool Call::answer(AvFlags av)
-{
-    if (mState != Call::kStateRingIn)
-    {
-        SUB_LOG_WARNING("answer: Not in kRingIn state, nothing to answer");
-        return false;
-    }
-    assert(mIsJoiner);
-    assert(mHandler);
-    if (mHandler->callParticipants() >= RtcModule::kMaxCallReceivers)
-    {
-        SUB_LOG_INFO("answer: It's not possible join to the call, there are too many participants");
-        return false;
-    }
-
-    return startOrJoin(av);
-}
-
-void Call::hangup(TermCode reason)
-{
-    mManager.removeCallRetry(mChat.chatId(), false);
-
-    switch (mState)
-    {
-    case kStateReqSent:
-        if (reason == TermCode::kInvalid)
-        {
-            reason = TermCode::kUserHangup;
-        }
-        else
-        {
-            assert(reason == TermCode::kUserHangup || reason == TermCode::kAnswerTimeout ||
-                   reason == TermCode::kRingOutTimeout || reason == TermCode::kDestroyByCallCollision
-                   || reason == TermCode::kAppTerminating);
-        }
-
-        destroy(reason, true, "Cancel call request in caller");
-        return;
-
-    case kStateRingIn:
-        if (reason == TermCode::kInvalid)
-        {
-            reason = TermCode::kCallRejected;
-        }
-        else
-        {
-            assert(reason == TermCode::kAppTerminating
-                   || (false && "Hangup reason can only be undefined, kBusy or kAppTerminating when hanging up call in state kRingIn"));
-            reason = TermCode::kInvalid;
-        }
-        assert(mSessions.empty());
-        destroy(reason, true, "Reject call request in callee");
-        return;
-
-    case kStateJoining:
-    case kStateInProgress:
-    case kStateHasLocalStream:
-        if (reason == TermCode::kInvalid)
-        {
-            reason = TermCode::kUserHangup;
-        }
-        else
-        {
-            assert(reason == TermCode::kUserHangup || reason == TermCode::kAppTerminating || isTermError(reason));
-        }
-        break;
-
-    case kStateTerminating:
-    case kStateDestroyed:
-        SUB_LOG_DEBUG("hangup: Call already terminating/terminated");
-        return;
-
-    default:
-        reason = TermCode::kUserHangup;
-        SUB_LOG_WARNING("Don't know what term code to send in state %s", stateStr());
-        break;
-    }
-
-    // in any state, we just have to send CALL_TERMINATE and that's all
-    destroy(reason, true, "Hangup the cal");
-}
-
-Call::~Call()
-{
-    if (mState != Call::kStateDestroyed)
-    {
-        stopIncallPingTimer();
-        if (mDestroySessionTimer)
-        {
-            cancelInterval(mDestroySessionTimer, mManager.mKarereClient.appCtx);
-            mDestroySessionTimer = 0;
-        }
-
-        if (mVideoDevice)
-        {
-            mVideoDevice->releaseDevice();
-        }
-
-        clearCallOutTimer();
-        mLocalPlayer.reset();
-        mLocalStream.reset();
-        setState(Call::kStateDestroyed);
-        FIRE_EVENT(CALL, onDestroy, mTermCode == TermCode::kNotFinished ? TermCode::kErrInternal : mTermCode, false, "Callback from Call::dtor");
-
-        SUB_LOG_DEBUG("Forced call to onDestroy from call dtor");
-    }
-
-    if (mStatsTimer)
-    {
-        cancelInterval(mStatsTimer, mManager.mKarereClient.appCtx);
-    }
-
-    SUB_LOG_DEBUG("Destroyed");
-}
-void Call::onClientLeftCall(Id userid, uint32_t clientid)
-{
-    if (userid == mManager.mKarereClient.myHandle() && clientid == mChat.connection().clientId())
-    {
-        if (mRecovered && mState == kStateJoining)
-        {
-            SUB_LOG_DEBUG("Ignoring ENDCALL received for a reconnect call while in kJoining state");
-            return;
-        }
-
-        SUB_LOG_DEBUG("ENDCALL received for ourselves, finishing the call");
-        auto wptr = weakHandle();
-        destroy(TermCode::kErrNetSignalling, false, "ENDCALL received for ourselves, finishing the call")
-        .then([wptr, this]
-        {
-            if (wptr.deleted())
-            {
-                return;
-            }
-
-            karere::Id chatid = chat().chatId();
-            auto it = mManager.mRetryCall.find(chatid);
-            if (it == mManager.mRetryCall.end())
-            {
-                karere::AvFlags flags = sentFlags();
-                mManager.mRetryCall[chatid] = std::pair<karere::AvFlags, bool>(flags, true);
-                auto itHandler = mManager.mCallHandlers.find(chatid);
-                mManager.joinCall(chatid, flags, *itHandler->second, mId);
-                mManager.mRetryCall.erase(chatid);
-            }
-        });
-        return;
-    }
-
-    if (mState == kStateRingIn && isCaller(userid, clientid))   // caller went offline
-    {
-        destroy(TermCode::kCallerGone, false, "Caller has lost its connection, destroy the call");
-        return;
-    }
-
-    for (auto& item: mSessions)
-    {
-        auto sess = item.second;
-        if (sess->mPeer == userid && sess->mPeerClient == clientid)
-        {
-            if (mSessions.size() == 1)
-            {
-                mManager.launchCallRetry(mChat.chatId(), sentFlags(), false);
-            }
-
-            sess->destroy(static_cast<TermCode>(TermCode::kErrPeerOffline | TermCode::kPeer));
-            return;
-        }
-    }
-
-    if (mSessRetries.find(EndpointId(userid, clientid)) != mSessRetries.end())
-    {
-        if (mSessRetries.size() == 1 && mSessions.size() == 0)
-        {
-            mManager.launchCallRetry(mChat.chatId(), sentFlags(), false);
-        }
-
-        cancelSessionRetryTimer(userid, clientid);
-        destroyIfNoSessionsOrRetries(TermCode::kErrPeerOffline);
-    }
-
-    // We discard the previous JOIN becasue we have rececived an ENDCALL from that peer
-    mSessionsInfo.erase(EndpointId(userid, clientid));
-}
-
-bool Call::changeLocalRenderer(IVideoRenderer* renderer)
-{
-    if (!mLocalPlayer)
-        return false;
-    mLocalPlayer->changeRenderer(renderer);
-    return true;
-}
-
-void Call::notifySessionConnected(Session& /*sess*/)
-{
-    if (mCallStartedSignalled)
-        return;
-
-    sendCallData(CallDataState::kCallDataSession);
-
-    if (mCallSetupTimer)
-    {
-        cancelInterval(mCallSetupTimer, mManager.mKarereClient.appCtx);
-        mCallSetupTimer = 0;
-    }
-
-    mCallStartedSignalled = true;
-    FIRE_EVENT(CALL, onCallStarted);
-}
-
-AvFlags Call::muteUnmute(AvFlags av)
-{
-    mLocalFlags = av;
-    if (!mLocalStream || av.onHold())
-    {
-        return mLocalFlags;
-    }
-
-    AvFlags oldAv = mLocalStream->effectiveAv();
-
-    if (oldAv.video() != av.video() && !av.onHold())
-    {
-        enableVideo(av.video());
-    }
-
-    if (oldAv.audio() != av.audio()  && !av.onHold())
-    {
-        enableAudio(av.audio());
-    }
-
-    mLocalStream->setAv(av);
-    av = mLocalStream->effectiveAv();
-    if (av == oldAv)
-    {
-        return oldAv;
-    }
-
-    mLocalPlayer->enableVideo(av.video());
-    manager().updatePeerAvState(mChat.chatId(), mId, mChat.client().mKarereClient->myHandle(), mChat.connection().clientId(), av);
-
-    if (!mLocalFlags.onHold())
-    {
-        sendAVFlags();
-    }
-
-    return av;
-}
-
-std::map<Id, AvFlags> Call::avFlagsRemotePeers() const
-{
-    std::map<Id, AvFlags> peerFlags;
-
-    for (auto& item: mSessions)
-    {
-        peerFlags[item.first] = item.second->receivedAv();
-    }
-
-    return peerFlags;
-}
-
-std::map<Id, uint8_t> Call::sessionState() const
-{
-    std::map<Id, uint8_t> sessionState;
-
-    for (auto& item: mSessions)
-    {
-        sessionState[item.first] = item.second->getState();
-    }
-
-    return sessionState;
-}
-
-void Call::setOnHold(bool onHold)
-{
-    assert(onHold != mLocalFlags.onHold());
-    mLocalFlags.setOnHold(onHold);
-
-    if (!mLocalStream)
-    {
-        return;
-    }
-
-    if (mLocalFlags.audio())
-    {
-        enableAudio(!onHold);
-    }
-
-    if (mLocalFlags.video())
-    {
-        enableVideo(!onHold);
-    }
-
-    for(std::pair<karere::Id, shared_ptr<Session>> session : mSessions)
-    {
-        if (session.second->mRemotePlayer)
-        {
-            if (session.second->mRemotePlayer->getAudioTrack())
-            {
-                session.second->mRemotePlayer->getAudioTrack()->set_enabled(!onHold && !session.second->mPeerAv.onHold());
-            }
-
-            if (session.second->mRemotePlayer->getVideoTrack())
-            {
-                session.second->mRemotePlayer->getVideoTrack()->set_enabled(!onHold && !session.second->mPeerAv.onHold());
-            }
-
-            if (session.second->mPeerAv.video())
-            {
-                session.second->mRemotePlayer->enableVideo(!onHold && !session.second->mPeerAv.onHold());
-            }
-        }
-    }
-
-    sendAVFlags();
-    FIRE_EVENT(CALL, onOnHold, onHold);
-}
-
-void Call::sendBusy(bool isCallToSameUser)
-{
-    // Broadcast instead of send only to requestor, so that all other our clients know we rejected the call
-    cmdBroadcast(RTCMD_CALL_REQ_DECLINE, mId, isCallToSameUser ? TermCode::kErrAlready : TermCode::kBusy);
-}
-
-uint32_t Call::clientidFromSession(Id userid)
-{
-    for (auto& item: mSessions)
-    {
-        if (item.second->peer() == userid)
-        {
-            return item.second->peerClient();
-        }
-    }
-
-    return 0;
-}
-
-void Call::updateAvFlags(Id userid, uint32_t clientid, AvFlags flags)
-{
-    for (auto it = mSessions.begin(); it != mSessions.end(); it++)
-    {
-        if (it->second->peer() == userid &&
-                it->second->peerClient() == clientid &&
-                it->second->receivedAv() != flags)
-        {
-            it->second->updateAvFlags(flags);
-        }
-    }
-}
-
-bool Call::isCaller(Id userid, uint32_t clientid)
-{
-    return (userid == mCallerUser && clientid == mCallerClient);
-}
-
-void Call::changeVideoInDevice()
-{
-    enableVideo(false);
-    mVideoDevice = nullptr;
-    if (!mLocalFlags.onHold())
-    {
-        enableVideo(true);
-    }
-}
-
-bool Call::isAudioLevelMonitorEnabled() const
-{
-    return mAudioLevelMonitorEnabled;
-}
-
-void Call::enableAudioLevelMonitor(bool enable)
-{
-    if (mAudioLevelMonitorEnabled == enable)
-    {
-        return;
-    }
-
-    mAudioLevelMonitorEnabled = enable;
-
-    for (auto& sessionIt : mSessions)
-    {
-        if (sessionIt.second->mRemotePlayer && sessionIt.second->mRemotePlayer->isAudioAttached())
-        {
-            if (mAudioLevelMonitorEnabled)
-            {
-                sessionIt.second->mRemotePlayer->getAudioTrack()->AddSink(sessionIt.second->mAudioLevelMonitor.get());
-            }
-            else
-            {
-                sessionIt.second->mRemotePlayer->getAudioTrack()->RemoveSink(sessionIt.second->mAudioLevelMonitor.get());
-            }
-        }
-    }
-}
-
-AvFlags Call::sentFlags() const
-{
-    if (mLocalFlags.onHold())
-    {
-        return mLocalFlags;
-    }
-
-    return mLocalStream ? mLocalStream->effectiveAv() : AvFlags(0);
-}
-
-/** Protocol flow:
-    C(aller): broadcast CALLDATA payloadLen.2 callid.8 callState.1 avflags.1
-       => state: CallState.kReqSent
-    A(nswerer): send RINGING
-       => state: CallState.kRingIn
-    C: may send CALL_REQ_CANCEL callid.8 reason.1 if caller aborts the call request.
-       The reason is normally Term.kUserHangup or Term.kAnswerTimeout
-    A: may broadcast CALL_REQ_DECLINE callid.8 reason.1 if answerer rejects the call or if
-       the user is currently in another call: if that call is in the same chatroom, then the reason
-       is kErrAlready, otherwise - kBusy.
-       In group calls, CALL_REQ_DECLINE is ignored by the caller, as a group call request can't be rejected by
-       a single user. In 1on1 rooms, the caller should abort the call by broadcasting CALL_REQ_CANCEL,
-       with the reason from the received CALL_REQ_DECLINE, and the kPeer bit set. All other clients should stop
-       ringing when they receive the CALL_REQ_CANCEL.
-    == (from here on we can join an already ongoing group call) ==
-    A: broadcast JOIN callid.8 anonId.8
-        => state: CallState.kCallDataJoining
-        => isJoiner = true
-        Other clients of user A will receive the answering client's JOIN (if call
-        was answered), or CALL_REQ_DECLINE (in case the call was rejected), and will know that the call has
-        been handled by another client of that user. They will then dismiss the "incoming call"
-        dialog and stop ringing.
-        In 1on1 calls, when the call initiator receives the first JOIN, it broadcasts a CALLDATA packet
-        with type kNotRinging, signifying that the call was answered, so the other clients can stop ringing.
-        Note: In case of joining an ongoing call, the callid is generated locally
-          and does not match the callid if the ongoing call, as the protocol
-          has no way of conveying the callid of the ongoing call. The responders
-          to the JOIN will use the callid of the JOIN, and not the original callid.
-          The callid is just used to match command/responses in the call setup handshake.
-          Once that handshake is complete, only session ids are used for the actual 1on1 sessions.
-
-    C: Creates a new session with random sid, and state SessState.kWaitSdpOffer
-        => send SESSION callid.8 sid.8 anonId.8 encHashKey.32 actualCallId.8
-        => call state: CallState.kCallInProgress (in case of group calls call state may already be kCallInProgress)
-
-    A: send SDP_OFFER sid.8 encHashKey.32 fprHash.32 avflags.1 sdpLen.2 sdpOffer.sdpLen
-        => call state: CallState.kInProress
-        => sess state: SessState.kWaitSdpAnswer
-    C: send SDP_ANSWER sid.8 fprHash.32 avflags.1 sdpLen.2 sdpAnswer.sdpLen
-        => state: SessState.kWaitMedia
-    A and C: exchange ICE_CANDIDATE sid.8 midLen.1 mid.midLen mLineIdx.1 candLen.2 iceCand.candLen
-
-    Once the webrtc session is connected (ICE connection state changes to 'connected'),
-    and this is the first connected session for that client, then the call is locally considered
-    as started, and the GUI transitions to the in-call state.
-
-    A or C: may send MUTE sid.8 avState.1 (if user mutes/unmutes audio/video).
-        Webrtc does not have an in-band notification of stream muting
-        (needed to update the GUI), so we do it out-of-band.
-        The client that sends the MUTE also sends a CALLDATA packet with type kMute and
-        its new audio and video send state, in order to notify clients that are not in
-        the call, so they can count the available audio/video slots within a group call.
-        At a later stage, we may want to stop sending the MUTE command at all and only
-        use the CALLDATA (which ws introduced at a later stage).
-
-    A or C: send SESS_TERMINATE sid.8 reason.1
-        => state: SessState.kTerminating
-    C or A: send SESS_TERMINATE_ACK sid.8
-        => state: Sess.kDestroyed
-    A or C: close webrtc connection upont receipt of terminate ack,
-        or after a timeout of 1-2 seconds. The terminate ack mechanism prevents
-        the peer from thinking that the webrtc connection was closed
-        due to error
-        => state: Sess.kDestroyed
-@note avflags of caller are duplicated in CALLDATA and SDP_ANSWER
-The first is purely informative, to make the callee aware what type of
-call the caller is requesting - audio or video.
-This is not available when joining an existing call.
-
-== INCALL, ENDCALL protocol ==
-Each client that is involved in a call, periodically sends an INCALL ping packet to the server.
-The server keeps track of all actively pinging clients, and dumps a list of them to clients that log
-into that chatroom, and sends deltas in realtime when new clients join or leave. When a client leaves a call,
-it sends an ENDCALL. If it times out to send an INCALL ping, the server behaves as if that client sent
-an ENDCALL (i.e. considers that client went out of the call). This mechanism allows to keep track of
-whether there is an ongoing call in a chatroom and who is participating in it at any moment.
-This is how clients know whether they can join an ongoing group call.
-
-== CALLDATA protocol ==
-- Overview -
-CALLDATA is a special packet that can contain arbitrary data, is sent by clients, and is stored on the server
-per-client. Actually the server stores only the last such packet sent by each client. When a client
-sends such a packet, the server also broadcasts it to all other clients in that chatroom. Upon login
-to a chatroom, the server dumps the CALLDATA blobs stored for all clients (i.e. the last ones they sent).
-After that, any new CALLDATA a client sends is received by everyone because of the broadcast.
-
-- Call request -
-The CALLDATA mechanism was initually introduced to allow for call requests to be received
-via mobile PUSH. When the call request is broadcast, a mobile client is likely to not be running.
-It would be started by the OS upon receipt by the PUSH event, but it would miss the realtime
-call request message. Therefore, the call request needed to be persisted on the server.
-This was realized by the server keeping track of the last CALLDATA packet received by each client,
-and dumping these packets upon login to a chatroom (even before any history fetch is done).
-This would allow for the call initiator to persist a CALLDATA packet on the server, that signifies
-a call request (having a type kRinging). When the call is answered or aborted, the caller is responsible
-for either overwriting the kRinging CALLDATA with one that signals the call request is not there anymore -
-usually a type kNotRinging CALLDATA (when the call was answered), or send an ENDCALL to the server if it
-aborts the call for some reason. A client sending an ENDCALL (or timing out the INCALL ping) results in its
-CALLDATA not being sent by the server to clients that log into that chatroom.
-
-- Call end -
-Later, the CALLDATA mechanism was extended to facilitate posting history messages about call events -
-particularly about the end of a call. The posting of these call management messages is done by the server
-and it needs to figure out the reason for the call termination, in order to display "Call was not answered",
-"Call ended normally", "Call failed", "Call request was canceled", etc. To do that, clients send another type
-of CALLDATA (kTerminated) to the server with a reason code. When a client just sends an ENDCALL or times
-out the INCALL ping, the server assumes it left the call due to some error. When all clients leave the call,
-the server combines the reasons they reported and posts a call-ended management messages in the message history.
-
-- Audio/video slots -
-In group calls, the number of audio and video senders and receivers has to be kept track of,
-in order to not overload client with too many streams. This means that a client may be disallowed
-to join a call with camera enabled, with microphone enabled, or even disallow join at all, even without
-sending any media. This is because of the mesh configuration of group calls - the bandwidth and processing
-requirement grows exponentially with the number of stream senders, but also linearly with the number of passive
-receivers (a stream sender is also a receiver). Therefore, all CALLDATA packets that a client sends include
-its current audio/video send state. This allows even clients that are not in the call to keep track of how many
-people are sending and receiving audio/video, and disallow the user to enable camera/mic or even join the call.
-There is a dedicated CALLDATA type kMute that clients send for the specific purpose of updating the a/v send state.
-It is send when the client mutes/unmutes camera or mic. Currently this CALLDATA is sent together with the MUTE
-message, but in the future we may want to only rely on the CALLDATA packet.
-
-*/
-Session::Session(Call& call, RtMessage& packet, const SessionInfo *sessionParameters)
-:ISession(call, packet.userid, packet.clientid), mManager(call.mManager)
-{
-    // Packet can be RTCMD_SESSION or RTCMD_SDP_OFFER
-    mHandler = call.callHandler()->onNewSession(*this);
-    mAudioLevelMonitor.reset(new AudioLevelMonitor(*this, *mHandler));
-    assert(!sessionParameters || packet.type == RTCMD_SDP_OFFER);
-    if (packet.type == RTCMD_SDP_OFFER) // peer's offer
-    {
-        // SDP_OFFER sid.8 anonId.8 encHashKey.32 fprHash.32 av.1 sdpLen.2 sdpOffer.sdpLen
-        mIsJoiner = false;
-        mSid = packet.payload.read<uint64_t>(0);
-        setState(kStateWaitLocalSdpAnswer);
-        mPeerAnonId = packet.payload.read<uint64_t>(8);
-        mOwnHashKey = sessionParameters->mOwnHashKey;
-        // The peer is likely to send ICE candidates immediately after the offer,
-        // but we can't process them until setRemoteDescription is ready, so
-        // we have to store them in a queue
-        packet.payload.read(48, mPeerHash);
-        SdpKey encKey;
-        packet.payload.read(16, encKey);
-        mCall.mManager.crypto().decryptKeyFrom(mPeer, encKey, mPeerHashKey);
-        mPeerAv = packet.payload.read<uint8_t>(80);
-        uint16_t sdpLen = packet.payload.read<uint16_t>(81);
-        assert((int) packet.payload.dataSize() >= 83 + sdpLen);
-        packet.payload.read(83, sdpLen, mPeerSdpOffer);
-        mPeerSupportRenegotiation = sessionParameters->mPeerSupportRenegotiation;   // as received in JOIN
-
-        FIRE_EVENT(SESSION, onPeerMute, mPeerAv, AvFlags(0));
-        if (mPeerAv.onHold())
-        {
-            FIRE_EVENT(SESSION, onOnHold, true);
-        }
-    }
-    else if (packet.type == RTCMD_SESSION)
-    {
-        // SESSION callid.8 sid.8 anonId.8 encHashKey.32
-        mIsJoiner = true;
-        mSid = packet.payload.read<uint64_t>(8);
-        setState(kStateWaitSdpAnswer);
-        assert(packet.payload.dataSize() >= 56);
-        call.mManager.random(mOwnHashKey);
-        mPeerAnonId = packet.payload.read<uint64_t>(16);
-        mPeerSupportRenegotiation = ((packet.payload.buf()[Call::kOffsetFlagsSession] & Call::kSupportsStreamReneg) != 0);
-    }
-    else
-    {
-        assert(false);
-        SUB_LOG_ERROR("Attempted to create a Session object with packet of type: %s", rtcmdTypeToStr(packet.type));
-    }
-
-    SUB_LOG_INFO("============== own sdp key: %s\n", StaticBuffer(mOwnHashKey.data, sizeof(mOwnHashKey.data)).toString().c_str());
-
-    mName = "sess[" + mSid.toString() + "]";
-    auto wptr = weakHandle();
-    mSetupTimer = setTimeout([wptr, this]()
-    {
-        if (wptr.deleted())
-            return;
-
-        SUB_LOG_INFO("Timeout expired to setup a session");
-
-        mSetupTimer = 0;
-
-        TermCode terminationCode = TermCode::kErrSessSetupTimeout;
-        if ((time(nullptr) - mTsSdpHandshakeCompleted) > RtcModule::kIceTimeout)
-        {
-            terminationCode = TermCode::kErrIceTimeout;
-            SUB_LOG_INFO("ICE connect timed out. Terminating session with kErrIceTimeout");
-        }
-
-        terminateAndDestroy(terminationCode);
-
-    }, RtcModule::kSessSetupTimeout, call.mManager.mKarereClient.appCtx);
-}
-
-void Session::setState(uint8_t newState)
-{
-    if (mState == newState)
-        return;
-
-    auto oldState = mState;
-    sStateDesc.assertStateChange(oldState, newState);
-    mState = newState;
-    SUB_LOG_DEBUG("State changed: %s -> %s", stateToStr(oldState), stateToStr(mState));
-
-    if (mSetupTimer && mState >= kStateInProgress)
-    {
-        cancelTimeout(mSetupTimer, mCall.mManager.mKarereClient.appCtx);
-        mSetupTimer = 0;
-    }
-
-    FIRE_EVENT(SESSION, onSessStateChange, mState);
-}
-
-void Session::handleMessage(RtMessage& packet)
-{
-    if (mFechingPeerKeys)
-    {
-        SUB_LOG_DEBUG("Waiting for peer key queue packet");
-        mPacketQueue.push_back(packet);
-        return;
-    }
-
-    switch (packet.type)
-    {
-        case RTCMD_SDP_ANSWER:
-            msgSdpAnswer(packet);
-            return;
-        case RTCMD_ICE_CANDIDATE:
-            msgIceCandidate(packet);
-            return;
-        case RTCMD_SESS_TERMINATE:
-            msgSessTerminate(packet);
-            return;
-        case RTCMD_SESS_TERMINATE_ACK:
-            msgSessTerminateAck(packet);
-            return;
-        case RTCMD_MUTE:
-            msgMute(packet);
-            return;
-        case RTCMD_SDP_OFFER_RENEGOTIATE:
-            msgSdpOfferRenegotiate(packet);
-            return;
-        case RTCMD_SDP_ANSWER_RENEGOTIATE:
-            msgSdpAnswerRenegotiate(packet);
-            return;
-        case RTCMD_END_ICE_CANDIDATES:
-            return;
-        default:
-            SUB_LOG_WARNING("Don't know how to handle", packet.typeStr());
-            return;
-    }
-}
-
-void Session::createRtcConn()
-{
-    EndpointId endPoint(mPeer, mPeerClient);
-    if (mCall.mIceFails.find(endPoint) != mCall.mIceFails.end())
-    {
-        RTCM_LOG_ERROR("Using ALL ICE servers, because ICE to this peer has failed %d times", mCall.mIceFails[endPoint]);
-        StaticProvider iceServerStatic(mCall.mManager.mStaticIceServers);
-        mCall.mManager.setIceServers(iceServerStatic);
-    }
-
-    mRtcConn = artc::myPeerConnection<Session>(mCall.mManager.mIceServers, *this);
-
-    RTCM_LOG_INFO("Create RTC connection ICE server: %s", mCall.mManager.mIceServers[0].uri.c_str());
-    if (mCall.mLocalStream)
-    {
-        std::vector<std::string> vector;
-        vector.push_back(mName);
-
-        if (mCall.sentFlags().video())
-        {
-            rtc::scoped_refptr<webrtc::VideoTrackInterface> videoInterface =
-                    artc::gWebrtcContext->CreateVideoTrack("v"+std::to_string(artc::generateId()), mCall.mLocalStream->video()->GetSource());
-            webrtc::RTCErrorOr<rtc::scoped_refptr<webrtc::RtpSenderInterface>> error = mRtcConn->AddTrack(videoInterface, vector);
-
-            if (!error.ok())
-            {
-                SUB_LOG_WARNING("Error: %s", error.MoveError().message());
-                destroy(TermCode::kErrInternal);
-                return;
-            }
-
-            mVideoSender = error.MoveValue();
-            mVideoSender->SetFrameEncryptor(new artc::MegaEncryptor());
-        }
-
-        rtc::scoped_refptr<webrtc::AudioTrackInterface> audioInterface =
-                artc::gWebrtcContext->CreateAudioTrack("a"+std::to_string(artc::generateId()), mCall.mLocalStream->audio()->GetSource());
-        webrtc::RTCErrorOr<rtc::scoped_refptr<webrtc::RtpSenderInterface>> error = mRtcConn->AddTrack(audioInterface, vector);
-        if (!error.ok())
-        {
-            SUB_LOG_WARNING("Error: %s", error.MoveError().message());
-        }
-
-        mAudioSender = error.MoveValue();
-        mAudioSender->SetFrameEncryptor(new artc::MegaEncryptor());
-
-        if (!mCall.sentFlags().audio())
-        {
-            mAudioSender->track()->set_enabled(false);
-        }
-
-        if (mCall.mLocalFlags.onHold() || mPeerAv.onHold())
-        {
-            if (mVideoSender && mVideoSender->track())
-            {
-                mVideoSender->track()->set_enabled(false);
-            }
-
-            if (mAudioSender && mAudioSender->track())
-            {
-                mAudioSender->track()->set_enabled(false);
-            }
-        }
-    }
-
-    mStatRecorder.reset(new stats::Recorder(*this, kStatsPeriod, kMaxStatsPeriod));
-    mStatRecorder->start();
-}
-
-promise::Promise<void> Session:: processSdpOfferSendAnswer()
-{
-    if (!verifySdpFingerprints(mPeerSdpOffer))
-    {
-        SUB_LOG_WARNING("Fingerprint verification error, immediately terminating session");
-        terminateAndDestroy(TermCode::kErrFprVerifFailed, "Fingerprint verification failed, possible forge attempt");
-        return ::promise::_Void();
-    }
-
-    webrtc::SdpParseError error;
-    webrtc::SessionDescriptionInterface* sdp = webrtc::CreateSessionDescription("offer", mPeerSdpOffer, &error);
-    if (!sdp)
-    {
-        terminateAndDestroy(TermCode::kErrSdp, "Error parsing peer SDP offer: line="+error.line+"\nError: "+error.description);
-        return ::promise::_Void();
-    }
-    auto wptr = weakHandle();
-    return mRtcConn.setRemoteDescription(sdp)
-    .fail([](const ::promise::Error& err)
-    {
-        return ::promise::Error(err.msg(), 1, kErrSetSdp); //we signal 'remote' (i.e. protocol) error with errCode == 1
-    })
-    .then([this, wptr]() -> Promise<webrtc::SessionDescriptionInterface*>
-    {
-        if (wptr.deleted() || (mState > Session::kStateInProgress))
-            return ::promise::Error("Session killed");
-
-        webrtc::PeerConnectionInterface::RTCOfferAnswerOptions options;
-        //Probably only required for sdpOffer but follow same approach that webClient
-        options.offer_to_receive_audio = webrtc::PeerConnectionInterface::RTCOfferAnswerOptions::kMaxOfferToReceiveMedia;
-        options.offer_to_receive_video = webrtc::PeerConnectionInterface::RTCOfferAnswerOptions::kMaxOfferToReceiveMedia;
-        return mRtcConn.createAnswer(options);
-    })
-    .then([wptr, this](webrtc::SessionDescriptionInterface* sdp) -> Promise<void>
-    {
-        if (wptr.deleted() || (mState > Session::kStateInProgress))
-            return ::promise::Error("Session killed");
-
-        sdp->ToString(&mOwnSdpAnswer);
-        return mRtcConn.setLocalDescription(sdp);
-    })
-    .then([wptr, this]()
-    {
-        if (wptr.deleted() || (mState > Session::kStateInProgress))
-            return;
-
-        uint8_t opcode;
-        if (mState < kStateInProgress)
-        {
-            mTsSdpHandshakeCompleted = time(nullptr);
-            setState(kStateConnecting);
-            opcode = RTCMD_SDP_ANSWER;
-        }
-        else
-        {
-            opcode = RTCMD_SDP_ANSWER_RENEGOTIATE;
-        }
-
-        SdpKey ownFprHash;
-        // SDP_ANSWER sid.8 fprHash.32 av.1 sdpLen.2 sdpAnswer.sdpLen
-        mCall.mManager.crypto().mac(mOwnSdpAnswer, mPeerHashKey, ownFprHash);
-        cmd(opcode,
-            ownFprHash,
-            mCall.sentFlags().value(),
-            static_cast<uint16_t>(mOwnSdpAnswer.size()),
-            mOwnSdpAnswer);
-    })
-    .fail([wptr, this](const ::promise::Error& err)
-    {
-        if (wptr.deleted())
-            return;
-        // cmd() doesn't throw, so we are here because of other error
-        std::string msg;
-        if (err.type() == kErrSetSdp && err.code() == 1) {
-            msg = "Error accepting remote SDP offer: " + err.msg();
-        } else {
-            msg = "Error creating SDP answer: " + err.msg();
-        }
-        terminateAndDestroy(TermCode::kErrSdp, msg);
-    });
-}
-
-void Session::forceDestroy()
-{
-    if (!mTerminatePromise.done())
-    {
-        mTerminatePromise.resolve();
-    }
-}
-
-//PeerConnection events
-void Session::onAddStream(artc::tspMediaStream stream)
-{
-    mRemoteStream = stream;
-    if (mRemotePlayer)
-    {
-        SUB_LOG_ERROR("onRemoteStreamAdded: Session already has a remote player, ignoring event");
-        return;
-    }
-
-    IVideoRenderer* renderer = NULL;
-    FIRE_EVENT(SESSION, onRemoteStreamAdded, renderer);
-    assert(renderer);
-    mRemotePlayer.reset(new artc::StreamPlayer(renderer, mManager.mKarereClient.appCtx));
-    mRemotePlayer->setOnMediaStart([this]()
-    {
-        FIRE_EVENT(SESSION, onDataRecv);
-    });
-    mRemotePlayer->attachToStream(stream);
-    mRemotePlayer->enableVideo(mPeerAv.video() && !mPeerAv.onHold());
-    if (mRemotePlayer->getVideoTrack())
-    {
-        mRemotePlayer->getVideoTrack()->set_enabled(!mCall.mLocalFlags.onHold());
-    }
-
-    if (mRemotePlayer->isAudioAttached() && mCall.isAudioLevelMonitorEnabled())
-    {
-        mRemotePlayer->getAudioTrack()->set_enabled(!mCall.mLocalFlags.onHold());
-        mRemotePlayer->getAudioTrack()->AddSink(mAudioLevelMonitor.get());
-    }
-
-    std::vector<rtc::scoped_refptr<webrtc::RtpReceiverInterface>> receivers = mRtcConn->GetReceivers();
-    for (auto receiver : receivers)
-    {
-            receiver->SetFrameDecryptor(new artc::MegaDecryptor());
-    }
-}
-void Session::onRemoveStream(artc::tspMediaStream stream)
-{
-    if (stream != mRemoteStream) //we can't throw here because we are in a callback
-    {
-        KR_LOG_ERROR("onRemoveStream: Stream is not the remote stream that we have");
-        return;
-    }
-    if(mRemotePlayer)
-    {
-        if (mRemotePlayer->isAudioAttached() && mCall.isAudioLevelMonitorEnabled())
-        {
-            mRemotePlayer->getAudioTrack()->RemoveSink(mAudioLevelMonitor.get());
-        }
-        mRemotePlayer->detachFromStream();
-        mRemotePlayer.reset();
-    }
-    mRemoteStream.release();
-    FIRE_EVENT(SESSION, onRemoteStreamRemoved);
-}
-
-void Session::onIceCandidate(std::shared_ptr<artc::IceCandText> cand)
-{
-    if (mState >= kStateTerminating)
-    {
-        return;
-    }
-
-    // mLineIdx.1 midLen.1 mid.midLen candLen.2 cand.candLen
-    if (!cand)
-        return;
-
-    RtMessageComposer msg(OP_RTMSG_ENDPOINT, RTCMD_ICE_CANDIDATE,
-        mCall.mChat.chatId(), mPeer, mPeerClient, 10+cand->candidate.size());
-    msg.payloadAppend(mSid);
-    msg.payloadAppend(static_cast<uint8_t>(cand->sdpMLineIndex));
-    auto& mid = cand->sdpMid;
-    if (!mid.empty())
-    {
-        msg.payloadAppend(static_cast<uint8_t>(mid.size()), mid);
-    }
-    else
-    {
-        msg.payloadAppend(static_cast<uint8_t>(0));
-    }
-    msg.payloadAppend(static_cast<uint16_t>(cand->candidate.size()),
-        cand->candidate);
-    mCall.mChat.sendCommand(std::move(msg));
->>>>>>> 0b4016ec
 }
 
 void Call::onIceCandidate(std::shared_ptr<artc::IceCandText> cand)
