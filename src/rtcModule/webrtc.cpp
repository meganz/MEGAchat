#include <mega/types.h>
#include <mega/base64.h>
#include <rtcmPrivate.h>
#include <webrtcPrivate.h>
#include <api/video/i420_buffer.h>
#include <libyuv/convert.h>

namespace rtcModule
{

AvailableTracks::AvailableTracks()
{
}

AvailableTracks::~AvailableTracks()
{
}

bool AvailableTracks::hasHiresTrack(Cid_t cid)
{
    karere::AvFlags tracksFlags;
    if (!getTracksByCid(cid, tracksFlags))
    {
        return false;
    }
    return tracksFlags.videoHiRes(); // kHiResVideo => (camera and screen)
}

bool AvailableTracks::hasLowresTrack(Cid_t cid)
{
    karere::AvFlags tracksFlags;
    if (!getTracksByCid(cid, tracksFlags))
    {
        return false;
    }
    return tracksFlags.videoLowRes();  // kLowResVideo => (camera and screen)
}

bool AvailableTracks::hasVoiceTrack(Cid_t cid)
{
    karere::AvFlags tracksFlags;
    if (!getTracksByCid(cid, tracksFlags))
    {
        return false;
    }
    return tracksFlags.has(karere::AvFlags::kAudio);
}

void AvailableTracks::updateHiresTrack(Cid_t cid, bool add)
{
    karere::AvFlags tracksFlags;
    if (!getTracksByCid(cid, tracksFlags))
    {
        return;
    }
    add
        ? tracksFlags.add(karere::AvFlags::kHiResVideo)
        : tracksFlags.remove(karere::AvFlags::kHiResVideo);
}

void AvailableTracks::updateLowresTrack(Cid_t cid, bool add)
{
    karere::AvFlags tracksFlags;
    if (!getTracksByCid(cid, tracksFlags))
    {
        return;
    }
    add
        ? tracksFlags.add(karere::AvFlags::kLowResVideo)
        : tracksFlags.remove(karere::AvFlags::kLowResVideo);
}

void AvailableTracks::updateSpeakTrack(Cid_t cid, bool add)
{
    karere::AvFlags tracksFlags;
    if (!getTracksByCid(cid, tracksFlags))
    {
        return;
    }
    add
        ? tracksFlags.add(karere::AvFlags::kAudio)
        : tracksFlags.remove(karere::AvFlags::kAudio);
}

bool AvailableTracks::getTracksByCid(Cid_t cid, karere::AvFlags& tracksFlags)
{
    if (!hasCid(cid))
    {
        return false;
    }
    tracksFlags = mTracksFlags[cid];
    return true;
}

void AvailableTracks::addCid(Cid_t cid)
{
    if (!hasCid(cid))
    {
        mTracksFlags[cid] = 0;
    }
}

void AvailableTracks::removeCid(Cid_t cid)
{
    mTracksFlags.erase(cid);
}

bool AvailableTracks::hasCid(Cid_t cid)
{
    return (mTracksFlags.find(cid) != mTracksFlags.end());
}

void AvailableTracks::clear()
{
    mTracksFlags.clear();
}

std::map<Cid_t, karere::AvFlags>& AvailableTracks::getTracks()
{
    return mTracksFlags;
}

SvcDriver::SvcDriver ()
    : mCurrentSvcLayerIndex(kMaxQualityIndex), // by default max quality
      mPacketLostLower(0.01),
      lowestRttSeen(10000),
      mPacketLostUpper(1),
      mRttLower(0),
      mRttUpper(0),
      mMaRtt(0),
      mMaPlost(0),
      mTsLastSwitch(0)
{

}

bool SvcDriver::switchSvcQuality(int8_t delta)
{
    int8_t newSvcLayerIndex = mCurrentSvcLayerIndex + delta;
    if (newSvcLayerIndex < 0 || newSvcLayerIndex > kMaxQualityIndex)
    {
        return false;
    }
    mTsLastSwitch = time(nullptr);
    mCurrentSvcLayerIndex = static_cast<uint8_t>(newSvcLayerIndex);
    return true;
}

bool SvcDriver::getLayerByIndex(int index, int& stp, int& tmp, int& stmp)
{
    // we want to provide a linear quality scale,
    // layers are defined for each of the 7 "quality" steps
    // layer: spatial (resolution), temporal (FPS), screen-temporal (temporal layer for screen video)
    switch (index)
    {
        case 0: { stp = 0; tmp = 0; stmp = 0; return true; }
        case 1: { stp = 0; tmp = 1; stmp = 0; return true; }
        case 2: { stp = 0; tmp = 2; stmp = 0; return true; }
        case 3: { stp = 1; tmp = 1; stmp = 0; return true; }
        case 4: { stp = 1; tmp = 2; stmp = 1; return true; }
        case 5: { stp = 2; tmp = 1; stmp = 1; return true; }
        case 6: { stp = 2; tmp = 2; stmp = 2; return true; }
        default: return false;
    }
}
Call::Call(karere::Id callid, karere::Id chatid, karere::Id callerid, bool isRinging, IGlobalCallHandler &globalCallHandler, MyMegaApi& megaApi, RtcModuleSfu& rtc, bool isGroup, std::shared_ptr<std::string> callKey, karere::AvFlags avflags)
    : mCallid(callid)
    , mChatid(chatid)
    , mCallerId(callerid)
    , mIsRinging(isRinging)
    , mLocalAvFlags(avflags)
    , mIsGroup(isGroup)
    , mGlobalCallHandler(globalCallHandler)
    , mMegaApi(megaApi)
    , mSfuClient(rtc.getSfuClient())
    , mMyPeer()
    , mRtc(rtc)
{
    mAvailableTracks.reset(new AvailableTracks());
    mCallKey = callKey ? (*callKey.get()) : std::string();
    mGlobalCallHandler.onNewCall(*this);
    setState(kStateInitial); // call after onNewCall, otherwise callhandler didn't exists
    mSessions.clear();
}

Call::~Call()
{
    disableStats();

    if (mTermCode == kInvalidTermCode)
    {
        mTermCode = kUnKnownTermCode;
    }

    setState(CallState::kStateDestroyed);
}

karere::Id Call::getCallid() const
{
    return mCallid;
}

karere::Id Call::getChatid() const
{
    return mChatid;
}

karere::Id Call::getCallerid() const
{
    return mCallerId;
}

bool Call::isAudioDetected() const
{
    return mAudioDetected;
}

void Call::setState(CallState newState)
{
    RTCM_LOG_DEBUG("Call state changed. ChatId: %s, callid: %s, state: %s --> %s",
                 karere::Id(getChatid()).toString().c_str(),
                 karere::Id(getCallid()).toString().c_str(),
                 Call::stateToStr(mState),
                 Call::stateToStr(newState));

    if (newState == CallState::kStateInProgress)
    {
        // initial ts is set when user has joined to the call
        mInitialTs = time(nullptr);
    }
    if (newState == CallState::kStateDestroyed)
    {
        mFinalTs = time(nullptr);
    }

    mState = newState;
    mCallHandler->onCallStateChange(*this);
}

CallState Call::getState() const
{
    return mState;
}

void Call::addParticipant(karere::Id peer)
{
    mParticipants.push_back(peer);
    mGlobalCallHandler.onAddPeer(*this, peer);
}


void Call::disconnectFromChatd()
{
    if (participate())
    {
        handleCallDisconnect();
        setState(CallState::kStateConnecting);
        mSfuConnection->disconnect(true);
    }

    auto itPeer = mParticipants.begin();
    while (itPeer != mParticipants.end())
    {
        karere::Id auxPeer = *itPeer;
        itPeer = mParticipants.erase(itPeer);
        mGlobalCallHandler.onRemovePeer(*this, auxPeer);
    }
}

void Call::reconnectToSfu()
{
    mSfuConnection->retryPendingConnection(true);
}

void Call::removeParticipant(karere::Id peer)
{
    for (auto itPeer = mParticipants.begin(); itPeer != mParticipants.end(); itPeer++)
    {
        if (*itPeer == peer)
        {
            mParticipants.erase(itPeer);
            mGlobalCallHandler.onRemovePeer(*this, peer);
            return;
        }
    }

    assert(false);
    return;
}

promise::Promise<void> Call::endCall()
{
    return mMegaApi.call(&::mega::MegaApi::endChatCall, mChatid, mCallid, 0)
    .then([](ReqResult /*result*/)
    {
    });
}

promise::Promise<void> Call::hangup()
{
    if (mState == kStateClientNoParticipating && mIsRinging && !mIsGroup)
    {
        return endCall();
    }
    else
    {
        disconnect(TermCode::kUserHangup);
        return promise::_Void();
    }
}

promise::Promise<void> Call::join(karere::AvFlags avFlags)
{
    mLocalAvFlags = avFlags;
    auto wptr = weakHandle();
    return mMegaApi.call(&::mega::MegaApi::joinChatCall, mChatid, mCallid)
    .then([wptr, this](ReqResult result)
    {
        wptr.throwIfDeleted();
        std::string sfuUrl = result->getText();
        connectSfu(sfuUrl);
    });
}

bool Call::participate()
{
    return (mState > kStateClientNoParticipating && mState < kStateTerminatingUserParticipation);
}

void Call::enableAudioLevelMonitor(bool enable)
{
    if (mVoiceDetectionTimer != 0 && enable)
    {
        return;
    }
    else if (mVoiceDetectionTimer == 0 && !enable)
    {
        return;
    }

    RTCM_LOG_DEBUG("Audio level monitor %s", enable ? "enabled" : "disabled");

    if (enable)
    {
        mAudioDetected = false;
        auto wptr = weakHandle();
        mVoiceDetectionTimer = karere::setInterval([this, wptr]()
        {
            if (wptr.deleted())
                return;

            webrtc::AudioProcessingStats audioStats = artc::gAudioProcessing->GetStatistics(false);

            if (audioStats.voice_detected && mAudioDetected != audioStats.voice_detected.value())
            {
                mAudioDetected = audioStats.voice_detected.value();
               setAudioDetected(mAudioDetected);
            }
        }, kAudioMonitorTimeout, mRtc.getAppCtx());
    }
    else
    {
        setAudioDetected(false);
        mAudioDetected = false;
        karere::cancelInterval(mVoiceDetectionTimer, mRtc.getAppCtx());
        mVoiceDetectionTimer = 0;
    }
}

void Call::ignoreCall()
{
    mIgnored = true;
}

void Call::setRinging(bool ringing)
{
    if (mIsRinging != ringing)
    {
        mIsRinging = ringing;
        mCallHandler->onCallRinging(*this);
    }
}

void Call::setOnHold()
{
    // disable audio track
    if (mAudio->getTransceiver()->sender()->track())
    {
        mAudio->getTransceiver()->sender()->SetTrack(nullptr);
    }

    // disable hi-res track
    if (mHiRes->getTransceiver()->sender()->track())
    {
        mHiRes->getTransceiver()->sender()->SetTrack(nullptr);
    }

    // disable low-res track
    if (mVThumb->getTransceiver()->sender()->track())
    {
        mVThumb->getTransceiver()->sender()->SetTrack(nullptr);
    }

    // release video device
    releaseVideoDevice();
}

void Call::releaseOnHold()
{
    updateAudioTracks();
    updateVideoTracks();
}

bool Call::isIgnored() const
{
    return mIgnored;
}

bool Call::isAudioLevelMonitorEnabled() const
{
    return mVoiceDetectionTimer;
}

bool Call::hasVideoSlot(Cid_t cid, bool highRes) const
{
    for (const auto& session : mSessions)
    {
        Slot *slot = highRes
                ? session.second->getHiResSlot()
                : session.second->getVthumSlot();

        if (slot && slot->getCid() == cid)
        {
            return true;
        }
    }
    return false;
}

int Call::getNetworkQuality() const
{
    return mNetworkQuality;
}

bool Call::hasRequestSpeak() const
{
    return mSpeakerState == SpeakerState::kPending;
}

TermCode Call::getTermCode() const
{
    return mTermCode;
}

void Call::setCallerId(karere::Id callerid)
{
    mCallerId  = callerid;
}

bool Call::isRinging() const
{
    return mIsRinging && mCallerId != mSfuClient.myHandle();
}

bool Call::isOutgoing() const
{
    return mCallerId == mSfuClient.myHandle();
}

int64_t Call::getInitialTimeStamp() const
{
    return mInitialTs;
}

int64_t Call::getFinalTimeStamp() const
{
    return mFinalTs;
}

int64_t Call::getInitialOffset() const
{
    return mOffset;
}

const char *Call::stateToStr(uint8_t state)
{
    switch(state)
    {
        RET_ENUM_NAME(kStateInitial);
        RET_ENUM_NAME(kStateClientNoParticipating);
        RET_ENUM_NAME(kStateConnecting);
        RET_ENUM_NAME(kStateJoining);    // < Joining a call
        RET_ENUM_NAME(kStateInProgress);
        RET_ENUM_NAME(kStateTerminatingUserParticipation);
        RET_ENUM_NAME(kStateDestroyed);
        default: return "(invalid call state)";
    }
}

void Call::setCallHandler(CallHandler* callHanlder)
{
    mCallHandler = std::unique_ptr<CallHandler>(callHanlder);
}

karere::AvFlags Call::getLocalAvFlags() const
{
    return mLocalAvFlags;
}

void Call::updateAndSendLocalAvFlags(karere::AvFlags flags)
{
    if (flags == mLocalAvFlags)
    {
        RTCM_LOG_WARNING("updateAndSendLocalAvFlags: AV flags has not changed");
        return;
    }

    // update and send local AV flags
    karere::AvFlags olFlags = mLocalAvFlags;
    mLocalAvFlags = flags;
    mSfuConnection->sendAv(flags.value());

    if (olFlags.isOnHold() != flags.isOnHold())
    {
        // kOnHold flag has changed
        (flags.isOnHold())
                ? setOnHold()
                : releaseOnHold();

        mCallHandler->onOnHold(*this); // notify app onHold Change
    }
    else
    {
        updateAudioTracks();
        updateVideoTracks();
        mCallHandler->onLocalFlagsChanged(*this);  // notify app local AvFlags Change
    }
}

void Call::setAudioDetected(bool audioDetected)
{
    mAudioDetected = audioDetected;
    mCallHandler->onLocalAudioDetected(*this);
}

void Call::requestSpeaker(bool add)
{
    if (mSpeakerState == SpeakerState::kNoSpeaker && add)
    {
        mSpeakerState = SpeakerState::kPending;
        mSfuConnection->sendSpeakReq();
        return;
    }

    if (mSpeakerState == SpeakerState::kPending && !add)
    {
        mSpeakerState = SpeakerState::kNoSpeaker;
        mSfuConnection->sendSpeakReqDel();
        return;
    }
}

bool Call::isSpeakAllow() const
{
    return mSpeakerState == SpeakerState::kActive && mLocalAvFlags.audio();
}

void Call::approveSpeakRequest(Cid_t cid, bool allow)
{
    if (allow)
    {
        mSfuConnection->sendSpeakReq(cid);
    }
    else
    {
        mSfuConnection->sendSpeakReqDel(cid);
    }
}

void Call::stopSpeak(Cid_t cid)
{
    if (cid)
    {
        assert(mSessions.find(cid) != mSessions.end());
        mSfuConnection->sendSpeakDel(cid);
        return;
    }

    mSfuConnection->sendSpeakDel();
}

std::vector<Cid_t> Call::getSpeakerRequested()
{
    std::vector<Cid_t> speakerRequested;

    for (const auto& session : mSessions)
    {
        if (session.second->hasRequestSpeak())
        {
            speakerRequested.push_back(session.first);
        }
    }

    return speakerRequested;
}

void Call::requestHighResolutionVideo(Cid_t cid, int quality)
{
    Session *sess= getSession(cid);
    if (!sess)
    {
        return;
    }

    if (quality < kCallQualityHighDef || quality > kCallQualityHighLow)
    {
        RTCM_LOG_WARNING("requestHighResolutionVideo: invalid resolution divider value (spatial layer offset).");
        return;
    }

    if (sess->hasHighResolutionTrack())
    {
        sess->notifyHiResReceived();
    }
    else
    {
        mSfuConnection->sendGetHiRes(cid, hasVideoSlot(cid, false), quality);
    }
}

void Call::requestHiResQuality(Cid_t cid, int quality)
{
    if (!hasVideoSlot(cid, true))
    {
        RTCM_LOG_WARNING("setHighResolutionDivider: Currently not receiving a hi-res stream for this peer");
        return;
    }

    if (quality < kCallQualityHighDef || quality > kCallQualityHighLow)
    {
        RTCM_LOG_WARNING("setHiResDivider: invalid resolution divider value (spatial layer offset).");
        return;
    }

    mSfuConnection->sendHiResSetLo(cid, quality);
}

void Call::stopHighResolutionVideo(std::vector<Cid_t> &cids)
{
    for (auto it = cids.begin(); it != cids.end();)
    {
        auto auxit = it++;
        Session *sess= getSession(*auxit);
        if (!sess)
        {
            it = cids.erase(auxit);
        }
        else if (!sess->hasHighResolutionTrack())
        {
            it = cids.erase(auxit);
            sess->notifyHiResReceived();
        }
    }
    if (!cids.empty())
    {
        for (auto cid: cids)
        {
            Session *sess= getSession(cid);
            assert(mAvailableTracks->hasCid(cid));
            mAvailableTracks->updateHiresTrack(cid, false);
            sess->disableVideoSlot(kHiRes);
        }

        mSfuConnection->sendDelHiRes(cids);
    }
}

void Call::requestLowResolutionVideo(std::vector<Cid_t> &cids)
{
    for (auto it = cids.begin(); it != cids.end();)
    {
        auto auxit = it++;
        Session *sess= getSession(*auxit);
        if (!sess)
        {
            it = cids.erase(auxit);
        }
        else if (sess->hasLowResolutionTrack())
        {
            it = cids.erase(auxit);
            sess->notifyLowResReceived();
        }
    }
    if (!cids.empty())
    {
        mSfuConnection->sendGetVtumbs(cids);
    }
}

void Call::stopLowResolutionVideo(std::vector<Cid_t> &cids)
{
    for (auto it = cids.begin(); it != cids.end();)
    {
        auto auxit = it++;
        Session *sess= getSession(*auxit);
        if (!sess)
        {
            it = cids.erase(auxit);
        }
        else if (!sess->hasLowResolutionTrack())
        {
            it = cids.erase(auxit);
            sess->notifyLowResReceived();
        }
    }
    if (!cids.empty())
    {
        for (auto cid: cids)
        {
            Session *sess= getSession(cid);
            assert(mAvailableTracks->hasCid(cid));
            mAvailableTracks->updateLowresTrack(cid, false);
            sess->disableVideoSlot(kLowRes);
        }

        mSfuConnection->sendDelVthumbs(cids);
    }
}

void Call::switchSvcQuality(int8_t delta)
{
    if (!mSvcDriver.switchSvcQuality(delta))
    {
        RTCM_LOG_WARNING("switchSvcQuality: Invalid delta");
        return;
    }

    // layer: spatial, temporal, screen-temporal
    int spt = 0;
    int tmp = 0;
    int stmp = 0;
    int layerIndex = mSvcDriver.mCurrentSvcLayerIndex;
    if (!mSvcDriver.getLayerByIndex(layerIndex, spt, tmp, stmp))
    {
        RTCM_LOG_WARNING("switchSvcQuality: Invalid layer index");
        return;
    }

    mCurrentSvcLayerIndex = layerIndex;
    mSfuConnection->sendLayer(spt, tmp, stmp);
}

std::vector<karere::Id> Call::getParticipants() const
{
    return mParticipants;
}

std::vector<Cid_t> Call::getSessionsCids() const
{
    std::vector<Cid_t> returnedValue;

    for (const auto& sessionIt : mSessions)
    {
        returnedValue.push_back(sessionIt.first);
    }

    return returnedValue;
}

ISession* Call::getIsession(Cid_t cid) const
{
    auto it = mSessions.find(cid);
    return (it != mSessions.end())
        ? it->second.get()
        : nullptr;
}

Session* Call::getSession(Cid_t cid)
{
    auto it = mSessions.find(cid);
    return (it != mSessions.end())
        ? it->second.get()
        : nullptr;
}

void Call::connectSfu(const std::string& sfuUrl)
{
    if (!sfuUrl.empty())
    {
        mSfuUrl = sfuUrl;
    }
    else if (mSfuUrl.empty()) // if URL by param is empty, we must ensure that we already have a valid URL
    {
        RTCM_LOG_DEBUG("trying to connect to SFU with an Empty URL");
        assert(false);
        return;
    }
    setState(CallState::kStateConnecting);
    mSfuConnection = mSfuClient.generateSfuConnection(mChatid, mSfuUrl, *this);
}

void Call::joinSfu()
{
    webrtc::PeerConnectionInterface::IceServers iceServer;
    mRtcConn = artc::myPeerConnection<Call>(iceServer, *this);

    createTransceiver();
    mSpeakerState = SpeakerState::kPending;
    getLocalStreams();
    setState(CallState::kStateJoining);

    webrtc::PeerConnectionInterface::RTCOfferAnswerOptions options;
    options.offer_to_receive_audio = webrtc::PeerConnectionInterface::RTCOfferAnswerOptions::kMaxOfferToReceiveMedia;
    options.offer_to_receive_video = webrtc::PeerConnectionInterface::RTCOfferAnswerOptions::kMaxOfferToReceiveMedia;
    auto wptr = weakHandle();
    mRtcConn.createOffer(options)
    .then([wptr, this](webrtc::SessionDescriptionInterface* sdp) -> promise::Promise<void>
    {
        if (wptr.deleted())
            return ::promise::_Void();

        KR_THROW_IF_FALSE(sdp->ToString(&mSdp));
        return mRtcConn.setLocalDescription(sdp);
    })
    .then([wptr, this]()
    {
        if (wptr.deleted())
        {
            return;
        }

        sfu::Sdp sdp(mSdp);

        std::map<std::string, std::string> ivs;
        ivs["0"] = sfu::Command::binaryToHex(mVThumb->getIv());
        ivs["1"] = sfu::Command::binaryToHex(mHiRes->getIv());
        ivs["2"] = sfu::Command::binaryToHex(mAudio->getIv());
        mSfuConnection->joinSfu(sdp, ivs, mLocalAvFlags.value(), mSpeakerState, kInitialvthumbCount);
    })
    .fail([wptr, this](const ::promise::Error& err)
    {
        if (wptr.deleted())
            return;
        disconnect(TermCode::kErrSdp, std::string("Error creating SDP offer: ") + err.msg());
    });
}

void Call::createTransceiver()
{
    webrtc::RtpTransceiverInit transceiverInitVThumb;
    transceiverInitVThumb.direction = webrtc::RtpTransceiverDirection::kSendRecv;
    webrtc::RTCErrorOr<rtc::scoped_refptr<webrtc::RtpTransceiverInterface>> err
            = mRtcConn->AddTransceiver(cricket::MediaType::MEDIA_TYPE_VIDEO, transceiverInitVThumb);

    if (err.ok())
    {
        mVThumb = ::mega::make_unique<RemoteVideoSlot>(*this, err.MoveValue());
        mVThumb->generateRandomIv();
    }

    webrtc::RtpTransceiverInit transceiverInitHiRes;
    transceiverInitHiRes.direction = webrtc::RtpTransceiverDirection::kSendRecv;
    err = mRtcConn->AddTransceiver(cricket::MediaType::MEDIA_TYPE_VIDEO, transceiverInitHiRes);
    mHiRes = ::mega::make_unique<RemoteVideoSlot>(*this, err.MoveValue());
    mHiRes->generateRandomIv();

    webrtc::RtpTransceiverInit transceiverInitAudio;
    transceiverInitAudio.direction = webrtc::RtpTransceiverDirection::kSendRecv;
    err = mRtcConn->AddTransceiver(cricket::MediaType::MEDIA_TYPE_AUDIO, transceiverInitAudio);
    mAudio = ::mega::make_unique<Slot>(*this, err.MoveValue());
    mAudio->generateRandomIv();

    for (int i = 0; i < RtcConstant::kMaxCallAudioSenders; i++)
    {
        webrtc::RtpTransceiverInit transceiverInit;
        transceiverInit.direction = webrtc::RtpTransceiverDirection::kRecvOnly;
        mRtcConn->AddTransceiver(cricket::MediaType::MEDIA_TYPE_AUDIO, transceiverInit);
    }

    for (int i = 0; i < RtcConstant::kMaxCallVideoSenders; i++)
    {
        webrtc::RtpTransceiverInit transceiverInit;
        transceiverInit.direction = webrtc::RtpTransceiverDirection::kRecvOnly;
        mRtcConn->AddTransceiver(cricket::MediaType::MEDIA_TYPE_VIDEO, transceiverInit);
    }
}

void Call::getLocalStreams()
{
    updateAudioTracks();
    if (mLocalAvFlags.videoCam())
    {
        updateVideoTracks();
    }
}

void Call::handleCallDisconnect()
{
    disableStats();
    enableAudioLevelMonitor(false); // disable local audio level monitor
    mSessions.clear();              // session dtor will notify apps through onDestroySession callback
    freeVideoTracks(true);          // free local video tracks and release slots
    freeAudioTrack(true);           // free local audio track and release slot
    mReceiverTracks.clear();        // clear receiver tracks after free sessions and audio/video tracks
}

void Call::disconnect(TermCode termCode, const std::string &msg)
{
    mStats.mTerCode = static_cast<int32_t>(termCode);
    mStats.mDuration = time(nullptr) - mInitialTs;
    mMegaApi.sdk.sendChatStats(mStats.getJson().c_str());

    mStats.clear();
    if (mLocalAvFlags.videoCam())
    {
        releaseVideoDevice();
    }

    for (const auto& session : mSessions)
    {
        session.second->disableAudioSlot();
    }

    handleCallDisconnect();
    mAvailableTracks->clear();
    mTermCode = termCode;
    setState(CallState::kStateTerminatingUserParticipation);
    if (mSfuConnection)
    {
        mSfuClient.closeManagerProtocol(mChatid);
        mSfuConnection = nullptr;
    }

    if (mRtcConn)
    {
        mRtcConn->Close();
        mRtcConn = nullptr;
    }

    // I'm the last one participant, it isn't necessary set kStateClientNoParticipating
    if (mParticipants.size() == 0 ||  (mParticipants.size() == 1 && mParticipants.at(0) == mMyPeer.getPeerid()))
    {
        return;
    }

    setState(CallState::kStateClientNoParticipating);
}

std::string Call::getKeyFromPeer(Cid_t cid, Keyid_t keyid)
{
    Session *session = getSession(cid);
    return session
            ? session->getPeer().getKey(keyid)
            : std::string();
}

bool Call::hasCallKey()
{
    return !mCallKey.empty();
}

bool Call::handleAvCommand(Cid_t cid, unsigned av)
{
    if (mMyPeer.getCid() == cid)
    {
        RTCM_LOG_WARNING("handleAvCommand: Received our own AV flags");
        return false;
    }

    Session *session = getSession(cid);
    if (!session)
    {
        RTCM_LOG_WARNING("handleAvCommand: Received AV flags for unknown peer cid %d", cid);
        return false;
    }

    // update session flags
    session->setAvFlags(karere::AvFlags(static_cast<uint8_t>(av)));
    return true;
}

void Call::requestPeerTracks(const std::set<Cid_t>& cids)
{
    std::vector<Cid_t> lowResCids;

    // compare stored cids with received ones upon ANSWER command
    std::map<Cid_t, karere::AvFlags> &availableTracks = mAvailableTracks->getTracks();
    for (auto it = availableTracks.begin(); it != availableTracks.end();)
    {
        auto auxit = it++;
        Cid_t auxCid = auxit->first;
        if (cids.find(auxCid) == cids.end()) // peer(CID) doesn't exists anymore
        {
            mAvailableTracks->removeCid(auxCid);
        }
        else // peer(CID) exists
        {
            if (mAvailableTracks->hasHiresTrack(auxCid)) // request HIRES video for that peer
            {
                requestHighResolutionVideo(auxCid, kCallQualityHighDef); // request default resolution quality
            }
            if (mAvailableTracks->hasLowresTrack(auxCid)) // add peer(CID) to lowResCids vector
            {
                lowResCids.emplace_back(auxCid);
            }
        }
    }

    // add new peers(CID) and request LowRes video by default
    for (auto cid: cids)
    {
        if (!mAvailableTracks->hasCid(cid))
        {
            mAvailableTracks->addCid(cid);
            lowResCids.emplace_back(cid);   // add peer(CID) to lowResCids vector
        }
    }

    requestLowResolutionVideo(lowResCids);
}

bool Call::handleAnswerCommand(Cid_t cid, sfu::Sdp& sdp, uint64_t ts, const std::vector<sfu::Peer>&peers, const std::map<Cid_t, sfu::TrackDescriptor>&vthumbs, const std::map<Cid_t, sfu::TrackDescriptor> &speakers)
{
    // mod param will be ignored
    mMyPeer.init(cid, mSfuClient.myHandle(), 0);

    std::set<Cid_t> cids;
    for (const sfu::Peer& peer : peers)
    {
        cids.insert(peer.getCid());
        mSessions[peer.getCid()] = ::mega::make_unique<Session>(peer);
        mCallHandler->onNewSession(*mSessions[peer.getCid()], *this);
    }

    generateAndSendNewkey();
    std::string sdpUncompress = sdp.unCompress();
    webrtc::SdpParseError error;
    webrtc::SessionDescriptionInterface *sdpInterface = webrtc::CreateSessionDescription("answer", sdpUncompress, &error);
    if (!sdpInterface)
    {
        disconnect(TermCode::kErrSdp, "Error parsing peer SDP answer: line= " + error.line +"  \nError: " + error.description);
        return false;
    }

    auto wptr = weakHandle();
    mRtcConn.setRemoteDescription(sdpInterface)
    .then([wptr, this, vthumbs, speakers, ts, cids]()
    {
        if (wptr.deleted())
            return;

        double scale = static_cast<double>(RtcConstant::kHiResWidth) / static_cast<double>(RtcConstant::kVthumbWidth);
        webrtc::RtpParameters parameters = mVThumb->getTransceiver()->sender()->GetParameters();
        assert(parameters.encodings.size());
        parameters.encodings[0].scale_resolution_down_by = scale;
        parameters.encodings[0].max_bitrate_bps = 100 * 1024;
        mVThumb->getTransceiver()->sender()->SetParameters(parameters).ok();

        for (auto const vthumb : vthumbs)
        {
            mAvailableTracks->addCid(vthumb.first);
        }

        handleIncomingVideo(vthumbs);
        requestPeerTracks(cids);

        for(auto speak : speakers)
        {
            Cid_t cid = speak.first;
            const sfu::TrackDescriptor& speakerDecriptor = speak.second;
            addSpeaker(cid, speakerDecriptor);
        }

        setState(CallState::kStateInProgress);
        mOffset = ts / 1000;
        enableStats();
    })
    .fail([wptr, this](const ::promise::Error& err)
    {
        if (wptr.deleted())
            return;

        std::string msg = "Error setting SDP answer: " + err.msg();
        disconnect(TermCode::kErrSdp, msg);
    });

    return true;
}

bool Call::handleKeyCommand(Keyid_t keyid, Cid_t cid, const std::string &key)
{
    Session *session = getSession(cid);
    if (!session)
    {
        RTCM_LOG_WARNING("handleKeyCommand: Received key for unknown peer cid %d", cid);
        return false;
    }

    karere::Id peerid = session->getPeer().getPeerid();
    auto wptr = weakHandle();
    mSfuClient.getRtcCryptoMeetings()->getCU25519PublicKey(peerid)
    .then([wptr, keyid, cid, key, this](Buffer*)
    {
        if (wptr.deleted())
        {
            return;
        }

        Session *session = getSession(cid);
        if (!session)
        {
            RTCM_LOG_WARNING("handleKeyCommand: Received key for unknown peer cid %d", cid);
            return;
        }

        // decrypt received key
        strongvelope::SendKey plainKey;
        std::string binaryKey = mega::Base64::atob(key);


        strongvelope::SendKey encryptedKey;
        mSfuClient.getRtcCryptoMeetings()->strToKey(binaryKey, encryptedKey);
        mSfuClient.getRtcCryptoMeetings()->decryptKeyFrom(session->getPeer().getPeerid(), encryptedKey, plainKey);

        // in case of a call in a public chatroom, XORs received key with the call key for additional authentication
        if (hasCallKey())
        {
            strongvelope::SendKey callKey;
            mSfuClient.getRtcCryptoMeetings()->strToKey(mCallKey, callKey);
            mSfuClient.getRtcCryptoMeetings()->xorWithCallKey(callKey, plainKey);
        }

        // add new key to peer key map
        std::string newKey = mSfuClient.getRtcCryptoMeetings()->keyToStr(plainKey);
        session->addKey(keyid, newKey);
    });

    return true;
}

bool Call::handleVThumbsCommand(const std::map<Cid_t, sfu::TrackDescriptor> &videoTrackDescriptors)
{
    handleIncomingVideo(videoTrackDescriptors);
    return true;
}

bool Call::handleVThumbsStartCommand()
{
    mVThumbActive = true;
    updateVideoTracks();
    return true;
}

bool Call::handleVThumbsStopCommand()
{
    mVThumbActive = false;
    updateVideoTracks();
    return true;
}

bool Call::handleHiResCommand(const std::map<Cid_t, sfu::TrackDescriptor>& videoTrackDescriptors)
{
    handleIncomingVideo(videoTrackDescriptors, kHiRes);
    return true;
}

bool Call::handleHiResStartCommand()
{
    mHiResActive = true;
    updateVideoTracks();
    return true;
}

bool Call::handleHiResStopCommand()
{
    mHiResActive = false;
    updateVideoTracks();
    return true;
}

bool Call::handleSpeakReqsCommand(const std::vector<Cid_t> &speakRequests)
{
    for (Cid_t cid : speakRequests)
    {
        if (cid != mMyPeer.getCid())
        {
            Session *session = getSession(cid);
            assert(session);
            if (!session)
            {
                RTCM_LOG_WARNING("handleSpeakReqsCommand: Received speakRequest for unknown peer cid %d", cid);
                return false;
            }
            session->setSpeakRequested(true);
        }
    }

    return true;
}

bool Call::handleSpeakReqDelCommand(Cid_t cid)
{
    if (mMyPeer.getCid() != cid) // remote peer
    {
        Session *session = getSession(cid);
        assert(session);
        if (!session)
        {
            RTCM_LOG_WARNING("handleSpeakReqDelCommand: Received delSpeakRequest for unknown peer cid %d", cid);
            return false;
        }
        session->setSpeakRequested(false);
    }
    else if (mSpeakerState == SpeakerState::kPending)
    {
        // only update audio tracks if mSpeakerState is pending to be accepted
        mSpeakerState = SpeakerState::kNoSpeaker;
        updateAudioTracks();
    }

    return true;
}

bool Call::handleSpeakOnCommand(Cid_t cid, sfu::TrackDescriptor speaker)
{
    if (cid)
    {
        addSpeaker(cid, speaker);
    }
    else if (mSpeakerState == SpeakerState::kPending)
    {
        mSpeakerState = SpeakerState::kActive;
        updateAudioTracks();
    }

    return true;
}

bool Call::handleSpeakOffCommand(Cid_t cid)
{
    if (cid)
    {
        removeSpeaker(cid);
    }
    else if (mSpeakerState == SpeakerState::kActive)
    {
        mSpeakerState = SpeakerState::kNoSpeaker;
        updateAudioTracks();
    }

    return true;
}

bool Call::handleStatCommand()
{
    return true;
}

bool Call::handlePeerJoin(Cid_t cid, uint64_t userid, int av)
{
    sfu::Peer peer(cid, userid, av);
    mSessions[cid] = ::mega::make_unique<Session>(peer);
    mCallHandler->onNewSession(*mSessions[cid], *this);
    generateAndSendNewkey();

    // We shouldn't receive a handlePeerJoin with an existing CID in mAvailableTracks
    // Upon reconnect SFU assign a new CID to the peer.
    assert(!mAvailableTracks->hasCid(cid));
    mAvailableTracks->addCid(cid);

    ISession *sess = getSession(cid);
    if (sess && sess->getAvFlags().videoLowRes())
    {
        // request low-res video by default for a new peer joined
        std::vector<Cid_t> cids;
        cids.emplace_back(cid);
        requestLowResolutionVideo(cids);
    }

    return true;
}

bool Call::handlePeerLeft(Cid_t cid)
{
    auto it = mSessions.find(cid);
    if (it == mSessions.end())
    {
        RTCM_LOG_ERROR("handlePeerLeft: unknown cid");
        return false;
    }

    mAvailableTracks->removeCid(cid);
    it->second->disableAudioSlot();
    it->second->disableVideoSlot(kHiRes);
    it->second->disableVideoSlot(kLowRes);
    mSessions.erase(cid);
    return true;
}

bool Call::handleError(unsigned int code, const std::string reason)
{
    RTCM_LOG_ERROR("SFU error (Remove call ) -> code: %d, reason: %s", code, reason.c_str());
    disconnect(static_cast<TermCode>(code), reason);
    return true;
}

bool Call::handleModerator(Cid_t cid, bool moderator)
{
    return true;
}

void Call::handleSfuConnected()
{
    joinSfu();
}

bool Call::error(unsigned int code)
{
    disconnect(static_cast<TermCode>(code), "Unknow reason");
    if (mParticipants.empty())
    {
        mRtc.removeCall(mChatid, static_cast<TermCode>(code));
    }

    return true;
}

void Call::onAddStream(rtc::scoped_refptr<webrtc::MediaStreamInterface> stream)
{
    mVThumb->createEncryptor(getMyPeer());
    mHiRes->createEncryptor(getMyPeer());
    mAudio->createEncryptor(getMyPeer());
}

void Call::onTrack(rtc::scoped_refptr<webrtc::RtpTransceiverInterface> transceiver)
{
    absl::optional<std::string> mid = transceiver->mid();
    if (mid.has_value())
    {
        std::string value = mid.value();
        if (transceiver->media_type() == cricket::MediaType::MEDIA_TYPE_AUDIO)
        {
            mReceiverTracks[atoi(value.c_str())] = ::mega::make_unique<Slot>(*this, transceiver);
        }
        else
        {
            mReceiverTracks[atoi(value.c_str())] = ::mega::make_unique<RemoteVideoSlot>(*this, transceiver);
        }
    }
}

void Call::onRemoveTrack(rtc::scoped_refptr<webrtc::RtpReceiverInterface> receiver)
{
    RTCM_LOG_DEBUG("onRemoveTrack received");
}

void Call::onConnectionChange(webrtc::PeerConnectionInterface::PeerConnectionState newState)
{
    RTCM_LOG_DEBUG("onConnectionChange newstate: %d", newState);
    if ((newState == webrtc::PeerConnectionInterface::PeerConnectionState::kDisconnected)
        || (newState == webrtc::PeerConnectionInterface::PeerConnectionState::kFailed))
    {
        if (mState != CallState::kStateConnecting) // avoid interrupting a reconnection in progress
        {
            if (mState == CallState::kStateInProgress
                    && newState == webrtc::PeerConnectionInterface::PeerConnectionState::kDisconnected)
            {
                handleCallDisconnect();
            }

            setState(CallState::kStateConnecting);
            mSfuConnection->retryPendingConnection(true);
            mSfuConnection->clearCommandsQueue();
        }
    }
    else if (newState == webrtc::PeerConnectionInterface::PeerConnectionState::kConnected)
    {
        bool reconnect = !mSfuConnection->isOnline();
        RTCM_LOG_DEBUG("onConnectionChange retryPendingConnection (reconnect) : %d", reconnect);
        mSfuConnection->retryPendingConnection(reconnect);
    }
}

void Call::onIceConnectionChange(webrtc::PeerConnectionInterface::IceConnectionState state)
{
}

void Call::onError()
{
}

void Call::onIceComplete()
{
}

void Call::onSignalingChange(webrtc::PeerConnectionInterface::SignalingState newState)
{
}

void Call::onRemoveStream(rtc::scoped_refptr<webrtc::MediaStreamInterface> stream)
{
}

void Call::onIceCandidate(std::shared_ptr<artc::IceCandText> cand)
{
}

void Call::onRenegotiationNeeded()
{
}

void Call::onDataChannel(webrtc::DataChannelInterface *data_channel)
{
}

void Call::generateAndSendNewkey()
{
    // generate a new plain key
    std::shared_ptr<strongvelope::SendKey> newPlainKey = mSfuClient.getRtcCryptoMeetings()->generateSendKey();

    // add new key to own peer key map and update currentKeyId
    Keyid_t currentKeyId = mMyPeer.getCurrentKeyId() + 1;
    std::string plainkey = mSfuClient.getRtcCryptoMeetings()->keyToStr(*newPlainKey.get());
    mMyPeer.addKey(currentKeyId, plainkey);

    // in case of a call in a public chatroom, XORs new key with the call key for additional authentication
    if (hasCallKey())
    {
        strongvelope::SendKey callKey;
        mSfuClient.getRtcCryptoMeetings()->strToKey(mCallKey, callKey);
        mSfuClient.getRtcCryptoMeetings()->xorWithCallKey(callKey, *newPlainKey.get());
    }

    std::vector<promise::Promise<Buffer*>> promises;
    for (const auto& session : mSessions) // encrypt key to all participants
    {
        promises.push_back(mSfuClient.getRtcCryptoMeetings()->getCU25519PublicKey(session.second->getPeer().getPeerid()));
    }

    auto wptr = weakHandle();
    promise::when(promises)
    .then([wptr, currentKeyId, newPlainKey, this]
    {
        if (wptr.deleted())
        {
            return;
        }

        std::map<Cid_t, std::string> keys;

        for (const auto& session : mSessions) // encrypt key to all participants
        {
            // get peer Cid
            Cid_t sessionCid = session.first;

            // get peer id
            karere::Id peerId = session.second->getPeer().getPeerid();

            // encrypt key to participant
            strongvelope::SendKey encryptedKey;
            mSfuClient.getRtcCryptoMeetings()->encryptKeyTo(peerId, *newPlainKey.get(), encryptedKey);

            keys[sessionCid] = mega::Base64::btoa(std::string(encryptedKey.buf(), encryptedKey.size()));
        }

        if (keys.size())
        {
            mSfuConnection->sendKey(currentKeyId, keys);
        }
    });
}

void Call::handleIncomingVideo(const std::map<Cid_t, sfu::TrackDescriptor> &videotrackDescriptors, VideoResolution videoResolution)
{
    for (auto trackDescriptor : videotrackDescriptors)
    {
        auto it = mReceiverTracks.find(trackDescriptor.second.mMid);
        if (it == mReceiverTracks.end())
        {
            RTCM_LOG_WARNING("Unknown vtrack mid %d", trackDescriptor.second.mMid);
            return;
        }

        Cid_t cid = trackDescriptor.first;
        RemoteVideoSlot *slot = static_cast<RemoteVideoSlot*>(it->second.get());
        if (slot->getCid() == cid && slot->getVideoResolution() == videoResolution)
        {
            RTCM_LOG_WARNING("Follow same cid with same resolution over same track");
            continue;
        }

        if (slot->getCid() != 0)
        {
            if (trackDescriptor.second.mReuse && slot->getCid() != cid)
            {
                RTCM_LOG_WARNING("attachSlotToSession: trying to reuse slot, but cid has changed");
            }

            Session *oldSess = getSession(slot->getCid());
            if (oldSess)
            {
                // In case of Slot reassign for another peer (CID) we need to notify app about that
                (videoResolution == kHiRes)
                        ? mAvailableTracks->updateHiresTrack(slot->getCid(), false)
                        : mAvailableTracks->updateLowresTrack(slot->getCid(), false);

                oldSess->disableVideoSlot(slot->getVideoResolution());
            }
        }

        Session *sess = getSession(cid);
        if (!sess)
        {
            RTCM_LOG_WARNING("handleIncomingVideo: session with CID %d not found", cid);
            continue;
        }

        slot->assignVideoSlot(cid, trackDescriptor.second.mIv, videoResolution);
        attachSlotToSession(cid, slot, false, videoResolution, trackDescriptor.second.mReuse);
    }
}

void Call::attachSlotToSession (Cid_t cid, Slot* slot, bool audio, VideoResolution hiRes, bool reuse)
{
    Session *session = getSession(cid);
    assert(session);
    if (!session)
    {
        RTCM_LOG_WARNING("attachSlotToSession: unknown peer cid %d", cid);
        return;
    }

    assert(mAvailableTracks->hasCid(cid));
    if (audio)
    {
        mAvailableTracks->updateSpeakTrack(cid, true);
        session->setAudioSlot(slot);
    }
    else
    {
        if (hiRes)
        {
            mAvailableTracks->updateHiresTrack(cid, true);
            if (reuse)
            {
                mAvailableTracks->updateLowresTrack(cid, false);
            }

            session->setHiResSlot(static_cast<RemoteVideoSlot *>(slot));
        }
        else
        {
            mAvailableTracks->updateLowresTrack(cid, true);
            if (reuse)
            {
                mAvailableTracks->updateHiresTrack(cid, false);
            }

            session->setVThumSlot(static_cast<RemoteVideoSlot *>(slot));
        }
    }
}

void Call::addSpeaker(Cid_t cid, const sfu::TrackDescriptor &speaker)
{
    auto it = mReceiverTracks.find(speaker.mMid);
    if (it == mReceiverTracks.end())
    {
        RTCM_LOG_WARNING("AddSpeaker: unknown track mid %d", speaker.mMid);
        return;
    }

    Slot *slot = it->second.get();
    if (slot->getCid() != cid)
    {
        Session *oldSess = getSession(slot->getCid());
        if (oldSess)
        {
            // In case of Slot reassign for another peer (CID) we need to notify app about that
            mAvailableTracks->updateSpeakTrack(slot->getCid(), false);
            oldSess->disableAudioSlot();
        }
    }

    Session *sess = getSession(cid);
    if (!sess)
    {
        RTCM_LOG_WARNING("AddSpeaker: unknown cid");
        return;
    }
    slot->assign(cid, speaker.mIv);
    attachSlotToSession(cid, slot, true, kUndefined, false);
}

void Call::removeSpeaker(Cid_t cid)
{
    auto it = mSessions.find(cid);
    if (it == mSessions.end())
    {
        RTCM_LOG_ERROR("removeSpeaker: unknown cid");
        return;
    }

    assert(mAvailableTracks->hasCid(cid));
    mAvailableTracks->updateSpeakTrack(cid, false);
    it->second->disableAudioSlot();
}

sfu::Peer& Call::getMyPeer()
{
    return mMyPeer;
}

sfu::SfuClient &Call::getSfuClient()
{
    return mSfuClient;
}

std::map<Cid_t, std::unique_ptr<Session> > &Call::getSessions()
{
    return mSessions;
}

void Call::takeVideoDevice()
{
    if (!mVideoManager)
    {
        mRtc.takeDevice();
        mVideoManager = mRtc.getVideoDevice();
    }
}

void Call::releaseVideoDevice()
{
    if (mVideoManager)
    {
        mRtc.releaseDevice();
        mVideoManager = nullptr;
    }
}

bool Call::hasVideoDevice()
{
    return mVideoManager ? true : false;
}

void Call::freeVideoTracks(bool releaseSlots)
{
    // disable hi-res track
    if (mHiRes && mHiRes->getTransceiver()->sender()->track())
    {
        mHiRes->getTransceiver()->sender()->SetTrack(nullptr);
    }

    // disable low-res track
    if (mVThumb && mVThumb->getTransceiver()->sender()->track())
    {
        mVThumb->getTransceiver()->sender()->SetTrack(nullptr);
    }

    if (releaseSlots) // release slots in case flag is true
    {
        mVThumb.reset();
        mHiRes.reset();
    }
}

void Call::freeAudioTrack(bool releaseSlot)
{
    // disable audio track
    if (mAudio && mAudio->getTransceiver()->sender()->track())
    {
        mAudio->getTransceiver()->sender()->SetTrack(nullptr);
    }

    if (releaseSlot) // release slot in case flag is true
    {
        mAudio.reset();
    }
}

void Call::collectNonRTCStats()
<<<<<<< HEAD
{
    int audioSession = 0;
    int vThumbSession = 0;
    int hiResSession = 0;
    for (const auto& session : mSessions)
    {
        if (session.second->getAudioSlot())
        {
            audioSession++;
        }

        if (session.second->getVthumSlot())
        {
            vThumbSession++;
        }

        if (session.second->getHiResSlot())
        {
            hiResSession++;
        }
    }

    mStats.mSamples.mPacketLost.push_back(0);
    mStats.mSamples.mNrxa.push_back(audioSession);
    mStats.mSamples.mNrxl.push_back(vThumbSession);
    mStats.mSamples.mNrxh.push_back(hiResSession);
    mStats.mSamples.mAv.push_back(mLocalAvFlags.value());
}

void Call::enableStats()
=======
>>>>>>> 0621ccda
{
    int audioSession = 0;
    int vThumbSession = 0;
    int hiResSession = 0;
    for (const auto& session : mSessions)
    {
        if (session.second->getAudioSlot())
        {
            audioSession++;
        }

        if (session.second->getVthumSlot())
        {
            vThumbSession++;
        }

        if (session.second->getHiResSlot())
        {
            hiResSession++;
        }
    }

    mStats.mSamples.mNrxa.push_back(audioSession);
    mStats.mSamples.mNrxl.push_back(vThumbSession);
    mStats.mSamples.mNrxh.push_back(hiResSession);
    mStats.mSamples.mAv.push_back(mLocalAvFlags.value());
}

void Call::enableStats()
{
    mStats.mPeerId = mMyPeer.getPeerid();
    mStats.mCid = mMyPeer.getCid();
    mStats.mCallid = mCallid;
    mStats.mTimeOffset = mOffset;
    mStats.mIsGroup = mIsGroup;
    mStats.mDevice = mRtc.getDeviceInfo();

    auto wptr = weakHandle();
    mStatsTimer = karere::setInterval([this, wptr]()
    {
        if (wptr.deleted())
          return;

        if (!mSfuConnection->isJoined())
        {
          RTCM_LOG_WARNING("Cannot collect stats until reach kJoined state");
          return;
        }

        // poll TxVideoStats
<<<<<<< HEAD
        assert(mVThumb && mHiRes);
=======
        assert(mVThumb  && mHiRes);
>>>>>>> 0621ccda
        if (mHiResActive)
        {
            mStatHiResSenderCallBack = rtc::scoped_refptr<webrtc::RTCStatsCollectorCallback>(new LocalVideoStatsCallBack(&mStats, true));
            mRtcConn->GetStats(mHiRes->getTransceiver()->sender(), mStatHiResSenderCallBack);
        }

        if (mVThumbActive)
        {
            mStatVThumbSenderCallBack = rtc::scoped_refptr<webrtc::RTCStatsCollectorCallback>(new LocalVideoStatsCallBack(&mStats, false));
            mRtcConn->GetStats(mVThumb->getTransceiver()->sender(), mStatVThumbSenderCallBack);
        }

        // poll RxStats
<<<<<<< HEAD
        mStatVideoReceiverCallback = rtc::scoped_refptr<webrtc::RTCStatsCollectorCallback>(new RemoteVideoStatsCallBack(&mStats));
=======
        mStatReceiverCallback = rtc::scoped_refptr<webrtc::RTCStatsCollectorCallback>(new RemoteStatsCallBack(&mStats));
>>>>>>> 0621ccda
        for (auto& slot : mReceiverTracks)
        {
            mRtcConn->GetStats(slot.second->getTransceiver()->receiver(), mStatReceiverCallback);
        }

        // poll Conn stats
<<<<<<< HEAD
        mStatConnCallback = rtc::scoped_refptr<webrtc::RTCStatsCollectorCallback>(new ConnStatsCallBack(&mStats));
        mRtcConn->GetStats(mStatConnCallback.get());

        // poll non-rtc stats
        collectNonRTCStats();

        // adjust SVC driver based on collected stats
        adjustSvcBystats();
=======
        mStats.mSamples.mPacketLost.push_back(0);
        mStatConnCallback = rtc::scoped_refptr<webrtc::RTCStatsCollectorCallback>(new ConnStatsCallBack(&mStats));
        mRtcConn->GetStats(mStatConnCallback.get());

        // poll non-rtc stats
        collectNonRTCStats();
>>>>>>> 0621ccda

    }, RtcConstant::kStatsInterval, mRtc.getAppCtx());
}

void Call::disableStats()
{
    if (mStatsTimer != 0)
    {
        karere::cancelInterval(mStatsTimer, mRtc.getAppCtx());
        mStatsTimer = 0;
        mStatVThumbSenderCallBack = nullptr;
        mStatHiResSenderCallBack = nullptr;
        mStatReceiverCallback = nullptr;
        mStatConnCallback = nullptr;
    }
}

void Call::updateVideoTracks()
{
    bool isOnHold = mLocalAvFlags.isOnHold();
    if (mLocalAvFlags.videoCam() && !isOnHold)
    {
        takeVideoDevice();

        // hi-res track
        if (mHiResActive && !mHiRes->getTransceiver()->sender()->track())
        {
            rtc::scoped_refptr<webrtc::VideoTrackInterface> videoTrack;
            videoTrack = artc::gWebrtcContext->CreateVideoTrack("v"+std::to_string(artc::generateId()), mRtc.getVideoDevice()->getVideoTrackSource());
            mHiRes->getTransceiver()->sender()->SetTrack(videoTrack);
        }
        else if (!mHiResActive)
        {
            mHiRes->getTransceiver()->sender()->SetTrack(nullptr);
        }

        // low-res track
        if (!mVThumb->getTransceiver()->sender()->track())
        {
            rtc::scoped_refptr<webrtc::VideoTrackInterface> videoTrack;
            videoTrack = artc::gWebrtcContext->CreateVideoTrack("v"+std::to_string(artc::generateId()), mRtc.getVideoDevice()->getVideoTrackSource());
            webrtc::RtpParameters parameters = mVThumb->getTransceiver()->sender()->GetParameters();
            mVThumb->getTransceiver()->sender()->SetTrack(videoTrack);

        }
        else if (!mVThumbActive)
        {
            mVThumb->getTransceiver()->sender()->SetTrack(nullptr);
        }
    }
    else
    {
        freeVideoTracks();
        releaseVideoDevice();
    }
}

void Call::adjustSvcBystats()
{
    if (mStats.mSamples.mRoundTripTime.empty())
    {
        RTCM_LOG_WARNING("Not enough data to check SVC quality");
        return;
    }

    int roundTripTime = mStats.mSamples.mRoundTripTime.back();
    int packetLost = !mStats.mSamples.mPacketLost.empty()
            ? mStats.mSamples.mPacketLost.back()
            : 0;

    if (!mSvcDriver.mMaRtt)
    {
         mSvcDriver.mMaRtt = roundTripTime;
         mSvcDriver.mMaPlost = packetLost;
         return; // intentionally skip first sample for lower/upper range calculation
    }

    if (roundTripTime < mSvcDriver.lowestRttSeen)
    {
        mSvcDriver.lowestRttSeen = roundTripTime;
        mSvcDriver.mRttLower = roundTripTime + mSvcDriver.kRttLowerHeadroom;
        mSvcDriver.mRttUpper = roundTripTime + mSvcDriver.kRttUpperHeadroom;
    }

    roundTripTime = mSvcDriver.mMaRtt = (mSvcDriver.mMaRtt * 3 + roundTripTime) / 4;
    packetLost  = mSvcDriver.mMaPlost = (mSvcDriver.mMaPlost * 3 + packetLost) / 4;

    time_t tsNow = time(nullptr);
    if (mSvcDriver.mTsLastSwitch
            && (tsNow - mSvcDriver.mTsLastSwitch < mSvcDriver.kMinTimeBetweenSwitches))
    {
        return; // too early
    }

    if ((mCurrentSvcLayerIndex >= 0 && roundTripTime > mSvcDriver.mRttUpper)
            || packetLost > mSvcDriver.mPacketLostUpper)
    {
        switchSvcQuality(-1);
    }
    else if (mCurrentSvcLayerIndex < mSvcDriver.kMaxQualityIndex
             && roundTripTime < mSvcDriver.mRttLower
             && packetLost < mSvcDriver.mPacketLostLower)
    {
        switchSvcQuality(+1);
    }

    // TODO check if there's CPU/bandwidth starvation and disableHighestSvcRes if proceed
}

const std::string& Call::getCallKey() const
{
    return mCallKey;
}

void Call::updateAudioTracks()
{
    bool audio = mSpeakerState > SpeakerState::kNoSpeaker && mLocalAvFlags.audio();
    rtc::scoped_refptr<webrtc::MediaStreamTrackInterface> track = mAudio->getTransceiver()->sender()->track();
    if (audio && !mLocalAvFlags.isOnHold())
    {
        if (!track) // create audio track only if not exists
        {
            rtc::scoped_refptr<webrtc::AudioTrackInterface> audioTrack =
                    artc::gWebrtcContext->CreateAudioTrack("a"+std::to_string(artc::generateId()), artc::gWebrtcContext->CreateAudioSource(cricket::AudioOptions()));

            mAudio->getTransceiver()->sender()->SetTrack(audioTrack);
            audioTrack->set_enabled(true);
        }
        else
        {
            track->set_enabled(true);
        }
    }
    else if (track) // if no audio flags active, or call is onHold
    {
        track->set_enabled(false);
        mAudio->getTransceiver()->sender()->SetTrack(nullptr);
    }
}

RtcModuleSfu::RtcModuleSfu(MyMegaApi &megaApi, IGlobalCallHandler &callhandler)
    : mCallHandler(callhandler)
    , mMegaApi(megaApi)
{
}

void RtcModuleSfu::init(WebsocketsIO& websocketIO, void *appCtx, rtcModule::RtcCryptoMeetings* rRtcCryptoMeetings, const karere::Id& myHandle)
{
    mAppCtx = appCtx;
    mSfuClient = ::mega::make_unique<sfu::SfuClient>(websocketIO, appCtx, rRtcCryptoMeetings, myHandle);
    if (!artc::isInitialized())
    {
        //rtc::LogMessage::LogToDebug(rtc::LS_VERBOSE);
        artc::init(appCtx);
        RTCM_LOG_DEBUG("WebRTC stack initialized before first use");
    }

    // set default video in device
    std::set<std::pair<std::string, std::string>> videoDevices = artc::VideoManager::getVideoDevices();
    if (videoDevices.size())
    {
        mVideoDeviceSelected = videoDevices.begin()->second;
    }

    mDeviceTakenCount = 0;
}

ICall *RtcModuleSfu::findCall(karere::Id callid)
{
    auto it = mCalls.find(callid);
    if (it != mCalls.end())
    {
        return it->second.get();
    }

    return nullptr;
}

ICall *RtcModuleSfu::findCallByChatid(karere::Id chatid)
{
    for (const auto& call : mCalls)
    {
        if (call.second->getChatid() == chatid)
        {
            return call.second.get();
        }
    }

    return nullptr;
}

bool RtcModuleSfu::selectVideoInDevice(const std::string &device)
{
    std::set<std::pair<std::string, std::string>> videoDevices = artc::VideoManager::getVideoDevices();
    bool shouldOpen = false;
    for (auto it = videoDevices.begin(); it != videoDevices.end(); it++)
    {
        if (!it->first.compare(device))
        {
            std::vector<Call*> calls;
            for (auto& callIt : mCalls)
            {
                if (callIt.second->hasVideoDevice())
                {
                    calls.push_back(callIt.second.get());
                    callIt.second->freeVideoTracks();
                    callIt.second->releaseVideoDevice();
                    shouldOpen = true;
                }
            }

            changeDevice(it->second, shouldOpen);

            for (auto& call : calls)
            {
                call->updateVideoTracks();
            }

            return true;
        }
    }
    return false;
}

void RtcModuleSfu::getVideoInDevices(std::set<std::string> &devicesVector)
{
    std::set<std::pair<std::string, std::string>> videoDevices = artc::VideoManager::getVideoDevices();
    for (auto it = videoDevices.begin(); it != videoDevices.end(); it++)
    {
        devicesVector.insert(it->first);
    }
}

promise::Promise<void> RtcModuleSfu::startCall(karere::Id chatid, karere::AvFlags avFlags, bool isGroup, std::shared_ptr<std::string> unifiedKey)
{
    // we need a temp string to avoid issues with lambda shared pointer capture
    std::string auxCallKey = unifiedKey ? (*unifiedKey.get()) : std::string();
    auto wptr = weakHandle();
    return mMegaApi.call(&::mega::MegaApi::startChatCall, chatid)
    .then([wptr, this, chatid, avFlags, isGroup, auxCallKey](ReqResult result)
    {
        std::shared_ptr<std::string> sharedUnifiedKey = !auxCallKey.empty()
                ? std::make_shared<std::string>(auxCallKey)
                : nullptr;

        wptr.throwIfDeleted();
        karere::Id callid = result->getParentHandle();
        std::string sfuUrl = result->getText();
        if (mCalls.find(callid) == mCalls.end()) // it can be created by JOINEDCALL command
        {
            mCalls[callid] = ::mega::make_unique<Call>(callid, chatid, mSfuClient->myHandle(), false, mCallHandler, mMegaApi, (*this), isGroup, sharedUnifiedKey, avFlags);
            mCalls[callid]->connectSfu(sfuUrl);
        }
    });
}

void RtcModuleSfu::takeDevice()
{
    if (!mDeviceTakenCount)
    {
        openDevice();
    }

    mDeviceTakenCount++;
}

void RtcModuleSfu::releaseDevice()
{
    if (mDeviceTakenCount > 0)
    {
        mDeviceTakenCount--;
        if (mDeviceTakenCount == 0)
        {
            assert(mVideoDevice);
            closeDevice();
        }
    }
}

void RtcModuleSfu::addLocalVideoRenderer(karere::Id chatid, IVideoRenderer *videoRederer)
{
    mRenderers[chatid] = std::unique_ptr<IVideoRenderer>(videoRederer);
}

void RtcModuleSfu::removeLocalVideoRenderer(karere::Id chatid)
{
    mRenderers.erase(chatid);
}

std::vector<karere::Id> RtcModuleSfu::chatsWithCall()
{
    std::vector<karere::Id> chats;
    for (const auto& call : mCalls)
    {
        chats.push_back(call.second->getChatid());
    }

    return chats;
}

unsigned int RtcModuleSfu::getNumCalls()
{
    return mCalls.size();
}

const std::string& RtcModuleSfu::getVideoDeviceSelected() const
{
    return mVideoDeviceSelected;
}

sfu::SfuClient& RtcModuleSfu::getSfuClient()
{
    return (*mSfuClient.get());
}

void RtcModuleSfu::removeCall(karere::Id chatid, TermCode termCode)
{
    Call* call = static_cast<Call*>(findCallByChatid(chatid));
    if (call)
    {
        if (call->getState() > kStateClientNoParticipating && call->getState() <= kStateInProgress)
        {
            call->disconnect(termCode);
        }

        mCalls.erase(call->getCallid());
    }
}

void RtcModuleSfu::handleJoinedCall(karere::Id chatid, karere::Id callid, const std::vector<karere::Id> &usersJoined)
{
    for (karere::Id peer : usersJoined)
    {
        mCalls[callid]->addParticipant(peer);
    }
}

void RtcModuleSfu::handleLeftCall(karere::Id chatid, karere::Id callid, const std::vector<karere::Id> &usersLeft)
{
    for (karere::Id peer : usersLeft)
    {
        mCalls[callid]->removeParticipant(peer);
    }
}

void RtcModuleSfu::handleCallEnd(karere::Id chatid, karere::Id callid, uint8_t reason)
{
    mCalls.erase(callid);
}

void RtcModuleSfu::handleNewCall(karere::Id chatid, karere::Id callerid, karere::Id callid, bool isRinging, bool isGroup, std::shared_ptr<std::string> callKey)
{
    mCalls[callid] = ::mega::make_unique<Call>(callid, chatid, callerid, isRinging, mCallHandler, mMegaApi, (*this), isGroup, callKey);
    mCalls[callid]->setState(kStateClientNoParticipating);
}

void RtcModuleSfu::OnFrame(const webrtc::VideoFrame &frame)
{
    for (auto& render : mRenderers)
    {
        ICall* call = findCallByChatid(render.first);
        if ((call && call->getLocalAvFlags().videoCam() && !call->getLocalAvFlags().has(karere::AvFlags::kOnHold)) || !call)
        {
            assert(render.second != nullptr);
            void* userData = NULL;
            auto buffer = frame.video_frame_buffer()->ToI420();   // smart ptr type changed
            if (frame.rotation() != webrtc::kVideoRotation_0)
            {
                buffer = webrtc::I420Buffer::Rotate(*buffer, frame.rotation());
            }
            unsigned short width = (unsigned short)buffer->width();
            unsigned short height = (unsigned short)buffer->height();
            void* frameBuf = render.second->getImageBuffer(width, height, userData);
            if (!frameBuf) //image is frozen or app is minimized/covered
                return;
            libyuv::I420ToABGR(buffer->DataY(), buffer->StrideY(),
                               buffer->DataU(), buffer->StrideU(),
                               buffer->DataV(), buffer->StrideV(),
                               (uint8_t*)frameBuf, width * 4, width, height);

            render.second->frameComplete(userData);
        }
    }
}

artc::VideoManager *RtcModuleSfu::getVideoDevice()
{
    return mVideoDevice;
}

void RtcModuleSfu::changeDevice(const std::string &device, bool shouldOpen)
{
    if (mVideoDevice)
    {
        shouldOpen = true;
        closeDevice();
    }

    mVideoDeviceSelected = device;
    if (shouldOpen)
    {
        openDevice();
    }
}

void RtcModuleSfu::openDevice()
{
    std::string videoDevice = mVideoDeviceSelected; // get default video device
    if (videoDevice.empty())
    {
        RTCM_LOG_WARNING("Default video in device is not set");
        assert(false);
        std::set<std::pair<std::string, std::string>> videoDevices = artc::VideoManager::getVideoDevices();
        videoDevice = videoDevices.begin()->second;
    }

    webrtc::VideoCaptureCapability capabilities;
    capabilities.width = RtcConstant::kHiResWidth;
    capabilities.height = RtcConstant::kHiResHeight;
    capabilities.maxFPS = RtcConstant::kHiResMaxFPS;

    mVideoDevice = artc::VideoManager::Create(capabilities, videoDevice, artc::gWorkerThread.get());
    mVideoDevice->openDevice(videoDevice);
    rtc::VideoSinkWants wants;
    mVideoDevice->AddOrUpdateSink(this, wants);
}

void RtcModuleSfu::closeDevice()
{
    if (mVideoDevice)
    {
        mVideoDevice->RemoveSink(this);
        mVideoDevice->releaseDevice();
        mVideoDevice = nullptr;
    }
}

void *RtcModuleSfu::getAppCtx()
{
    return mAppCtx;
}

std::string RtcModuleSfu::getDeviceInfo() const
{
    // UserAgent Format
    // MEGA<app>/<version> (platform) Megaclient/<version>
    std::string userAgent = mMegaApi.sdk.getUserAgent();

    std::string androidId = "MEGAAndroid";
    std::string iosId = "MEGAiOS";
    std::string testChatId = "MEGAChatTest";
    std::string syncId = "MEGAsync";
    std::string qtAppId = "MEGAChatQtApp";
    std::string megaClcId = "MEGAclc";

    std::string deviceType = "n";
    std::string version = "0";

    size_t endTypePosition = std::string::npos;
    size_t idPosition;
    if ((idPosition = userAgent.find(androidId)) != std::string::npos)
    {
        deviceType = "na";
        endTypePosition = idPosition + androidId.size() + 1; // remove '/'
    }
    else if ((idPosition = userAgent.find(iosId)) != std::string::npos)
    {
        deviceType = "ni";
        endTypePosition = idPosition + iosId.size() + 1;  // remove '/'
    }
    else if ((idPosition = userAgent.find(testChatId)) != std::string::npos)
    {
        deviceType = "nct";
    }
    else if ((idPosition = userAgent.find(syncId)) != std::string::npos)
    {
        deviceType = "nsync";
        endTypePosition = idPosition + syncId.size() + 1;  // remove '/'
    }
    else if ((idPosition = userAgent.find(qtAppId)) != std::string::npos)
    {
        deviceType = "nqtApp";
    }
    else if ((idPosition = userAgent.find(megaClcId)) != std::string::npos)
    {
        deviceType = "nclc";
    }

    size_t endVersionPosition = userAgent.find(" (");
    if (endVersionPosition != std::string::npos &&
            endTypePosition != std::string::npos &&
            endVersionPosition > endTypePosition)
    {
        version = userAgent.substr(endTypePosition, endVersionPosition - endTypePosition);
    }

    return deviceType + ":" + version;
}


RtcModule* createRtcModule(MyMegaApi &megaApi, IGlobalCallHandler& callhandler)
{
    return new RtcModuleSfu(megaApi, callhandler);
}

Slot::Slot(Call &call, rtc::scoped_refptr<webrtc::RtpTransceiverInterface> transceiver)
    : mCall(call)
    , mTransceiver(transceiver)
{
}

Slot::~Slot()
{
    if (mTransceiver->receiver())
    {
       rtc::scoped_refptr<webrtc::FrameDecryptorInterface> decryptor = mTransceiver->receiver()->GetFrameDecryptor();
       if (decryptor)
       {
           static_cast<artc::MegaDecryptor*>(decryptor.get())->setTerminating();
       }
    }

    if (mTransceiver->sender())
    {
        rtc::scoped_refptr<webrtc::FrameEncryptorInterface> encrytor = mTransceiver->sender()->GetFrameEncryptor();
        if (encrytor)
        {
            static_cast<artc::MegaEncryptor*>(encrytor.get())->setTerminating();
        }
    }
}

void Slot::createEncryptor(const sfu::Peer& peer)
{
    mTransceiver->sender()->SetFrameEncryptor(new artc::MegaEncryptor(mCall.getMyPeer(),
                                                                      mCall.getSfuClient().getRtcCryptoMeetings(),
                                                                      mIv));
}

void Slot::createDecryptor()
{
    auto it = mCall.getSessions().find(mCid);
    if (it == mCall.getSessions().end())
    {
        RTCM_LOG_ERROR("createDecryptor: unknown cid");
        return;
    }

    mTransceiver->receiver()->SetFrameDecryptor(new artc::MegaDecryptor(it->second->getPeer(),
                                                                      mCall.getSfuClient().getRtcCryptoMeetings(),
                                                                      mIv));
}

webrtc::RtpTransceiverInterface *Slot::getTransceiver()
{
    return mTransceiver.get();
}

Cid_t Slot::getCid() const
{
    return mCid;
}

void Slot::assign(Cid_t cid, IvStatic_t iv)
{
    assert(!mCid);
    createDecryptor(cid, iv);
    enableTrack(true, kRecv);
    if (mTransceiver->media_type() == cricket::MediaType::MEDIA_TYPE_AUDIO)
    {
        enableAudioMonitor(true); // enable audio monitor
    }
}

bool Slot::hasTrack(bool send)
{
    assert(mTransceiver);

    if ((send && (mTransceiver->direction() == webrtc::RtpTransceiverDirection::kRecvOnly))  ||
     (!send && (mTransceiver->direction() == webrtc::RtpTransceiverDirection::kSendOnly)))
    {
        return false;
    }

    return send
            ? mTransceiver->sender()->track()
            : mTransceiver->receiver()->track();
}

void Slot::createDecryptor(Cid_t cid, IvStatic_t iv)
{
    mCid = cid;
    mIv = iv;
    createDecryptor();

    if (mTransceiver->media_type() == cricket::MediaType::MEDIA_TYPE_AUDIO)
    {
        mAudioLevelMonitor.reset(new AudioLevelMonitor(mCall, mCid));
    }
}

void Slot::enableAudioMonitor(bool enable)
{
    rtc::scoped_refptr<webrtc::MediaStreamTrackInterface> mediaTrack = mTransceiver->receiver()->track();
    webrtc::AudioTrackInterface *audioTrack = static_cast<webrtc::AudioTrackInterface*>(mediaTrack.get());
    assert(audioTrack);
    if (enable && !mAudioLevelMonitorEnabled)
    {
        mAudioLevelMonitorEnabled = true;
        audioTrack->AddSink(mAudioLevelMonitor.get());     // enable AudioLevelMonitor for remote audio detection
    }
    else if (!enable && mAudioLevelMonitorEnabled)
    {
        mAudioLevelMonitorEnabled = false;
        audioTrack->RemoveSink(mAudioLevelMonitor.get()); // disable AudioLevelMonitor
    }
}

void Slot::enableTrack(bool enable, TrackDirection direction)
{
    assert(mTransceiver);
    if (direction == kRecv)
    {
        mTransceiver->receiver()->track()->set_enabled(enable);
    }
    else if (direction == kSend)
    {
        mTransceiver->sender()->track()->set_enabled(enable);
    }
}

IvStatic_t Slot::getIv() const
{
    return mIv;
}

void Slot::generateRandomIv()
{
    randombytes_buf(&mIv, sizeof(mIv));
}

void Slot::release()
{
    if (!mCid)
    {
        return;
    }

    mIv = 0;
    mCid = 0;

    if (mAudioLevelMonitor)
    {
        enableAudioMonitor(false);
        mAudioLevelMonitor = nullptr;
        mAudioLevelMonitorEnabled = false;
    }

    enableTrack(false, kRecv);
    rtc::scoped_refptr<webrtc::FrameDecryptorInterface> decryptor = getTransceiver()->receiver()->GetFrameDecryptor();
    static_cast<artc::MegaDecryptor*>(decryptor.get())->setTerminating();
    getTransceiver()->receiver()->SetFrameDecryptor(nullptr);
}

RemoteVideoSlot::RemoteVideoSlot(Call& call, rtc::scoped_refptr<webrtc::RtpTransceiverInterface> transceiver)
    : Slot(call, transceiver)
{
    webrtc::VideoTrackInterface* videoTrack =
            static_cast<webrtc::VideoTrackInterface*>(mTransceiver->receiver()->track().get());

    assert(videoTrack);
    rtc::VideoSinkWants wants;
    videoTrack->AddOrUpdateSink(this, wants);
}

RemoteVideoSlot::~RemoteVideoSlot()
{
    webrtc::VideoTrackInterface* videoTrack =
            static_cast<webrtc::VideoTrackInterface*>(mTransceiver->receiver()->track().get());
    videoTrack->set_enabled(false);

    if (videoTrack)
    {
        videoTrack->RemoveSink(this);
    }
}

VideoSink::VideoSink()
{

}

VideoSink::~VideoSink()
{

}

void VideoSink::setVideoRender(IVideoRenderer *videoRenderer)
{
    mRenderer = std::unique_ptr<IVideoRenderer>(videoRenderer);
}

void VideoSink::OnFrame(const webrtc::VideoFrame &frame)
{
    if (mRenderer)
    {
        void* userData = NULL;
        auto buffer = frame.video_frame_buffer()->ToI420();   // smart ptr type changed
        if (frame.rotation() != webrtc::kVideoRotation_0)
        {
            buffer = webrtc::I420Buffer::Rotate(*buffer, frame.rotation());
        }
        unsigned short width = (unsigned short)buffer->width();
        unsigned short height = (unsigned short)buffer->height();
        void* frameBuf = mRenderer->getImageBuffer(width, height, userData);
        if (!frameBuf) //image is frozen or app is minimized/covered
            return;
        libyuv::I420ToABGR(buffer->DataY(), buffer->StrideY(),
                           buffer->DataU(), buffer->StrideU(),
                           buffer->DataV(), buffer->StrideV(),
                           (uint8_t*)frameBuf, width * 4, width, height);
        mRenderer->frameComplete(userData);
    }
}

void RemoteVideoSlot::assignVideoSlot(Cid_t cid, IvStatic_t iv, VideoResolution videoResolution)
{
    assert(mVideoResolution == kUndefined);
    assign(cid, iv);
    mVideoResolution = videoResolution;
}

void RemoteVideoSlot::release()
{
    Slot::release();
    mVideoResolution = VideoResolution::kUndefined;
}

VideoResolution RemoteVideoSlot::getVideoResolution() const
{
    return mVideoResolution;
}

void RemoteVideoSlot::enableTrack()
{
    webrtc::VideoTrackInterface* videoTrack =
            static_cast<webrtc::VideoTrackInterface*>(mTransceiver->receiver()->track().get());
    videoTrack->set_enabled(true);
}

void globalCleanup()
{
    if (!artc::isInitialized())
        return;
    artc::cleanup();
}

Session::Session(const sfu::Peer& peer)
    : mPeer(peer)
{

}

Session::~Session()
{
    disableAudioSlot();
    disableVideoSlot(kHiRes);
    disableVideoSlot(kLowRes);
    mState = kSessStateDestroyed;
    mSessionHandler->onDestroySession(*this);
}

void Session::setSessionHandler(SessionHandler* sessionHandler)
{
    mSessionHandler = std::unique_ptr<SessionHandler>(sessionHandler);
}

void Session::setVideoRendererVthumb(IVideoRenderer *videoRederer)
{
    if (!mVthumSlot)
    {
        RTCM_LOG_WARNING("setVideoRendererVthumb: There's no low-res slot associated to this session");
        return;
    }

    mVthumSlot->setVideoRender(videoRederer);
}

void Session::setVideoRendererHiRes(IVideoRenderer *videoRederer)
{
    if (!mHiresSlot)
    {
        RTCM_LOG_WARNING("setVideoRendererHiRes: There's no hi-res slot associated to this session");
        return;
    }

    mHiresSlot->setVideoRender(videoRederer);
}

void Session::setAudioDetected(bool audioDetected)
{
    mAudioDetected = audioDetected;
    mSessionHandler->onRemoteAudioDetected(*this);
}

bool Session::hasHighResolutionTrack() const
{
    return mHiresSlot && mHiresSlot->hasTrack(false);
}

bool Session::hasLowResolutionTrack() const
{
    return mVthumSlot && mVthumSlot->hasTrack(false);
}

void Session::notifyHiResReceived()
{
    mSessionHandler->onHiResReceived(*this);
}

void Session::notifyLowResReceived()
{
    mSessionHandler->onVThumbReceived(*this);
}

const sfu::Peer& Session::getPeer() const
{
    return mPeer;
}

void Session::setVThumSlot(RemoteVideoSlot *slot)
{
    assert(slot);
    mVthumSlot = slot;
    mSessionHandler->onVThumbReceived(*this);
}

void Session::setHiResSlot(RemoteVideoSlot *slot)
{
    assert(slot);
    mHiresSlot = slot;
    mSessionHandler->onHiResReceived(*this);
}

void Session::setAudioSlot(Slot *slot)
{
    mAudioSlot = slot;
    setSpeakRequested(false);
}

void Session::addKey(Keyid_t keyid, const std::string &key)
{
    mPeer.addKey(keyid, key);
}

void Session::setAvFlags(karere::AvFlags flags)
{
    assert(mSessionHandler);
    if (flags == mPeer.getAvFlags())
    {
        RTCM_LOG_WARNING("setAvFlags: remote AV flags has not changed");
        return;
    }

    bool onHoldChanged = mPeer.getAvFlags().isOnHold() != flags.isOnHold();
    mPeer.setAvFlags(flags);
    onHoldChanged
        ? mSessionHandler->onOnHold(*this)              // notify session onHold Change
        : mSessionHandler->onRemoteFlagsChanged(*this); // notify remote AvFlags Change
}

Slot *Session::getAudioSlot()
{
    return mAudioSlot;
}

RemoteVideoSlot *Session::getVthumSlot()
{
    return mVthumSlot;
}

RemoteVideoSlot *Session::getHiResSlot()
{
    return mHiresSlot;
}

void Session::disableAudioSlot()
{
    if (mAudioSlot)
    {
        mAudioSlot->release();
        setAudioSlot(nullptr);
    }
}

void Session::disableVideoSlot(VideoResolution videoResolution)
{
    if ((videoResolution == kHiRes && !mHiresSlot) || (videoResolution == kLowRes && !mVthumSlot))
    {
        return;
    }

    if (videoResolution == kHiRes)
    {
        mHiresSlot->release();
        mHiresSlot = nullptr;
        mSessionHandler->onHiResReceived(*this);
    }
    else
    {
        mVthumSlot->release();
        mVthumSlot = nullptr;
        mSessionHandler->onVThumbReceived(*this);
    }
}

void Session::setSpeakRequested(bool requested)
{
    mHasRequestSpeak = requested;
    mSessionHandler->onAudioRequested(*this);
}

karere::Id Session::getPeerid() const
{
    return mPeer.getPeerid();
}

Cid_t Session::getClientid() const
{
    return mPeer.getCid();
}

SessionState Session::getState() const
{
    return mState;
}

karere::AvFlags Session::getAvFlags() const
{
    return mPeer.getAvFlags();
}

bool Session::isAudioDetected() const
{
    return mAudioDetected;
}

bool Session::hasRequestSpeak() const
{
    return mHasRequestSpeak;
}

AudioLevelMonitor::AudioLevelMonitor(Call &call, int32_t cid)
    : mCall(call), mCid(cid)
{
}

void AudioLevelMonitor::OnData(const void *audio_data, int bits_per_sample, int /*sample_rate*/, size_t number_of_channels, size_t number_of_frames)
{
    if (!hasAudio())
    {
        if (mAudioDetected)
        {
            onAudioDetected(false);
        }

        return;
    }

    assert(bits_per_sample == 16);
    time_t nowTime = time(NULL);
    if (nowTime - mPreviousTime > 2) // Two seconds between samples
    {
        mPreviousTime = nowTime;
        size_t valueCount = number_of_channels * number_of_frames;
        int16_t *data = (int16_t*)audio_data;
        int16_t audioMaxValue = data[0];
        int16_t audioMinValue = data[0];
        for (size_t i = 1; i < valueCount; i++)
        {
            if (data[i] > audioMaxValue)
            {
                audioMaxValue = data[i];
            }

            if (data[i] < audioMinValue)
            {
                audioMinValue = data[i];
            }
        }

        bool audioDetected = (abs(audioMaxValue) + abs(audioMinValue) > kAudioThreshold);
        if (audioDetected != mAudioDetected)
        {
            onAudioDetected(mAudioDetected);
        }
    }
}

bool AudioLevelMonitor::hasAudio()
{
    Session *sess = mCall.getSession(mCid);
    if (sess)
    {
        return sess->getAvFlags().audio();
    }
    return false;
}

void AudioLevelMonitor::onAudioDetected(bool audioDetected)
{
    mAudioDetected = audioDetected;
    assert(mCall.getSession(mCid));
    Session *sess = mCall.getSession(mCid);
    sess->setAudioDetected(mAudioDetected);
}
}<|MERGE_RESOLUTION|>--- conflicted
+++ resolved
@@ -1680,7 +1680,6 @@
 }
 
 void Call::collectNonRTCStats()
-<<<<<<< HEAD
 {
     int audioSession = 0;
     int vThumbSession = 0;
@@ -1704,37 +1703,6 @@
     }
 
     mStats.mSamples.mPacketLost.push_back(0);
-    mStats.mSamples.mNrxa.push_back(audioSession);
-    mStats.mSamples.mNrxl.push_back(vThumbSession);
-    mStats.mSamples.mNrxh.push_back(hiResSession);
-    mStats.mSamples.mAv.push_back(mLocalAvFlags.value());
-}
-
-void Call::enableStats()
-=======
->>>>>>> 0621ccda
-{
-    int audioSession = 0;
-    int vThumbSession = 0;
-    int hiResSession = 0;
-    for (const auto& session : mSessions)
-    {
-        if (session.second->getAudioSlot())
-        {
-            audioSession++;
-        }
-
-        if (session.second->getVthumSlot())
-        {
-            vThumbSession++;
-        }
-
-        if (session.second->getHiResSlot())
-        {
-            hiResSession++;
-        }
-    }
-
     mStats.mSamples.mNrxa.push_back(audioSession);
     mStats.mSamples.mNrxl.push_back(vThumbSession);
     mStats.mSamples.mNrxh.push_back(hiResSession);
@@ -1763,11 +1731,7 @@
         }
 
         // poll TxVideoStats
-<<<<<<< HEAD
         assert(mVThumb && mHiRes);
-=======
-        assert(mVThumb  && mHiRes);
->>>>>>> 0621ccda
         if (mHiResActive)
         {
             mStatHiResSenderCallBack = rtc::scoped_refptr<webrtc::RTCStatsCollectorCallback>(new LocalVideoStatsCallBack(&mStats, true));
@@ -1781,34 +1745,25 @@
         }
 
         // poll RxStats
-<<<<<<< HEAD
-        mStatVideoReceiverCallback = rtc::scoped_refptr<webrtc::RTCStatsCollectorCallback>(new RemoteVideoStatsCallBack(&mStats));
-=======
         mStatReceiverCallback = rtc::scoped_refptr<webrtc::RTCStatsCollectorCallback>(new RemoteStatsCallBack(&mStats));
->>>>>>> 0621ccda
         for (auto& slot : mReceiverTracks)
         {
             mRtcConn->GetStats(slot.second->getTransceiver()->receiver(), mStatReceiverCallback);
         }
 
         // poll Conn stats
-<<<<<<< HEAD
         mStatConnCallback = rtc::scoped_refptr<webrtc::RTCStatsCollectorCallback>(new ConnStatsCallBack(&mStats));
         mRtcConn->GetStats(mStatConnCallback.get());
 
-        // poll non-rtc stats
-        collectNonRTCStats();
-
-        // adjust SVC driver based on collected stats
-        adjustSvcBystats();
-=======
         mStats.mSamples.mPacketLost.push_back(0);
         mStatConnCallback = rtc::scoped_refptr<webrtc::RTCStatsCollectorCallback>(new ConnStatsCallBack(&mStats));
         mRtcConn->GetStats(mStatConnCallback.get());
 
         // poll non-rtc stats
         collectNonRTCStats();
->>>>>>> 0621ccda
+
+        // adjust SVC driver based on collected stats
+        adjustSvcBystats();
 
     }, RtcConstant::kStatsInterval, mRtc.getAppCtx());
 }
