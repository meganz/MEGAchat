#ifndef KARERE_DISABLE_WEBRTC
#include <mega/types.h>
#include <mega/base64.h>
#include <rtcmPrivate.h>
#include <webrtcPrivate.h>
#include <api/video/i420_buffer.h>
#include <libyuv/convert.h>

namespace rtcModule
{
SvcDriver::SvcDriver ()
    : mCurrentSvcLayerIndex(kMaxQualityIndex), // by default max quality
      mPacketLostLower(14),
      mPacketLostUpper(20),
      mPacketLostCapping(10),
      mLowestRttSeen(10000),
      mRttLower(0),
      mRttUpper(0),
      mMovingAverageRtt(0),
      mMovingAveragePlost(0),
      mMovingAverageVideoTxHeight(-1),
      mTsLastSwitch(0)
{

}

bool SvcDriver::setSvcLayer(int8_t delta, int8_t& rxSpt, int8_t& rxTmp, int8_t& rxStmp, int8_t& txSpt)
{
    int8_t newSvcLayerIndex = static_cast<int8_t>(mCurrentSvcLayerIndex + delta);
    if (newSvcLayerIndex < 0 || newSvcLayerIndex > kMaxQualityIndex)
    {
        return false;
    }

    RTCM_LOG_WARNING("setSvcLayer: Switching SVC layer from %d to %d", mCurrentSvcLayerIndex, newSvcLayerIndex);
    mTsLastSwitch = time(nullptr); // update last Ts SVC switch
    mCurrentSvcLayerIndex = static_cast<uint8_t>(newSvcLayerIndex);

    // we want to provide a linear quality scale,
    // layers are defined for each of the 7 "quality" steps
    // layer: rxSpatial (resolution), rxTemporal (FPS), rxScreenTemporal (for screen video), txSpatial (resolution)
    switch (mCurrentSvcLayerIndex)
    {
        case 0: { rxSpt = 0; rxTmp = 0; rxStmp = 0; txSpt = 0; return true; }
        case 1: { rxSpt = 0; rxTmp = 1; rxStmp = 0; txSpt = 0; return true; }
        case 2: { rxSpt = 0; rxTmp = 2; rxStmp = 0; txSpt = 1; return true; }
        case 3: { rxSpt = 1; rxTmp = 1; rxStmp = 0; txSpt = 1; return true; }
        case 4: { rxSpt = 1; rxTmp = 2; rxStmp = 1; txSpt = 1; return true; }
        case 5: { rxSpt = 2; rxTmp = 1; rxStmp = 1; txSpt = 2; return true; }
        case 6: { rxSpt = 2; rxTmp = 2; rxStmp = 2; txSpt = 2; return true; }
        default: return false;
    }
}

Call::Call(karere::Id callid, karere::Id chatid, karere::Id callerid, bool isRinging, CallHandler& callHandler, MyMegaApi& megaApi, RtcModuleSfu& rtc, bool isGroup, std::shared_ptr<std::string> callKey, karere::AvFlags avflags, bool caller)
    : mCallid(callid)
    , mChatid(chatid)
    , mCallerId(callerid)
    , mIsRinging(isRinging)
    , mIsOutgoingRinging (caller && !isGroup) // If I have started a 1on1 call outgoing ringing is true
    , mIsOwnClientCaller(caller)
    , mIsGroup(isGroup)
    , mCallHandler(callHandler) // CallHandler to receive notifications about the call
    , mMegaApi(megaApi)
    , mSfuClient(rtc.getSfuClient())
    , mCallKey(callKey ? *callKey : std::string())
    , mIsJoining(false)
    , mRtc(rtc)
{
    mMyPeer.reset(new sfu::Peer(karere::Id(mMegaApi.sdk.getMyUserHandleBinary()), avflags.value()));
    setState(kStateInitial); // call after onNewCall, otherwise callhandler didn't exists
}

Call::~Call()
{
    disableStats();

    if (mTermCode == kInvalidTermCode)
    {
        mTermCode = kUnKnownTermCode;
    }

    setState(CallState::kStateDestroyed);
}

karere::Id Call::getCallid() const
{
    return mCallid;
}

karere::Id Call::getChatid() const
{
    return mChatid;
}

karere::Id Call::getCallerid() const
{
    return mCallerId;
}

bool Call::isAudioDetected() const
{
    return mAudioDetected;
}

void Call::setState(CallState newState)
{
    if (newState == mState)
    {
        return;
    }

    RTCM_LOG_DEBUG("Call state changed. ChatId: %s, callid: %s, state: %s --> %s",
                 karere::Id(getChatid()).toString().c_str(),
                 karere::Id(getCallid()).toString().c_str(),
                 Call::stateToStr(mState),
                 Call::stateToStr(newState));


    if (newState >= CallState::kStateTerminatingUserParticipation && mConnectTimer)
    {
        karere::cancelTimeout(mConnectTimer, mRtc.getAppCtx());
        mConnectTimer = 0;
    }

    if (newState == CallState::kStateConnecting && !mConnectTimer) // if are we trying to reconnect, and no previous timer was set
    {
        auto wptr = weakHandle();
        mConnectTimer = karere::setTimeout([this, wptr]()
        {
            if (wptr.deleted())
                return;

            assert(mState < CallState::kStateInProgress || !mConnectTimer); // if call state >= kStateInProgress mConnectTimer must be 0
            if (mState < CallState::kStateInProgress)
            {
                mConnectTimer = 0;
                SFU_LOG_DEBUG("Reconnection attempt has not succeed after %d seconds. Automatically hang up call", kConnectingTimeout);
                mIsReconnectingToChatd
                    ? mRtc.orderedDisconnectAndCallRemove(this, rtcModule::EndCallReason::kFailed, kUserHangup) // no need to marshall, as we are executing a lambda in a timer
                    : orderedCallDisconnect(kUserHangup, "Reconnection attempt has not succeed"); // TODO add new termcode to notify apps that reconnection attempt failed
            }
        }, kConnectingTimeout * 1000, mRtc.getAppCtx());
    }

    if (newState == CallState::kStateInProgress)
    {
        if (mConnectTimer) // cancel timer, as we have joined call before mConnectTimer expired
        {
            karere::cancelTimeout(mConnectTimer, mRtc.getAppCtx());
            mConnectTimer = 0;
        }

        // initial ts is set when user has joined to the call
        mInitialTs = time(nullptr);
    }
    else if (newState == CallState::kStateDestroyed)
    {
        mFinalTs = time(nullptr);
    }

    mState = newState;
    mCallHandler.onCallStateChange(*this);
}

CallState Call::getState() const
{
    return mState;
}

bool Call::isOwnClientCaller() const
{
    return mIsOwnClientCaller;
}

bool Call::isJoined() const
{
    return mSfuConnection && mSfuConnection->isJoined();
}

void Call::addParticipant(const karere::Id &peer)
{
    mParticipants.insert(peer);
    mCallHandler.onAddPeer(*this, peer);
    if (peer != mMyPeer->getPeerid()    // check that added peer is not own peerid
            && !mIsGroup
            && mIsOwnClientCaller
            && mIsOutgoingRinging)
    {
        // notify that 1on1 call has stopped ringing, in order stop outgoing ringing sound, if we started the call and a peer have joined
        stopOutgoingRinging();
    }
}

void Call::joinedCallUpdateParticipants(const std::set<karere::Id> &usersJoined)
{
    if (usersJoined.find(mMyPeer->getPeerid()) != usersJoined.end())
    {
        setRinging(false);
    }

    if (!mIsReconnectingToChatd)
    {
        for (const karere::Id &peer : usersJoined)
        {
            // if we haven't experimented a chatd connection lost (mIsConnectedToChatd == true) just add received peers
            addParticipant(peer);
        }
    }
    else
    {
        for (const karere::Id &recvPeer : usersJoined)
        {
            if (mParticipants.find(recvPeer) == mParticipants.end())
            {
                // add new participant received at OP_JOINEDCALL
                addParticipant(recvPeer);
            }
        }

        for (auto it = mParticipants.begin(); it != mParticipants.end();)
        {
            auto auxit = it++;
            karere::Id peer = *auxit;
            if (usersJoined.find(peer) == usersJoined.end())
            {
                // remove participant from mParticipants, not present at list received at OP_JOINEDCALL
                mParticipants.erase(auxit);
                mCallHandler.onRemovePeer(*this, peer);
            }
        }

        mIsReconnectingToChatd = false; // we can assume that we are connected to chatd, and our participants list is up to date
    }
}

void Call::onDisconnectFromChatd()
{
    if (!participate())
    {
        // if we don't participate in a meeting, and we are disconnected from chatd, we need to clear participants
        clearParticipants();
    }

    mIsReconnectingToChatd = true;
}

void Call::reconnectToSfu()
{
    mSfuConnection->retryPendingConnection(true);
}

void Call::removeParticipant(karere::Id peer)
{
    for (auto itPeer = mParticipants.begin(); itPeer != mParticipants.end(); itPeer++)
    {
        if (*itPeer == peer)
        {
            mParticipants.erase(itPeer);
            mCallHandler.onRemovePeer(*this, peer);
            return;
        }
    }

    assert(false);
    return;
}

bool Call::alreadyParticipating()
{
    for (auto& peerid : mParticipants)
    {
        if (peerid == mMyPeer->getPeerid())
        {
            return true;
        }
    }

    return false;
}

// for the moment just chatd::kRejected is a valid reason (only for rejecting 1on1 call while ringing)
promise::Promise<void> Call::endCall()
{
    int endCallReason = mIsGroup
            ? chatd::kEndedByModerator            // reject 1on1 call ringing (not answered yet)
            : chatd::kRejected;                   // end group/meeting call by moderator

    return mMegaApi.call(&::mega::MegaApi::endChatCall, mChatid, mCallid, endCallReason)
    .then([](ReqResult /*result*/)
    {
    });
}

promise::Promise<void> Call::hangup()
{
    if (!alreadyParticipating() && mState == kStateClientNoParticipating && mIsRinging && !mIsGroup)
    {
        // in 1on1 calls, the hangup (reject) by the user while ringing should end the call
        return endCall(); // reject 1on1 call while ringing
    }
    else
    {
        orderedCallDisconnect(TermCode::kUserHangup, "normal user hangup");
        return promise::_Void();
    }
}

promise::Promise<void> Call::join(karere::AvFlags avFlags)
{
    mIsJoining = true; // set flag true to avoid multiple join call attempts
    mMyPeer->setAvFlags(avFlags);
    auto wptr = weakHandle();
    return mMegaApi.call(&::mega::MegaApi::joinChatCall, mChatid.val, mCallid.val)
    .then([wptr, this](ReqResult result) -> promise::Promise<void>
    {
        if (wptr.deleted())
            return promise::Error("Join call succeed, but call has already ended");

        std::string sfuUrlStr = result->getText();
        mIsJoining = false;

        if (!connectSfu(sfuUrlStr))
        {
           return promise::Error("connectSfu error, invalid or empty sfu URL");
        }
        else
        {
           return promise::_Void();
        }
    })
    .fail([wptr, this](const ::promise::Error& err)
    {
        if (!wptr.deleted())
            return promise::Error("Join call failed, and call has already ended");

        mIsJoining = false;
        return err;
    });
}

bool Call::participate()
{
    return (mState > kStateClientNoParticipating && mState < kStateTerminatingUserParticipation);
}

bool Call::isJoining() const
{
    return mIsJoining;
}

void Call::enableAudioLevelMonitor(bool enable)
{
    if ( (enable && mVoiceDetectionTimer != 0)          // already enabled
        || (!enable && mVoiceDetectionTimer == 0) )     // already disabled
    {
        return;
    }

    RTCM_LOG_DEBUG("Audio level monitor %s", enable ? "enabled" : "disabled");

    if (enable)
    {
        mAudioDetected = false;
        auto wptr = weakHandle();
        mVoiceDetectionTimer = karere::setInterval([this, wptr]()
        {
            if (wptr.deleted())
                return;

            webrtc::AudioProcessingStats audioStats = artc::gAudioProcessing->GetStatistics(false);

            if (audioStats.voice_detected && mAudioDetected != audioStats.voice_detected.value())
            {
                setAudioDetected(audioStats.voice_detected.value());
            }
        }, kAudioMonitorTimeout, mRtc.getAppCtx());
    }
    else
    {
        setAudioDetected(false);
        karere::cancelInterval(mVoiceDetectionTimer, mRtc.getAppCtx());
        mVoiceDetectionTimer = 0;
    }
}

void Call::ignoreCall()
{
    mIgnored = true;
}

void Call::setRinging(bool ringing)
{
    if (mIsRinging != ringing)
    {
        mIsRinging = ringing;
        mCallHandler.onCallRinging(*this);
    }
}

void Call::stopOutgoingRinging()
{
    if (!mIsOutgoingRinging)
    {
        return;
    }

    if (!mIsOwnClientCaller || mIsGroup)
    {
        assert(false);
        return;
    }

    // this event must notified just once per call (only for 1on1 calls)
    mIsOutgoingRinging = false;
    mCallHandler.onStopOutgoingRinging(*this);
}

void Call::setOnHold()
{
    // disable audio track
    if (mAudio && mAudio->getTransceiver()->sender()->track())
    {
        mAudio->getTransceiver()->sender()->SetTrack(nullptr);
    }

    // disable hi-res track
    if (mHiRes && mHiRes->getTransceiver()->sender()->track())
    {
        mHiRes->getTransceiver()->sender()->SetTrack(nullptr);
    }

    // disable low-res track
    if (mVThumb && mVThumb->getTransceiver()->sender()->track())
    {
        mVThumb->getTransceiver()->sender()->SetTrack(nullptr);
    }

    // release video device
    releaseVideoDevice();
}

void Call::releaseOnHold()
{
    updateAudioTracks();
    updateVideoTracks();
}

bool Call::isIgnored() const
{
    return mIgnored;
}

bool Call::isAudioLevelMonitorEnabled() const
{
    return mVoiceDetectionTimer;
}

bool Call::hasVideoSlot(Cid_t cid, bool highRes) const
{
    for (const auto& session : mSessions)
    {
        RemoteSlot *slot = highRes
                ? session.second->getHiResSlot()
                : session.second->getVthumSlot();

        if (slot && slot->getCid() == cid)
        {
            return true;
        }
    }
    return false;
}

int Call::getNetworkQuality() const
{
    return mNetworkQuality;
}

bool Call::hasRequestSpeak() const
{
    return mSpeakerState == SpeakerState::kPending;
}

TermCode Call::getTermCode() const
{
    return mTermCode;
}

uint8_t Call::getEndCallReason() const
{
    return mEndCallReason;
}

void Call::setCallerId(karere::Id callerid)
{
    mCallerId  = callerid;
}

bool Call::isRinging() const
{
    return mIsRinging;
}

bool Call::isOutgoingRinging() const
{
    return mIsOutgoingRinging;
}

bool Call::isOutgoing() const
{
    return mCallerId == mMyPeer->getPeerid();
}

int64_t Call::getInitialTimeStamp() const
{
    return mInitialTs;
}

int64_t Call::getFinalTimeStamp() const
{
    return mFinalTs;
}

int64_t Call::getInitialOffset() const
{
    return mOffset;
}

const char *Call::stateToStr(CallState state)
{
    switch(state)
    {
        RET_ENUM_RTC_NAME(kStateInitial);
        RET_ENUM_RTC_NAME(kStateClientNoParticipating);
        RET_ENUM_RTC_NAME(kStateConnecting);
        RET_ENUM_RTC_NAME(kStateJoining);    // < Joining a call
        RET_ENUM_RTC_NAME(kStateInProgress);
        RET_ENUM_RTC_NAME(kStateTerminatingUserParticipation);
        RET_ENUM_RTC_NAME(kStateDestroyed);
        default: return "(invalid call state)";
    }
}

karere::AvFlags Call::getLocalAvFlags() const
{
    return mMyPeer->getAvFlags();
}

void Call::updateAndSendLocalAvFlags(karere::AvFlags flags)
{
    if (flags == getLocalAvFlags())
    {
        RTCM_LOG_WARNING("updateAndSendLocalAvFlags: AV flags has not changed");
        return;
    }

    // update and send local AV flags
    karere::AvFlags oldFlags = getLocalAvFlags();
    mMyPeer->setAvFlags(flags);
    mSfuConnection->sendAv(flags.value());

    if (oldFlags.isOnHold() != flags.isOnHold())
    {
        // kOnHold flag has changed
        (flags.isOnHold())
                ? setOnHold()
                : releaseOnHold();

        mCallHandler.onOnHold(*this); // notify app onHold Change
    }
    else
    {
        updateAudioTracks();
        updateVideoTracks();
        mCallHandler.onLocalFlagsChanged(*this);  // notify app local AvFlags Change
    }
}

void Call::setAudioDetected(bool audioDetected)
{
    mAudioDetected = audioDetected;
    mCallHandler.onLocalAudioDetected(*this);
}

void Call::requestSpeaker(bool add)
{
    if (mSpeakerState == SpeakerState::kNoSpeaker && add)
    {
        mSpeakerState = SpeakerState::kPending;
        mSfuConnection->sendSpeakReq();
        return;
    }

    if (mSpeakerState == SpeakerState::kPending && !add)
    {
        mSpeakerState = SpeakerState::kNoSpeaker;
        mSfuConnection->sendSpeakReqDel();
        return;
    }
}

bool Call::isSpeakAllow() const
{
    return mSpeakerState == SpeakerState::kActive && getLocalAvFlags().audio();
}

void Call::approveSpeakRequest(Cid_t cid, bool allow)
{
    if (allow)
    {
        mSfuConnection->sendSpeakReq(cid);
    }
    else
    {
        mSfuConnection->sendSpeakReqDel(cid);
    }
}

void Call::stopSpeak(Cid_t cid)
{
    if (cid)
    {
        assert(mSessions.find(cid) != mSessions.end());
        mSfuConnection->sendSpeakDel(cid);
        return;
    }

    mSfuConnection->sendSpeakDel();
}

std::vector<Cid_t> Call::getSpeakerRequested()
{
    std::vector<Cid_t> speakerRequested;

    for (const auto& session : mSessions)
    {
        if (session.second->hasRequestSpeak())
        {
            speakerRequested.push_back(session.first);
        }
    }

    return speakerRequested;
}

void Call::requestHighResolutionVideo(Cid_t cid, int quality)
{
    Session *sess= getSession(cid);
    if (!sess)
    {
        RTCM_LOG_DEBUG("requestHighResolutionVideo: session not found for %d", cid);
        return;
    }

    if (quality < kCallQualityHighDef || quality > kCallQualityHighLow)
    {
        RTCM_LOG_WARNING("requestHighResolutionVideo: invalid resolution divider value (spatial layer offset): %d", quality);
        return;
    }

    if (sess->hasHighResolutionTrack())
    {
        RTCM_LOG_WARNING("High res video requested, but already available");
        sess->notifyHiResReceived();
    }
    else
    {
        mSfuConnection->sendGetHiRes(cid, hasVideoSlot(cid, false) ? 1 : 0, quality);
    }
}

void Call::requestHiResQuality(Cid_t cid, int quality)
{
    if (!hasVideoSlot(cid, true))
    {
        RTCM_LOG_WARNING("requestHiResQuality: Currently not receiving a hi-res stream for this peer");
        return;
    }

    if (quality < kCallQualityHighDef || quality > kCallQualityHighLow)
    {
        RTCM_LOG_WARNING("requestHiResQuality: invalid resolution divider value (spatial layer offset).");
        return;
    }

    mSfuConnection->sendHiResSetLo(cid, quality);
}

void Call::stopHighResolutionVideo(std::vector<Cid_t> &cids)
{
    for (auto it = cids.begin(); it != cids.end();)
    {
        auto auxit = it++;
        Session *sess= getSession(*auxit);
        if (!sess)
        {
            RTCM_LOG_DEBUG("stopHighResolutionVideo: session not found for %d", *auxit);
            it = cids.erase(auxit);
        }
        else if (!sess->hasHighResolutionTrack())
        {
            RTCM_LOG_WARNING("stopHighResolutionVideo: high resolution already not available for cid: %d", *auxit);
            it = cids.erase(auxit);
            sess->notifyHiResReceived();    // also used to notify there's no video anymore
        }
    }
    if (!cids.empty())
    {
        for (auto cid: cids)
        {
            Session *sess= getSession(cid);
            sess->disableVideoSlot(kHiRes);
        }

        mSfuConnection->sendDelHiRes(cids);
    }
}

void Call::requestLowResolutionVideo(std::vector<Cid_t> &cids)
{
    for (auto it = cids.begin(); it != cids.end();)
    {
        auto auxit = it++;
        Session *sess= getSession(*auxit);
        if (!sess)
        {
            // remove cid that has no active session
            RTCM_LOG_DEBUG("requestLowResolutionVideo: session not found for cid: %d", *auxit);
            it = cids.erase(auxit);
        }
        else if (sess->hasLowResolutionTrack())
        {
            RTCM_LOG_WARNING("requestLowResolutionVideo: low resolution already available for cid: %d", *auxit);
            it = cids.erase(auxit);
            sess->notifyLowResReceived();
        }
    }
    if (!cids.empty())
    {
        mSfuConnection->sendGetVtumbs(cids);
    }
}

void Call::stopLowResolutionVideo(std::vector<Cid_t> &cids)
{
    for (auto it = cids.begin(); it != cids.end();)
    {
        auto auxit = it++;
        Session *sess= getSession(*auxit);
        if (!sess)
        {
            RTCM_LOG_DEBUG("stopLowResolutionVideo: session not found for cid: %d", *auxit);
            it = cids.erase(auxit);
        }
        else if (!sess->hasLowResolutionTrack())
        {
            RTCM_LOG_WARNING("stopLowResolutionVideo: low resolution already not available for cid: %d", *auxit);
            it = cids.erase(auxit);
            sess->notifyLowResReceived();
        }
    }
    if (!cids.empty())
    {
        for (auto cid: cids)
        {
            Session *sess= getSession(cid);
            sess->disableVideoSlot(kLowRes);
        }

        mSfuConnection->sendDelVthumbs(cids);
    }
}

void Call::updateSvcQuality(int8_t delta)
{
    // layer: rxSpatial (resolution), rxTemporal (FPS), rxScreenTemporal (for screen video), txSpatial (resolution)
    int8_t rxSpt = 0;
    int8_t rxTmp = 0;
    int8_t rxStmp = 0;
    int8_t txSpt = 0;

    // calculate new layer index from delta and retrieve layer components separately
    if (!mSvcDriver.setSvcLayer(delta, rxSpt, rxTmp, rxStmp, txSpt))
    {
        RTCM_LOG_WARNING("updateSvcQuality: Invalid new layer index %d", mSvcDriver.mCurrentSvcLayerIndex + delta);
        return;
    }

    // adjust Received SVC quality by sending LAYER command
    mSfuConnection->sendLayer(rxSpt, rxTmp, rxStmp);
}

std::set<karere::Id> Call::getParticipants() const
{
    return mParticipants;
}

std::vector<Cid_t> Call::getSessionsCids() const
{
    std::vector<Cid_t> returnedValue;

    for (const auto& sessionIt : mSessions)
    {
        returnedValue.push_back(sessionIt.first);
    }

    return returnedValue;
}

ISession* Call::getIsession(Cid_t cid) const
{
    auto it = mSessions.find(cid);
    return (it != mSessions.end())
        ? it->second.get()
        : nullptr;
}

Session* Call::getSession(Cid_t cid)
{
    auto it = mSessions.find(cid);
    return (it != mSessions.end())
        ? it->second.get()
        : nullptr;
}

std::set<Cid_t> Call::getSessionsCidsByUserHandle(const karere::Id& id)
{
    std::set<Cid_t> peers;
    for (const auto& session : mSessions)
    {
        if (session.second->getPeerid() == id)
        {
            peers.insert(session.first);
        }
    }
    return peers;
}

bool Call::connectSfu(const std::string& sfuUrlStr)
{
    if (sfuUrlStr.empty()) // if URL by param is empty, we must ensure that we already have a valid URL
    {
        RTCM_LOG_ERROR("trying to connect to SFU with an Empty URL");
        assert(false);
        return false;
    }

    karere::Url sfuUrl(sfuUrlStr);
    if (!sfuUrl.isValid())
    {
        RTCM_LOG_ERROR("trying to connect to SFU with an Empty Host");
        assert(sfuUrl.isValid());
        return false;
    }

    if (!mRtc.getDnsCache().getRecordByHost(sfuUrl.host) && !mRtc.getDnsCache().addSfuRecord(sfuUrl.host))
    {
        RTCM_LOG_ERROR("connectSfu: can't retrieve nor add SFU record");
        assert(mRtc.getDnsCache().getRecordByHost(sfuUrl.host));
        return false;
    }

    setState(CallState::kStateConnecting);
    mSfuConnection = mSfuClient.createSfuConnection(mChatid, std::move(sfuUrl), *this, mRtc.getDnsCache());
    return true;
}

void Call::joinSfu()
{
    initStatsValues();
    mRtcConn = artc::MyPeerConnection<Call>(*this, this->mRtc.getAppCtx());
    size_t hiresTrackIndex = 0;
    createTransceivers(hiresTrackIndex);
    mSpeakerState = SpeakerState::kPending;
    getLocalStreams();
    setState(CallState::kStateJoining);

    webrtc::PeerConnectionInterface::RTCOfferAnswerOptions options;
    options.offer_to_receive_audio = webrtc::PeerConnectionInterface::RTCOfferAnswerOptions::kMaxOfferToReceiveMedia;
    options.offer_to_receive_video = webrtc::PeerConnectionInterface::RTCOfferAnswerOptions::kMaxOfferToReceiveMedia;
    auto wptr = weakHandle();
    mRtcConn.createOffer(options)
    .then([wptr, this, hiresTrackIndex](webrtc::SessionDescriptionInterface* sdp) -> promise::Promise<void>
    {
        if (wptr.deleted())
        {
            return ::promise::_Void();
        }

        if (mState != kStateJoining)
        {
            RTCM_LOG_WARNING("joinSfu: get unexpected state change at createOffer");
            assert(false); // theoretically, it should not happen. If so, it may worth to investigate
            return ::promise::_Void();
        }

        if (!mRtcConn)
        {
            assert(mState == kStateClientNoParticipating
                   || mState == kStateTerminatingUserParticipation);
            return ::promise::Error("Failure at initialization. Call destroyed or disconnect");
        }

        KR_THROW_IF_FALSE(sdp->ToString(&mSdpStr));
        sfu::Sdp mungedSdp(mSdpStr, static_cast<int64_t>(hiresTrackIndex)); // Create a Sdp instance from String and modify it to enable SVC
        std::string sdpUncompress = mungedSdp.unCompress(); // get string from modified Sdp instance

        webrtc::SdpParseError error;
        std::unique_ptr<webrtc::SessionDescriptionInterface> sdpInterface(webrtc::CreateSessionDescription(sdp->GetType(), sdpUncompress, &error));
        if (!sdpInterface)
        {
            orderedCallDisconnect(TermCode::kErrSdp, "Error parsing SDP offer: line= " + error.line +"  \nError: " + error.description);
        }

        // update mSdpStr with modified SDP
        KR_THROW_IF_FALSE(sdpInterface->ToString(&mSdpStr));
        return mRtcConn.setLocalDescription(std::move(sdpInterface));   // takes onwership of sdp
    })
    .then([wptr, this]()
    {
        if (wptr.deleted())
        {
            return;
        }

        if (mState != kStateJoining)
        {
            RTCM_LOG_WARNING("joinSfu: get unexpected state change at setLocalDescription");
            return;
        }

        sfu::Sdp sdp(mSdpStr);
        std::map<std::string, std::string> ivs;
        ivs["0"] = sfu::Command::binaryToHex(mVThumb->getIv());
        ivs["1"] = sfu::Command::binaryToHex(mHiRes->getIv());
        ivs["2"] = sfu::Command::binaryToHex(mAudio->getIv());
        mSfuConnection->joinSfu(sdp, ivs, getLocalAvFlags().value(), mMyPeer->getCid(), mSpeakerState, kInitialvthumbCount);
    })
    .fail([wptr, this](const ::promise::Error& err)
    {
        if (wptr.deleted())
            return;

        orderedCallDisconnect(TermCode::kErrSdp, std::string("Error creating SDP offer: ") + err.msg());
    });
}

void Call::createTransceivers(size_t &hiresTrackIndex)
{
    assert(mRtcConn);

    // create your transceivers for sending (and receiving)
    webrtc::RtpTransceiverInit transceiverInitVThumb;
    transceiverInitVThumb.direction = webrtc::RtpTransceiverDirection::kSendRecv;
    webrtc::RTCErrorOr<rtc::scoped_refptr<webrtc::RtpTransceiverInterface>> err
            = mRtcConn->AddTransceiver(cricket::MediaType::MEDIA_TYPE_VIDEO, transceiverInitVThumb);
    mVThumb = ::mega::make_unique<LocalSlot>(*this, err.MoveValue());
    mVThumb->generateRandomIv();

    webrtc::RtpTransceiverInit transceiverInitHiRes;
    transceiverInitHiRes.direction = webrtc::RtpTransceiverDirection::kSendRecv;
    err = mRtcConn->AddTransceiver(cricket::MediaType::MEDIA_TYPE_VIDEO, transceiverInitHiRes);
    hiresTrackIndex = mRtcConn->GetTransceivers().size() - 1; // keep this sentence just after add transceiver for hiRes track
    mHiRes = ::mega::make_unique<LocalSlot>(*this, err.MoveValue());
    mHiRes->generateRandomIv();

    webrtc::RtpTransceiverInit transceiverInitAudio;
    transceiverInitAudio.direction = webrtc::RtpTransceiverDirection::kSendRecv;
    err = mRtcConn->AddTransceiver(cricket::MediaType::MEDIA_TYPE_AUDIO, transceiverInitAudio);
    mAudio = ::mega::make_unique<LocalSlot>(*this, err.MoveValue());
    mAudio->generateRandomIv();

    // create transceivers for receiving audio from peers
    for (int i = 1; i < RtcConstant::kMaxCallAudioSenders; i++)
    {
        webrtc::RtpTransceiverInit transceiverInit;
        transceiverInit.direction = webrtc::RtpTransceiverDirection::kRecvOnly;
        mRtcConn->AddTransceiver(cricket::MediaType::MEDIA_TYPE_AUDIO, transceiverInit);
    }

    // create transceivers for receiving video from peers
    for (int i = 2; i < RtcConstant::kMaxCallVideoSenders; i++)
    {
        webrtc::RtpTransceiverInit transceiverInit;
        transceiverInit.direction = webrtc::RtpTransceiverDirection::kRecvOnly;
        mRtcConn->AddTransceiver(cricket::MediaType::MEDIA_TYPE_VIDEO, transceiverInit);
    }
}

void Call::getLocalStreams()
{
    updateAudioTracks();
    if (getLocalAvFlags().camera())
    {
        updateVideoTracks();
    }
}

void Call::orderedCallDisconnect(TermCode termCode, const std::string &msg)
{
    // When the client initiates a disconnect we need to send BYE command to inform SFU about the reason
    RTCM_LOG_DEBUG("orderedCallDisconnect, termcode: %s, msg: %s", connectionTermCodeToString(termCode).c_str(), msg.c_str());
    if (mSfuConnection && mSfuConnection->isOnline())
    {
        sendStats(termCode); // send stats if we are connected to SFU regardless termcode
    }

    if (mIsReconnectingToChatd)
    {
        clearParticipants();
    }

    if (!mSfuConnection || !mSfuConnection->isOnline()
            || termCode == kSigDisconn)  // kSigDisconn is mutually exclusive with the BYE command
    {
        isDestroying()
            ? mRtc.immediateRemoveCall(this, mTempEndCallReason, termCode) // destroy call immediately
            : immediateCallDisconnect(termCode); // we don't need to send BYE command, just perform disconnection

        return;
    }

    // send BYE command as part of the protocol to inform SFU about the disconnection reason
    if (mSfuConnection->isSendingByeCommand())
    {
        RTCM_LOG_DEBUG("orderedCallDisconnect, already sending BYE command");
        return;
    }

    // we need to store termcode temporarily until confirm BYE command has been sent
    mTempTermCode = termCode;

    // once LWS confirms that BYE command has been sent (check processNextCommand) onSendByeCommand will be called
    mSfuConnection->sendBye(termCode);
}

void Call::clearResources(const TermCode& termCode)
{
    RTCM_LOG_DEBUG("clearResources, termcode (%d): %s", termCode, connectionTermCodeToString(termCode).c_str());
    disableStats();
    enableAudioLevelMonitor(false); // disable local audio level monitor
    mSessions.clear();              // session dtor will notify apps through onDestroySession callback
    mVThumb.reset();
    mHiRes.reset();
    mAudio.reset();
    mReceiverTracks.clear();        // clear receiver tracks after free sessions and audio/video local tracks
    if (!isDisconnectionTermcode(termCode))
    {
        resetLocalAvFlags();        // reset local AvFlags: Audio | Video | OnHold => disabled
    }
}

void Call::mediaChannelDisconnect(bool releaseDevices)
{
    if (releaseDevices)
    {
        if (getLocalAvFlags().camera())
        {
            releaseVideoDevice();
        }

        for (const auto& session : mSessions)
        {
            session.second->disableAudioSlot();
        }
    }

    if (mRtcConn)
    {
        mRtcConn->Close();
        mRtcConn = nullptr;
    }
}

void Call::resetLocalAvFlags()
{
    mMyPeer->setAvFlags(karere::AvFlags::kEmpty);
}

void Call::setTempEndCallReason(uint8_t reason)
{
    mTempEndCallReason = reason;
}

void Call::setEndCallReason(uint8_t reason)
{
    mEndCallReason = reason;
}

std::string Call::endCallReasonToString(const EndCallReason &reason) const
{
    switch (reason)
    {
        case kEnded:            return "normal hangup of on-going call";
        case kRejected:         return "incoming call was rejected by callee";
        case kNoAnswer:         return "outgoing call didn't receive any answer from the callee";
        case kFailed:           return "on-going call failed";
        case kCancelled:        return "outgoing call was cancelled by caller before receiving any answer from the callee";
        case kEndedByMod:       return "ended by moderator";
        case kInvalidReason:    return "invalid endcall reason";
    }
    return "invalid endcall reason";
}

std::string Call::connectionTermCodeToString(const TermCode &termcode) const
{
    switch (termcode)
    {
        case kUserHangup:               return "normal user hangup";
        case kTooManyParticipants:      return "there are too many participants";
        case kLeavingRoom:              return "user has been removed from chatroom";
        case kCallEndedByModerator:     return "group or meeting call has been ended by moderator";
        case kApiEndCall:               return "API/chatd ended call";
        case kPeerJoinTimeout:          return "Nobody joined call";
        case kPushedToWaitingRoom:      return "Our client has been removed from the call and pushed back into the waiting room";
        case kKickedFromWaitingRoom:    return "Revokes the join permission for our user that is into the waiting room";
        case kRtcDisconn:               return "SFU connection failed";
        case kSigDisconn:               return "socket error on the signalling connection";
        case kSfuShuttingDown:          return "SFU server is shutting down";
        case kChatDisconn:              return "chatd connection is broken";
        case kNoMediaPath:              return "webRTC connection failed, no UDP connectivity";
        case kErrSignaling:             return "signalling error";
        case kErrNoCall:                return "attempted to join non-existing call";
        case kErrAuth:                  return "authentication error";
        case kErrApiTimeout:            return "ping timeout between SFU and API";
        case kErrSdp:                   return "error generating or setting SDP description";
        case kErrClientGeneral:         return "Client general error";
        case kErrGeneral:               return "SFU general error";
        case kUnKnownTermCode:          return "unknown error";
        default:                        return "invalid connection termcode";
    }
}

bool Call::isUdpDisconnected() const
{
    return (mInitialTs
            && mStats.mSamples.mT.empty()
            && (time(nullptr) - (mInitialTs - mOffset) > sfu::SfuConnection::kNoMediaPathTimeout));
}

bool Call::isTermCodeRetriable(const TermCode& termCode) const
{
    return termCode == kRtcDisconn || termCode == kSigDisconn;
}

bool Call::isDisconnectionTermcode(const TermCode& termCode) const
{
    return termCode & kFlagDisconn;
}

bool Call::isValidConnectionTermcode(TermCode termCode) const
{
    return termCode >= kUserHangup && termCode <= kFlagMaxValid;
}

void Call::sendStats(const TermCode& termCode)
{
    if (mStats.isEmptyStats())
    {
        // avoid sending stats more than once upon disconnect
        RTCM_LOG_DEBUG("sendStats: stats are empty");
        return;
    }

    assert(isValidConnectionTermcode(termCode));
    mStats.mDuration = mInitialTs
            ? static_cast<uint64_t>((time(nullptr) - mInitialTs) * 1000)  // ms
            : 0; // in case we have not joined SFU yet, send duration = 0
    mStats.mMaxPeers = mMaxPeers;
    mStats.mTermCode = static_cast<int32_t>(termCode);
    mMegaApi.sdk.sendChatStats(mStats.getJson().c_str());
    RTCM_LOG_DEBUG("Clear local SFU stats");
    mStats.clear();
}

EndCallReason Call::getEndCallReasonFromTermcode(const TermCode& termCode)
{
    if (kUserHangup)                    { return kEnded; }
    if (kTooManyParticipants)           { return kFailed; }
    if (kLeavingRoom)                   { return kEnded; }
    if (kCallEndedByModerator)          { return kEndedByMod; }
    if (kApiEndCall)                    { return kFailed; }
    if (kPeerJoinTimeout)               { return kFailed; }
    if (kPushedToWaitingRoom)           { return kFailed; }
    if (kKickedFromWaitingRoom)         { return kFailed; }
    if (termCode & kFlagDisconn)        { return kFailed; }
    if (termCode & kFlagError)          { return kFailed; }

    // TODO review returned value (in case we need a new one) for kPushedToWaitingRoom and kKickedFromWaitingRoom, when we add support for them
    return kInvalidReason;
}

void Call::clearParticipants()
{
    for (auto &it : mParticipants)
    {
        mCallHandler.onRemovePeer(*this, it);
    }
    mParticipants.clear();
}

std::string Call::getKeyFromPeer(Cid_t cid, Keyid_t keyid)
{
    Session *session = getSession(cid);
    return session
            ? session->getPeer().getKey(keyid)
            : std::string();
}

bool Call::hasCallKey()
{
    return !mCallKey.empty();
}

bool Call::handleAvCommand(Cid_t cid, unsigned av)
{
    if (mState != kStateJoining && mState != kStateInProgress)
    {
        RTCM_LOG_WARNING("handleAvCommand: get unexpected state");
        assert(false); // theoretically, it should not happen. If so, it may worth to investigate
        return false;
    }

    if (mMyPeer->getCid() == cid)
    {
        RTCM_LOG_WARNING("handleAvCommand: Received our own AV flags");
        return false;
    }

    Session *session = getSession(cid);
    if (!session)
    {
        RTCM_LOG_WARNING("handleAvCommand: Received AV flags for unknown peer cid %d", cid);
        return false;
    }

    // update session flags
    session->setAvFlags(karere::AvFlags(static_cast<uint8_t>(av)));
    return true;
}

bool Call::handleAnswerCommand(Cid_t cid, sfu::Sdp& sdp, uint64_t duration, const std::vector<sfu::Peer>& peers,
                               const std::map<Cid_t, sfu::TrackDescriptor>& vthumbs, const std::map<Cid_t, sfu::TrackDescriptor>& speakers)
{
    if (mState != kStateJoining)
    {
        RTCM_LOG_WARNING("handleAnswerCommand: get unexpect state change");
        return false;
    }

    // set my own client-id (cid)
    mMyPeer->setCid(cid);

    // update max peers seen in call
    mMaxPeers = static_cast<uint8_t> (peers.size() > mMaxPeers ? peers.size() : mMaxPeers);

    std::set<Cid_t> cids;
    for (const sfu::Peer& peer : peers) // does not include own cid
    {
        cids.insert(peer.getCid());
        mSessions[peer.getCid()] = ::mega::make_unique<Session>(peer);
        mCallHandler.onNewSession(*mSessions[peer.getCid()], *this);
    }

    generateAndSendNewkey(true);

    std::string sdpUncompress = sdp.unCompress();
    webrtc::SdpParseError error;
    std::unique_ptr<webrtc::SessionDescriptionInterface> sdpInterface(webrtc::CreateSessionDescription("answer", sdpUncompress, &error));
    if (!sdpInterface)
    {
        orderedCallDisconnect(TermCode::kErrSdp, "Error parsing peer SDP answer: line= " + error.line +"  \nError: " + error.description);
        return false;
    }

    assert(mRtcConn);
    auto wptr = weakHandle();
    mRtcConn.setRemoteDescription(move(sdpInterface))
    .then([wptr, this, vthumbs, speakers, duration, cids]()
    {
        if (wptr.deleted())
        {
            return;
        }

        if (mState != kStateJoining)
        {
            RTCM_LOG_WARNING("handleAnswerCommand: get unexpect state change at setRemoteDescription");
            return;
        }

        // prepare parameters for low resolution video
        double scale = static_cast<double>(RtcConstant::kHiResWidth) / static_cast<double>(RtcConstant::kVthumbWidth);
        webrtc::RtpParameters parameters = mVThumb->getTransceiver()->sender()->GetParameters();
        assert(parameters.encodings.size());
        parameters.encodings[0].scale_resolution_down_by = scale;
        parameters.encodings[0].max_bitrate_bps = 100 * 1024;   // 100 Kbps
        mVThumb->getTransceiver()->sender()->SetParameters(parameters).ok();
        handleIncomingVideo(vthumbs, kLowRes);

        for (const auto& speak : speakers)  // current speakers in the call
        {
            Cid_t cid = speak.first;
            const sfu::TrackDescriptor& speakerDecriptor = speak.second;
            addSpeaker(cid, speakerDecriptor);
        }

        setState(CallState::kStateInProgress);

        mOffset = duration / 1000;
        enableStats();
    })
    .fail([wptr, this](const ::promise::Error& err)
    {
        if (wptr.deleted())
            return;

        std::string msg = "Error setting SDP answer: " + err.msg();
        orderedCallDisconnect(TermCode::kErrSdp, msg);
    });

    return true;
}

bool Call::handleKeyCommand(Keyid_t keyid, Cid_t cid, const std::string &key)
{
    if (mState != kStateInProgress && mState != kStateJoining)
    {
        RTCM_LOG_WARNING("handleKeyCommand: get unexpected state");
        assert(false); // theoretically, it should not happen. If so, it may worth to investigate
        return false;
    }

    Session *session = getSession(cid);
    if (!session)
    {
        RTCM_LOG_ERROR("handleKeyCommand: Received key for unknown peer cid %d", cid);
        return false;
    }

    karere::Id peerid = session->getPeer().getPeerid();
    auto wptr = weakHandle();
    mSfuClient.getRtcCryptoMeetings()->getCU25519PublicKey(peerid)
    .then([wptr, keyid, cid, key, this](Buffer*)
    {
        if (wptr.deleted())
        {
            return;
        }

        Session *session = getSession(cid);
        if (!session)
        {
            RTCM_LOG_WARNING("handleKeyCommand after get Cu25510 key: Received key for unknown peer cid %d", cid);
            return;
        }

        // decrypt received key
        std::string binaryKey = mega::Base64::atob(key);
        strongvelope::SendKey encryptedKey;
        mSfuClient.getRtcCryptoMeetings()->strToKey(binaryKey, encryptedKey);

        strongvelope::SendKey plainKey;
        mSfuClient.getRtcCryptoMeetings()->decryptKeyFrom(session->getPeer().getPeerid(), encryptedKey, plainKey);

        // in case of a call in a public chatroom, XORs received key with the call key for additional authentication
        if (hasCallKey())
        {
            strongvelope::SendKey callKey;
            mSfuClient.getRtcCryptoMeetings()->strToKey(mCallKey, callKey);
            mSfuClient.getRtcCryptoMeetings()->xorWithCallKey(callKey, plainKey);
        }

        // add new key to peer key map
        std::string newKey = mSfuClient.getRtcCryptoMeetings()->keyToStr(plainKey);
        session->addKey(keyid, newKey);
    });

    return true;
}

bool Call::handleVThumbsCommand(const std::map<Cid_t, sfu::TrackDescriptor> &videoTrackDescriptors)
{
    if (mState != kStateInProgress && mState != kStateJoining)
    {
        RTCM_LOG_WARNING("handleVThumbsCommand: get unexpected state");
        assert(false); // theoretically, it should not happen. If so, it may worth to investigate
        return false;
    }

    handleIncomingVideo(videoTrackDescriptors, kLowRes);
    return true;
}

bool Call::handleVThumbsStartCommand()
{
    if (mState != kStateInProgress && mState != kStateJoining)
    {
        RTCM_LOG_WARNING("handleVThumbsStartCommand: get unexpected state");
        assert(false); // theoretically, it should not happen. If so, it may worth to investigate
        return false;
    }

    mVThumbActive = true;
    updateVideoTracks();
    return true;
}

bool Call::handleVThumbsStopCommand()
{
    if (mState != kStateInProgress && mState != kStateJoining)
    {
        RTCM_LOG_WARNING("handleVThumbsStopCommand: get unexpected state");
        assert(false); // theoretically, it should not happen. If so, it may worth to investigate
        return false;
    }

    mVThumbActive = false;
    updateVideoTracks();
    return true;
}

bool Call::handleHiResCommand(const std::map<Cid_t, sfu::TrackDescriptor>& videoTrackDescriptors)
{
    if (mState != kStateInProgress && mState != kStateJoining)
    {
        RTCM_LOG_WARNING("handleHiResCommand: get unexpected state");
        assert(false); // theoretically, it should not happen. If so, it may worth to investigate
        return false;
    }

    handleIncomingVideo(videoTrackDescriptors, kHiRes);
    return true;
}

bool Call::handleHiResStartCommand()
{
    if (mState != kStateInProgress && mState != kStateJoining)
    {
        RTCM_LOG_WARNING("handleHiResStartCommand: get unexpected state");
        assert(false); // theoretically, it should not happen. If so, it may worth to investigate
        return false;
    }

    mHiResActive = true;
    updateVideoTracks();
    return true;
}

bool Call::handleHiResStopCommand()
{
    if (mState != kStateInProgress && mState != kStateJoining)
    {
        RTCM_LOG_WARNING("handleHiResStopCommand: get unexpected state");
        assert(false); // theoretically, it should not happen. If so, it may worth to investigate
        return false;
    }

    mHiResActive = false;
    updateVideoTracks();
    return true;
}

bool Call::handleSpeakReqsCommand(const std::vector<Cid_t> &speakRequests)
{
    if (mState != kStateInProgress && mState != kStateJoining)
    {
        RTCM_LOG_WARNING("handleSpeakReqsCommand: get unexpected state");
        assert(false); // theoretically, it should not happen. If so, it may worth to investigate
        return false;
    }

    for (Cid_t cid : speakRequests)
    {
        if (cid != mMyPeer->getCid())
        {
            Session *session = getSession(cid);
            assert(session);
            if (!session)
            {
                RTCM_LOG_ERROR("handleSpeakReqsCommand: Received speakRequest for unknown peer cid %d", cid);
                continue;
            }
            session->setSpeakRequested(true);
        }
    }

    return true;
}

bool Call::handleSpeakReqDelCommand(Cid_t cid)
{
    if (mState != kStateInProgress && mState != kStateJoining)
    {
        RTCM_LOG_WARNING("handleSpeakReqDelCommand: get unexpected state");
        assert(false); // theoretically, it should not happen. If so, it may worth to investigate
        return false;
    }

    if (mMyPeer->getCid() != cid) // remote peer
    {
        Session *session = getSession(cid);
        assert(session);
        if (!session)
        {
            RTCM_LOG_ERROR("handleSpeakReqDelCommand: Received delSpeakRequest for unknown peer cid %d", cid);
            return false;
        }
        session->setSpeakRequested(false);
    }
    else if (mSpeakerState == SpeakerState::kPending)
    {
        // only update audio tracks if mSpeakerState is pending to be accepted
        mSpeakerState = SpeakerState::kNoSpeaker;
        updateAudioTracks();
    }
    else    // own cid, but SpeakerState is not kPending
    {
        RTCM_LOG_ERROR("handleSpeakReqDelCommand: Received delSpeakRequest for own cid %d without a pending requests", cid);
        assert(false);
        return false;
    }

    return true;
}

bool Call::handleSpeakOnCommand(Cid_t cid, sfu::TrackDescriptor speaker)
{
    if (mState != kStateInProgress && mState != kStateJoining)
    {
        RTCM_LOG_WARNING("handleSpeakOnCommand: get unexpected state");
        assert(false); // theoretically, it should not happen. If so, it may worth to investigate
        return false;
    }

    // TODO: check if the received `cid` is 0 for own cid, or it should be mMyPeer->getCid()
    if (cid)
    {
        assert(cid != mMyPeer->getCid());
        addSpeaker(cid, speaker);
    }
    else if (mSpeakerState == SpeakerState::kPending)
    {
        mSpeakerState = SpeakerState::kActive;
        updateAudioTracks();
    }
    else    // own cid, but SpeakerState is not kPending
    {
        RTCM_LOG_ERROR("handleSpeakOnCommand: Received speak on for own cid %d without a pending requests", cid);
        assert(false);
        return false;
    }

    return true;
}

bool Call::handleSpeakOffCommand(Cid_t cid)
{
    if (mState != kStateInProgress && mState != kStateJoining)
    {
        RTCM_LOG_WARNING("handleSpeakOffCommand: get unexpected state");
        assert(false); // theoretically, it should not happen. If so, it may worth to investigate
        return false;
    }

    // TODO: check if the received `cid` is 0 for own cid, or it should be mMyPeer->getCid()
    if (cid)
    {
        assert(cid != mMyPeer->getCid());
        removeSpeaker(cid);
    }
    else if (mSpeakerState == SpeakerState::kActive)
    {
        mSpeakerState = SpeakerState::kNoSpeaker;
        updateAudioTracks();
    }
    else    // own cid, but SpeakerState is not kActive
    {
        RTCM_LOG_ERROR("handleSpeakOffCommand: Received speak off for own cid %d without being active", cid);
        assert(false);
        return false;
    }

    return true;
}


bool Call::handlePeerJoin(Cid_t cid, uint64_t userid, int av)
{
    if (mState != kStateInProgress && mState != kStateJoining)
    {
        RTCM_LOG_WARNING("handlePeerJoin: get unexpected state");
        assert(false); // theoretically, it should not happen. If so, it may worth to investigate
        return false;
    }

    sfu::Peer peer(userid, static_cast<unsigned>(av), cid);
    mSessions[cid] = ::mega::make_unique<Session>(peer);
    mCallHandler.onNewSession(*mSessions[cid], *this);
    // update max peers seen in call
    mMaxPeers = static_cast<uint8_t> (mSessions.size() > mMaxPeers ? mSessions.size() : mMaxPeers);
    generateAndSendNewkey();

    if (mIsReconnectingToChatd && mParticipants.find(peer.getPeerid()) == mParticipants.end())
    {
        // if we are disconnected from chatd, but still connected to SFU and participating in a call
        // we need to update participants list with SFU information
        addParticipant(peer.getPeerid());
    }

    return true;
}

bool Call::handlePeerLeft(Cid_t cid, unsigned termcode)
{
    if (mState != kStateInProgress && mState != kStateJoining)
    {
        RTCM_LOG_WARNING("handlePeerLeft: get unexpected state");
        assert(false); // theoretically, it should not happen. If so, it may worth to investigate
        return false;
    }

    auto it = mSessions.find(cid);
    if (it == mSessions.end())
    {
        RTCM_LOG_ERROR("handlePeerLeft: unknown cid");
        return false;
    }

    if (mIsReconnectingToChatd && mParticipants.find(it->second->getPeerid()) != mParticipants.end()
                && getSessionsCidsByUserHandle(it->second->getPeerid()).size() == 1)
    {
        // Check that received peer left is not participating in meeting with more than one client

        // if we are disconnected from chatd but still connected to SFU, and participating in a call
        // we need to update participants list with SFU information
        mParticipants.erase(it->second->getPeerid());
        mCallHandler.onRemovePeer(*this, it->second->getPeerid());
    }

    // set session termcode before destroying it (in order to app can be notified through OnChatSessionUpdate)
    TermCode peerLeftTermCode = static_cast<TermCode>(termcode);
    assert(isValidConnectionTermcode(peerLeftTermCode));
    it->second->setTermcode(peerLeftTermCode);
    mSessions.erase(cid);

    if (!mIsGroup && !isTermCodeRetriable(peerLeftTermCode))
    {
        RTCM_LOG_DEBUG("handlePeerLeft. Hangup 1on1 call, upon reception of PEERLEFT with non recoverable termcode: %s", connectionTermCodeToString(peerLeftTermCode).c_str());
        hangup(); // TermCode::kUserHangup
    }
    return true;
}

bool Call::handleBye(unsigned termcode)
{
    TermCode auxTermCode = static_cast<TermCode> (termcode);
    if (!isValidConnectionTermcode(auxTermCode))
    {
        RTCM_LOG_ERROR("Invalid termCode [%d] received at BYE command", termcode);
        return false;
    }

    if (auxTermCode == kPushedToWaitingRoom || auxTermCode == kKickedFromWaitingRoom)
    {
        RTCM_LOG_DEBUG("We don't currently support waiting rooms");
        return false;
    }

    EndCallReason reason = getEndCallReasonFromTermcode(auxTermCode);
    if (reason == kInvalidReason)
    {
        RTCM_LOG_ERROR("Invalid end call reason for termcode [%d]", termcode);
        assert(false); // we don't need to fail, just log a msg and assert => check getEndCallReasonFromTermcode
    }

    auto wptr = weakHandle();
    karere::marshallCall([wptr, auxTermCode, reason, this]()
    {
        RTCM_LOG_DEBUG("Immediate removing call due to BYE [%d] command received from SFU", auxTermCode);
        mRtc.immediateRemoveCall(this, reason, auxTermCode);
    }, mRtc.getAppCtx());

    return true;
}

void Call::onSfuConnected()
{
    joinSfu();
}

void Call::onSfuDisconnected()
{

    if (isDestroying()) // we was trying to destroy call but we have received a sfu socket close (before processing BYE command)
    {
        if (!mSfuConnection->isSendingByeCommand())
        {
            // if we called orderedDisconnectAndCallRemove (call state not between kStateConnecting and kStateInProgress) immediateRemoveCall would have been called, and call wouldn't exists at this point
            RTCM_LOG_ERROR("onSfuDisconnected: call is being destroyed but we are not sending BYE command, current call shouldn't exist at this point");
            assert(mSfuConnection->isSendingByeCommand()); // in prod fallback to mediaChannelDisconnect and clearResources
        }
        else
        {
            auto wptr = weakHandle();
            karere::marshallCall([wptr, this]()
            {
                if (wptr.deleted())
                {
                    return;
                }
                /* if we called orderedDisconnectAndCallRemove (call state between kStateConnecting and kStateInProgress),
                 * but socket has been closed before BYE command is delivered, we need to remove call */
                mRtc.immediateRemoveCall(this, mTempEndCallReason, kSigDisconn);
            }, mRtc.getAppCtx());
            return;
        }
    }

    // Not necessary to call to orderedCallDisconnect, as we are not connected to SFU
    // disconnect from media channel and clear resources
    mediaChannelDisconnect();
    clearResources(kRtcDisconn);
    setState(CallState::kStateConnecting);
}

void Call::immediateCallDisconnect(const TermCode& termCode)
{
    mediaChannelDisconnect(true /*releaseDevices*/);
    clearResources(termCode);
    sfuDisconnect(termCode);
}

void Call::sfuDisconnect(const TermCode& termCode)
{
    if (isTermCodeRetriable(termCode))
    {
        // if termcode is retriable, a reconnection attempt should be started automatically, so we can't destroy mSfuConnection
        RTCM_LOG_DEBUG("sfuDisconnect: can't disconnect from SFU as termcode is retriable %s", connectionTermCodeToString(termCode).c_str());
        return;
    }

    if (mState > CallState::kStateInProgress)
    {
        RTCM_LOG_DEBUG("sfuDisconnect, current call state is %s", mState == CallState::kStateDestroyed ? "kStateDestroyed": "kStateTerminatingUserParticipation");
        assert(!mSfuConnection);
        return;
    }

    RTCM_LOG_DEBUG("callDisconnect, termcode (%d): %s", termCode, connectionTermCodeToString(termCode).c_str());
    mTermCode = termCode; // termcode is only valid at state kStateTerminatingUserParticipation
    setState(CallState::kStateTerminatingUserParticipation);
    if (mSfuConnection)
    {
        mSfuClient.closeSfuConnection(mChatid);
        mSfuConnection = nullptr;
    }

    // reset termcode upon set state kStateClientNoParticipating
    mTermCode = kInvalidTermCode;
    setState(CallState::kStateClientNoParticipating);
}

void Call::onSendByeCommand()
{
    auto wptr = weakHandle();
    karere::marshallCall([wptr, this]()
    {
        // need to marshall this, otherwise there could be memory issues when we remove Sfuconnection
        if (wptr.deleted())
        {
            return;
        }

        if (!mSfuConnection)
        {
            RTCM_LOG_DEBUG("onSendByeCommand: SFU connection doesn't exists anymore");
            return;
        }

        if (mState == CallState::kStateConnecting)
        {
            // we have sent BYE command from onConnectionChange (kDisconnected | kFailed | kFailed)
            // and now we need to force reconnect to SFU
            mSfuConnection->clearCommandsQueue();
            mSfuConnection->retryPendingConnection(true);
            return;
        }

        if (isDestroying()) // we was trying to destroy call, and we have received BYE command delivering notification
        {
            mRtc.immediateRemoveCall(this, mTempEndCallReason, mTempTermCode);
        }
        else
        {
            // once we have confirmed that BYE command has been sent, we can proceed with disconnect
            assert (mTempTermCode != kInvalidTermCode);

            // close sfu and media channel connection and clear some call stuff
            immediateCallDisconnect(mTempTermCode);
            mTempTermCode = kInvalidTermCode;
        }
    }, mRtc.getAppCtx());
}

bool Call::error(unsigned int code, const std::string &errMsg)
{
    auto wptr = weakHandle();
    karere::marshallCall([wptr, this, code, errMsg]()
    {
        // error() is called from LibwebsocketsClient::wsCallback() for LWS_CALLBACK_CLIENT_RECEIVE.
        // If disconnect() is called here immediately, it will destroy the LWS client synchronously,
        // leave it in an invalid state (and will crash at Libwebsockets::resetMessage())

        if (wptr.deleted())
        {
            return;
        }

        TermCode connectionTermCode = static_cast<TermCode>(code);

        // send call stats
        if (mSfuConnection && mSfuConnection->isOnline())
        {
            sendStats(connectionTermCode);
        }

        // notify SFU error to the apps
<<<<<<< HEAD
        mCallHandler.onCallError(*this, static_cast<int>(code), errMsg);
=======
        std::string errMsgStr = errMsg.empty() || !errMsg.compare("Unknown reason") ? connectionTermCodeToString(static_cast<TermCode>(code)): errMsg;
        mCallHandler.onCallError(*this, static_cast<int>(code), errMsgStr);
>>>>>>> 5132b634

        // remove call just if there are no participants or termcode is not recoverable (we don't need to send BYE command upon SFU error reception)
        assert(!isTermCodeRetriable(connectionTermCode));
        if (!isTermCodeRetriable(connectionTermCode) || mParticipants.empty())
        {
            //immediateCallDisconnect will be called inside immediateRemoveCall
            mRtc.immediateRemoveCall(this, EndCallReason::kFailed, connectionTermCode);
        }
    }, mRtc.getAppCtx());

    return true;
}

void Call::logError(const char *error)
{
    RTCM_LOG_ERROR("SFU: %s", error);
}

void Call::onAddStream(rtc::scoped_refptr<webrtc::MediaStreamInterface> /*stream*/)
{
    if (mState != kStateJoining)
    {
        RTCM_LOG_WARNING("onAddStream: get unexpected state");
        assert(mState != kStateInProgress); // theoretically, it should not happen. If so, it may worth to investigate
        return;
    }

    assert(mVThumb && mHiRes && mAudio);
    mVThumb->createEncryptor();
    mHiRes->createEncryptor();
    mAudio->createEncryptor();
}

void Call::onTrack(rtc::scoped_refptr<webrtc::RtpTransceiverInterface> transceiver)
{
    if (mState != kStateJoining)
    {
        RTCM_LOG_WARNING("onTrack: get unexpected state");
        assert(mState != kStateInProgress); // theoretically, it should not happen. If so, it may worth to investigate
        return;
    }

    absl::optional<std::string> mid = transceiver->mid();
    if (mid.has_value())
    {
        std::string value = mid.value();
        if (transceiver->media_type() == cricket::MediaType::MEDIA_TYPE_AUDIO)
        {
            mReceiverTracks[static_cast<uint32_t>(atoi(value.c_str()))] = ::mega::make_unique<RemoteAudioSlot>(*this, transceiver,
                                                                                                               mRtc.getAppCtx());
        }
        else
        {
            mReceiverTracks[static_cast<uint32_t>(atoi(value.c_str()))] = ::mega::make_unique<RemoteVideoSlot>(*this, transceiver,
                                                                                                               mRtc.getAppCtx());
        }
    }
}

void Call::onRemoveTrack(rtc::scoped_refptr<webrtc::RtpReceiverInterface> /*receiver*/)
{
    RTCM_LOG_DEBUG("onRemoveTrack received");
}

void Call::onConnectionChange(webrtc::PeerConnectionInterface::PeerConnectionState newState)
{
    RTCM_LOG_DEBUG("onConnectionChange newstate: %d", newState);
    if (!mSfuConnection)
    {
        RTCM_LOG_WARNING("onConnectionChange: mSfuConnection no longer exists");
        return;
    }

    if (newState >= webrtc::PeerConnectionInterface::PeerConnectionState::kDisconnected)
    {

        if (isDestroying()) // we was trying to destroy call, but we have received onConnectionChange. Don't do anything else (wait for BYE command delivering)
        {
            return;
        }

        if (mState == CallState::kStateJoining ||  mState == CallState::kStateInProgress) //  kStateConnecting isn't included to avoid interrupting a reconnection in progress
        {
            if (!mSfuConnection)
            {
                RTCM_LOG_ERROR("onConnectionChange: Not valid SfuConnection upon PeerConnectionState kDisconnected received");
                assert(false);
                return;
            }

            if (isUdpDisconnected()) // lack of UDP connectity detected, disconnect call and don't try to reconnect
            {
                RTCM_LOG_DEBUG("WebRTC connection failed, there's no UDP connectivity");
                orderedCallDisconnect(TermCode::kNoMediaPath, connectionTermCodeToString(TermCode::kNoMediaPath).c_str());
                return;
            }

            if (!mSfuConnection->isOnline())
            {
                setState(CallState::kStateConnecting);
                mSfuConnection->clearCommandsQueue();
                mSfuConnection->retryPendingConnection(true);
            }
            else if (!mSfuConnection->isSendingByeCommand())    // if we are connected to SFU we need to send BYE command (if we haven't already done)
            {                                                   // don't clear commands queue here, wait for onSendByeCommand
                setState(CallState::kStateConnecting);          // just set kStateConnecting if we have not already sent a previous BYE command, or executed action upon onSendByeCommand won't match with expected one
                sendStats(TermCode::kRtcDisconn);               // send stats if we are connected to SFU regardless termcode
                mSfuConnection->sendBye(TermCode::kRtcDisconn); // once LWS confirms that BYE command has been sent (check processNextCommand) onSendByeCommand will be called
            }
        }
    }
    else if (newState == webrtc::PeerConnectionInterface::PeerConnectionState::kConnected)
    {
        bool reconnect = !mSfuConnection->isOnline();
        RTCM_LOG_DEBUG("onConnectionChange retryPendingConnection (reconnect) : %d", reconnect);
        mSfuConnection->retryPendingConnection(reconnect);
    }
}

Keyid_t Call::generateNextKeyId()
{
    if (mMyPeer->getCurrentKeyId() >= 255
            || (!mMyPeer->getCurrentKeyId() && !mMyPeer->hasAnyKey()))
    {
        // if we have exceeded max keyid => reset keyid to zero
        // if current keyId is zero and we don't have stored any key => first keyId (zero)
        return 0;
    }
    else
    {
        return static_cast<Keyid_t>(mMyPeer->getCurrentKeyId() + 1);
    }
}

void Call::generateAndSendNewkey(bool reset)
{
    if (reset)
    {
        // when you leave a meeting or you experiment a reconnect, we should reset keyId to zero and clear keys map
        mMyPeer->resetKeys();
    }

    // generate a new plain key
    std::shared_ptr<strongvelope::SendKey> newPlainKey = mSfuClient.getRtcCryptoMeetings()->generateSendKey();

    // add new key to own peer key map and update currentKeyId
    Keyid_t newKeyId = generateNextKeyId();
    std::string plainKeyStr = mSfuClient.getRtcCryptoMeetings()->keyToStr(*newPlainKey.get());

    // in case of a call in a public chatroom, XORs new key with the call key for additional authentication
    if (hasCallKey())
    {
        strongvelope::SendKey callKey;
        mSfuClient.getRtcCryptoMeetings()->strToKey(mCallKey, callKey);
        mSfuClient.getRtcCryptoMeetings()->xorWithCallKey(callKey, *newPlainKey.get());
    }

    std::vector<promise::Promise<Buffer*>> promises;
    for (const auto& session : mSessions) // encrypt key to all participants
    {
        promises.push_back(mSfuClient.getRtcCryptoMeetings()->getCU25519PublicKey(session.second->getPeer().getPeerid()));
    }

    auto wptr = weakHandle();
    promise::when(promises)
    .then([wptr, newKeyId, plainKeyStr, newPlainKey, this]
    {
        if (wptr.deleted())
        {
            return;
        }

        std::map<Cid_t, std::string> keys;

        for (const auto& session : mSessions) // encrypt key to all participants
        {
            // get peer Cid
            Cid_t sessionCid = session.first;

            // get peer id
            karere::Id peerId = session.second->getPeer().getPeerid();

            // encrypt key to participant
            strongvelope::SendKey encryptedKey;
            mSfuClient.getRtcCryptoMeetings()->encryptKeyTo(peerId, *newPlainKey.get(), encryptedKey);

            keys[sessionCid] = mega::Base64::btoa(std::string(encryptedKey.buf(), encryptedKey.size()));
        }

        mSfuConnection->sendKey(newKeyId, keys);

        // set a small delay after broadcasting the new key, and before starting to use it,
        // to minimize the chance that the key hasn't yet been received over the signaling channel
        karere::setTimeout([this, newKeyId, plainKeyStr, wptr]()
        {
            if (wptr.deleted())
            {
                return;
            }

            // add key to peer's key map, although is not encrypted for any other participant,
            // as we need to start sending audio frames as soon as we receive SPEAK_ON command
            // and we could receive it even if there's no more participants in the meeting
            mMyPeer->addKey(newKeyId, plainKeyStr);
        }, RtcConstant::kRotateKeyUseDelay, mRtc.getAppCtx());

    });
}

void Call::handleIncomingVideo(const std::map<Cid_t, sfu::TrackDescriptor> &videotrackDescriptors, VideoResolution videoResolution)
{
    for (auto trackDescriptor : videotrackDescriptors)
    {
        auto it = mReceiverTracks.find(trackDescriptor.second.mMid);
        if (it == mReceiverTracks.end())
        {
            RTCM_LOG_ERROR("Unknown vtrack mid %d", trackDescriptor.second.mMid);
            continue;
        }

        Cid_t cid = trackDescriptor.first;
        uint32_t mid = trackDescriptor.second.mMid;
        RemoteVideoSlot *slot = static_cast<RemoteVideoSlot*>(it->second.get());
        if (slot->getCid() == cid && slot->getVideoResolution() == videoResolution)
        {
            RTCM_LOG_WARNING("Follow same cid with same resolution over same track");
            continue;
        }

        if (slot->getCid() != 0)    // the slot is already in use, need to release first and notify
        {
            if (trackDescriptor.second.mReuse && slot->getCid() != cid)
            {
                RTCM_LOG_ERROR("attachSlotToSession: trying to reuse slot, but cid has changed");
                assert(false && "Possible error at SFU: slot with CID not found");
            }

            RTCM_LOG_DEBUG("reassign slot with mid: %d from cid: %d to newcid: %d, reuse: %d ", mid, slot->getCid(), cid, trackDescriptor.second.mReuse);

            Session *oldSess = getSession(slot->getCid());
            if (oldSess)
            {
                // In case of Slot reassign for another peer (CID) or same peer (CID) slot reusing, we need to notify app about that
                oldSess->disableVideoSlot(slot->getVideoResolution());
            }
        }

        Session *sess = getSession(cid);
        if (!sess)
        {
            RTCM_LOG_ERROR("handleIncomingVideo: session with CID %d not found", cid);
            assert(false && "Possible error at SFU: session with CID not found");
            continue;
        }

        slot->assignVideoSlot(cid, trackDescriptor.second.mIv, videoResolution);
        attachSlotToSession(cid, slot, false, videoResolution);
    }
}

void Call::attachSlotToSession (Cid_t cid, RemoteSlot* slot, bool audio, VideoResolution hiRes)
{
    Session *session = getSession(cid);
    assert(session);
    if (!session)
    {
        RTCM_LOG_WARNING("attachSlotToSession: unknown peer cid %d", cid);
        return;
    }

    if (audio)
    {
        session->setAudioSlot(static_cast<RemoteAudioSlot *>(slot));
    }
    else
    {
        if (hiRes)
        {
            session->setHiResSlot(static_cast<RemoteVideoSlot *>(slot));
        }
        else
        {
            session->setVThumSlot(static_cast<RemoteVideoSlot *>(slot));
        }
    }
}

void Call::addSpeaker(Cid_t cid, const sfu::TrackDescriptor &speaker)
{
    auto it = mReceiverTracks.find(speaker.mMid);
    if (it == mReceiverTracks.end())
    {
        RTCM_LOG_WARNING("AddSpeaker: unknown track mid %d", speaker.mMid);
        return;
    }

    RemoteAudioSlot* slot = static_cast<RemoteAudioSlot*>(it->second.get());
    if (slot->getCid() != cid)
    {
        Session *oldSess = getSession(slot->getCid());
        if (oldSess)
        {
            // In case of Slot reassign for another peer (CID) we need to notify app about that
            oldSess->disableAudioSlot();
        }
    }

    Session *sess = getSession(cid);
    if (!sess)
    {
        RTCM_LOG_WARNING("AddSpeaker: unknown cid");
        return;
    }

    slot->assignAudioSlot(cid, speaker.mIv);
    attachSlotToSession(cid, slot, true, kUndefined);
}

void Call::removeSpeaker(Cid_t cid)
{
    auto it = mSessions.find(cid);
    if (it == mSessions.end())
    {
        RTCM_LOG_ERROR("removeSpeaker: unknown cid");
        return;
    }
    it->second->disableAudioSlot();
}

sfu::Peer& Call::getMyPeer()
{
    return *mMyPeer;
}

sfu::SfuClient &Call::getSfuClient()
{
    return mSfuClient;
}

std::map<Cid_t, std::unique_ptr<Session> > &Call::getSessions()
{
    return mSessions;
}

void Call::takeVideoDevice()
{
    if (!mVideoManager)
    {
        mRtc.takeDevice();
        mVideoManager = mRtc.getVideoDevice();
    }
}

void Call::releaseVideoDevice()
{
    if (mVideoManager)
    {
        mRtc.releaseDevice();
        mVideoManager = nullptr;
    }
}

bool Call::hasVideoDevice()
{
    return mVideoManager ? true : false;
}

void Call::freeVideoTracks(bool releaseSlots)
{
    // disable hi-res track
    if (mHiRes && mHiRes->getTransceiver()->sender()->track())
    {
        mHiRes->getTransceiver()->sender()->SetTrack(nullptr);
    }

    // disable low-res track
    if (mVThumb && mVThumb->getTransceiver()->sender()->track())
    {
        mVThumb->getTransceiver()->sender()->SetTrack(nullptr);
    }

    if (releaseSlots) // release slots in case flag is true
    {
        mVThumb.reset();
        mHiRes.reset();
    }
}

void Call::freeAudioTrack(bool releaseSlot)
{
    // disable audio track
    if (mAudio && mAudio->getTransceiver()->sender()->track())
    {
        mAudio->getTransceiver()->sender()->SetTrack(nullptr);
    }

    if (releaseSlot) // release slot in case flag is true
    {
        mAudio.reset();
    }
}

void Call::collectNonRTCStats()
{
    int audioSession = 0;
    int vThumbSession = 0;
    int hiResSession = 0;
    for (const auto& session : mSessions)
    {
        if (session.second->getAudioSlot())
        {
            audioSession++;
        }

        if (session.second->getVthumSlot())
        {
            vThumbSession++;
        }

        if (session.second->getHiResSlot())
        {
            hiResSession++;
        }
    }

    // TODO: pending to implement disabledTxLayers in future if needed
    mStats.mSamples.mQ.push_back(static_cast<int32_t>(mSvcDriver.mCurrentSvcLayerIndex) | static_cast<int32_t>(kTxSpatialLayerCount) << 8);
    mStats.mSamples.mNrxa.push_back(audioSession);
    mStats.mSamples.mNrxl.push_back(vThumbSession);
    mStats.mSamples.mNrxh.push_back(hiResSession);
    mStats.mSamples.mAv.push_back(getLocalAvFlags().value());
}

void Call::initStatsValues()
{
    mStats.mPeerId = mMyPeer->getPeerid();
    mStats.mCallid = mCallid;
    mStats.mIsGroup = mIsGroup;
    mStats.mDevice = mRtc.getDeviceInfo();
    mStats.mSfuHost = mSfuConnection->getSfuUrl().host;
}

void Call::enableStats()
{
    mStats.mCid = mMyPeer->getCid();
    mStats.mTimeOffset = static_cast<uint64_t>(mOffset);
    auto wptr = weakHandle();
    mStatsTimer = karere::setInterval([this, wptr]()
    {
        if (wptr.deleted())
        {
            return;
        }

        if (!mSfuConnection || !mSfuConnection->isJoined())
        {
            RTCM_LOG_WARNING("Cannot collect stats until reach kJoined state");
            return;
        }

        // poll TxVideoStats
        assert(mVThumb && mHiRes);
        uint32_t hiResId = 0;
        if (mHiResActive)
        {
            hiResId = mHiRes->getTransceiver()->sender()->ssrc();
        }

        uint32_t lowResId = 0;
        if (mVThumbActive)
        {
            lowResId = mVThumb->getTransceiver()->sender()->ssrc();
        }

        // poll non-rtc stats
        collectNonRTCStats();

        // Keep mStats ownership
        mStatConnCallback = rtc::scoped_refptr<webrtc::RTCStatsCollectorCallback>(new ConnStatsCallBack(&mStats, hiResId, lowResId, mRtc.getAppCtx()));
        assert(mRtcConn);
        mRtcConn->GetStats(mStatConnCallback.get());

        // adjust SVC driver based on collected stats
        // TODO: I can be done in ConnStatsCallBack to take into account latest stats
        adjustSvcByStats();
    }, RtcConstant::kStatsInterval, mRtc.getAppCtx());
}

void Call::disableStats()
{
    if (mStatsTimer != 0)
    {
        karere::cancelInterval(mStatsTimer, mRtc.getAppCtx());
        mStatsTimer = 0;
        if (mStatConnCallback)
        {
            static_cast<ConnStatsCallBack*>(mStatConnCallback.get())->removeStats();
        }

        mStatConnCallback = nullptr;
    }
}

void Call::setDestroying(bool isDestroying)
{
    mIsDestroying = isDestroying;
}

bool Call::isDestroying()
{
    return mIsDestroying;
}

void Call::updateVideoTracks()
{
    bool isOnHold = getLocalAvFlags().isOnHold();
    if (getLocalAvFlags().camera() && !isOnHold)
    {
        takeVideoDevice();

        // hi-res track
        if (mHiRes)
        {
            if (mHiResActive && !mHiRes->getTransceiver()->sender()->track())
            {
                rtc::scoped_refptr<webrtc::VideoTrackInterface> videoTrack;
                videoTrack = artc::gWebrtcContext->CreateVideoTrack("v"+std::to_string(artc::generateId()), mRtc.getVideoDevice()->getVideoTrackSource());
                mHiRes->getTransceiver()->sender()->SetTrack(videoTrack);
            }
            else if (!mHiResActive)
            {
                // if there is a track, but none in the call has requested hi res video, disable the track
                mHiRes->getTransceiver()->sender()->SetTrack(nullptr);
            }
        }

        // low-res track
        if (mVThumb)
        {
            if (mVThumbActive && !mVThumb->getTransceiver()->sender()->track())
            {
                rtc::scoped_refptr<webrtc::VideoTrackInterface> videoTrack;
                videoTrack = artc::gWebrtcContext->CreateVideoTrack("v"+std::to_string(artc::generateId()), mRtc.getVideoDevice()->getVideoTrackSource());
                mVThumb->getTransceiver()->sender()->SetTrack(videoTrack);
            }
            else if (!mVThumbActive)
            {
                // if there is a track, but none in the call has requested low res video, disable the track
                mVThumb->getTransceiver()->sender()->SetTrack(nullptr);
            }
        }
    }
    else    // no video from camera (muted or not available), or call on-hold
    {
        freeVideoTracks();
        releaseVideoDevice();
    }
}

void Call::updateNetworkQuality(int networkQuality)
{
    if (networkQuality == mNetworkQuality)
    {
        return;
    }

    RTCM_LOG_WARNING("updateNetworkQuality: %s network quality detected", networkQuality == kNetworkQualityBad  ? "Bad" : "Good");
    mNetworkQuality = networkQuality;
    mCallHandler.onNetworkQualityChanged(*this);
}

void Call::adjustSvcByStats()
{
    if (mStats.mSamples.mRoundTripTime.empty())
    {
        RTCM_LOG_WARNING("adjustSvcBystats: not enough collected data");
        return;
    }

    double roundTripTime = mStats.mSamples.mRoundTripTime.back();
    double packetLost = 0;
    if (mStats.mSamples.mPacketLost.size() >= 2)
    {
        // get last lost packets
        int lastpl =  mStats.mSamples.mPacketLost.back();
        // use mPacketLostCapping to limit the influence of a large momentary peak on the moving average.
        lastpl = lastpl < mSvcDriver.mPacketLostCapping ? lastpl : static_cast<int>(mSvcDriver.mPacketLostCapping);

        // get (pre) last lost packets
        int prelastpl= mStats.mSamples.mPacketLost.at(mStats.mSamples.mPacketLost.size()-2);
        // use mPacketLostCapping to limit the influence of a large momentary peak on the moving average.
        prelastpl = prelastpl < mSvcDriver.mPacketLostCapping ? prelastpl : static_cast<int>(mSvcDriver.mPacketLostCapping);

        // get periods
        int lastT = mStats.mSamples.mT.back();
        int prelastT = mStats.mSamples.mT.at(mStats.mSamples.mT.size() - 2);
        packetLost = static_cast<double>(abs(lastpl - prelastpl)) / (static_cast<double>(abs(lastT - prelastT)) / 1000.0);
    }

    if (std::fabs(mSvcDriver.mMovingAverageRtt) <= std::numeric_limits<double>::epsilon())
    {
         // if mMovingAverageRtt has not value yet
         mSvcDriver.mMovingAverageRtt = roundTripTime;
         mSvcDriver.mMovingAveragePlost = packetLost;
         return; // intentionally skip first sample for lower/upper range calculation
    }

    if (roundTripTime < mSvcDriver.mLowestRttSeen)
    {
        // rttLower and rttUpper define the window inside which layer is not switched.
        //  - if rtt falls below that window, layer is switched to higher quality,
        //  - if rtt is higher, layer is switched to lower quality.
        // the window is defined/redefined relative to the lowest rtt seen.
        mSvcDriver.mLowestRttSeen = roundTripTime;
        mSvcDriver.mRttLower = roundTripTime + mSvcDriver.kRttLowerHeadroom;
        mSvcDriver.mRttUpper = roundTripTime + mSvcDriver.kRttUpperHeadroom;
    }

    roundTripTime = mSvcDriver.mMovingAverageRtt = (mSvcDriver.mMovingAverageRtt * 3 + roundTripTime) / 4;
    packetLost  = mSvcDriver.mMovingAveragePlost = (mSvcDriver.mMovingAveragePlost * 3 + packetLost) / 4;

    time_t tsNow = time(nullptr);
    if (mSvcDriver.mTsLastSwitch
            && (tsNow - mSvcDriver.mTsLastSwitch < mSvcDriver.kMinTimeBetweenSwitches))
    {
        return; // too early
    }

    if (mSvcDriver.mCurrentSvcLayerIndex > 0
            && (roundTripTime > mSvcDriver.mRttUpper || packetLost > mSvcDriver.mPacketLostUpper))
    {
        // if retrieved rtt OR packetLost have increased respect current values decrement 1 layer
        // we want to decrease layer when references values (mRttUpper and mPacketLostUpper)
        // have been exceeded.
        updateSvcQuality(-1);
    }
    else if (mSvcDriver.mCurrentSvcLayerIndex < mSvcDriver.kMaxQualityIndex
             && roundTripTime < mSvcDriver.mRttLower
             && packetLost < mSvcDriver.mPacketLostLower)
    {
        // if retrieved rtt AND packetLost have decreased respect current values increment 1 layer
        // we only want to increase layer when the improvement is bigger enough to represents a
        // faithfully improvement in network quality, we take mRttLower and mPacketLostLower as references
        updateSvcQuality(+1);
    }

    if (mStats.mSamples.mVtxHiResh.size() < 2
            || mStats.mSamples.mPacketSent.size() < 2
            || mStats.mSamples.mTotalPacketSendDelay.size() < 2
            || mStats.mSamples.mVtxHiResh.back() == 0
            || mStats.mSamples.mVtxHiResh.at(mStats.mSamples.mVtxHiResh.size() -2) == 0)
    {
        // notify about a change in network quality if received quality is very low
        mSvcDriver.mCurrentSvcLayerIndex < 1
                ? updateNetworkQuality(kNetworkQualityBad)
                : updateNetworkQuality(kNetworkQualityGood);
        return;
    }

    mSvcDriver.mMovingAverageVideoTxHeight = mSvcDriver.mMovingAverageVideoTxHeight > 0
            ? ((mSvcDriver.mMovingAverageVideoTxHeight * 3) + static_cast<double>(mStats.mSamples.mVtxHiResh.back())) / 4
            : mStats.mSamples.mVtxHiResh.back();

    bool txBad = mSvcDriver.mMovingAverageVideoTxHeight < 360;
    uint32_t pktSent =  mStats.mSamples.mPacketSent.back() - mStats.mSamples.mPacketSent.at(mStats.mSamples.mPacketSent.size() - 2);
    double totalPacketSendDelay = mStats.mSamples.mTotalPacketSendDelay.back() - mStats.mSamples.mTotalPacketSendDelay.at(mStats.mSamples.mTotalPacketSendDelay.size() - 2);
    double vtxDelay = pktSent ? round(totalPacketSendDelay * 1000 / pktSent) : -1;

    // notify about a change in network quality if necessary
    (txBad || mSvcDriver.mCurrentSvcLayerIndex < 1 || roundTripTime > mSvcDriver.mRttUpper || vtxDelay > 1500)
            ? updateNetworkQuality(kNetworkQualityBad)
            : updateNetworkQuality(kNetworkQualityGood);
}

const std::string& Call::getCallKey() const
{
    return mCallKey;
}

void Call::updateAudioTracks()
{
    if (!mAudio)
    {
        return;
    }

    bool audio = mSpeakerState > SpeakerState::kNoSpeaker && getLocalAvFlags().audio();
    rtc::scoped_refptr<webrtc::MediaStreamTrackInterface> track = mAudio->getTransceiver()->sender()->track();
    if (audio && !getLocalAvFlags().isOnHold())
    {
        if (!track) // create audio track only if not exists
        {
            rtc::scoped_refptr<webrtc::AudioTrackInterface> audioTrack =
                    artc::gWebrtcContext->CreateAudioTrack("a"+std::to_string(artc::generateId()), artc::gWebrtcContext->CreateAudioSource(cricket::AudioOptions()));

            mAudio->getTransceiver()->sender()->SetTrack(audioTrack);
            audioTrack->set_enabled(true);
        }
        else
        {
            track->set_enabled(true);
        }
    }
    else if (track) // if no audio flags active, no speaker allowed, or call is onHold
    {
        track->set_enabled(false);
        mAudio->getTransceiver()->sender()->SetTrack(nullptr);
    }
}

RtcModuleSfu::RtcModuleSfu(MyMegaApi &megaApi, CallHandler &callhandler, DNScache &dnsCache,
                           WebsocketsIO& websocketIO, void *appCtx,
                           rtcModule::RtcCryptoMeetings* rRtcCryptoMeetings)
    : VideoSink(appCtx)
    , mCallHandler(callhandler)
    , mMegaApi(megaApi)
    , mDnsCache(dnsCache)
{
    mAppCtx = appCtx;

    mSfuClient = ::mega::make_unique<sfu::SfuClient>(websocketIO, appCtx, rRtcCryptoMeetings);
    if (!artc::isInitialized())
    {
        //rtc::LogMessage::LogToDebug(rtc::LS_VERBOSE);
        artc::init(appCtx);
        RTCM_LOG_DEBUG("WebRTC stack initialized before first use");
    }

    // set default video in device
    std::set<std::pair<std::string, std::string>> videoDevices = artc::VideoManager::getVideoDevices();
    if (videoDevices.size())
    {
        mVideoDeviceSelected = videoDevices.begin()->second;
    }

    mDeviceTakenCount = 0;
}

ICall *RtcModuleSfu::findCall(karere::Id callid)
{
    auto it = mCalls.find(callid);
    if (it != mCalls.end())
    {
        return it->second.get();
    }

    return nullptr;
}

ICall *RtcModuleSfu::findCallByChatid(const karere::Id &chatid)
{
    for (const auto& call : mCalls)
    {
        if (call.second->getChatid() == chatid)
        {
            return call.second.get();
        }
    }

    return nullptr;
}

bool RtcModuleSfu::isCallStartInProgress(const karere::Id &chatid) const
{
    return mCallStartAttempts.find(chatid) != mCallStartAttempts.end();
}

bool RtcModuleSfu::selectVideoInDevice(const std::string &device)
{
    std::set<std::pair<std::string, std::string>> videoDevices = artc::VideoManager::getVideoDevices();
    bool shouldOpen = false;
    for (auto it = videoDevices.begin(); it != videoDevices.end(); it++)
    {
        if (!it->first.compare(device))
        {
            std::vector<Call*> calls;
            for (auto& callIt : mCalls)
            {
                if (callIt.second->hasVideoDevice())
                {
                    calls.push_back(callIt.second.get());
                    callIt.second->freeVideoTracks();
                    callIt.second->releaseVideoDevice();
                    shouldOpen = true;
                }
            }

            changeDevice(it->second, shouldOpen);

            for (auto& call : calls)
            {
                call->updateVideoTracks();
            }

            return true;
        }
    }
    return false;
}

void RtcModuleSfu::getVideoInDevices(std::set<std::string> &devicesVector)
{
    std::set<std::pair<std::string, std::string>> videoDevices = artc::VideoManager::getVideoDevices();
    for (auto it = videoDevices.begin(); it != videoDevices.end(); it++)
    {
        devicesVector.insert(it->first);
    }
}

promise::Promise<void> RtcModuleSfu::startCall(karere::Id chatid, karere::AvFlags avFlags, bool isGroup, std::shared_ptr<std::string> unifiedKey)
{
    // add chatid to CallsAttempts to avoid multiple start call attempts
    mCallStartAttempts.insert(chatid);

    // we need a temp string to avoid issues with lambda shared pointer capture
    std::string auxCallKey = unifiedKey ? (*unifiedKey.get()) : std::string();
    auto wptr = weakHandle();
    return mMegaApi.call(&::mega::MegaApi::startChatCall, chatid)
    .then([wptr, this, chatid, avFlags, isGroup, auxCallKey](ReqResult result) -> promise::Promise<void>
    {
        if (wptr.deleted())
        {
            return promise::Error("call started successfully, but RtcModuleSfu instance was removed");
        }

        std::shared_ptr<std::string> sharedUnifiedKey = !auxCallKey.empty()
                ? std::make_shared<std::string>(auxCallKey)
                : nullptr;

        karere::Id callid = result->getParentHandle();
        std::string sfuUrlStr = result->getText();
        mCallStartAttempts.erase(chatid); // remove chatid from CallsAttempts
        if (mCalls.find(callid) == mCalls.end()) // it can be created by JOINEDCALL command
        {
            std::unique_ptr<char []> userHandle(mMegaApi.sdk.getMyUserHandle());
            karere::Id myUserHandle(userHandle.get());
            mCalls[callid] = ::mega::make_unique<Call>(callid, chatid, myUserHandle, false, mCallHandler, mMegaApi, (*this), isGroup, sharedUnifiedKey, avFlags, true);

            if (!mCalls[callid]->connectSfu(sfuUrlStr))
            {
               return promise::Error("connectSfu error, invalid or empty URL");
            }
        }
        return promise::_Void();
    })
    .fail([wptr, this, chatid](const ::promise::Error& err)
    {
        if (wptr.deleted())
        {
            return err;
        }

        mCallStartAttempts.erase(chatid); // remove chatid from CallsAttempts
        return err;
    });
}

void RtcModuleSfu::takeDevice()
{
    if (!mDeviceTakenCount)
    {
        openDevice();
    }

    mDeviceTakenCount++;
}

void RtcModuleSfu::releaseDevice()
{
    if (mDeviceTakenCount > 0)
    {
        mDeviceTakenCount--;
        if (mDeviceTakenCount == 0)
        {
            assert(mVideoDevice);
            closeDevice();
        }
    }
}

void RtcModuleSfu::addLocalVideoRenderer(karere::Id chatid, IVideoRenderer *videoRederer)
{
    mRenderers[chatid] = std::unique_ptr<IVideoRenderer>(videoRederer);
}

void RtcModuleSfu::removeLocalVideoRenderer(karere::Id chatid)
{
    mRenderers.erase(chatid);
}

std::vector<karere::Id> RtcModuleSfu::chatsWithCall()
{
    std::vector<karere::Id> chats;
    for (const auto& call : mCalls)
    {
        chats.push_back(call.second->getChatid());
    }

    return chats;
}

unsigned int RtcModuleSfu::getNumCalls()
{
    return static_cast<unsigned int>(mCalls.size());
}

const std::string& RtcModuleSfu::getVideoDeviceSelected() const
{
    return mVideoDeviceSelected;
}

sfu::SfuClient& RtcModuleSfu::getSfuClient()
{
    return (*mSfuClient.get());
}

DNScache& RtcModuleSfu::getDnsCache()
{
    return mDnsCache;
}


void RtcModuleSfu::orderedDisconnectAndCallRemove(rtcModule::ICall* iCall, EndCallReason reason, TermCode connectionTermCode)
{
    Call *call = static_cast<Call*>(iCall);
    if (!call)
    {
        RTCM_LOG_WARNING("orderedDisconnectAndCallRemove: call doesn't exists anymore");
        return;
    }

    if (call->isDestroying())
    {
        RTCM_LOG_WARNING("orderedDisconnectAndCallRemove: call is already being destroyed");
        return;
    }

    // set temporary endCall reason in case immediateRemoveCall is not called immediately (i.e if we first need to send BYE command)
    call->setTempEndCallReason(reason);

    RTCM_LOG_DEBUG("Ordered removing call with callid: %s", call->getCallid().toString().c_str());
    call->setDestroying(true);
    (call->getState() > kStateClientNoParticipating && call->getState() <= kStateInProgress)
            ? call->orderedCallDisconnect(connectionTermCode, call->connectionTermCodeToString(connectionTermCode).c_str())
            : immediateRemoveCall(call, reason, connectionTermCode);
}


void RtcModuleSfu::immediateRemoveCall(Call* call, uint8_t reason, TermCode connectionTermCode)
{
    assert(reason != kInvalidReason);
    if (!call)
    {
        RTCM_LOG_WARNING("removeCall: call doesn't exists anymore");
        return;
    }

    RTCM_LOG_DEBUG("Removing call with callid: %s", call->getCallid().toString().c_str());
    if (call->getState() > kStateClientNoParticipating && call->getState() <= kStateInProgress)
    {
        call->immediateCallDisconnect(connectionTermCode);
    }

    // upon kStateDestroyed state change (in call dtor) mEndCallReason will be notified through onCallStateChange
    call->setEndCallReason(reason);
    mCalls.erase(call->getCallid());
}

void RtcModuleSfu::handleJoinedCall(karere::Id /*chatid*/, karere::Id callid, const std::set<karere::Id> &usersJoined)
{
    mCalls[callid]->joinedCallUpdateParticipants(usersJoined);
}

void RtcModuleSfu::handleLeftCall(karere::Id /*chatid*/, karere::Id callid, const std::set<karere::Id> &usersLeft)
{
    for (const karere::Id &peer : usersLeft)
    {
        mCalls[callid]->removeParticipant(peer);
    }
}

void RtcModuleSfu::handleNewCall(karere::Id chatid, karere::Id callerid, karere::Id callid, bool isRinging, bool isGroup, std::shared_ptr<std::string> callKey)
{
    mCalls[callid] = ::mega::make_unique<Call>(callid, chatid, callerid, isRinging, mCallHandler, mMegaApi, (*this), isGroup, callKey);
    mCalls[callid]->setState(kStateClientNoParticipating);
}

void RtcModuleSfu::OnFrame(const webrtc::VideoFrame &frame)
{
    auto wptr = weakHandle();
    karere::marshallCall([wptr, this, frame]()
    {
        if (wptr.deleted())
        {
            return;
        }

        for (auto& render : mRenderers)
        {
            ICall* call = findCallByChatid(render.first);
            if ((call && call->getLocalAvFlags().camera() && !call->getLocalAvFlags().has(karere::AvFlags::kOnHold)) || !call)
            {
                assert(render.second != nullptr);
                void* userData = NULL;
                auto buffer = frame.video_frame_buffer()->ToI420();   // smart ptr type changed
                if (frame.rotation() != webrtc::kVideoRotation_0)
                {
                    buffer = webrtc::I420Buffer::Rotate(*buffer, frame.rotation());
                }
                unsigned short width = (unsigned short)buffer->width();
                unsigned short height = (unsigned short)buffer->height();
                void* frameBuf = render.second->getImageBuffer(width, height, userData);
                if (!frameBuf) //image is frozen or app is minimized/covered
                    return;
                libyuv::I420ToABGR(buffer->DataY(), buffer->StrideY(),
                                   buffer->DataU(), buffer->StrideU(),
                                   buffer->DataV(), buffer->StrideV(),
                                   (uint8_t*)frameBuf, width * 4, width, height);

                render.second->frameComplete(userData);
            }
        }
    }, mAppCtx);

}

artc::VideoManager *RtcModuleSfu::getVideoDevice()
{
    return mVideoDevice;
}

void RtcModuleSfu::changeDevice(const std::string &device, bool shouldOpen)
{
    if (mVideoDevice)
    {
        shouldOpen = true;
        closeDevice();
    }

    mVideoDeviceSelected = device;
    if (shouldOpen)
    {
        openDevice();
    }
}

void RtcModuleSfu::openDevice()
{
    std::string videoDevice = mVideoDeviceSelected; // get default video device
    if (videoDevice.empty())
    {
        RTCM_LOG_WARNING("Default video in device is not set");
        assert(false);
        std::set<std::pair<std::string, std::string>> videoDevices = artc::VideoManager::getVideoDevices();
        if (videoDevices.empty())
        {
            RTCM_LOG_WARNING("openDevice(): no video devices available");
            return;
        }

        videoDevice = videoDevices.begin()->second;
    }

    webrtc::VideoCaptureCapability capabilities;
    capabilities.width = RtcConstant::kHiResWidth;
    capabilities.height = RtcConstant::kHiResHeight;
    capabilities.maxFPS = RtcConstant::kHiResMaxFPS;

    mVideoDevice = artc::VideoManager::Create(capabilities, videoDevice, artc::gWorkerThread.get());
    mVideoDevice->openDevice(videoDevice);
    rtc::VideoSinkWants wants;
    mVideoDevice->AddOrUpdateSink(this, wants);
}

void RtcModuleSfu::closeDevice()
{
    if (mVideoDevice)
    {
        mVideoDevice->RemoveSink(this);
        mVideoDevice->releaseDevice();
        mVideoDevice = nullptr;
    }
}

void *RtcModuleSfu::getAppCtx()
{
    return mAppCtx;
}

std::string RtcModuleSfu::getDeviceInfo() const
{
    // UserAgent Format
    // MEGA<app>/<version> (platform) Megaclient/<version>
    std::string userAgent = mMegaApi.sdk.getUserAgent();

    std::string androidId = "MEGAAndroid";
    std::string iosId = "MEGAiOS";
    std::string testChatId = "MEGAChatTest";
    std::string syncId = "MEGAsync";
    std::string qtAppId = "MEGAChatQtApp";
    std::string megaClcId = "MEGAclc";

    std::string deviceType = "n";
    std::string version = "0";

    size_t endTypePosition = std::string::npos;
    size_t idPosition;
    if ((idPosition = userAgent.find(androidId)) != std::string::npos)
    {
        deviceType = "na";
        endTypePosition = idPosition + androidId.size() + 1; // remove '/'
    }
    else if ((idPosition = userAgent.find(iosId)) != std::string::npos)
    {
        deviceType = "ni";
        endTypePosition = idPosition + iosId.size() + 1;  // remove '/'
    }
    else if ((idPosition = userAgent.find(testChatId)) != std::string::npos)
    {
        deviceType = "nct";
    }
    else if ((idPosition = userAgent.find(syncId)) != std::string::npos)
    {
        deviceType = "nsync";
        endTypePosition = idPosition + syncId.size() + 1;  // remove '/'
    }
    else if ((idPosition = userAgent.find(qtAppId)) != std::string::npos)
    {
        deviceType = "nqtApp";
    }
    else if ((idPosition = userAgent.find(megaClcId)) != std::string::npos)
    {
        deviceType = "nclc";
    }

    size_t endVersionPosition = userAgent.find(" (");
    if (endVersionPosition != std::string::npos &&
            endTypePosition != std::string::npos &&
            endVersionPosition > endTypePosition)
    {
        version = userAgent.substr(endTypePosition, endVersionPosition - endTypePosition);
    }

    return deviceType + ":" + version;
}

RtcModule* createRtcModule(MyMegaApi &megaApi, rtcModule::CallHandler &callHandler,
                           DNScache &dnsCache, WebsocketsIO& websocketIO, void *appCtx,
                           rtcModule::RtcCryptoMeetings* rRtcCryptoMeetings)
{
    return new RtcModuleSfu(megaApi, callHandler, dnsCache, websocketIO, appCtx,
                            rRtcCryptoMeetings);
}

Slot::Slot(Call &call, rtc::scoped_refptr<webrtc::RtpTransceiverInterface> transceiver)
    : mCall(call)
    , mTransceiver(transceiver)
{
}

Slot::~Slot()
{
    if (mTransceiver->receiver())
    {
       rtc::scoped_refptr<webrtc::FrameDecryptorInterface> decryptor = mTransceiver->receiver()->GetFrameDecryptor();
       if (decryptor)
       {
           static_cast<artc::MegaDecryptor*>(decryptor.get())->setTerminating();
       }
    }

    if (mTransceiver->sender())
    {
        rtc::scoped_refptr<webrtc::FrameEncryptorInterface> encryptor = mTransceiver->sender()->GetFrameEncryptor();
        if (encryptor)
        {
            static_cast<artc::MegaEncryptor*>(encryptor.get())->setTerminating();
        }
    }
}

uint32_t Slot::getTransceiverMid() const
{
    if (!mTransceiver->mid())
    {
        assert(false);
        RTCM_LOG_WARNING("We have received a transceiver without 'mid'");
        return 0;
    }

    return static_cast<uint32_t>(atoi(mTransceiver->mid()->c_str()));
}

void RemoteSlot::release()
{
    if (!mCid)
    {
        return;
    }

    mIv = 0;
    mCid = 0;

    enableTrack(false, kRecv);
    rtc::scoped_refptr<webrtc::FrameDecryptorInterface> decryptor = getTransceiver()->receiver()->GetFrameDecryptor();
    static_cast<artc::MegaDecryptor*>(decryptor.get())->setTerminating();
    getTransceiver()->receiver()->SetFrameDecryptor(nullptr);
}

void RemoteSlot::assign(Cid_t cid, IvStatic_t iv)
{
    assert(!mCid);
    createDecryptor(cid, iv);
    enableTrack(true, kRecv);
}

void RemoteSlot::createDecryptor(Cid_t cid, IvStatic_t iv)
{
    mCid = cid;
    mIv = iv;

    auto it = mCall.getSessions().find(mCid);
    if (it == mCall.getSessions().end())
    {
        mCall.logError("createDecryptor: unknown cid");
        return;
    }

    mTransceiver->receiver()->SetFrameDecryptor(new artc::MegaDecryptor(it->second->getPeer(),
                                                                      mCall.getSfuClient().getRtcCryptoMeetings(),
                                                                      mIv, getTransceiverMid()));
}

RemoteSlot::RemoteSlot(Call& call, rtc::scoped_refptr<webrtc::RtpTransceiverInterface> transceiver, void* appCtx)
    : Slot(call, transceiver), mAppCtx(appCtx)
{
}

void RemoteSlot::enableTrack(bool enable, TrackDirection direction)
{
    assert(mTransceiver);
    if (direction == kRecv)
    {
        mTransceiver->receiver()->track()->set_enabled(enable);
    }
    else if (direction == kSend)
    {
        mTransceiver->sender()->track()->set_enabled(enable);
    }
}

LocalSlot::LocalSlot(Call& call, rtc::scoped_refptr<webrtc::RtpTransceiverInterface> transceiver)
    : Slot(call, transceiver)
{
}

void LocalSlot::createEncryptor()
{
    mTransceiver->sender()->SetFrameEncryptor(new artc::MegaEncryptor(mCall.getMyPeer(),
                                                                      mCall.getSfuClient().getRtcCryptoMeetings(),
                                                                      mIv, getTransceiverMid()));
}

void LocalSlot::generateRandomIv()
{
    randombytes_buf(&mIv, sizeof(mIv));
}

RemoteVideoSlot::RemoteVideoSlot(Call& call, rtc::scoped_refptr<webrtc::RtpTransceiverInterface> transceiver, void* appCtx)
    : RemoteSlot(call, transceiver, appCtx)
    , VideoSink(appCtx)
{
    webrtc::VideoTrackInterface* videoTrack =
            static_cast<webrtc::VideoTrackInterface*>(mTransceiver->receiver()->track().get());

    assert(videoTrack);
    rtc::VideoSinkWants wants;
    videoTrack->AddOrUpdateSink(this, wants);
}

RemoteVideoSlot::~RemoteVideoSlot()
{
}

VideoSink::VideoSink(void* appCtx) :mAppCtx(appCtx)
{

}

VideoSink::~VideoSink()
{

}

void VideoSink::setVideoRender(IVideoRenderer *videoRenderer)
{
    mRenderer = std::unique_ptr<IVideoRenderer>(videoRenderer);
}

void VideoSink::OnFrame(const webrtc::VideoFrame &frame)
{
    auto wptr = weakHandle();
    karere::marshallCall([wptr, this, frame]()
    {
        if (wptr.deleted())
        {
            return;
        }

        if (mRenderer)
        {
            void* userData = NULL;
            auto buffer = frame.video_frame_buffer()->ToI420();   // smart ptr type changed
            if (frame.rotation() != webrtc::kVideoRotation_0)
            {
                buffer = webrtc::I420Buffer::Rotate(*buffer, frame.rotation());
            }
            unsigned short width = (unsigned short)buffer->width();
            unsigned short height = (unsigned short)buffer->height();
            void* frameBuf = mRenderer->getImageBuffer(width, height, userData);
            if (!frameBuf) //image is frozen or app is minimized/covered
                return;
            libyuv::I420ToABGR(buffer->DataY(), buffer->StrideY(),
                               buffer->DataU(), buffer->StrideU(),
                               buffer->DataV(), buffer->StrideV(),
                               (uint8_t*)frameBuf, width * 4, width, height);
            mRenderer->frameComplete(userData);
        }
    }, mAppCtx);
}

void RemoteVideoSlot::assignVideoSlot(Cid_t cid, IvStatic_t iv, VideoResolution videoResolution)
{
    assert(mVideoResolution == kUndefined);
    assign(cid, iv);
    mVideoResolution = videoResolution;
}

void RemoteVideoSlot::release()
{
    RemoteSlot::release();
    mVideoResolution = VideoResolution::kUndefined;
}

VideoResolution RemoteVideoSlot::getVideoResolution() const
{
    return mVideoResolution;
}

bool RemoteVideoSlot::hasTrack()
{
    assert(mTransceiver);

    if (mTransceiver->receiver())
    {
        return  mTransceiver->receiver()->track();
    }

    return false;

}

void RemoteVideoSlot::enableTrack()
{
    webrtc::VideoTrackInterface* videoTrack =
            static_cast<webrtc::VideoTrackInterface*>(mTransceiver->receiver()->track().get());
    videoTrack->set_enabled(true);
}

RemoteAudioSlot::RemoteAudioSlot(Call &call, rtc::scoped_refptr<webrtc::RtpTransceiverInterface> transceiver, void* appCtx)
    : RemoteSlot(call, transceiver, appCtx)
{
}

void RemoteAudioSlot::assignAudioSlot(Cid_t cid, IvStatic_t iv)
{
    assign(cid, iv);
    enableAudioMonitor(true);   // Enable audio monitor
}

void RemoteAudioSlot::enableAudioMonitor(bool enable)
{
    rtc::scoped_refptr<webrtc::MediaStreamTrackInterface> mediaTrack = mTransceiver->receiver()->track();
    webrtc::AudioTrackInterface *audioTrack = static_cast<webrtc::AudioTrackInterface*>(mediaTrack.get());
    assert(audioTrack);
    if (enable && !mAudioLevelMonitorEnabled)
    {
        mAudioLevelMonitorEnabled = true;
        audioTrack->AddSink(mAudioLevelMonitor.get());     // enable AudioLevelMonitor for remote audio detection
    }
    else if (!enable && mAudioLevelMonitorEnabled)
    {
        mAudioLevelMonitorEnabled = false;
        audioTrack->RemoveSink(mAudioLevelMonitor.get()); // disable AudioLevelMonitor
    }
}

void RemoteAudioSlot::createDecryptor(Cid_t cid, IvStatic_t iv)
{
    RemoteSlot::createDecryptor(cid, iv);
    mAudioLevelMonitor.reset(new AudioLevelMonitor(mCall, mAppCtx, static_cast<int32_t>(mCid)));
}

void RemoteAudioSlot::release()
{
    RemoteSlot::release();
    if (mAudioLevelMonitor)
    {
        enableAudioMonitor(false);
        mAudioLevelMonitor = nullptr;
        mAudioLevelMonitorEnabled = false;
    }
}

void globalCleanup()
{
    if (!artc::isInitialized())
        return;
    artc::cleanup();
}

Session::Session(const sfu::Peer& peer)
    : mPeer(peer)
{

}

Session::~Session()
{
    disableAudioSlot();
    disableVideoSlot(kHiRes);
    disableVideoSlot(kLowRes);
    mState = kSessStateDestroyed;
    mSessionHandler->onDestroySession(*this);
}

TermCode Session::getTermcode() const
{
    return mTermCode;
}

void Session::setTermcode(TermCode termcode)
{
    mTermCode = termcode;
}

void Session::setSessionHandler(SessionHandler* sessionHandler)
{
    mSessionHandler = std::unique_ptr<SessionHandler>(sessionHandler);
}

void Session::setVideoRendererVthumb(IVideoRenderer *videoRenderer)
{
    if (!mVthumSlot)
    {
        RTCM_LOG_WARNING("setVideoRendererVthumb: There's no low-res slot associated to this session");
        return;
    }

    mVthumSlot->setVideoRender(videoRenderer);
}

void Session::setVideoRendererHiRes(IVideoRenderer *videoRenderer)
{
    if (!mHiresSlot)
    {
        RTCM_LOG_WARNING("setVideoRendererHiRes: There's no hi-res slot associated to this session");
        return;
    }

    mHiresSlot->setVideoRender(videoRenderer);
}

void Session::setAudioDetected(bool audioDetected)
{
    mAudioDetected = audioDetected;
    mSessionHandler->onRemoteAudioDetected(*this);
}

bool Session::hasHighResolutionTrack() const
{
    return mHiresSlot && mHiresSlot->hasTrack();
}

bool Session::hasLowResolutionTrack() const
{
    return mVthumSlot && mVthumSlot->hasTrack();
}

void Session::notifyHiResReceived()
{
    mSessionHandler->onHiResReceived(*this);
}

void Session::notifyLowResReceived()
{
    mSessionHandler->onVThumbReceived(*this);
}

const sfu::Peer& Session::getPeer() const
{
    return mPeer;
}

void Session::setVThumSlot(RemoteVideoSlot *slot)
{
    assert(slot);
    mVthumSlot = slot;
    mSessionHandler->onVThumbReceived(*this);
}

void Session::setHiResSlot(RemoteVideoSlot *slot)
{
    assert(slot);
    mHiresSlot = slot;
    mSessionHandler->onHiResReceived(*this);
}

void Session::setAudioSlot(RemoteAudioSlot *slot)
{
    mAudioSlot = slot;
    setSpeakRequested(false);
}

void Session::addKey(Keyid_t keyid, const std::string &key)
{
    mPeer.addKey(keyid, key);
}

void Session::setAvFlags(karere::AvFlags flags)
{
    assert(mSessionHandler);
    if (flags == mPeer.getAvFlags())
    {
        RTCM_LOG_WARNING("setAvFlags: remote AV flags has not changed");
        return;
    }

    bool onHoldChanged = mPeer.getAvFlags().isOnHold() != flags.isOnHold();
    mPeer.setAvFlags(flags);
    onHoldChanged
        ? mSessionHandler->onOnHold(*this)              // notify session onHold Change
        : mSessionHandler->onRemoteFlagsChanged(*this); // notify remote AvFlags Change
}

RemoteAudioSlot *Session::getAudioSlot()
{
    return mAudioSlot;
}

RemoteVideoSlot *Session::getVthumSlot()
{
    return mVthumSlot;
}

RemoteVideoSlot *Session::getHiResSlot()
{
    return mHiresSlot;
}

void Session::disableAudioSlot()
{
    if (mAudioSlot)
    {
        mAudioSlot->release();
        setAudioSlot(nullptr);
    }
}

void Session::disableVideoSlot(VideoResolution videoResolution)
{
    if ((videoResolution == kHiRes && !mHiresSlot) || (videoResolution == kLowRes && !mVthumSlot))
    {
        return;
    }

    if (videoResolution == kHiRes)
    {
        mHiresSlot->release();
        mHiresSlot = nullptr;
        mSessionHandler->onHiResReceived(*this);
    }
    else
    {
        mVthumSlot->release();
        mVthumSlot = nullptr;
        mSessionHandler->onVThumbReceived(*this);
    }
}

void Session::setSpeakRequested(bool requested)
{
    mHasRequestSpeak = requested;
    mSessionHandler->onAudioRequested(*this);
}

karere::Id Session::getPeerid() const
{
    return mPeer.getPeerid();
}

Cid_t Session::getClientid() const
{
    return mPeer.getCid();
}

SessionState Session::getState() const
{
    return mState;
}

karere::AvFlags Session::getAvFlags() const
{
    return mPeer.getAvFlags();
}

bool Session::isAudioDetected() const
{
    return mAudioDetected;
}

bool Session::hasRequestSpeak() const
{
    return mHasRequestSpeak;
}

AudioLevelMonitor::AudioLevelMonitor(Call &call, void* appCtx, int32_t cid)
    : mCall(call), mCid(cid), mAppCtx(appCtx)
{
}

void AudioLevelMonitor::OnData(const void *audio_data, int bits_per_sample, int /*sample_rate*/, size_t number_of_channels, size_t number_of_frames)
{
    assert(bits_per_sample == 16);
    time_t nowTime = time(NULL);
    if (nowTime - mPreviousTime > 2) // Two seconds between samples
    {
        mPreviousTime = nowTime;
        size_t valueCount = number_of_channels * number_of_frames;
        int16_t *data = (int16_t*)audio_data;
        int16_t audioMaxValue = data[0];
        int16_t audioMinValue = data[0];
        for (size_t i = 1; i < valueCount; i++)
        {
            if (data[i] > audioMaxValue)
            {
                audioMaxValue = data[i];
            }

            if (data[i] < audioMinValue)
            {
                audioMinValue = data[i];
            }
        }

        bool audioDetected = (abs(audioMaxValue) + abs(audioMinValue) > kAudioThreshold);

        auto wptr = weakHandle();
        karere::marshallCall([wptr, this, audioDetected]()
        {
            if (wptr.deleted())
            {
                return;
            }

            if (!hasAudio())
            {
                if (mAudioDetected)
                {
                    onAudioDetected(false);
                }

                return;
            }

            if (audioDetected != mAudioDetected)
            {
                onAudioDetected(mAudioDetected);
            }

        }, mAppCtx);
    }
}

bool AudioLevelMonitor::hasAudio()
{
    Session *sess = mCall.getSession(static_cast<Cid_t>(mCid));
    if (sess)
    {
        return sess->getAvFlags().audio();
    }
    return false;
}

void AudioLevelMonitor::onAudioDetected(bool audioDetected)
{
    mAudioDetected = audioDetected;
    assert(mCall.getSession(static_cast<Cid_t>(mCid)));
    Session *sess = mCall.getSession(static_cast<Cid_t>(mCid));
    sess->setAudioDetected(mAudioDetected);
}
}
#endif<|MERGE_RESOLUTION|>--- conflicted
+++ resolved
@@ -1827,12 +1827,8 @@
         }
 
         // notify SFU error to the apps
-<<<<<<< HEAD
-        mCallHandler.onCallError(*this, static_cast<int>(code), errMsg);
-=======
         std::string errMsgStr = errMsg.empty() || !errMsg.compare("Unknown reason") ? connectionTermCodeToString(static_cast<TermCode>(code)): errMsg;
         mCallHandler.onCallError(*this, static_cast<int>(code), errMsgStr);
->>>>>>> 5132b634
 
         // remove call just if there are no participants or termcode is not recoverable (we don't need to send BYE command upon SFU error reception)
         assert(!isTermCodeRetriable(connectionTermCode));
