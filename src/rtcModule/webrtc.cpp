--- conflicted
+++ resolved
@@ -1652,11 +1652,7 @@
     }
 }
 
-<<<<<<< HEAD
-void Call::attachSlotToSession (Cid_t cid, RemoteSlot* slot, bool audio, VideoResolution hiRes, bool reuse)
-=======
-void Call::attachSlotToSession (Cid_t cid, Slot* slot, bool audio, VideoResolution hiRes)
->>>>>>> 45577ff3
+void Call::attachSlotToSession (Cid_t cid, RemoteSlot* slot, bool audio, VideoResolution hiRes)
 {
     Session *session = getSession(cid);
     assert(session);
@@ -1668,12 +1664,7 @@
 
     if (audio)
     {
-<<<<<<< HEAD
-        mAvailableTracks->updateSpeakTrack(cid, true);
         session->setAudioSlot(static_cast<RemoteAudioSlot *>(slot));
-=======
-        session->setAudioSlot(slot);
->>>>>>> 45577ff3
     }
     else
     {
@@ -1714,14 +1705,9 @@
         RTCM_LOG_WARNING("AddSpeaker: unknown cid");
         return;
     }
-<<<<<<< HEAD
 
     slot->assignAudioSlot(cid, speaker.mIv);
-    attachSlotToSession(cid, slot, true, kUndefined, false);
-=======
-    slot->assign(cid, speaker.mIv);
     attachSlotToSession(cid, slot, true, kUndefined);
->>>>>>> 45577ff3
 }
 
 void Call::removeSpeaker(Cid_t cid)
@@ -2471,48 +2457,25 @@
     }
 }
 
-<<<<<<< HEAD
 bool Slot::hasTrack(bool send)
 {
     assert(mTransceiver);
-=======
-uint32_t Slot::getTransceiverMid()
-{
-    if (!mTransceiver->mid())
-    {
-        assert(false);
-        return 0;
-    }
-    return atoi(mTransceiver->mid()->c_str());
-}
-
-void Slot::createEncryptor()
-{
-    mTransceiver->sender()->SetFrameEncryptor(new artc::MegaEncryptor(mCall.getMyPeer(),
-                                                                      mCall.getSfuClient().getRtcCryptoMeetings(),
-                                                                      mIv, getTransceiverMid()));
-}
->>>>>>> 45577ff3
 
     if ((send && (mTransceiver->direction() == webrtc::RtpTransceiverDirection::kRecvOnly))  ||
      (!send && (mTransceiver->direction() == webrtc::RtpTransceiverDirection::kSendOnly)))
     {
-<<<<<<< HEAD
         return false;
     }
 
     return send
             ? mTransceiver->sender()->track()
             : mTransceiver->receiver()->track();
-=======
-        mCall.logError("createDecryptor: unknown cid");
-        return;
-    }
-
-    mTransceiver->receiver()->SetFrameDecryptor(new artc::MegaDecryptor(it->second->getPeer(),
-                                                                      mCall.getSfuClient().getRtcCryptoMeetings(),
-                                                                      mIv, getTransceiverMid()));
->>>>>>> 45577ff3
+
+}
+
+uint32_t Slot::getMid() const
+{
+    return mTransceiver->mid().has_value() ? atoi(mTransceiver->mid()->c_str()) : 0;
 }
 
 void RemoteSlot::release()
@@ -2536,35 +2499,6 @@
     assert(!mCid);
     createDecryptor(cid, iv);
     enableTrack(true, kRecv);
-<<<<<<< HEAD
-=======
-    if (mTransceiver->media_type() == cricket::MediaType::MEDIA_TYPE_AUDIO)
-    {
-        enableAudioMonitor(true); // enable audio monitor
-    }
-}
-
-bool Slot::hasTrack(bool send)
-{
-    assert(mTransceiver);
-
-    if (send && !mTransceiver->sender())
-    {
-        RTCM_LOG_WARNING("Sender transceiver wrongly initialized");
-        assert(false);
-        return false;
-    }
-    if (!send && !mTransceiver->receiver())
-    {
-        RTCM_LOG_WARNING("Receiver transceiver wrongly initialized");
-        assert(false);
-        return false;
-    }
-
-    return send
-            ? mTransceiver->sender()->track()
-            : mTransceiver->receiver()->track();
->>>>>>> 45577ff3
 }
 
 void RemoteSlot::createDecryptor(Cid_t cid, IvStatic_t iv)
@@ -2575,13 +2509,13 @@
     auto it = mCall.getSessions().find(mCid);
     if (it == mCall.getSessions().end())
     {
-        RTCM_LOG_ERROR("createDecryptor: unknown cid");
+        mCall.logError("createDecryptor: unknown cid");
         return;
     }
 
     mTransceiver->receiver()->SetFrameDecryptor(new artc::MegaDecryptor(it->second->getPeer(),
                                                                       mCall.getSfuClient().getRtcCryptoMeetings(),
-                                                                      mIv));
+                                                                      mIv, getMid()));
 }
 
 RemoteSlot::RemoteSlot(Call& call, rtc::scoped_refptr<webrtc::RtpTransceiverInterface> transceiver)
@@ -2612,7 +2546,7 @@
 {
     mTransceiver->sender()->SetFrameEncryptor(new artc::MegaEncryptor(mCall.getMyPeer(),
                                                                       mCall.getSfuClient().getRtcCryptoMeetings(),
-                                                                      mIv));
+                                                                      mIv, getMid()));
 }
 
 void LocalSlot::generateRandomIv()
