#ifndef KARERE_DISABLE_WEBRTC
#include <mega/types.h>
#include <mega/base64.h>
#include <rtcmPrivate.h>
#include <webrtcPrivate.h>
#include <api/video/i420_buffer.h>
#include <libyuv/convert.h>

namespace rtcModule
{
SvcDriver::SvcDriver ()
    : mCurrentSvcLayerIndex(kMaxQualityIndex), // by default max quality
      mPacketLostLower(0.01),
      mPacketLostUpper(1),
      mLowestRttSeen(10000),
      mRttLower(0),
      mRttUpper(0),
      mMovingAverageRtt(0),
      mMovingAveragePlost(0),
      mTsLastSwitch(0)
{

}

bool SvcDriver::setSvcLayer(int8_t delta, int8_t& rxSpt, int8_t& rxTmp, int8_t& rxStmp, int8_t& txSpt)
{
    int8_t newSvcLayerIndex = mCurrentSvcLayerIndex + delta;
    if (newSvcLayerIndex < 0 || newSvcLayerIndex > kMaxQualityIndex)
    {
        return false;
    }

    RTCM_LOG_WARNING("setSvcLayer: Switching SVC layer from %d to %d", mCurrentSvcLayerIndex, newSvcLayerIndex);
    mTsLastSwitch = time(nullptr); // update last Ts SVC switch
    mCurrentSvcLayerIndex = static_cast<uint8_t>(newSvcLayerIndex);

    // we want to provide a linear quality scale,
    // layers are defined for each of the 7 "quality" steps
    // layer: rxSpatial (resolution), rxTemporal (FPS), rxScreenTemporal (for screen video), txSpatial (resolution)
    switch (mCurrentSvcLayerIndex)
    {
        case 0: { rxSpt = 0; rxTmp = 0; rxStmp = 0; txSpt = 0; return true; }
        case 1: { rxSpt = 0; rxTmp = 1; rxStmp = 0; txSpt = 0; return true; }
        case 2: { rxSpt = 0; rxTmp = 2; rxStmp = 0; txSpt = 1; return true; }
        case 3: { rxSpt = 1; rxTmp = 1; rxStmp = 0; txSpt = 1; return true; }
        case 4: { rxSpt = 1; rxTmp = 2; rxStmp = 1; txSpt = 1; return true; }
        case 5: { rxSpt = 2; rxTmp = 1; rxStmp = 1; txSpt = 2; return true; }
        case 6: { rxSpt = 2; rxTmp = 2; rxStmp = 2; txSpt = 2; return true; }
        default: return false;
    }
}

Call::Call(karere::Id callid, karere::Id chatid, karere::Id callerid, bool isRinging, CallHandler& callHandler, MyMegaApi& megaApi, RtcModuleSfu& rtc, bool isGroup, std::shared_ptr<std::string> callKey, karere::AvFlags avflags)
    : mCallid(callid)
    , mChatid(chatid)
    , mCallerId(callerid)
    , mIsRinging(isRinging)
    , mIsGroup(isGroup)
    , mCallHandler(callHandler) // CallHandler to receive notifications about the call
    , mMegaApi(megaApi)
    , mSfuClient(rtc.getSfuClient())
    , mCallKey(callKey ? *callKey : std::string())
    , mIsJoining(false)
    , mRtc(rtc)
{
    std::unique_ptr<char []> userHandle(mMegaApi.sdk.getMyUserHandle());
    karere::Id myUserHandle(userHandle.get());
    mMyPeer.reset(new sfu::Peer(myUserHandle, avflags.value()));
    setState(kStateInitial); // call after onNewCall, otherwise callhandler didn't exists
}

Call::~Call()
{
    disableStats();

    if (mTermCode == kInvalidTermCode)
    {
        mTermCode = kUnKnownTermCode;
    }

    setState(CallState::kStateDestroyed);
}

karere::Id Call::getCallid() const
{
    return mCallid;
}

karere::Id Call::getChatid() const
{
    return mChatid;
}

karere::Id Call::getCallerid() const
{
    return mCallerId;
}

bool Call::isAudioDetected() const
{
    return mAudioDetected;
}

void Call::setState(CallState newState)
{
    RTCM_LOG_DEBUG("Call state changed. ChatId: %s, callid: %s, state: %s --> %s",
                 karere::Id(getChatid()).toString().c_str(),
                 karere::Id(getCallid()).toString().c_str(),
                 Call::stateToStr(mState),
                 Call::stateToStr(newState));

    if (newState == CallState::kStateInProgress)
    {
        // initial ts is set when user has joined to the call
        mInitialTs = time(nullptr);
    }
    else if (newState == CallState::kStateDestroyed)
    {
        mFinalTs = time(nullptr);
    }

    mState = newState;
    mCallHandler.onCallStateChange(*this);
}

CallState Call::getState() const
{
    return mState;
}

void Call::addParticipant(karere::Id peer)
{
    if (peer == mMyPeer->getPeerid())
    {
        setRinging(false);
    }

    mParticipants.push_back(peer);
    mCallHandler.onAddPeer(*this, peer);
}


void Call::onDisconnectFromChatd()
{
    if (participate())
    {
        handleCallDisconnect(TermCode::kSigDisconn);
        setState(CallState::kStateConnecting);
        mSfuConnection->disconnect(true);
    }

    for (auto &it : mParticipants)
    {
        mCallHandler.onRemovePeer(*this, it);
    }
    mParticipants.clear();
}

void Call::reconnectToSfu()
{
    mSfuConnection->retryPendingConnection(true);
}

void Call::removeParticipant(karere::Id peer)
{
    for (auto itPeer = mParticipants.begin(); itPeer != mParticipants.end(); itPeer++)
    {
        if (*itPeer == peer)
        {
            mParticipants.erase(itPeer);
            mCallHandler.onRemovePeer(*this, peer);
            return;
        }
    }

    assert(false);
    return;
}

bool Call::isOtherClientParticipating()
{
    for (auto& peerid : mParticipants)
    {
        if (peerid == mMyPeer->getPeerid())
        {
            return true;
        }
    }

    return false;
}

// for the moment just chatd::kRejected is a valid reason (only for rejecting 1on1 call while ringing)
promise::Promise<void> Call::endCall(int reason)
{
    return mMegaApi.call(&::mega::MegaApi::endChatCall, mChatid, mCallid, reason)
    .then([](ReqResult /*result*/)
    {
    });
}

promise::Promise<void> Call::hangup()
{
    if (!isOtherClientParticipating() && mState == kStateClientNoParticipating && mIsRinging && !mIsGroup)
    {
        // in 1on1 calls, the hangup (reject) by the user while ringing should end the call
        return endCall(chatd::kRejected); // reject 1on1 call while ringing
    }
    else
    {
        disconnect(TermCode::kUserHangup, "normal user hangup");
        return promise::_Void();
    }
}

promise::Promise<void> Call::join(karere::AvFlags avFlags)
{
    mIsJoining = true; // set flag true to avoid multiple join call attempts
    mMyPeer->setAvFlags(avFlags);
    auto wptr = weakHandle();
    return mMegaApi.call(&::mega::MegaApi::joinChatCall, mChatid.val, mCallid.val)
    .then([wptr, this](ReqResult result) -> promise::Promise<void>
    {
        if (wptr.deleted())
            return promise::Error("Join call succeed, but call has already ended");

        std::string sfuUrlStr = result->getText();
        mIsJoining = false;

        if (!connectSfu(sfuUrlStr))
        {
           return promise::Error("connectSfu error, invalid or empty sfu URL");
        }
        else
        {
           return promise::_Void();
        }
    })
    .fail([wptr, this](const ::promise::Error& err)
    {
        if (!wptr.deleted())
            return promise::Error("Join call failed, and call has already ended");

        mIsJoining = false;
        return err;
    });
}

bool Call::participate()
{
    return (mState > kStateClientNoParticipating && mState < kStateTerminatingUserParticipation);
}

bool Call::isJoining() const
{
    return mIsJoining;
}

void Call::enableAudioLevelMonitor(bool enable)
{
    if ( (enable && mVoiceDetectionTimer != 0)          // already enabled
        || (!enable && mVoiceDetectionTimer == 0) )     // already disabled
    {
        return;
    }

    RTCM_LOG_DEBUG("Audio level monitor %s", enable ? "enabled" : "disabled");

    if (enable)
    {
        mAudioDetected = false;
        auto wptr = weakHandle();
        mVoiceDetectionTimer = karere::setInterval([this, wptr]()
        {
            if (wptr.deleted())
                return;

            webrtc::AudioProcessingStats audioStats = artc::gAudioProcessing->GetStatistics(false);

            if (audioStats.voice_detected && mAudioDetected != audioStats.voice_detected.value())
            {
                setAudioDetected(audioStats.voice_detected.value());
            }
        }, kAudioMonitorTimeout, mRtc.getAppCtx());
    }
    else
    {
        setAudioDetected(false);
        karere::cancelInterval(mVoiceDetectionTimer, mRtc.getAppCtx());
        mVoiceDetectionTimer = 0;
    }
}

void Call::ignoreCall()
{
    mIgnored = true;
}

void Call::setRinging(bool ringing)
{
    if (mIsRinging != ringing)
    {
        mIsRinging = ringing;
        mCallHandler.onCallRinging(*this);
    }
}

void Call::setOnHold()
{
    // disable audio track
    if (mAudio && mAudio->getTransceiver()->sender()->track())
    {
        mAudio->getTransceiver()->sender()->SetTrack(nullptr);
    }

    // disable hi-res track
    if (mHiRes && mHiRes->getTransceiver()->sender()->track())
    {
        mHiRes->getTransceiver()->sender()->SetTrack(nullptr);
    }

    // disable low-res track
    if (mVThumb && mVThumb->getTransceiver()->sender()->track())
    {
        mVThumb->getTransceiver()->sender()->SetTrack(nullptr);
    }

    // release video device
    releaseVideoDevice();
}

void Call::releaseOnHold()
{
    updateAudioTracks();
    updateVideoTracks();
}

bool Call::isIgnored() const
{
    return mIgnored;
}

bool Call::isAudioLevelMonitorEnabled() const
{
    return mVoiceDetectionTimer;
}

bool Call::hasVideoSlot(Cid_t cid, bool highRes) const
{
    for (const auto& session : mSessions)
    {
        RemoteSlot *slot = highRes
                ? session.second->getHiResSlot()
                : session.second->getVthumSlot();

        if (slot && slot->getCid() == cid)
        {
            return true;
        }
    }
    return false;
}

int Call::getNetworkQuality() const
{
    return mNetworkQuality;
}

bool Call::hasRequestSpeak() const
{
    return mSpeakerState == SpeakerState::kPending;
}

TermCode Call::getTermCode() const
{
    return mTermCode;
}

uint8_t Call::getEndCallReason() const
{
    return mEndCallReason;
}

void Call::setCallerId(karere::Id callerid)
{
    mCallerId  = callerid;
}

bool Call::isRinging() const
{
    return mIsRinging;
}

bool Call::isOutgoing() const
{
    return mCallerId == mMyPeer->getPeerid();
}

int64_t Call::getInitialTimeStamp() const
{
    return mInitialTs;
}

int64_t Call::getFinalTimeStamp() const
{
    return mFinalTs;
}

int64_t Call::getInitialOffset() const
{
    return mOffset;
}

const char *Call::stateToStr(CallState state)
{
    switch(state)
    {
        RET_ENUM_NAME(kStateInitial);
        RET_ENUM_NAME(kStateClientNoParticipating);
        RET_ENUM_NAME(kStateConnecting);
        RET_ENUM_NAME(kStateJoining);    // < Joining a call
        RET_ENUM_NAME(kStateInProgress);
        RET_ENUM_NAME(kStateTerminatingUserParticipation);
        RET_ENUM_NAME(kStateDestroyed);
        default: return "(invalid call state)";
    }
}

karere::AvFlags Call::getLocalAvFlags() const
{
    return mMyPeer->getAvFlags();
}

void Call::updateAndSendLocalAvFlags(karere::AvFlags flags)
{
    if (flags == getLocalAvFlags())
    {
        RTCM_LOG_WARNING("updateAndSendLocalAvFlags: AV flags has not changed");
        return;
    }

    // update and send local AV flags
    karere::AvFlags oldFlags = getLocalAvFlags();
    mMyPeer->setAvFlags(flags);
    mSfuConnection->sendAv(flags.value());

    if (oldFlags.isOnHold() != flags.isOnHold())
    {
        // kOnHold flag has changed
        (flags.isOnHold())
                ? setOnHold()
                : releaseOnHold();

        mCallHandler.onOnHold(*this); // notify app onHold Change
    }
    else
    {
        updateAudioTracks();
        updateVideoTracks();
        mCallHandler.onLocalFlagsChanged(*this);  // notify app local AvFlags Change
    }
}

void Call::setAudioDetected(bool audioDetected)
{
    mAudioDetected = audioDetected;
    mCallHandler.onLocalAudioDetected(*this);
}

void Call::requestSpeaker(bool add)
{
    if (mSpeakerState == SpeakerState::kNoSpeaker && add)
    {
        mSpeakerState = SpeakerState::kPending;
        mSfuConnection->sendSpeakReq();
        return;
    }

    if (mSpeakerState == SpeakerState::kPending && !add)
    {
        mSpeakerState = SpeakerState::kNoSpeaker;
        mSfuConnection->sendSpeakReqDel();
        return;
    }
}

bool Call::isSpeakAllow() const
{
    return mSpeakerState == SpeakerState::kActive && getLocalAvFlags().audio();
}

void Call::approveSpeakRequest(Cid_t cid, bool allow)
{
    if (allow)
    {
        mSfuConnection->sendSpeakReq(cid);
    }
    else
    {
        mSfuConnection->sendSpeakReqDel(cid);
    }
}

void Call::stopSpeak(Cid_t cid)
{
    if (cid)
    {
        assert(mSessions.find(cid) != mSessions.end());
        mSfuConnection->sendSpeakDel(cid);
        return;
    }

    mSfuConnection->sendSpeakDel();
}

std::vector<Cid_t> Call::getSpeakerRequested()
{
    std::vector<Cid_t> speakerRequested;

    for (const auto& session : mSessions)
    {
        if (session.second->hasRequestSpeak())
        {
            speakerRequested.push_back(session.first);
        }
    }

    return speakerRequested;
}

void Call::requestHighResolutionVideo(Cid_t cid, int quality)
{
    Session *sess= getSession(cid);
    if (!sess)
    {
        RTCM_LOG_DEBUG("requestHighResolutionVideo: session not found for %d", cid);
        return;
    }

    if (quality < kCallQualityHighDef || quality > kCallQualityHighLow)
    {
        RTCM_LOG_WARNING("requestHighResolutionVideo: invalid resolution divider value (spatial layer offset): %d", quality);
        return;
    }

    if (sess->hasHighResolutionTrack())
    {
        RTCM_LOG_WARNING("High res video requested, but already available");
        sess->notifyHiResReceived();
    }
    else
    {
        mSfuConnection->sendGetHiRes(cid, hasVideoSlot(cid, false) ? 1 : 0, quality);
    }
}

void Call::requestHiResQuality(Cid_t cid, int quality)
{
    if (!hasVideoSlot(cid, true))
    {
        RTCM_LOG_WARNING("requestHiResQuality: Currently not receiving a hi-res stream for this peer");
        return;
    }

    if (quality < kCallQualityHighDef || quality > kCallQualityHighLow)
    {
        RTCM_LOG_WARNING("requestHiResQuality: invalid resolution divider value (spatial layer offset).");
        return;
    }

    mSfuConnection->sendHiResSetLo(cid, quality);
}

void Call::stopHighResolutionVideo(std::vector<Cid_t> &cids)
{
    for (auto it = cids.begin(); it != cids.end();)
    {
        auto auxit = it++;
        Session *sess= getSession(*auxit);
        if (!sess)
        {
            RTCM_LOG_DEBUG("stopHighResolutionVideo: session not found for %d", *auxit);
            it = cids.erase(auxit);
        }
        else if (!sess->hasHighResolutionTrack())
        {
            RTCM_LOG_WARNING("stopHighResolutionVideo: high resolution already not available for cid: %d", *auxit);
            it = cids.erase(auxit);
            sess->notifyHiResReceived();    // also used to notify there's no video anymore
        }
    }
    if (!cids.empty())
    {
        for (auto cid: cids)
        {
            Session *sess= getSession(cid);
            sess->disableVideoSlot(kHiRes);
        }

        mSfuConnection->sendDelHiRes(cids);
    }
}

void Call::requestLowResolutionVideo(std::vector<Cid_t> &cids)
{
    for (auto it = cids.begin(); it != cids.end();)
    {
        auto auxit = it++;
        Session *sess= getSession(*auxit);
        if (!sess)
        {
            // remove cid that has no active session
            RTCM_LOG_DEBUG("requestLowResolutionVideo: session not found for cid: %d", *auxit);
            it = cids.erase(auxit);
        }
        else if (sess->hasLowResolutionTrack())
        {
            RTCM_LOG_WARNING("requestLowResolutionVideo: low resolution already available for cid: %d", *auxit);
            it = cids.erase(auxit);
            sess->notifyLowResReceived();
        }
    }
    if (!cids.empty())
    {
        mSfuConnection->sendGetVtumbs(cids);
    }
}

void Call::stopLowResolutionVideo(std::vector<Cid_t> &cids)
{
    for (auto it = cids.begin(); it != cids.end();)
    {
        auto auxit = it++;
        Session *sess= getSession(*auxit);
        if (!sess)
        {
            RTCM_LOG_DEBUG("stopLowResolutionVideo: session not found for cid: %d", *auxit);
            it = cids.erase(auxit);
        }
        else if (!sess->hasLowResolutionTrack())
        {
            RTCM_LOG_WARNING("stopLowResolutionVideo: low resolution already not available for cid: %d", *auxit);
            it = cids.erase(auxit);
            sess->notifyLowResReceived();
        }
    }
    if (!cids.empty())
    {
        for (auto cid: cids)
        {
            Session *sess= getSession(cid);
            sess->disableVideoSlot(kLowRes);
        }

        mSfuConnection->sendDelVthumbs(cids);
    }
}

void Call::updateTransmittedSvcQuality(int8_t txSpt)
{
    if (!mHiRes || !mHiResActive)
    {
        return;
    }

    bool update = false;
    int8_t currentSentLayers = mHiRes->getSentLayers();
    int8_t newSentLayers = txSpt + 1; // +1 as txSpatial component starts at zero in layers definition

    if (newSentLayers < currentSentLayers)
    {
        update = true; // decrease tx SVC quality
    }
    else if (newSentLayers > currentSentLayers
             && mStats.mSamples.mVtxHiResfps.size()
             && mStats.mSamples.mVtxHiResfps.back() >= 12)
    {
            // increase tx SVC quality but only if not overloaded
            newSentLayers = currentSentLayers + 1; // don't set directly to newSentLayers - just increase 1 step
            update = true;
    }
    else if (mStats.mSamples.mVtxHiResfps.size() && mStats.mSamples.mVtxHiResfps.back() < 5
             && currentSentLayers > 1
             && (::mega::m_time(nullptr) - mHiRes->getTsStart() >= mSvcDriver.kMinTimeBetweenSwitches))
    {
            // too low fps
            update = true;
            newSentLayers = currentSentLayers - 1;  // don't set directly to newSentLayers - just decrease 1 step
            RTCM_LOG_WARNING("Apparent local CPU/bandwidth starvation (fps = %d), disabling highest SVC resolution", mStats.mSamples.mVtxHiResfps.back());
    }

    if (update)
    {
        RTCM_LOG_WARNING("Adjusting TX Spatial sent layers from %d to %d", currentSentLayers, newSentLayers);
        mHiRes->updateSentLayers(newSentLayers);
        mSvcDriver.mTsLastSwitch = time(nullptr); // update last Ts SVC switch
    }
}

void Call::updateSvcQuality(int8_t delta)
{
    // layer: rxSpatial (resolution), rxTemporal (FPS), rxScreenTemporal (for screen video), txSpatial (resolution)
    int8_t rxSpt = 0;
    int8_t rxTmp = 0;
    int8_t rxStmp = 0;
    int8_t txSpt = 0;

    // calculate new layer index from delta and retrieve layer components separately
    if (!mSvcDriver.setSvcLayer(delta, rxSpt, rxTmp, rxStmp, txSpt))
    {
        RTCM_LOG_WARNING("updateSvcQuality: Invalid new layer index %d", mSvcDriver.mCurrentSvcLayerIndex + delta);
        return;
    }

    // adjust Received SVC quality by sending LAYER command
    mSfuConnection->sendLayer(rxSpt, rxTmp, rxStmp);

    // adjust Transmitted SVC quality by adjusting sent encodings
    updateTransmittedSvcQuality(txSpt);
}

std::vector<karere::Id> Call::getParticipants() const
{
    return mParticipants;
}

std::vector<Cid_t> Call::getSessionsCids() const
{
    std::vector<Cid_t> returnedValue;

    for (const auto& sessionIt : mSessions)
    {
        returnedValue.push_back(sessionIt.first);
    }

    return returnedValue;
}

ISession* Call::getIsession(Cid_t cid) const
{
    auto it = mSessions.find(cid);
    return (it != mSessions.end())
        ? it->second.get()
        : nullptr;
}

Session* Call::getSession(Cid_t cid)
{
    auto it = mSessions.find(cid);
    return (it != mSessions.end())
        ? it->second.get()
        : nullptr;
}

bool Call::connectSfu(const std::string& sfuUrlStr)
{
    if (sfuUrlStr.empty()) // if URL by param is empty, we must ensure that we already have a valid URL
    {
        RTCM_LOG_ERROR("trying to connect to SFU with an Empty URL");
        assert(false);
        return false;
    }

    karere::Url sfuUrl(sfuUrlStr);
    if (!sfuUrl.isValid())
    {
        RTCM_LOG_ERROR("trying to connect to SFU with an Empty Host");
        assert(sfuUrl.isValid());
        return false;
    }

    setState(CallState::kStateConnecting);
    if (!mRtc.getDnsCache().getRecordByHost(sfuUrl.host) && !mRtc.getDnsCache().addSfuRecord(sfuUrl.host))
    {
        RTCM_LOG_ERROR("connectSfu: can't retrieve nor add SFU record");
        assert(mRtc.getDnsCache().getRecordByHost(sfuUrl.host));
        return false;
    }

    mSfuConnection = mSfuClient.createSfuConnection(mChatid, std::move(sfuUrl), *this, mRtc.getDnsCache());
    return true;
}

void Call::joinSfu()
{
    initStatsValues();
    mRtcConn = artc::MyPeerConnection<Call>(*this);
    size_t hiresTrackIndex = 0;
    createTransceivers(hiresTrackIndex);
    mSpeakerState = SpeakerState::kPending;
    getLocalStreams();
    setState(CallState::kStateJoining);

    webrtc::PeerConnectionInterface::RTCOfferAnswerOptions options;
    options.offer_to_receive_audio = webrtc::PeerConnectionInterface::RTCOfferAnswerOptions::kMaxOfferToReceiveMedia;
    options.offer_to_receive_video = webrtc::PeerConnectionInterface::RTCOfferAnswerOptions::kMaxOfferToReceiveMedia;
    auto wptr = weakHandle();
    mRtcConn.createOffer(options)
    .then([wptr, this, hiresTrackIndex](webrtc::SessionDescriptionInterface* sdp) -> promise::Promise<void>
    {
        if (wptr.deleted())
        {
            return ::promise::_Void();
        }

        if (mState != kStateJoining)
        {
            RTCM_LOG_WARNING("joinSfu: get unexpected state change at createOffer");
            assert(false); // theoretically, it should not happen. If so, it may worth to investigate
            return ::promise::_Void();
        }

        if (!mRtcConn)
        {
            assert(mState == kStateClientNoParticipating
                   || mState == kStateTerminatingUserParticipation);
            return ::promise::Error("Failure at initialization. Call destroyed or disconnect");
        }

        KR_THROW_IF_FALSE(sdp->ToString(&mSdpStr));
        sfu::Sdp mungedSdp(mSdpStr, static_cast<int64_t>(hiresTrackIndex)); // Create a Sdp instance from String and modify it to enable SVC
        std::string sdpUncompress = mungedSdp.unCompress(); // get string from modified Sdp instance

        webrtc::SdpParseError error;
        std::unique_ptr<webrtc::SessionDescriptionInterface> sdpInterface(webrtc::CreateSessionDescription(sdp->GetType(), sdpUncompress, &error));
        if (!sdpInterface)
        {
            disconnect(TermCode::kErrSdp, "Error parsing SDP offer: line= " + error.line +"  \nError: " + error.description);
        }

        // update mSdpStr with modified SDP
        KR_THROW_IF_FALSE(sdpInterface->ToString(&mSdpStr));
        return mRtcConn.setLocalDescription(std::move(sdpInterface));   // takes onwership of sdp
    })
    .then([wptr, this]()
    {
        if (wptr.deleted())
        {
            return;
        }

        if (mState != kStateJoining)
        {
            RTCM_LOG_WARNING("joinSfu: get unexpected state change at setLocalDescription");
            return;
        }

        sfu::Sdp sdp(mSdpStr);
        std::map<std::string, std::string> ivs;
        ivs["0"] = sfu::Command::binaryToHex(mVThumb->getIv());
        ivs["1"] = sfu::Command::binaryToHex(mHiRes->getIv());
        ivs["2"] = sfu::Command::binaryToHex(mAudio->getIv());
        mSfuConnection->joinSfu(sdp, ivs, getLocalAvFlags().value(), mSpeakerState, kInitialvthumbCount);
    })
    .fail([wptr, this](const ::promise::Error& err)
    {
        if (wptr.deleted())
            return;
        disconnect(TermCode::kErrSdp, std::string("Error creating SDP offer: ") + err.msg());
    });
}

void Call::createTransceivers(size_t &hiresTrackIndex)
{
    assert(mRtcConn);

    // create your transceivers for sending (and receiving)
    webrtc::RtpTransceiverInit transceiverInitVThumb;
    transceiverInitVThumb.direction = webrtc::RtpTransceiverDirection::kSendRecv;
    webrtc::RTCErrorOr<rtc::scoped_refptr<webrtc::RtpTransceiverInterface>> err
            = mRtcConn->AddTransceiver(cricket::MediaType::MEDIA_TYPE_VIDEO, transceiverInitVThumb);
    mVThumb = ::mega::make_unique<LocalSlot>(*this, err.MoveValue());
    mVThumb->generateRandomIv();

    webrtc::RtpTransceiverInit transceiverInitHiRes;
    transceiverInitHiRes.direction = webrtc::RtpTransceiverDirection::kSendRecv;
    err = mRtcConn->AddTransceiver(cricket::MediaType::MEDIA_TYPE_VIDEO, transceiverInitHiRes);
    hiresTrackIndex = mRtcConn->GetTransceivers().size() - 1; // keep this sentence just after add transceiver for hiRes track
    mHiRes = ::mega::make_unique<LocalHighResolutionSlot>(*this, err.MoveValue());
    mHiRes->generateRandomIv();

    webrtc::RtpTransceiverInit transceiverInitAudio;
    transceiverInitAudio.direction = webrtc::RtpTransceiverDirection::kSendRecv;
    err = mRtcConn->AddTransceiver(cricket::MediaType::MEDIA_TYPE_AUDIO, transceiverInitAudio);
    mAudio = ::mega::make_unique<LocalSlot>(*this, err.MoveValue());
    mAudio->generateRandomIv();

    // create transceivers for receiving audio from peers
    for (int i = 1; i < RtcConstant::kMaxCallAudioSenders; i++)
    {
        webrtc::RtpTransceiverInit transceiverInit;
        transceiverInit.direction = webrtc::RtpTransceiverDirection::kRecvOnly;
        mRtcConn->AddTransceiver(cricket::MediaType::MEDIA_TYPE_AUDIO, transceiverInit);
    }

    // create transceivers for receiving video from peers
    for (int i = 2; i < RtcConstant::kMaxCallVideoSenders; i++)
    {
        webrtc::RtpTransceiverInit transceiverInit;
        transceiverInit.direction = webrtc::RtpTransceiverDirection::kRecvOnly;
        mRtcConn->AddTransceiver(cricket::MediaType::MEDIA_TYPE_VIDEO, transceiverInit);
    }
}

void Call::getLocalStreams()
{
    updateAudioTracks();
    if (getLocalAvFlags().videoCam())
    {
        updateVideoTracks();
    }
}

void Call::handleCallDisconnect(const TermCode& termCode)
{
    RTCM_LOG_DEBUG("handle call disconnect with termcode (%d): %s", termCode, connectionTermCodeToString(termCode).c_str());
    if (mRtcConn)
    {
        mRtcConn->Close();
        mRtcConn = nullptr;
    }
    if (mSfuConnection->isOnline())
    {
        sendStats(termCode);
    }
    disableStats();
    enableAudioLevelMonitor(false); // disable local audio level monitor
    mSessions.clear();              // session dtor will notify apps through onDestroySession callback
    mVThumb.reset();
    mHiRes.reset();
    mAudio.reset();
    mReceiverTracks.clear();        // clear receiver tracks after free sessions and audio/video tracks
}

void Call::setEndCallReason(uint8_t reason)
{
    mEndCallReason = reason;
}

std::string Call::endCallReasonToString(const EndCallReason &reason) const
{
    switch (reason)
    {
        case kEnded:            return "normal hangup of on-going call";
        case kRejected:         return "incoming call was rejected by callee";
        case kNoAnswer:         return "outgoing call didn't receive any answer from the callee";
        case kFailed:           return "on-going call failed";
        case kCancelled:        return "outgoing call was cancelled by caller before receiving any answer from the callee";
        case kInvalidReason:    return "invalid endcall reason";
    }
}

std::string Call::connectionTermCodeToString(const TermCode &termcode) const
{
    switch (termcode)
    {
        case kUserHangup:               return "normal user hangup";
        case kTooManyParticipants:      return "there are too many participants";
        case kLeavingRoom:              return "user has been removed from chatroom";
        case kRtcDisconn:               return "SFU connection failed";
        case kSigDisconn:               return "chatd connection failed";
        case kSvrShuttingDown:          return "SFU server is shutting down";
        case kErrSignaling:             return "signalling error";
        case kErrNoCall:                return "attempted to join non-existing call";
        case kErrAuth:                  return "authentication error";
        case kErrApiTimeout:            return "ping timeout between SFU and API";
        case kErrSdp:                   return "error generating or setting SDP description";
        case kErrGeneral:               return "general error";
        case kUnKnownTermCode:          return "unknown error";
        default:                        return "invalid connection termcode";
    }
}

bool Call::isValidConnectionTermcode(TermCode termCode) const
{
    return termCode >= kUserHangup && termCode <= kFlagMaxValid;
}

void Call::sendStats(const TermCode& termCode)
{
    assert(isValidConnectionTermcode(termCode));
    mStats.mDuration = mInitialTs
            ? static_cast<uint64_t>((time(nullptr) - mInitialTs) * 1000)  // ms
            : 0; // in case we have not joined SFU yet, send duration = 0
    mStats.mMaxPeers = mMaxPeers;
    mStats.mTermCode = static_cast<int32_t>(termCode);
    mMegaApi.sdk.sendChatStats(mStats.getJson().c_str());
    RTCM_LOG_DEBUG("Clear local SFU stats");
    mStats.clear();
}

void Call::disconnect(TermCode termCode, const std::string &msg)
{
    RTCM_LOG_DEBUG("Call disconnect: %s", msg.c_str());
    if (getLocalAvFlags().videoCam())
    {
        releaseVideoDevice();
    }

    for (const auto& session : mSessions)
    {
        session.second->disableAudioSlot();
    }

    handleCallDisconnect(termCode);

    // termcode is only valid at state kStateTerminatingUserParticipation
    mTermCode = termCode;
    setState(CallState::kStateTerminatingUserParticipation);
    if (mSfuConnection)
    {
        mSfuClient.closeSfuConnection(mChatid);
        mSfuConnection = nullptr;
    }

    // reset termcode upon set state kStateClientNoParticipating
    mTermCode = kInvalidTermCode;
    setState(CallState::kStateClientNoParticipating);
}

std::string Call::getKeyFromPeer(Cid_t cid, Keyid_t keyid)
{
    Session *session = getSession(cid);
    return session
            ? session->getPeer().getKey(keyid)
            : std::string();
}

bool Call::hasCallKey()
{
    return !mCallKey.empty();
}

bool Call::handleAvCommand(Cid_t cid, unsigned av)
{
    if (mState != kStateJoining && mState != kStateInProgress)
    {
        RTCM_LOG_WARNING("handleAvCommand: get unexpected state");
        assert(false); // theoretically, it should not happen. If so, it may worth to investigate
        return false;
    }

    if (mMyPeer->getCid() == cid)
    {
        RTCM_LOG_WARNING("handleAvCommand: Received our own AV flags");
        return false;
    }

    Session *session = getSession(cid);
    if (!session)
    {
        RTCM_LOG_WARNING("handleAvCommand: Received AV flags for unknown peer cid %d", cid);
        return false;
    }

    // update session flags
    session->setAvFlags(karere::AvFlags(static_cast<uint8_t>(av)));
    return true;
}

bool Call::handleAnswerCommand(Cid_t cid, sfu::Sdp& sdp, uint64_t duration, const std::vector<sfu::Peer>& peers,
                               const std::map<Cid_t, sfu::TrackDescriptor>& vthumbs, const std::map<Cid_t, sfu::TrackDescriptor>& speakers)
{
    if (mState != kStateJoining)
    {
        RTCM_LOG_WARNING("handleAnswerCommand: get unexpect state change");
        return false;
    }

    // set my own client-id (cid)
    mMyPeer->setCid(cid);

    // update max peers seen in call
    mMaxPeers = static_cast<uint8_t> (peers.size() > mMaxPeers ? peers.size() : mMaxPeers);

    std::set<Cid_t> cids;
    for (const sfu::Peer& peer : peers) // does not include own cid
    {
        cids.insert(peer.getCid());
        mSessions[peer.getCid()] = ::mega::make_unique<Session>(peer);
        mCallHandler.onNewSession(*mSessions[peer.getCid()], *this);
    }

    generateAndSendNewkey(true);

    std::string sdpUncompress = sdp.unCompress();
    webrtc::SdpParseError error;
    std::unique_ptr<webrtc::SessionDescriptionInterface> sdpInterface(webrtc::CreateSessionDescription("answer", sdpUncompress, &error));
    if (!sdpInterface)
    {
        disconnect(TermCode::kErrSdp, "Error parsing peer SDP answer: line= " + error.line +"  \nError: " + error.description);
        return false;
    }

    assert(mRtcConn);
    auto wptr = weakHandle();
    mRtcConn.setRemoteDescription(move(sdpInterface))
    .then([wptr, this, vthumbs, speakers, duration, cids]()
    {
        if (wptr.deleted())
        {
            return;
        }

        if (mState != kStateJoining)
        {
            RTCM_LOG_WARNING("handleAnswerCommand: get unexpect state change at setRemoteDescription");
            return;
        }

        // prepare parameters for low resolution video
        double scale = static_cast<double>(RtcConstant::kHiResWidth) / static_cast<double>(RtcConstant::kVthumbWidth);
        webrtc::RtpParameters parameters = mVThumb->getTransceiver()->sender()->GetParameters();
        assert(parameters.encodings.size());
        parameters.encodings[0].scale_resolution_down_by = scale;
        parameters.encodings[0].max_bitrate_bps = 100 * 1024;   // 100 Kbps
        mVThumb->getTransceiver()->sender()->SetParameters(parameters).ok();
        handleIncomingVideo(vthumbs, kLowRes);

        for (const auto& speak : speakers)  // current speakers in the call
        {
            Cid_t cid = speak.first;
            const sfu::TrackDescriptor& speakerDecriptor = speak.second;
            addSpeaker(cid, speakerDecriptor);
        }

        setState(CallState::kStateInProgress);

        mOffset = duration / 1000;
        enableStats();
    })
    .fail([wptr, this](const ::promise::Error& err)
    {
        if (wptr.deleted())
            return;

        std::string msg = "Error setting SDP answer: " + err.msg();
        disconnect(TermCode::kErrSdp, msg);
    });

    return true;
}

bool Call::handleKeyCommand(Keyid_t keyid, Cid_t cid, const std::string &key)
{
    if (mState != kStateInProgress && mState != kStateJoining)
    {
        RTCM_LOG_WARNING("handleKeyCommand: get unexpected state");
        assert(false); // theoretically, it should not happen. If so, it may worth to investigate
        return false;
    }

    Session *session = getSession(cid);
    if (!session)
    {
        RTCM_LOG_ERROR("handleKeyCommand: Received key for unknown peer cid %d", cid);
        return false;
    }

    karere::Id peerid = session->getPeer().getPeerid();
    auto wptr = weakHandle();
    mSfuClient.getRtcCryptoMeetings()->getCU25519PublicKey(peerid)
    .then([wptr, keyid, cid, key, this](Buffer*)
    {
        if (wptr.deleted())
        {
            return;
        }

        Session *session = getSession(cid);
        if (!session)
        {
            RTCM_LOG_WARNING("handleKeyCommand after get Cu25510 key: Received key for unknown peer cid %d", cid);
            return;
        }

        // decrypt received key
        std::string binaryKey = mega::Base64::atob(key);
        strongvelope::SendKey encryptedKey;
        mSfuClient.getRtcCryptoMeetings()->strToKey(binaryKey, encryptedKey);

        strongvelope::SendKey plainKey;
        mSfuClient.getRtcCryptoMeetings()->decryptKeyFrom(session->getPeer().getPeerid(), encryptedKey, plainKey);

        // in case of a call in a public chatroom, XORs received key with the call key for additional authentication
        if (hasCallKey())
        {
            strongvelope::SendKey callKey;
            mSfuClient.getRtcCryptoMeetings()->strToKey(mCallKey, callKey);
            mSfuClient.getRtcCryptoMeetings()->xorWithCallKey(callKey, plainKey);
        }

        // add new key to peer key map
        std::string newKey = mSfuClient.getRtcCryptoMeetings()->keyToStr(plainKey);
        session->addKey(keyid, newKey);
    });

    return true;
}

bool Call::handleVThumbsCommand(const std::map<Cid_t, sfu::TrackDescriptor> &videoTrackDescriptors)
{
    if (mState != kStateInProgress && mState != kStateJoining)
    {
        RTCM_LOG_WARNING("handleVThumbsCommand: get unexpected state");
        assert(false); // theoretically, it should not happen. If so, it may worth to investigate
        return false;
    }

    handleIncomingVideo(videoTrackDescriptors, kLowRes);
    return true;
}

bool Call::handleVThumbsStartCommand()
{
    if (mState != kStateInProgress && mState != kStateJoining)
    {
        RTCM_LOG_WARNING("handleVThumbsStartCommand: get unexpected state");
        assert(false); // theoretically, it should not happen. If so, it may worth to investigate
        return false;
    }

    mVThumbActive = true;
    updateVideoTracks();
    return true;
}

bool Call::handleVThumbsStopCommand()
{
    if (mState != kStateInProgress && mState != kStateJoining)
    {
        RTCM_LOG_WARNING("handleVThumbsStopCommand: get unexpected state");
        assert(false); // theoretically, it should not happen. If so, it may worth to investigate
        return false;
    }

    mVThumbActive = false;
    updateVideoTracks();
    return true;
}

bool Call::handleHiResCommand(const std::map<Cid_t, sfu::TrackDescriptor>& videoTrackDescriptors)
{
    if (mState != kStateInProgress && mState != kStateJoining)
    {
        RTCM_LOG_WARNING("handleHiResCommand: get unexpected state");
        assert(false); // theoretically, it should not happen. If so, it may worth to investigate
        return false;
    }

    handleIncomingVideo(videoTrackDescriptors, kHiRes);
    return true;
}

bool Call::handleHiResStartCommand()
{
    if (mState != kStateInProgress && mState != kStateJoining)
    {
        RTCM_LOG_WARNING("handleHiResStartCommand: get unexpected state");
        assert(false); // theoretically, it should not happen. If so, it may worth to investigate
        return false;
    }

    mHiResActive = true;
    updateVideoTracks();
    return true;
}

bool Call::handleHiResStopCommand()
{
    if (mState != kStateInProgress && mState != kStateJoining)
    {
        RTCM_LOG_WARNING("handleHiResStopCommand: get unexpected state");
        assert(false); // theoretically, it should not happen. If so, it may worth to investigate
        return false;
    }

    mHiResActive = false;
    updateVideoTracks();
    return true;
}

bool Call::handleSpeakReqsCommand(const std::vector<Cid_t> &speakRequests)
{
    if (mState != kStateInProgress && mState != kStateJoining)
    {
        RTCM_LOG_WARNING("handleSpeakReqsCommand: get unexpected state");
        assert(false); // theoretically, it should not happen. If so, it may worth to investigate
        return false;
    }

    for (Cid_t cid : speakRequests)
    {
        if (cid != mMyPeer->getCid())
        {
            Session *session = getSession(cid);
            assert(session);
            if (!session)
            {
                RTCM_LOG_ERROR("handleSpeakReqsCommand: Received speakRequest for unknown peer cid %d", cid);
                continue;
            }
            session->setSpeakRequested(true);
        }
    }

    return true;
}

bool Call::handleSpeakReqDelCommand(Cid_t cid)
{
    if (mState != kStateInProgress && mState != kStateJoining)
    {
        RTCM_LOG_WARNING("handleSpeakReqDelCommand: get unexpected state");
        assert(false); // theoretically, it should not happen. If so, it may worth to investigate
        return false;
    }

    if (mMyPeer->getCid() != cid) // remote peer
    {
        Session *session = getSession(cid);
        assert(session);
        if (!session)
        {
            RTCM_LOG_ERROR("handleSpeakReqDelCommand: Received delSpeakRequest for unknown peer cid %d", cid);
            return false;
        }
        session->setSpeakRequested(false);
    }
    else if (mSpeakerState == SpeakerState::kPending)
    {
        // only update audio tracks if mSpeakerState is pending to be accepted
        mSpeakerState = SpeakerState::kNoSpeaker;
        updateAudioTracks();
    }
    else    // own cid, but SpeakerState is not kPending
    {
        RTCM_LOG_ERROR("handleSpeakReqDelCommand: Received delSpeakRequest for own cid %d without a pending requests", cid);
        assert(false);
        return false;
    }

    return true;
}

bool Call::handleSpeakOnCommand(Cid_t cid, sfu::TrackDescriptor speaker)
{
    if (mState != kStateInProgress && mState != kStateJoining)
    {
        RTCM_LOG_WARNING("handleSpeakOnCommand: get unexpected state");
        assert(false); // theoretically, it should not happen. If so, it may worth to investigate
        return false;
    }

    // TODO: check if the received `cid` is 0 for own cid, or it should be mMyPeer->getCid()
    if (cid)
    {
        assert(cid != mMyPeer->getCid());
        addSpeaker(cid, speaker);
    }
    else if (mSpeakerState == SpeakerState::kPending)
    {
        mSpeakerState = SpeakerState::kActive;
        updateAudioTracks();
    }
    else    // own cid, but SpeakerState is not kPending
    {
        RTCM_LOG_ERROR("handleSpeakOnCommand: Received speak on for own cid %d without a pending requests", cid);
        assert(false);
        return false;
    }

    return true;
}

bool Call::handleSpeakOffCommand(Cid_t cid)
{
    if (mState != kStateInProgress && mState != kStateJoining)
    {
        RTCM_LOG_WARNING("handleSpeakOffCommand: get unexpected state");
        assert(false); // theoretically, it should not happen. If so, it may worth to investigate
        return false;
    }

    // TODO: check if the received `cid` is 0 for own cid, or it should be mMyPeer->getCid()
    if (cid)
    {
        assert(cid != mMyPeer->getCid());
        removeSpeaker(cid);
    }
    else if (mSpeakerState == SpeakerState::kActive)
    {
        mSpeakerState = SpeakerState::kNoSpeaker;
        updateAudioTracks();
    }
    else    // own cid, but SpeakerState is not kActive
    {
        RTCM_LOG_ERROR("handleSpeakOffCommand: Received speak off for own cid %d without being active", cid);
        assert(false);
        return false;
    }

    return true;
}


bool Call::handlePeerJoin(Cid_t cid, uint64_t userid, int av)
{
    if (mState != kStateInProgress && mState != kStateJoining)
    {
        RTCM_LOG_WARNING("handlePeerJoin: get unexpected state");
        assert(false); // theoretically, it should not happen. If so, it may worth to investigate
        return false;
    }

    sfu::Peer peer(userid, av, cid);
    mSessions[cid] = ::mega::make_unique<Session>(peer);
    mCallHandler.onNewSession(*mSessions[cid], *this);
    // update max peers seen in call
    mMaxPeers = static_cast<uint8_t> (mSessions.size() > mMaxPeers ? mSessions.size() : mMaxPeers);
    generateAndSendNewkey();
    return true;
}

bool Call::handlePeerLeft(Cid_t cid)
{
    if (mState != kStateInProgress && mState != kStateJoining)
    {
        RTCM_LOG_WARNING("handlePeerLeft: get unexpected state");
        assert(false); // theoretically, it should not happen. If so, it may worth to investigate
        return false;
    }

    auto it = mSessions.find(cid);
    if (it == mSessions.end())
    {
        RTCM_LOG_ERROR("handlePeerLeft: unknown cid");
        return false;
    }

    it->second->disableAudioSlot();
    it->second->disableVideoSlot(kHiRes);
    it->second->disableVideoSlot(kLowRes);
    mSessions.erase(cid);
    return true;
}

void Call::onSfuConnected()
{
    joinSfu();
}

bool Call::error(unsigned int code, const std::string &errMsg)
{
    auto wptr = weakHandle();
    karere::marshallCall([wptr, this, code, errMsg]()
    {
        // error() is called from LibwebsocketsClient::wsCallback() for LWS_CALLBACK_CLIENT_RECEIVE.
        // If disconnect() is called here immediately, it will destroy the LWS client synchronously,
        // leave it in an invalid state (and will crash at Libwebsockets::resetMessage())

        if (wptr.deleted())
        {
            return;
        }

        // TermCode is set at disconnect call, removeCall will set EndCall reason to kFailed
        TermCode connectionTermCode = static_cast<TermCode>(code);
        disconnect(connectionTermCode, errMsg);
        if (mParticipants.empty())
        {
            mRtc.removeCall(mChatid, EndCallReason::kFailed, connectionTermCode);
        }
    }, mRtc.getAppCtx());

    return true;
}

void Call::logError(const char *error)
{
    RTCM_LOG_ERROR("SFU: %s", error);
}

void Call::onAddStream(rtc::scoped_refptr<webrtc::MediaStreamInterface> /*stream*/)
{
    if (mState != kStateJoining)
    {
        RTCM_LOG_WARNING("onAddStream: get unexpected state");
        assert(mState != kStateInProgress); // theoretically, it should not happen. If so, it may worth to investigate
        return;
    }

    assert(mVThumb && mHiRes && mAudio);
    mVThumb->createEncryptor();
    mHiRes->createEncryptor();
    mAudio->createEncryptor();
}

void Call::onTrack(rtc::scoped_refptr<webrtc::RtpTransceiverInterface> transceiver)
{
    if (mState != kStateJoining)
    {
        RTCM_LOG_WARNING("onTrack: get unexpected state");
        assert(mState != kStateInProgress); // theoretically, it should not happen. If so, it may worth to investigate
        return;
    }

    absl::optional<std::string> mid = transceiver->mid();
    if (mid.has_value())
    {
        std::string value = mid.value();
        if (transceiver->media_type() == cricket::MediaType::MEDIA_TYPE_AUDIO)
        {
            mReceiverTracks[atoi(value.c_str())] = ::mega::make_unique<RemoteAudioSlot>(*this, transceiver);
        }
        else
        {
            mReceiverTracks[atoi(value.c_str())] = ::mega::make_unique<RemoteVideoSlot>(*this, transceiver);
        }
    }
}

void Call::onRemoveTrack(rtc::scoped_refptr<webrtc::RtpReceiverInterface> /*receiver*/)
{
    RTCM_LOG_DEBUG("onRemoveTrack received");
}

void Call::onConnectionChange(webrtc::PeerConnectionInterface::PeerConnectionState newState)
{
    RTCM_LOG_DEBUG("onConnectionChange newstate: %d", newState);
    if ((newState == webrtc::PeerConnectionInterface::PeerConnectionState::kDisconnected)
        || (newState == webrtc::PeerConnectionInterface::PeerConnectionState::kFailed))
    {
        if (mState == CallState::kStateJoining ||  mState == CallState::kStateInProgress) //  kStateConnecting isn't included to avoid interrupting a reconnection in progress
        {
            if (mState == CallState::kStateInProgress
                    && newState == webrtc::PeerConnectionInterface::PeerConnectionState::kDisconnected)
            {
                handleCallDisconnect(TermCode::kRtcDisconn);
            }

            setState(CallState::kStateConnecting);
            mSfuConnection->retryPendingConnection(true);
            mSfuConnection->clearCommandsQueue();
        }
    }
    else if (newState == webrtc::PeerConnectionInterface::PeerConnectionState::kConnected)
    {
        bool reconnect = !mSfuConnection->isOnline();
        RTCM_LOG_DEBUG("onConnectionChange retryPendingConnection (reconnect) : %d", reconnect);
        mSfuConnection->retryPendingConnection(reconnect);
    }
}

Keyid_t Call::generateNextKeyId()
{
    if (mMyPeer->getCurrentKeyId() >= 255
            || (!mMyPeer->getCurrentKeyId() && !mMyPeer->hasAnyKey()))
    {
        // if we have exceeded max keyid => reset keyid to zero
        // if current keyId is zero and we don't have stored any key => first keyId (zero)
        return 0;
    }
    else
    {
        return mMyPeer->getCurrentKeyId() + 1;
    }
}

void Call::generateAndSendNewkey(bool reset)
{
    if (reset)
    {
        // when you leave a meeting or you experiment a reconnect, we should reset keyId to zero and clear keys map
        mMyPeer->resetKeys();
    }

    // generate a new plain key
    std::shared_ptr<strongvelope::SendKey> newPlainKey = mSfuClient.getRtcCryptoMeetings()->generateSendKey();

    // add new key to own peer key map and update currentKeyId
    Keyid_t newKeyId = generateNextKeyId();
    std::string plainKeyStr = mSfuClient.getRtcCryptoMeetings()->keyToStr(*newPlainKey.get());

    // in case of a call in a public chatroom, XORs new key with the call key for additional authentication
    if (hasCallKey())
    {
        strongvelope::SendKey callKey;
        mSfuClient.getRtcCryptoMeetings()->strToKey(mCallKey, callKey);
        mSfuClient.getRtcCryptoMeetings()->xorWithCallKey(callKey, *newPlainKey.get());
    }

    std::vector<promise::Promise<Buffer*>> promises;
    for (const auto& session : mSessions) // encrypt key to all participants
    {
        promises.push_back(mSfuClient.getRtcCryptoMeetings()->getCU25519PublicKey(session.second->getPeer().getPeerid()));
    }

    auto wptr = weakHandle();
    promise::when(promises)
    .then([wptr, newKeyId, plainKeyStr, newPlainKey, this]
    {
        if (wptr.deleted())
        {
            return;
        }

        std::map<Cid_t, std::string> keys;

        for (const auto& session : mSessions) // encrypt key to all participants
        {
            // get peer Cid
            Cid_t sessionCid = session.first;

            // get peer id
            karere::Id peerId = session.second->getPeer().getPeerid();

            // encrypt key to participant
            strongvelope::SendKey encryptedKey;
            mSfuClient.getRtcCryptoMeetings()->encryptKeyTo(peerId, *newPlainKey.get(), encryptedKey);

            keys[sessionCid] = mega::Base64::btoa(std::string(encryptedKey.buf(), encryptedKey.size()));
        }

        mSfuConnection->sendKey(newKeyId, keys);

        // set a small delay after broadcasting the new key, and before starting to use it,
        // to minimize the chance that the key hasn't yet been received over the signaling channel
        karere::setTimeout([this, newKeyId, plainKeyStr, wptr]()
        {
            if (wptr.deleted())
            {
                return;
            }

            // add key to peer's key map, although is not encrypted for any other participant,
            // as we need to start sending audio frames as soon as we receive SPEAK_ON command
            // and we could receive it even if there's no more participants in the meeting
            mMyPeer->addKey(newKeyId, plainKeyStr);
        }, RtcConstant::kRotateKeyUseDelay, mRtc.getAppCtx());

    });
}

void Call::handleIncomingVideo(const std::map<Cid_t, sfu::TrackDescriptor> &videotrackDescriptors, VideoResolution videoResolution)
{
    for (auto trackDescriptor : videotrackDescriptors)
    {
        auto it = mReceiverTracks.find(trackDescriptor.second.mMid);
        if (it == mReceiverTracks.end())
        {
            RTCM_LOG_ERROR("Unknown vtrack mid %d", trackDescriptor.second.mMid);
            continue;
        }

        Cid_t cid = trackDescriptor.first;
        uint32_t mid = trackDescriptor.second.mMid;
        RemoteVideoSlot *slot = static_cast<RemoteVideoSlot*>(it->second.get());
        if (slot->getCid() == cid && slot->getVideoResolution() == videoResolution)
        {
            RTCM_LOG_WARNING("Follow same cid with same resolution over same track");
            continue;
        }

        if (slot->getCid() != 0)    // the slot is already in use, need to release first and notify
        {
            if (trackDescriptor.second.mReuse && slot->getCid() != cid)
            {
                RTCM_LOG_ERROR("attachSlotToSession: trying to reuse slot, but cid has changed");
                assert(false && "Possible error at SFU: slot with CID not found");
            }

            RTCM_LOG_DEBUG("reassign slot with mid: %d from cid: %d to newcid: %d, reuse: %d ", mid, slot->getCid(), cid, trackDescriptor.second.mReuse);

            Session *oldSess = getSession(slot->getCid());
            if (oldSess)
            {
                // In case of Slot reassign for another peer (CID) or same peer (CID) slot reusing, we need to notify app about that
                oldSess->disableVideoSlot(slot->getVideoResolution());
            }
        }

        Session *sess = getSession(cid);
        if (!sess)
        {
            RTCM_LOG_ERROR("handleIncomingVideo: session with CID %d not found", cid);
            assert(false && "Possible error at SFU: session with CID not found");
            continue;
        }

        slot->assignVideoSlot(cid, trackDescriptor.second.mIv, videoResolution);
        attachSlotToSession(cid, slot, false, videoResolution);
    }
}

void Call::attachSlotToSession (Cid_t cid, RemoteSlot* slot, bool audio, VideoResolution hiRes)
{
    Session *session = getSession(cid);
    assert(session);
    if (!session)
    {
        RTCM_LOG_WARNING("attachSlotToSession: unknown peer cid %d", cid);
        return;
    }

    if (audio)
    {
        session->setAudioSlot(static_cast<RemoteAudioSlot *>(slot));
    }
    else
    {
        if (hiRes)
        {
            session->setHiResSlot(static_cast<RemoteVideoSlot *>(slot));
        }
        else
        {
            session->setVThumSlot(static_cast<RemoteVideoSlot *>(slot));
        }
    }
}

void Call::addSpeaker(Cid_t cid, const sfu::TrackDescriptor &speaker)
{
    auto it = mReceiverTracks.find(speaker.mMid);
    if (it == mReceiverTracks.end())
    {
        RTCM_LOG_WARNING("AddSpeaker: unknown track mid %d", speaker.mMid);
        return;
    }

    RemoteAudioSlot* slot = static_cast<RemoteAudioSlot*>(it->second.get());
    if (slot->getCid() != cid)
    {
        Session *oldSess = getSession(slot->getCid());
        if (oldSess)
        {
            // In case of Slot reassign for another peer (CID) we need to notify app about that
            oldSess->disableAudioSlot();
        }
    }

    Session *sess = getSession(cid);
    if (!sess)
    {
        RTCM_LOG_WARNING("AddSpeaker: unknown cid");
        return;
    }

    slot->assignAudioSlot(cid, speaker.mIv);
    attachSlotToSession(cid, slot, true, kUndefined);
}

void Call::removeSpeaker(Cid_t cid)
{
    auto it = mSessions.find(cid);
    if (it == mSessions.end())
    {
        RTCM_LOG_ERROR("removeSpeaker: unknown cid");
        return;
    }
    it->second->disableAudioSlot();
}

sfu::Peer& Call::getMyPeer()
{
    return *mMyPeer;
}

sfu::SfuClient &Call::getSfuClient()
{
    return mSfuClient;
}

std::map<Cid_t, std::unique_ptr<Session> > &Call::getSessions()
{
    return mSessions;
}

void Call::takeVideoDevice()
{
    if (!mVideoManager)
    {
        mRtc.takeDevice();
        mVideoManager = mRtc.getVideoDevice();
    }
}

void Call::releaseVideoDevice()
{
    if (mVideoManager)
    {
        mRtc.releaseDevice();
        mVideoManager = nullptr;
    }
}

bool Call::hasVideoDevice()
{
    return mVideoManager ? true : false;
}

void Call::freeVideoTracks(bool releaseSlots)
{
    // disable hi-res track
    if (mHiRes && mHiRes->getTransceiver()->sender()->track())
    {
        mHiRes->getTransceiver()->sender()->SetTrack(nullptr);
    }

    // disable low-res track
    if (mVThumb && mVThumb->getTransceiver()->sender()->track())
    {
        mVThumb->getTransceiver()->sender()->SetTrack(nullptr);
    }

    if (releaseSlots) // release slots in case flag is true
    {
        mVThumb.reset();
        mHiRes.reset();
    }
}

void Call::freeAudioTrack(bool releaseSlot)
{
    // disable audio track
    if (mAudio && mAudio->getTransceiver()->sender()->track())
    {
        mAudio->getTransceiver()->sender()->SetTrack(nullptr);
    }

    if (releaseSlot) // release slot in case flag is true
    {
        mAudio.reset();
    }
}

void Call::collectNonRTCStats()
{
    int audioSession = 0;
    int vThumbSession = 0;
    int hiResSession = 0;
    for (const auto& session : mSessions)
    {
        if (session.second->getAudioSlot())
        {
            audioSession++;
        }

        if (session.second->getVthumSlot())
        {
            vThumbSession++;
        }

        if (session.second->getHiResSlot())
        {
            hiResSession++;
        }
    }

    // TODO: pending to implement disabledTxLayers in future if needed
    mStats.mSamples.mQ.push_back(static_cast<int32_t>(mSvcDriver.mCurrentSvcLayerIndex) | static_cast<int32_t>(mHiRes->getSentLayers()) << 8);
    mStats.mSamples.mNrxa.push_back(audioSession);
    mStats.mSamples.mNrxl.push_back(vThumbSession);
    mStats.mSamples.mNrxh.push_back(hiResSession);
    mStats.mSamples.mAv.push_back(getLocalAvFlags().value());
}

void Call::initStatsValues()
{
    mStats.mPeerId = mMyPeer->getPeerid();
    mStats.mCallid = mCallid;
    mStats.mIsGroup = mIsGroup;
    mStats.mDevice = mRtc.getDeviceInfo();
<<<<<<< HEAD
    mStats.mSfuHost = mSfuConnection->getSfuUrl().host;
=======
    mStats.mSfuHost = karere::Url(mSfuUrl).host;
}

void Call::enableStats()
{
    mStats.mCid = mMyPeer->getCid();
    mStats.mTimeOffset = mOffset;
>>>>>>> 3a5afaff

    auto wptr = weakHandle();
    mStatsTimer = karere::setInterval([this, wptr]()
    {
        if (wptr.deleted())
        {
            return;
        }

        if (!mSfuConnection || !mSfuConnection->isJoined())
        {
            RTCM_LOG_WARNING("Cannot collect stats until reach kJoined state");
            return;
        }

        // poll TxVideoStats
        assert(mVThumb && mHiRes);
        uint32_t hiResId = 0;
        if (mHiResActive)
        {
            hiResId = mHiRes->getTransceiver()->sender()->ssrc();
        }

        uint32_t lowResId = 0;
        if (mVThumbActive)
        {
            lowResId = mVThumb->getTransceiver()->sender()->ssrc();
        }

        // poll non-rtc stats
        collectNonRTCStats();

        // Keep mStats ownership
        mStatConnCallback = rtc::scoped_refptr<webrtc::RTCStatsCollectorCallback>(new ConnStatsCallBack(&mStats, hiResId, lowResId));
        assert(mRtcConn);
        mRtcConn->GetStats(mStatConnCallback.get());

        // adjust SVC driver based on collected stats
        // TODO: I can be done in ConnStatsCallBack to take into account latest stats
        adjustSvcByStats();
    }, RtcConstant::kStatsInterval, mRtc.getAppCtx());
}

void Call::disableStats()
{
    if (mStatsTimer != 0)
    {
        karere::cancelInterval(mStatsTimer, mRtc.getAppCtx());
        mStatsTimer = 0;
        if (mStatConnCallback)
        {
            static_cast<ConnStatsCallBack*>(mStatConnCallback.get())->removeStats();
        }

        mStatConnCallback = nullptr;
    }
}

void Call::updateVideoTracks()
{
    bool isOnHold = getLocalAvFlags().isOnHold();
    if (getLocalAvFlags().videoCam() && !isOnHold)
    {
        takeVideoDevice();

        // hi-res track
        if (mHiRes)
        {
            if (mHiResActive && !mHiRes->getTransceiver()->sender()->track())
            {
                rtc::scoped_refptr<webrtc::VideoTrackInterface> videoTrack;
                videoTrack = artc::gWebrtcContext->CreateVideoTrack("v"+std::to_string(artc::generateId()), mRtc.getVideoDevice()->getVideoTrackSource());
                mHiRes->getTransceiver()->sender()->SetTrack(videoTrack);
                mHiRes->setTsStart(::mega::m_time(nullptr));
            }
            else if (!mHiResActive)
            {
                // if there is a track, but none in the call has requested hi res video, disable the track
                mHiRes->setTsStart(0);
                mHiRes->getTransceiver()->sender()->SetTrack(nullptr);
            }
        }

        // low-res track
        if (mVThumb)
        {
            if (mVThumbActive && !mVThumb->getTransceiver()->sender()->track())
            {
                rtc::scoped_refptr<webrtc::VideoTrackInterface> videoTrack;
                videoTrack = artc::gWebrtcContext->CreateVideoTrack("v"+std::to_string(artc::generateId()), mRtc.getVideoDevice()->getVideoTrackSource());
                mVThumb->getTransceiver()->sender()->SetTrack(videoTrack);
            }
            else if (!mVThumbActive)
            {
                // if there is a track, but none in the call has requested low res video, disable the track
                mVThumb->getTransceiver()->sender()->SetTrack(nullptr);
            }
        }
    }
    else    // no video from camera (muted or not available), or call on-hold
    {
        freeVideoTracks();
        releaseVideoDevice();
    }
}

void Call::adjustSvcByStats()
{
    if (mStats.mSamples.mRoundTripTime.empty())
    {
        RTCM_LOG_WARNING("adjustSvcBystats: not enough collected data");
        return;
    }

    double roundTripTime = mStats.mSamples.mRoundTripTime.back();
    double packetLost = 0;
    if (mStats.mSamples.mPacketLost.size() >= 2)
    {
        // get last lost packets
        int lastpl =  mStats.mSamples.mPacketLost.back();
        int prelastpl= mStats.mSamples.mPacketLost.at(mStats.mSamples.mPacketLost.size()-2);

        // get periods
        int lastT = mStats.mSamples.mT.back();
        int prelastT = mStats.mSamples.mT.at(mStats.mSamples.mT.size() - 2);
        packetLost = static_cast<double>(abs(lastpl - prelastpl)) / (static_cast<double>(abs(lastT - prelastT)) / 1000.0);
    }

    if (std::fabs(mSvcDriver.mMovingAverageRtt) <= std::numeric_limits<double>::epsilon())
    {
         // if mMovingAverageRtt has not value yet
         mSvcDriver.mMovingAverageRtt = roundTripTime;
         mSvcDriver.mMovingAveragePlost = packetLost;
         return; // intentionally skip first sample for lower/upper range calculation
    }

    if (roundTripTime < mSvcDriver.mLowestRttSeen)
    {
        // rttLower and rttUpper define the window inside which layer is not switched.
        //  - if rtt falls below that window, layer is switched to higher quality,
        //  - if rtt is higher, layer is switched to lower quality.
        // the window is defined/redefined relative to the lowest rtt seen.
        mSvcDriver.mLowestRttSeen = roundTripTime;
        mSvcDriver.mRttLower = roundTripTime + mSvcDriver.kRttLowerHeadroom;
        mSvcDriver.mRttUpper = roundTripTime + mSvcDriver.kRttUpperHeadroom;
    }

    roundTripTime = mSvcDriver.mMovingAverageRtt = (mSvcDriver.mMovingAverageRtt * 3 + roundTripTime) / 4;
    packetLost  = mSvcDriver.mMovingAveragePlost = (mSvcDriver.mMovingAveragePlost * 3 + packetLost) / 4;

    time_t tsNow = time(nullptr);
    if (mSvcDriver.mTsLastSwitch
            && (tsNow - mSvcDriver.mTsLastSwitch < mSvcDriver.kMinTimeBetweenSwitches))
    {
        return; // too early
    }

    if (mSvcDriver.mCurrentSvcLayerIndex > 0
            && (roundTripTime > mSvcDriver.mRttUpper || packetLost > mSvcDriver.mPacketLostUpper))
    {
        // if retrieved rtt OR packetLost have increased respect current values decrement 1 layer
        // we want to decrease layer when references values (mRttUpper and mPacketLostUpper)
        // have been exceeded.
        updateSvcQuality(-1);
    }
    else if (mSvcDriver.mCurrentSvcLayerIndex < mSvcDriver.kMaxQualityIndex
             && roundTripTime < mSvcDriver.mRttLower
             && packetLost < mSvcDriver.mPacketLostLower)
    {
        // if retrieved rtt AND packetLost have decreased respect current values increment 1 layer
        // we only want to increase layer when the improvement is bigger enough to represents a
        // faithfully improvement in network quality, we take mRttLower and mPacketLostLower as references
        updateSvcQuality(+1);
    }
}

const std::string& Call::getCallKey() const
{
    return mCallKey;
}

void Call::updateAudioTracks()
{
    if (!mAudio)
    {
        return;
    }

    bool audio = mSpeakerState > SpeakerState::kNoSpeaker && getLocalAvFlags().audio();
    rtc::scoped_refptr<webrtc::MediaStreamTrackInterface> track = mAudio->getTransceiver()->sender()->track();
    if (audio && !getLocalAvFlags().isOnHold())
    {
        if (!track) // create audio track only if not exists
        {
            rtc::scoped_refptr<webrtc::AudioTrackInterface> audioTrack =
                    artc::gWebrtcContext->CreateAudioTrack("a"+std::to_string(artc::generateId()), artc::gWebrtcContext->CreateAudioSource(cricket::AudioOptions()));

            mAudio->getTransceiver()->sender()->SetTrack(audioTrack);
            audioTrack->set_enabled(true);
        }
        else
        {
            track->set_enabled(true);
        }
    }
    else if (track) // if no audio flags active, no speaker allowed, or call is onHold
    {
        track->set_enabled(false);
        mAudio->getTransceiver()->sender()->SetTrack(nullptr);
    }
}

RtcModuleSfu::RtcModuleSfu(MyMegaApi &megaApi, CallHandler &callhandler, DNScache &dnsCache)
    : mCallHandler(callhandler)
    , mMegaApi(megaApi)
    , mDnsCache(dnsCache)
{
}

void RtcModuleSfu::init(WebsocketsIO& websocketIO, void *appCtx, rtcModule::RtcCryptoMeetings* rRtcCryptoMeetings)
{
    mAppCtx = appCtx;

    mSfuClient = ::mega::make_unique<sfu::SfuClient>(websocketIO, appCtx, rRtcCryptoMeetings);
    if (!artc::isInitialized())
    {
        //rtc::LogMessage::LogToDebug(rtc::LS_VERBOSE);
        artc::init(appCtx);
        RTCM_LOG_DEBUG("WebRTC stack initialized before first use");
    }

    // set default video in device
    std::set<std::pair<std::string, std::string>> videoDevices = artc::VideoManager::getVideoDevices();
    if (videoDevices.size())
    {
        mVideoDeviceSelected = videoDevices.begin()->second;
    }

    mDeviceTakenCount = 0;
}

ICall *RtcModuleSfu::findCall(karere::Id callid)
{
    auto it = mCalls.find(callid);
    if (it != mCalls.end())
    {
        return it->second.get();
    }

    return nullptr;
}

ICall *RtcModuleSfu::findCallByChatid(const karere::Id &chatid)
{
    for (const auto& call : mCalls)
    {
        if (call.second->getChatid() == chatid)
        {
            return call.second.get();
        }
    }

    return nullptr;
}

bool RtcModuleSfu::isCallStartInProgress(const karere::Id &chatid) const
{
    return mCallStartAttempts.find(chatid) != mCallStartAttempts.end();
}

bool RtcModuleSfu::selectVideoInDevice(const std::string &device)
{
    std::set<std::pair<std::string, std::string>> videoDevices = artc::VideoManager::getVideoDevices();
    bool shouldOpen = false;
    for (auto it = videoDevices.begin(); it != videoDevices.end(); it++)
    {
        if (!it->first.compare(device))
        {
            std::vector<Call*> calls;
            for (auto& callIt : mCalls)
            {
                if (callIt.second->hasVideoDevice())
                {
                    calls.push_back(callIt.second.get());
                    callIt.second->freeVideoTracks();
                    callIt.second->releaseVideoDevice();
                    shouldOpen = true;
                }
            }

            changeDevice(it->second, shouldOpen);

            for (auto& call : calls)
            {
                call->updateVideoTracks();
            }

            return true;
        }
    }
    return false;
}

void RtcModuleSfu::getVideoInDevices(std::set<std::string> &devicesVector)
{
    std::set<std::pair<std::string, std::string>> videoDevices = artc::VideoManager::getVideoDevices();
    for (auto it = videoDevices.begin(); it != videoDevices.end(); it++)
    {
        devicesVector.insert(it->first);
    }
}

promise::Promise<void> RtcModuleSfu::startCall(karere::Id chatid, karere::AvFlags avFlags, bool isGroup, std::shared_ptr<std::string> unifiedKey)
{
    // add chatid to CallsAttempts to avoid multiple start call attempts
    mCallStartAttempts.insert(chatid);

    // we need a temp string to avoid issues with lambda shared pointer capture
    std::string auxCallKey = unifiedKey ? (*unifiedKey.get()) : std::string();
    auto wptr = weakHandle();
    return mMegaApi.call(&::mega::MegaApi::startChatCall, chatid)
    .then([wptr, this, chatid, avFlags, isGroup, auxCallKey](ReqResult result) -> promise::Promise<void>
    {
        if (wptr.deleted())
        {
            return promise::Error("call started successfully, but RtcModuleSfu instance was removed");
        }

        std::shared_ptr<std::string> sharedUnifiedKey = !auxCallKey.empty()
                ? std::make_shared<std::string>(auxCallKey)
                : nullptr;

        karere::Id callid = result->getParentHandle();
        std::string sfuUrlStr = result->getText();
        mCallStartAttempts.erase(chatid); // remove chatid from CallsAttempts
        if (mCalls.find(callid) == mCalls.end()) // it can be created by JOINEDCALL command
        {
            std::unique_ptr<char []> userHandle(mMegaApi.sdk.getMyUserHandle());
            karere::Id myUserHandle(userHandle.get());
            mCalls[callid] = ::mega::make_unique<Call>(callid, chatid, myUserHandle, false, mCallHandler, mMegaApi, (*this), isGroup, sharedUnifiedKey, avFlags);

            if (!mCalls[callid]->connectSfu(sfuUrlStr))
            {
               return promise::Error("connectSfu error, invalid or empty URL");
            }
        }
        return promise::_Void();
    })
    .fail([wptr, this, chatid](const ::promise::Error& err)
    {
        if (wptr.deleted())
        {
            return err;
        }

        mCallStartAttempts.erase(chatid); // remove chatid from CallsAttempts
        return err;
    });
}

void RtcModuleSfu::takeDevice()
{
    if (!mDeviceTakenCount)
    {
        openDevice();
    }

    mDeviceTakenCount++;
}

void RtcModuleSfu::releaseDevice()
{
    if (mDeviceTakenCount > 0)
    {
        mDeviceTakenCount--;
        if (mDeviceTakenCount == 0)
        {
            assert(mVideoDevice);
            closeDevice();
        }
    }
}

void RtcModuleSfu::addLocalVideoRenderer(karere::Id chatid, IVideoRenderer *videoRederer)
{
    mRenderers[chatid] = std::unique_ptr<IVideoRenderer>(videoRederer);
}

void RtcModuleSfu::removeLocalVideoRenderer(karere::Id chatid)
{
    mRenderers.erase(chatid);
}

std::vector<karere::Id> RtcModuleSfu::chatsWithCall()
{
    std::vector<karere::Id> chats;
    for (const auto& call : mCalls)
    {
        chats.push_back(call.second->getChatid());
    }

    return chats;
}

unsigned int RtcModuleSfu::getNumCalls()
{
    return mCalls.size();
}

const std::string& RtcModuleSfu::getVideoDeviceSelected() const
{
    return mVideoDeviceSelected;
}

sfu::SfuClient& RtcModuleSfu::getSfuClient()
{
    return (*mSfuClient.get());
}

DNScache& RtcModuleSfu::getDnsCache()
{
    return mDnsCache;
}

void RtcModuleSfu::removeCall(karere::Id chatid, EndCallReason reason, TermCode connectionTermCode)
{
    Call *call = static_cast<Call*>(findCallByChatid(chatid));
    if (call)
    {
        if (call->getState() > kStateClientNoParticipating && call->getState() <= kStateInProgress)
        {
            call->disconnect(connectionTermCode,
                             std::string("disconnect done from removeCall, reason: ") + call->endCallReasonToString(reason));
        }

        // upon kStateDestroyed state change (in call dtor) mEndCallReason will be notified through onCallStateChange
        RTCM_LOG_WARNING("Removing call with callid: %s", call->getCallid().toString().c_str());
        call->setEndCallReason(reason);
        mCalls.erase(call->getCallid());
    }
}

void RtcModuleSfu::handleJoinedCall(karere::Id /*chatid*/, karere::Id callid, const std::vector<karere::Id> &usersJoined)
{
    for (const karere::Id &peer : usersJoined)
    {
        mCalls[callid]->addParticipant(peer);
    }
}

void RtcModuleSfu::handleLeftCall(karere::Id /*chatid*/, karere::Id callid, const std::vector<karere::Id> &usersLeft)
{
    for (const karere::Id &peer : usersLeft)
    {
        mCalls[callid]->removeParticipant(peer);
    }
}

void RtcModuleSfu::handleNewCall(karere::Id chatid, karere::Id callerid, karere::Id callid, bool isRinging, bool isGroup, std::shared_ptr<std::string> callKey)
{
    mCalls[callid] = ::mega::make_unique<Call>(callid, chatid, callerid, isRinging, mCallHandler, mMegaApi, (*this), isGroup, callKey);
    mCalls[callid]->setState(kStateClientNoParticipating);
}

void RtcModuleSfu::OnFrame(const webrtc::VideoFrame &frame)
{
    auto wptr = weakHandle();
    karere::marshallCall([wptr, this, frame]()
    {
        if (wptr.deleted())
        {
            return;
        }

        for (auto& render : mRenderers)
        {
            ICall* call = findCallByChatid(render.first);
            if ((call && call->getLocalAvFlags().videoCam() && !call->getLocalAvFlags().has(karere::AvFlags::kOnHold)) || !call)
            {
                assert(render.second != nullptr);
                void* userData = NULL;
                auto buffer = frame.video_frame_buffer()->ToI420();   // smart ptr type changed
                if (frame.rotation() != webrtc::kVideoRotation_0)
                {
                    buffer = webrtc::I420Buffer::Rotate(*buffer, frame.rotation());
                }
                unsigned short width = (unsigned short)buffer->width();
                unsigned short height = (unsigned short)buffer->height();
                void* frameBuf = render.second->getImageBuffer(width, height, userData);
                if (!frameBuf) //image is frozen or app is minimized/covered
                    return;
                libyuv::I420ToABGR(buffer->DataY(), buffer->StrideY(),
                                   buffer->DataU(), buffer->StrideU(),
                                   buffer->DataV(), buffer->StrideV(),
                                   (uint8_t*)frameBuf, width * 4, width, height);

                render.second->frameComplete(userData);
            }
        }
    }, mAppCtx);

}

artc::VideoManager *RtcModuleSfu::getVideoDevice()
{
    return mVideoDevice;
}

void RtcModuleSfu::changeDevice(const std::string &device, bool shouldOpen)
{
    if (mVideoDevice)
    {
        shouldOpen = true;
        closeDevice();
    }

    mVideoDeviceSelected = device;
    if (shouldOpen)
    {
        openDevice();
    }
}

void RtcModuleSfu::openDevice()
{
    std::string videoDevice = mVideoDeviceSelected; // get default video device
    if (videoDevice.empty())
    {
        RTCM_LOG_WARNING("Default video in device is not set");
        assert(false);
        std::set<std::pair<std::string, std::string>> videoDevices = artc::VideoManager::getVideoDevices();
        if (videoDevices.empty())
        {
            RTCM_LOG_WARNING("openDevice(): no video devices available");
            return;
        }

        videoDevice = videoDevices.begin()->second;
    }

    webrtc::VideoCaptureCapability capabilities;
    capabilities.width = RtcConstant::kHiResWidth;
    capabilities.height = RtcConstant::kHiResHeight;
    capabilities.maxFPS = RtcConstant::kHiResMaxFPS;

    mVideoDevice = artc::VideoManager::Create(capabilities, videoDevice, artc::gWorkerThread.get());
    mVideoDevice->openDevice(videoDevice);
    rtc::VideoSinkWants wants;
    mVideoDevice->AddOrUpdateSink(this, wants);
}

void RtcModuleSfu::closeDevice()
{
    if (mVideoDevice)
    {
        mVideoDevice->RemoveSink(this);
        mVideoDevice->releaseDevice();
        mVideoDevice = nullptr;
    }
}

void *RtcModuleSfu::getAppCtx()
{
    return mAppCtx;
}

std::string RtcModuleSfu::getDeviceInfo() const
{
    // UserAgent Format
    // MEGA<app>/<version> (platform) Megaclient/<version>
    std::string userAgent = mMegaApi.sdk.getUserAgent();

    std::string androidId = "MEGAAndroid";
    std::string iosId = "MEGAiOS";
    std::string testChatId = "MEGAChatTest";
    std::string syncId = "MEGAsync";
    std::string qtAppId = "MEGAChatQtApp";
    std::string megaClcId = "MEGAclc";

    std::string deviceType = "n";
    std::string version = "0";

    size_t endTypePosition = std::string::npos;
    size_t idPosition;
    if ((idPosition = userAgent.find(androidId)) != std::string::npos)
    {
        deviceType = "na";
        endTypePosition = idPosition + androidId.size() + 1; // remove '/'
    }
    else if ((idPosition = userAgent.find(iosId)) != std::string::npos)
    {
        deviceType = "ni";
        endTypePosition = idPosition + iosId.size() + 1;  // remove '/'
    }
    else if ((idPosition = userAgent.find(testChatId)) != std::string::npos)
    {
        deviceType = "nct";
    }
    else if ((idPosition = userAgent.find(syncId)) != std::string::npos)
    {
        deviceType = "nsync";
        endTypePosition = idPosition + syncId.size() + 1;  // remove '/'
    }
    else if ((idPosition = userAgent.find(qtAppId)) != std::string::npos)
    {
        deviceType = "nqtApp";
    }
    else if ((idPosition = userAgent.find(megaClcId)) != std::string::npos)
    {
        deviceType = "nclc";
    }

    size_t endVersionPosition = userAgent.find(" (");
    if (endVersionPosition != std::string::npos &&
            endTypePosition != std::string::npos &&
            endVersionPosition > endTypePosition)
    {
        version = userAgent.substr(endTypePosition, endVersionPosition - endTypePosition);
    }

    return deviceType + ":" + version;
}

RtcModule* createRtcModule(MyMegaApi &megaApi, rtcModule::CallHandler &callHandler, DNScache &dnsCache)
{
    return new RtcModuleSfu(megaApi, callHandler, dnsCache);
}

Slot::Slot(Call &call, rtc::scoped_refptr<webrtc::RtpTransceiverInterface> transceiver)
    : mCall(call)
    , mTransceiver(transceiver)
{
}

Slot::~Slot()
{
    if (mTransceiver->receiver())
    {
       rtc::scoped_refptr<webrtc::FrameDecryptorInterface> decryptor = mTransceiver->receiver()->GetFrameDecryptor();
       if (decryptor)
       {
           static_cast<artc::MegaDecryptor*>(decryptor.get())->setTerminating();
       }
    }

    if (mTransceiver->sender())
    {
        rtc::scoped_refptr<webrtc::FrameEncryptorInterface> encryptor = mTransceiver->sender()->GetFrameEncryptor();
        if (encryptor)
        {
            static_cast<artc::MegaEncryptor*>(encryptor.get())->setTerminating();
        }
    }
}

uint32_t Slot::getTransceiverMid() const
{
    if (!mTransceiver->mid())
    {
        assert(false);
        RTCM_LOG_WARNING("We have received a transceiver without 'mid'");
        return 0;
    }

    return atoi(mTransceiver->mid()->c_str());
}

void RemoteSlot::release()
{
    if (!mCid)
    {
        return;
    }

    mIv = 0;
    mCid = 0;

    enableTrack(false, kRecv);
    rtc::scoped_refptr<webrtc::FrameDecryptorInterface> decryptor = getTransceiver()->receiver()->GetFrameDecryptor();
    static_cast<artc::MegaDecryptor*>(decryptor.get())->setTerminating();
    getTransceiver()->receiver()->SetFrameDecryptor(nullptr);
}

void RemoteSlot::assign(Cid_t cid, IvStatic_t iv)
{
    assert(!mCid);
    createDecryptor(cid, iv);
    enableTrack(true, kRecv);
}

void RemoteSlot::createDecryptor(Cid_t cid, IvStatic_t iv)
{
    mCid = cid;
    mIv = iv;

    auto it = mCall.getSessions().find(mCid);
    if (it == mCall.getSessions().end())
    {
        mCall.logError("createDecryptor: unknown cid");
        return;
    }

    mTransceiver->receiver()->SetFrameDecryptor(new artc::MegaDecryptor(it->second->getPeer(),
                                                                      mCall.getSfuClient().getRtcCryptoMeetings(),
                                                                      mIv, getTransceiverMid()));
}

RemoteSlot::RemoteSlot(Call& call, rtc::scoped_refptr<webrtc::RtpTransceiverInterface> transceiver)
    : Slot(call, transceiver)
{
}

void RemoteSlot::enableTrack(bool enable, TrackDirection direction)
{
    assert(mTransceiver);
    if (direction == kRecv)
    {
        mTransceiver->receiver()->track()->set_enabled(enable);
    }
    else if (direction == kSend)
    {
        mTransceiver->sender()->track()->set_enabled(enable);
    }
}

LocalSlot::LocalSlot(Call& call, rtc::scoped_refptr<webrtc::RtpTransceiverInterface> transceiver)
    : Slot(call, transceiver)
{
}

void LocalSlot::createEncryptor()
{
    mTransceiver->sender()->SetFrameEncryptor(new artc::MegaEncryptor(mCall.getMyPeer(),
                                                                      mCall.getSfuClient().getRtcCryptoMeetings(),
                                                                      mIv, getTransceiverMid()));
}

void LocalSlot::generateRandomIv()
{
    randombytes_buf(&mIv, sizeof(mIv));
}

LocalHighResolutionSlot::LocalHighResolutionSlot(Call& call, rtc::scoped_refptr<webrtc::RtpTransceiverInterface> transceiver)
    : LocalSlot(call, transceiver)
    , mTsStart(0)
    , mSentLayers(kTxSpatialLayerCount)
{
}

void LocalHighResolutionSlot::updateSentLayers(int8_t sentLayers)
{
    mSentLayers = sentLayers;

    if (!getTransceiver()->sender()->track())
    {
        RTCM_LOG_WARNING("updateSentLayers: Currently not sending HI-RES track, will only record sentLayers value");
        return;
    }

    // each vector element describes a single configuration of a codec for an RTPSender
    webrtc::RtpParameters parameters = getTransceiver()->sender()->GetParameters();
    std::vector<webrtc::RtpEncodingParameters> encs = parameters.encodings;
    if (encs.empty() || encs.size() < 2)
    {
        RTCM_LOG_WARNING("updateSentLayers: There is no SVC enabled for this sender");
        return;
    }

    for (size_t i = 0; i < encs.size(); i++)
    {
        encs[i].active = i < static_cast<size_t>(mSentLayers);
    }

    RTCM_LOG_WARNING("updateSentLayers: Enabling first %d sent layers",mSentLayers);
    getTransceiver()->sender()->SetParameters(parameters);
}

void LocalHighResolutionSlot::setTsStart(::mega::m_time_t t)
{
    mTsStart = t;
}

::mega::m_time_t LocalHighResolutionSlot::getTsStart()
{
    return mTsStart;
}

int8_t LocalHighResolutionSlot::getSentLayers()
{
    return mSentLayers;
}

RemoteVideoSlot::RemoteVideoSlot(Call& call, rtc::scoped_refptr<webrtc::RtpTransceiverInterface> transceiver)
    : RemoteSlot(call, transceiver)
    , VideoSink()
{
    webrtc::VideoTrackInterface* videoTrack =
            static_cast<webrtc::VideoTrackInterface*>(mTransceiver->receiver()->track().get());

    assert(videoTrack);
    rtc::VideoSinkWants wants;
    videoTrack->AddOrUpdateSink(this, wants);
}

RemoteVideoSlot::~RemoteVideoSlot()
{
}

VideoSink::VideoSink()
{

}

VideoSink::~VideoSink()
{

}

void VideoSink::setVideoRender(IVideoRenderer *videoRenderer)
{
    mRenderer = std::unique_ptr<IVideoRenderer>(videoRenderer);
}

void VideoSink::OnFrame(const webrtc::VideoFrame &frame)
{
    auto wptr = weakHandle();
    karere::marshallCall([wptr, this, frame]()
    {
        if (wptr.deleted())
        {
            return;
        }

        if (mRenderer)
        {
            void* userData = NULL;
            auto buffer = frame.video_frame_buffer()->ToI420();   // smart ptr type changed
            if (frame.rotation() != webrtc::kVideoRotation_0)
            {
                buffer = webrtc::I420Buffer::Rotate(*buffer, frame.rotation());
            }
            unsigned short width = (unsigned short)buffer->width();
            unsigned short height = (unsigned short)buffer->height();
            void* frameBuf = mRenderer->getImageBuffer(width, height, userData);
            if (!frameBuf) //image is frozen or app is minimized/covered
                return;
            libyuv::I420ToABGR(buffer->DataY(), buffer->StrideY(),
                               buffer->DataU(), buffer->StrideU(),
                               buffer->DataV(), buffer->StrideV(),
                               (uint8_t*)frameBuf, width * 4, width, height);
            mRenderer->frameComplete(userData);
        }
    }, artc::gAppCtx);
}

void RemoteVideoSlot::assignVideoSlot(Cid_t cid, IvStatic_t iv, VideoResolution videoResolution)
{
    assert(mVideoResolution == kUndefined);
    assign(cid, iv);
    mVideoResolution = videoResolution;
}

void RemoteVideoSlot::release()
{
    RemoteSlot::release();
    mVideoResolution = VideoResolution::kUndefined;
}

VideoResolution RemoteVideoSlot::getVideoResolution() const
{
    return mVideoResolution;
}

bool RemoteVideoSlot::hasTrack()
{
    assert(mTransceiver);

    if (mTransceiver->receiver())
    {
        return  mTransceiver->receiver()->track();
    }

    return false;

}

void RemoteVideoSlot::enableTrack()
{
    webrtc::VideoTrackInterface* videoTrack =
            static_cast<webrtc::VideoTrackInterface*>(mTransceiver->receiver()->track().get());
    videoTrack->set_enabled(true);
}

RemoteAudioSlot::RemoteAudioSlot(Call &call, rtc::scoped_refptr<webrtc::RtpTransceiverInterface> transceiver)
    : RemoteSlot(call, transceiver)
{
}

void RemoteAudioSlot::assignAudioSlot(Cid_t cid, IvStatic_t iv)
{
    assign(cid, iv);
    enableAudioMonitor(true);   // Enable audio monitor
}

void RemoteAudioSlot::enableAudioMonitor(bool enable)
{
    rtc::scoped_refptr<webrtc::MediaStreamTrackInterface> mediaTrack = mTransceiver->receiver()->track();
    webrtc::AudioTrackInterface *audioTrack = static_cast<webrtc::AudioTrackInterface*>(mediaTrack.get());
    assert(audioTrack);
    if (enable && !mAudioLevelMonitorEnabled)
    {
        mAudioLevelMonitorEnabled = true;
        audioTrack->AddSink(mAudioLevelMonitor.get());     // enable AudioLevelMonitor for remote audio detection
    }
    else if (!enable && mAudioLevelMonitorEnabled)
    {
        mAudioLevelMonitorEnabled = false;
        audioTrack->RemoveSink(mAudioLevelMonitor.get()); // disable AudioLevelMonitor
    }
}

void RemoteAudioSlot::createDecryptor(Cid_t cid, IvStatic_t iv)
{
    RemoteSlot::createDecryptor(cid, iv);
    mAudioLevelMonitor.reset(new AudioLevelMonitor(mCall, mCid));
}

void RemoteAudioSlot::release()
{
    RemoteSlot::release();
    if (mAudioLevelMonitor)
    {
        enableAudioMonitor(false);
        mAudioLevelMonitor = nullptr;
        mAudioLevelMonitorEnabled = false;
    }
}

void globalCleanup()
{
    if (!artc::isInitialized())
        return;
    artc::cleanup();
}

Session::Session(const sfu::Peer& peer)
    : mPeer(peer)
{

}

Session::~Session()
{
    disableAudioSlot();
    disableVideoSlot(kHiRes);
    disableVideoSlot(kLowRes);
    mState = kSessStateDestroyed;
    mSessionHandler->onDestroySession(*this);
}

void Session::setSessionHandler(SessionHandler* sessionHandler)
{
    mSessionHandler = std::unique_ptr<SessionHandler>(sessionHandler);
}

void Session::setVideoRendererVthumb(IVideoRenderer *videoRenderer)
{
    if (!mVthumSlot)
    {
        RTCM_LOG_WARNING("setVideoRendererVthumb: There's no low-res slot associated to this session");
        return;
    }

    mVthumSlot->setVideoRender(videoRenderer);
}

void Session::setVideoRendererHiRes(IVideoRenderer *videoRenderer)
{
    if (!mHiresSlot)
    {
        RTCM_LOG_WARNING("setVideoRendererHiRes: There's no hi-res slot associated to this session");
        return;
    }

    mHiresSlot->setVideoRender(videoRenderer);
}

void Session::setAudioDetected(bool audioDetected)
{
    mAudioDetected = audioDetected;
    mSessionHandler->onRemoteAudioDetected(*this);
}

bool Session::hasHighResolutionTrack() const
{
    return mHiresSlot && mHiresSlot->hasTrack();
}

bool Session::hasLowResolutionTrack() const
{
    return mVthumSlot && mVthumSlot->hasTrack();
}

void Session::notifyHiResReceived()
{
    mSessionHandler->onHiResReceived(*this);
}

void Session::notifyLowResReceived()
{
    mSessionHandler->onVThumbReceived(*this);
}

const sfu::Peer& Session::getPeer() const
{
    return mPeer;
}

void Session::setVThumSlot(RemoteVideoSlot *slot)
{
    assert(slot);
    mVthumSlot = slot;
    mSessionHandler->onVThumbReceived(*this);
}

void Session::setHiResSlot(RemoteVideoSlot *slot)
{
    assert(slot);
    mHiresSlot = slot;
    mSessionHandler->onHiResReceived(*this);
}

void Session::setAudioSlot(RemoteAudioSlot *slot)
{
    mAudioSlot = slot;
    setSpeakRequested(false);
}

void Session::addKey(Keyid_t keyid, const std::string &key)
{
    mPeer.addKey(keyid, key);
}

void Session::setAvFlags(karere::AvFlags flags)
{
    assert(mSessionHandler);
    if (flags == mPeer.getAvFlags())
    {
        RTCM_LOG_WARNING("setAvFlags: remote AV flags has not changed");
        return;
    }

    bool onHoldChanged = mPeer.getAvFlags().isOnHold() != flags.isOnHold();
    mPeer.setAvFlags(flags);
    onHoldChanged
        ? mSessionHandler->onOnHold(*this)              // notify session onHold Change
        : mSessionHandler->onRemoteFlagsChanged(*this); // notify remote AvFlags Change
}

RemoteAudioSlot *Session::getAudioSlot()
{
    return mAudioSlot;
}

RemoteVideoSlot *Session::getVthumSlot()
{
    return mVthumSlot;
}

RemoteVideoSlot *Session::getHiResSlot()
{
    return mHiresSlot;
}

void Session::disableAudioSlot()
{
    if (mAudioSlot)
    {
        mAudioSlot->release();
        setAudioSlot(nullptr);
    }
}

void Session::disableVideoSlot(VideoResolution videoResolution)
{
    if ((videoResolution == kHiRes && !mHiresSlot) || (videoResolution == kLowRes && !mVthumSlot))
    {
        return;
    }

    if (videoResolution == kHiRes)
    {
        mHiresSlot->release();
        mHiresSlot = nullptr;
        mSessionHandler->onHiResReceived(*this);
    }
    else
    {
        mVthumSlot->release();
        mVthumSlot = nullptr;
        mSessionHandler->onVThumbReceived(*this);
    }
}

void Session::setSpeakRequested(bool requested)
{
    mHasRequestSpeak = requested;
    mSessionHandler->onAudioRequested(*this);
}

karere::Id Session::getPeerid() const
{
    return mPeer.getPeerid();
}

Cid_t Session::getClientid() const
{
    return mPeer.getCid();
}

SessionState Session::getState() const
{
    return mState;
}

karere::AvFlags Session::getAvFlags() const
{
    return mPeer.getAvFlags();
}

bool Session::isAudioDetected() const
{
    return mAudioDetected;
}

bool Session::hasRequestSpeak() const
{
    return mHasRequestSpeak;
}

AudioLevelMonitor::AudioLevelMonitor(Call &call, int32_t cid)
    : mCall(call), mCid(cid)
{
}

void AudioLevelMonitor::OnData(const void *audio_data, int bits_per_sample, int /*sample_rate*/, size_t number_of_channels, size_t number_of_frames)
{
    assert(bits_per_sample == 16);
    time_t nowTime = time(NULL);
    if (nowTime - mPreviousTime > 2) // Two seconds between samples
    {
        mPreviousTime = nowTime;
        size_t valueCount = number_of_channels * number_of_frames;
        int16_t *data = (int16_t*)audio_data;
        int16_t audioMaxValue = data[0];
        int16_t audioMinValue = data[0];
        for (size_t i = 1; i < valueCount; i++)
        {
            if (data[i] > audioMaxValue)
            {
                audioMaxValue = data[i];
            }

            if (data[i] < audioMinValue)
            {
                audioMinValue = data[i];
            }
        }

        bool audioDetected = (abs(audioMaxValue) + abs(audioMinValue) > kAudioThreshold);

        auto wptr = weakHandle();
        karere::marshallCall([wptr, this, audioDetected]()
        {
            if (wptr.deleted())
            {
                return;
            }

            if (!hasAudio())
            {
                if (mAudioDetected)
                {
                    onAudioDetected(false);
                }

                return;
            }

            if (audioDetected != mAudioDetected)
            {
                onAudioDetected(mAudioDetected);
            }

        }, artc::gAppCtx);
    }
}

bool AudioLevelMonitor::hasAudio()
{
    Session *sess = mCall.getSession(mCid);
    if (sess)
    {
        return sess->getAvFlags().audio();
    }
    return false;
}

void AudioLevelMonitor::onAudioDetected(bool audioDetected)
{
    mAudioDetected = audioDetected;
    assert(mCall.getSession(mCid));
    Session *sess = mCall.getSession(mCid);
    sess->setAudioDetected(mAudioDetected);
}
}
#endif<|MERGE_RESOLUTION|>--- conflicted
+++ resolved
@@ -1872,18 +1872,13 @@
     mStats.mCallid = mCallid;
     mStats.mIsGroup = mIsGroup;
     mStats.mDevice = mRtc.getDeviceInfo();
-<<<<<<< HEAD
     mStats.mSfuHost = mSfuConnection->getSfuUrl().host;
-=======
-    mStats.mSfuHost = karere::Url(mSfuUrl).host;
 }
 
 void Call::enableStats()
 {
     mStats.mCid = mMyPeer->getCid();
     mStats.mTimeOffset = mOffset;
->>>>>>> 3a5afaff
-
     auto wptr = weakHandle();
     mStatsTimer = karere::setInterval([this, wptr]()
     {
