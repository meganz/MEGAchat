--- conflicted
+++ resolved
@@ -3054,7 +3054,7 @@
 {
     // Non-host Users (with standard permissions) can send WR_ALLOW if open invite is enabled, so they can process WR_USERS_ALLOW
     const bool mustBeModerator = !allow;
-    if (!checkWrCommandReqs(commandStr.c_str(), mustBeModerator))
+    if (!checkWrCommandReqs(commandStr.c_str(), mustBeModerator)) // check is speak request enabled??
     {
         return false;
     }
@@ -3075,18 +3075,11 @@
             mWaitingRoom.reset(new KarereWaitingRoom()); // instanciate in case it doesn't exists
         }
 
-<<<<<<< HEAD
-        if (!mWaitingRoom->updateUsers(users, allow ? WrState::WR_ALLOWED : WrState::WR_NOT_ALLOWED))
+        if (!mWaitingRoom->updateUsers(users, allow ? sfu::WrState::WR_ALLOWED : sfu::WrState::WR_NOT_ALLOWED))
         {
             RTCM_LOG_WARNING("%s : could not update users status in waiting room", commandStr.c_str());
             return false;
         }
-=======
-    if (!mWaitingRoom->updateUsers(users, allow ? sfu::WrState::WR_ALLOWED : sfu::WrState::WR_NOT_ALLOWED))
-    {
-        RTCM_LOG_WARNING("%s : could not update users status in waiting room", commandStr.c_str());
-        return false;
->>>>>>> fcf4b7d4
     }
 
     std::unique_ptr<mega::MegaHandleList> uhl(mega::MegaHandleList::createInstance());
