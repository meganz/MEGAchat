--- conflicted
+++ resolved
@@ -173,10 +173,13 @@
     , mMegaApi(megaApi)
     , mSfuClient(rtc.getSfuClient())
     , mAvailableTracks(mega::make_unique<AvailableTracks>())
-    , mMyPeer(rtc.getSfuClient().myHandle(), avflags)
     , mCallKey(callKey ? *callKey : std::string())
     , mRtc(rtc)
 {
+    std::unique_ptr<char []> userHandle(mMegaApi.sdk.getMyUserHandle());
+    karere::Id myUserHandle(userHandle.get());
+    mMyPeer.reset(new sfu::Peer(myUserHandle, avflags));
+
     // notify the IGlobalCallHandler (intermediate layer), which register the listener
     // CallHandler to receive notifications about the call
     mGlobalCallHandler.onNewCall(*this);
@@ -311,7 +314,7 @@
 
 promise::Promise<void> Call::join(karere::AvFlags avFlags)
 {
-    mMyPeer.setAvFlags(avFlags);
+    mMyPeer->setAvFlags(avFlags);
     auto wptr = weakHandle();
     return mMegaApi.call(&::mega::MegaApi::joinChatCall, mChatid.val, mCallid.val)
     .then([wptr, this](ReqResult result) -> promise::Promise<void>
@@ -458,28 +461,12 @@
 
 bool Call::isRinging() const
 {
-    std::unique_ptr<char []> userHandle(mMegaApi.sdk.getMyUserHandle());
-    if (!userHandle)
-    {
-        return false;
-    }
-
-    karere::Id myUserHandle(userHandle.get());
-    // TODO when clean branch will be merged replace myUserHandle by mMyPeer.getPeerid();
-    return mIsRinging && mCallerId != myUserHandle;
+    return mIsRinging && mCallerId != mMyPeer->getPeerid();
 }
 
 bool Call::isOutgoing() const
 {
-    std::unique_ptr<char []> userHandle(mMegaApi.sdk.getMyUserHandle());
-    if (!userHandle)
-    {
-        return false;
-    }
-
-    karere::Id myUserHandle(userHandle.get());
-    // TODO when clean branch will be merged replace myUserHandle by mMyPeer.getPeerid();
-    return mCallerId == myUserHandle;
+    return mCallerId == mMyPeer->getPeerid();
 }
 
 int64_t Call::getInitialTimeStamp() const
@@ -519,7 +506,7 @@
 
 karere::AvFlags Call::getLocalAvFlags() const
 {
-    return mMyPeer.getAvFlags();
+    return mMyPeer->getAvFlags();
 }
 
 void Call::updateAndSendLocalAvFlags(karere::AvFlags flags)
@@ -532,7 +519,7 @@
 
     // update and send local AV flags
     karere::AvFlags oldFlags = getLocalAvFlags();
-    mMyPeer.setAvFlags(flags);
+    mMyPeer->setAvFlags(flags);
     mSfuConnection->sendAv(flags.value());
 
     if (oldFlags.isOnHold() != flags.isOnHold())
@@ -960,7 +947,7 @@
     }
 
     // I'm the last one participant, it isn't necessary set kStateClientNoParticipating
-    if (mParticipants.size() == 0 ||  (mParticipants.size() == 1 && mParticipants.at(0) == mMyPeer.getPeerid()))
+    if (mParticipants.size() == 0 ||  (mParticipants.size() == 1 && mParticipants.at(0) == mMyPeer->getPeerid()))
     {
         return;
     }
@@ -983,7 +970,7 @@
 
 bool Call::handleAvCommand(Cid_t cid, unsigned av)
 {
-    if (mMyPeer.getCid() == cid)
+    if (mMyPeer->getCid() == cid)
     {
         RTCM_LOG_WARNING("handleAvCommand: Received our own AV flags");
         return false;
@@ -1044,15 +1031,8 @@
 bool Call::handleAnswerCommand(Cid_t cid, sfu::Sdp& sdp, uint64_t duration, const std::vector<sfu::Peer>& peers,
                                const std::map<Cid_t, sfu::TrackDescriptor>& vthumbs, const std::map<Cid_t, sfu::TrackDescriptor>& speakers)
 {
-<<<<<<< HEAD
     // set my own client-id (cid)
-    mMyPeer.setCid(cid);
-=======
-    // mod param will be ignored
-    std::unique_ptr<char []> userHandle(mMegaApi.sdk.getMyUserHandle());
-    karere::Id myUserHandle(userHandle.get());
-    mMyPeer.init(cid, myUserHandle, 0);
->>>>>>> b7433d71
+    mMyPeer->setCid(cid);
 
     std::set<Cid_t> cids;
     for (const sfu::Peer& peer : peers) // does not include own cid
@@ -1215,7 +1195,7 @@
 {
     for (Cid_t cid : speakRequests)
     {
-        if (cid != mMyPeer.getCid())
+        if (cid != mMyPeer->getCid())
         {
             Session *session = getSession(cid);
             assert(session);
@@ -1233,7 +1213,7 @@
 
 bool Call::handleSpeakReqDelCommand(Cid_t cid)
 {
-    if (mMyPeer.getCid() != cid) // remote peer
+    if (mMyPeer->getCid() != cid) // remote peer
     {
         Session *session = getSession(cid);
         assert(session);
@@ -1262,10 +1242,10 @@
 
 bool Call::handleSpeakOnCommand(Cid_t cid, sfu::TrackDescriptor speaker)
 {
-    // TODO: check if the received `cid` is 0 for own cid, or it should be mMyPeer.getCid()
+    // TODO: check if the received `cid` is 0 for own cid, or it should be mMyPeer->getCid()
     if (cid)
     {
-        assert(cid != mMyPeer.getCid());
+        assert(cid != mMyPeer->getCid());
         addSpeaker(cid, speaker);
     }
     else if (mSpeakerState == SpeakerState::kPending)
@@ -1285,10 +1265,10 @@
 
 bool Call::handleSpeakOffCommand(Cid_t cid)
 {
-    // TODO: check if the received `cid` is 0 for own cid, or it should be mMyPeer.getCid()
+    // TODO: check if the received `cid` is 0 for own cid, or it should be mMyPeer->getCid()
     if (cid)
     {
-        assert(cid != mMyPeer.getCid());
+        assert(cid != mMyPeer->getCid());
         removeSpeaker(cid);
     }
     else if (mSpeakerState == SpeakerState::kActive)
@@ -1434,9 +1414,9 @@
     std::shared_ptr<strongvelope::SendKey> newPlainKey = mSfuClient.getRtcCryptoMeetings()->generateSendKey();
 
     // add new key to own peer key map and update currentKeyId
-    Keyid_t currentKeyId = mMyPeer.getCurrentKeyId() + 1;
+    Keyid_t currentKeyId = mMyPeer->getCurrentKeyId() + 1;
     std::string plainkey = mSfuClient.getRtcCryptoMeetings()->keyToStr(*newPlainKey.get());
-    mMyPeer.addKey(currentKeyId, plainkey);
+    mMyPeer->addKey(currentKeyId, plainkey);
 
     // in case of a call in a public chatroom, XORs new key with the call key for additional authentication
     if (hasCallKey())
@@ -1622,7 +1602,7 @@
 
 sfu::Peer& Call::getMyPeer()
 {
-    return mMyPeer;
+    return *mMyPeer;
 }
 
 sfu::SfuClient &Call::getSfuClient()
@@ -1726,8 +1706,8 @@
 
 void Call::enableStats()
 {
-    mStats.mPeerId = mMyPeer.getPeerid();
-    mStats.mCid = mMyPeer.getCid();
+    mStats.mPeerId = mMyPeer->getPeerid();
+    mStats.mCid = mMyPeer->getCid();
     mStats.mCallid = mCallid;
     mStats.mTimeOffset = mOffset;
     mStats.mIsGroup = mIsGroup;
@@ -1940,18 +1920,11 @@
 {
 }
 
-<<<<<<< HEAD
-void RtcModuleSfu::init(WebsocketsIO& websocketIO, void *appCtx, rtcModule::RtcCryptoMeetings* rtcCryptoMeetings, const karere::Id& myHandle)
+void RtcModuleSfu::init(WebsocketsIO& websocketIO, void *appCtx, rtcModule::RtcCryptoMeetings* rRtcCryptoMeetings)
 {
     mAppCtx = appCtx;
-    mSfuClient = ::mega::make_unique<sfu::SfuClient>(websocketIO, appCtx, rtcCryptoMeetings, myHandle);
-=======
-void RtcModuleSfu::init(WebsocketsIO& websocketIO, void *appCtx, rtcModule::RtcCryptoMeetings* rRtcCryptoMeetings)
-{
-    mAppCtx = appCtx;
 
     mSfuClient = ::mega::make_unique<sfu::SfuClient>(websocketIO, appCtx, rRtcCryptoMeetings);
->>>>>>> b7433d71
     if (!artc::isInitialized())
     {
         //rtc::LogMessage::LogToDebug(rtc::LS_VERBOSE);
