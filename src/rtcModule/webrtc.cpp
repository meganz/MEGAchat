#ifndef KARERE_DISABLE_WEBRTC
#include <mega/types.h>
#include <mega/base64.h>
#include <rtcmPrivate.h>
#include <webrtcPrivate.h>
#include <api/video/i420_buffer.h>
#include <libyuv/convert.h>

namespace rtcModule
{
SvcDriver::SvcDriver ()
    : mCurrentSvcLayerIndex(kMaxQualityIndex), // by default max quality
      mPacketLostLower(14),
      mPacketLostUpper(20),
      mPacketLostCapping(10),
      mLowestRttSeen(10000),
      mRttLower(0),
      mRttUpper(0),
      mMovingAverageRtt(0),
      mMovingAveragePlost(0),
      mMovingAverageVideoTxHeight(-1),
      mTsLastSwitch(0)
{

}

bool SvcDriver::setSvcLayer(int8_t delta, int8_t& rxSpt, int8_t& rxTmp, int8_t& rxStmp, int8_t& txSpt)
{
    int8_t newSvcLayerIndex = static_cast<int8_t>(mCurrentSvcLayerIndex + delta);
    if (newSvcLayerIndex < 0 || newSvcLayerIndex > kMaxQualityIndex)
    {
        return false;
    }

    RTCM_LOG_WARNING("setSvcLayer: Switching SVC layer from %u to %d", mCurrentSvcLayerIndex, newSvcLayerIndex);
    mTsLastSwitch = time(nullptr); // update last Ts SVC switch
    mCurrentSvcLayerIndex = static_cast<uint8_t>(newSvcLayerIndex);

    // we want to provide a linear quality scale,
    // layers are defined for each of the 7 "quality" steps
    // layer: rxSpatial (resolution), rxTemporal (FPS), rxScreenTemporal (for screen video), txSpatial (resolution)
    switch (mCurrentSvcLayerIndex)
    {
        case 0: { rxSpt = 0; rxTmp = 0; rxStmp = 0; txSpt = 0; return true; }
        case 1: { rxSpt = 0; rxTmp = 1; rxStmp = 0; txSpt = 0; return true; }
        case 2: { rxSpt = 0; rxTmp = 2; rxStmp = 0; txSpt = 1; return true; }
        case 3: { rxSpt = 1; rxTmp = 1; rxStmp = 0; txSpt = 1; return true; }
        case 4: { rxSpt = 1; rxTmp = 2; rxStmp = 1; txSpt = 1; return true; }
        case 5: { rxSpt = 2; rxTmp = 1; rxStmp = 1; txSpt = 2; return true; }
        case 6: { rxSpt = 2; rxTmp = 2; rxStmp = 2; txSpt = 2; return true; }
        default: return false;
    }
}

Call::Call(const karere::Id& callid, const karere::Id& chatid, const karere::Id& callerid, bool isRinging, CallHandler& callHandler, MyMegaApi& megaApi, RtcModuleSfu& rtc, bool isGroup, std::shared_ptr<std::string> callKey, karere::AvFlags avflags, bool caller)
    : mCallid(callid)
    , mChatid(chatid)
    , mCallerId(callerid)
    , mIsRinging(isRinging)
    , mIsOutgoingRinging (caller && !isGroup) // If I have started a 1on1 call outgoing ringing is true
    , mIsOwnClientCaller(caller)
    , mIsGroup(isGroup)
    , mCallHandler(callHandler) // CallHandler to receive notifications about the call
    , mMegaApi(megaApi)
    , mSfuClient(rtc.getSfuClient())
    , mCallKey(callKey ? *callKey : std::string())
    , mIsJoining(false)
    , mRtc(rtc)
{
    mMyPeer.reset(new sfu::Peer(karere::Id(mMegaApi.sdk.getMyUserHandleBinary()), rtc.getMySfuProtoVersion(), avflags.value()));
    setState(kStateInitial); // call after onNewCall, otherwise callhandler didn't exists
}

Call::~Call()
{
    disableStats();

    if (mTermCode == kInvalidTermCode)
    {
        mTermCode = kUnKnownTermCode;
    }

    setState(CallState::kStateDestroyed);
}

karere::Id Call::getCallid() const
{
    return mCallid;
}

karere::Id Call::getChatid() const
{
    return mChatid;
}

karere::Id Call::getCallerid() const
{
    return mCallerId;
}

void Call::setState(CallState newState)
{
    if (newState == mState)
    {
        return;
    }

    RTCM_LOG_DEBUG("Call state changed. ChatId: %s, callid: %s, state: %s --> %s",
                 mChatid.toString().c_str(),
                 mCallid.toString().c_str(),
                 Call::stateToStr(mState),
                 Call::stateToStr(newState));

    if (mConnectTimer && (newState == CallState::kInWaitingRoom
                          || newState >= CallState::kStateTerminatingUserParticipation))
    {
        karere::cancelTimeout(mConnectTimer, mRtc.getAppCtx());
        mConnectTimer = 0;
    }

    if (newState == CallState::kStateConnecting && !mConnectTimer) // if are we trying to reconnect, and no previous timer was set
    {
        clearConnInitialTs(); // reset initial ts for current call connection
        clearJoinOffset();    // reset join offset, the offset is received upon ANSWER command in 't' param

        auto wptr = weakHandle();
        mConnectTimer = karere::setTimeout([this, wptr]()
        {
            if (wptr.deleted())
                return;

            assert(mState <= CallState::kInWaitingRoom || !mConnectTimer); // if call state >= kStateInProgress mConnectTimer must be 0
            if (mState < CallState::kInWaitingRoom)
            {
                mConnectTimer = 0;
                SFU_LOG_DEBUG("Reconnection attempt has not succeed after %d seconds. Automatically hang up call", kConnectingTimeout);
                if (mIsReconnectingToChatd)
                {
                    // if timeout to connect to SFU has expired, and we are also connecting to chatd, we need to remove call
                    // when we finally connect to chatd, it should inform us if any call exists
                    mRtc.onDestroyCall(this, rtcModule::EndCallReason::kFailed, kUserHangup); // no need to marshall, as we are executing a lambda in a timer
                }
                else
                {
                    orderedCallDisconnect(kUserHangup, "Reconnection attempt has not succeed"); // TODO add new termcode to notify apps that reconnection attempt failed
                }
            }
        }, kConnectingTimeout * 1000, mRtc.getAppCtx());
    }

    if (newState == CallState::kStateInProgress)  // when ANSWER command is received
    {
        if (mConnectTimer) // cancel timer, as we have joined call before mConnectTimer expired
        {
            karere::cancelTimeout(mConnectTimer, mRtc.getAppCtx());
            mConnectTimer = 0;
        }

        captureConnInitialTs(); // connection initial ts, is set every time we receive ANSWER command (when we are effectively connected to call)
        captureCallInitialTs(); // call initial ts for call (will persist while call is alive)
    }
    else if (newState == CallState::kStateDestroyed)
    {
        mFinalTs = time(nullptr);
    }

    mState = newState;
    mCallHandler.onCallStateChange(*this);
}

CallState Call::getState() const
{
    return mState;
}

mega::m_time_t Call::getCallWillEndTs() const
{
    return mCallWillEndTs;
}

int Call::getCallDurationLimitInSecs() const
{
    return mCallLimits.durationInSecs;
}

sfu::SfuInterface::CallLimits Call::getCallLimits() const
{
    return mCallLimits;
}

bool Call::isOwnClientCaller() const
{
    return mIsOwnClientCaller;
}

bool Call::isJoined() const
{
    return mSfuConnection && mSfuConnection->isJoined();
}

bool Call::isOwnPrivModerator() const
{
   return mMyPeer->isModerator();
}

void Call::addParticipant(const karere::Id &peer)
{
    mParticipants.insert(peer);
    mCallHandler.onAddPeer(*this, peer);
    if (peer != getOwnPeerId()    // check that added peer is not own peerid
            && !mIsGroup
            && mIsOwnClientCaller
            && mIsOutgoingRinging)
    {
        // notify that 1on1 call has stopped ringing, in order stop outgoing ringing sound, if we started the call and a peer have joined
        stopOutgoingRinging();
    }
}

void Call::joinedCallUpdateParticipants(const std::set<karere::Id> &usersJoined)
{
    if (usersJoined.find(getOwnPeerId()) != usersJoined.end())
    {
        setRinging(false);
    }

    if (!mIsReconnectingToChatd)
    {
        for (const karere::Id &peer : usersJoined)
        {
            // if we haven't experimented a chatd connection lost (mIsConnectedToChatd == true) just add received peers
            addParticipant(peer);
        }
    }
    else
    {
        for (const karere::Id &recvPeer : usersJoined)
        {
            if (mParticipants.find(recvPeer) == mParticipants.end())
            {
                // add new participant received at OP_JOINEDCALL
                addParticipant(recvPeer);
            }
        }

        for (auto it = mParticipants.begin(); it != mParticipants.end();)
        {
            auto auxit = it++;
            karere::Id peer = *auxit;
            if (usersJoined.find(peer) == usersJoined.end())
            {
                // remove participant from mParticipants, not present at list received at OP_JOINEDCALL
                mParticipants.erase(auxit);
                mCallHandler.onRemovePeer(*this, peer);
            }
        }

        mIsReconnectingToChatd = false; // we can assume that we are connected to chatd, and our participants list is up to date
    }
}

void Call::onDisconnectFromChatd()
{
    if (!participate())
    {
        // if we don't participate in a meeting, and we are disconnected from chatd, we need to clear participants
        clearParticipants();
    }

    mIsReconnectingToChatd = true;
}

void Call::reconnectToSfu()
{
    mSfuConnection->retryPendingConnection(true);
}

void Call::removeParticipant(const karere::Id& peer)
{
    for (auto itPeer = mParticipants.begin(); itPeer != mParticipants.end(); itPeer++)
    {
        if (*itPeer == peer)
        {
            mParticipants.erase(itPeer);
            mCallHandler.onRemovePeer(*this, peer);
            return;
        }
    }

    assert(false);
    return;
}

bool Call::alreadyParticipating()
{
    for (auto& peerid : mParticipants)
    {
        if (peerid == getOwnPeerId())
        {
            return true;
        }
    }

    return false;
}

// for the moment just chatd::kRejected is a valid reason (only for rejecting 1on1 call while ringing)
promise::Promise<void> Call::endCall()
{
    int endCallReason = mIsGroup
            ? chatd::kEndedByModerator            // reject 1on1 call ringing (not answered yet)
            : chatd::kRejected;                   // end group/meeting call by moderator

    return mMegaApi.call(&::mega::MegaApi::endChatCall, mChatid, mCallid, endCallReason)
    .then([](ReqResult /*result*/)
    {
    });
}

promise::Promise<void> Call::hangup()
{
    if (!alreadyParticipating() && mState == kStateClientNoParticipating && mIsRinging && !mIsGroup)
    {
        // in 1on1 calls, the hangup (reject) by the user while ringing should end the call
        return endCall(); // reject 1on1 call while ringing
    }
    else
    {
        orderedCallDisconnect(TermCode::kUserHangup, "normal user hangup");
        return promise::_Void();
    }
}

promise::Promise<void> Call::join(karere::AvFlags avFlags)
{
    if (!isValidInputVideoTracksLimit(mRtc.getNumInputVideoTracks()))
    {
        const std::string errMsg = "join: Invalid value for simultaneous input video tracks";
        RTCM_LOG_WARNING("%s", errMsg.c_str());
        assert(false);
        return promise::Error(errMsg);
    }

    mIsJoining = true; // set flag true to avoid multiple join call attempts
    mMyPeer->setAvFlags(avFlags);
    auto wptr = weakHandle();
    return mMegaApi.call(&::mega::MegaApi::joinChatCall, mChatid.val, mCallid.val)
    .then([wptr, this](ReqResult result) -> promise::Promise<void>
    {
        if (wptr.deleted())
            return promise::Error("Join call succeed, but call has already ended");

        std::string sfuUrlStr = result->getText();
        mIsJoining = false;

        if (!connectSfu(sfuUrlStr))
        {
           return promise::Error("connectSfu error, invalid or empty sfu URL");
        }
        else
        {
           return promise::_Void();
        }
    })
    .fail([wptr, this](const ::promise::Error& err)
    {
        if (!wptr.deleted())
            return promise::Error("Join call failed, and call has already ended");

        mIsJoining = false;
        return err;
    });
}

bool Call::participate()
{
    return (mState > kStateClientNoParticipating && mState < kStateTerminatingUserParticipation);
}

bool Call::isJoining() const
{
    return mIsJoining;
}

std::set<Cid_t> Call::enableAudioLevelMonitor(const bool enable)
{
    std::set<Cid_t> cidsFailed;
    mAudioLevelMonitor = enable;
    for (auto& itSession : mSessions)
    {
        if (!itSession.second->getAudioSlot()) { continue; }
        if (!itSession.second->getAudioSlot()->enableAudioMonitor(enable))
        {
            cidsFailed.emplace(itSession.first);
        }
    }
    return cidsFailed;
}

void Call::ignoreCall()
{
    mIgnored = true;
}

void Call::setRinging(bool ringing)
{
    if (mIsRinging != ringing)
    {
        mIsRinging = ringing;
        mCallHandler.onCallRinging(*this);
    }
}

void Call::stopOutgoingRinging()
{
    if (!mIsOutgoingRinging)
    {
        return;
    }

    if (!mIsOwnClientCaller || mIsGroup)
    {
        assert(false);
        return;
    }

    // this event must notified just once per call (only for 1on1 calls)
    mIsOutgoingRinging = false;
    mCallHandler.onStopOutgoingRinging(*this);
}

void Call::setOnHold()
{
    // disable audio track
    if (mAudio && mAudio->getTransceiver()->sender()->track())
    {
        mAudio->getTransceiver()->sender()->SetTrack(nullptr);
    }

    // disable hi-res track
    if (mHiRes && mHiRes->getTransceiver()->sender()->track())
    {
        mHiRes->getTransceiver()->sender()->SetTrack(nullptr);
    }

    // disable low-res track
    if (mVThumb && mVThumb->getTransceiver()->sender()->track())
    {
        mVThumb->getTransceiver()->sender()->SetTrack(nullptr);
    }

    // release video device
    releaseVideoDevice();
}

void Call::releaseOnHold()
{
    updateAudioTracks();
    updateVideoTracks();
}

bool Call::isIgnored() const
{
    return mIgnored;
}

bool Call::isAudioLevelMonitorEnabled() const
{
    return mAudioLevelMonitor;
}

bool Call::hasVideoSlot(Cid_t cid, bool highRes) const
{
    for (const auto& session : mSessions)
    {
        RemoteSlot *slot = highRes
                ? session.second->getHiResSlot()
                : session.second->getVthumSlot();

        if (slot && slot->getCid() == cid)
        {
            return true;
        }
    }
    return false;
}

int Call::getNetworkQuality() const
{
    return mNetworkQuality;
}

bool Call::hasUserPendingSpeakRequest(const karere::Id& uh) const
{
    return isOnSpeakRequestsList(uh);
}

int Call::getWrJoiningState() const
{
    return static_cast<int>(mWrJoiningState);
}

bool Call::isValidWrJoiningState() const
{
    return mWrJoiningState == sfu::WrState::WR_NOT_ALLOWED || mWrJoiningState == sfu::WrState::WR_ALLOWED;
}

TermCode Call::getTermCode() const
{
    return mTermCode;
}

uint8_t Call::getEndCallReason() const
{
    return mEndCallReason;
}

void Call::setCallerId(const karere::Id& callerid)
{
    mCallerId  = callerid;
}

void Call::setWrJoiningState(const sfu::WrState status)
{
    if (!isValidWrStatus(status))
    {
        RTCM_LOG_WARNING("updateAsetWrJoiningState. Invalid status %d", status);
        assert(false);
        return;
    }

    mWrJoiningState = status;
}

bool Call::checkWrFlag() const
{
    if (!isWrFlagEnabled())
    {
        RTCM_LOG_ERROR("Waiting room should be enabled for this call");
        assert(false);
        return false;
    }
    return true;
}

bool Call::isConnectedToSfu() const
{
    return mSfuConnection && mSfuConnection->isOnline();
}

bool Call::isSendingBye() const
{
    return mSfuConnection && mSfuConnection->isSendingByeCommand();
}

void Call::clearWrJoiningState()
{
    mWrJoiningState = sfu::WrState::WR_NOT_ALLOWED;
}

void Call::setPrevCid(Cid_t prevcid)
{
    mPrevCid = prevcid;
}

Cid_t Call::getPrevCid() const
{
    return mPrevCid;
}

bool Call::isRinging() const
{
    return mIsRinging;
}

bool Call::isOutgoingRinging() const
{
    return mIsOutgoingRinging;
}

bool Call::isOutgoing() const
{
    return mCallerId == getOwnPeerId();
}

int64_t Call::getCallInitialTimeStamp() const
{
    return mCallInitialTs;
}

int64_t Call::getFinalTimeStamp() const
{
    return mFinalTs;
}

const char *Call::stateToStr(CallState state)
{
    switch(state)
    {
        RET_ENUM_RTC_NAME(kStateInitial);
        RET_ENUM_RTC_NAME(kStateClientNoParticipating);
        RET_ENUM_RTC_NAME(kStateConnecting);
        RET_ENUM_RTC_NAME(kStateJoining);    // < Joining a call
        RET_ENUM_RTC_NAME(kInWaitingRoom);
        RET_ENUM_RTC_NAME(kStateInProgress);
        RET_ENUM_RTC_NAME(kStateTerminatingUserParticipation);
        RET_ENUM_RTC_NAME(kStateDestroyed);
        default: return "(invalid call state)";
    }
}

karere::AvFlags Call::getLocalAvFlags() const
{
    return mMyPeer->getAvFlags();
}

void Call::updateAndSendLocalAvFlags(karere::AvFlags flags)
{
    if (flags == getLocalAvFlags())
    {
        RTCM_LOG_WARNING("updateAndSendLocalAvFlags: AV flags has not changed");
        return;
    }

    // update and send local AV flags
    karere::AvFlags oldFlags = getLocalAvFlags();
    mMyPeer->setAvFlags(flags);
    mSfuConnection->sendAv(flags.value());

    if (oldFlags.isOnHold() != flags.isOnHold())
    {
        // kOnHold flag has changed
        (flags.isOnHold())
                ? setOnHold()
                : releaseOnHold();

        mCallHandler.onOnHold(*this); // notify app onHold Change
    }
    else
    {
        updateAudioTracks();
        updateVideoTracks();
        mCallHandler.onLocalFlagsChanged(*this);  // notify app local AvFlags Change
    }
}

const KarereWaitingRoom* Call::getWaitingRoom() const
{
    return mWaitingRoom.get();
}

bool Call::addDelSpeakRequest(const karere::Id& user, const bool add)
{
    assert(!add || !user.isValid());                            // SPEAKRQ cannot be sent on behalf of another user
    mSfuConnection->sendSpeakReqAddDel(user, add);
    return true;
}

void Call::addOrRemoveSpeaker(const karere::Id& user, const bool add)
{
    // SPEAKER_ADD cannot be sent for own user
    // moderators don't need to send SPEAKER_ADD for themselves
    assert(user.isValid() || !add);
    mSfuConnection->sendSpeakerAddDel(user, add);
}

void Call::pushUsersIntoWaitingRoom(const std::set<karere::Id>& users, const bool all) const
{
    assert(all || !users.empty());
    mSfuConnection->sendWrPush(users, all);
}

void Call::allowUsersJoinCall(const std::set<karere::Id>& users, const bool all) const
{
    assert(all || !users.empty());
    mSfuConnection->sendWrAllow(users, all);
}

void Call::kickUsersFromCall(const std::set<karere::Id>& users) const
{
    assert(!users.empty());
    mSfuConnection->sendWrKick(users);
}

void Call::mutePeers(const Cid_t& cid, const unsigned av) const
{
    assert(av == karere::AvFlags::kAudio);
    mSfuConnection->sendMute(cid, av);
}

void Call::setLimits(const uint32_t callDurSecs, const uint32_t numUsers, const uint32_t numClientsPerUser, const uint32_t numClients, const uint32_t divider) const
{
    mSfuConnection->sendSetLimit(callDurSecs, numUsers, numClientsPerUser, numClients, divider);
}

void Call::requestHighResolutionVideo(Cid_t cid, int quality)
{
    // If we are requesting high resolution video for a peer, session must exists
    // so we don't need to wait for PeerVerification promise
    Session *sess= getSession(cid);
    if (!sess)
    {
        RTCM_LOG_DEBUG("requestHighResolutionVideo: session not found for %u", cid);
        return;
    }

    if (quality < kCallQualityHighDef || quality > kCallQualityHighLow)
    {
        RTCM_LOG_WARNING("requestHighResolutionVideo: invalid resolution divider value (spatial layer offset): %d", quality);
        return;
    }

    if (sess->hasHighResolutionTrack())
    {
        RTCM_LOG_WARNING("High res video requested, but already available");
        sess->notifyHiResReceived();
    }
    else
    {
       /* Conditions to reuse track:
        *   1) Peer cannot be sending video from camera and screen share simultaneosly
        *   2) We must already be receiving low resolution track
        */
        const karere::AvFlags peerFlags = sess->getAvFlags();
        const bool isSendingScreenAndCamera = peerFlags.screenShare() && peerFlags.video();
        const bool reuseTrack = !isSendingScreenAndCamera && hasVideoSlot(cid, false);
        mSfuConnection->sendGetHiRes(cid, reuseTrack, quality);
    }
}

void Call::requestHiResQuality(Cid_t cid, int quality)
{
    if (!hasVideoSlot(cid, true))
    {
        RTCM_LOG_WARNING("requestHiResQuality: Currently not receiving a hi-res stream for this peer");
        return;
    }

    if (quality < kCallQualityHighDef || quality > kCallQualityHighLow)
    {
        RTCM_LOG_WARNING("requestHiResQuality: invalid resolution divider value (spatial layer offset).");
        return;
    }

    mSfuConnection->sendHiResSetLo(cid, quality);
}

void Call::stopHighResolutionVideo(std::vector<Cid_t> &cids)
{
    // If we want to stop receiving high resolution video for a peer, session must exists
    // so we don't need to wait for PeerVerification promise
    for (auto it = cids.begin(); it != cids.end();)
    {
        auto auxit = it++;
        Session *sess= getSession(*auxit);
        if (!sess)
        {
            RTCM_LOG_DEBUG("stopHighResolutionVideo: session not found for %u", *auxit);
            it = cids.erase(auxit);
        }
        else if (!sess->hasHighResolutionTrack())
        {
            RTCM_LOG_WARNING("stopHighResolutionVideo: high resolution already not available for cid: %u", *auxit);
            it = cids.erase(auxit);
            sess->notifyHiResReceived();    // also used to notify there's no video anymore
        }
    }
    if (!cids.empty())
    {
        for (auto cid: cids)
        {
            Session *sess= getSession(cid);
            sess->disableVideoSlot(kHiRes);
        }

        mSfuConnection->sendDelHiRes(cids);
    }
}

void Call::requestLowResolutionVideo(std::vector<Cid_t> &cids)
{
    // If we are requesting low resolution video for a peer, session must exists
    // so we don't need to wait for PeerVerification promise
    for (auto it = cids.begin(); it != cids.end();)
    {
        auto auxit = it++;
        Session *sess= getSession(*auxit);
        if (!sess)
        {
            // remove cid that has no active session
            RTCM_LOG_DEBUG("requestLowResolutionVideo: session not found for cid: %u", *auxit);
            it = cids.erase(auxit);
        }
        else if (sess->hasLowResolutionTrack())
        {
            RTCM_LOG_WARNING("requestLowResolutionVideo: low resolution already available for cid: %u", *auxit);
            it = cids.erase(auxit);
            sess->notifyLowResReceived();
        }
    }
    if (!cids.empty())
    {
        mSfuConnection->sendGetVtumbs(cids);
    }
}

void Call::stopLowResolutionVideo(std::vector<Cid_t> &cids)
{
    // If we want to stop receiving low resolution video for a peer, session must exists
    // so we don't need to wait for PeerVerification promise
    for (auto it = cids.begin(); it != cids.end();)
    {
        auto auxit = it++;
        Session *sess= getSession(*auxit);
        if (!sess)
        {
            RTCM_LOG_DEBUG("stopLowResolutionVideo: session not found for cid: %u", *auxit);
            it = cids.erase(auxit);
        }
        else if (!sess->hasLowResolutionTrack())
        {
            RTCM_LOG_WARNING("stopLowResolutionVideo: low resolution already not available for cid: %u", *auxit);
            it = cids.erase(auxit);
            sess->notifyLowResReceived();
        }
    }
    if (!cids.empty())
    {
        for (auto cid: cids)
        {
            Session *sess= getSession(cid);
            sess->disableVideoSlot(kLowRes);
        }

        mSfuConnection->sendDelVthumbs(cids);
    }
}

void Call::updateSvcQuality(int8_t delta)
{
    // layer: rxSpatial (resolution), rxTemporal (FPS), rxScreenTemporal (for screen video), txSpatial (resolution)
    int8_t rxSpt = 0;
    int8_t rxTmp = 0;
    int8_t rxStmp = 0;
    int8_t txSpt = 0;

    // calculate new layer index from delta and retrieve layer components separately
    if (!mSvcDriver.setSvcLayer(delta, rxSpt, rxTmp, rxStmp, txSpt))
    {
        RTCM_LOG_WARNING("updateSvcQuality: Invalid new layer index %u", mSvcDriver.mCurrentSvcLayerIndex + delta);
        return;
    }

    // adjust Received SVC quality by sending LAYER command
    mSfuConnection->sendLayer(rxSpt, rxTmp, rxStmp);
}

std::set<karere::Id> Call::getParticipants() const
{
    return mParticipants;
}

std::set<karere::Id> Call::getModerators() const
{
    return mModerators;
}

std::set<karere::Id> Call::getSpeakersList() const
{
    return mSpeakers;
}

std::set<karere::Id> Call::getSpeakRequestsList() const
{
    return mSpeakRequests;
}

std::vector<Cid_t> Call::getSessionsCids() const
{
    std::vector<Cid_t> returnedValue;

    for (const auto& sessionIt : mSessions)
    {
        returnedValue.push_back(sessionIt.first);
    }

    return returnedValue;
}

ISession* Call::getIsession(Cid_t cid) const
{
    auto it = mSessions.find(cid);
    return (it != mSessions.end())
        ? it->second.get()
        : nullptr;
}

Session* Call::getSession(Cid_t cid)
{
    auto it = mSessions.find(cid);
    return (it != mSessions.end())
        ? it->second.get()
        : nullptr;
}

std::set<Cid_t> Call::getSessionsCidsByUserHandle(const karere::Id& id)
{
    std::set<Cid_t> peers;
    for (const auto& session : mSessions)
    {
        if (session.second->getPeerid() == id)
        {
            peers.insert(session.first);
        }
    }
    return peers;
}

bool Call::connectSfu(const std::string& sfuUrlStr)
{
    if (sfuUrlStr.empty()) // if URL by param is empty, we must ensure that we already have a valid URL
    {
        RTCM_LOG_ERROR("trying to connect to SFU with an Empty URL");
        assert(false);
        return false;
    }

    karere::Url sfuUrl(sfuUrlStr);
    if (!sfuUrl.isValid())
    {
        RTCM_LOG_ERROR("trying to connect to SFU with an Empty Host");
        assert(sfuUrl.isValid());
        return false;
    }

    if (!mRtc.getDnsCache().getRecordByHost(sfuUrl.host) && !mRtc.getDnsCache().addSfuRecord(sfuUrl.host))
    {
        RTCM_LOG_ERROR("connectSfu: can't retrieve nor add SFU record");
        assert(mRtc.getDnsCache().getRecordByHost(sfuUrl.host));
        return false;
    }

    mSfuClient.addVersionToUrl(sfuUrl, mRtc.getMySfuProtoVersion());
    setState(CallState::kStateConnecting);
    mSfuConnection = mSfuClient.createSfuConnection(mChatid, std::move(sfuUrl), *this, mRtc.getDnsCache());
    return true;
}

void Call::joinSfu()
{
    clearPendingPeers(); // clear pending peers (if any) before joining call
    initStatsValues();
    mRtcConn = artc::MyPeerConnection<Call>(*this, this->mRtc.getAppCtx());
    size_t hiresTrackIndex = 0;
    createTransceivers(hiresTrackIndex);
    getLocalStreams();
    setState(CallState::kStateJoining);
    webrtc::PeerConnectionInterface::RTCOfferAnswerOptions options;
    options.offer_to_receive_audio = webrtc::PeerConnectionInterface::RTCOfferAnswerOptions::kMaxOfferToReceiveMedia;
    options.offer_to_receive_video = webrtc::PeerConnectionInterface::RTCOfferAnswerOptions::kMaxOfferToReceiveMedia;
    auto wptr = weakHandle();
    mRtcConn.createOffer(options)
    .then([wptr, this, hiresTrackIndex](webrtc::SessionDescriptionInterface* sdp) -> promise::Promise<void>
    {
        if (wptr.deleted())
        {
            return ::promise::_Void();
        }

        if (mState != kStateJoining)
        {
            RTCM_LOG_WARNING("joinSfu: get unexpected state change at createOffer");
            assert(false); // theoretically, it should not happen. If so, it may worth to investigate
            return ::promise::_Void();
        }

        if (!mRtcConn)
        {
            assert(mState == kStateClientNoParticipating
                   || mState == kStateTerminatingUserParticipation);
            return ::promise::Error("Failure at initialization. Call destroyed or disconnect");
        }

        KR_THROW_IF_FALSE(sdp->ToString(&mSdpStr));
        sfu::Sdp mungedSdp(mSdpStr, static_cast<int64_t>(hiresTrackIndex)); // Create a Sdp instance from String and modify it to enable SVC
        std::string sdpUncompress = mungedSdp.unCompress(); // get string from modified Sdp instance

        webrtc::SdpParseError error;
        std::unique_ptr<webrtc::SessionDescriptionInterface> sdpInterface(webrtc::CreateSessionDescription(sdp->GetType(), sdpUncompress, &error));
        if (!sdpInterface)
        {
            orderedCallDisconnect(TermCode::kErrSdp, "Error parsing SDP offer: line= " + error.line +"  \nError: " + error.description);
        }

        // update mSdpStr with modified SDP
        KR_THROW_IF_FALSE(sdpInterface->ToString(&mSdpStr));
        return mRtcConn.setLocalDescription(std::move(sdpInterface));   // takes onwership of sdp
    })
    .then([wptr, this]()
    {
        if (wptr.deleted())
        {
            return;
        }

        if (mState != kStateJoining)
        {
            RTCM_LOG_WARNING("joinSfu: get unexpected state change at setLocalDescription");
            return;
        }

        sfu::Sdp sdp(mSdpStr);
        std::map<std::string, std::string> ivs;
        ivs[std::to_string(kVthumbTrack)] = sfu::Command::binaryToHex(mVThumb->getIv());
        ivs[std::to_string(kHiResTrack)] = sfu::Command::binaryToHex(mHiRes->getIv());
        ivs[std::to_string(kAudioTrack)] = sfu::Command::binaryToHex(mAudio->getIv());

        // store ivs in MyPeer
        mMyPeer->setIvs(std::vector<std::string> { ivs[std::to_string(kVthumbTrack)],
                                                   ivs[std::to_string(kHiResTrack)],
                                                   ivs[std::to_string(kAudioTrack)] });

        // when reconnecting, send to the SFU the CID of the previous connection, so it can kill it instantly
        setPrevCid(getOwnCid());

        std::string ephemeralKey = generateSessionKeyPair();
        if (ephemeralKey.empty())
        {
            orderedCallDisconnect(TermCode::kErrorCrypto, std::string("Error generating ephemeral keypair"));
            return;
        }

        mSfuConnection->joinSfu(sdp, ivs, ephemeralKey, getLocalAvFlags().value(), getPrevCid(), kInitialvthumbCount);
    })
    .fail([wptr, this](const ::promise::Error& err)
    {
        if (wptr.deleted())
            return;

        orderedCallDisconnect(TermCode::kErrSdp, std::string("Error creating SDP offer: ") + err.msg());
    });
}

void Call::createTransceivers(size_t &hiresTrackIndex)
{
    assert(mRtcConn);

    // create your transceivers for sending (and receiving)
    webrtc::RtpTransceiverInit transceiverInitVThumb;
    transceiverInitVThumb.direction = webrtc::RtpTransceiverDirection::kSendRecv;
    webrtc::RTCErrorOr<rtc::scoped_refptr<webrtc::RtpTransceiverInterface>> err
            = mRtcConn->AddTransceiver(cricket::MediaType::MEDIA_TYPE_VIDEO, transceiverInitVThumb);
    mVThumb = ::mega::make_unique<LocalSlot>(*this, err.MoveValue());
    mVThumb->generateRandomIv();

    webrtc::RtpTransceiverInit transceiverInitHiRes;
    transceiverInitHiRes.direction = webrtc::RtpTransceiverDirection::kSendRecv;
    err = mRtcConn->AddTransceiver(cricket::MediaType::MEDIA_TYPE_VIDEO, transceiverInitHiRes);
    hiresTrackIndex = mRtcConn->GetTransceivers().size() - 1; // keep this sentence just after add transceiver for hiRes track
    mHiRes = ::mega::make_unique<LocalSlot>(*this, err.MoveValue());
    mHiRes->generateRandomIv();

    webrtc::RtpTransceiverInit transceiverInitAudio;
    transceiverInitAudio.direction = webrtc::RtpTransceiverDirection::kSendRecv;
    err = mRtcConn->AddTransceiver(cricket::MediaType::MEDIA_TYPE_AUDIO, transceiverInitAudio);
    mAudio = ::mega::make_unique<LocalSlot>(*this, err.MoveValue());
    mAudio->generateRandomIv();

    // create transceivers for receiving audio from peers
    for (uint32_t i = 1; i < mNumInputAudioTracks; ++i)
    {
        webrtc::RtpTransceiverInit transceiverInit;
        transceiverInit.direction = webrtc::RtpTransceiverDirection::kRecvOnly;
        mRtcConn->AddTransceiver(cricket::MediaType::MEDIA_TYPE_AUDIO, transceiverInit);
    }

    // create transceivers for receiving video from peers
    for (uint32_t i = 2; i < mNumInputVideoTracks; ++i)
    {
        webrtc::RtpTransceiverInit transceiverInit;
        transceiverInit.direction = webrtc::RtpTransceiverDirection::kRecvOnly;
        mRtcConn->AddTransceiver(cricket::MediaType::MEDIA_TYPE_VIDEO, transceiverInit);
    }
}

std::string Call::generateSessionKeyPair()
{
    // generate ephemeral ECDH X25519 keypair
    generateEphemeralKeyPair();
    std::string X25519PubKeyStr(reinterpret_cast<const char*>(getMyEphemeralKeyPair()->getPubKey()), mega::ECDH::PUBLIC_KEY_LENGTH);
    std::string X25519PubKeyB64 = mega::Base64::btoa(X25519PubKeyStr);

    // Generate public key signature (using Ed25519), on the string: sesskey|<callId>|<clientId>|<pubkey>
    std::string signature = "sesskey|" + mCallid.toString() + "|" + std::to_string(mMyPeer->getCid()) + "|" + X25519PubKeyB64;
    return X25519PubKeyB64 + ":" + mSfuClient.getRtcCryptoMeetings()->signEphemeralKey(signature); // -> publicKey:signature
}

void Call::getLocalStreams()
{
    updateAudioTracks();
    if (getLocalAvFlags().camera())
    {
        updateVideoTracks();
    }
}

void Call::orderedCallDisconnect(TermCode termCode, const std::string &msg, const bool forceDisconnect)
{
    if (isDestroying() && !forceDisconnect)
    {
        RTCM_LOG_WARNING("orderedCallDisconnect: call is already being destroyed");
        return;
    }

    if (isSendingBye())
    {
        RTCM_LOG_DEBUG("orderedCallDisconnect, there's a disconnection attempt in progress (by sending BYE command)");
        return;
    }

    RTCM_LOG_DEBUG("orderedCallDisconnect, termcode: %s, msg: %s", connectionTermCodeToString(termCode).c_str(), msg.c_str());
    if (mIsReconnectingToChatd)
    {
        clearParticipants();
    }

    if (isConnectedToSfu())
    {
        sendStats(termCode);
        if (termCode != kSigDisconn) // kSigDisconn is mutually exclusive with BYE command
        {
            // store termcode temporarily until confirm BYE command has been sent
            mTempTermCode = termCode;

            // send BYE command as part of the protocol to inform SFU about the disconnection reason
            // once LWS confirms that BYE command has been sent (check processNextCommand) onSendByeCommand will be called
            mSfuConnection->sendBye(termCode);
            return;
        }
    }

    // if we are not connected to SFU or kSigDisconn, just perform disconnection
    immediateCallDisconnect(termCode);
}

void Call::removeCallImmediately(uint8_t reason, TermCode connectionTermCode)
{
    assert(reason != kInvalidReason);
    RTCM_LOG_DEBUG("Removing call with callid: %s", getCallid().toString().c_str());
    // clear resources and disconnect from media channel and SFU (if required)
    immediateCallDisconnect(connectionTermCode);
    // upon kStateDestroyed state change (in call dtor) mEndCallReason will be notified through onCallStateChange
    setEndCallReason(reason);
    mRtc.deleteCall(getCallid());
}

void Call::clearResources(const TermCode& termCode)
{
    RTCM_LOG_DEBUG("clearResources, termcode (%u): %s", termCode, connectionTermCodeToString(termCode).c_str());
    disableStats();
    mSessions.clear();              // session dtor will notify apps through onDestroySession callback
    clearPendingPeers();
    clearModeratorsList();
    clearSpeakRequestsList();
    clearSpeakersList();
    mVThumb.reset();
    mHiRes.reset();
    mAudio.reset();
    mReceiverTracks.clear();        // clear receiver tracks after free sessions and audio/video local tracks
    clearWrJoiningState();
    if (!isDisconnectionTermcode(termCode))
    {
        resetLocalAvFlags();        // reset local AvFlags: Audio | Video | OnHold => disabled
    }
}

void Call::mediaChannelDisconnect(bool releaseDevices)
{
    if (releaseDevices)
    {
        if (getLocalAvFlags().camera())
        {
            releaseVideoDevice();
        }

        for (const auto& session : mSessions)
        {
            session.second->disableAudioSlot();
        }
    }

    if (mRtcConn)
    {
        mRtcConn->Close();
        mRtcConn = nullptr;
    }
}

void Call::resetLocalAvFlags()
{
    mMyPeer->setAvFlags(karere::AvFlags::kEmpty);
}

void Call::setTempEndCallReason(uint8_t reason)
{
    mTempEndCallReason = reason;
}

void Call::setEndCallReason(uint8_t reason)
{
    mEndCallReason = reason;
}

std::string Call::endCallReasonToString(const EndCallReason &reason) const
{
    switch (reason)
    {
        case kEnded:            return "normal hangup of on-going call";
        case kRejected:         return "incoming call was rejected by callee";
        case kNoAnswer:         return "outgoing call didn't receive any answer from the callee";
        case kFailed:           return "on-going call failed";
        case kCancelled:        return "outgoing call was cancelled by caller before receiving any answer from the callee";
        case kEndedByMod:       return "ended by moderator";
        case kInvalidReason:    return "invalid endcall reason";
    }
    return "invalid endcall reason";
}

std::string Call::connectionTermCodeToString(const TermCode &termcode) const
{
    switch (termcode)
    {
        case kUserHangup:               return "normal user hangup";
        case kTooManyParticipants:      return "there are too many participants";
        case kLeavingRoom:              return "user has been removed from chatroom";
        case kCallEndedByModerator:     return "group or meeting call has been ended by moderator";
        case kApiEndCall:               return "API/chatd ended call";
        case kPeerJoinTimeout:          return "Nobody joined call";
        case kPushedToWaitingRoom:      return "Our client has been removed from the call and pushed back into the waiting room";
        case kKickedFromWaitingRoom:    return "User has been kicked from call regardless of whether is in the call or in the waiting room";
        case kTooManyUserClients:       return "Too many clients of same user connected";
        case kRtcDisconn:               return "SFU connection failed";
        case kSigDisconn:               return "socket error on the signalling connection";
        case kSfuShuttingDown:          return "SFU server is shutting down";
        case kChatDisconn:              return "chatd connection is broken";
        case kNoMediaPath:              return "webRTC connection failed, no UDP connectivity";
        case kErrSignaling:             return "signalling error";
        case kErrNoCall:                return "attempted to join non-existing call";
        case kErrAuth:                  return "authentication error";
        case kErrApiTimeout:            return "ping timeout between SFU and API";
        case kErrSdp:                   return "error generating or setting SDP description";
        case kErrorProtocolVersion:     return "SFU protocol version not supported";
        case kErrorCrypto:              return "Cryptographic error";
        case kErrClientGeneral:         return "Client general error";
        case kErrGeneral:               return "SFU general error";
        case kUnKnownTermCode:          return "unknown error";
        case kWaitingRoomAllowTimeout:  return "Timed out waiting to be allowed from waiting room into call";
        default:                        return "invalid connection termcode";
    }
}

bool Call::isUdpDisconnected() const
{
    if (!mega::isValidTimeStamp(getConnInitialTimeStamp()))
    {
        // peerconnection establishment starts as soon ANSWER is sent to the client
        // we never have reached kStateInProgress, as mInitialTs is set when we reach kStateInProgress (upon ANSWER command is received)
        RTCM_LOG_ERROR("onConnectionChange(kDisconnected) received but mInitialTs is not initialized");
        assert(false);
        return true;
    }

    return (mStats.mSamples.mT.empty() && (time(nullptr) - getConnInitialTimeStamp() > sfu::SfuConnection::kNoMediaPathTimeout));
}

bool Call::isTermCodeRetriable(const TermCode& termCode) const
{
    return termCode == kRtcDisconn || termCode == kSigDisconn;
}

bool Call::isDisconnectionTermcode(const TermCode& termCode) const
{
    return termCode & kFlagDisconn;
}

Cid_t Call::getOwnCid() const
{
    return mMyPeer->getCid();
}

const karere::Id& Call::getOwnPeerId() const
{
    return mMyPeer->getPeerid();
}

bool Call::hasUserSpeakPermission(const uint64_t userid) const
{
    return !isSpeakRequestEnabled()
           || isOnSpeakersList(userid)
           || isOnModeratorsList(userid);
}

void Call::setOwnModerator(bool isModerator)
{
    if (mMyPeer->isModerator() == isModerator) { return; }
    mMyPeer->setModerator(isModerator);
    mCallHandler.onPermissionsChanged(*this);
}

bool Call::isValidConnectionTermcode(TermCode termCode) const
{
    return termCode >= kUserHangup && termCode <= kFlagMaxValid;
}

void Call::sendStats(const TermCode& termCode)
{
    if (mStats.isEmptyStats())
    {
        // avoid sending stats more than once upon disconnect
        RTCM_LOG_DEBUG("sendStats: stats are empty");
        return;
    }

    assert(isValidConnectionTermcode(termCode));
    mStats.mDuration = mega::isValidTimeStamp(getConnInitialTimeStamp()) // mInitialTs
                           ? static_cast<uint64_t>((time(nullptr) - getConnInitialTimeStamp()) * 1000)  // ms
                           : mega::mega_invalid_timestamp; // in case we have not joined SFU yet, send duration = 0
    mStats.mMaxPeers = mMaxPeers;
    mStats.mTermCode = static_cast<int32_t>(termCode);
    mMegaApi.sdk.sendChatStats(mStats.getJson().c_str());
    RTCM_LOG_DEBUG("Clear local SFU stats");
    mStats.clear();
}

EndCallReason Call::getEndCallReasonFromTermcode(const TermCode& termCode)
{
    if (termCode == kUserHangup)                    { return kEnded; }
    if (termCode == kTooManyParticipants)           { return kFailed; }
    if (termCode == kLeavingRoom)                   { return kEnded; }
    if (termCode == kCallEndedByModerator)          { return kEndedByMod; }
    if (termCode == kApiEndCall)                    { return kFailed; }
    if (termCode == kPeerJoinTimeout)               { return kFailed; }
    if (termCode == kKickedFromWaitingRoom)         { return kEnded; }
    if (termCode & kFlagDisconn)                    { return kFailed; }
    if (termCode & kFlagError)                      { return kFailed; }

    return kInvalidReason;
}

void Call::clearParticipants()
{
    for (auto &it : mParticipants)
    {
        mCallHandler.onRemovePeer(*this, it);
    }
    mParticipants.clear();
}

std::vector<mega::byte> Call::generateEphemeralKeyIv(const std::vector<std::string>& peerIvs, const std::vector<std::string>& myIvs) const
{
    std::string salt;
    std::vector<std::string> v { peerIvs[kHiResTrack], peerIvs[kAudioTrack], myIvs[kHiResTrack], myIvs[kAudioTrack] };
    sort(v.begin(), v.end());
    std::for_each(v.begin(), v.end(), [&salt](std::string &s){ salt += s; });
    return sfu::Command::hexToByteArray(salt);
}

bool Call::hasCallKey()
{
    return !mCallKey.empty();
}

bool Call::handleAvCommand(Cid_t cid, unsigned av, uint32_t aMid)
{
    if (mState != kStateJoining && mState != kStateInProgress)
    {
        RTCM_LOG_WARNING("handleAvCommand: get unexpected state");
        assert(false); // theoretically, it should not happen. If so, it may worth to investigate
        return false;
    }

    if (getOwnCid() == cid)
    {
        RTCM_LOG_WARNING("handleAvCommand: Received our own AV flags");
        return false;
    }

    promise::Promise<void>* pms = getPeerVerificationPms(cid);
    if (!pms)
    {
        RTCM_LOG_WARNING("handleAvCommand: PeerVerification promise not found for cid: %u", cid);
        return false;
    }

    auto wptr = weakHandle();
    pms->then([this, cid, av, aMid, wptr]()
    {
        if (wptr.deleted())  { return; }
        Session *session = getSession(cid);
        if (!session)
        {
            RTCM_LOG_WARNING("handleAvCommand: Received AV flags for unknown peer cid %u", cid);
            return;
        }

        bool oldAudioFlag = session->getAvFlags().audio();

        // update session flags
        session->setRemoteAvFlags(karere::AvFlags(static_cast<uint8_t>(av)));

        if (aMid == sfu::TrackDescriptor::invalidMid)
        {
            if (oldAudioFlag != session->getAvFlags().audio() && session->getAvFlags().audio())
            {
                assert(false);
                RTCM_LOG_WARNING("handleAvCommand: invalid amid received for peer cid %u", cid);
                return;
            }

            if (!session->getAvFlags().audio() && session->getAudioSlot())
            {
                // disable slot if audio flag has been received as disabled
                session->disableAudioSlot();
            }
        }
        else
        {
            assert(session->getAvFlags().audio());
            sfu::TrackDescriptor trackDescriptor;
            trackDescriptor.mMid = aMid;
            trackDescriptor.mReuse = true;
            addSpeaker(cid, aMid);
        }
    })
    .fail([cid](const ::promise::Error&)
    {
        RTCM_LOG_WARNING("handleAvCommand: PeerVerification promise was rejected for cid: %u", cid);
        return;
    });

    return true;
}

bool Call::handleAnswerCommand(Cid_t cid, std::shared_ptr<sfu::Sdp> sdp, uint64_t callJoinOffset, std::vector<sfu::Peer>& peers,
                               const std::map<Cid_t, std::string>& keystrmap,
                               const std::map<Cid_t, sfu::TrackDescriptor>& vthumbs,
                               const std::set<karere::Id>& speakers,
                               const std::set<karere::Id>& speakReqs,
                               const std::map<Cid_t, uint32_t>& amidmap)
{
    if (mState != kStateJoining)
    {
        RTCM_LOG_WARNING("handleAnswerCommand: get unexpected state change");
        return false;
    }

    if (!getMyEphemeralKeyPair())
    {
        RTCM_LOG_ERROR("Can't retrieve Ephemeral key for our own user, SFU protocol version: %u", static_cast<unsigned int>(mRtc.getMySfuProtoVersion()));
        return false;
    }

    if (!speakReqs.empty() && !isSpeakRequestEnabled())
    {
        const std::string errMsg = "handleAnswerCommand: we shouldn't receive speak requests if that option is disabled for chatroom";
        RTCM_LOG_WARNING("%s", errMsg.c_str());
        assert(false);
        orderedCallDisconnect(TermCode::kUserHangup, errMsg);
        return false;
    }

    /* Store speakers list received from SFU, which contains user handles of all non-moderator
     * users that have been given speak permission (moderators not included)
     *
     * If call doesn't have speak request option enabled, this array is not included in the ANSWER command
     */
    mSpeakers = speakers;

    // store speak requests list received from SFU
    mSpeakRequests = speakReqs;

    // clear initial backoff as this connection attempt has succeeded
    mSfuConnection->clearInitialBackoff();

    // set my own client-id (cid)
    mMyPeer->setCid(cid);

    // update max peers seen in call
    mMaxPeers = static_cast<uint8_t> (peers.size() > mMaxPeers ? peers.size() : mMaxPeers);

    // set join offset
    setJoinOffset(static_cast<int64_t>(callJoinOffset));

    if (hasUserSpeakPermission(getOwnPeerId()) && isOnSpeakRequestsList(getOwnPeerId()))
    {
        const std::string errMsg = "handleAnswerCommand: Our own user is included on speakers list but also in speak requests list";
        RTCM_LOG_WARNING("%s", errMsg.c_str());
        assert(false);
        orderedCallDisconnect(TermCode::kUserHangup, errMsg);
        return false;
    }

    // this promise will be resolved when all ephemeral keys (for users with SFU > V0) have been verified and derived
    // in case of any of the keys can't be verified or derived, the peer will be added anyway.
    // the promise won't be resolved until all ephemeral keys have been processed (without taking account if the
    // verification or derivation fails)

    // we want to continue with call unless all ephemeral keys verification fails
    // for those peers without a valid derived ephemeral key, our client won't be able to encrypt/decrypt any media key sent or received by that client
    auto keyDerivationPms = std::make_shared<::promise::Promise<void>>();
    if (peers.empty())
    {
        keyDerivationPms->resolve();
    }

    auto keysVerified = std::make_shared<std::vector<bool>>();
    auto onKeyVerified = [max = peers.size(), keysVerified, keyDerivationPms](const bool verified) -> void
    {
        if (keyDerivationPms->done())
        {
            RTCM_LOG_WARNING("handleAnswerCommand: keyDerivationPms already resolved");
            assert(keyDerivationPms->succeeded());
            return;
        }

        if (!keysVerified)
        {
            RTCM_LOG_WARNING("handleAnswerCommand: invalid keysVerified at onKeyVerified");
            assert(false);
            return;
        }

        if (!keyDerivationPms)
        {
            RTCM_LOG_WARNING("handleAnswerCommand: invalid keyDerivationPms at onKeyVerified");
            assert(false);
            return;
        }

        keysVerified->emplace_back(verified);
        if (keysVerified->size() == max)
        {
            keyDerivationPms->resolve();
        }
    };

    auto addPeerWithEphemKey = [this, onKeyVerified](sfu::Peer& peer, const bool keyVerified, const std::string& ephemeralPubKeyDerived) -> void
    {
        addPeer(peer, ephemeralPubKeyDerived);
        onKeyVerified(keyVerified);
    };

    for (sfu::Peer& peer : peers) // does not include own cid
    {
        const auto& it = keystrmap.find(peer.getCid());
        const auto& keyStr = it != keystrmap.end() ? it->second : std::string();
        if (!addPendingPeer(peer.getCid()))
        {
            RTCM_LOG_WARNING("handleAnswerCommand: duplicated peer at mPeersVerification, with cid: %u ", cid);
            assert(false);
            continue;
        }

        // check if peerid is included in mods list received upon HELLO
        peer.setModerator(isOnModeratorsList(peer.getPeerid()));
        if (peer.getPeerSfuVersion() == sfu::SfuProtocol::SFU_PROTO_V0) // there's no ephemeral key, just add peer
        {
            addPeerWithEphemKey(peer, true, std::string());
        }
        else if (peer.getPeerSfuVersion() == sfu::SfuProtocol::SFU_PROTO_V1)
        {
            // we shouldn't receive any peer with protocol v1
            RTCM_LOG_ERROR("handleAnswerCommand: unexpected SFU protocol version [%u] for user: %s, cid: %u",
                           static_cast<std::underlying_type<sfu::SfuProtocol>::type>(peer.getPeerSfuVersion()),
                           peer.getPeerid().toString().c_str(), peer.getCid());
            assert(false);
        }
        else if (peer.getPeerSfuVersion() >= sfu::SfuProtocol::SFU_PROTO_V2) // verify ephemeral key signature, derive it, and then add the peer
        {
            if (!sfu::isKnownSfuVersion(peer.getPeerSfuVersion()))
            {
                // important: upon an unkown peers's SFU protocol version, native client should act as if they are the latest known version
                RTCM_LOG_WARNING("handleAnswerCommand: unknown SFU protocol version [%u] for user: %s, cid: %u",
                                 static_cast<std::underlying_type<sfu::SfuProtocol>::type>(peer.getPeerSfuVersion()),
                                 peer.getPeerid().toString().c_str(), peer.getCid());
            }

            if (keyStr.empty())
            {
                RTCM_LOG_ERROR("Empty Ephemeral key for user: %s, cid: %u, SFU protocol version: %u",
                               peer.getPeerid().toString().c_str(), peer.getCid(),
                               static_cast<std::underlying_type<sfu::SfuProtocol>::type>(peer.getPeerSfuVersion()));
                addPeerWithEphemKey(peer, false, std::string());
                continue;
            }

            try
            {
                auto wptr = weakHandle();
                auto parsedkey = splitPubKey(keyStr);
                std::shared_ptr<sfu::Peer> auxPeer(new sfu::Peer(peer));
                verifySignature(peer.getCid(), peer.getPeerid(), parsedkey.first, parsedkey.second)
                .then([wptr, auxPeer, addPeerWithEphemKey, parsedkey, this](bool verified)
                {
                    wptr.throwIfDeleted();
                    const mega::ECDH* ephkeypair = getMyEphemeralKeyPair();
                    if (!ephkeypair)
                    {
                        RTCM_LOG_ERROR("Can't retrieve Ephemeral key for our own user, SFU protocol version: %u", static_cast<unsigned int>(mRtc.getMySfuProtoVersion()));
                        addPeerWithEphemKey(*auxPeer, false, std::string());
                        return;
                    }

                    if (!verified)
                    {
                        RTCM_LOG_ERROR("Can't verify signature for user: %s", auxPeer->getPeerid().toString().c_str());
                        addPeerWithEphemKey(*auxPeer, false, std::string());
                        return;
                    }

                    // once peer public ephemeral key has been verified, derive it with our private ephemeral key
                    std::string out;
                    const std::string pubkeyBin = mega::Base64::atob(parsedkey.first);
                    std::vector<::mega::byte> saltBin = generateEphemeralKeyIv(auxPeer->getIvs(), mMyPeer->getIvs());
                    bool derived = ephkeypair->deriveSharedKeyWithSalt(reinterpret_cast<const unsigned char *>(pubkeyBin.data()), saltBin.data(), saltBin.size(), out);
                    if (!derived)
                    {
                        RTCM_LOG_ERROR("Can't derive ephemeral key for peer Cid: %u PeerId: %s",
                                       auxPeer->getCid(), auxPeer->getPeerid().toString().c_str());

                        out.clear();
                    }

                    addPeerWithEphemKey(*auxPeer, derived, out);
                })
                .fail([this, auxPeer, addPeerWithEphemKey](const ::promise::Error&)
                {
                    RTCM_LOG_ERROR("Error verifying ephemeral key signature for for user: %s, cid: %u", auxPeer->getPeerid().toString().c_str(), auxPeer->getCid());
                    addPeerWithEphemKey(*auxPeer, false, std::string());
                });
            }
            catch(std::runtime_error& e)
            {
                RTCM_LOG_ERROR("Error verifying ephemeral key signature: %s", e.what());
                return false; // wprt doesn't exists
            }
        }
    }

    // wait until all peers ephemeral keys have been verified and derived
    auto auxwptr = weakHandle();
    keyDerivationPms
    ->then([auxwptr, vthumbs, amidmap, sdp, keysVerified, this]
    {
        if (auxwptr.deleted())
        {
            return;
        }

        if (!keysVerified)
        {
            RTCM_LOG_WARNING("handleAnswerCommand: invalid keysVerified at keyDerivationPms resolved");
            assert(false);
            return;
        }

        bool anyVerified = std::any_of(keysVerified->begin(), keysVerified->end(), [](const auto& kv) { return kv; });
        if (!keysVerified->empty() && !anyVerified)
        {
            orderedCallDisconnect(TermCode::kErrorCrypto, "Can't verify any of the ephemeral keys on any peer received in ANSWER command");
            return;
        }

        generateAndSendNewMediakey(true);
        std::string sdpUncompress = sdp->unCompress();
        webrtc::SdpParseError error;
        std::unique_ptr<webrtc::SessionDescriptionInterface> sdpInterface(webrtc::CreateSessionDescription("answer", sdpUncompress, &error));
        if (!sdpInterface)
        {
            orderedCallDisconnect(TermCode::kErrSdp, "Error parsing peer SDP answer: line= " + error.line +"  \nError: " + error.description);
            return;
        }

        assert(mRtcConn);
        auto wptr = weakHandle();
        mRtcConn.setRemoteDescription(std::move(sdpInterface))
        .then([wptr, this, vthumbs, amidmap]()
        {
            if (wptr.deleted())
            {
                return;
            }

            if (mState != kStateJoining)
            {
                RTCM_LOG_WARNING("handleAnswerCommand: get unexpect state change at setRemoteDescription");
                return;
            }

            if (amidmap.size() > mSessions.size())
            {
                RTCM_LOG_WARNING("handleAnswerCommand: received mid list is greater than current list of sessions");
                assert(false);
                return;
            }

            // prepare parameters for low resolution video
            double scale = static_cast<double>(RtcConstant::kHiResWidth) / static_cast<double>(RtcConstant::kVthumbWidth);
            webrtc::RtpParameters parameters = mVThumb->getTransceiver()->sender()->GetParameters();
            if (!parameters.encodings.size())
            {
                orderedCallDisconnect(TermCode::kErrClientGeneral, "Error getting encodings parameters");
                assert(false);
                return;
            }

            parameters.encodings[0].scale_resolution_down_by = scale;
            parameters.encodings[0].max_bitrate_bps = kmax_bitrate_kbps;   // 100 Kbps
            mVThumb->getTransceiver()->sender()->SetParameters(parameters).ok();
            handleIncomingVideo(vthumbs, kLowRes);

            for (auto& s: mSessions)
            {
                // add speaker if is currently sending audio (valid amid received)
                const auto cid = s.second->getClientid();
                const auto it = amidmap.find(cid);
                if (it != amidmap.end())
                {
                    addSpeaker(cid, it->second/*amid*/);
                }
            }

            if (hasUserSpeakPermission(getOwnPeerId()))
            {
                updateAudioTracks();
            }

            setState(CallState::kStateInProgress);
            enableStats();
        })
        .fail([wptr, this](const ::promise::Error& err)
        {
            if (wptr.deleted()) return;

            std::string msg = "Error setting SDP answer: " + err.msg();
            orderedCallDisconnect(TermCode::kErrSdp, msg);
        });
    });

    return true;
}

bool Call::handleKeyCommand(const Keyid_t& keyid, const Cid_t& cid, const std::string& key)
{
    if (mState != kStateInProgress && mState != kStateJoining)
    {
        RTCM_LOG_WARNING("handleKeyCommand: get unexpected state");
        assert(false); // theoretically, it should not happen. If so, it may worth to investigate
        return false;
    }

    promise::Promise<void>* pms = getPeerVerificationPms(cid);
    if (!pms)
    {
        RTCM_LOG_WARNING("handleKeyCommand: PeerVerification promise not found for cid: %u", cid);
        return false;
    }

    auto wptr = weakHandle();
    pms->then([this, keyid, cid, key, wptr]()
    {
        if (wptr.deleted())  { return; }
        Session* session = getSession(cid);
        if (!session)
        {
            RTCM_LOG_WARNING("handleKeyCommand: session not found for Cid: %u", cid);
            return;
        }

        const sfu::Peer& peer = session->getPeer();
        auto wptr = weakHandle();

        if (peer.getPeerSfuVersion() == sfu::SfuProtocol::SFU_PROTO_V0)
        {
            mSfuClient.getRtcCryptoMeetings()->getCU25519PublicKey(peer.getPeerid())
            .then([wptr, keyid, cid, key, this](Buffer*) -> void
            {
                if (wptr.deleted())
                {
                    return;
                }

                Session* session = getSession(cid);
                if (!session)
                {
                    RTCM_LOG_WARNING("handleKeyCommand: session not found for Cid: %u", cid);
                    return;
                }

                // decrypt received key
                std::string binaryKey = mega::Base64::atob(key);
                strongvelope::SendKey encryptedKey;
                mSfuClient.getRtcCryptoMeetings()->strToKey(binaryKey, encryptedKey);

                strongvelope::SendKey plainKey;
                mSfuClient.getRtcCryptoMeetings()->decryptKeyFrom(session->getPeer().getPeerid(), encryptedKey, plainKey);

                // in case of a call in a public chatroom, XORs received key with the call key for additional authentication
                if (hasCallKey())
                {
                    strongvelope::SendKey callKey;
                    mSfuClient.getRtcCryptoMeetings()->strToKey(mCallKey, callKey);
                    mSfuClient.getRtcCryptoMeetings()->xorWithCallKey(callKey, plainKey);
                }

                // add new key to peer key map
                std::string newKey = mSfuClient.getRtcCryptoMeetings()->keyToStr(plainKey);
                session->addKey(keyid, newKey);
            });
        }
        else if (peer.getPeerSfuVersion() == sfu::SfuProtocol::SFU_PROTO_V1)
        {
            // we shouldn't receive any peer with protocol v1
            RTCM_LOG_ERROR("handleKeyCommand: unexpected SFU protocol version [%u] for user: %s, cid: %u",
                           static_cast<std::underlying_type<sfu::SfuProtocol>::type>(peer.getPeerSfuVersion()),
                           peer.getPeerid().toString().c_str(), peer.getCid());
            assert(false);
            return;
        }
        else if (peer.getPeerSfuVersion() >= sfu::SfuProtocol::SFU_PROTO_V2)
        {
            if (!sfu::isKnownSfuVersion(peer.getPeerSfuVersion()))
            {
                // important: upon an unkown peers's SFU protocol version, native client should act as if they are the latest known version
                RTCM_LOG_WARNING("handlePeerJoin: unknown SFU protocol version [%u] for user: %s, cid: %u",
                                 static_cast<std::underlying_type<sfu::SfuProtocol>::type>(peer.getPeerSfuVersion()),
                                 peer.getPeerid().toString().c_str(), peer.getCid());
            }

            Session* session = getSession(cid);
            if (!session)
            {
                RTCM_LOG_WARNING("handleKeyCommand: session not found for Cid: %u", cid);
                return;
            }

            const sfu::Peer& auxPeer = session->getPeer();
            auto&& ephemeralPubKey = auxPeer.getEphemeralPubKeyDerived();
            if (ephemeralPubKey.empty())
            {
                RTCM_LOG_WARNING("Invalid ephemeral key for peer: %s cid %u", auxPeer.getPeerid().toString().c_str(), cid);
                assert(false);
                return;
            }

            std::string result;
            std::string recvKeyBin = mega::Base64::atob(key);
            if (!mSymCipher.cbc_decrypt_with_key(recvKeyBin, result, reinterpret_cast<const unsigned char*>(ephemeralPubKey.data())
                                                 , ephemeralPubKey.size(), nullptr))
            {
                std::string err = "Failed cbc_decrypt received key. Cid: "
                        + std::to_string(auxPeer.getCid())
                        + "PeerId: " + auxPeer.getPeerid().toString()
                        + "KeyId: " + std::to_string(keyid);

                mRtc.onMediaKeyDecryptionFailed(err);
                RTCM_LOG_WARNING("%s", err.c_str());
                return;
            }

            // in case of a call in a public chatroom, XORs received key with the call key for additional authentication
            if (hasCallKey())
            {
                mSfuClient.getRtcCryptoMeetings()->xorWithCallKey(reinterpret_cast<::mega::byte*>(mCallKey.data()), reinterpret_cast<::mega::byte*>(result.data()));
            }

            if (result.size() != kMediaKeyLen)
            {
                mRtc.onMediaKeyDecryptionFailed("Unexpected decrypted key size");
                RTCM_LOG_ERROR("Unexpected decrypted key size expected size: %u decrypted size: %d", kMediaKeyLen, static_cast<int>(result.size()));
                return;
            }
            session->addKey(keyid, result);
        }
    })
    .fail([cid](const ::promise::Error&)
    {
        RTCM_LOG_WARNING("handleKeyCommand: PeerVerification promise was rejected for cid: %u", cid);
        return;
    });

    return true;
}

bool Call::handleVThumbsCommand(const std::map<Cid_t, sfu::TrackDescriptor> &videoTrackDescriptors)
{
    if (mState != kStateInProgress && mState != kStateJoining)
    {
        RTCM_LOG_WARNING("handleVThumbsCommand: get unexpected state");
        assert(false); // theoretically, it should not happen. If so, it may worth to investigate
        return false;
    }

    handleIncomingVideo(videoTrackDescriptors, kLowRes);
    return true;
}

bool Call::handleVThumbsStartCommand()
{
    if (mState != kStateInProgress && mState != kStateJoining)
    {
        RTCM_LOG_WARNING("handleVThumbsStartCommand: get unexpected state");
        assert(false); // theoretically, it should not happen. If so, it may worth to investigate
        return false;
    }

    mVThumbActive = true;
    updateVideoTracks();
    return true;
}

bool Call::handleVThumbsStopCommand()
{
    if (mState != kStateInProgress && mState != kStateJoining)
    {
        RTCM_LOG_WARNING("handleVThumbsStopCommand: get unexpected state");
        assert(false); // theoretically, it should not happen. If so, it may worth to investigate
        return false;
    }

    mVThumbActive = false;
    updateVideoTracks();
    return true;
}

bool Call::handleHiResCommand(const std::map<Cid_t, sfu::TrackDescriptor>& videoTrackDescriptors)
{
    if (mState != kStateInProgress && mState != kStateJoining)
    {
        RTCM_LOG_WARNING("handleHiResCommand: get unexpected state");
        assert(false); // theoretically, it should not happen. If so, it may worth to investigate
        return false;
    }

    handleIncomingVideo(videoTrackDescriptors, kHiRes);
    return true;
}

bool Call::handleHiResStartCommand()
{
    if (mState != kStateInProgress && mState != kStateJoining)
    {
        RTCM_LOG_WARNING("handleHiResStartCommand: get unexpected state");
        assert(false); // theoretically, it should not happen. If so, it may worth to investigate
        return false;
    }

    mHiResActive = true;
    updateVideoTracks();
    return true;
}

bool Call::handleSpeakerAddDelCommand(const uint64_t userid, const bool add)
{
    if (!isSpeakRequestEnabled())
    {
        RTCM_LOG_WARNING("handle %s command. Speak request option is disabled for call", add ? "SPEAKER_ADD" : "SPEAKER_DEL");
        assert(false);
        return false;
    }

    // if userid is invalid, command is for own user
    const karere::Id uh = !karere::Id(userid).isValid() ? getOwnPeerId() : karere::Id(userid);
    const bool isOwnUser = uh == getOwnPeerId();
    if (isOwnUser && isOnModeratorsList(userid))
    {
        RTCM_LOG_WARNING("SPEAKER_ADD/DEL command should not be received for own user with moderator role");
        assert(false);
        return false;
    }

    if (!updateSpeakersList(uh, add))
    {
        RTCM_LOG_WARNING("handle %s command. cannot update speakers list", add ? "SPEAKER_ADD" : "SPEAKER_DEL");
    }

    if (add) // Speak permission granted for user
    {
        if (isOwnUser)
        {
            updateAudioTracks();
        }

        updateSpeakRequestsList(uh, false/*add*/);  // remove speak request (if any) for this user
    }
    // else => no need to update audio tracks for own user upon SPEAKER_DEL, MUTED command will be received
    return true;
}

bool Call::handleHiResStopCommand()
{
    if (mState != kStateInProgress && mState != kStateJoining)
    {
        RTCM_LOG_WARNING("handleHiResStopCommand: get unexpected state");
        assert(false); // theoretically, it should not happen. If so, it may worth to investigate
        return false;
    }

    mHiResActive = false;
    updateVideoTracks();
    return true;
}

bool Call::handleSpeakReqAddDelCommand(const uint64_t userid, const bool add)
{
    if (!isSpeakRequestEnabled())
    {
        RTCM_LOG_WARNING("handle %s command. Speak request option is disabled for call", add ? "SPEAKRQ" : "SPEAKRQ_DEL");
        assert(false);
        return false;
    }

    // userid must be always valid for SPEAKRQ and SPEAKRQ_DEL
    if (!updateSpeakRequestsList(userid, add))
    {
        RTCM_LOG_WARNING("handle %s command. cannot update speak requests list", add ? "SPEAKRQ" : "SPEAKRQ_DEL");
    }
    return true;
}

bool Call::handlePeerJoin(Cid_t cid, uint64_t userid, sfu::SfuProtocol sfuProtoVersion, int av, std::string& keyStr, std::vector<std::string>& ivs)
{
    auto addPeerWithEphemKey = [this](sfu::Peer& peer, const std::string& ephemeralPubKeyDerived) -> void
    {
        addPeer(peer, ephemeralPubKeyDerived);
        // update max peers seen in call
        mMaxPeers = std::max(mMaxPeers, static_cast<uint8_t>(mSessions.size()));
        generateAndSendNewMediakey();

        if (mIsReconnectingToChatd && mParticipants.find(peer.getPeerid()) == mParticipants.end())
        {
            // if we are disconnected from chatd, but still connected to SFU and participating in a call
            // we need to update participants list with SFU information
            addParticipant(peer.getPeerid());
        }
    };

    if (mState != kStateInProgress && mState != kStateJoining)
    {
        RTCM_LOG_WARNING("handlePeerJoin: get unexpected state");
        assert(false); // theoretically, it should not happen. If so, it may worth to investigate
        return false;
    }

    const mega::ECDH* ephkeypair = getMyEphemeralKeyPair();
    if (!ephkeypair)
    {
        RTCM_LOG_ERROR("Can't retrieve Ephemeral key for our own user, SFU protocol version: %u", static_cast<unsigned int>(mRtc.getMySfuProtoVersion()));
        orderedCallDisconnect(TermCode::kErrorCrypto, "Can't retrieve Ephemeral key for our own user");
        return false;
    }

    if (!addPendingPeer(cid))
    {
        RTCM_LOG_WARNING("handlePeerJoin: duplicated peer at mPeersVerification, with cid: %u ", cid);
        assert(false);
        return false;
    }

    std::shared_ptr<sfu::Peer> peer(new sfu::Peer(userid, sfuProtoVersion, static_cast<unsigned>(av), &ivs, cid, (mModerators.find(userid) != mModerators.end())));
    if (sfuProtoVersion == sfu::SfuProtocol::SFU_PROTO_V0)
    {
        addPeerWithEphemKey(*peer, std::string());
    }
    else if (sfuProtoVersion == sfu::SfuProtocol::SFU_PROTO_V1)
    {
        // we shouldn't receive any peer with protocol v1
        RTCM_LOG_ERROR("handlePeerJoin: unexpected SFU protocol version [%u] for user: %s, cid: %u",
                       static_cast<std::underlying_type<sfu::SfuProtocol>::type>(peer->getPeerSfuVersion()),
                       peer->getPeerid().toString().c_str(), peer->getCid());
        assert(false);
        return false;
    }
    else if (sfuProtoVersion >= sfu::SfuProtocol::SFU_PROTO_V2)
    {
        if (!sfu::isKnownSfuVersion(sfuProtoVersion))
        {
            // important: upon an unkown peers's SFU protocol version, native client should act as if they are the latest known version
            RTCM_LOG_WARNING("handlePeerJoin: unknown SFU protocol version [%u] for user: %s, cid: %u",
                            static_cast<std::underlying_type<sfu::SfuProtocol>::type>(peer->getPeerSfuVersion()),
                            peer->getPeerid().toString().c_str(), peer->getCid());
        }

        if (keyStr.empty())
        {
            RTCM_LOG_ERROR("handlePeerJoin: ephemeral key not received");
            assert(false);
            addPeerWithEphemKey(*peer, std::string());
            return false;
        }

        auto parsedkey = splitPubKey(keyStr);
        verifySignature(cid, userid, parsedkey.first, parsedkey.second)
        .then([userid, parsedkey, peer, ephkeypair, addPeerWithEphemKey, this](bool verified)
        {
            if (!verified)
            {
                RTCM_LOG_WARNING("Can't verify signature for user: %s", karere::Id(userid).toString().c_str());
                assert(false);
                addPeerWithEphemKey(*peer, std::string());
                return;
            }

            // derive peer public ephemeral key with our private ephemeral key
            std::string out;
            const std::string pubkeyBin = mega::Base64::atob(parsedkey.first);
            std::vector<::mega::byte> saltBin = generateEphemeralKeyIv(peer->getIvs(), mMyPeer->getIvs());
            bool derived = ephkeypair->deriveSharedKeyWithSalt(reinterpret_cast<const unsigned char *>(pubkeyBin.data()), saltBin.data(), saltBin.size(), out);
            if (!derived)
            {
                RTCM_LOG_WARNING("Can't derive ephemeral key for peer Cid: %u PeerId: %s",
                               peer->getCid(), peer->getPeerid().toString().c_str());

                out.clear();
            }
            addPeerWithEphemKey(*peer, out);
        })
        .fail([this, userid, peer, addPeerWithEphemKey](const ::promise::Error&)
        {
            RTCM_LOG_ERROR("Can't retrieve public ED25519 attr for user %s", karere::Id(userid).toString().c_str());
            addPeerWithEphemKey(*peer, std::string());
        });
    }
    return true;
}

bool Call::handlePeerLeft(Cid_t cid, unsigned termcode)
{
    if (mState != kStateInProgress && mState != kStateJoining)
    {
        RTCM_LOG_WARNING("handlePeerLeft: get unexpected state");
        assert(false); // theoretically, it should not happen. If so, it may worth to investigate
        return false;
    }

    // reject peer promise (if still undone) and remove from map; finally check
    // if was added to sessions map, and perform required operations with that session
    removePendingPeer(cid);
    auto it = mSessions.find(cid);
    if (it == mSessions.end())
    {
        RTCM_LOG_WARNING("handlePeerLeft: cid: %u not found in sessions map", cid);
        return false;
    }

    if (mIsReconnectingToChatd && mParticipants.find(it->second->getPeerid()) != mParticipants.end()
                && getSessionsCidsByUserHandle(it->second->getPeerid()).size() == 1)
    {
        // Check that received peer left is not participating in meeting with more than one client

        // if we are disconnected from chatd but still connected to SFU, and participating in a call
        // we need to update participants list with SFU information
        mParticipants.erase(it->second->getPeerid());
        mCallHandler.onRemovePeer(*this, it->second->getPeerid());
    }

    // set session termcode before destroying it (in order to app can be notified through OnChatSessionUpdate)
    TermCode peerLeftTermCode = static_cast<TermCode>(termcode);
    assert(isValidConnectionTermcode(peerLeftTermCode));
    it->second->setTermcode(peerLeftTermCode);
    mSessions.erase(cid);

    if (!mIsGroup && !isTermCodeRetriable(peerLeftTermCode))
    {
        RTCM_LOG_DEBUG("handlePeerLeft. Hangup 1on1 call, upon reception of PEERLEFT with non recoverable termcode: %s", connectionTermCodeToString(peerLeftTermCode).c_str());
        hangup(); // TermCode::kUserHangup
    }
    return true;
}

bool Call::handleBye(const unsigned termCode, const bool wr, const std::string& errMsg)
{
    RTCM_LOG_WARNING("handleBye - termCode: %d, reason: %s", termCode, errMsg.c_str());
    TermCode auxTermCode = static_cast<TermCode> (termCode);
    if (!isValidConnectionTermcode(auxTermCode))
    {
        RTCM_LOG_ERROR("Invalid termCode [%u] received at BYE command", termCode);
        return false;
    }

    if (isDestroying())
    {
        RTCM_LOG_WARNING("handleBye: call is already being destroyed");
        return true;
    }

    if (wr) // we have been moved into a waiting room
    {
        assert (auxTermCode == kPushedToWaitingRoom);
        if (!isValidWrJoiningState())
        {
            RTCM_LOG_ERROR("handleBye: wr received but our current WrJoiningState is not valid");
            assert(false);
            return false;
        }
        pushIntoWr(auxTermCode);
    }
    else
    {
        auto wptr = weakHandle();
        karere::marshallCall([wptr, auxTermCode, this]()
        {
            if (wptr.deleted()) { return; }
            immediateCallDisconnect(auxTermCode);
        }, mRtc.getAppCtx());
    }
    return true;
}

bool Call::handleModAdd(uint64_t userid)
{
    updateUserModeratorStatus(userid, true /*enable*/);
    if (isSpeakRequestEnabled())
    {
        // remove user from speakers and speak requests list (just if included),
        // as moderators cannot be included on speak requests nor speakers lists
        updateSpeakersList(userid, false);
        updateSpeakRequestsList(userid, false/*add*/);
    }

    // moderators have speak permission by default, and shouldn't be in speakers list
    if (!hasUserSpeakPermission(userid))
    {
        RTCM_LOG_DEBUG("MOD_ADD received, but speak permission could not be updated for user: %s ",
                       karere::Id(userid).toString().c_str());
        assert(false);
        return false;
    }

    if (userid == getOwnPeerId())
    {
        updateAudioTracks();
        if (isWrFlagEnabled()
            && static_cast<sfu::WrState>(getWrJoiningState()) != sfu::WrState::WR_ALLOWED
            && getState() == kInWaitingRoom)
        {
            // automatically JOIN call from WR as now we have moderator role, so we have permission
            RTCM_LOG_DEBUG("MOD_ADD received for our own user, and we are in waiting room. JOIN call automatically");
            setWrJoiningState(sfu::WrState::WR_ALLOWED);
            mCallHandler.onWrAllow(*this);
            joinSfu();
        }
    }

    RTCM_LOG_DEBUG("MOD_ADD: user[%s] added in moderators list", karere::Id(userid).toString().c_str());
    return true;
}

bool Call::handleModDel(uint64_t userid)
{
    // Note: if command is received for own user, we don't need to call updateAudioTracks(), SFU will send us 'MUTED' command
    updateUserModeratorStatus(userid, false /*enable*/);

    if (isSpeakRequestEnabled())
    {
        if (isOnSpeakersList(userid))
        {
            // note: moderators should never be included on the speakers list
            RTCM_LOG_WARNING("MOD_DEL received, but user: %s was already included on speakers list",
                             karere::Id(userid).toString().c_str());

            assert(false);
            updateSpeakersList(userid, false);
        }

        if (isOnSpeakRequestsList(userid))
        {
            // note: moderators should never be included on the speak requests list
            RTCM_LOG_WARNING("MOD_DEL received, but user: %s was already included on speak requests list",
                             karere::Id(userid).toString().c_str());

            assert(false);
            updateSpeakRequestsList(userid, false);
        }
    }

    // Note: ex-moderators need be granted speak permission again by a moderator
    RTCM_LOG_DEBUG("MOD_DEL: user[%s] removed from moderators list", karere::Id(userid).toString().c_str());
    return true;
}

bool Call::handleHello(const Cid_t cid, const unsigned int nAudioTracks, const std::set<karere::Id>& mods,
                       const bool wr, const bool allowed, const bool speakRequest, const sfu::WrUserList& wrUsers, const CallLimits& callLimits)
{
    #ifndef NDEBUG
    // ensures that our sfu protocol version is the latest one defined in karere
    const auto sfuv = mRtc.getMySfuProtoVersion();
    assert(sfuv == sfu::SfuProtocol::SFU_PROTO_PROD
           || (sfuv == sfu::SfuProtocol::SFU_PROTO_V4 && mRtc.isSpeakRequestSupportEnabled()));
    #endif

    // mNumInputAudioTracks & mNumInputAudioTracks are used at createTransceivers after receiving HELLO command
    const auto numInputVideoTracks = mRtc.getNumInputVideoTracks();
    if (!isValidInputVideoTracksLimit(numInputVideoTracks))
    {
        RTCM_LOG_ERROR("Invalid number of simultaneus video tracks: %d", numInputVideoTracks);
        return false;
    }
    mNumInputVideoTracks = numInputVideoTracks; // Set the maximum number of simultaneous video tracks the call supports

    setSpeakRequest(speakRequest);

    // set call duration limit if any (in seconds)
    mCallLimits = callLimits;
    // Ensure no residual ending time stamp is stored. The correct one (if any) will come in WILL_END
    if (mCallWillEndTs != mega::mega_invalid_timestamp)
    {
        RTCM_LOG_DEBUG("Resetting mCallWillEndTs to mega_invalid_timestamp upon HELLO command");
        mCallWillEndTs = mega::mega_invalid_timestamp;
    }

    // Set the maximum number of simultaneous audio tracks the call supports. If no received nAudioTracks or nVideoTracks set as max default
    mNumInputAudioTracks = nAudioTracks ? nAudioTracks : static_cast<uint32_t>(RtcConstant::kMaxCallAudioSenders);

    // copy moderator list, and check if our own user is moderator
    setOwnModerator(mods.find(getOwnPeerId()) != mods.end());
    mModerators = mods;

    // set my own client-id (cid)
    mMyPeer->setCid(cid);
    mSfuConnection->setMyCid(cid);

    // set flag to check if wr is enabled or not for this call
    setWrFlag(wr);

    if (!wr) // if waiting room is disabled => send JOIN command to SFU
    {
        joinSfu();
    }
    else
    {
        assert(allowed || !isOwnPrivModerator());
        if (allowed)
        {
            setWrJoiningState(sfu::WrState::WR_ALLOWED);
            joinSfu();
        }
        else
        {
            // we must wait in waiting room until a moderator allow to access
            setState(CallState::kInWaitingRoom);
            setWrJoiningState(sfu::WrState::WR_NOT_ALLOWED);
            mCallHandler.onWrDeny(*this);
        }

        return dumpWrUsers(wrUsers, true/*clearCurrent*/);
    }
    return true;
}

bool Call::handleWrDump(const sfu::WrUserList& users)
{
    if (!checkWrCommandReqs("WR_DUMP", true /*mustBeModerator*/))
    {
        return false;
    }
    return dumpWrUsers(users, true/*clearCurrent*/);
}

bool Call::handleWrEnter(const sfu::WrUserList& users)
{
    if (!checkWrCommandReqs("WR_ENTER", true /*mustBeModerator*/))
    {
        return false;
    }

    assert(!users.empty());
    if (!addWrUsers(users, false/*clearCurrent*/))
    {
        return false;
    }

    std::unique_ptr<mega::MegaHandleList> uhl(mega::MegaHandleList::createInstance());
    std::for_each(users.begin(), users.end(), [&uhl](const auto &u) { uhl->addMegaHandle(u.mWrUserid.val); });
    mCallHandler.onWrUsersEntered(*this, uhl.get());
    return true;
}

bool Call::handleWrLeave(const karere::Id& user)
{
    if (!checkWrCommandReqs("WR_LEAVE", true /*mustBeModerator*/))
    {
        return false;
    }

    if (!user.isValid())
    {
        RTCM_LOG_ERROR("WR_LEAVE : invalid user received");
        assert(false);
        return false;
    }

    if (!mWaitingRoom)
    {
        RTCM_LOG_WARNING("WR_LEAVE : mWaitingRoom is null");
        assert(false);
        mWaitingRoom.reset(new KarereWaitingRoom()); // instanciate in case it doesn't exists
        return false;
    }

    if (!mWaitingRoom->removeUser(user.val))
    {
        RTCM_LOG_WARNING("WR_LEAVE : user not found in waiting room: %s", user.toString().c_str());
        return false;
    }

    std::unique_ptr<mega::MegaHandleList> uhl(mega::MegaHandleList::createInstance());
    uhl->addMegaHandle(user.val);
    mCallHandler.onWrUsersLeave(*this, uhl.get());
    return true;
}

bool Call::handleWrAllow(const Cid_t& cid)
{
    if (!checkWrCommandReqs("WR_ALLOW", false /*mustBeModerator*/))
    {
        return false;
    }

    if (cid == K_INVALID_CID)
    {
        RTCM_LOG_ERROR("WR_ALLOW: Invalid cid received: %d", cid);
        assert(false);
    }

    if (mState != CallState::kInWaitingRoom) { return false; }
    mMyPeer->setCid(cid); // update Cid for own client from SFU
    RTCM_LOG_DEBUG("handleWrAllow: we have been allowed to join call, so we need to send JOIN command to SFU");
    setWrJoiningState(sfu::WrState::WR_ALLOWED);
    mCallHandler.onWrAllow(*this);
    joinSfu(); // send JOIN command to SFU
    return true;
}

bool Call::handleWrDeny()
{
    if (!checkWrCommandReqs("WR_DENY", false /*mustBeModerator*/))
    {
        return false;
    }

    if (mState != CallState::kInWaitingRoom)
    {
        return false;
    }

    setWrJoiningState(sfu::WrState::WR_NOT_ALLOWED);
    mCallHandler.onWrDeny(*this);
    return true;
}

bool Call::handleWrUsersAllow(const std::set<karere::Id>& users)
{
    return manageAllowedDeniedWrUSers(users, true /*allow*/, "WR_USERS_ALLOW");
}

bool Call::handleWrUsersDeny(const std::set<karere::Id>& users)
{
    return manageAllowedDeniedWrUSers(users, false /*allow*/, "WR_USERS_DENY");
}

bool Call::handleWillEndCommand(const unsigned int endsIn)
{
    SFU_LOG_DEBUG("%d",endsIn);
    mCallWillEndTs = ::mega::m_time(nullptr) + endsIn;
    mCallHandler.onCallWillEndr(*this);
    return true;
}

bool Call::handleClimitsCommand(const sfu::SfuInterface::CallLimits& callLimits)
{
    auto &oldDur = mCallLimits.durationInSecs;
    auto &newDur = callLimits.durationInSecs;
    if (oldDur != ::sfu::kCallLimitDisabled && newDur == ::sfu::kCallLimitDisabled)
    {
        mCallWillEndTs = mega::mega_invalid_timestamp;
        mCallHandler.onCallWillEndr(*this);
    }
    if (mCallLimits != callLimits)
    {
        mCallLimits = callLimits;
        mCallHandler.onCallLimitsUpdated(*this);
    }
    return true;
}

bool Call::handleMutedCommand(const unsigned av, const Cid_t cidPerf)
{
    karere::AvFlags flags(static_cast<uint8_t>(av));
    if (!flags.audioMuted() && !flags.videoMuted())
    {
        SFU_LOG_WARNING("handleMuteCommand: Av flags not expected from SFU for MUTE command: %u", av);
        assert(false);
        return false;
    }
    muteMyClient(flags.audioMuted(), flags.videoMuted(), cidPerf);
    return true;
}

void Call::onSfuDisconnected()
{
    if (!isDestroying())
    {
        // Not necessary to call to orderedCallDisconnect, as we are not connected to SFU
        // disconnect from media channel and clear resources
        mediaChannelDisconnect();
        clearResources(kRtcDisconn);
        setState(CallState::kStateConnecting);
    }
    else
    {
        /* We have received a OP_DELCALLREASON, and we tried to disconnect orderly from SFU, by sending 'BYE' command before removing call,
         * but we have received a sfu socket close, before onSfuDisconnected onSendByeCommand is executed (BYE cannot be sent).
         *
         * As call was marked to be destroyed, we need to remove it.
         */
        auto wptr = weakHandle();
        karere::marshallCall([wptr, this]()
        {
            if (wptr.deleted())
            {
                return;
            }
            removeCallImmediately(mTempEndCallReason, kSigDisconn);
        }, mRtc.getAppCtx());
        return;
    }
}

void Call::immediateCallDisconnect(const TermCode& termCode)
{
    if (isTermCodeRetriable(termCode))
    {
        // if termcode is retriable, a reconnection attempt should be started automatically, so we can't destroy mSfuConnection
        RTCM_LOG_DEBUG("sfuDisconnect: can't disconnect from SFU as termcode is retriable %s", connectionTermCodeToString(termCode).c_str());
        return;
    }

    if (isDisconnecting())
    {
        // prevents multiple disconnection attempts simultaneously
        RTCM_LOG_DEBUG("immediateCallDisconnect call state is %s", mState == CallState::kStateDestroyed ? "kStateDestroyed": "kStateTerminatingUserParticipation");
        assert(!mSfuConnection);
        return;
    }

    const bool hadParticipants = !mSessions.empty(); // mSessions is cleared at clearResources
    mediaChannelDisconnect(true /*releaseDevices*/);
    clearResources(termCode);
    disconnectFromSfu(termCode, hadParticipants);
}

void Call::disconnectFromSfu(const TermCode& termCode, bool hadParticipants)
{
    RTCM_LOG_DEBUG("disconnectFromSfu, termcode (%u): %s", termCode, connectionTermCodeToString(termCode).c_str());
    const bool wasJoined = mSfuConnection && mSfuConnection->isJoined();
    mTermCode = termCode; // termcode is only valid at state kStateTerminatingUserParticipation

    if (mState > CallState::kStateClientNoParticipating)
    {
        setState(CallState::kStateTerminatingUserParticipation);
    }
    // else => do not set kStateTerminatingUserParticipation as we are not currently connected/connecting

    if (mSfuConnection)
    {
        mSfuClient.closeSfuConnection(mChatid);
        mSfuConnection = nullptr;
    }

    // avoid notifying kStateClientNoParticipating, as call will finally be destroyed
    bool skipNotification = (isDestroying())                    // we are destroying call
                            || (!hadParticipants && wasJoined); // no more participants but still joined to SFU
    if (!skipNotification)
    {
        mTermCode = kInvalidTermCode;
        setState(CallState::kStateClientNoParticipating);
    }
}

void Call::onByeCommandSent()
{
    auto wptr = weakHandle();
    karere::marshallCall([wptr, this]()
    {
        // need to marshall this, otherwise there could be memory issues when we remove Sfuconnection
        if (wptr.deleted())
        {
            return;
        }

        if (!mSfuConnection)
        {
            RTCM_LOG_DEBUG("onSendByeCommand: SFU connection no longer exists");
            return;
        }

        if (isDestroying())
        {
            // We have received a OP_DELCALLREASON, and we tried to disconnect orderly from SFU, by sending 'BYE' command before removing call,
            // Now we have received BYE command delivering notification, so we can remove call
            removeCallImmediately(mTempEndCallReason, mTempTermCode);
        }
        else
        {
            if (mState == CallState::kStateConnecting)
            {
                // we have sent BYE command from onConnectionChange (kDisconnected | kFailed | kClosed)
                // and now we need to force reconnect to SFU
                mSfuConnection->clearCommandsQueue();
                mSfuConnection->retryPendingConnection(true);
            }
            else
            {
                // once we have confirmed that BYE command has been sent, we can proceed with disconnect
                assert (mTempTermCode != kInvalidTermCode);

                // close sfu and media channel connection and clear some call stuff
                immediateCallDisconnect(mTempTermCode);
                mTempTermCode = kInvalidTermCode;
            }
        }
    }, mRtc.getAppCtx());
}

bool Call::processDeny(const std::string& cmd, const std::string& msg)
{
    mCallHandler.onCallDeny(*this, cmd, msg); // notify apps about the denied command

    if (cmd == "audio") // audio ummute has been denied by SFU, disable audio flag local
    {
        muteMyClient(true/*audio*/, false/*video*/);
    }
    else if (cmd == "JOIN")
    {
        if (mState != kStateJoining)
        {
            RTCM_LOG_ERROR("Deny 'JOIN' received. Current call state: %u, expected call state: %u. %s",
                           mState, kStateJoining, msg.c_str());
            return false;
        }
        orderedCallDisconnect(TermCode::kErrGeneral, msg);
    }
    // else => just send callback to apps to inform why their command didn't succeed

    return true;
}

bool Call::error(unsigned int code, const std::string &errMsg)
{
    TermCode connectionTermCode = static_cast<TermCode>(code);
    if (!isValidConnectionTermcode(connectionTermCode))
    {
        RTCM_LOG_ERROR("Invalid termCode [%u] received at error command", connectionTermCode);
        return false;
    }

    if (isDestroying())
    {
        RTCM_LOG_WARNING("SFU error command received [%u], but call is already being destroyed", connectionTermCode);
        return true;
    }

    const bool disconnectCall = !isTermCodeRetriable(connectionTermCode) || mParticipants.empty();
    auto wptr = weakHandle();
    karere::marshallCall([wptr, this, connectionTermCode, errMsg, disconnectCall]()
    {
        // error() is called from LibwebsocketsClient::wsCallback() for LWS_CALLBACK_CLIENT_RECEIVE.
        // If disconnect() is called here immediately, it will destroy the LWS client synchronously,
        // leave it in an invalid state (and will crash at Libwebsockets::resetMessage())

        if (wptr.deleted())
        {
            return;
        }

        // send call stats
        if (isConnectedToSfu())
        {
            sendStats(connectionTermCode);
        }

        // notify SFU error to the apps
        std::string errMsgStr = errMsg.empty() || !errMsg.compare("Unknown reason") ? connectionTermCodeToString(connectionTermCode): errMsg;
        mCallHandler.onCallError(*this, static_cast<int>(connectionTermCode), errMsgStr);

        if (disconnectCall)
        {
            // disconnect call just if there are no participants or termcode is not recoverable (we don't need to send BYE command upon SFU error reception)
            // call just can be removed upon OP_DELCALLREASON command received from chatd
            immediateCallDisconnect(connectionTermCode);
        }
    }, mRtc.getAppCtx());

    return true;
}

void Call::logError(const char *error)
{
    RTCM_LOG_ERROR("SFU: %s", error);
}

void Call::onAddStream(rtc::scoped_refptr<webrtc::MediaStreamInterface> /*stream*/)
{
    if (mState != kStateJoining)
    {
        RTCM_LOG_WARNING("onAddStream: get unexpected state");
        assert(mState != kStateInProgress); // theoretically, it should not happen. If so, it may worth to investigate
        return;
    }

    assert(mVThumb && mHiRes && mAudio);
    mVThumb->createEncryptor();
    mHiRes->createEncryptor();
    mAudio->createEncryptor();
}

void Call::onTrack(rtc::scoped_refptr<webrtc::RtpTransceiverInterface> transceiver)
{
    if (mState != kStateJoining)
    {
        RTCM_LOG_WARNING("onTrack: get unexpected state");
        assert(mState != kStateInProgress); // theoretically, it should not happen. If so, it may worth to investigate
        return;
    }

    absl::optional<std::string> mid = transceiver->mid();
    if (mid.has_value())
    {
        std::string value = mid.value();
        if (transceiver->media_type() == cricket::MediaType::MEDIA_TYPE_AUDIO)
        {
            mReceiverTracks[static_cast<uint32_t>(atoi(value.c_str()))] = ::mega::make_unique<RemoteAudioSlot>(*this, transceiver,
                                                                                                               mRtc.getAppCtx());
        }
        else
        {
            mReceiverTracks[static_cast<uint32_t>(atoi(value.c_str()))] = ::mega::make_unique<RemoteVideoSlot>(*this, transceiver,
                                                                                                               mRtc.getAppCtx());
        }
    }
}

void Call::onRemoveTrack(rtc::scoped_refptr<webrtc::RtpReceiverInterface> /*receiver*/)
{
    RTCM_LOG_DEBUG("onRemoveTrack received");
}

void Call::onConnectionChange(webrtc::PeerConnectionInterface::PeerConnectionState newState)
{
    RTCM_LOG_DEBUG("onConnectionChange newstate: %d", newState);
    if (!mSfuConnection)
    {
        RTCM_LOG_WARNING("onConnectionChange: mSfuConnection no longer exists");
        return;
    }

    if (newState >= webrtc::PeerConnectionInterface::PeerConnectionState::kDisconnected)
    {
        if (isDestroying()) // we was trying to destroy call, but we have received onConnectionChange. Don't do anything else (wait for BYE command delivering)
        {
            return;
        }

        if (mState == CallState::kStateJoining ||  mState == CallState::kStateInProgress) //  kStateConnecting isn't included to avoid interrupting a reconnection in progress
        {
            if (!mSfuConnection)
            {
                RTCM_LOG_ERROR("onConnectionChange: Not valid SfuConnection upon PeerConnectionState kDisconnected received");
                assert(false);
                return;
            }

            if (isUdpDisconnected()) // lack of UDP connectity detected, disconnect call and don't try to reconnect
            {
                RTCM_LOG_DEBUG("WebRTC connection failed, there's no UDP connectivity");
                orderedCallDisconnect(TermCode::kNoMediaPath, connectionTermCodeToString(TermCode::kNoMediaPath).c_str());
                return;
            }

            if (!isConnectedToSfu())
            {
                setState(CallState::kStateConnecting);
                mSfuConnection->clearCommandsQueue();
                mSfuConnection->retryPendingConnection(true);
            }
            else if (!isSendingBye())    // if we are connected to SFU we need to send BYE command (if we haven't already done)
            {                                                   // don't clear commands queue here, wait for onSendByeCommand
                setState(CallState::kStateConnecting);          // just set kStateConnecting if we have not already sent a previous BYE command, or executed action upon onSendByeCommand won't match with expected one
                sendStats(TermCode::kRtcDisconn);               // send stats if we are connected to SFU regardless termcode
                mSfuConnection->sendBye(TermCode::kRtcDisconn); // once LWS confirms that BYE command has been sent (check processNextCommand) onSendByeCommand will be called
            }
        }
    }
    else if (newState == webrtc::PeerConnectionInterface::PeerConnectionState::kConnected)
    {
        bool reconnect = !isConnectedToSfu();
        RTCM_LOG_DEBUG("onConnectionChange retryPendingConnection (reconnect) : %d", reconnect);
        mSfuConnection->retryPendingConnection(reconnect);
    }
}

bool Call::addPendingPeer(const Cid_t cid)
{
    if (mPeersVerification.find(cid) != mPeersVerification.end())
    {
        return false;
    }
    mPeersVerification[cid] = promise::Promise<void>();
    return true;
}

void Call::clearPendingPeers()
{
    std::for_each(mPeersVerification.begin(), mPeersVerification.end(), [](auto &it)
    {
        promise::Promise<void>& pms = it.second;
        if (!pms.done()) { pms.reject("Rejecting peer pms upon pms clear"); }
    });
    mPeersVerification.clear();
}

bool Call::removePendingPeer(const Cid_t cid)
{
    auto it = mPeersVerification.find(cid);
    if (it == mPeersVerification.end())
    {
        RTCM_LOG_WARNING("handlePeerLeft: peer with cid: %u, is still pending to verify it's ephemeral key");
        return false;
    }

    if (!it->second.done()) { it->second.reject("Rejecting peer pms upon removePendingPeer"); }
    mPeersVerification.erase(it);
    return true;
}

bool Call::isPeerPendingToAdd(const Cid_t cid) const
{
    auto it = mPeersVerification.find(cid);
    return it != mPeersVerification.end() && !it->second.done();
}

bool Call::peerExists(const Cid_t cid) const
{
    return mPeersVerification.find(cid) != mPeersVerification.end();
}

bool Call::fullfilPeerPms(const Cid_t cid, const bool ephemKeyVerified)
{
    auto it = mPeersVerification.find(cid);
    if (it != mPeersVerification.end() && !(it->second.done()))
    {
        if (ephemKeyVerified)
        {
            it->second.resolve();
        }
        else
        {
            it->second.reject("Rejecting peer pms upon fullfilPeerPms");
        }
        return true;
    }
    return false;
}

promise::Promise<void>* Call::getPeerVerificationPms(const Cid_t cid)
{
    auto it = mPeersVerification.find(cid);
    if (it != mPeersVerification.end())
    {
        return &it->second;
    }

    return nullptr;
}

bool Call::addWrUsers(const sfu::WrUserList& users, const bool clearCurrent)
{
    if (!isOwnPrivModerator() && !users.empty())
    {
        RTCM_LOG_ERROR("addWrUsers : SFU has sent wr users list to a non-moderator user");
        mWaitingRoom.reset();
        assert(false);
        return false;
    }

    if (clearCurrent && mWaitingRoom)   { mWaitingRoom->clear(); }
    else if (!mWaitingRoom)             { mWaitingRoom.reset(new KarereWaitingRoom()); }

    std::for_each(users.begin(), users.end(), [this](const auto &u)
    {
        mWaitingRoom->addOrUpdateUserStatus(u.mWrUserid, u.mWrState);
    });
    return true;
}

void Call::pushIntoWr(const TermCode& termCode)
{
    if (isConnectedToSfu())
    {
        sendStats(termCode); //send stats
    }

    // keep mSfuConnection intact just disconnect from media channel
    mediaChannelDisconnect(true /*releaseDevices*/);
    clearResources(termCode);
    mTermCode = termCode; // termcode is only valid at state kStateTerminatingUserParticipation
    setState(CallState::kInWaitingRoom);
    mCallHandler.onWrPushedFromCall(*this);
}

bool Call::dumpWrUsers(const sfu::WrUserList& wrUsers, const bool clearCurrent)
{
    if (!addWrUsers(wrUsers, clearCurrent))
    {
        return false;
    }
    mCallHandler.onWrUserDump(*this); // notify app about users in wr
    return true;
}

bool Call::checkWrCommandReqs(std::string && commandStr, bool mustBeModerator)
{
    if (mustBeModerator && !isOwnPrivModerator())
    {
        RTCM_LOG_ERROR("%s. Waiting room command received for our client with non moderator permissions for this call: %s",
                       commandStr.c_str(), getCallid().toString().c_str());
        assert(false);
        return false;
    }

    if (!checkWrFlag())
    {
        RTCM_LOG_ERROR("%s. Waiting room should be enabled for this call: %s", commandStr.c_str(), getCallid().toString().c_str());
        assert(false);
        return false;
    }
    return true;
}

bool Call::manageAllowedDeniedWrUSers(const std::set<karere::Id>& users, bool allow, std::string && commandStr)
{
    // Non-host Users (with standard permissions) can send WR_ALLOW if open invite is enabled, so they can process WR_USERS_ALLOW
    const bool mustBeModerator = !allow;
    if (!checkWrCommandReqs(commandStr.c_str(), mustBeModerator))
    {
        return false;
    }

    if (users.empty())
    {
        RTCM_LOG_ERROR("%s : empty user list received", commandStr.c_str());
        assert(false);
        return false;
    }

    if (isOwnPrivModerator())
    {
        if (!mWaitingRoom)
        {
            RTCM_LOG_WARNING("%s : mWaitingRoom is null", commandStr.c_str());
            assert(false);
            mWaitingRoom.reset(new KarereWaitingRoom()); // instanciate in case it doesn't exists
        }

        if (!mWaitingRoom->updateUsers(users, allow ? sfu::WrState::WR_ALLOWED : sfu::WrState::WR_NOT_ALLOWED))
        {
            RTCM_LOG_WARNING("%s : could not update users status in waiting room", commandStr.c_str());
            return false;
        }
    }

    std::unique_ptr<mega::MegaHandleList> uhl(mega::MegaHandleList::createInstance());
    std::for_each(users.begin(), users.end(), [&uhl](const auto &u) { uhl->addMegaHandle(u.val); });
    allow
        ? mCallHandler.onWrUsersAllow(*this, uhl.get())
        : mCallHandler.onWrUsersDeny(*this, uhl.get());

    return true;
}

bool Call::updateUserModeratorStatus(const karere::Id& userid, const bool enable)
{
    // update call's moderators list
    enable
        ? addToModeratorsList(userid)
        : removeFromModeratorsList(userid);

    if (userid == getOwnPeerId())
    {
        setOwnModerator(enable);
    }

    // for all sessions whose userid matches with received one, update moderator status
    for (auto& it : mPeersVerification)
    {
        promise::Promise<void>* pms = &it.second;
        auto wptr = weakHandle();
        pms->then([this, &cid = it.first, userid, enable, wptr]()
        {
          if (wptr.deleted())  { return; }
          Session* session = getSession(cid);
          if (!session || session->getPeerid() != userid)
          {
              return;
          }
          session->setModerator(enable);
        })
        .fail([&cid = it.first](const ::promise::Error&)
        {
            RTCM_LOG_WARNING("updateUserModeratorStatus: PeerVerification promise was rejected for cid: %u", cid);
            return;
        });
    }
    return true;
}

bool Call::updateSpeakersList(const karere::Id& userid, const bool add)
{
    const bool updated = add ? addToSpeakersList(userid) : removeFromSpeakersList(userid);
    if (updated)
    {
        mCallHandler.onUserSpeakStatusUpdate(*this, userid, add);
        return true;
    }
    return false;
}

bool Call::updateSpeakRequestsList(const karere::Id& userid, const bool add)
{
    const bool updated = add ? addToSpeakRequestsList(userid) : removeFromSpeakRequestsList(userid);
    if (updated)
    {
        mCallHandler.onSpeakRequest(*this, userid, add);
        return true;
    }
    return false;
}

Keyid_t Call::generateNextKeyId()
{
    if (mMyPeer->getCurrentKeyId() >= 255
            || (!mMyPeer->getCurrentKeyId() && !mMyPeer->hasAnyKey()))
    {
        // if we have exceeded max keyid => reset keyid to zero
        // if current keyId is zero and we don't have stored any key => first keyId (zero)
        return 0;
    }
    else
    {
        return static_cast<Keyid_t>(mMyPeer->getCurrentKeyId() + 1);
    }
}

void Call::generateAndSendNewMediakey(bool reset)
{
    if (reset)
    {
        // when you leave a meeting or you experiment a reconnect, we should reset keyId to zero and clear keys map
        mMyPeer->resetKeys();
    }

    // generate a new plain key
    std::shared_ptr<strongvelope::SendKey> newPlainKey = mSfuClient.getRtcCryptoMeetings()->generateSendKey();

    // add new key to own peer key map and update currentKeyId
    Keyid_t newKeyId = generateNextKeyId();
    std::string plainKeyStr = mSfuClient.getRtcCryptoMeetings()->keyToStr(*newPlainKey.get());

    // in case of a call in a public chatroom, XORs new key with the call key for additional authentication
    if (hasCallKey())
    {
        strongvelope::SendKey callKey;
        mSfuClient.getRtcCryptoMeetings()->strToKey(mCallKey, callKey);
        mSfuClient.getRtcCryptoMeetings()->xorWithCallKey(callKey, *newPlainKey.get());
    }

    std::vector<promise::Promise<Buffer*>> promises;
    for (const auto& session : mSessions) // encrypt key to all participants
    {
        promises.push_back(mSfuClient.getRtcCryptoMeetings()->getCU25519PublicKey(session.second->getPeer().getPeerid()));
    }

    auto wptr = weakHandle();
    promise::when(promises)
    .then([wptr, newKeyId, plainKeyStr, newPlainKey, this]
    {
        if (wptr.deleted())
        {
            return;
        }

        auto keys = std::make_shared<std::map<Cid_t, std::string>>();

        for (const auto& session : mSessions) // encrypt key to all participants
        {
            // get peer Cid
            Cid_t sessionCid = session.first;
            const sfu::Peer& peer = session.second->getPeer();
            if (peer.getPeerSfuVersion() == sfu::SfuProtocol::SFU_PROTO_V0)
            {
                // encrypt key to participant
                strongvelope::SendKey encryptedKey;
                mSfuClient.getRtcCryptoMeetings()->encryptKeyTo(peer.getPeerid(), *newPlainKey.get(), encryptedKey);
                (*keys)[sessionCid] = mega::Base64::btoa(std::string(encryptedKey.buf(), encryptedKey.size()));
            }
            else if (peer.getPeerSfuVersion() == sfu::SfuProtocol::SFU_PROTO_V1)
            {
                // we shouldn't receive any peer with protocol v1
                RTCM_LOG_ERROR("generateAndSendNewMediaKey: unexpected SFU protocol version [%u] for user: %s, cid: %u",
                               static_cast<std::underlying_type<sfu::SfuProtocol>::type>(peer.getPeerSfuVersion()),
                               peer.getPeerid().toString().c_str(), peer.getCid());
                assert(false);
                continue;
            }
            else if (peer.getPeerSfuVersion() >= sfu::SfuProtocol::SFU_PROTO_V2)
            {
                if (!sfu::isKnownSfuVersion(peer.getPeerSfuVersion()))
                {
                    // important: upon an unkown peers's SFU protocol version, native client should act as if they are the latest known version
                    RTCM_LOG_WARNING("generateAndSendNewMediaKey: unknown SFU protocol version [%u] for user: %s, cid: %u",
                                     static_cast<std::underlying_type<sfu::SfuProtocol>::type>(peer.getPeerSfuVersion()),
                                     peer.getPeerid().toString().c_str(), peer.getCid());
                }

                auto&& ephemeralPubKey = peer.getEphemeralPubKeyDerived();
                if (ephemeralPubKey.empty())
                {
                    RTCM_LOG_WARNING("Invalid ephemeral key for peer: %s cid %u", peer.getPeerid().toString().c_str(), sessionCid);
                    assert(false);
                    continue;
                }

                // Encrypt key for participant with its public ephemeral key
                std::string encryptedKey;
                std::string plainKey (newPlainKey->buf(), newPlainKey->bufSize());
                if (!mSymCipher.cbc_encrypt_with_key(plainKey, encryptedKey, reinterpret_cast<const unsigned char *>(ephemeralPubKey.data()), ephemeralPubKey.size(), nullptr))
                {
                    RTCM_LOG_ERROR("Failed Media key cbc_encrypt for peerId %s Cid %u",
                                     peer.getPeerid().toString().c_str(), peer.getCid());
                    continue;
                }

                (*keys)[sessionCid] = mega::Base64::btoa(encryptedKey);
            }
        }

        mSfuConnection->sendKey(newKeyId, *keys);

        // set a small delay after broadcasting the new key, and before starting to use it,
        // to minimize the chance that the key hasn't yet been received over the signaling channel
        karere::setTimeout([this, newKeyId, plainKeyStr, wptr]()
        {
            if (wptr.deleted())
            {
                return;
            }

            // add key to peer's key map, although is not encrypted for any other participant
            mMyPeer->addKey(newKeyId, plainKeyStr);
        }, RtcConstant::kRotateKeyUseDelay, mRtc.getAppCtx());

    });
}

void Call::handleIncomingVideo(const std::map<Cid_t, sfu::TrackDescriptor> &videotrackDescriptors, VideoResolution videoResolution)
{
    for (auto trackDescriptor : videotrackDescriptors)
    {
        auto it = mReceiverTracks.find(trackDescriptor.second.mMid);
        if (it == mReceiverTracks.end())
        {
            RTCM_LOG_ERROR("Unknown vtrack mid %u", trackDescriptor.second.mMid);
            continue;
        }

        Cid_t cid = trackDescriptor.first;
        uint32_t mid = trackDescriptor.second.mMid;
        RemoteVideoSlot *slot = static_cast<RemoteVideoSlot*>(it->second.get());
        if (slot->getCid() == cid && slot->getVideoResolution() == videoResolution)
        {
            RTCM_LOG_WARNING("Follow same cid with same resolution over same track");
            continue;
        }

        if (slot->getCid() != 0)    // the slot is already in use, need to release first and notify
        {
            if (trackDescriptor.second.mReuse && slot->getCid() != cid)
            {
                RTCM_LOG_ERROR("attachSlotToSession: trying to reuse slot, but cid has changed");
                assert(false && "Possible error at SFU: slot with CID not found");
            }

            RTCM_LOG_DEBUG("reassign slot with mid: %u from cid: %u to newcid: %u, reuse: %d ", mid, slot->getCid(), cid, trackDescriptor.second.mReuse);

            Session* oldSess = getSession(slot->getCid());
            if (oldSess)
            {
                // In case of Slot reassign for another peer (CID) or same peer (CID) slot reusing, we need to notify app about that
                oldSess->disableVideoSlot(slot->getVideoResolution());
            }
        }

        promise::Promise<void>* pms = getPeerVerificationPms(cid);
        if (!pms)
        {
            RTCM_LOG_WARNING("handleIncomingVideo: PeerVerification promise not found for cid: %u", cid);
            return;
        }

        auto wptr = weakHandle();
        slot->setAuxCid(cid);
        pms->then([this, slot, cid, videoResolution, wptr]()
        {
            if (wptr.deleted())  { return; }
            Session* sess = getSession(cid);
            if (!sess)
            {
                RTCM_LOG_ERROR("handleIncomingVideo: session with CID %u not found", cid);
                assert(false && "Possible error at SFU: session with CID not found");
                return;
            }

            if (slot->getAuxCid() != K_INVALID_CID
                && slot->getAuxCid() != cid)
            {
                // Race condition, more than one session (still pending to be verified) tried to attach slot
                // When Pms for this session has been resolved, another session (still pending to be verified)
                // was trying to attach same slot so getAuxCid doesn't match with this cid
                RTCM_LOG_WARNING("Temp CID %u doesn't match with this CID: %u", slot->getAuxCid(), cid);
                return;
            }

            const std::vector<std::string> ivs = sess->getPeer().getIvs();
            slot->assignVideoSlot(cid, sfu::Command::hexToBinary(ivs[static_cast<size_t>(videoResolution)]), videoResolution);
            attachSlotToSession(*sess, slot, false, videoResolution);
        })
        .fail([cid, slot, wptr](const ::promise::Error&)
        {
            if (wptr.deleted())  { return; }
            if (slot->getAuxCid() == cid) { slot->setAuxCid(K_INVALID_CID); }
            RTCM_LOG_WARNING("handleAvCommand: PeerVerification promise was rejected for cid: %u", cid);
            return;
        });
    }
}

void Call::attachSlotToSession (Session& session, RemoteSlot* slot, const bool audio, const VideoResolution hiRes)
{
    if (audio)
    {
        session.setAudioSlot(static_cast<RemoteAudioSlot *>(slot));
    }
    else
    {
        hiRes
            ? session.setHiResSlot(static_cast<RemoteVideoSlot *>(slot))
            : session.setVThumSlot(static_cast<RemoteVideoSlot *>(slot));
    }
}

void Call::addSpeaker(const Cid_t cid, const uint32_t amid)
{
    if (cid == K_INVALID_CID)
    {
        RTCM_LOG_WARNING("AddSpeaker: invalid Cid received as param");
        assert(false);
    }

    if (amid == sfu::TrackDescriptor::invalidMid)
    {
        // peer notified as speaker from SFU, but track not provided yet (this happens if peer is muted)
        return;
    }

    auto it = mReceiverTracks.find(amid);
    if (it == mReceiverTracks.end())
    {
        RTCM_LOG_WARNING("AddSpeaker: unknown track mid %u", amid);
        return;
    }

    RemoteAudioSlot* slot = static_cast<RemoteAudioSlot*>(it->second.get());
    if (slot->getCid() != cid)
    {
        Session* oldSess = getSession(slot->getCid());
        if (oldSess)
        {
            // In case of Slot reassign for another peer (CID) we need to notify app about that
            oldSess->disableAudioSlot();
        }
    }

    promise::Promise<void>* auxpms = getPeerVerificationPms(cid);
    if (!auxpms)
    {
        RTCM_LOG_WARNING("AddSpeaker: PeerVerification promise not found for cid: %u", cid);
        return;
    }

    auto wptr = weakHandle();
    slot->setAuxCid(cid);
    auxpms->then([this, slot, cid, wptr]()
    {
        if (wptr.deleted())  { return; }
        Session* sess = getSession(cid);
        if (!sess)
        {
            RTCM_LOG_WARNING("AddSpeaker: unknown cid");
            return;
        }

        if (slot->getAuxCid() != K_INVALID_CID
            && slot->getAuxCid() != cid)
        {
            // Race condition, more than one session (still pending to be verified) tried to attach slot
            // When Pms for this session has been resolved, another session (still pending to be verified)
            // was trying to attach same slot so getAuxCid doesn't match with this cid
            RTCM_LOG_WARNING("Temp CID %u doesn't match with this CID: %u", slot->getAuxCid(), cid);
            return;
        }

        const std::vector<std::string> ivs = sess->getPeer().getIvs();
        assert(ivs.size() >= kAudioTrack);
        slot->assignAudioSlot(cid, sfu::Command::hexToBinary(ivs[static_cast<size_t>(kAudioTrack)]));
        attachSlotToSession(*sess, slot, true, kUndefined);
    })
    .fail([cid, slot, wptr](const ::promise::Error&)
    {
        if (wptr.deleted())  { return; }
        if (slot->getAuxCid() == cid) { slot->setAuxCid(K_INVALID_CID); }
        RTCM_LOG_WARNING("handleKeyCommand: PeerVerification promise was rejected for cid: %u", cid);
        return;
    });
}

sfu::Peer& Call::getMyPeer()
{
    return *mMyPeer;
}

sfu::SfuClient &Call::getSfuClient()
{
    return mSfuClient;
}

std::map<Cid_t, std::unique_ptr<Session> > &Call::getSessions()
{
    return mSessions;
}

void Call::takeVideoDevice()
{
    if (!mVideoManager)
    {
        mRtc.takeVideoDevice();
        mVideoManager = mRtc.getVideoDevice();
    }
}

void Call::releaseVideoDevice()
{
    if (mVideoManager)
    {
        mRtc.releaseVideoDevice();
        mVideoManager = nullptr;
    }
}

bool Call::hasVideoDevice()
{
    return mVideoManager ? true : false;
}

void Call::freeVideoTracks(bool releaseSlots)
{
    // disable hi-res track
    if (mHiRes && mHiRes->getTransceiver()->sender()->track())
    {
        mHiRes->getTransceiver()->sender()->SetTrack(nullptr);
    }

    // disable low-res track
    if (mVThumb && mVThumb->getTransceiver()->sender()->track())
    {
        mVThumb->getTransceiver()->sender()->SetTrack(nullptr);
    }

    if (releaseSlots) // release slots in case flag is true
    {
        mVThumb.reset();
        mHiRes.reset();
    }
}

void Call::freeAudioTrack(bool releaseSlot)
{
    // disable audio track
    if (mAudio && mAudio->getTransceiver()->sender()->track())
    {
        mAudio->getTransceiver()->sender()->SetTrack(nullptr);
    }

    if (releaseSlot) // release slot in case flag is true
    {
        mAudio.reset();
    }
}

void Call::collectNonRTCStats()
{
    int audioSession = 0;
    int vThumbSession = 0;
    int hiResSession = 0;
    for (const auto& session : mSessions)
    {
        if (session.second->getAudioSlot())
        {
            audioSession++;
        }

        if (session.second->getVthumSlot())
        {
            vThumbSession++;
        }

        if (session.second->getHiResSlot())
        {
            hiResSession++;
        }
    }

    // TODO: pending to implement disabledTxLayers in future if needed
    mStats.mSamples.mQ.push_back(static_cast<int32_t>(mSvcDriver.mCurrentSvcLayerIndex) | static_cast<int32_t>(kTxSpatialLayerCount) << 8);
    mStats.mSamples.mNrxa.push_back(audioSession);
    mStats.mSamples.mNrxl.push_back(vThumbSession);
    mStats.mSamples.mNrxh.push_back(hiResSession);
    mStats.mSamples.mAv.push_back(getLocalAvFlags().value());
}

void Call::initStatsValues()
{
    mStats.mPeerId = getOwnPeerId();
    mStats.mCallid = mCallid;
    mStats.mIsGroup = mIsGroup;
    mStats.mDevice = mRtc.getDeviceInfo();
    mStats.mSfuHost = mSfuConnection->getSfuUrl().host;
}

void Call::enableStats()
{
    mStats.mSfuProtoVersion = static_cast<uint32_t>(mRtc.getMySfuProtoVersion());
    mStats.mCid = getOwnCid();
    mStats.mTimeOffset = getJoinOffset();
    auto wptr = weakHandle();
    mStatsTimer = karere::setInterval([this, wptr]()
    {
        if (wptr.deleted())
        {
            return;
        }

        if (!mSfuConnection || !mSfuConnection->isJoined())
        {
            RTCM_LOG_WARNING("Cannot collect stats until reach kJoined state");
            return;
        }

        // poll TxVideoStats
        assert(mVThumb && mHiRes);
        uint32_t hiResId = 0;
        if (mHiResActive)
        {
            hiResId = mHiRes->getTransceiver()->sender()->ssrc();
        }

        uint32_t lowResId = 0;
        if (mVThumbActive)
        {
            lowResId = mVThumb->getTransceiver()->sender()->ssrc();
        }

        // poll non-rtc stats
        collectNonRTCStats();

        // Keep mStats ownership
        mStatConnCallback = rtc::scoped_refptr<webrtc::RTCStatsCollectorCallback>(new ConnStatsCallBack(&mStats, hiResId, lowResId, mRtc.getAppCtx()));
        assert(mRtcConn);
        mRtcConn->GetStats(mStatConnCallback.get());

        // adjust SVC driver based on collected stats
        // TODO: I can be done in ConnStatsCallBack to take into account latest stats
        adjustSvcByStats();
    }, RtcConstant::kStatsInterval, mRtc.getAppCtx());
}

void Call::disableStats()
{
    if (mStatsTimer != 0)
    {
        karere::cancelInterval(mStatsTimer, mRtc.getAppCtx());
        mStatsTimer = 0;
        if (mStatConnCallback)
        {
            static_cast<ConnStatsCallBack*>(mStatConnCallback.get())->removeStats();
        }

        mStatConnCallback = nullptr;
    }
}

void Call::setDestroying(bool isDestroying)
{
    mIsDestroyingCall = isDestroying;
    if (mSfuConnection)
    {
        mSfuConnection->setAvoidReconnect(isDestroying);
    }
}

bool Call::isDestroying()
{
    return mIsDestroyingCall;
}

bool Call::isDisconnecting()
{
    return mState > CallState::kStateInProgress;
}

void Call::generateEphemeralKeyPair()
{
    mEphemeralKeyPair.reset(new mega::ECDH());
}

const mega::ECDH* Call::getMyEphemeralKeyPair() const
{
    return mEphemeralKeyPair.get();
}

void Call::muteMyClient(const bool audio, const bool video, const Cid_t cidPerf)
{
    karere::AvFlags currentFlags = getLocalAvFlags();
    if (audio)
    {
        currentFlags.remove(karere::AvFlags::kAudio);
        mMyPeer->setAvFlags(currentFlags);
        updateAudioTracks();
    }

    if (video)
    {
        currentFlags.remove(karere::AvFlags::kVideo);
        mMyPeer->setAvFlags(currentFlags);
        updateVideoTracks();
    }

    mCallHandler.onLocalFlagsChanged(*this, cidPerf);  // notify app local AvFlags Change
}

void Call::addPeer(sfu::Peer& peer, const std::string& ephemeralPubKeyDerived)
{
    if (!isPeerPendingToAdd(peer.getCid()))
    {
        // we could have received a PEERLEFT before peer's ephemeral key is verified
        RTCM_LOG_WARNING("addPeer: Unexpected peer state at mPeersVerification. Cid: %u", peer.getCid());
        return;
    }
    const bool ephemKeyVerified = peer.setEphemeralPubKeyDerived(ephemeralPubKeyDerived);
    mSessions[peer.getCid()] = std::make_unique<Session>(peer);

    /* We need to call onNewSession (as we set setSessionHandler there) before calling verifyPeer,
     * otherwise after calling verifyPeer, threads waiting in then blocks, will execute code in lambdas
     * and any call to mSessionHandler will fail as it's still unregistered
     */
    mCallHandler.onNewSession(*mSessions[peer.getCid()], *this);

    // Peer Verification pms must exists at this point. If ephemeral key could be verified and it's valid,
    // we'll resolve pms, otherwise we'll reject it.
    const bool res = fullfilPeerPms(peer.getCid(), ephemKeyVerified);
    RTCM_LOG_WARNING("addPeer: peer verification finished %s. Cid: %u", ephemKeyVerified && res ? "ok" : "with error", peer.getCid());
    assert(res);
}

std::pair<std::string, std::string> Call::splitPubKey(const std::string& keyStr) const
{
    auto pos = keyStr.find(":");
    if (pos == std::string::npos)
    {
        return std::make_pair(std::string(), std::string());
    }

    std::string pubkey = keyStr.substr(0, pos);
    std::string signature = keyStr.substr(pos + 1, keyStr.size());
    return std::make_pair(pubkey, signature);
}

promise::Promise<bool>
Call::verifySignature(const Cid_t cid, const uint64_t userid, const std::string& pubkey, const std::string& signature)
{
    promise::Promise<bool> pms;
    if (pubkey.empty() || signature.empty())
    {
        pms.resolve(true);
    }
    else
    {
        // verify received ephemeral public key signature for joined user
        std::string msg = "sesskey|" + mCallid.toString() + "|" + std::to_string(cid) + "|" + pubkey;
        pms = mSfuClient.getRtcCryptoMeetings()->verifyKeySignature(msg, signature, getChatid(), karere::Id(userid));
    }
    return pms;
}

void Call::updateVideoTracks()
{
    bool isOnHold = getLocalAvFlags().isOnHold();
    if (getLocalAvFlags().camera() && !isOnHold)
    {
        takeVideoDevice();

        // hi-res track
        if (mHiRes)
        {
            if (mHiResActive && !mHiRes->getTransceiver()->sender()->track())
            {
                rtc::scoped_refptr<webrtc::VideoTrackInterface> videoTrack;
                videoTrack = artc::gWebrtcContext->CreateVideoTrack("v"+std::to_string(artc::generateId()), mRtc.getVideoDevice()->getVideoTrackSource());
                mHiRes->getTransceiver()->sender()->SetTrack(videoTrack.get());
            }
            else if (!mHiResActive)
            {
                // if there is a track, but none in the call has requested hi res video, disable the track
                mHiRes->getTransceiver()->sender()->SetTrack(nullptr);
            }
        }

        // low-res track
        if (mVThumb)
        {
            if (mVThumbActive && !mVThumb->getTransceiver()->sender()->track())
            {
                rtc::scoped_refptr<webrtc::VideoTrackInterface> videoTrack;
                videoTrack = artc::gWebrtcContext->CreateVideoTrack("v"+std::to_string(artc::generateId()), mRtc.getVideoDevice()->getVideoTrackSource());
                mVThumb->getTransceiver()->sender()->SetTrack(videoTrack.get());
            }
            else if (!mVThumbActive)
            {
                // if there is a track, but none in the call has requested low res video, disable the track
                mVThumb->getTransceiver()->sender()->SetTrack(nullptr);
            }
        }
    }
    else    // no video from camera (muted or not available), or call on-hold
    {
        freeVideoTracks();
        releaseVideoDevice();
    }
}

void Call::updateNetworkQuality(int networkQuality)
{
    if (networkQuality == mNetworkQuality)
    {
        return;
    }

    RTCM_LOG_WARNING("updateNetworkQuality: %s network quality detected", networkQuality == kNetworkQualityBad  ? "Bad" : "Good");
    mNetworkQuality = networkQuality;
    mCallHandler.onNetworkQualityChanged(*this);
}

void Call::adjustSvcByStats()
{
    if (mStats.mSamples.mRoundTripTime.empty())
    {
        RTCM_LOG_WARNING("adjustSvcBystats: not enough collected data");
        return;
    }

    double roundTripTime = mStats.mSamples.mRoundTripTime.back();
    double packetLost = 0;
    if (mStats.mSamples.mPacketLost.size() >= 2)
    {
        // get last lost packets
        int lastpl =  mStats.mSamples.mPacketLost.back();
        // use mPacketLostCapping to limit the influence of a large momentary peak on the moving average.
        lastpl = lastpl < mSvcDriver.mPacketLostCapping ? lastpl : static_cast<int>(mSvcDriver.mPacketLostCapping);

        // get (pre) last lost packets
        int prelastpl= mStats.mSamples.mPacketLost.at(mStats.mSamples.mPacketLost.size()-2);
        // use mPacketLostCapping to limit the influence of a large momentary peak on the moving average.
        prelastpl = prelastpl < mSvcDriver.mPacketLostCapping ? prelastpl : static_cast<int>(mSvcDriver.mPacketLostCapping);

        // get periods
        int lastT = mStats.mSamples.mT.back();
        int prelastT = mStats.mSamples.mT.at(mStats.mSamples.mT.size() - 2);
        packetLost = static_cast<double>(abs(lastpl - prelastpl)) / (static_cast<double>(abs(lastT - prelastT)) / 1000.0);
    }

    if (std::fabs(mSvcDriver.mMovingAverageRtt) <= std::numeric_limits<double>::epsilon())
    {
         // if mMovingAverageRtt has not value yet
         mSvcDriver.mMovingAverageRtt = roundTripTime;
         mSvcDriver.mMovingAveragePlost = packetLost;
         return; // intentionally skip first sample for lower/upper range calculation
    }

    if (roundTripTime < mSvcDriver.mLowestRttSeen)
    {
        // rttLower and rttUpper define the window inside which layer is not switched.
        //  - if rtt falls below that window, layer is switched to higher quality,
        //  - if rtt is higher, layer is switched to lower quality.
        // the window is defined/redefined relative to the lowest rtt seen.
        mSvcDriver.mLowestRttSeen = roundTripTime;
        mSvcDriver.mRttLower = roundTripTime + mSvcDriver.kRttLowerHeadroom;
        mSvcDriver.mRttUpper = roundTripTime + mSvcDriver.kRttUpperHeadroom;
    }

    roundTripTime = mSvcDriver.mMovingAverageRtt = (mSvcDriver.mMovingAverageRtt * 3 + roundTripTime) / 4;
    packetLost  = mSvcDriver.mMovingAveragePlost = (mSvcDriver.mMovingAveragePlost * 3 + packetLost) / 4;

    time_t tsNow = time(nullptr);
    if (mSvcDriver.mTsLastSwitch
            && (tsNow - mSvcDriver.mTsLastSwitch < mSvcDriver.kMinTimeBetweenSwitches))
    {
        return; // too early
    }

    if (mSvcDriver.mCurrentSvcLayerIndex > 0
            && (roundTripTime > mSvcDriver.mRttUpper || packetLost > mSvcDriver.mPacketLostUpper))
    {
        // if retrieved rtt OR packetLost have increased respect current values decrement 1 layer
        // we want to decrease layer when references values (mRttUpper and mPacketLostUpper)
        // have been exceeded.
        updateSvcQuality(-1);
    }
    else if (mSvcDriver.mCurrentSvcLayerIndex < mSvcDriver.kMaxQualityIndex
             && roundTripTime < mSvcDriver.mRttLower
             && packetLost < mSvcDriver.mPacketLostLower)
    {
        // if retrieved rtt AND packetLost have decreased respect current values increment 1 layer
        // we only want to increase layer when the improvement is bigger enough to represents a
        // faithfully improvement in network quality, we take mRttLower and mPacketLostLower as references
        updateSvcQuality(+1);
    }

    if (mStats.mSamples.mVtxHiResh.size() < 2
            || mStats.mSamples.mPacketSent.size() < 2
            || mStats.mSamples.mTotalPacketSendDelay.size() < 2
            || mStats.mSamples.mVtxHiResh.back() == 0
            || mStats.mSamples.mVtxHiResh.at(mStats.mSamples.mVtxHiResh.size() -2) == 0)
    {
        // notify about a change in network quality if received quality is very low
        mSvcDriver.mCurrentSvcLayerIndex < 1
                ? updateNetworkQuality(kNetworkQualityBad)
                : updateNetworkQuality(kNetworkQualityGood);
        return;
    }

    mSvcDriver.mMovingAverageVideoTxHeight = mSvcDriver.mMovingAverageVideoTxHeight > 0
            ? ((mSvcDriver.mMovingAverageVideoTxHeight * 3) + static_cast<double>(mStats.mSamples.mVtxHiResh.back())) / 4
            : mStats.mSamples.mVtxHiResh.back();

    bool txBad = mSvcDriver.mMovingAverageVideoTxHeight < 360;
    uint32_t pktSent =  mStats.mSamples.mPacketSent.back() - mStats.mSamples.mPacketSent.at(mStats.mSamples.mPacketSent.size() - 2);
    double totalPacketSendDelay = mStats.mSamples.mTotalPacketSendDelay.back() - mStats.mSamples.mTotalPacketSendDelay.at(mStats.mSamples.mTotalPacketSendDelay.size() - 2);
    double vtxDelay = pktSent ? round(totalPacketSendDelay * 1000 / pktSent) : -1;

    // notify about a change in network quality if necessary
    (txBad || mSvcDriver.mCurrentSvcLayerIndex < 1 || roundTripTime > mSvcDriver.mRttUpper || vtxDelay > 1500)
            ? updateNetworkQuality(kNetworkQualityBad)
            : updateNetworkQuality(kNetworkQualityGood);
}

const std::string& Call::getCallKey() const
{
    return mCallKey;
}

void Call::updateAudioTracks()
{
    if (!mAudio)
    {
        return;
    }

    bool audio = hasUserSpeakPermission(mMyPeer->getPeerid()) && getLocalAvFlags().audio();
    rtc::scoped_refptr<webrtc::MediaStreamTrackInterface> track = mAudio->getTransceiver()->sender()->track();
    if (audio && !getLocalAvFlags().isOnHold())
    {
        if (!track) // create audio track only if not exists
        {
            rtc::scoped_refptr<webrtc::AudioTrackInterface> audioTrack =
                    artc::gWebrtcContext->CreateAudioTrack("a"+std::to_string(artc::generateId()), artc::gWebrtcContext->CreateAudioSource(cricket::AudioOptions()).get());

            mAudio->getTransceiver()->sender()->SetTrack(audioTrack.get());
            audioTrack->set_enabled(true);
        }
        else
        {
            track->set_enabled(true);
        }
    }
    else if (track) // if no audio flags active, no speaker allowed, or call is onHold
    {
        track->set_enabled(false);
        mAudio->getTransceiver()->sender()->SetTrack(nullptr);
    }
}

RtcModuleSfu::RtcModuleSfu(MyMegaApi &megaApi, CallHandler &callhandler, DNScache &dnsCache,
                           WebsocketsIO& websocketIO, void *appCtx,
                           rtcModule::RtcCryptoMeetings* rRtcCryptoMeetings)
    : VideoSink(appCtx)
    , mCallHandler(callhandler)
    , mMegaApi(megaApi)
    , mDnsCache(dnsCache)
{
    mAppCtx = appCtx;

    mSfuClient = ::mega::make_unique<sfu::SfuClient>(websocketIO, appCtx, rRtcCryptoMeetings);
    if (!artc::isInitialized())
    {
        //rtc::LogMessage::LogToDebug(rtc::LS_VERBOSE);
        artc::init(appCtx);
        RTCM_LOG_DEBUG("WebRTC stack initialized before first use");
    }

    // By default capturer device will be video capturer (camera)
    setCaptureDeviceType(CaptureDeviceType::TYPE_CAPTURER_VIDEO);
    std::set<std::pair<std::string, std::string>> videoDevices = artc::VideoManager::getVideoDevices();
    mVideoDeviceSelected = !videoDevices.empty() ? videoDevices.begin()->second : std::string();

    // Set a default screen device
    std::set<std::pair<long int, std::string>> screenDevices = artc::VideoManager::getScreenDevices();
    mScreenDeviceSelected = !screenDevices.empty() ? screenDevices.begin()->first : invalDeviceId;
    mDeviceTakenCount = 0;
}

ICall *RtcModuleSfu::findCall(const karere::Id& callid) const
{
    auto it = mCalls.find(callid);
    if (it != mCalls.end())
    {
        return it->second.get();
    }

    return nullptr;
}

ICall *RtcModuleSfu::findCallByChatid(const karere::Id &chatid) const
{
    for (const auto& call : mCalls)
    {
        if (call.second->getChatid() == chatid)
        {
            return call.second.get();
        }
    }

    return nullptr;
}

bool RtcModuleSfu::isCallStartInProgress(const karere::Id &chatid) const
{
    return mCallStartAttempts.find(chatid) != mCallStartAttempts.end();
}

bool RtcModuleSfu::selectVideoInDevice(const std::string &device, const int type)
{
    std::string deviceId;
    long int screenDeviceId = invalDeviceId;
    bool found = false;
    bool shouldOpen = false;
    std::set<std::pair<long int, std::string>> screenDevices = artc::VideoManager::getScreenDevices();
    CaptureDeviceType auxType = convertIntoCaptureDeviceType(type);

    if (auxType == CaptureDeviceType::TYPE_CAPTURER_VIDEO)
    {
        std::set<std::pair<std::string, std::string>> videoDevices = artc::VideoManager::getVideoDevices();
        for (auto it = videoDevices.begin(); it != videoDevices.end(); it++)
        {
            if (!it->first.compare(device))
            {
                deviceId = it->second;
                found = true;
                break;
            }
        }
    }
    else if (auxType == CaptureDeviceType::TYPE_CAPTURER_SCREEN)
    {
        std::set<std::pair<long int, std::string>> screenDevices = artc::VideoManager::getScreenDevices();
        for (auto it = screenDevices.begin(); it != screenDevices.end(); it++)
        {
            if (!it->second.compare(device))
            {
                screenDeviceId = it->first;
                found = true;
                break;
            }
        }
    }

    if (!found)
    {
        RTCM_LOG_WARNING("selectVideoInDevice: device: %s of type: %s could not be found",
                       device.c_str(), auxType == CaptureDeviceType::TYPE_CAPTURER_VIDEO ? "video" : "screen");
        assert(false);
        return false;
    }

    std::vector<Call*> calls;
    for (auto& callIt : mCalls)
    {
        if (callIt.second->hasVideoDevice())
        {
            calls.push_back(callIt.second.get());
            callIt.second->freeVideoTracks();
            callIt.second->releaseVideoDevice();
            shouldOpen = true;
        }
    }

    changeVideoDevice(deviceId, screenDeviceId, shouldOpen, auxType);

    for (auto& call : calls)
    {
        call->updateVideoTracks();
    }

    return true;
}

void RtcModuleSfu::getVideoInDevices(std::set<std::string> &devicesVector)
{
    std::set<std::pair<std::string, std::string>> videoDevices = artc::VideoManager::getVideoDevices();
    for (auto it = videoDevices.begin(); it != videoDevices.end(); it++)
    {
        devicesVector.insert(it->first);
    }
}

<<<<<<< HEAD
std::set<std::pair<long int, std::string>> RtcModuleSfu::getScreenDevices()
{
    return mCapturerDevice->getScreenDevices();
}

promise::Promise<void> RtcModuleSfu::startCall(const karere::Id &chatid, karere::AvFlags avFlags, bool isGroup, const karere::Id &schedId, std::shared_ptr<std::string> unifiedKey)
=======
promise::Promise<void> RtcModuleSfu::startCall(const karere::Id &chatid, karere::AvFlags avFlags, bool isGroup, const bool notRinging, std::shared_ptr<std::string> unifiedKey)
>>>>>>> a393e90b
{
    if (!isValidInputVideoTracksLimit(mRtcNumInputVideoTracks))
    {
        const std::string errMsg = "startCall: Invalid value for simultaneous input video tracks";
        RTCM_LOG_WARNING("%s", errMsg.c_str());
        assert(false);
        return promise::Error(errMsg);
    }

    // add chatid to CallsAttempts to avoid multiple start call attempts
    mCallStartAttempts.insert(chatid);

    // we need a temp string to avoid issues with lambda shared pointer capture
    std::string auxCallKey = unifiedKey ? (*unifiedKey.get()) : std::string();
    auto wptr = weakHandle();
    return mMegaApi.call(&::mega::MegaApi::startChatCall, chatid, notRinging)
    .then([wptr, this, chatid, avFlags, isGroup, auxCallKey](ReqResult result) -> promise::Promise<void>
    {
        if (wptr.deleted())
        {
            return promise::Error("call started successfully, but RtcModuleSfu instance was removed");
        }

        std::shared_ptr<std::string> sharedUnifiedKey = !auxCallKey.empty()
                ? std::make_shared<std::string>(auxCallKey)
                : nullptr;

        karere::Id callid = result->getParentHandle();
        std::string sfuUrlStr = result->getText();
        mCallStartAttempts.erase(chatid); // remove chatid from CallsAttempts
        if (mCalls.find(callid) == mCalls.end()) // it can be created by JOINEDCALL command
        {
            std::unique_ptr<char []> userHandle(mMegaApi.sdk.getMyUserHandle());
            karere::Id myUserHandle(userHandle.get());
            mCalls[callid] = ::mega::make_unique<Call>(callid, chatid, myUserHandle, false, mCallHandler, mMegaApi, (*this), isGroup, sharedUnifiedKey, avFlags, true);

            if (!mCalls[callid]->connectSfu(sfuUrlStr))
            {
               return promise::Error("connectSfu error, invalid or empty URL");
            }
        }
        return promise::_Void();
    })
    .fail([wptr, this, chatid](const ::promise::Error& err)
    {
        if (wptr.deleted())
        {
            return err;
        }

        mCallStartAttempts.erase(chatid); // remove chatid from CallsAttempts
        return err;
    });
}

void RtcModuleSfu::takeVideoDevice()
{
    if (!mDeviceTakenCount)
    {
        openVideoDevice();
        mDeviceTakenCount++;
    }
}

void RtcModuleSfu::releaseVideoDevice()
{
    if (mDeviceTakenCount > 0)
    {
        mDeviceTakenCount--;
        if (mDeviceTakenCount == 0)
        {
            assert(mCapturerDevice);
            closeDevice();
        }
    }
}

void RtcModuleSfu::addLocalVideoRenderer(const karere::Id &chatid, IVideoRenderer *videoRederer)
{
    mRenderers[chatid] = std::unique_ptr<IVideoRenderer>(videoRederer);
}

void RtcModuleSfu::removeLocalVideoRenderer(const karere::Id &chatid)
{
    mRenderers.erase(chatid);
}

void RtcModuleSfu::onMediaKeyDecryptionFailed(const std::string& err)
{
    mMegaApi.callIgnoreResult(&::mega::MegaApi::sendEvent, 99017, err.c_str());
}

std::vector<karere::Id> RtcModuleSfu::chatsWithCall()
{
    std::vector<karere::Id> chats;
    for (const auto& call : mCalls)
    {
        chats.push_back(call.second->getChatid());
    }

    return chats;
}

unsigned int RtcModuleSfu::getNumCalls()
{
    return static_cast<unsigned int>(mCalls.size());
}

const std::string& RtcModuleSfu::getVideoDeviceSelected() const
{
    return mVideoDeviceSelected;
}

sfu::SfuClient& RtcModuleSfu::getSfuClient()
{
    return (*mSfuClient.get());
}

DNScache& RtcModuleSfu::getDnsCache()
{
    return mDnsCache;
}

void RtcModuleSfu::rtcOrderedCallDisconnect(rtcModule::ICall* iCall, TermCode connectionTermCode)
{
    Call* call = static_cast<Call*>(iCall);
    if (!call)
    {
        RTCM_LOG_WARNING("rtcOrderedCallDisconnect: call no longer exists");
        return;
    }

    RTCM_LOG_DEBUG("rtcOrderedCallDisconnect: Ordered removing call with callid: %s", call->getCallid().toString().c_str());
    call->orderedCallDisconnect(connectionTermCode, call->connectionTermCodeToString(connectionTermCode).c_str());
}

void RtcModuleSfu::onDestroyCall(rtcModule::ICall* iCall, EndCallReason reason, TermCode connectionTermCode)
{
    Call* call = static_cast<Call*>(iCall);
    if (!call)
    {
        RTCM_LOG_WARNING("orderedDisconnectAndCallRemove: call no longer exists");
        return;
    }

    if (call->isDestroying())
    {
        RTCM_LOG_WARNING("orderedDisconnectAndCallRemove: call is already being destroyed");
        return;
    }

    // by setting this flag true, we prevent more than once call destruction attempt
    call->setDestroying(true);

    // set temporary endCall reason in case immediateRemoveCall is not called immediately (i.e if we first need to send BYE command)
    call->setTempEndCallReason(reason);

    // we are going to destroy call, but in case we are still connected to SFU we need to send BYE command
    call->isConnectedToSfu()
        ? call->orderedCallDisconnect(connectionTermCode, call->connectionTermCodeToString(connectionTermCode).c_str(), true /*forceDisconnect*/)
        : call->removeCallImmediately(reason, connectionTermCode);
}

void RtcModuleSfu::deleteCall(const karere::Id& callId)
{
    mCalls.erase(callId);
}

void RtcModuleSfu::handleJoinedCall(const karere::Id &/*chatid*/, const karere::Id &callid, const std::set<karere::Id> &usersJoined)
{
    mCalls[callid]->joinedCallUpdateParticipants(usersJoined);
}

void RtcModuleSfu::handleLeftCall(const karere::Id &/*chatid*/, const karere::Id &callid, const std::set<karere::Id> &usersLeft)
{
    for (const karere::Id &peer : usersLeft)
    {
        mCalls[callid]->removeParticipant(peer);
    }
}

void RtcModuleSfu::handleNewCall(const karere::Id &chatid, const karere::Id &callerid, const karere::Id &callid, bool isRinging, bool isGroup, std::shared_ptr<std::string> callKey)
{
    mCalls[callid] = ::mega::make_unique<Call>(callid, chatid, callerid, isRinging, mCallHandler, mMegaApi, (*this), isGroup, callKey);
    mCalls[callid]->setState(kStateClientNoParticipating);
}

bool KarereWaitingRoom::updateUsers(const std::set<karere::Id>& users, const sfu::WrState status)
{
    if (!isValidWrStatus(status) || users.empty())
    {
        return false;
    }

    std::for_each(users.begin(), users.end(), [this, &status](const auto &u)
    {
        bool found = false;
        for (auto it = mWaitingRoomUsers.begin(); it != mWaitingRoomUsers.end(); ++it)
        {
            if (it->mWrUserid == u.val)
            {
                it->mWrState = status;
                found = true;
                break;
            }
        }

        if (!found)
        {
            RTCM_LOG_WARNING("KarereWaitingRoom::updateUsers - skip user(%s) status update, as it has not been found in waiting room. "
                             "Note: a moderator could send WR_ALLOW/DENY for an user that dind't answered call yet.",
                             karere::Id(u.val).toString().c_str());
        }
    });

    return true;
}

int KarereWaitingRoom::getUserStatus(const uint64_t& userid) const
{
    for (auto it = mWaitingRoomUsers.begin(); it != mWaitingRoomUsers.end(); ++it)
    {
        if (it->mWrUserid == userid)
        {
            return static_cast<int>(it->mWrState);
        }
    }

    return static_cast<int>(sfu::WrState::WR_UNKNOWN);
}

std::vector<uint64_t> KarereWaitingRoom::getUsers() const
{
    std::vector<uint64_t> users;
    users.reserve(size());
    std::for_each(mWaitingRoomUsers.begin(), mWaitingRoomUsers.end(), [&users](const auto &u)
    {
        users.emplace_back(u.mWrUserid);
    });
    return users;
}

void RtcModuleSfu::OnFrame(const webrtc::VideoFrame &frame)
{
    auto wptr = weakHandle();
    karere::marshallCall([wptr, this, frame]()
    {
        if (wptr.deleted())
        {
            return;
        }

        for (auto& render : mRenderers)
        {
            ICall* call = findCallByChatid(render.first);
            if ((call && call->getLocalAvFlags().camera() && !call->getLocalAvFlags().has(karere::AvFlags::kOnHold)) || !call)
            {
                assert(render.second != nullptr);
                void* userData = NULL;
                auto buffer = frame.video_frame_buffer()->ToI420();   // smart ptr type changed
                if (frame.rotation() != webrtc::kVideoRotation_0)
                {
                    buffer = webrtc::I420Buffer::Rotate(*buffer, frame.rotation());
                }
                unsigned short width = (unsigned short)buffer->width();
                unsigned short height = (unsigned short)buffer->height();
                void* frameBuf = render.second->getImageBuffer(width, height, userData);
                if (!frameBuf) //image is frozen or app is minimized/covered
                    return;
                libyuv::I420ToABGR(buffer->DataY(), buffer->StrideY(),
                                   buffer->DataU(), buffer->StrideU(),
                                   buffer->DataV(), buffer->StrideV(),
                                   (uint8_t*)frameBuf, width * 4, width, height);

                render.second->frameComplete(userData);
            }
        }
    }, mAppCtx);

}

artc::VideoManager *RtcModuleSfu::getVideoDevice()
{
    return mCapturerDevice.get();
}

void RtcModuleSfu::changeVideoDevice(const std::string &device, const long int screenDeviceId, bool shouldOpen, const CaptureDeviceType type)
{
    if (!isValidCaptureDeviceType(type))
    {
        RTCM_LOG_WARNING("changeVideoDevice: Invalid video device type: %d", type);
        assert(false);
        return;
    }
    setCaptureDeviceType(type);

    if (mCapturerDevice)
    {
        shouldOpen = true;
        closeDevice();
    }

    if (mCaptureDeviceType == CaptureDeviceType::TYPE_CAPTURER_VIDEO) { mVideoDeviceSelected = device; }
    else { mScreenDeviceSelected = screenDeviceId; }

    if (shouldOpen)
    {
        openVideoDevice();
        mDeviceTakenCount++;
    }
}

void RtcModuleSfu::openVideoDevice()
{
    if (!isValidCaptureDeviceType(mCaptureDeviceType))
    {
        RTCM_LOG_WARNING("openVideoDevice: Invalid video device type: %d", mCaptureDeviceType);
        assert(false);
        return;
    }

    long int screenDeviceId   = mScreenDeviceSelected; // get default screen device
    std::string videoDeviceId = mVideoDeviceSelected;  // get default video device

    if (mCaptureDeviceType == CaptureDeviceType::TYPE_CAPTURER_SCREEN && screenDeviceId == invalDeviceId)
    {
        RTCM_LOG_WARNING("Default screen device is not set");
        assert(false);

        std::set<std::pair<long int, std::string>> screenDevices = artc::VideoManager::getScreenDevices();
        if (screenDevices.empty())
        {
            RTCM_LOG_WARNING("openDevice(): no screen devices available");
            return;
        }
        screenDeviceId = screenDevices.begin()->first;
    }
    else if (mCaptureDeviceType == CaptureDeviceType::TYPE_CAPTURER_VIDEO && videoDeviceId.empty())
    {
        RTCM_LOG_WARNING("Default video in device is not set");
#ifndef TARGET_OS_SIMULATOR
        // it's expected to not have a video device in the simulator but we do not want to crash here so that automated tests do not stop
        assert(false);
<<<<<<< HEAD

=======
#endif
>>>>>>> a393e90b
        std::set<std::pair<std::string, std::string>> videoDevices = artc::VideoManager::getVideoDevices();
        if (videoDevices.empty())
        {
            RTCM_LOG_WARNING("openDevice(): no video devices available");
            return;
        }
        videoDeviceId = videoDevices.begin()->second;
    }

    webrtc::VideoCaptureCapability capabilities;
    capabilities.width = RtcConstant::kHiResWidth;
    capabilities.height = RtcConstant::kHiResHeight;
    capabilities.maxFPS = RtcConstant::kHiResMaxFPS;
    mCapturerDevice = (mCaptureDeviceType == CaptureDeviceType::TYPE_CAPTURER_VIDEO)
        ? artc::VideoManager::createVideoCapturer(capabilities, videoDeviceId, artc::gWorkerThread.get())
        : artc::VideoManager::createScreenCapturer(capabilities, screenDeviceId, artc::gWorkerThread.get());

    mCapturerDevice->openDevice(videoDeviceId);
    rtc::VideoSinkWants wants;
    mCapturerDevice->AddOrUpdateSink(this, wants);
}

void RtcModuleSfu::closeDevice()
{
    if (mCapturerDevice)
    {
        mCapturerDevice->RemoveSink(this);
        mCapturerDevice->releaseDevice();
        mCapturerDevice = nullptr;
    }
}

void *RtcModuleSfu::getAppCtx()
{
    return mAppCtx;
}

std::string RtcModuleSfu::getDeviceInfo() const
{
    // UserAgent Format
    // MEGA<app>/<version> (platform) Megaclient/<version>
    std::string userAgent = mMegaApi.sdk.getUserAgent();

    std::string androidId = "MEGAAndroid";
    std::string iosId = "MEGAiOS";
    std::string testChatId = "MEGAChatTest";
    std::string syncId = "MEGAsync";
    std::string qtAppId = "MEGAChatQtApp";
    std::string megaClcId = "MEGAclc";

    std::string deviceType = "n";
    std::string version = "0";

    size_t endTypePosition = std::string::npos;
    size_t idPosition;
    if ((idPosition = userAgent.find(androidId)) != std::string::npos)
    {
        deviceType = "na";
        endTypePosition = idPosition + androidId.size() + 1; // remove '/'
    }
    else if ((idPosition = userAgent.find(iosId)) != std::string::npos)
    {
        deviceType = "ni";
        endTypePosition = idPosition + iosId.size() + 1;  // remove '/'
    }
    else if (userAgent.find(testChatId) != std::string::npos)
    {
        deviceType = "nct";
    }
    else if ((idPosition = userAgent.find(syncId)) != std::string::npos)
    {
        deviceType = "nsync";
        endTypePosition = idPosition + syncId.size() + 1;  // remove '/'
    }
    else if (userAgent.find(qtAppId) != std::string::npos)
    {
        deviceType = "nqtApp";
    }
    else if (userAgent.find(megaClcId) != std::string::npos)
    {
        deviceType = "nclc";
    }

    size_t endVersionPosition = userAgent.find(" (");
    if (endVersionPosition != std::string::npos &&
            endTypePosition != std::string::npos &&
            endVersionPosition > endTypePosition)
    {
        version = userAgent.substr(endTypePosition, endVersionPosition - endTypePosition);
    }

    return deviceType + ":" + version;
}

unsigned int RtcModuleSfu::getNumInputVideoTracks() const
{
    return mRtcNumInputVideoTracks;
}

sfu::SfuProtocol RtcModuleSfu::getMySfuProtoVersion() const
{
    return mMySfuProtoVersion;
}

bool RtcModuleSfu::isSpeakRequestSupportEnabled() const
{
    return mIsSpeakRequestEnabled;
}

void RtcModuleSfu::enableSpeakRequestSupportForCalls(const bool enable)
{
    mIsSpeakRequestEnabled = enable;
    mMySfuProtoVersion = enable
                            ? sfu::SfuProtocol::SFU_PROTO_V4
                            : sfu::SfuProtocol::SFU_PROTO_PROD;
}

void RtcModuleSfu::setNumInputVideoTracks(const unsigned int numInputVideoTracks)
{
    if (!isValidInputVideoTracksLimit(mRtcNumInputVideoTracks))
    {
        RTCM_LOG_WARNING("setNumInputVideoTracks: Invalid value for simultaneous input video tracks");
        assert(false);
        return;
    }
    mRtcNumInputVideoTracks = numInputVideoTracks;
}

RtcModule* createRtcModule(MyMegaApi &megaApi, rtcModule::CallHandler &callHandler,
                           DNScache &dnsCache, WebsocketsIO& websocketIO, void *appCtx,
                           rtcModule::RtcCryptoMeetings* rRtcCryptoMeetings)
{
    return new RtcModuleSfu(megaApi, callHandler, dnsCache, websocketIO, appCtx,
                            rRtcCryptoMeetings);
}

Slot::Slot(Call &call, rtc::scoped_refptr<webrtc::RtpTransceiverInterface> transceiver)
    : mCall(call)
    , mTransceiver(transceiver)
{
}

Slot::~Slot()
{
    if (mTransceiver->receiver())
    {
       rtc::scoped_refptr<webrtc::FrameDecryptorInterface> decryptor = mTransceiver->receiver()->GetFrameDecryptor();
       if (decryptor)
       {
           static_cast<artc::MegaDecryptor*>(decryptor.get())->setTerminating();
       }
    }

    if (mTransceiver->sender())
    {
        rtc::scoped_refptr<webrtc::FrameEncryptorInterface> encryptor = mTransceiver->sender()->GetFrameEncryptor();
        if (encryptor)
        {
            static_cast<artc::MegaEncryptor*>(encryptor.get())->setTerminating();
        }
    }
}

uint32_t Slot::getTransceiverMid() const
{
    if (!mTransceiver->mid())
    {
        assert(false);
        RTCM_LOG_WARNING("We have received a transceiver without 'mid'");
        return 0;
    }

    return static_cast<uint32_t>(atoi(mTransceiver->mid()->c_str()));
}

void RemoteSlot::release()
{
    if (!mCid)
    {
        return;
    }

    mIv = 0;
    mCid = 0;

    enableTrack(false, kRecv);
    rtc::scoped_refptr<webrtc::FrameDecryptorInterface> decryptor = getTransceiver()->receiver()->GetFrameDecryptor();
    static_cast<artc::MegaDecryptor*>(decryptor.get())->setTerminating();
    getTransceiver()->receiver()->SetFrameDecryptor(nullptr);
}

void RemoteSlot::assign(Cid_t cid, IvStatic_t iv)
{
    assert(!mCid);
    createDecryptor(cid, iv);
    enableTrack(true, kRecv);
    setAuxCid(K_INVALID_CID);
}

void RemoteSlot::createDecryptor(Cid_t cid, IvStatic_t iv)
{
    mCid = cid;
    mIv = iv;

    auto it = mCall.getSessions().find(mCid);
    if (it == mCall.getSessions().end())
    {
        mCall.logError("createDecryptor: unknown cid");
        return;
    }

    mTransceiver->receiver()->SetFrameDecryptor(rtc::scoped_refptr<webrtc::FrameDecryptorInterface>(new artc::MegaDecryptor(it->second->getPeer(),
                                                                      mCall.getSfuClient().getRtcCryptoMeetings(),
                                                                      mIv, getTransceiverMid())));
}

RemoteSlot::RemoteSlot(Call& call, rtc::scoped_refptr<webrtc::RtpTransceiverInterface> transceiver, void* appCtx)
    : Slot(call, transceiver), mAppCtx(appCtx)
{
}

void RemoteSlot::enableTrack(bool enable, TrackDirection direction)
{
    assert(mTransceiver);
    if (direction == kRecv)
    {
        mTransceiver->receiver()->track()->set_enabled(enable);
    }
    else if (direction == kSend)
    {
        mTransceiver->sender()->track()->set_enabled(enable);
    }
}

LocalSlot::LocalSlot(Call& call, rtc::scoped_refptr<webrtc::RtpTransceiverInterface> transceiver)
    : Slot(call, transceiver)
{
}

void LocalSlot::createEncryptor()
{
    mTransceiver->sender()->SetFrameEncryptor(rtc::scoped_refptr<webrtc::FrameEncryptorInterface>(new artc::MegaEncryptor(mCall.getMyPeer(),
                                                                      mCall.getSfuClient().getRtcCryptoMeetings(),
                                                                      mIv, getTransceiverMid())));
}

void LocalSlot::generateRandomIv()
{
    randombytes_buf(&mIv, sizeof(mIv));
}

RemoteVideoSlot::RemoteVideoSlot(Call& call, rtc::scoped_refptr<webrtc::RtpTransceiverInterface> transceiver, void* appCtx)
    : RemoteSlot(call, transceiver, appCtx)
    , VideoSink(appCtx)
{
    webrtc::VideoTrackInterface* videoTrack =
            static_cast<webrtc::VideoTrackInterface*>(mTransceiver->receiver()->track().get());

    assert(videoTrack);
    rtc::VideoSinkWants wants;
    videoTrack->AddOrUpdateSink(this, wants);
}

RemoteVideoSlot::~RemoteVideoSlot()
{
}

VideoSink::VideoSink(void* appCtx) :mAppCtx(appCtx)
{

}

VideoSink::~VideoSink()
{

}

void VideoSink::setVideoRender(IVideoRenderer *videoRenderer)
{
    mRenderer = std::unique_ptr<IVideoRenderer>(videoRenderer);
}

void VideoSink::OnFrame(const webrtc::VideoFrame &frame)
{
    auto wptr = weakHandle();
    karere::marshallCall([wptr, this, frame]()
    {
        if (wptr.deleted())
        {
            return;
        }

        if (mRenderer)
        {
            void* userData = NULL;
            auto buffer = frame.video_frame_buffer()->ToI420();   // smart ptr type changed
            if (frame.rotation() != webrtc::kVideoRotation_0)
            {
                buffer = webrtc::I420Buffer::Rotate(*buffer, frame.rotation());
            }
            unsigned short width = (unsigned short)buffer->width();
            unsigned short height = (unsigned short)buffer->height();
            void* frameBuf = mRenderer->getImageBuffer(width, height, userData);
            if (!frameBuf) //image is frozen or app is minimized/covered
                return;
            libyuv::I420ToABGR(buffer->DataY(), buffer->StrideY(),
                               buffer->DataU(), buffer->StrideU(),
                               buffer->DataV(), buffer->StrideV(),
                               (uint8_t*)frameBuf, width * 4, width, height);
            mRenderer->frameComplete(userData);
        }
    }, mAppCtx);
}

void RemoteVideoSlot::assignVideoSlot(Cid_t cid, IvStatic_t iv, VideoResolution videoResolution)
{
    assert(mVideoResolution == kUndefined);
    assign(cid, iv);
    mVideoResolution = videoResolution;
}

void RemoteVideoSlot::release()
{
    RemoteSlot::release();
    mVideoResolution = VideoResolution::kUndefined;
}

VideoResolution RemoteVideoSlot::getVideoResolution() const
{
    return mVideoResolution;
}

bool RemoteVideoSlot::hasTrack()
{
    assert(mTransceiver);

    if (mTransceiver->receiver())
    {
        return  mTransceiver->receiver()->track().get() != nullptr;
    }

    return false;

}

void RemoteVideoSlot::enableTrack()
{
    webrtc::VideoTrackInterface* videoTrack =
            static_cast<webrtc::VideoTrackInterface*>(mTransceiver->receiver()->track().get());
    videoTrack->set_enabled(true);
}

RemoteAudioSlot::RemoteAudioSlot(Call &call, rtc::scoped_refptr<webrtc::RtpTransceiverInterface> transceiver, void* appCtx)
    : RemoteSlot(call, transceiver, appCtx)
{
}

void RemoteAudioSlot::assignAudioSlot(Cid_t cid, IvStatic_t iv)
{
    assign(cid, iv);
    if (mCall.isAudioLevelMonitorEnabled())
    {
        enableAudioMonitor(true);   // Enable audio monitor
    }
}

bool RemoteAudioSlot::enableAudioMonitor(const bool enable)
{
    if (enable == mAudioLevelMonitorEnabled)
    {
        RTCM_LOG_DEBUG("enableAudioMonitor: audio level monitor already %s", enable ? " enabled " : "disabled");
        return true;
    }

    rtc::scoped_refptr<webrtc::MediaStreamTrackInterface> mediaTrack = mTransceiver->receiver()->track();
    webrtc::AudioTrackInterface* audioTrack = static_cast<webrtc::AudioTrackInterface*>(mediaTrack.get());
    if (!audioTrack)
    {
        RTCM_LOG_WARNING("enableAudioMonitor: non valid audiotrack");
        assert(false);
        return false;
    }

    if (!mAudioLevelMonitor)
    {
        RTCM_LOG_WARNING("enableAudioMonitor: AudioMonitor is null");
        assert(false);
        return false;
    }

    if (enable)
    {
        mAudioLevelMonitorEnabled = true;
        mAudioLevelMonitor->onAudioDetected(false);
        audioTrack->AddSink(mAudioLevelMonitor.get());     // enable AudioLevelMonitor for remote audio detection
    }
    else
    {
        mAudioLevelMonitorEnabled = false;
        mAudioLevelMonitor->onAudioDetected(false);
        audioTrack->RemoveSink(mAudioLevelMonitor.get()); // disable AudioLevelMonitor
    }
    return true;
}

void RemoteAudioSlot::createDecryptor(Cid_t cid, IvStatic_t iv)
{
    RemoteSlot::createDecryptor(cid, iv);
    mAudioLevelMonitor.reset(new AudioLevelMonitor(mCall, mAppCtx, static_cast<int32_t>(mCid)));
}

void RemoteAudioSlot::release()
{
    RemoteSlot::release();
    if (mAudioLevelMonitor)
    {
        enableAudioMonitor(false);
        mAudioLevelMonitor = nullptr;
        mAudioLevelMonitorEnabled = false;
    }
}

void globalCleanup()
{
    if (!artc::isInitialized())
        return;
    artc::cleanup();
}

Session::Session(const sfu::Peer& peer)
    : mPeer(peer)
{

}

Session::~Session()
{
    disableAudioSlot();
    disableVideoSlot(kHiRes);
    disableVideoSlot(kLowRes);
    mState = kSessStateDestroyed;
    mSessionHandler->onDestroySession(*this);
}

TermCode Session::getTermcode() const
{
    return mTermCode;
}

void Session::setTermcode(TermCode termcode)
{
    mTermCode = termcode;
}

void Session::setSessionHandler(SessionHandler* sessionHandler)
{
    mSessionHandler = std::unique_ptr<SessionHandler>(sessionHandler);
}

void Session::setVideoRendererVthumb(IVideoRenderer *videoRenderer)
{
    if (!mVthumSlot)
    {
        RTCM_LOG_WARNING("setVideoRendererVthumb: There's no low-res slot associated to this session");
        return;
    }

    mVthumSlot->setVideoRender(videoRenderer);
}

void Session::setVideoRendererHiRes(IVideoRenderer *videoRenderer)
{
    if (!mHiresSlot)
    {
        RTCM_LOG_WARNING("setVideoRendererHiRes: There's no hi-res slot associated to this session");
        return;
    }

    mHiresSlot->setVideoRender(videoRenderer);
}

void Session::setAudioDetected(bool audioDetected)
{
    if (mAudioDetected == audioDetected)
    {
        return;
    }
    mAudioDetected = audioDetected;
    mSessionHandler->onRemoteAudioDetected(*this);
}

bool Session::hasHighResolutionTrack() const
{
    return mHiresSlot && mHiresSlot->hasTrack();
}

bool Session::hasLowResolutionTrack() const
{
    return mVthumSlot && mVthumSlot->hasTrack();
}

bool Session::isModerator() const
{
    return mPeer.isModerator();
}

void Session::notifyHiResReceived()
{
    mSessionHandler->onHiResReceived(*this);
}

void Session::notifyLowResReceived()
{
    mSessionHandler->onVThumbReceived(*this);
}

const sfu::Peer& Session::getPeer() const
{
    return mPeer;
}

void Session::setVThumSlot(RemoteVideoSlot *slot)
{
    assert(slot);
    mVthumSlot = slot;
    mSessionHandler->onVThumbReceived(*this);
}

void Session::setHiResSlot(RemoteVideoSlot *slot)
{
    assert(slot);
    mHiresSlot = slot;
    mSessionHandler->onHiResReceived(*this);
}

void Session::setAudioSlot(RemoteAudioSlot *slot)
{
    mAudioSlot = slot;
}

void Session::addKey(Keyid_t keyid, const std::string &key)
{
    mPeer.addKey(keyid, key);
}

void Session::setRemoteAvFlags(karere::AvFlags flags)
{
    assert(mSessionHandler);
    if (flags == mPeer.getAvFlags())
    {
        RTCM_LOG_WARNING("setAvFlags: remote AV flags has not changed");
        return;
    }

    const karere::AvFlags oldFlags = mPeer.getAvFlags();
    karere::AvFlags auxFlags = flags;
    mPeer.setAvFlags(flags); // store received flags

    const bool recordingChanged = oldFlags.isRecording() != flags.isRecording();
    const bool onHoldChanged = oldFlags.isOnHold() != flags.isOnHold();

    // Remove onHold and isRecording flags to check if Av flags have changed
    auxFlags.setOnHold(oldFlags.isOnHold());
    auxFlags.setRecording(oldFlags.isRecording());
    const bool onAvChanged = auxFlags != oldFlags;

    if (recordingChanged)   { mSessionHandler->onRecordingChanged(*this); }
    if (onHoldChanged)      { mSessionHandler->onOnHold(*this); }
    if (onAvChanged)        { mSessionHandler->onRemoteFlagsChanged(*this); }
}

RemoteAudioSlot *Session::getAudioSlot()
{
    return mAudioSlot;
}

RemoteVideoSlot *Session::getVthumSlot()
{
    return mVthumSlot;
}

RemoteVideoSlot *Session::getHiResSlot()
{
    return mHiresSlot;
}

void Session::disableAudioSlot()
{
    if (mAudioSlot)
    {
        mAudioSlot->release();
        setAudioSlot(nullptr);
    }
}

void Session::disableVideoSlot(VideoResolution videoResolution)
{
    if ((videoResolution == kHiRes && !mHiresSlot) || (videoResolution == kLowRes && !mVthumSlot))
    {
        return;
    }

    if (videoResolution == kHiRes)
    {
        mHiresSlot->release();
        mHiresSlot = nullptr;
        mSessionHandler->onHiResReceived(*this);
    }
    else
    {
        mVthumSlot->release();
        mVthumSlot = nullptr;
        mSessionHandler->onVThumbReceived(*this);
    }
}

void Session::setModerator(bool isModerator)
{
    if (mPeer.isModerator() == isModerator) { return; }
    mPeer.setModerator(isModerator);
    mSessionHandler->onPermissionsChanged(*this);
}

const karere::Id& Session::getPeerid() const
{
    return mPeer.getPeerid();
}

Cid_t Session::getClientid() const
{
    return mPeer.getCid();
}

SessionState Session::getState() const
{
    return mState;
}

karere::AvFlags Session::getAvFlags() const
{
    return mPeer.getAvFlags();
}

bool Session::isAudioDetected() const
{
    return mAudioDetected;
}

AudioLevelMonitor::AudioLevelMonitor(Call &call, void* appCtx, int32_t cid)
    : mCall(call), mCid(cid), mAppCtx(appCtx)
{
}

void AudioLevelMonitor::OnData(const void *audio_data, int bits_per_sample, int /*sample_rate*/, size_t number_of_channels, size_t number_of_frames, absl::optional<int64_t> /*absolute_capture_timestamp_ms*/)
{
    assert(bits_per_sample == 16);
    time_t nowTime = time(NULL);
    if (nowTime - mPreviousTime > 2) // Two seconds between samples
    {
        mPreviousTime = nowTime;
        size_t valueCount = number_of_channels * number_of_frames;
        int16_t *data = (int16_t*)audio_data;
        int16_t audioMaxValue = data[0];
        int16_t audioMinValue = data[0];
        for (size_t i = 1; i < valueCount; i++)
        {
            if (data[i] > audioMaxValue)
            {
                audioMaxValue = data[i];
            }

            if (data[i] < audioMinValue)
            {
                audioMinValue = data[i];
            }
        }

        bool audioDetected = (abs(audioMaxValue) + abs(audioMinValue) > kAudioThreshold);

        auto wptr = weakHandle();
        karere::marshallCall([wptr, this, audioDetected]()
        {
            if (wptr.deleted())
            {
                return;
            }

            if (!hasAudio())
            {
                if (mAudioDetected)
                {
                    onAudioDetected(false);
                }

                return;
            }

            if (audioDetected != mAudioDetected)
            {
                onAudioDetected(audioDetected);
            }

        }, mAppCtx);
    }
}

bool AudioLevelMonitor::hasAudio()
{
    // Not required to wait for PeerVerification promise.
    // To enable audio level monitor for a remote audio slot, the session must exist.
    Session *sess = mCall.getSession(static_cast<Cid_t>(mCid));
    if (sess)
    {
        return sess->getAvFlags().audio();
    }
    return false;
}

void AudioLevelMonitor::onAudioDetected(bool audioDetected)
{
    mAudioDetected = audioDetected;

    // Not required to wait for PeerVerification promise.
    // To enable audio level monitor for a remote audio slot, the session must exist.
    Session* sess = mCall.getSession(static_cast<Cid_t>(mCid));
    if (sess)
    {
        sess->setAudioDetected(mAudioDetected);
    }
    else
    {
        RTCM_LOG_WARNING("AudioLevelMonitor::onAudioDetected: session with Cid: %u not found", mCid);
    }
}
}
#endif<|MERGE_RESOLUTION|>--- conflicted
+++ resolved
@@ -3952,16 +3952,12 @@
     }
 }
 
-<<<<<<< HEAD
 std::set<std::pair<long int, std::string>> RtcModuleSfu::getScreenDevices()
 {
     return mCapturerDevice->getScreenDevices();
 }
 
-promise::Promise<void> RtcModuleSfu::startCall(const karere::Id &chatid, karere::AvFlags avFlags, bool isGroup, const karere::Id &schedId, std::shared_ptr<std::string> unifiedKey)
-=======
 promise::Promise<void> RtcModuleSfu::startCall(const karere::Id &chatid, karere::AvFlags avFlags, bool isGroup, const bool notRinging, std::shared_ptr<std::string> unifiedKey)
->>>>>>> a393e90b
 {
     if (!isValidInputVideoTracksLimit(mRtcNumInputVideoTracks))
     {
@@ -4305,11 +4301,7 @@
 #ifndef TARGET_OS_SIMULATOR
         // it's expected to not have a video device in the simulator but we do not want to crash here so that automated tests do not stop
         assert(false);
-<<<<<<< HEAD
-
-=======
 #endif
->>>>>>> a393e90b
         std::set<std::pair<std::string, std::string>> videoDevices = artc::VideoManager::getVideoDevices();
         if (videoDevices.empty())
         {
