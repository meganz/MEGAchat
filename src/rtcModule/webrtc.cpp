--- conflicted
+++ resolved
@@ -108,7 +108,7 @@
         if (wptr.deleted())
             return;
 
-        int shard  = TURNSERVER_SHARD;
+        int shard = TURNSERVER_SHARD;
         for (const std::shared_ptr<TurnServerInfo>& serverInfo : mIceServerProvider)
         {
             std::string fullUrl = serverInfo->url;
@@ -971,7 +971,6 @@
 
 void RtcModule::refreshTurnServerIp()
 {
-<<<<<<< HEAD
     if (mIceServerProvider.busy())
     {
         RTCM_LOG_WARNING("Turn server URLs not available yet. Fetching...");
@@ -979,22 +978,19 @@
     }
 
     mDnsRequestId++;
-=======
-    mDnsRequestId++;
-    unsigned int dnsRequestId = mDnsRequestId;
->>>>>>> 03541831
 
     int index = 0;
     while (mKarereClient.mDnsCache.isValidUrl(TURNSERVER_SHARD - index) && index < MAX_TURN_SERVERS)
     {
         int shard = TURNSERVER_SHARD - index;
         std::string host = mKarereClient.mDnsCache.getUrl(shard).host;
+        unsigned int dnsRequestId = mDnsRequestId;  // capture the value for the lambda
         auto wptr = weakHandle();
         DnsRequest::getInstance()->wsResolveDNS(mKarereClient.websocketIO, host.c_str(),
                                                 [wptr, this, shard, dnsRequestId]
                                                 (int statusDNS, const std::vector<std::string> &ipsv4, const std::vector<std::string> &ipsv6)
         {
-            if (wptr.deleted() || dnsRequestId != mDnsRequestId)
+            if (wptr.deleted())
                 return;
 
             if (mKarereClient.isTerminated())
@@ -1003,43 +999,17 @@
                 return;
             }
 
-<<<<<<< HEAD
-            size_t posInitialColon = fullUrl.find(":") + 1;
-            size_t posFinalColon = fullUrl.rfind(":");
-            std::string url = fullUrl.substr(posInitialColon, fullUrl.size() - posInitialColon);
-            std::string host = fullUrl.substr(posInitialColon, posFinalColon - posInitialColon);
-            auto wptr = weakHandle();
-            unsigned int dnsRequestId = mDnsRequestId;  // capture the value for the lambda
-            DnsRequest::getInstance()->wsResolveDNS(mKarereClient.websocketIO, host.c_str(),
-                                                    [wptr, this, url, shard, dnsRequestId]
-                                                    (int statusDNS, const std::vector<std::string> &ipsv4, const std::vector<std::string> &ipsv6)
-            {
-                if (wptr.deleted())
-                    return;
-
-                if (mKarereClient.isTerminated())
-                {
-                    RTCM_LOG_ERROR("DNS resolution completed but karere client was terminated.");
-                    return;
-                }
-
-                if (dnsRequestId != mDnsRequestId)
-                {
-                    RTCM_LOG_ERROR("DNS resolution completed but ignored: a newer attempt is already started (old: %d, new: %d)",
-                    dnsRequestId, mDnsRequestId);
-                    return;
-                }
-
-                if (statusDNS < 0)
-                {
-                    RTCM_LOG_ERROR("Async DNS error in rtcModule. Error code: %d", statusDNS);
-                }
-=======
+            if (dnsRequestId != mDnsRequestId)
+            {
+                RTCM_LOG_ERROR("DNS resolution completed but ignored: a newer attempt is already started (old: %d, new: %d)",
+                               dnsRequestId, mDnsRequestId);
+                return;
+            }
+
             if (statusDNS < 0)
             {
                 RTCM_LOG_ERROR("Async DNS error in rtcModule. Error code: %d", statusDNS);
             }
->>>>>>> 03541831
 
             assert(mKarereClient.mDnsCache.hasRecord(shard));
 
@@ -1054,12 +1024,7 @@
             updateTurnServer();
         });
 
-<<<<<<< HEAD
-            shard--;
-        }
-=======
         index++;
->>>>>>> 03541831
     }
 }
 
@@ -1108,7 +1073,6 @@
         removeCallRetry(chatid, false);
         removeCallWithoutParticipants(chatid);
     }
-
 }
 
 uint32_t RtcModule::clientidFromPeer(karere::Id chatid, Id userid)
