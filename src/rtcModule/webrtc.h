#ifndef IRTC_MODULE_H
#define IRTC_MODULE_H
/**
 * @file IRtcModule.h
 * @brief Public interface of the webrtc module
 *
 * (c) 2013-2015 by Mega Limited, Auckland, New Zealand
 *
 * This file is part of the MEGA SDK - Client Access Engine.
 *
 * Applications using the MEGA API must present a valid application key
 * and comply with the the rules set forth in the Terms of Service.
 *
 * The MEGA SDK is distributed in the hope that it will be useful,
 * but WITHOUT ANY WARRANTY; without even the implied warranty of
 * MERCHANTABILITY or FITNESS FOR A PARTICULAR PURPOSE.
 *
 * @copyright Simplified (2-clause) BSD License.
 *
 * You should have received a copy of the license along with this
 * program.
 */
#ifdef KARERE_DISABLE_WEBRTC
namespace rtcModule
{
class IVideoRenderer;
class IGlobalHandler {};
class ICallHandler {};
class ISessionHandler {};
class ISession {};
class ICall {};
class IRtcModule;
class RtcModule;
typedef uint8_t TermCode;
const uint8_t kErrNotSupported = 37;
const uint8_t RTCMD_CALL_REQ_DECLINE = 2;
const uint8_t kCallDataRinging = 1;
}

#else

#include "karereCommon.h" //for AvFlags
#include "../karereId.h"
#include <trackDelete.h>
#include <IRtcCrypto.h>

#define CHATSTATS_PORT 0

#define TURNSERVER_SHARD -10    // shard number in the DNS cache for TURN servers
#define MAX_TURN_SERVERS 5      // max. number of TURN servers to be managed

namespace chatd
{
    class Connection;
    class Chat;
    class Client;
}

namespace rtcModule
{
class IVideoRenderer;
struct RtMessage;
class RtcModule;
class IRtcModule;
class Call;
class ICall;
class Session;
class ISession;
class IGlobalHandler;
class ICallHandler;
class ISessionHandler;
class IRtcCrypto;
enum: uint8_t
{
//    RTCMD_CALL_REQUEST = 0, // obsolete, now we have CALLDATA chatd command for call requests
    RTCMD_CALL_RINGING = 1, // notifies caller that there is a receiver and it is ringing | <callid>
    RTCMD_CALL_REQ_DECLINE = 2, // decline incoming call request, with specified Term code
    // (can be only kBusy and kCallRejected) | <callid> <termCode>
    RTCMD_CALL_REQ_CANCEL = 3,  // caller cancels the call requests, specifies the request id | <callid> <termCode>
    RTCMD_CALL_TERMINATE = 4, // hangup existing call, cancel call request. Works on an existing call | <termCode>
    RTCMD_JOIN = 5, // join an existing/just initiated call. There is no call yet, so the command identifies a call request | <callid><anonId>
    RTCMD_SESSION = 6, // join was accepter and the receiver created a session to joiner | <callid><sessionId><anonId><encHashKey>
    RTCMD_SDP_OFFER = 7, // joiner sends an SDP offer | <sessionId><anonId><encHashKey><fprHash><av><SdpOffer.len><sdpOffer>
    RTCMD_SDP_ANSWER = 8, // joinee answers with SDP answer | <sessionId><fprHash><av><sdpAnswer.len><sdpAnswer>
    RTCMD_ICE_CANDIDATE = 9, // both parties exchange ICE candidates | <sessionId><LineIdx><mid.len><mid><cand.len><cand>
    RTCMD_SESS_TERMINATE = 10, // initiate termination of a session | <sessionId><termCode>
    RTCMD_SESS_TERMINATE_ACK = 11, // acknowledge the receipt of SESS_TERMINATE, so the sender can safely stop the stream and
    // it will not be detected as an error by the receiver
    RTCMD_MUTE = 12, // Change audio-video call  <av>
    RTCMD_SDP_OFFER_RENEGOTIATE = 13, // SDP offer, generated after changing the local stream. Used to renegotiate the stream
    RTCMD_SDP_ANSWER_RENEGOTIATE = 14, // SDP answer, resulting from SDP_OFFER_RENEGOTIATE
    RTCMD_END_ICE_CANDIDATES = 15, // Marks the end of the sequence of sent ICE_CANDIDATE-s. Required for Edge support
};
enum TermCode: uint8_t
{
    kUserHangup = 0,            // < Normal user hangup
    kCallReqCancel = 1,         // < deprecated, now we have CALL_REQ_CANCEL specially for call requests, but keep this
    // < code to notify the app when the call is cancelled (in contrast to kUserHangup, which is used when call was stablished)
    kCallRejected = 2,          // < Outgoing call has been rejected by the peer OR incoming call has been rejected in
    // < the current device
    kAnsElsewhere = 3,          // < Call was answered on another device of ours
    kRejElsewhere = 4,          // < Call was rejected on another device of ours
    kAnswerTimeout = 5,         // < Call was not answered in a timely manner
    kRingOutTimeout = 6,        // < We have sent a call request but no RINGING received within this timeout - no other
    // < users are online
    kAppTerminating = 7,        // < The application is terminating
    kCallerGone = 8,
    kBusy = 9,                  // < Peer is in another call
    kStreamChange = 10,         // < Session was force closed by a client because it wants to change the media stream
    kNotFinished = 125,         // < It is no finished value, it is TermCode value while call is in progress
    kDestroyByCallCollision = 19,// < The call has finished by a call collision
    kNormalHangupLast = 20,     // < Last enum specifying a normal call termination
    kErrorFirst = 21,           // < First enum specifying call termination due to error
    kErrApiTimeout = 22,        // < Mega API timed out on some request (usually for RSA keys)
    kErrFprVerifFailed = 23,    // < Peer DTLS-SRTP fingerprint verification failed, posible MiTM attack
    kErrProtoTimeout = 24,      // < Protocol timeout - one if the peers did not send something that was expected,
    // < in a timely manner
    kErrProtocol = 25,          // < General protocol error
    kErrInternal = 26,          // < Internal error in the client
    kErrLocalMedia = 27,        // < Error getting media from mic/camera
    kErrNoMedia = 28,           // < There is no media to be exchanged - both sides don't have audio/video to send
    kErrNetSignalling = 29,     // < chatd shard was disconnected
    kErrIceDisconn = 30,        // < The media connection got broken, due to network error
    kErrIceFail = 31,           // < Media connection could not be established, because webrtc was unable to traverse NAT.
    // < The two endpoints just couldn't connect to each other in any way(many combinations are tested, via ICE candidates)
    kErrSdp = 32,               // < error generating or setting SDP description
    kErrPeerOffline = 33,       // < we received a notification that that user went offline
    kErrSessSetupTimeout = 34,  // < timed out waiting for session
    kErrSessRetryTimeout = 35,  // < timed out waiting for peer to retry a failed session
    kErrAlready = 36,           // < There is already a call in this chatroom
    kErrNotSupported = 37,      // < Clients that don't support calls send CALL_REQ_CANCEL with this code
    kErrCallSetupTimeout =  38, // < Timed out waiting for a connected session after the call was answered/joined
    kErrKickedFromChat = 39,    // < Call terminated because we were removed from the group chat
    kErrIceTimeout = 40,        // < Sesion setup timed out, because ICE stuck at the 'checking' stage
    kErrStreamRenegotation = 41,// < SDP error during stream renegotiation
    kErrStreamRenegotationTimeout = 42, // < Timed out waiting for completion of offer-answer exchange
    kErrorLast = 42,            // < Last enum indicating call termination due to error
    kLast = 42,                 // < Last call terminate enum value
    kPeer = 128,                // < If this flag is set, the condition specified by the code happened at the peer,
                                // < not at our side
    kInvalid = 0x7f
};

static const uint8_t kNetworkQualityDefault = 2;    // By default, while not enough samples
static const int kAudioThreshold = 100;             // Threshold to consider a user is speaking
static const unsigned int kStatsPeriod = 1;         // Timeout to get new stats (in seconds)
static const unsigned int kMaxStatsPeriod = 5;      // Maximum timeout without adding new sample to stats (in seconds)

static inline bool isTermError(TermCode code)
{
    int errorCode = code & ~TermCode::kPeer;
    return (errorCode >= TermCode::kErrorFirst) && (errorCode <= TermCode::kErrorLast);
}

const char* termCodeToStr(uint8_t code);
const char* rtcmdTypeToStr(uint8_t type);
std::string rtmsgCommandToString(const StaticBuffer& data);

class ISessionHandler
{
public:
    virtual ~ISessionHandler(){}
    virtual void onSessStateChange(uint8_t newState) = 0;
    virtual void onSessDestroy(TermCode reason, bool byPeer, const std::string& msg) = 0;
    virtual void onRemoteStreamAdded(IVideoRenderer*& rendererOut) = 0;
    virtual void onRemoteStreamRemoved() = 0;
    virtual void onPeerMute(karere::AvFlags av, karere::AvFlags oldAv) = 0;

    /**
     * @brief Notifies when the Stream has been added to the session
     *
     * This callback is received when the stream is added, so audio/video
     * data is being received.
     */
    virtual void onDataRecv() {}
    virtual void onOnHold(bool onHold) = 0;

    /**
     * @brief Notifies about changes in network quality
     *
     * This callback is received when the network quality changes. The
     * worst value is 0, the best value is 5. The default value at the
     * beginning (without enough samples) is 2.
     *
     * @param currentQuality Value from 0 to 5 representing the quality.
     */
    virtual void onSessionNetworkQualityChange(int currentQuality) = 0;

    /**
     * @brief Notifies about changes on the audio
     *
     * This callback is received when a user participating in the call
     * with us starts and/or stops talking. It can be used for nice UX/UI
     * configurations, like getting the video of the peer larger when the
     * user speaks.
     *
     * @param Whether the peer is speaking or not.
     */
    virtual void onSessionAudioDetected(bool audioDetected) = 0;
};

class ICallHandler
{
public:
    /** @brief An \c ICall event handler is likely to need a reference to the underlying
     * ICall object, but in the case of an outgoing call or join, the handler has
     * to be created by the app before the call is created, as \c startCall and \c joinCall
     * accept the handler as parameter and return the \c ICall object.
     * In other words, in the above case, the ICallHandler will not have the ICall
     * object available at its construction. This callback provides it as soon as
     * possible, before startCall/joinCall return, and before any call event occurs
     * on that call. If the app were to assign the ICall reference upon return from
     * startCall/joinCall, events on that call may be generated before that, imposing the need
     * to obtain the ICall object earlier, via this callback.
     */
    virtual ~ICallHandler(){}
    virtual void setCall(ICall* call)  = 0;
    virtual void onStateChange(uint8_t /*newState*/) {}
    virtual void onDestroy(TermCode reason, bool byPeer, const std::string& msg) = 0;
    virtual ISessionHandler* onNewSession(ISession& /*sess*/) { return nullptr; }
    virtual void onLocalStreamObtained(IVideoRenderer*& /*rendererOut*/) {}
    virtual void onRingOut(karere::Id /*peer*/) {}
    virtual void onCallStarting() {}
    virtual void onCallStarted() {}
    virtual void addParticipant(karere::Id userid, uint32_t clientid, karere::AvFlags flags) = 0;
    virtual bool removeParticipant(karere::Id userid, uint32_t clientid) = 0;
    virtual int callParticipants() = 0;
    virtual bool isParticipating(karere::Id userid) = 0;
    virtual void removeAllParticipants(bool exceptMe = false) = 0;
    virtual karere::Id getCallId() const = 0;
    virtual void setCallId(karere::Id callid) = 0;
    virtual rtcModule::ICall *getCall() = 0;

    virtual void setInitialTimeStamp(int64_t timeStamp) = 0;
    virtual int64_t getInitialTimeStamp() = 0;

    virtual bool hasBeenNotifiedRinging() const = 0;

    virtual void onReconnectingState(bool start) = 0;
    virtual void setReconnectionFailed() = 0;
    virtual void onOnHold(bool onHold) = 0;
};
class IGlobalHandler
{
public:
    /** @brief An incoming call has just been received
     * @param call The incoming call
     * @return The call handler that will receive events about this call
     */
    virtual ICallHandler* onIncomingCall(ICall& call, karere::AvFlags av) = 0;

    /** @brief A call is in progress at chatroom
     * @param chatid The chatroom id
     * @param callid The call id
     * @return The call handler that will receive events about this call
     */
    virtual ICallHandler* onGroupCallActive(karere::Id chatid, karere::Id callid, uint32_t duration = 0) = 0;
};

class ISession: public karere::DeleteTrackable
{
protected:
    Call& mCall;
    karere::Id mSid;
    uint8_t mState = kStateInitial;
    bool mIsJoiner;
    karere::Id mPeer;
    karere::Id mPeerAnonId;
    uint32_t mPeerClient;
    karere::AvFlags mPeerAv;
    TermCode mTermCode = TermCode::kInvalid;
    ISession(Call& call, karere::Id peer, uint32_t peerClient): mCall(call), mPeer(peer), mPeerClient(peerClient){}
public:
    enum: uint8_t
    {
        kStateInitial,
        kStateWaitSdpOffer,         // < Session just created, waiting for SDP offer from initiator
        kStateWaitLocalSdpAnswer,   // < Remote SDP offer has been set, and we are generating SDP answer
        kStateWaitSdpAnswer,        // < SDP offer has been sent by initiator, waiting for SDP answer
        kStateConnecting,           // < The SDP handshake has completed at this endpoint, and media connection is to be established
        kStateInProgress,           // < Media connection established
        kStateTerminating,          // < Session is in terminate handshake
        kStateDestroyed             // < Session object is not valid anymore
    };
    static const char* stateToStr(uint8_t state);
    const char* stateStr() const { return stateToStr(mState); }
    uint8_t getState() const { return mState; }
    bool isCaller() const { return !mIsJoiner; }
    Call& call() const { return mCall; }
    karere::Id peerAnonId() const { return mPeerAnonId; }
    karere::Id peer() const { return mPeer; }
    uint32_t peerClient() const { return mPeerClient; }
    karere::AvFlags receivedAv() const { return mPeerAv; }
    karere::Id sessionId() const {return mSid;}
    TermCode getTermCode() {return mTermCode;}
};

class ICall: public karere::WeakReferenceable<ICall>
{
public:
    enum: uint8_t
    {
        kStateInitial,      // < Call object was initialised
        kStateHasLocalStream,
        kStateReqSent,      // < Call request sent
        kStateRingIn,       // < Call request received, ringing
        kStateJoining,      // < Joining a call
        kStateInProgress,
        kStateTerminating, // < Call is waiting for sessions to terminate
        kStateDestroyed    // < Call object is not valid anymore
    };
    static const char* stateToStr(uint8_t state);
    const char* stateStr() const { return stateToStr(mState); }
protected:
    RtcModule& mManager;
    chatd::Chat& mChat;
    karere::Id mId;
    uint8_t mState;
    bool mIsGroup;
    bool mIsJoiner;
    ICallHandler* mHandler;
    karere::Id mCallerUser = karere::Id::inval();
    uint32_t mCallerClient;
    TermCode mTermCode;
    ICall(RtcModule& rtcModule, chatd::Chat& chat,
        karere::Id callid, bool isGroup, bool isJoiner, ICallHandler* handler,
        karere::Id callerUser, uint32_t callerClient)
    : WeakReferenceable<ICall>(this), mManager(rtcModule),
      mChat(chat), mId(callid), mIsGroup(isGroup), mIsJoiner(isJoiner),
      mHandler(handler), mCallerUser(callerUser), mCallerClient(callerClient), mTermCode(kNotFinished)
    {}
public:
    chatd::Chat& chat() const { return mChat; }
    RtcModule& manager() const { return mManager; }
    uint8_t state() const { return mState; }
    karere::Id id() const { return mId; }
    bool isCaller() const { return !mIsJoiner; }
    karere::Id caller() const { return mCallerUser; }
    uint32_t callerClient() const { return mCallerClient; }
    void changeHandler(ICallHandler* handler) { mHandler = handler; }
    TermCode termCode() const {return mTermCode; }
    bool isJoiner() { return mIsJoiner; }
    bool isInProgress() const;
    ICallHandler *callHandler() { return mHandler; }
    virtual karere::AvFlags sentFlags() const = 0;
    virtual void hangup(TermCode reason=TermCode::kInvalid) = 0;
    virtual bool answer(karere::AvFlags av) = 0;
    virtual bool changeLocalRenderer(IVideoRenderer* renderer) = 0;
    virtual karere::AvFlags muteUnmute(karere::AvFlags av) = 0;
    virtual std::map<karere::Id, karere::AvFlags> avFlagsRemotePeers() const = 0;
    virtual std::map<karere::Id, uint8_t> sessionState() const = 0;
<<<<<<< HEAD
    virtual bool isAudioLevelMonitorEnabled() const = 0;
    virtual void enableAudioLevelMonitor(bool enable) = 0;
=======
    virtual void setOnHold(bool setOnHold) = 0;
>>>>>>> 9faaa542
};
struct SdpKey
{
    uint8_t data[32];
};

struct VidEncParams
{
    /** @brief Minimum bitrate for video encoding, in kbits/s */
    uint16_t minBitrate = 0;
    /** @brief Maximum bitrate for video encoding, in kbits/s */
    uint16_t maxBitrate = 0;
    /** @brief Maximum spatial quantization for video encoding.
      * This specifies the maximum size of image area to be encoded with one
      * color - the bigger this value is, the more coarse and blocky the image
      * is. Value of 1 should disable quantization.
      */
    uint16_t maxQuant = 0;

    /** @brief The target buffer latency of the video stream, in milliseconds */
    uint16_t bufLatency = 0;

};

/** @brief This is the public interface of the RtcModule */
class IRtcModule: public karere::DeleteTrackable
{
protected:
    IGlobalHandler& mHandler;
    std::unique_ptr<IRtcCrypto> mCrypto;
    karere::Id mOwnAnonId;
    std::string mVideoInDeviceName;
    std::string mAudioInDeviceName;
    IRtcModule(karere::Client& client, IGlobalHandler& handler, IRtcCrypto* crypto,
        karere::Id ownAnonId)
        : mHandler(handler), mCrypto(crypto), mOwnAnonId(ownAnonId), mKarereClient(client) {}
public:
    enum {
       kMaxCallReceivers = 20,
       kMaxCallAudioSenders = 20,
       kMaxCallVideoSenders = 6
    };

    virtual ~IRtcModule() {}
    karere::Client& mKarereClient;

    /** @brief Default video encoding parameters. */
    VidEncParams vidEncParams;
    virtual void init() = 0;
    /**
     * @brief Clients exchange an anonymous id for statistics purposes
     * @note Currently, id is not anonymous, since signalling is done via chatd with actual userids
     */
    karere::Id ownAnonId() const { return mOwnAnonId; }

    /** @brief Returns a list of all detected audio input devices on the system */
    virtual void getAudioInDevices(std::vector<std::string>& devices) const = 0;

    /** @brief Returns a list of all detected video input devices on the system */
    virtual void getVideoInDevices(std::set<std::string>& devices) const = 0;

    /** @brief Selects a video input device to be used for subsequent calls. This can be
     * changed just before a call is made, to allow different calls to use different
     * devices
     * @returns \c true if the specified device was successfully selected,
     * \c false if a device with that name does not exist or could not be selected
     */
    virtual bool selectVideoInDevice(const std::string& devname) = 0;

    /** @brief Selects an audio input device to be used for subsequent calls. This can be
     * changed just before a call is made, to allow different calls to use different
     * devices
     * @returns \c true if the specified device was successfully selected,
     * \c false if a device with that name does not exist or could not be selected
     */
    virtual bool selectAudioInDevice(const std::string& devname) = 0;

    virtual std::string getVideoDeviceSelected() = 0;
    /**
     * @brief Search all audio and video devices at system at that moment.
     */
    virtual  std::set<std::pair<std::string, std::string>> loadDeviceList() const = 0;
    virtual void removeCall(karere::Id chatid, bool keepCallHandler = false) = 0;
    virtual void removeCallWithoutParticipants(karere::Id chatid) = 0;
    virtual bool isCallInProgress(karere::Id chatid = karere::Id::inval()) const = 0;
    virtual bool isCallActive(karere::Id chatid = karere::Id::inval()) const = 0;

    virtual ICall& joinCall(karere::Id chatid, karere::AvFlags av, ICallHandler& handler, karere::Id callid) = 0;
    virtual ICall& startCall(karere::Id chatid, karere::AvFlags av, ICallHandler& handler) = 0;
    virtual void hangupAll(TermCode reason) = 0;
    /// RtcModule takes the ownership of the callHandler.
    virtual void addCallHandler(karere::Id chatid, ICallHandler* callHandler) = 0;
    virtual ICallHandler* findCallHandler(karere::Id chatid) = 0;
    virtual int numCalls() const = 0;
    virtual std::vector<karere::Id> chatsWithCall() const = 0;
    virtual void abortCallRetry(karere::Id chatid) = 0;
    virtual void refreshTurnServerIp() = 0;
    virtual void updateTurnServers() = 0;
};
IRtcModule* create(karere::Client& client, IGlobalHandler& handler,
    IRtcCrypto* crypto, const char* iceServers);

}

#endif
#endif
<|MERGE_RESOLUTION|>--- conflicted
+++ resolved
@@ -349,12 +349,9 @@
     virtual karere::AvFlags muteUnmute(karere::AvFlags av) = 0;
     virtual std::map<karere::Id, karere::AvFlags> avFlagsRemotePeers() const = 0;
     virtual std::map<karere::Id, uint8_t> sessionState() const = 0;
-<<<<<<< HEAD
     virtual bool isAudioLevelMonitorEnabled() const = 0;
     virtual void enableAudioLevelMonitor(bool enable) = 0;
-=======
     virtual void setOnHold(bool setOnHold) = 0;
->>>>>>> 9faaa542
 };
 struct SdpKey
 {
