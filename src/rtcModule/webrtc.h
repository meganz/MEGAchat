--- conflicted
+++ resolved
@@ -106,14 +106,10 @@
     virtual ~ISession(){}
     virtual karere::Id getPeerid() const = 0;
     virtual Cid_t getClientid() const = 0;
-<<<<<<< HEAD
     virtual karere::AvFlags getAvFlags() const = 0;
-=======
     virtual SessionState getState() const = 0;
-    virtual karere::AvFlags getAvFlags() const = 0;
     virtual bool isModerator() const = 0;
     virtual bool hasRequestSpeak() const = 0;
->>>>>>> 1aacee90
     virtual void setSessionHandler(SessionHandler* sessionHandler) = 0;
     virtual void setVideoRendererVthumb(IVideoRenderer *videoRederer) = 0;
     virtual void setVideoRendererHiRes(IVideoRenderer *videoRederer) = 0;
@@ -127,12 +123,9 @@
     virtual void onCallStateChange(ICall& call) = 0;
     virtual void onCallRinging(ICall& call) = 0;
     virtual void onNewSession(ISession& session, const ICall& call) = 0;
-<<<<<<< HEAD
     virtual void onRemoteAvFlagsChange(ISession& session, const ICall& call) = 0;
-=======
     virtual void onModeratorChange(const ICall& call) = 0;
     virtual void onAudioApproved(const ICall& call) = 0;
->>>>>>> 1aacee90
 };
 
 class ICall
