--- conflicted
+++ resolved
@@ -213,21 +213,7 @@
 static const uint8_t kNetworkQualityDefault = 2;    // By default, while not enough samples
 static const int kAudioThreshold = 100;             // Threshold to consider a user is speaking
 
-<<<<<<< HEAD
-class IGlobalCallHandler
-{
-public:
-    virtual ~IGlobalCallHandler(){}
-    virtual void onNewCall(ICall& call) = 0;
-    virtual void onAddPeer(ICall& call, karere::Id peer) = 0;
-    virtual void onRemovePeer(ICall& call, karere::Id peer) = 0;
-};
-
-RtcModule* createRtcModule(MyMegaApi& megaApi, IGlobalCallHandler &callhandler, DNScache &dnsCache);
-=======
-RtcModule* createRtcModule(MyMegaApi& megaApi, CallHandler &callHandler);
->>>>>>> 45577ff3
-
+RtcModule* createRtcModule(MyMegaApi& megaApi, CallHandler &callhandler, DNScache &dnsCache);
 enum RtcConstant {
    kMaxCallReceivers = 20,
    kMaxCallAudioSenders = 20,
