--- conflicted
+++ resolved
@@ -167,27 +167,7 @@
      * @param call The incoming call
      * @return The call handler that will receive events about this call
      */
-<<<<<<< HEAD
     virtual ICallHandler* onCallIncoming(ICall& call, karere::AvFlags av) = 0;
-
-    /**
-     * @brief A call has been received while there is an existing call
-     * in the same chatroom. This allows convenient resolution of the situation
-     * where two users start calling each other simultaneously.
-     * @param existingCall The existing call object
-     * @param userid The caller's userid
-     * @return  If this callback returns \c true, the existing call
-     * will be hung up and the incoming call will be answered.
-     * If it returns \c false, the incoming call will be rejected.
-     */
-    virtual bool onAnotherCall(ICall& existingCall, karere::Id userid) = 0;
-
-    /** @brief Return whether the chat  with the specified chatid is a group or
-     * 1on chat */
-    virtual bool isGroupChat(karere::Id chatid) = 0;
-=======
-    virtual ICallHandler* onCallIncoming(ICall& call) = 0;
->>>>>>> 4b711e00
 };
 
 class ISession: public karere::DeleteTrackable
