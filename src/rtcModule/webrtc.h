--- conflicted
+++ resolved
@@ -226,16 +226,12 @@
    kMaxCallAudioSenders = 20,
    kMaxCallVideoSenders = 30,
    kInitialvthumbCount = 10,    // maximum amount of video streams to receive after joining SFU
-   kHiResWidth = 960,
-   kHiResHeight = 540,
+   kHiResWidth = 960,  // px
+   kHiResHeight = 540,  // px
    kHiResMaxFPS = 30,
-   kVthumbWidth = 160,
-<<<<<<< HEAD
+   kVthumbWidth = 160,  // px
    kAudioMonitorTimeout = 2000, // ms
-=======
-   kAudioMonitorTimeout = 2000,
-   kStatsInterval = 1000,
->>>>>>> c9069de8
+   kStatsInterval = 1000,   // ms
 };
 
 #endif
