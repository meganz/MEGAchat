#ifndef WEBRTC_H
#define WEBRTC_H

#include "IRtcCrypto.h"
#include "IVideoRenderer.h"
#include "karereId.h"
#include "karereCommon.h"
#include "sdkApi.h"
#include <net/websocketsIO.h>
#include "rtcCrypto.h"
#include "sfu.h"

#define RET_ENUM_NAME(name) case name: return #name

namespace rtcModule
{
#ifdef KARERE_DISABLE_WEBRTC

#else

enum TermCode: uint8_t
{
    kInvalidTermCode = 255,
    kUserHangup = 0,            // < Normal user hangup
    kErrSdp = 32,               // < error generating or setting SDP description
    kRtcDisconn = 64,
    kSigDisconn = 65,
    kSvrShuttingDown = 66,      // < Server is shutting down
    kErrSignaling = 128,
    kErrNoCall = 129,           // < Attempted to join non-existing call
    kUnKnownTermCode = 130,
};

enum CallState: uint8_t
{
    kStateInitial = 0,                  // < Call object was initialised
    kStateClientNoParticipating,        // < User is not particpating in the call
    kStateConnecting,                   // < Connecting to SFU
    kStateJoining,                      // < Joining a call
    kStateInProgress,                   // < Call is joined (upon ANSWER)
    kStateTerminatingUserParticipation, // < Call is waiting for sessions to terminate
    kStateDestroyed                     // < Call object is not valid anymore, the call is removed from the system
};

enum SessionState: uint8_t
{
    kSessStateInProgress = 0,
    kSessStateDestroyed    // < Call object is not valid anymore, the call is removed from the system
};

enum CallQuality
{
    kCallQualityHighDef = 0,        // Default hi-res quality
    kCallQualityHighMedium = 1,     // 1 layer lower  (2x lower resolution)
    kCallQualityHighLow = 2,        // 2 layers lower (4x lower resolution)
};

enum VideoResolution
{
    kUndefined = -1,
    kLowRes = 0,
    kHiRes = 1,
};

enum TrackDirection
{
    kSend = 0,
    kRecv = 1,
};

class ISession;
class SessionHandler
{
public:
    virtual ~SessionHandler(){}
    virtual void onSpeakRequest(ISession& session, bool requested) = 0;
    virtual void onVThumbReceived(ISession& session) = 0;
    virtual void onHiResReceived(ISession& session) = 0;
    virtual void onDestroySession(ISession& session) = 0;
    virtual void onAudioRequested(ISession& session) = 0;
    virtual void onRemoteFlagsChanged(ISession& session) = 0;
    virtual void onOnHold(ISession& session) = 0;
    virtual void onRemoteAudioDetected(ISession& session) = 0;
};

class ISession
{
public:
    virtual ~ISession(){}
    virtual karere::Id getPeerid() const = 0;
    virtual Cid_t getClientid() const = 0;
    virtual karere::AvFlags getAvFlags() const = 0;
    virtual SessionState getState() const = 0;
    virtual bool isAudioDetected() const = 0;
    virtual bool hasRequestSpeak() const = 0;
    virtual void setSessionHandler(SessionHandler* sessionHandler) = 0;
    virtual void setVideoRendererVthumb(IVideoRenderer *videoRederer) = 0;
    virtual void setVideoRendererHiRes(IVideoRenderer *videoRederer) = 0;
    virtual bool hasHighResolutionTrack() const = 0;
    virtual bool hasLowResolutionTrack() const = 0;
};

class ICall;
class CallHandler
{
public:
    virtual ~CallHandler(){}
    virtual void onCallStateChange(ICall& call) = 0;
    virtual void onCallRinging(ICall& call) = 0;
    virtual void onNewSession(ISession& session, const ICall& call) = 0;
    virtual void onAudioApproved(const ICall& call) = 0;
    virtual void onLocalFlagsChanged(const ICall& call) = 0;
    virtual void onLocalAudioDetected(const ICall& call) = 0;
    virtual void onOnHold(const ICall& call) = 0;
};

class ICall
{
public:
    virtual karere::Id getCallid() const = 0;
    virtual karere::Id getChatid() const = 0;
    virtual karere::Id getCallerid() const = 0;
    virtual bool isAudioDetected() const = 0;
    virtual CallState getState() const = 0;

    virtual void addParticipant(karere::Id peer) = 0;
    virtual void removeParticipant(karere::Id peer) = 0;

    // called by chatd client when the connection to chatd is closed
    virtual void onDisconnectFromChatd() = 0;
    virtual void reconnectToSfu() = 0;

    virtual promise::Promise<void> hangup() = 0;
    virtual promise::Promise<void> endCall(int reason = chatd::kDefault) = 0;  // only used on 1on1 when incoming call is rejected
    virtual promise::Promise<void> join(karere::AvFlags avFlags) = 0;

    virtual bool participate() = 0;
    virtual void enableAudioLevelMonitor(bool enable) = 0;
    virtual void ignoreCall() = 0;
    virtual void setRinging(bool ringing) = 0;
    virtual void setOnHold() = 0;
    virtual void releaseOnHold() = 0;
    virtual bool isRinging() const = 0;
    virtual bool isIgnored() const = 0;
    virtual bool isAudioLevelMonitorEnabled() const = 0;
    virtual bool hasVideoSlot(Cid_t cid, bool highRes = true) const = 0;
    virtual int getNetworkQuality() const = 0;
    virtual bool hasRequestSpeak() const = 0;
    virtual TermCode getTermCode() const = 0;

    virtual void setCallerId(karere::Id callerid) = 0;
    virtual void requestSpeaker(bool add = true) = 0;
    virtual bool isSpeakAllow() const = 0;
    virtual void approveSpeakRequest(Cid_t cid, bool allow) = 0;
    virtual void stopSpeak(Cid_t cid = 0) = 0;
    virtual std::vector<Cid_t> getSpeakerRequested() = 0;
    virtual void requestHighResolutionVideo(Cid_t cid, int quality) = 0;
    virtual void requestHiResQuality(Cid_t cid, int quality) = 0;
    virtual void stopHighResolutionVideo(std::vector<Cid_t> &cids) = 0;
    virtual void requestLowResolutionVideo(std::vector<Cid_t> &cids) = 0;
    virtual void stopLowResolutionVideo(std::vector<Cid_t> &cids) = 0;
    virtual void switchRxSvcQuality(int8_t delta, int8_t &txSpt) = 0;
    virtual void checkAdaptTxSvcQuality(int8_t txSpt) = 0;

    virtual std::vector<karere::Id> getParticipants() const = 0;
    virtual std::vector<Cid_t> getSessionsCids() const = 0;
    virtual ISession* getIsession(Cid_t cid) const = 0;
    virtual bool isOutgoing() const = 0;
    virtual int64_t getInitialTimeStamp() const = 0;
    virtual int64_t getFinalTimeStamp() const = 0;
    virtual int64_t getInitialOffset() const = 0;

    virtual void setCallHandler(CallHandler* callHanlder) = 0;
    virtual karere::AvFlags getLocalAvFlags() const = 0;
    virtual void updateAndSendLocalAvFlags(karere::AvFlags flags) = 0;
    virtual void setAudioDetected(bool audioDetected) = 0;
};

class RtcModule
{
public:
    virtual ~RtcModule(){};
    virtual void init(WebsocketsIO& websocketIO, void *appCtx, rtcModule::RtcCryptoMeetings *rRtcCryptoMeetings) = 0;
    virtual ICall* findCall(karere::Id callid) = 0;
    virtual ICall* findCallByChatid(const karere::Id &chatid) = 0;
    virtual bool selectVideoInDevice(const std::string& device) = 0;
    virtual void getVideoInDevices(std::set<std::string>& devicesVector) = 0;
    virtual promise::Promise<void> startCall(karere::Id chatid, karere::AvFlags avFlags, bool isGroup, std::shared_ptr<std::string> unifiedKey = nullptr) = 0;
    virtual void takeDevice() = 0;
    virtual void releaseDevice() = 0;
    virtual void addLocalVideoRenderer(karere::Id chatid, IVideoRenderer *videoRederer) = 0;
    virtual void removeLocalVideoRenderer(karere::Id chatid) = 0;

    virtual std::vector<karere::Id> chatsWithCall() = 0;
    virtual unsigned int getNumCalls() = 0;
    virtual const std::string& getVideoDeviceSelected() const = 0;
    virtual sfu::SfuClient& getSfuClient() = 0;

    virtual void removeCall(karere::Id chatid, TermCode termCode = kUserHangup) = 0;

    virtual void handleJoinedCall(karere::Id chatid, karere::Id callid, const std::vector<karere::Id>& usersJoined) = 0;
    virtual void handleLeftCall(karere::Id chatid, karere::Id callid, const std::vector<karere::Id>& usersLeft) = 0;
    virtual void handleCallEnd(karere::Id chatid, karere::Id callid, uint8_t reason) = 0;
    virtual void handleNewCall(karere::Id chatid, karere::Id callerid, karere::Id callid, bool isRinging, bool isGroup, std::shared_ptr<std::string> callKey = nullptr) = 0;
};


void globalCleanup();


static const uint8_t kNetworkQualityDefault = 2;    // By default, while not enough samples
static const int kAudioThreshold = 100;             // Threshold to consider a user is speaking

class IGlobalCallHandler
{
public:
    virtual ~IGlobalCallHandler(){}
    virtual void onNewCall(ICall& call) = 0;
    virtual void onAddPeer(ICall& call, karere::Id peer) = 0;
    virtual void onRemovePeer(ICall& call, karere::Id peer) = 0;
};

RtcModule* createRtcModule(MyMegaApi& megaApi, IGlobalCallHandler &callhandler);

enum RtcConstant {
   kMaxCallReceivers = 20,
   kMaxCallAudioSenders = 20,
   kMaxCallVideoSenders = 30,
   kInitialvthumbCount = 10,    // maximum amount of video streams to receive after joining SFU
   kHiResWidth = 960,  // px
   kHiResHeight = 540,  // px
   kHiResMaxFPS = 30,
<<<<<<< HEAD
   kVthumbWidth = 160,
   kAudioMonitorTimeout = 2000,
   kStatsInterval = 1000,
   kSpatialLayerCount = 3,
=======
   kVthumbWidth = 160,  // px
   kAudioMonitorTimeout = 2000, // ms
   kStatsInterval = 1000,   // ms
>>>>>>> 8e82ff8a
};

#endif

}


#endif // WEBRTC_H<|MERGE_RESOLUTION|>--- conflicted
+++ resolved
@@ -230,16 +230,10 @@
    kHiResWidth = 960,  // px
    kHiResHeight = 540,  // px
    kHiResMaxFPS = 30,
-<<<<<<< HEAD
-   kVthumbWidth = 160,
-   kAudioMonitorTimeout = 2000,
-   kStatsInterval = 1000,
-   kSpatialLayerCount = 3,
-=======
    kVthumbWidth = 160,  // px
    kAudioMonitorTimeout = 2000, // ms
    kStatsInterval = 1000,   // ms
->>>>>>> 8e82ff8a
+   kSpatialLayerCount = 3,
 };
 
 #endif
