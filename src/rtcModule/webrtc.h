--- conflicted
+++ resolved
@@ -145,11 +145,8 @@
     virtual void onOnHold(const ICall& call) = 0;
     virtual void onAddPeer(const ICall &call, karere::Id peer) = 0;
     virtual void onRemovePeer(const ICall &call,  karere::Id peer) = 0;
-<<<<<<< HEAD
     virtual void onNetworkQualityChanged(const rtcModule::ICall &call) = 0;
-=======
     virtual void onStopOutgoingRinging(const ICall& call) = 0;
->>>>>>> 9e25cee4
 };
 
 class ICall
