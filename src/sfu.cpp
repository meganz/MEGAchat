#ifndef KARERE_DISABLE_WEBRTC
#include <sfu.h>
#include <base/promise.h>
#include <megaapi.h>
#include <mega/base64.h>

#include<rapidjson/writer.h>

namespace sfu
{
const std::string Sdp::endl = "\r\n";

// SFU -> client (different types of notifications)
std::string Command::COMMAND_IDENTIFIER                 = "a";
std::string Command::ERROR_IDENTIFIER                   = "err";
std::string Command::WARN_IDENTIFIER                    = "warn";
std::string Command::ERROR_MESSAGE                      = "msg";

// SFU -> client (commands)

const std::string AVCommand::COMMAND_NAME               = "AV";             // Notifies changes in Av flags for a peer
const std::string AnswerCommand::COMMAND_NAME           = "ANSWER";         // SFU response to JOIN command
const std::string KeyCommand::COMMAND_NAME              = "KEY";            // Notifies about a new media key for a peer
const std::string VthumbsCommand::COMMAND_NAME          = "VTHUMBS";        // Notifies that SFU started sending some peer video thumbnail tracks over the specified slots.
const std::string VthumbsStartCommand::COMMAND_NAME     = "VTHUMB_START";   // Instruct client to start sending the video thumbnail tracks
const std::string VthumbsStopCommand::COMMAND_NAME      = "VTHUMB_STOP";    // Instruct client to stop sending the video thumbnail tracks
const std::string HiResCommand::COMMAND_NAME            = "HIRES";          // Notifies that SFU started sending some peer video hires tracks over the specified slots.
const std::string HiResStartCommand::COMMAND_NAME       = "HIRES_START";    // Instruct client to start sending the video hires tracks
const std::string HiResStopCommand::COMMAND_NAME        = "HIRES_STOP";     // Instruct client to stop sending the video hires tracks
const std::string SpeakReqsCommand::COMMAND_NAME        = "SPEAK_REQS";     // Notifies that one or more speak requests have been added to the pending list, waiting for approval
const std::string SpeakReqDelCommand::COMMAND_NAME      = "SPEAK_RQ_DEL";   // Cancels a pending speak request.
const std::string SpeakOnCommand::COMMAND_NAME          = "SPEAK_ON";       // Notifies that a speak request has been approved
const std::string SpeakOffCommand::COMMAND_NAME         = "SPEAK_OFF";      // Notifies that a client stopped being an active speaker
const std::string PeerJoinCommand::COMMAND_NAME         = "PEERJOIN";       // Notifies that a peer has joined to the call
const std::string PeerLeftCommand::COMMAND_NAME         = "PEERLEFT";       // Notifies that a peer has left the call
const std::string ByeCommand::COMMAND_NAME              = "BYE";            // Notifies that SFU disconnects a client from the call
const std::string ModAddCommand::COMMAND_NAME           = "MOD_ADD";        // Notifies that a moderator has been added to the moderator list
const std::string ModDelCommand::COMMAND_NAME           = "MOD_DEL";        // Notifies that a moderator has been removed from the moderator list
const std::string HelloCommand::COMMAND_NAME            = "HELLO";          // First command received after connecting to the SFU

// client -> SFU (commands)
const std::string SfuConnection::CSFU_JOIN              = "JOIN";           // Command sent to JOIN a call after connect to SFU (or receive WR_ALLOW if we are in a waiting room)
const std::string SfuConnection::CSFU_SENDKEY           = "KEY";            // Command sent to broadcast a new media key encrypted for all call participants
const std::string SfuConnection::CSFU_AV                = "AV";             // Command sent to modify the current AV flags
const std::string SfuConnection::CSFU_GET_VTHUMBS       = "GET_VTHUMBS";    // Command sent to request the low-res video thumbnails of specified peers
const std::string SfuConnection::CSFU_DEL_VTHUMBS       = "DEL_VTHUMBS";    // Command sent to instruct the SFU to stop sending the video thumbnail tracks of the specified peers
const std::string SfuConnection::CSFU_GET_HIRES         = "GET_HIRES";      // Command sent to request the hi-resolution track of a single peer
const std::string SfuConnection::CSFU_DEL_HIRES         = "DEL_HIRES";      // Command sent to instruct the SFU to stop sending the hi-res track of the specified peer
const std::string SfuConnection::CSFU_HIRES_SET_LO      = "HIRES_SET_LO";   // Command sent to instruct the SFU to send a lower spatial SVC layer of the hi-res stream of the specified peer
const std::string SfuConnection::CSFU_LAYER             = "LAYER";          // Command sent to select the SVC spatial and layers for all hi-res video tracks that the client receives
const std::string SfuConnection::CSFU_SPEAK_RQ          = "SPEAK_RQ";       // Command sent to request a client to become an active speaker
const std::string SfuConnection::CSFU_SPEAK_RQ_DEL      = "SPEAK_RQ_DEL";   // Command sent to cancel a pending speak request
const std::string SfuConnection::CSFU_SPEAK_DEL         = "SPEAKER_DEL";    // Command sent to request that an active speaker stops being one.
const std::string SfuConnection::CSFU_BYE               = "BYE";            // Command sent to disconnect orderly from the call

CommandsQueue::CommandsQueue():
    isSending(false)
{
}

bool CommandsQueue::sending()
{
    return isSending;
}

void CommandsQueue::setSending(bool sending)
{
    isSending = sending;
}

std::string CommandsQueue::pop()
{
    if (empty())
    {
        return std::string();
    }

    std::string command = std::move(front());
    pop_front();
    return command;
}

<<<<<<< HEAD
Peer::Peer(const karere::Id peerid, unsigned int sfuProtoVersion, const unsigned avFlags, const std::vector<std::string>* ivs, const Cid_t cid, const bool isModerator)
=======
Peer::Peer(const karere::Id& peerid, unsigned avFlags, Cid_t cid, bool isModerator)
>>>>>>> 59c38ec0
    : mCid(cid),
      mPeerid(peerid),
      mAvFlags(static_cast<uint8_t>(avFlags)),
      mIvs(ivs ? *ivs : std::vector<std::string>()),
      mIsModerator(isModerator),
      mEphemeralKeyPms(promise::Promise<void>()),
      mSfuPeerProtoVersion(sfuProtoVersion)
{
}

Peer::Peer(const Peer& peer)
    : mCid(peer.mCid)
    , mPeerid(peer.mPeerid)
    , mAvFlags(peer.mAvFlags)
    , mIvs(peer.mIvs)
    , mIsModerator(peer.mIsModerator)
    , mEphemeralPubKeyDerived(peer.getEphemeralPubKeyDerived() ? *peer.getEphemeralPubKeyDerived(): std::string())
    , mEphemeralKeyPms(peer.getEphemeralPubKeyPms())
    , mSfuPeerProtoVersion(peer.getPeerSfuVersion())
{
}

void Peer::setCid(Cid_t cid)
{
    mCid = cid;
}

Cid_t Peer::getCid() const
{
    return mCid;
}

const karere::Id& Peer::getPeerid() const
{
    return mPeerid;
}

bool Peer::hasAnyKey() const
{
    return !mKeyMap.empty();
}

Keyid_t Peer::getCurrentKeyId() const
{
    return mCurrentkeyId;
}

karere::AvFlags Peer::getAvFlags() const
{
    return mAvFlags;
}

std::string Peer::getKey(Keyid_t keyid) const
{
    std::string key;
    auto it = mKeyMap.find(keyid);
    if (it != mKeyMap.end())
    {
        key = it->second;
    }
    return key;
}

void Peer::addKey(Keyid_t keyid, const std::string &key)
{
    mCurrentkeyId = keyid;
    mKeyMap[mCurrentkeyId] = key;
}

void Peer::resetKeys()
{
    mCurrentkeyId = 0;
    mKeyMap.clear();
}

const std::vector<std::string>& Peer::getIvs() const
{
    return mIvs;
}

void Peer::setIvs(const std::vector<std::string>& ivs)
{
    mIvs = ivs;
}

std::shared_ptr<std::string> Peer::getEphemeralPubKeyDerived() const
{
    if (mEphemeralKeyPms.done())
    {
        return std::make_shared<std::string>(mEphemeralPubKeyDerived);
    }
    else
    {
        return nullptr;
    }
}

const promise::Promise<void>& Peer::getEphemeralPubKeyPms() const
{
    return mEphemeralKeyPms;
}

void Peer::setEphemeralPubKeyDerived(const std::string& key)
{
    if (key.empty() && getPeerSfuVersion() > 0)
    {
        mEphemeralKeyPms.reject("Empty ephemeral key");
    }
    else // peers that uses sfu protocol V0, doesn't provide an ephemeral key
    {
        mEphemeralPubKeyDerived = key;
        mEphemeralKeyPms.resolve();
    }
}

void Peer::setAvFlags(karere::AvFlags flags)
{
    mAvFlags = flags;
}

bool Peer::isModerator() const
{
    return mIsModerator;
}

void Peer::setModerator(bool isModerator)
{
    mIsModerator = isModerator;
}

Command::~Command()
{
}

Command::Command(SfuInterface& call)
    : mCall(call)
{
}

bool Command::parseUsersMap(std::map<karere::Id, bool>& wrUsers, const rapidjson::Value& obj) const
{
    assert(obj.IsObject());
    rapidjson::Value::ConstMemberIterator usersIterator = obj.FindMember("users");
    if (usersIterator != obj.MemberEnd())
    {
        const rapidjson::Value& objUsers = usersIterator->value;
        if (!objUsers.IsObject())
        {
            SFU_LOG_ERROR("parseUsersMap: 'users' is not an object");
            return false;
        }

        for (rapidjson::Value::ConstMemberIterator m = objUsers.MemberBegin(); m != objUsers.MemberEnd(); m++)
        {
            if (!m->name.IsString() || !m->value.IsUint())
            {
                SFU_LOG_ERROR("parseUsersMap: 'users' ill-formed");
                return false;
            }

            std::string userIdString = m->name.GetString();
            uint64_t userId = ::mega::MegaApi::base64ToUserHandle(userIdString.c_str());
            bool allow = m->value.GetUint();
            wrUsers[userId] = allow;
        }
    }
    return true;
}

void Command::parseUsersArray(std::set<karere::Id> &moderators, rapidjson::Value::ConstMemberIterator &it) const
{
    assert(it->value.IsArray());
    for (unsigned int j = 0; j < it->value.Capacity(); ++j)
    {
        if (!it->value[j].IsString())
        {
            SFU_LOG_ERROR("parse users array: invalid user handle value");
            return;
        }
        std::string userIdString = it->value[j].GetString();
        moderators.emplace(::mega::MegaApi::base64ToUserHandle(userIdString.c_str()));
    }
}

void Command::parseTracks(const rapidjson::Document& command, const std::string& arrayName, std::map<Cid_t, TrackDescriptor>& tracks) const
{
    // expected track array format: [[3 (cid), 2(mid), 1(reuse)]...]
    rapidjson::Value::ConstMemberIterator it = command.FindMember(arrayName.c_str());
    if (it != command.MemberEnd())
    {
        if (!it->value.IsArray())
        {
            SFU_LOG_ERROR("Received ill-formed tracks");
            assert(false);
            return;
        }

        for (unsigned int i = 0; i < it->value.Capacity(); ++i)
        {
            Cid_t cid = 0;
            TrackDescriptor td;
            if (!it->value[i].IsArray())
            {
                if (!it->value[i].IsUint())
                {
                    SFU_LOG_ERROR("Received ill-formed track");
                    assert(false);
                    return;
                }
                cid = it->value[i].GetUint();
                td.mMid = TrackDescriptor::invalidMid;
            }
            else
            {
                const auto& arr = it->value[i].GetArray();
                for (unsigned int j = 0; j < arr.Capacity(); ++j)
                {
                    if (j==0) { cid = arr[0].GetUint(); }
                    if (j==1) { td.mMid = arr[1].GetUint(); }
                    if (j==2) { td.mReuse = arr[2].GetUint(); }
                }
            }
            tracks[cid] = td; // add entry to map <cid, trackDescriptor>
        }
    }
}

uint64_t Command::hexToBinary(const std::string &hex)
{
    uint64_t value = 0;
    unsigned int bufferSize = static_cast<unsigned int>(hex.length()) >> 1;
    assert(bufferSize <= 8);
    std::unique_ptr<uint8_t []> buffer(new uint8_t[bufferSize]);
    unsigned int binPos = 0;
    for (unsigned int i = 0; i< hex.length(); binPos++)
    {
        // compiler doesn't guarantees the order "++" operation performed in relation to the second access of variable i (better to split in two operations)
        buffer[binPos] = static_cast<uint8_t>((hexDigitVal(hex[i++])) << 4);
        buffer[binPos] = static_cast<uint8_t>(buffer[binPos] | hexDigitVal(hex[i++]));
    }

    memcpy(&value, buffer.get(), bufferSize);

    return value;
}

std::vector<mega::byte> Command::hexToByteArray(const std::string &hex)
{
    unsigned int bufferSize = static_cast<unsigned int>(hex.length()) >> 1;
    std::vector<mega::byte> res(bufferSize);
    unsigned int binPos = 0;
    for (unsigned int i = 0; i< hex.length(); binPos++)
    {
        // compiler doesn't guarantees the order "++" operation performed in relation to the second access of variable i (better to split in two operations)
        res[binPos] = static_cast<uint8_t>((hexDigitVal(hex[i++])) << 4);
        res[binPos] |= static_cast<uint8_t>(hexDigitVal(hex[i++]));
    }

    return res;
}

uint8_t Command::hexDigitVal(char value)
{
    if (value <= 57)
    { // ascii code if '9'
        return static_cast<uint8_t>(value - 48); // ascii code of '0'
    }
    else if (value >= 97)
    { // 'a'
        return static_cast<uint8_t>(10 + value - 97);
    }
    else
    {
        return static_cast<uint8_t>(10 + value - 65); // 'A'
    }
}

std::string Command::binaryToHex(uint64_t value)
{
    std::vector<std::string> hexDigits = {"0", "1", "2", "3", "4", "5", "6", "7", "8", "9", "a", "b", "c", "d", "e", "f"};
    std::string result;
    uint8_t intermediate[8];
    memcpy(intermediate, &value, 8);
    for (unsigned int i = 0; i < sizeof(value); i++)
    {
        uint8_t firstPart = (intermediate[i] >> 4) & 0x0f;
        uint8_t secondPart = intermediate[i] & 0x0f;
        result.append(hexDigits[firstPart]);
        result.append(hexDigits[secondPart]);
    }

    return result;
}

AVCommand::AVCommand(const AvCompleteFunction &complete, SfuInterface &call)
    : Command(call)
    , mComplete(complete)
{
}

bool AVCommand::processCommand(const rapidjson::Document &command)
{
    rapidjson::Value::ConstMemberIterator cidIterator = command.FindMember("cid");
    if (cidIterator == command.MemberEnd() || !cidIterator->value.IsUint())
    {
        SFU_LOG_ERROR("Received data doesn't have 'cid' field");
        return false;
    }

    Cid_t cid = cidIterator->value.GetUint();
    rapidjson::Value::ConstMemberIterator avIterator = command.FindMember("av");
    if (avIterator == command.MemberEnd() || !avIterator->value.IsInt())
    {
        SFU_LOG_ERROR("Received data doesn't have 'av' field");
        return false;
    }

    unsigned av = avIterator->value.GetUint();
    return mComplete(cid, av);
}

AnswerCommand::AnswerCommand(const AnswerCompleteFunction &complete, SfuInterface &call)
    : Command(call)
    , mComplete(complete)
{
}

bool AnswerCommand::processCommand(const rapidjson::Document &command)
{
    rapidjson::Value::ConstMemberIterator cidIterator = command.FindMember("cid");
    if (cidIterator == command.MemberEnd() || !cidIterator->value.IsUint())
    {
        SFU_LOG_ERROR("AnswerCommand::processCommand: Received data doesn't have 'cid' field");
        return false;
    }

    Cid_t cid = cidIterator->value.GetUint();
    rapidjson::Value::ConstMemberIterator sdpIterator = command.FindMember("sdp");
    if (sdpIterator == command.MemberEnd() || !sdpIterator->value.IsObject())
    {
        SFU_LOG_ERROR("AnswerCommand::processCommand: Received data doesn't have 'sdp' field");
        return false;
    }

    std::shared_ptr<Sdp> sdp(new Sdp(sdpIterator->value));

    rapidjson::Value::ConstMemberIterator tsIterator = command.FindMember("t"); // time elapsed since the start of the call
    if (tsIterator == command.MemberEnd() || !tsIterator->value.IsUint64())
    {
        SFU_LOG_ERROR("AnswerCommand::processCommand: Received data doesn't have 't' field");
        return false;
    }

    // call start ts (ms)
    uint64_t callDuration = tsIterator->value.GetUint64();

    // parse moderators list
    std::set<karere::Id> moderators;
    rapidjson::Value::ConstMemberIterator modsIterator = command.FindMember("mods");
    if (modsIterator != command.MemberEnd() && modsIterator->value.IsArray())
    {
        parseUsersArray(moderators, modsIterator);
    }

    // parse own moderator permission
    bool ownModerator = false;
    rapidjson::Value::ConstMemberIterator modIterator = command.FindMember("mod");
    if (modIterator != command.MemberEnd() && modIterator->value.IsUint())
    {
        ownModerator = modIterator->value.GetUint();
    }

    std::vector<Peer> peers;
    std::map<Cid_t, std::string> keystrmap;
    rapidjson::Value::ConstMemberIterator peersIterator = command.FindMember("peers");
    if (peersIterator != command.MemberEnd() && peersIterator->value.IsArray())
    {
        parsePeerObject(peers, keystrmap, moderators, peersIterator);
    }

    std::map<Cid_t, TrackDescriptor> speakers;
    parseTracks(command, "speakers", speakers);

    std::map<Cid_t, TrackDescriptor> vthumbs;
    parseTracks(command, "vthumbs", vthumbs);

    return mComplete(cid, sdp, callDuration, peers, keystrmap, vthumbs, speakers, moderators, ownModerator);
}

void AnswerCommand::parsePeerObject(std::vector<Peer> &peers, std::map<Cid_t, std::string>& keystrmap, const std::set<karere::Id>& moderators, rapidjson::Value::ConstMemberIterator &it) const
{
    assert(it->value.IsArray());
    for (unsigned int j = 0; j < it->value.Capacity(); ++j)
    {
        if (it->value[j].IsObject())
        {
            rapidjson::Value::ConstMemberIterator cidIterator = it->value[j].FindMember("cid");
            if (cidIterator == it->value[j].MemberEnd() || !cidIterator->value.IsUint())
            {
                 SFU_LOG_ERROR("AnswerCommand::parsePeerObject: invalid 'cid' value");
                 return;
            }

            Cid_t cid = cidIterator->value.GetUint();

            rapidjson::Value::ConstMemberIterator userIdIterator = it->value[j].FindMember("userId");
            if (userIdIterator == it->value[j].MemberEnd() || !userIdIterator->value.IsString())
            {
                 SFU_LOG_ERROR("AnswerCommand::parsePeerObject: invalid 'userId' value");
                 return;
            }

            std::string userIdString = userIdIterator->value.GetString();
            ::mega::MegaHandle userId = ::mega::MegaApi::base64ToUserHandle(userIdString.c_str());

            rapidjson::Value::ConstMemberIterator pubkeyIterator = it->value[j].FindMember("pubk");
            if (pubkeyIterator != it->value[j].MemberEnd() && pubkeyIterator->value.IsString())
            {
                 // clients with SFU protocol = 0 won't send ephemeral pubkey
                 keystrmap.emplace(cid, pubkeyIterator->value.GetString());
            }

            rapidjson::Value::ConstMemberIterator sfuvIterator = it->value[j].FindMember("v");
            if (sfuvIterator == it->value[j].MemberEnd() || !sfuvIterator->value.IsUint())
            {
                SFU_LOG_ERROR("AnswerCommand::parsePeerObject: Received data doesn't have 'v' field");
                return;
            }
            unsigned int sfuVersion = sfuvIterator->value.GetUint();

            std::vector<std::string> ivs;
            rapidjson::Value::ConstMemberIterator ivsIterator = it->value[j].FindMember("ivs");
            if (ivsIterator != it->value[j].MemberEnd() && ivsIterator->value.IsArray())
            {
                for (unsigned int i = 0; i < ivsIterator->value.Capacity(); i++)
                {
                    if (!ivsIterator->value[i].IsString())
                    {
                        SFU_LOG_ERROR("parse invalid ivs");
                        ivs.clear();
                        break;
                    }
                    ivs.emplace_back(ivsIterator->value[i].GetString());
                }
            }

            rapidjson::Value::ConstMemberIterator avIterator = it->value[j].FindMember("av");
            if (avIterator == it->value[j].MemberEnd() || !avIterator->value.IsUint())
            {
                 SFU_LOG_ERROR("AnswerCommand::parsePeerObject: invalid 'av' value");
                 return;
            }

            bool isModerator = moderators.find(userId) != moderators.end();
            unsigned av = avIterator->value.GetUint();
            Peer peer(userId, sfuVersion, av, &ivs, cid, isModerator);
            peers.push_back(std::move(peer));
        }
        else
        {
            SFU_LOG_ERROR("AnswerCommand::parsePeerObject: invalid value at array 'peers'");
            return;
        }
    }
}

KeyCommand::KeyCommand(const KeyCompleteFunction &complete, SfuInterface &call)
    : Command(call)
    , mComplete(complete)
{

}

bool KeyCommand::processCommand(const rapidjson::Document &command)
{
    rapidjson::Value::ConstMemberIterator idIterator = command.FindMember("id");
    if (idIterator == command.MemberEnd() || !idIterator->value.IsUint())
    {
        SFU_LOG_ERROR("KeyCommand: Received data doesn't have 'id' field");
        return false;
    }

    Keyid_t id = static_cast<Keyid_t>(idIterator->value.GetUint());

    rapidjson::Value::ConstMemberIterator cidIterator = command.FindMember("from");
    if (cidIterator == command.MemberEnd() || !cidIterator->value.IsUint())
    {
        SFU_LOG_ERROR("KeyCommand: Received data doesn't have 'from' field");
        return false;
    }

    Cid_t cid = cidIterator->value.GetUint();

    rapidjson::Value::ConstMemberIterator keyIterator = command.FindMember("key");
    if (keyIterator == command.MemberEnd() || !keyIterator->value.IsString())
    {
        SFU_LOG_ERROR("KeyCommand: Received data doesn't have 'key' field");
        return false;
    }

    std::string key = keyIterator->value.GetString();

    return mComplete(id, cid, key);
}

VthumbsCommand::VthumbsCommand(const VtumbsCompleteFunction &complete, SfuInterface &call)
    : Command(call)
    , mComplete(complete)
{
}

bool VthumbsCommand::processCommand(const rapidjson::Document &command)
{
    std::map<Cid_t, TrackDescriptor> tracks;
    parseTracks(command, "tracks", tracks);
    return mComplete(tracks);
}

VthumbsStartCommand::VthumbsStartCommand(const VtumbsStartCompleteFunction &complete, SfuInterface &call)
    : Command(call)
    , mComplete(complete)
{

}

bool VthumbsStartCommand::processCommand(const rapidjson::Document &)
{
    return mComplete();
}

VthumbsStopCommand::VthumbsStopCommand(const VtumbsStopCompleteFunction &complete, SfuInterface &call)
    : Command(call)
    , mComplete(complete)
{

}

bool VthumbsStopCommand::processCommand(const rapidjson::Document &)
{
    return mComplete();
}

HiResCommand::HiResCommand(const HiresCompleteFunction &complete, SfuInterface &call)
    : Command(call)
    , mComplete(complete)
{
}

bool HiResCommand::processCommand(const rapidjson::Document &command)
{
    std::map<Cid_t, TrackDescriptor> tracks;
    parseTracks(command, "tracks", tracks);
    return mComplete(tracks);
}

HiResStartCommand::HiResStartCommand(const HiResStartCompleteFunction &complete, SfuInterface &call)
    : Command(call)
    , mComplete(complete)
{

}

bool HiResStartCommand::processCommand(const rapidjson::Document &)
{
    return mComplete();
}

HiResStopCommand::HiResStopCommand(const HiResStopCompleteFunction &complete, SfuInterface &call)
    : Command(call)
    , mComplete(complete)
{

}

bool HiResStopCommand::processCommand(const rapidjson::Document &)
{
    return mComplete();
}

SpeakReqsCommand::SpeakReqsCommand(const SpeakReqsCompleteFunction &complete, SfuInterface &call)
    : Command(call)
    , mComplete(complete)
{
}

bool SpeakReqsCommand::processCommand(const rapidjson::Document &command)
{
    rapidjson::Value::ConstMemberIterator cidsIterator = command.FindMember("cids");
    if (cidsIterator == command.MemberEnd() || !cidsIterator->value.IsArray())
    {
        SFU_LOG_ERROR("SpeakReqsCommand::processCommand - Received data doesn't have 'cids' field");
        return false;
    }

    std::vector<Cid_t> speakRequest;
    for (unsigned int j = 0; j < cidsIterator->value.Capacity(); ++j)
    {
        if (cidsIterator->value[j].IsUint())
        {
            Cid_t cid = cidsIterator->value[j].GetUint();
            speakRequest.push_back(cid);
        }
        else
        {
            SFU_LOG_ERROR("SpeakReqsCommand::processCommand - it isn't uint");
            return false;
        }
    }

    return mComplete(speakRequest);
}

SpeakReqDelCommand::SpeakReqDelCommand(const SpeakReqDelCompleteFunction &complete, SfuInterface &call)
    : Command(call)
    , mComplete(complete)
{
}

bool SpeakReqDelCommand::processCommand(const rapidjson::Document &command)
{
    rapidjson::Value::ConstMemberIterator cidIterator = command.FindMember("cid");
    if (cidIterator == command.MemberEnd() || !cidIterator->value.IsUint())
    {
        SFU_LOG_ERROR("SpeakReqDelCommand: Received data doesn't have 'cid' field");
        return false;
    }

    Cid_t cid = cidIterator->value.GetUint();

    return mComplete(cid);
}

SpeakOnCommand::SpeakOnCommand(const SpeakOnCompleteFunction &complete, SfuInterface &call)
    : Command(call)
    , mComplete(complete)
{

}

bool SpeakOnCommand::processCommand(const rapidjson::Document &command)
{    
    Cid_t cid = 0;
    rapidjson::Value::ConstMemberIterator cidIterator = command.FindMember("cid");
    if (cidIterator != command.MemberEnd() && cidIterator->value.IsUint())
    {
        cid = cidIterator->value.GetUint();

        rapidjson::Value::ConstMemberIterator audioIterator = command.FindMember("audio");
        if (audioIterator == command.MemberEnd() || !audioIterator->value.IsObject())
        {
            SFU_LOG_ERROR("SpeakOnCommand::processCommand: Received data doesn't have 'audio' field");
            return false;
        }

        std::map<Cid_t, TrackDescriptor> speakers;
        parseTracks(command, "speakers", speakers);
        if (speakers.size() != 1)
        {
            SFU_LOG_ERROR("SpeakOnCommand::processCommand: Received data contains unexpected number of audio tracks");
            return false;
        }
        else
        {
            return mComplete(speakers.begin()->first, speakers.begin()->second);
        }
    }
    else
    {
        return mComplete(cid, sfu::TrackDescriptor());
    }
}

SpeakOffCommand::SpeakOffCommand(const SpeakOffCompleteFunction &complete, SfuInterface &call)
    : Command(call)
    , mComplete(complete)
{

}

bool SpeakOffCommand::processCommand(const rapidjson::Document &command)
{    
    Cid_t cid = 0;
    rapidjson::Value::ConstMemberIterator cidIterator = command.FindMember("cid");
    if (cidIterator != command.MemberEnd() && cidIterator->value.IsUint())
    {
        cid = cidIterator->value.GetUint();
    }

    return mComplete(cid);
}


PeerJoinCommand::PeerJoinCommand(const PeerJoinCommandFunction &complete, SfuInterface &call)
    : Command(call)
    , mComplete(complete)
{
}

bool PeerJoinCommand::processCommand(const rapidjson::Document &command)
{
    rapidjson::Value::ConstMemberIterator cidIterator = command.FindMember("cid");
    if (cidIterator == command.MemberEnd() || !cidIterator->value.IsUint())
    {
        SFU_LOG_ERROR("PeerJoinCommand: Received data doesn't have 'cid' field");
        return false;
    }

    Cid_t cid = cidIterator->value.GetUint();

    rapidjson::Value::ConstMemberIterator userIdIterator = command.FindMember("userId");
    if (userIdIterator == command.MemberEnd() || !userIdIterator->value.IsString())
    {
        SFU_LOG_ERROR("PeerJoinCommand: Received data doesn't have 'userId' field");
        return false;
    }

    std::string userIdString = userIdIterator->value.GetString();
    uint64_t userid = mega::MegaApi::base64ToUserHandle(userIdString.c_str());

    rapidjson::Value::ConstMemberIterator avIterator = command.FindMember("av");
    if (avIterator == command.MemberEnd() || !avIterator->value.IsUint())
    {
        SFU_LOG_ERROR("PeerJoinCommand: Received data doesn't have 'av' field");
        return false;
    }

    rapidjson::Value::ConstMemberIterator sfuvIterator = command.FindMember("v");
    if (sfuvIterator == command.MemberEnd() || !sfuvIterator->value.IsUint())
    {
        SFU_LOG_ERROR("PeerJoinCommand: Received data doesn't have 'v' field");
        return false;
    }

    std::string pubkeyStr;
    rapidjson::Value::ConstMemberIterator pubkeyIterator = command.FindMember("pubk");
    if (pubkeyIterator != command.MemberEnd() && pubkeyIterator->value.IsString())
    {
         // clients with SFU protocol = 0 won't send ephemeral pubkey
         pubkeyStr = pubkeyIterator->value.GetString();
    }

    std::vector<std::string> ivs;
    rapidjson::Value::ConstMemberIterator ivsIterator = command.FindMember("ivs");
    if (ivsIterator != command.MemberEnd() && ivsIterator->value.IsArray())
    {
        for (unsigned int i = 0; i < ivsIterator->value.Capacity(); i++)
        {
            if (!ivsIterator->value[i].IsString())
            {
                SFU_LOG_ERROR("parse invalid ivs");
                ivs.clear();
                break;
            }
            ivs.emplace_back(ivsIterator->value[i].GetString());
        }
    }

    int av = static_cast<int>(avIterator->value.GetUint());
    unsigned int sfuVersion = sfuvIterator->value.GetUint();
    return mComplete(cid, userid, sfuVersion, av, pubkeyStr, ivs);
}

Sdp::Sdp(const std::string &sdp, int64_t mungedTrackIndex)
{
    size_t pos = 0;
    std::string buffer = sdp;
    std::vector<std::string> lines;
    while ((pos = buffer.find(Sdp::endl)) != std::string::npos)
    {
        std::string line = buffer.substr(0, pos);
        lines.push_back(line);
        buffer.erase(0, pos + Sdp::endl.size());
    }

    for (const std::string& line : lines)
    {
        if (line.size() > 2 && line[0] == 'm' && line[1] == '=')
        {
            // "cmn" precedes any "m=" line in the session-description provided by WebRTC
            assert(mData.find("cmn") != mData.end());
            break;
        }

        mData["cmn"].append(line).append(Sdp::endl);
    }

    unsigned int i = 0;
    while (i < lines.size())
    {
        const std::string& line = lines.at(i);
        std::string type = line.substr(2, 5);
        if (type == "audio" && mData.find("atpl") == mData.end())
        {
            i = createTemplate("atpl", lines, i);   // can consume more than one line -> update `i`
            if (mData.find("vtpl") != mData.end())
            {
                // if "vtpl" is already added to data, we are done
                break;
            }
        }
        else if (type == "video" && mData.find("vtpl") == mData.end())
        {
            i = createTemplate("vtpl", lines, i);
            if (mData.find("atpl") != mData.end())  // TODO: why do we break here?
            {
                // if "atpl" is already added to data, we are done
                break;
            }
        }
        else
        {
            // find next line starting with "m"
            i = nextMline(lines, i + 1);
        }
    }

    for (i = nextMline(lines, 0); i < lines.size();)
    {
        i = addTrack(lines, i);
    }

    if (mungedTrackIndex != -1) // track requires to be munged
    {
        assert(mTracks.size() > static_cast<size_t>(mungedTrackIndex));
        // modify SDP (hack to enable SVC) for hi-res track to enable SVC multicast
        mungeSdpForSvc(mTracks.at(static_cast<size_t>(mungedTrackIndex)));
    }
}

Sdp::Sdp(const rapidjson::Value &sdp)
{
    rapidjson::Value::ConstMemberIterator cmnIterator = sdp.FindMember("cmn");
    if (cmnIterator != sdp.MemberEnd() && cmnIterator->value.IsString())
    {
        mData["cmn"] = cmnIterator->value.GetString();
    }

    std::string atpl;
    rapidjson::Value::ConstMemberIterator atplIterator = sdp.FindMember("atpl");
    if (atplIterator != sdp.MemberEnd() && atplIterator->value.IsString())
    {
       mData["atpl"] = atplIterator->value.GetString();
    }

    std::string vtpl;
    rapidjson::Value::ConstMemberIterator vtplIterator = sdp.FindMember("vtpl");
    if (vtplIterator != sdp.MemberEnd() && vtplIterator->value.IsString())
    {
        mData["vtpl"] = vtplIterator->value.GetString();
    }

    rapidjson::Value::ConstMemberIterator tracksIterator = sdp.FindMember("tracks");
    if (tracksIterator != sdp.MemberEnd() && tracksIterator->value.IsArray())
    {
        // TODO: check whether we should use Size() instead of Capacity() (also check other usages of Capacity())
        for (unsigned int i = 0; i < tracksIterator->value.Capacity(); i++)
        {
            mTracks.push_back(parseTrack(tracksIterator->value[i]));
        }
    }
}

std::string Sdp::unCompress()
{
    std::string sdp;
    sdp.append(mData["cmn"]);

    for (const Sdp::Track& track : mTracks)
    {
        if (track.mType == "a")
        {
            sdp.append(unCompressTrack(track, mData["atpl"]));
        }
        else if (track.mType == "v")
        {
            sdp.append(unCompressTrack(track, mData["vtpl"]));
        }
    }

    return sdp;
}

unsigned int Sdp::createTemplate(const std::string& type, const std::vector<std::string> lines, unsigned int position)
{
    std::string temp = lines[position++];
    temp.append(Sdp::endl);

    unsigned int i = position;
    for (; i < lines.size(); i++)
    {
        const std::string& line = lines[i];
        char lineType = line[0];
        if (lineType == 'm')
        {
            break;
        }

        if (lineType != 'a')
        {
            temp.append(line).append(Sdp::endl);
            continue;
        }

        unsigned int bytesRead = 0;
        std::string name = nextWord(line, 2, bytesRead);
        if (name == "recvonly")
        {
            return nextMline(lines, i);
        }

        if (name == "sendrecv" || name == "sendonly" || name == "ssrc-group" || name == "ssrc" || name == "mid" || name == "msid")
        {
            continue;
        }

        temp.append(line).append(Sdp::endl);
    }

    mData[type] = temp;

    return i;
}

void Sdp::mungeSdpForSvc(Sdp::Track &track)
{
    std::pair<uint64_t, std::string> vidSsrc1 = track.mSsrcs.at(0);
    std::pair<uint64_t, std::string> fidSsrc1 = track.mSsrcs.at(1);
    uint64_t id = vidSsrc1.first;

    std::pair<uint64_t, std::string> vidSsrc2 = std::pair<uint64_t, std::string>(++id, vidSsrc1.second);
    std::pair<uint64_t, std::string> vidSsrc3 = std::pair<uint64_t, std::string>(++id, vidSsrc1.second);
    id = fidSsrc1.first;

    std::pair<uint64_t, std::string> fidSsrc2 = std::pair<uint64_t, std::string>(++id, fidSsrc1.second);
    std::pair<uint64_t, std::string> fidSsrc3 = std::pair<uint64_t, std::string>(++id, fidSsrc1.second);

    track.mSsrcs.clear();
    track.mSsrcs.emplace_back(vidSsrc1);
    track.mSsrcs.emplace_back(fidSsrc1);
    track.mSsrcs.emplace_back(vidSsrc2);
    track.mSsrcs.emplace_back(vidSsrc3);
    track.mSsrcs.emplace_back(fidSsrc2);
    track.mSsrcs.emplace_back(fidSsrc3);

    std::string Ssrcg1 = "SIM ";
    Ssrcg1.append(std::to_string(vidSsrc1.first))
            .append(" ")
            .append(std::to_string(vidSsrc2.first))
            .append(" ")
            .append(std::to_string(vidSsrc3.first));

    std::string Ssrcg3 = "FID ";
    Ssrcg3.append(std::to_string(vidSsrc2.first))
            .append(" ")
            .append(std::to_string(fidSsrc2.first));

    std::string Ssrcg2 = track.mSsrcg[0];

    std::string Ssrcg4 = "FID ";
    Ssrcg4.append(std::to_string(vidSsrc3.first))
            .append(" ")
            .append(std::to_string(fidSsrc3.first));

    track.mSsrcg.clear();
    track.mSsrcg.emplace_back(Ssrcg1);
    track.mSsrcg.emplace_back(Ssrcg2);
    track.mSsrcg.emplace_back(Ssrcg3);
    track.mSsrcg.emplace_back(Ssrcg4);
}

unsigned int Sdp::addTrack(const std::vector<std::string>& lines, unsigned int position)
{
    std::string type = lines[position++].substr(2, 5);
    Sdp::Track track;
    if (type == "audio")
    {
        track.mType = "a";
    }
    else if (type == "video")
    {
        track.mType = "v";
    }

    unsigned int i = position;
    std::set<uint64_t> ssrcsIds;
    for (; i < lines.size(); i++)
    {
        std::string line = lines[i];
        char lineType = line[0];
        if (lineType == 'm')
        {
            break;
        }

        if (lineType != 'a')
        {
            continue;
        }

        unsigned int bytesRead = 0;
        std::string name = nextWord(line, 2, bytesRead);
        if (name == "sendrecv" || name == "recvonly" || name == "sendonly")
        {
            track.mDir = name;
        }
        else if (name == "mid")
        {
            track.mMid = std::stoull(line.substr(6));
        }
        else if (name == "msid")
        {
            std::string subLine = line.substr(7);
            unsigned int pos = static_cast<unsigned int>(subLine.find(" "));
            track.mSid = subLine.substr(0, pos);
            track.mId = subLine.substr(pos + 1, subLine.length());
        }
        else if (name == "ssrc-group")
        {
            track.mSsrcg.push_back(line.substr(13));
        }
        else if (name == "ssrc")
        {
            unsigned int bytesRead = 0;
            std::string ret = nextWord(line, 7, bytesRead);
            uint64_t id = std::stoull(ret);
            if (ssrcsIds.find(id) == ssrcsIds.end())
            {
                ret = nextWord(line, bytesRead + 1, bytesRead);
                ret = nextWord(line, bytesRead + 1, bytesRead);
                track.mSsrcs.push_back(std::pair<uint64_t, std::string>(id, ret));
                ssrcsIds.insert(id);
            }
        }
    }

    mTracks.push_back(track);
    return i;
}

unsigned int Sdp::nextMline(const std::vector<std::string>& lines, unsigned int position)
{
    for (unsigned int i = position; i < lines.size(); i++)
    {
        if (lines[i][0] == 'm')
        {
            return i;
        }
    }

    return position;
}

std::string Sdp::nextWord(const std::string& line, unsigned int start, unsigned int& charRead)
{
    unsigned int i = 0;
    for (i = start; i < line.size(); i++)
    {
        uint8_t ch = static_cast<uint8_t>(line[i]);
        if ((ch >= 97 && ch <= 122) || // a - z
                (ch >= 65 && ch <= 90) ||  // A - Z
                (ch >= 48 && ch <= 57) ||  // 0 - 9
                (ch == 45) || (ch == 43) || (ch == 47) || (ch == 95))
        { // - + /
            continue;
        }

        break;
    }

    charRead = i;
    return line.substr(start, i - start);

}

Sdp::Track Sdp::parseTrack(const rapidjson::Value &value) const
{
    Sdp::Track track;

    rapidjson::Value::ConstMemberIterator typeIterator = value.FindMember("t");
    if (typeIterator != value.MemberEnd() && typeIterator->value.IsString())
    {
        track.mType = typeIterator->value.GetString();
    }

    rapidjson::Value::ConstMemberIterator midIterator = value.FindMember("mid");
    if (midIterator != value.MemberEnd() && midIterator->value.IsUint64())
    {
        track.mMid = midIterator->value.GetUint64();
    }

    rapidjson::Value::ConstMemberIterator sidIterator = value.FindMember("sid");
    if (sidIterator != value.MemberEnd() && sidIterator->value.IsString())
    {
        track.mSid = sidIterator->value.GetString();
    }

    rapidjson::Value::ConstMemberIterator idIterator = value.FindMember("id");
    if (idIterator != value.MemberEnd() && idIterator->value.IsString())
    {
        track.mId = idIterator->value.GetString();
    }

    rapidjson::Value::ConstMemberIterator dirIterator = value.FindMember("dir");
    if (dirIterator != value.MemberEnd() && dirIterator->value.IsString())
    {
        track.mDir = dirIterator->value.GetString();
    }

    rapidjson::Value::ConstMemberIterator ssrcgIterator = value.FindMember("ssrcg");
    if (ssrcgIterator != value.MemberEnd() && ssrcgIterator->value.IsArray())
    {
        for (unsigned int i = 0; i < ssrcgIterator->value.Size(); i++)
        {
            if (ssrcgIterator->value[i].IsString())
            {
                track.mSsrcg.push_back(ssrcgIterator->value[i].GetString());
            }
        }
    }

    rapidjson::Value::ConstMemberIterator ssrcsIterator = value.FindMember("ssrcs");
    if (ssrcsIterator != value.MemberEnd() && ssrcsIterator->value.IsArray())
    {
        for (unsigned int i = 0; i < ssrcsIterator->value.Size(); i++)
        {
            if (ssrcsIterator->value[i].IsObject())
            {
                rapidjson::Value::ConstMemberIterator ssrcsIdIterator = ssrcsIterator->value[i].FindMember("id");
                if (ssrcsIdIterator != ssrcsIterator->value[i].MemberEnd() && ssrcsIdIterator->value.IsUint64())
                {
                    uint64_t id = ssrcsIdIterator->value.GetUint64();
                    std::string cname;
                    rapidjson::Value::ConstMemberIterator ssrcsCnameIterator = ssrcsIterator->value[i].FindMember("cname");
                    if (ssrcsCnameIterator != ssrcsIterator->value[i].MemberEnd() && ssrcsCnameIterator->value.IsString())
                    {
                        cname = ssrcsCnameIterator->value.GetString();
                    }

                    track.mSsrcs.push_back(std::pair<uint64_t, std::string>(id, cname));
                }
            }
        }
    }

    return  track;
}

std::string Sdp::unCompressTrack(const Sdp::Track& track, const std::string &tpl)
{
    std::string sdp = tpl;

    sdp.append("a=mid:").append(std::to_string(track.mMid)).append(Sdp::endl);
    sdp.append("a=").append(track.mDir).append(Sdp::endl);
    if (track.mId.size())
    {
        sdp.append("a=msid:").append(track.mSid).append(" ").append(track.mId).append(Sdp::endl);
    }

    if (track.mSsrcs.size())
    {
        for (const auto& ssrc : track.mSsrcs)
        {
            sdp.append("a=ssrc:").append(std::to_string(ssrc.first)).append(" cname:").append(ssrc.second.length() ? ssrc.second : track.mSid).append(Sdp::endl);
            sdp.append("a=ssrc:").append(std::to_string(ssrc.first)).append(" msid:").append(track.mSid).append(" ").append(track.mId).append(Sdp::endl);
        }

        if (track.mSsrcg.size())
        {
            for (const std::string& grp : track.mSsrcg)
            {
                sdp.append("a=ssrc-group:").append(grp).append(Sdp::endl);
            }
        }
    }

    return sdp;
}

SfuConnection::SfuConnection(karere::Url&& sfuUrl, WebsocketsIO& websocketIO, void* appCtx, sfu::SfuInterface &call, DNScache& dnsCache)
    : WebsocketsClient(false)
    , mSfuUrl(std::move(sfuUrl))
    , mWebsocketIO(websocketIO)
    , mAppCtx(appCtx)
    , mCall(call)
    , mMainThreadId(std::this_thread::get_id())
    , mDnsCache(dnsCache)
{
    setCallbackToCommands(mCall, mCommands);
}

SfuConnection::~SfuConnection()
{
    if (mConnState != kDisconnected)
    {
        disconnect();
    }
}

void SfuConnection::setIsSendingBye(bool sending)
{
    mIsSendingBye = sending;
}

void SfuConnection::setMyCid(const Cid_t& cid)
{
    mMyCid = cid;
}

Cid_t SfuConnection::getMyCid() const
{
    return mMyCid;
}

bool SfuConnection::isJoined() const
{
    return (mConnState == kJoined);
}

bool SfuConnection::isSendingByeCommand() const
{
    return mIsSendingBye;
}

bool SfuConnection::isOnline() const
{
    return (mConnState >= kConnected);
}

bool SfuConnection::isDisconnected() const
{
    return (mConnState <= kDisconnected);
}

promise::Promise<void> SfuConnection::connect()
{
    assert (mConnState == kConnNew);
    return reconnect()
    .fail([](const ::promise::Error& err)
    {
        SFU_LOG_DEBUG("SfuConnection::connect(): Error connecting to server after getting URL: %s", err.what());
    });
}

void SfuConnection::disconnect(bool withoutReconnection)
{
    setConnState(kDisconnected);
    if (withoutReconnection)
    {
        // It isn't required check mConnectTimer because it's set at setConnState(kDisconnected);
        karere::cancelTimeout(mConnectTimer, mAppCtx);
        mConnectTimer = 0;
        abortRetryController();
    }
}

void SfuConnection::doConnect(const std::string &ipv4, const std::string &ipv6)
{
    assert (mSfuUrl.isValid());
    if (ipv4.empty() && ipv6.empty())
    {
        SFU_LOG_ERROR("Trying to connect sfu (%s) using empty Ip's (ipv4 and ipv6)", mSfuUrl.host.c_str());
        onSocketClose(0, 0, "sfu doConnect error, empty Ip's (ipv4 and ipv6)");
    }

    mTargetIp = (usingipv6 && ipv6.size()) ? ipv6 : ipv4;
    setConnState(kConnecting);
    SFU_LOG_DEBUG("Connecting to sfu using the IP: %s", mTargetIp.c_str());

    std::string urlPath = mSfuUrl.path;
    if (getMyCid() != kInvalidCid) // add current cid for reconnection
    {
        urlPath.append("&cid=").append(std::to_string(getMyCid()));
    }

    bool rt = wsConnect(&mWebsocketIO, mTargetIp.c_str(),
          mSfuUrl.host.c_str(),
          mSfuUrl.port,
          urlPath.c_str(),
          mSfuUrl.isSecure);

    if (!rt)    // immediate failure --> try the other IP family (if available)
    {
        SFU_LOG_DEBUG("Connection to sfu failed using the IP: %s", mTargetIp.c_str());

        std::string oldTargetIp = mTargetIp;
        mTargetIp.clear();
        if (oldTargetIp == ipv6 && ipv4.size())
        {
            mTargetIp = ipv4;
            usingipv6 = false;
        }
        else if (oldTargetIp == ipv4 && ipv6.size())
        {
            mTargetIp = ipv6;
            usingipv6 = true;
        }

        if (mTargetIp.size())
        {
            SFU_LOG_DEBUG("Retrying using the IP: %s", mTargetIp.c_str());
            if (wsConnect(&mWebsocketIO, mTargetIp.c_str(),
                          mSfuUrl.host.c_str(),
                          mSfuUrl.port,
                          urlPath.c_str(),
                          mSfuUrl.isSecure))
            {
                return;
            }
            SFU_LOG_DEBUG("Connection to sfu failed using the IP: %s", mTargetIp.c_str());
        }
        else
        {
            // do not close the socket, which forces a new retry attempt and turns the DNS response obsolete
            // Instead, let the DNS request to complete, in order to refresh IPs
            SFU_LOG_DEBUG("Empty cached IP. Waiting for DNS resolution...");
            return;
        }

        onSocketClose(0, 0, "Websocket error on wsConnect (sfu)");
    }
}

void SfuConnection::retryPendingConnection(bool disconnect)
{
    /* mSfuUrl must always be valid, however we could not find the host in DNS cache
     * as in case we have reached max SFU records (abs(kSfuShardEnd - kSfuShardStart)),
     * mCurrentShardForSfu will be reset, so oldest records will be overwritten by new ones
     */
    assert(mSfuUrl.isValid());
    if (mConnState == kConnNew)
    {
        SFU_LOG_WARNING("retryPendingConnection: no connection to be retried yet. Call connect() first");
        return;
    }

    if (disconnect)
    {
        SFU_LOG_WARNING("retryPendingConnection: forced reconnection!");

        setConnState(kDisconnected);
        abortRetryController();
        reconnect();
    }
    else if (mRetryCtrl && mRetryCtrl->state() == karere::rh::State::kStateRetryWait)
    {
        SFU_LOG_WARNING("retryPendingConnection: abort backoff and reconnect immediately");

        assert(!isOnline());
        mRetryCtrl->restart();
    }
    else
    {
        SFU_LOG_WARNING("retryPendingConnection: ignored (currently joining/joined, no forced disconnect was requested)");
    }
}

bool SfuConnection::sendCommand(const std::string &command)
{
    if (!isOnline())
        return false;

    // if several data are written to the output buffer to be sent all together, wait for all of them
    if (mSendPromise.done())
    {
        mSendPromise = promise::Promise<void>();
        auto wptr = weakHandle();
        mSendPromise.fail([wptr](const promise::Error& err)
        {
            if (wptr.deleted())
                return;

           SFU_LOG_WARNING("Failed to send data. Error: %s", err.what());
        });
    }

    addNewCommand(command);
    return true;
}

void SfuConnection::addNewCommand(const std::string &command)
{
    checkThreadId();    // Check that commandsQueue is always accessed from a single thread

    mCommandsQueue.push_back(command);   // push command in the queue
    processNextCommand();
}

void SfuConnection::processNextCommand(bool resetSending)
{
    checkThreadId(); // Check that commandsQueue is always accessed from a single thread

    if (resetSending)
    {
        // upon wsSendMsgCb we need to reset isSending flag
        mCommandsQueue.setSending(false);
        if (mIsSendingBye)
        {
            mCall.onSendByeCommand();
            return; // we have sent BYE command to SFU, following commands will be ignored
        }
    }

    if (mCommandsQueue.empty() || mCommandsQueue.sending())
    {
        std::string msg = "processNextCommand: skip processing next command";
        if (mCommandsQueue.empty())     { msg.append(", mCommandsQueue is empty"); }
        if (mCommandsQueue.sending())   { msg.append(", sending is true"); }
        SFU_LOG_DEBUG("%s", msg.c_str());
        return;
    }

    mCommandsQueue.setSending(true);
    std::string command = mCommandsQueue.pop();

    // mCommandsQueue is a sequencial queue, so new commands just can be processed if previous commands have already been sent
    if (command.find("{\"a\":\"BYE\",\"rsn\":") != std::string::npos)
    {
        // set mIsSendingBye flag true, to indicate that we are going to send BYE command
        mIsSendingBye = true;
    }

    assert(!command.empty());
    SFU_LOG_DEBUG("Send command: %s", command.c_str());
    std::unique_ptr<char[]> buffer(mega::MegaApi::strdup(command.c_str()));
    bool rc = wsSendMessage(buffer.get(), command.length());

    if (!rc)
    {
        mSendPromise.reject("Socket is not ready");
        if (mIsSendingBye)
        {
             // if wsSendMessage failed inmediately trying to send BYE command, call onSendByeCommand in order to
             // execute the expected action (retry, remove or disconnect call) that triggered the BYE command sent
             mCommandsQueue.setSending(false);
             mCall.onSendByeCommand();
             return;
        }
        processNextCommand(true);
    }
}

void SfuConnection::clearCommandsQueue()
{
    checkThreadId(); // Check that commandsQueue is always accessed from a single thread
    SFU_LOG_WARNING("SfuConnection: clearing commands queue");
    setIsSendingBye(false);
    mCommandsQueue.clear();
    mCommandsQueue.setSending(false);
}

void SfuConnection::checkThreadId()
{
    if (mMainThreadId != std::this_thread::get_id())
    {
        SFU_LOG_ERROR("Current thread id doesn't match with expected");
        assert(false);
    }
}

const karere::Url& SfuConnection::getSfuUrl()
{
    return mSfuUrl;
}

void SfuConnection::setCallbackToCommands(sfu::SfuInterface &call, std::map<std::string, std::unique_ptr<sfu::Command>>& commands)
{
    commands[AVCommand::COMMAND_NAME] = mega::make_unique<AVCommand>(std::bind(&sfu::SfuInterface::handleAvCommand, &call, std::placeholders::_1, std::placeholders::_2), call);
    commands[AnswerCommand::COMMAND_NAME] = mega::make_unique<AnswerCommand>(std::bind(&sfu::SfuInterface::handleAnswerCommand, &call, std::placeholders::_1, std::placeholders::_2, std::placeholders::_3, std::placeholders::_4, std::placeholders::_5, std::placeholders::_6, std::placeholders::_7, std::placeholders::_8, std::placeholders::_9), call);
    commands[KeyCommand::COMMAND_NAME] = mega::make_unique<KeyCommand>(std::bind(&sfu::SfuInterface::handleKeyCommand, &call, std::placeholders::_1, std::placeholders::_2, std::placeholders::_3), call);
    commands[VthumbsCommand::COMMAND_NAME] = mega::make_unique<VthumbsCommand>(std::bind(&sfu::SfuInterface::handleVThumbsCommand, &call, std::placeholders::_1), call);
    commands[VthumbsStartCommand::COMMAND_NAME] = mega::make_unique<VthumbsStartCommand>(std::bind(&sfu::SfuInterface::handleVThumbsStartCommand, &call), call);
    commands[VthumbsStopCommand::COMMAND_NAME] = mega::make_unique<VthumbsStopCommand>(std::bind(&sfu::SfuInterface::handleVThumbsStopCommand, &call), call);
    commands[HiResCommand::COMMAND_NAME] = mega::make_unique<HiResCommand>(std::bind(&sfu::SfuInterface::handleHiResCommand, &call, std::placeholders::_1), call);
    commands[HiResStartCommand::COMMAND_NAME] = mega::make_unique<HiResStartCommand>(std::bind(&sfu::SfuInterface::handleHiResStartCommand, &call), call);
    commands[HiResStopCommand::COMMAND_NAME] = mega::make_unique<HiResStopCommand>(std::bind(&sfu::SfuInterface::handleHiResStopCommand, &call), call);
    commands[SpeakReqsCommand::COMMAND_NAME] = mega::make_unique<SpeakReqsCommand>(std::bind(&sfu::SfuInterface::handleSpeakReqsCommand, &call, std::placeholders::_1), call);
    commands[SpeakReqDelCommand::COMMAND_NAME] = mega::make_unique<SpeakReqDelCommand>(std::bind(&sfu::SfuInterface::handleSpeakReqDelCommand, &call, std::placeholders::_1), call);
    commands[SpeakOnCommand::COMMAND_NAME] = mega::make_unique<SpeakOnCommand>(std::bind(&sfu::SfuInterface::handleSpeakOnCommand, &call, std::placeholders::_1, std::placeholders::_2), call);
    commands[SpeakOffCommand::COMMAND_NAME] = mega::make_unique<SpeakOffCommand>(std::bind(&sfu::SfuInterface::handleSpeakOffCommand, &call, std::placeholders::_1), call);
    commands[PeerJoinCommand::COMMAND_NAME] = mega::make_unique<PeerJoinCommand>(std::bind(&sfu::SfuInterface::handlePeerJoin, &call, std::placeholders::_1, std::placeholders::_2, std::placeholders::_3, std::placeholders::_4, std::placeholders::_5, std::placeholders::_6), call);
    commands[PeerLeftCommand::COMMAND_NAME] = mega::make_unique<PeerLeftCommand>(std::bind(&sfu::SfuInterface::handlePeerLeft, &call, std::placeholders::_1, std::placeholders::_2), call);
    commands[ByeCommand::COMMAND_NAME] = mega::make_unique<ByeCommand>(std::bind(&sfu::SfuInterface::handleBye, &call, std::placeholders::_1), call);
    commands[ModAddCommand::COMMAND_NAME] = mega::make_unique<ModAddCommand>(std::bind(&sfu::SfuInterface::handleModAdd, &call, std::placeholders::_1), call);
    commands[ModDelCommand::COMMAND_NAME] = mega::make_unique<ModDelCommand>(std::bind(&sfu::SfuInterface::handleModDel, &call, std::placeholders::_1), call);
    commands[HelloCommand::COMMAND_NAME] = mega::make_unique<HelloCommand>(std::bind(&sfu::SfuInterface::handleHello, &call, std::placeholders::_1, std::placeholders::_2, std::placeholders::_3, std::placeholders::_4, std::placeholders::_5, std::placeholders::_6, std::placeholders::_7), call);
}

bool SfuConnection::parseSfuData(const char* data, rapidjson::Document& document, std::string& command, std::string& warnMsg, std::string& errMsg, int32_t& errCode)
{
    SFU_LOG_DEBUG("Data received: %s", data);
    rapidjson::StringStream stringStream(data);
    document.ParseStream(stringStream);

    if (document.GetParseError() != rapidjson::ParseErrorCode::kParseErrorNone)
    {
        errMsg = "Failure at: Parser json error";
        return false;
    }

    rapidjson::Value::ConstMemberIterator jsonIterator = document.FindMember(Command::COMMAND_IDENTIFIER.c_str());
    rapidjson::Value::ConstMemberIterator jsonErrIterator = document.FindMember(Command::ERROR_IDENTIFIER.c_str());
    rapidjson::Value::ConstMemberIterator jsonWarnIterator = document.FindMember(Command::WARN_IDENTIFIER.c_str());
    if ((jsonIterator == document.MemberEnd() || !jsonIterator->value.IsString())
            && (jsonErrIterator == document.MemberEnd())
            && (jsonWarnIterator == document.MemberEnd()))
    {
        errMsg = "Received data doesn't have 'a' field";
        return false;
    }

    if (jsonErrIterator != document.MemberEnd() && jsonErrIterator->value.IsInt())
    {
        errMsg = "Unknown reason";
        rapidjson::Value::ConstMemberIterator jsonErrMsgIterator = document.FindMember(Command::ERROR_MESSAGE.c_str());
        if (jsonErrMsgIterator != document.MemberEnd() && jsonErrMsgIterator->value.IsString())
        {
            errMsg = jsonErrMsgIterator->value.GetString();
        }
        errCode = jsonErrIterator->value.GetInt();
        return true;
    }

    if (jsonWarnIterator != document.MemberEnd() && jsonWarnIterator->value.IsString())
    {
        warnMsg = jsonWarnIterator->value.GetString();
        return true;
    }

    command = jsonIterator->value.GetString();
    return true;
}

bool SfuConnection::handleIncomingData(const char *data, size_t len)
{
    // init errCode to invalid value, to check if a valid errCode has been returned by SFU
    int32_t errCode = INT32_MIN;
    std::string command;
    std::string warnMsg;
    std::string errMsg;
    rapidjson::Document document;

    if (!parseSfuData(data, document, command, warnMsg, errMsg, errCode))
    {
        // error parsing incoming data from SFU
        SFU_LOG_ERROR("%s", errMsg.c_str());
        return false;
    }

    if (errCode != INT32_MIN)
    {
        // process errCode returned by SFU
        mCall.error(static_cast<unsigned int>(errCode), errMsg);
        return true;
    }

    if (!warnMsg.empty())
    {
        SFU_LOG_WARNING("%s", warnMsg.c_str());
        return true;
    }

    auto commandIterator = mCommands.find(command);
    if (commandIterator == mCommands.end())
    {
        SFU_LOG_ERROR("Command is not defined yet");
        return false;
    }

    SFU_LOG_DEBUG("Received Command: %s, Bytes: %d", command.c_str(), len);
    bool processCommandResult = mCommands[command]->processCommand(document);
    if (processCommandResult && command == AnswerCommand::COMMAND_NAME)
    {
        setConnState(SfuConnection::kJoined);
    }

    return processCommandResult;
}

bool SfuConnection::joinSfu(const Sdp &sdp, const std::map<std::string, std::string> &ivs, std::string& ephemeralKey, int avFlags, Cid_t prevCid, int speaker, int vthumbs)
{
    rapidjson::Document json(rapidjson::kObjectType);

    rapidjson::Value cmdValue(rapidjson::kStringType);
    cmdValue.SetString(SfuConnection::CSFU_JOIN.c_str(), json.GetAllocator());
    json.AddMember(rapidjson::Value(Command::COMMAND_IDENTIFIER.c_str(), static_cast<rapidjson::SizeType>(Command::COMMAND_IDENTIFIER.length())), cmdValue, json.GetAllocator());

    rapidjson::Value sdpValue(rapidjson::kObjectType);
    auto data = sdp.data();
    for (const auto& data : data)
    {
        rapidjson::Value dataValue(rapidjson::kStringType);
        dataValue.SetString(data.second.c_str(),  static_cast<rapidjson::SizeType>(data.second.length()));
        sdpValue.AddMember(rapidjson::Value(data.first.c_str(), static_cast<rapidjson::SizeType>(data.first.length())), dataValue, json.GetAllocator());
    }

    rapidjson::Value tracksValue(rapidjson::kArrayType);
    auto tracks = sdp.tracks();
    for (const Sdp::Track& track : tracks)
    {
        if (track.mType != "a" && track.mType != "v")
        {
            // skip any other (unknown) type of track. Only audio and video are supported
            continue;
        }

        rapidjson::Value dataValue(rapidjson::kObjectType);
        dataValue.AddMember("t", rapidjson::Value(track.mType.c_str(), static_cast<rapidjson::SizeType>(track.mType.length())), json.GetAllocator());
        dataValue.AddMember("mid", rapidjson::Value(track.mMid), json.GetAllocator());
        dataValue.AddMember("dir", rapidjson::Value(track.mDir.c_str(), static_cast<rapidjson::SizeType>(track.mDir.length())), json.GetAllocator());
        if (track.mSid.length())
        {
            dataValue.AddMember("sid", rapidjson::Value(track.mSid.c_str(), static_cast<rapidjson::SizeType>(track.mSid.length())), json.GetAllocator());
        }

        if (track.mId.length())
        {
            dataValue.AddMember("id", rapidjson::Value(track.mId.c_str(), static_cast<rapidjson::SizeType>(track.mId.length())), json.GetAllocator());
        }

        if (track.mSsrcg.size())
        {
            rapidjson::Value ssrcgValue(rapidjson::kArrayType);
            for (const auto& element : track.mSsrcg)
            {
                ssrcgValue.PushBack(rapidjson::Value(element.c_str(), static_cast<rapidjson::SizeType>(element.length())), json.GetAllocator());
            }

            dataValue.AddMember("ssrcg", ssrcgValue, json.GetAllocator());
        }

        if (track.mSsrcs.size())
        {
            rapidjson::Value ssrcsValue(rapidjson::kArrayType);
            for (const auto& element : track.mSsrcs)
            {
                rapidjson::Value elementValue(rapidjson::kObjectType);
                elementValue.AddMember("id", rapidjson::Value(element.first), json.GetAllocator());
                elementValue.AddMember("cname", rapidjson::Value(element.second.c_str(), static_cast<rapidjson::SizeType>(element.second.size())), json.GetAllocator());

                ssrcsValue.PushBack(elementValue, json.GetAllocator());
            }

            dataValue.AddMember("ssrcs", ssrcsValue, json.GetAllocator());
        }

        tracksValue.PushBack(dataValue, json.GetAllocator());
    }

    sdpValue.AddMember("tracks", tracksValue, json.GetAllocator());

    json.AddMember("sdp", sdpValue, json.GetAllocator());

    rapidjson::Value ivsValue(rapidjson::kObjectType);
    for (const auto& iv : ivs)
    {
        ivsValue.AddMember(rapidjson::Value(iv.first.c_str(), static_cast<rapidjson::SizeType>(iv.first.size())), rapidjson::Value(iv.second.c_str(), static_cast<rapidjson::SizeType>(iv.second.size())), json.GetAllocator());
    }

    rapidjson::Value pubkey(rapidjson::kStringType);
    pubkey.SetString(ephemeralKey.c_str(), static_cast<unsigned int>(ephemeralKey.length()), json.GetAllocator());
    json.AddMember(rapidjson::Value("pubk"), pubkey, json.GetAllocator());

    json.AddMember("ivs", ivsValue, json.GetAllocator());
    json.AddMember("av", avFlags, json.GetAllocator());
    if (prevCid) // cid 0 is invalid
    {
        // when reconnecting, send the SFU the CID of the previous connection, so it can kill it instantly
        json.AddMember("cid", prevCid, json.GetAllocator());
    }

    if (speaker)
    {
        rapidjson::Value speakerValue(rapidjson::kNumberType);
        speakerValue.SetInt(speaker);
        json.AddMember("spk", speakerValue, json.GetAllocator());
    }

    if (vthumbs > 0)
    {
        rapidjson::Value vThumbsValue(rapidjson::kNumberType);
        vThumbsValue.SetInt(vthumbs);
        json.AddMember("vthumbs", vThumbsValue, json.GetAllocator());
    }

    rapidjson::StringBuffer buffer;
    rapidjson::Writer<rapidjson::StringBuffer> writer(buffer);
    json.Accept(writer);
    std::string command(buffer.GetString(), buffer.GetSize());

    setConnState(SfuConnection::kJoining);

    return sendCommand(command);
}

bool SfuConnection::sendKey(Keyid_t id, const std::map<Cid_t, std::string>& keys)
{
    if (keys.empty())
    {
        return true;
    }

    rapidjson::Document json(rapidjson::kObjectType);
    rapidjson::Value cmdValue(rapidjson::kStringType);
    cmdValue.SetString(SfuConnection::CSFU_SENDKEY.c_str(), json.GetAllocator());
    json.AddMember(rapidjson::Value(Command::COMMAND_IDENTIFIER.c_str(), static_cast<rapidjson::SizeType>(Command::COMMAND_IDENTIFIER.length())), cmdValue, json.GetAllocator());

    rapidjson::Value idValue(rapidjson::kNumberType);
    idValue.SetUint(id);
    json.AddMember(rapidjson::Value("id"), idValue, json.GetAllocator());

    rapidjson::Value dataValue(rapidjson::kArrayType);
    for (const auto& key : keys)
    {
        rapidjson::Value keyValue(rapidjson::kArrayType);
        keyValue.PushBack(rapidjson::Value(key.first), json.GetAllocator());
        keyValue.PushBack(rapidjson::Value(key.second.c_str(), static_cast<rapidjson::SizeType>(key.second.length())), json.GetAllocator());

        dataValue.PushBack(keyValue, json.GetAllocator());
    }

    json.AddMember(rapidjson::Value("data"), dataValue, json.GetAllocator());

    rapidjson::StringBuffer buffer;
    rapidjson::Writer<rapidjson::StringBuffer> writer(buffer);
    json.Accept(writer);
    std::string command(buffer.GetString(), buffer.GetSize());
    return sendCommand(command);
}

bool SfuConnection::sendAv(unsigned av)
{
    rapidjson::Document json(rapidjson::kObjectType);
    rapidjson::Value cmdValue(rapidjson::kStringType);
    cmdValue.SetString(SfuConnection::CSFU_AV.c_str(), json.GetAllocator());
    json.AddMember(rapidjson::Value(Command::COMMAND_IDENTIFIER.c_str(), static_cast<rapidjson::SizeType>(Command::COMMAND_IDENTIFIER.length())), cmdValue, json.GetAllocator());

    rapidjson::Value avValue(rapidjson::kNumberType);
    avValue.SetUint(av);
    json.AddMember(rapidjson::Value("av"), avValue, json.GetAllocator());

    rapidjson::StringBuffer buffer;
    rapidjson::Writer<rapidjson::StringBuffer> writer(buffer);
    json.Accept(writer);
    std::string command(buffer.GetString(), buffer.GetSize());
    return sendCommand(command);
}

bool SfuConnection::sendGetVtumbs(const std::vector<Cid_t> &cids)
{
    rapidjson::Document json(rapidjson::kObjectType);
    rapidjson::Value cmdValue(rapidjson::kStringType);
    cmdValue.SetString(SfuConnection::CSFU_GET_VTHUMBS.c_str(), json.GetAllocator());
    json.AddMember(rapidjson::Value(Command::COMMAND_IDENTIFIER.c_str(), static_cast<rapidjson::SizeType>(Command::COMMAND_IDENTIFIER.length())), cmdValue, json.GetAllocator());

    rapidjson::Value cidsValue(rapidjson::kArrayType);
    for(Cid_t cid : cids)
    {
        cidsValue.PushBack(rapidjson::Value(cid), json.GetAllocator());
    }

    json.AddMember("cids", cidsValue, json.GetAllocator());

    rapidjson::StringBuffer buffer;
    rapidjson::Writer<rapidjson::StringBuffer> writer(buffer);
    json.Accept(writer);
    std::string command(buffer.GetString(), buffer.GetSize());
    return sendCommand(command);
}

bool SfuConnection::sendDelVthumbs(const std::vector<Cid_t> &cids)
{
    rapidjson::Document json(rapidjson::kObjectType);
    rapidjson::Value cmdValue(rapidjson::kStringType);
    cmdValue.SetString(SfuConnection::CSFU_DEL_VTHUMBS.c_str(), json.GetAllocator());
    json.AddMember(rapidjson::Value(Command::COMMAND_IDENTIFIER.c_str(), static_cast<rapidjson::SizeType>(Command::COMMAND_IDENTIFIER.length())), cmdValue, json.GetAllocator());

    rapidjson::Value cidsValue(rapidjson::kArrayType);
    for(Cid_t cid : cids)
    {
        cidsValue.PushBack(rapidjson::Value(cid), json.GetAllocator());
    }

    json.AddMember("cids", cidsValue, json.GetAllocator());

    rapidjson::StringBuffer buffer;
    rapidjson::Writer<rapidjson::StringBuffer> writer(buffer);
    json.Accept(writer);
    std::string command(buffer.GetString(), buffer.GetSize());
    return sendCommand(command);
}

bool SfuConnection::sendGetHiRes(Cid_t cid, int r, int lo)
{
    rapidjson::Document json(rapidjson::kObjectType);
    rapidjson::Value cmdValue(rapidjson::kStringType);
    cmdValue.SetString(SfuConnection::CSFU_GET_HIRES.c_str(), json.GetAllocator());
    json.AddMember(rapidjson::Value(Command::COMMAND_IDENTIFIER.c_str(), static_cast<rapidjson::SizeType>(Command::COMMAND_IDENTIFIER.length())), cmdValue, json.GetAllocator());

    json.AddMember("cid", rapidjson::Value(cid), json.GetAllocator());
    if (r)
    {
        // avoid sending r flag if it's zero (it's useless and it could generate issues at SFU)
        json.AddMember("r", rapidjson::Value(r), json.GetAllocator());
    }
    json.AddMember("lo", rapidjson::Value(lo), json.GetAllocator());

    rapidjson::StringBuffer buffer;
    rapidjson::Writer<rapidjson::StringBuffer> writer(buffer);
    json.Accept(writer);
    std::string command(buffer.GetString(), buffer.GetSize());
    return sendCommand(command);
}

bool SfuConnection::sendDelHiRes(const std::vector<Cid_t> &cids)
{
    rapidjson::Document json(rapidjson::kObjectType);
    rapidjson::Value cmdValue(rapidjson::kStringType);
    cmdValue.SetString(SfuConnection::CSFU_DEL_HIRES.c_str(), json.GetAllocator());
    json.AddMember(rapidjson::Value(Command::COMMAND_IDENTIFIER.c_str(), static_cast<rapidjson::SizeType>(Command::COMMAND_IDENTIFIER.length())), cmdValue, json.GetAllocator());

    rapidjson::Value cidsValue(rapidjson::kArrayType);
    for(Cid_t cid : cids)
    {
        cidsValue.PushBack(rapidjson::Value(cid), json.GetAllocator());
    }
    json.AddMember("cids", cidsValue, json.GetAllocator());

    rapidjson::StringBuffer buffer;
    rapidjson::Writer<rapidjson::StringBuffer> writer(buffer);
    json.Accept(writer);
    std::string command(buffer.GetString(), buffer.GetSize());
    return sendCommand(command);
}

bool SfuConnection::sendHiResSetLo(Cid_t cid, int lo)
{
    rapidjson::Document json(rapidjson::kObjectType);
    rapidjson::Value cmdValue(rapidjson::kStringType);
    cmdValue.SetString(SfuConnection::CSFU_HIRES_SET_LO.c_str(), json.GetAllocator());
    json.AddMember(rapidjson::Value(Command::COMMAND_IDENTIFIER.c_str(), static_cast<rapidjson::SizeType>(Command::COMMAND_IDENTIFIER.length())), cmdValue, json.GetAllocator());

    json.AddMember("cid", rapidjson::Value(cid), json.GetAllocator());
    json.AddMember("lo", rapidjson::Value(lo), json.GetAllocator());

    rapidjson::StringBuffer buffer;
    rapidjson::Writer<rapidjson::StringBuffer> writer(buffer);
    json.Accept(writer);
    std::string command(buffer.GetString(), buffer.GetSize());
    return sendCommand(command);
}

bool SfuConnection::sendLayer(int spt, int tmp, int stmp)
{
    rapidjson::Document json(rapidjson::kObjectType);
    rapidjson::Value cmdValue(rapidjson::kStringType);
    cmdValue.SetString(SfuConnection::CSFU_LAYER.c_str(), json.GetAllocator());
    json.AddMember(rapidjson::Value(Command::COMMAND_IDENTIFIER.c_str(), static_cast<rapidjson::SizeType>(Command::COMMAND_IDENTIFIER.length())), cmdValue, json.GetAllocator());
    json.AddMember("spt", rapidjson::Value(spt), json.GetAllocator());
    json.AddMember("tmp", rapidjson::Value(tmp), json.GetAllocator());
    json.AddMember("stmp", rapidjson::Value(stmp), json.GetAllocator());
    rapidjson::StringBuffer buffer;
    rapidjson::Writer<rapidjson::StringBuffer> writer(buffer);
    json.Accept(writer);
    std::string command(buffer.GetString(), buffer.GetSize());
    return sendCommand(command);
}

bool SfuConnection::sendSpeakReq(Cid_t cid)
{
    rapidjson::Document json(rapidjson::kObjectType);
    rapidjson::Value cmdValue(rapidjson::kStringType);
    cmdValue.SetString(SfuConnection::CSFU_SPEAK_RQ.c_str(), json.GetAllocator());
    json.AddMember(rapidjson::Value(Command::COMMAND_IDENTIFIER.c_str(), static_cast<rapidjson::SizeType>(Command::COMMAND_IDENTIFIER.length())), cmdValue, json.GetAllocator());

    if (cid)
    {
        json.AddMember("cid", rapidjson::Value(cid), json.GetAllocator());
    }

    rapidjson::StringBuffer buffer;
    rapidjson::Writer<rapidjson::StringBuffer> writer(buffer);
    json.Accept(writer);
    std::string command(buffer.GetString(), buffer.GetSize());
    return sendCommand(command);
}

bool SfuConnection::sendSpeakReqDel(Cid_t cid)
{
    rapidjson::Document json(rapidjson::kObjectType);
    rapidjson::Value cmdValue(rapidjson::kStringType);
    cmdValue.SetString(SfuConnection::CSFU_SPEAK_RQ_DEL.c_str(), json.GetAllocator());
    json.AddMember(rapidjson::Value(Command::COMMAND_IDENTIFIER.c_str(), static_cast<rapidjson::SizeType>(Command::COMMAND_IDENTIFIER.length())), cmdValue, json.GetAllocator());

    if (cid)
    {
        json.AddMember("cid", rapidjson::Value(cid), json.GetAllocator());
    }

    rapidjson::StringBuffer buffer;
    rapidjson::Writer<rapidjson::StringBuffer> writer(buffer);
    json.Accept(writer);
    std::string command(buffer.GetString(), buffer.GetSize());
    return sendCommand(command);
}

bool SfuConnection::sendSpeakDel(Cid_t cid)
{
    rapidjson::Document json(rapidjson::kObjectType);
    rapidjson::Value cmdValue(rapidjson::kStringType);
    cmdValue.SetString(SfuConnection::CSFU_SPEAK_DEL.c_str(), json.GetAllocator());
    json.AddMember(rapidjson::Value(Command::COMMAND_IDENTIFIER.c_str(), static_cast<rapidjson::SizeType>(Command::COMMAND_IDENTIFIER.length())), cmdValue, json.GetAllocator());

    if (cid)
    {
        json.AddMember("cid", rapidjson::Value(cid), json.GetAllocator());
    }

    rapidjson::StringBuffer buffer;
    rapidjson::Writer<rapidjson::StringBuffer> writer(buffer);
    json.Accept(writer);
    std::string command(buffer.GetString(), buffer.GetSize());
    return sendCommand(command);
}

bool SfuConnection::sendBye(int termCode)
{
    rapidjson::Document json(rapidjson::kObjectType);
    rapidjson::Value cmdValue(rapidjson::kStringType);
    cmdValue.SetString(SfuConnection::CSFU_BYE.c_str(), json.GetAllocator());
    json.AddMember(rapidjson::Value(Command::COMMAND_IDENTIFIER.c_str(), static_cast<rapidjson::SizeType>(Command::COMMAND_IDENTIFIER.length())), cmdValue, json.GetAllocator());
    json.AddMember("rsn", rapidjson::Value(termCode), json.GetAllocator());
    rapidjson::StringBuffer buffer;
    rapidjson::Writer<rapidjson::StringBuffer> writer(buffer);
    json.Accept(writer);
    std::string command(buffer.GetString(), buffer.GetSize());
    return sendCommand(command);
}

void SfuConnection::setConnState(SfuConnection::ConnState newState)
{
    if (newState == mConnState)
    {
        SFU_LOG_DEBUG("Tried to change connection state to the current state: %s", connStateToStr(newState));
        return;
    }
    else if(newState == SfuConnection::ConnState::kConnected && mConnState > newState)
    {
        SFU_LOG_DEBUG("Tried to change connection state to kConnected but current state is: %s", connStateToStr(mConnState));
        return;
    }
    else
    {
        SFU_LOG_DEBUG("Connection state change: %s --> %s", connStateToStr(mConnState), connStateToStr(newState));
        mConnState = newState;
    }

    if (newState == kDisconnected)
    {
        // if a socket is opened, close it immediately
        if (wsIsConnected())
        {
            wsDisconnect(true);
        }

        // if connect-timer is running, it must be reset (kResolving --> kDisconnected)
        if (mConnectTimer)
        {
            karere::cancelTimeout(mConnectTimer, mAppCtx);
            mConnectTimer = 0;
        }

        // start a timer to ensure the connection is established after kConnectTimeout. Otherwise, reconnect
        auto wptr = weakHandle();
        mConnectTimer = karere::setTimeout([this, wptr]()
        {
            if (wptr.deleted())
                return;

            SFU_LOG_DEBUG("Reconnection attempt has not succeed after %d. Reconnecting...", kConnectTimeout);
            mConnectTimer = 0;
            retryPendingConnection(true);
        }, kConnectTimeout * 1000, mAppCtx);
    }
    else if (mConnState == kConnected)
    {
        SFU_LOG_DEBUG("Sfu connected to %s", mTargetIp.c_str());

        mDnsCache.connectDoneByHost(mSfuUrl.host, mTargetIp);
        assert(!mConnectPromise.done());
        mConnectPromise.resolve();
        mRetryCtrl.reset();

        if (mConnectTimer)
        {
            karere::cancelTimeout(mConnectTimer, mAppCtx);
            mConnectTimer = 0;
        }
    }
}

void SfuConnection::wsConnectCb()
{
    if (mConnState != kConnecting)
    {
        SFU_LOG_WARNING("Connection to SFU has been established, but current connection state is %s, instead of connecting (as we expected)"
                           , connStateToStr(mConnState));
        return;
    }

    setConnState(kConnected);
}

void SfuConnection::wsCloseCb(int errcode, int errtype, const char *preason, size_t preason_len)
{
    std::string reason;
    if (preason)
        reason.assign(preason, preason_len);

    onSocketClose(errcode, errtype, reason);
}

void SfuConnection::wsHandleMsgCb(char *data, size_t len)
{
    handleIncomingData(data, len);
}

void SfuConnection::wsSendMsgCb(const char *, size_t)
{
    if (!mSendPromise.done())
    {
        mSendPromise.resolve();
    }
}

void SfuConnection::wsProcessNextMsgCb()
{
    processNextCommand(true);
}

#if WEBSOCKETS_TLS_SESSION_CACHE_ENABLED
bool SfuConnection::wsSSLsessionUpdateCb(const CachedSession &sess)
{
    // update the session's data in the DNS cache
    return mDnsCache.updateTlsSession(sess);
}
#endif

void SfuConnection::onSocketClose(int errcode, int errtype, const std::string &reason)
{
    if (mConnState == kDisconnected)
    {
        SFU_LOG_DEBUG("onSocketClose: we are already in kDisconnected state");
        if (!mRetryCtrl)
        {
            SFU_LOG_ERROR("There's no retry controller instance when calling onSocketClose in kDisconnected state");
            reconnect(); // start retry controller
        }
        return;
    }

    SFU_LOG_WARNING("Socket close on IP %s. Reason: %s", mTargetIp.c_str(), reason.c_str());
    mCall.onSfuDisconnected();
    setIsSendingBye(false); // reset mIsSendingBye as we are already disconnected from SFU
    auto oldState = mConnState;
    setConnState(kDisconnected);

    assert(oldState != kDisconnected);

    usingipv6 = !usingipv6;
    mTargetIp.clear();

    if (oldState >= kConnected)
    {
        SFU_LOG_DEBUG("Socket close at state kLoggedIn");

        assert(!mRetryCtrl);
        reconnect(); //start retry controller
    }
    else // oldState is kResolving or kConnecting
         // -> tell retry controller that the connect attempt failed
    {
        SFU_LOG_DEBUG("Socket close and state is not kStateConnected (but %s), start retry controller", connStateToStr(oldState));

        assert(mRetryCtrl);
        assert(!mConnectPromise.succeeded());
        if (!mConnectPromise.done())
        {
            mConnectPromise.reject(reason, errcode, errtype);
        }
    }
}

promise::Promise<void> SfuConnection::reconnect()
{
    assert(!mRetryCtrl);
    try
    {
        if (mConnState >= kResolving) //would be good to just log and return, but we have to return a promise
            return ::promise::Error(std::string("Already connecting/connected"));

        /* mSfuUrl must always be valid, however we could not find the host in DNS cache
         * as in case we have reached max SFU records (abs(kSfuShardEnd - kSfuShardStart)),
         * mCurrentShardForSfu will be reset, so oldest records will be overwritten by new ones
         */
        if (!mSfuUrl.isValid())
            return ::promise::Error("SFU reconnect: Current URL is not valid");

        setConnState(kResolving);

        // if there were an existing retry in-progress, abort it first or it will kick in after its backoff
        abortRetryController();

        // create a new retry controller and return its promise for reconnection
        auto wptr = weakHandle();
        mRetryCtrl.reset(createRetryController("sfu", [this](size_t attemptNo, DeleteTrackable::Handle wptr) -> promise::Promise<void>
        {
            if (wptr.deleted())
            {
                SFU_LOG_DEBUG("Reconnect attempt initiated, but sfu client was deleted.");
                return ::promise::_Void();
            }

            setConnState(kDisconnected);
            mConnectPromise = promise::Promise<void>();

            std::string ipv4, ipv6;
            bool cachedIpsByHost = mDnsCache.getIpByHost(mSfuUrl.host, ipv4, ipv6);

            setConnState(kResolving);
            SFU_LOG_DEBUG("Resolving hostname %s...", mSfuUrl.host.c_str());

            auto retryCtrl = mRetryCtrl.get();
            int statusDNS = wsResolveDNS(&mWebsocketIO, mSfuUrl.host.c_str(),
                         [wptr, cachedIpsByHost, this, retryCtrl, attemptNo, ipv4, ipv6](int statusDNS, const std::vector<std::string> &ipsv4, const std::vector<std::string> &ipsv6)
            {
                if (wptr.deleted())
                {
                    SFU_LOG_DEBUG("DNS resolution completed, but sfu client was deleted.");
                    return;
                }

                if (!mRetryCtrl)
                {
                    if (isOnline())
                    {
                        SFU_LOG_DEBUG("DNS resolution completed but ignored: connection is already established using cached IP");
                        assert(cachedIpsByHost);
                    }
                    else
                    {
                        SFU_LOG_DEBUG("DNS resolution completed but ignored: connection was aborted");
                    }
                    return;
                }
                if (mRetryCtrl.get() != retryCtrl)
                {
                    SFU_LOG_DEBUG("DNS resolution completed but ignored: a newer retry has already started");
                    return;
                }
                if (mRetryCtrl->currentAttemptNo() != attemptNo)
                {
                    SFU_LOG_DEBUG("DNS resolution completed but ignored: a newer attempt is already started (old: %d, new: %d)",
                                     attemptNo, mRetryCtrl->currentAttemptNo());
                    return;
                }

                if (statusDNS < 0 || (ipsv4.empty() && ipsv6.empty()))
                {
                    if (isOnline() && cachedIpsByHost)
                    {
                        assert(false);  // this case should be handled already at: if (!mRetryCtrl)
                        SFU_LOG_ERROR_NO_STATS("DNS error, but connection is established. Relaying on cached IPs...");
                        return;
                    }

                    if (statusDNS < 0)
                    {
                        /* don't send log error to SFU stats server, if DNS error is:
                         *  - UV__EAI_AGAIN  (-3001)
                         *  - UV__EAI_NODATA (-3007)
                         *  - UV__EAI_NONAME (-3008)
                         */
                        (statusDNS == 3001 || statusDNS == 3007 || statusDNS == 3008)
                            ? SFU_LOG_ERROR_NO_STATS("Async DNS error in sfu. Error code: %d", statusDNS)
                            : SFU_LOG_ERROR("Async DNS error in sfu. Error code: %d", statusDNS);
                    }
                    else
                    {
                        SFU_LOG_ERROR_NO_STATS("Async DNS error in sfu. Empty set of IPs");
                    }

                    assert(!isOnline());
                    if (statusDNS == wsGetNoNameErrorCode(&mWebsocketIO))
                    {
                        retryPendingConnection(true);
                    }
                    else if (mConnState == kResolving)
                    {
                        onSocketClose(0, 0, "Async DNS error (sfu connection)");
                    }
                    // else in case kConnecting let the connection attempt progress
                    return;
                }

                if (!cachedIpsByHost) // connect required DNS lookup
                {
                    SFU_LOG_DEBUG("Hostname resolved and there was no previous cached Ip's for this host. Connecting...");
                    mDnsCache.setSfuIp(mSfuUrl.host, ipsv4, ipsv6);
                    const std::string &resolvedIpv4 = ipsv4.empty() ? "" : ipsv4.front();
                    const std::string &resolvedIpv6 = ipsv6.empty() ? "" : ipsv6.front();
                    doConnect(resolvedIpv4, resolvedIpv6);
                    return;
                }

                if (mDnsCache.isMatchByHost(mSfuUrl.host, ipsv4, ipsv6))
                {
                    if (!ipv4.empty() && !ipsv4.empty() && !ipv6.empty() && !ipsv6.empty()
                                     && std::find(ipsv4.begin(), ipsv4.end(), ipv4) == ipsv4.end()
                                     && std::find(ipsv6.begin(), ipsv6.end(), ipv6) == ipsv6.end())
                    {
                       /* If there are multiple calls trying to reconnect in parallel against the same SFU server, and
                        * IP's have been changed for that moment, first DNS resolution attempt that finishes,
                        * will update IP's in cache (and will call onsocket close), but for the rest of calls,
                        * when DNS resolution ends (with same IP's returned) returned IP's will already match in cache.
                        *
                        * In this case Ip's used for that reconnection attempt are outdated, so we need to force reconnect
                        */
                        SFU_LOG_WARNING("DNS resolve matches cached IPs, but Ip's used for this reconnection attempt are outdated. Forcing reconnect...");
                        onSocketClose(0, 0, "Outdated Ip's. Forcing reconnect... (sfu)");
                    }
                    else
                    {
                        SFU_LOG_DEBUG("DNS resolve matches cached IPs, let current attempt finish.");
                    }
                }
                else
                {
                    // update DNS cache
                    mDnsCache.setSfuIp(mSfuUrl.host, ipsv4, ipsv6);
                    SFU_LOG_WARNING("DNS resolve doesn't match cached IPs. Forcing reconnect...");
                    retryPendingConnection(true);
                }
            });

            // immediate error at wsResolveDNS()
            if (statusDNS < 0)
            {
                std::string errStr = "Immediate DNS error in sfu. Error code: " + std::to_string(statusDNS);
                SFU_LOG_ERROR_NO_STATS("%s", errStr.c_str());

                assert(mConnState == kResolving);
                assert(!mConnectPromise.done());

                // reject promise, so the RetryController starts a new attempt
                mConnectPromise.reject(errStr, statusDNS, promise::kErrorTypeGeneric);
            }
            else if (cachedIpsByHost) // if wsResolveDNS() failed immediately, very likely there's
            // no network connetion, so it's futile to attempt to connect
            {
                // this connect attempt is made in parallel with DNS resolution, use cached IP's
                SFU_LOG_DEBUG("Connection attempt (with Cached Ip's) in parallel to DNS resolution");
                doConnect(ipv4, ipv6);
            }

            return mConnectPromise
            .then([wptr, this]()
            {
                if (wptr.deleted())
                    return;

                assert(isOnline());
            });
        }, wptr, mAppCtx
                     , nullptr                              // cancel function
                     , KARERE_RECONNECT_ATTEMPT_TIMEOUT     // initial attempt timeout (increases exponentially)
                     , KARERE_RECONNECT_MAX_ATTEMPT_TIMEOUT // maximum attempt timeout
                     , 0                                    // max number of attempts
                     , KARERE_RECONNECT_DELAY_MAX           // max single wait between attempts
                     , 0));                                 // initial single wait between attempts  (increases exponentially)


        return static_cast<promise::Promise<void>&>(mRetryCtrl->start());
    }
    KR_EXCEPTION_TO_PROMISE(0);
}

void SfuConnection::abortRetryController()
{
    if (!mRetryCtrl)
    {
        return;
    }

    assert(!isOnline());

    SFU_LOG_DEBUG("Reconnection was aborted");
    mRetryCtrl->abort();
    mRetryCtrl.reset();
}

SfuClient::SfuClient(WebsocketsIO& websocketIO, void* appCtx, rtcModule::RtcCryptoMeetings *rRtcCryptoMeetings)
    : mRtcCryptoMeetings(std::make_shared<rtcModule::RtcCryptoMeetings>(*rRtcCryptoMeetings))
    , mWebsocketIO(websocketIO)
    , mAppCtx(appCtx)
{

}

SfuConnection* SfuClient::createSfuConnection(const karere::Id& chatid, karere::Url&& sfuUrl, SfuInterface &call, DNScache &dnsCache)
{
    assert(mConnections.find(chatid) == mConnections.end());
    mConnections[chatid] = mega::make_unique<SfuConnection>(std::move(sfuUrl), mWebsocketIO, mAppCtx, call, dnsCache);
    SfuConnection* sfuConnection = mConnections[chatid].get();
    sfuConnection->connect();
    return sfuConnection;
}

void SfuClient::closeSfuConnection(const karere::Id& chatid)
{
    mConnections[chatid]->disconnect();
    mConnections.erase(chatid);
}

std::shared_ptr<rtcModule::RtcCryptoMeetings> SfuClient::getRtcCryptoMeetings()
{
    return mRtcCryptoMeetings;
}

void SfuClient::addVersionToUrl(karere::Url& sfuUrl)
{
    assert(getMySfuVersion() == 2); // expected SFU version for my client
    std::string app;
    if (sfuUrl.path.back() != '?')  // if last URL char is '?' just add version, otherwise:
    {
        app = sfuUrl.path.find("?") != std::string::npos
                 ? "&"  // url already has parameters
                 : "?"; // add ? as append character
    }

    sfuUrl.path.append(app).append("v=").append(std::to_string(getMySfuVersion()));
}

void SfuClient::retryPendingConnections(bool disconnect)
{
    for (auto it = mConnections.begin(); it != mConnections.end(); it++)
    {
        it->second->retryPendingConnection(disconnect);
    }
}

PeerLeftCommand::PeerLeftCommand(const PeerLeftCommandFunction &complete, SfuInterface &call)
    : Command(call)
    , mComplete(complete)
{
}

bool PeerLeftCommand::processCommand(const rapidjson::Document &command)
{
    rapidjson::Value::ConstMemberIterator cidIterator = command.FindMember("cid");
    if (cidIterator == command.MemberEnd() || !cidIterator->value.IsUint())
    {
        SFU_LOG_ERROR("Received data doesn't have 'cid' field");
        return false;
    }

    rapidjson::Value::ConstMemberIterator reasonIterator = command.FindMember("rsn");
    if (reasonIterator == command.MemberEnd() || !reasonIterator->value.IsUint())
    {
        SFU_LOG_ERROR("Received data doesn't have 'rsn' field");
        return false;
    }

    ::mega::MegaHandle cid = (cidIterator->value.GetUint64());
    unsigned termcode = reasonIterator->value.GetUint();
    return mComplete(static_cast<Cid_t>(cid), termcode);
}

ByeCommand::ByeCommand(const ByeCommandFunction& complete, SfuInterface& call)
    : Command(call)
    , mComplete(complete)
{
}

bool ByeCommand::processCommand(const rapidjson::Document& command)
{
    rapidjson::Value::ConstMemberIterator reasonIterator = command.FindMember("rsn");
    if (reasonIterator == command.MemberEnd() || !reasonIterator->value.IsUint())
    {
        SFU_LOG_ERROR("Received data doesn't have 'rsn' field");
        return false;
    }

    return mComplete(reasonIterator->value.GetUint() /*termcode */);
}

ModAddCommand::ModAddCommand(const ModAddCommandFunction& complete, SfuInterface& call)
    : Command(call)
    , mComplete(complete)
{
}

bool ModAddCommand::processCommand(const rapidjson::Document& command)
{
    rapidjson::Value::ConstMemberIterator reasonIterator = command.FindMember("user");
    if (reasonIterator == command.MemberEnd() || !reasonIterator->value.IsString())
    {
        SFU_LOG_ERROR("MOD_ADD: Received data doesn't have 'user' field");
        return false;
    }
    std::string userIdString = reasonIterator->value.GetString();
    ::mega::MegaHandle userId = ::mega::MegaApi::base64ToUserHandle(userIdString.c_str());
    return mComplete(userId /*userid*/);
}

ModDelCommand::ModDelCommand(const ModDelCommandFunction& complete, SfuInterface& call)
    : Command(call)
    , mComplete(complete)
{
}

bool ModDelCommand::processCommand(const rapidjson::Document& command)
{
    rapidjson::Value::ConstMemberIterator reasonIterator = command.FindMember("user");
    if (reasonIterator == command.MemberEnd() || !reasonIterator->value.IsString())
    {
        SFU_LOG_ERROR("MOD_DEL: Received data doesn't have 'user' field");
        return false;
    }
    std::string userIdString = reasonIterator->value.GetString();
    ::mega::MegaHandle userId = ::mega::MegaApi::base64ToUserHandle(userIdString.c_str());
    return mComplete(userId /*userid*/);
}

HelloCommand::HelloCommand(const HelloCommandFunction& complete, SfuInterface& call)
    : Command(call)
    , mComplete(complete)
{
}

bool HelloCommand::processCommand(const rapidjson::Document& command)
{
    rapidjson::Value::ConstMemberIterator cidIterator = command.FindMember("cid");
    if (cidIterator == command.MemberEnd() || !cidIterator->value.IsUint())
    {
        assert(false);
        SFU_LOG_ERROR("HelloCommand: Received data doesn't have 'cid' field");
        return false;
    }
    Cid_t cid = cidIterator->value.GetUint();

    unsigned int nAudioTracks = 0;
    rapidjson::Value::ConstMemberIterator naIterator = command.FindMember("na");
    if (naIterator != command.MemberEnd() && cidIterator->value.IsUint())
    {
        nAudioTracks = naIterator->value.GetUint();
    }
    else
    {
        SFU_LOG_ERROR("HelloCommand: Received data doesn't have 'na' field");
    }

    unsigned int nVideoTracks = 0;
    rapidjson::Value::ConstMemberIterator nvIterator = command.FindMember("nv");
    if (nvIterator != command.MemberEnd() && cidIterator->value.IsUint())
    {
        nVideoTracks = nvIterator->value.GetUint();
    }
    else
    {
        SFU_LOG_ERROR("HelloCommand: Received data doesn't have 'nv' field");
    }

    // parse moderators list
    std::set<karere::Id> moderators;
    rapidjson::Value::ConstMemberIterator modsIterator = command.FindMember("mods");
    if (modsIterator != command.MemberEnd() && modsIterator->value.IsArray())
    {
        parseUsersArray(moderators, modsIterator);
    }

    bool wr = false;
    bool allowed = false;
    std::map<karere::Id, bool> wrUsers;
    rapidjson::Value::ConstMemberIterator wrIterator = command.FindMember("wr");
    if (wrIterator != command.MemberEnd())
    {
        if (!wrIterator->value.IsObject())
        {
            assert(false);
            SFU_LOG_ERROR("HelloCommand: Received wr is not an object");
            return false;
        }

        wr = true;
        const rapidjson::Value& obj = wrIterator->value;
        assert(obj.IsObject());
        rapidjson::Value::ConstMemberIterator allowIterator = obj.FindMember("allow");
        if (allowIterator == obj.MemberEnd() || !allowIterator->value.IsUint())
        {
             assert(false);
             SFU_LOG_ERROR("HelloCommand: 'allow' field not found in wr object");
             return false;
        }
        allowed = allowIterator->value.GetUint();

        if (!parseUsersMap(wrUsers, obj))
        {
            assert(false);
            SFU_LOG_ERROR("HelloCommand: users array in wr is ill-formed");
            return false;
        }
    }
    return mComplete(cid, nAudioTracks, nVideoTracks, moderators, wr, allowed, wrUsers);
}
}
#endif<|MERGE_RESOLUTION|>--- conflicted
+++ resolved
@@ -80,11 +80,7 @@
     return command;
 }
 
-<<<<<<< HEAD
 Peer::Peer(const karere::Id peerid, unsigned int sfuProtoVersion, const unsigned avFlags, const std::vector<std::string>* ivs, const Cid_t cid, const bool isModerator)
-=======
-Peer::Peer(const karere::Id& peerid, unsigned avFlags, Cid_t cid, bool isModerator)
->>>>>>> 59c38ec0
     : mCid(cid),
       mPeerid(peerid),
       mAvFlags(static_cast<uint8_t>(avFlags)),
