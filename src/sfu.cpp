#ifndef KARERE_DISABLE_WEBRTC
#include <sfu.h>
#include <base/promise.h>
#include <megaapi.h>
#include <mega/base64.h>

#include<rapidjson/writer.h>

namespace sfu
{

// notifications SFU -> client
//
std::string Command::COMMAND_IDENTIFIER     = "a";
std::string Command::ERROR_IDENTIFIER       = "err";
std::string Command::ERROR_MESSAGE          = "msg";

const std::string AVCommand::COMMAND_NAME             = "AV";
const std::string AnswerCommand::COMMAND_NAME         = "ANSWER";
const std::string KeyCommand::COMMAND_NAME            = "KEY";
const std::string VthumbsCommand::COMMAND_NAME        = "VTHUMBS";
const std::string VthumbsStartCommand::COMMAND_NAME   = "VTHUMB_START";
const std::string VthumbsStopCommand::COMMAND_NAME    = "VTHUMB_STOP";
const std::string HiResCommand::COMMAND_NAME          = "HIRES";
const std::string HiResStartCommand::COMMAND_NAME     = "HIRES_START";
const std::string HiResStopCommand::COMMAND_NAME      = "HIRES_STOP";
const std::string SpeakReqsCommand::COMMAND_NAME      = "SPEAK_REQS";
const std::string SpeakReqDelCommand::COMMAND_NAME    = "SPEAK_RQ_DEL";
const std::string SpeakOnCommand::COMMAND_NAME        = "SPEAK_ON";
const std::string SpeakOffCommand::COMMAND_NAME       = "SPEAK_OFF";
const std::string PeerJoinCommand::COMMAND_NAME       = "PEERJOIN";
const std::string PeerLeftCommand::COMMAND_NAME       = "PEERLEFT";

const std::string Sdp::endl = "\r\n";

// commands client -> SFU
const std::string SfuConnection::CSFU_JOIN         = "JOIN";
const std::string SfuConnection::CSFU_SENDKEY      = "KEY";
const std::string SfuConnection::CSFU_AV           = "AV";
const std::string SfuConnection::CSFU_GET_VTHUMBS  = "GET_VTHUMBS";
const std::string SfuConnection::CSFU_DEL_VTHUMBS  = "DEL_VTHUMBS";
const std::string SfuConnection::CSFU_GET_HIRES    = "GET_HIRES";
const std::string SfuConnection::CSFU_DEL_HIRES    = "DEL_HIRES";
const std::string SfuConnection::CSFU_HIRES_SET_LO = "HIRES_SET_LO";
const std::string SfuConnection::CSFU_LAYER        = "LAYER";
const std::string SfuConnection::CSFU_SPEAK_RQ     = "SPEAK_RQ";
const std::string SfuConnection::CSFU_SPEAK_RQ_DEL = "SPEAK_RQ_DEL";
const std::string SfuConnection::CSFU_SPEAK_DEL    = "SPEAKER_DEL";
const std::string SfuConnection::CSFU_BYE          = "BYE";


CommandsQueue::CommandsQueue():
    isSending(false)
{
}

bool CommandsQueue::sending()
{
    return isSending;
}

void CommandsQueue::setSending(bool sending)
{
    isSending = sending;
}

std::string CommandsQueue::pop()
{
    if (empty())
    {
        return std::string();
    }

    std::string command = std::move(front());
    pop_front();
    return command;
}


Peer::Peer(karere::Id peerid, unsigned avFlags, Cid_t cid)
    : mCid(cid), mPeerid(peerid), mAvFlags(static_cast<uint8_t>(avFlags))
{
}

Peer::Peer(const Peer &peer)
    : mCid(peer.mCid)
    , mPeerid(peer.mPeerid)
    , mAvFlags(peer.mAvFlags)
{

}

void Peer::setCid(Cid_t cid)
{
    mCid = cid;
}

Cid_t Peer::getCid() const
{
    return mCid;
}

karere::Id Peer::getPeerid() const
{
    return mPeerid;
}

bool Peer::hasAnyKey() const
{
    return !mKeyMap.empty();
}

Keyid_t Peer::getCurrentKeyId() const
{
    return mCurrentkeyId;
}

karere::AvFlags Peer::getAvFlags() const
{
    return mAvFlags;
}

std::string Peer::getKey(Keyid_t keyid) const
{
    std::string key;
    auto it = mKeyMap.find(keyid);
    if (it != mKeyMap.end())
    {
        key = it->second;
    }
    return key;
}

void Peer::addKey(Keyid_t keyid, const std::string &key)
{
    mCurrentkeyId = keyid;
    mKeyMap[mCurrentkeyId] = key;
}

void Peer::resetKeys()
{
    mCurrentkeyId = 0;
    mKeyMap.clear();
}

void Peer::setAvFlags(karere::AvFlags flags)
{
    mAvFlags = flags;
}

Command::~Command()
{
}

Command::Command(SfuInterface& call)
    : mCall(call)
{
}

bool Command::parseTrackDescriptor(TrackDescriptor &trackDescriptor, rapidjson::Value::ConstMemberIterator &it) const
{
    rapidjson::Value::ConstMemberIterator ivIterator = it->value.FindMember("iv");
    if (ivIterator == it->value.MemberEnd() || !ivIterator->value.IsString())
    {
         SFU_LOG_ERROR("parseTrackDescriptor: 'iv' field not found");
         return false;
    }

    std::string ivString = ivIterator->value.GetString();


    rapidjson::Value::ConstMemberIterator midIterator = it->value.FindMember("mid");
    if (midIterator == it->value.MemberEnd() || !midIterator->value.IsUint())
    {
         SFU_LOG_ERROR("parseTrackDescriptor: 'mid' field not found");
         return false;
    }

    rapidjson::Value::ConstMemberIterator reuseIterator = it->value.FindMember("r");
    if (reuseIterator != it->value.MemberEnd() && reuseIterator->value.IsUint())
    {
        // parse reuse flag in case it's found in trackDescriptor
        trackDescriptor.mReuse = reuseIterator->value.GetUint();
    }

    trackDescriptor.mMid = midIterator->value.GetUint();
    trackDescriptor.mIv = hexToBinary(ivString);
    return true;
}

uint64_t Command::hexToBinary(const std::string &hex)
{
    uint64_t value = 0;
    unsigned int bufferSize = static_cast<unsigned int>(hex.length()) >> 1;
    assert(bufferSize <= 8);
    std::unique_ptr<uint8_t []> buffer = std::unique_ptr<uint8_t []>(new uint8_t[bufferSize]);
    unsigned int binPos = 0;
    for (unsigned int i = 0; i< hex.length(); binPos++)
    {
<<<<<<< HEAD
        // compiler doesn't guarantees the order "++" operation performed in relation to the second access of variable i (better to split in two operations)
        buffer[binPos] = (hexDigitVal(hex[i++])) << 4;
        buffer[binPos] |= hexDigitVal(hex[i++]);
=======
        buffer[binPos] = static_cast<uint8_t>((hexDigitVal(hex[i++])) << 4 | hexDigitVal(hex[i++]));
>>>>>>> 784a0797
    }

    memcpy(&value, buffer.get(), bufferSize);

    return value;
}

uint8_t Command::hexDigitVal(char value)
{
    if (value <= 57)
    { // ascii code if '9'
        return static_cast<uint8_t>(value - 48); // ascii code of '0'
    }
    else if (value >= 97)
    { // 'a'
        return static_cast<uint8_t>(10 + value - 97);
    }
    else
    {
        return static_cast<uint8_t>(10 + value - 65); // 'A'
    }
}

std::string Command::binaryToHex(uint64_t value)
{
    std::vector<std::string> hexDigits = {"0", "1", "2", "3", "4", "5", "6", "7", "8", "9", "a", "b", "c", "d", "e", "f"};
    std::string result;
    uint8_t intermediate[8];
    memcpy(intermediate, &value, 8);
    for (unsigned int i = 0; i < sizeof(value); i++)
    {
        uint8_t firstPart = (intermediate[i] >> 4) & 0x0f;
        uint8_t secondPart = intermediate[i] & 0x0f;
        result.append(hexDigits[firstPart]);
        result.append(hexDigits[secondPart]);
    }

    return result;
}

AVCommand::AVCommand(const AvCompleteFunction &complete, SfuInterface &call)
    : Command(call)
    , mComplete(complete)
{
}

bool AVCommand::processCommand(const rapidjson::Document &command)
{
    rapidjson::Value::ConstMemberIterator cidIterator = command.FindMember("cid");
    if (cidIterator == command.MemberEnd() || !cidIterator->value.IsUint())
    {
        SFU_LOG_ERROR("Received data doesn't have 'cid' field");
        return false;
    }

    Cid_t cid = cidIterator->value.GetUint();
    rapidjson::Value::ConstMemberIterator avIterator = command.FindMember("av");
    if (avIterator == command.MemberEnd() || !avIterator->value.IsInt())
    {
        SFU_LOG_ERROR("Received data doesn't have 'av' field");
        return false;
    }

    unsigned av = avIterator->value.GetUint();
    return mComplete(cid, av);
}

AnswerCommand::AnswerCommand(const AnswerCompleteFunction &complete, SfuInterface &call)
    : Command(call)
    , mComplete(complete)
{
}

bool AnswerCommand::processCommand(const rapidjson::Document &command)
{
    rapidjson::Value::ConstMemberIterator cidIterator = command.FindMember("cid");
    if (cidIterator == command.MemberEnd() || !cidIterator->value.IsUint())
    {
        SFU_LOG_ERROR("AnswerCommand::processCommand: Received data doesn't have 'cid' field");
        return false;
    }

    Cid_t cid = cidIterator->value.GetUint();
    rapidjson::Value::ConstMemberIterator sdpIterator = command.FindMember("sdp");
    if (sdpIterator == command.MemberEnd() || !sdpIterator->value.IsObject())
    {
        SFU_LOG_ERROR("AnswerCommand::processCommand: Received data doesn't have 'sdp' field");
        return false;
    }

    Sdp sdp(sdpIterator->value);

    rapidjson::Value::ConstMemberIterator tsIterator = command.FindMember("t"); // time elapsed since the start of the call
    if (tsIterator == command.MemberEnd() || !tsIterator->value.IsUint64())
    {
        SFU_LOG_ERROR("AnswerCommand::processCommand: Received data doesn't have 't' field");
        return false;
    }

    // call start ts (ms)
    uint64_t callDuration = tsIterator->value.GetUint64();

    std::vector<Peer> peers;
    rapidjson::Value::ConstMemberIterator peersIterator = command.FindMember("peers");
    if (peersIterator != command.MemberEnd() && peersIterator->value.IsArray())
    {
        parsePeerObject(peers, peersIterator);
    }

    std::map<Cid_t, TrackDescriptor> speakers;
    rapidjson::Value::ConstMemberIterator speakersIterator = command.FindMember("speakers");    // peers allowed to speak
    if (speakersIterator != command.MemberEnd() && speakersIterator->value.IsObject())
    {
        parseTracks(peers, speakers, speakersIterator, true);
    }

    std::map<Cid_t, TrackDescriptor> vthumbs;
    rapidjson::Value::ConstMemberIterator vthumbsIterator = command.FindMember("vthumbs");
    if (vthumbsIterator != command.MemberEnd() && vthumbsIterator->value.IsObject())
    {
        parseTracks(peers, vthumbs, vthumbsIterator, false);
    }

    return mComplete(cid, sdp, callDuration, peers, vthumbs, speakers);
}

void AnswerCommand::parsePeerObject(std::vector<Peer> &peers, rapidjson::Value::ConstMemberIterator &it) const
{
    assert(it->value.IsArray());
    for (unsigned int j = 0; j < it->value.Capacity(); ++j)
    {
        if (it->value[j].IsObject())
        {
            rapidjson::Value::ConstMemberIterator cidIterator = it->value[j].FindMember("cid");
            if (cidIterator == it->value[j].MemberEnd() || !cidIterator->value.IsUint())
            {
                 SFU_LOG_ERROR("AnswerCommand::parsePeerObject: invalid 'cid' value");
                 return;
            }

            Cid_t cid = cidIterator->value.GetUint();

            rapidjson::Value::ConstMemberIterator userIdIterator = it->value[j].FindMember("userId");
            if (userIdIterator == it->value[j].MemberEnd() || !userIdIterator->value.IsString())
            {
                 SFU_LOG_ERROR("AnswerCommand::parsePeerObject: invalid 'userId' value");
                 return;
            }

            std::string userIdString = userIdIterator->value.GetString();
            ::mega::MegaHandle userId = ::mega::MegaApi::base64ToUserHandle(userIdString.c_str());

            rapidjson::Value::ConstMemberIterator avIterator = it->value[j].FindMember("av");
            if (avIterator == it->value[j].MemberEnd() || !avIterator->value.IsUint())
            {
                 SFU_LOG_ERROR("AnswerCommand::parsePeerObject: invalid 'av' value");
                 return;
            }

            unsigned av = avIterator->value.GetUint();
            peers.push_back(Peer(userId, av, cid));
        }
        else
        {
            SFU_LOG_ERROR("AnswerCommand::parsePeerObject: invalid value at array 'peers'");
            return;
        }
    }
}

void AnswerCommand::parseTracks(const std::vector<Peer> &peers, std::map<Cid_t, TrackDescriptor>& tracks, rapidjson::Value::ConstMemberIterator &it, bool audio) const
{
    for (const Peer& peer : peers)
    {
        std::string cid = std::to_string(peer.getCid());
        rapidjson::Value::ConstMemberIterator iterator = it->value.FindMember(cid.c_str());
        if (iterator == it->value.MemberEnd() || !iterator->value.IsObject())
        {
             SFU_LOG_ERROR("parseTracks: invalid 'cid' value");
             continue;
        }

        if (audio)
        {
            rapidjson::Value::ConstMemberIterator audioIterator = iterator->value.FindMember("audio");
            if (audioIterator == iterator->value.MemberEnd() || !audioIterator->value.IsObject())
            {
                 SFU_LOG_ERROR("parseTracks: invalid 'audio' value");
                 continue;
            }

            iterator = audioIterator;
        }

        TrackDescriptor track;
        bool valid = parseTrackDescriptor(track, iterator);
        if (valid)
        {
            tracks[peer.getCid()] = track;
        }
        else
        {
            continue;
        }
    }
}

KeyCommand::KeyCommand(const KeyCompleteFunction &complete, SfuInterface &call)
    : Command(call)
    , mComplete(complete)
{

}

bool KeyCommand::processCommand(const rapidjson::Document &command)
{
    rapidjson::Value::ConstMemberIterator idIterator = command.FindMember("id");
    if (idIterator == command.MemberEnd() || !idIterator->value.IsUint())
    {
        SFU_LOG_ERROR("KeyCommand: Received data doesn't have 'id' field");
        return false;
    }

    Keyid_t id = static_cast<Keyid_t>(idIterator->value.GetUint());

    rapidjson::Value::ConstMemberIterator cidIterator = command.FindMember("from");
    if (cidIterator == command.MemberEnd() || !cidIterator->value.IsUint())
    {
        SFU_LOG_ERROR("KeyCommand: Received data doesn't have 'from' field");
        return false;
    }

    Cid_t cid = cidIterator->value.GetUint();

    rapidjson::Value::ConstMemberIterator keyIterator = command.FindMember("key");
    if (keyIterator == command.MemberEnd() || !keyIterator->value.IsString())
    {
        SFU_LOG_ERROR("KeyCommand: Received data doesn't have 'key' field");
        return false;
    }

    std::string key = keyIterator->value.GetString();

    return mComplete(id, cid, key);
}

VthumbsCommand::VthumbsCommand(const VtumbsCompleteFunction &complete, SfuInterface &call)
    : Command(call)
    , mComplete(complete)
{
}

bool VthumbsCommand::processCommand(const rapidjson::Document &command)
{
    Cid_t cid = 0;
    std::map<Cid_t, TrackDescriptor> tracks;
    rapidjson::Value::ConstMemberIterator it = command.FindMember("tracks");
    if (it != command.MemberEnd())
    {
        assert(it->value.IsObject());
        for (auto itMember = it->value.MemberBegin(); itMember != it->value.MemberEnd(); ++itMember)
        {
            assert(itMember->name.IsString() && itMember->value.IsObject());
            cid = static_cast<Cid_t>(atoi(itMember->name.GetString()));
            TrackDescriptor td;
            parseTrackDescriptor(td, itMember);
            tracks[cid] = td; // add entry to map <cid, trackDescriptor>
        }
    }
    return mComplete(tracks);
}

VthumbsStartCommand::VthumbsStartCommand(const VtumbsStartCompleteFunction &complete, SfuInterface &call)
    : Command(call)
    , mComplete(complete)
{

}

bool VthumbsStartCommand::processCommand(const rapidjson::Document &command)
{
    return mComplete();
}

VthumbsStopCommand::VthumbsStopCommand(const VtumbsStopCompleteFunction &complete, SfuInterface &call)
    : Command(call)
    , mComplete(complete)
{

}

bool VthumbsStopCommand::processCommand(const rapidjson::Document &command)
{
    return mComplete();
}

HiResCommand::HiResCommand(const HiresCompleteFunction &complete, SfuInterface &call)
    : Command(call)
    , mComplete(complete)
{
}

bool HiResCommand::processCommand(const rapidjson::Document &command)
{
    Cid_t cid = 0;
    std::map<Cid_t, TrackDescriptor> tracks;
    rapidjson::Value::ConstMemberIterator it = command.FindMember("tracks");
    if (it != command.MemberEnd())
    {
        assert(it->value.IsObject());
        for (auto itMember = it->value.MemberBegin(); itMember != it->value.MemberEnd(); ++itMember)
        {
            assert(itMember->name.IsString() && itMember->value.IsObject());
            cid = static_cast<Cid_t>(atoi(itMember->name.GetString()));
            TrackDescriptor td;
            parseTrackDescriptor(td, itMember);
            tracks[cid] = td; // add entry to map <cid, trackDescriptor>
        }
    }

    return mComplete(tracks);
}

HiResStartCommand::HiResStartCommand(const HiResStartCompleteFunction &complete, SfuInterface &call)
    : Command(call)
    , mComplete(complete)
{

}

bool HiResStartCommand::processCommand(const rapidjson::Document &command)
{
    return mComplete();
}

HiResStopCommand::HiResStopCommand(const HiResStopCompleteFunction &complete, SfuInterface &call)
    : Command(call)
    , mComplete(complete)
{

}

bool HiResStopCommand::processCommand(const rapidjson::Document &command)
{
    return mComplete();
}

SpeakReqsCommand::SpeakReqsCommand(const SpeakReqsCompleteFunction &complete, SfuInterface &call)
    : Command(call)
    , mComplete(complete)
{
}

bool SpeakReqsCommand::processCommand(const rapidjson::Document &command)
{
    rapidjson::Value::ConstMemberIterator cidsIterator = command.FindMember("cids");
    if (cidsIterator == command.MemberEnd() || !cidsIterator->value.IsArray())
    {
        SFU_LOG_ERROR("SpeakReqsCommand::processCommand - Received data doesn't have 'cids' field");
        return false;
    }

    std::vector<Cid_t> speakRequest;
    for (unsigned int j = 0; j < cidsIterator->value.Capacity(); ++j)
    {
        if (cidsIterator->value[j].IsUint())
        {
            Cid_t cid = cidsIterator->value[j].GetUint();
            speakRequest.push_back(cid);
        }
        else
        {
            SFU_LOG_ERROR("SpeakReqsCommand::processCommand - it isn't uint");
            return false;
        }
    }

    return mComplete(speakRequest);
}

SpeakReqDelCommand::SpeakReqDelCommand(const SpeakReqDelCompleteFunction &complete, SfuInterface &call)
    : Command(call)
    , mComplete(complete)
{
}

bool SpeakReqDelCommand::processCommand(const rapidjson::Document &command)
{
    rapidjson::Value::ConstMemberIterator cidIterator = command.FindMember("cid");
    if (cidIterator == command.MemberEnd() || !cidIterator->value.IsUint())
    {
        SFU_LOG_ERROR("SpeakReqDelCommand: Received data doesn't have 'cid' field");
        return false;
    }

    Cid_t cid = cidIterator->value.GetUint();

    return mComplete(cid);
}

SpeakOnCommand::SpeakOnCommand(const SpeakOnCompleteFunction &complete, SfuInterface &call)
    : Command(call)
    , mComplete(complete)
{

}

bool SpeakOnCommand::processCommand(const rapidjson::Document &command)
{    
    Cid_t cid = 0;
    rapidjson::Value::ConstMemberIterator cidIterator = command.FindMember("cid");
    if (cidIterator != command.MemberEnd() && cidIterator->value.IsUint())
    {
        cid = cidIterator->value.GetUint();

        rapidjson::Value::ConstMemberIterator audioIterator = command.FindMember("audio");
        if (audioIterator == command.MemberEnd() || !audioIterator->value.IsObject())
        {
            SFU_LOG_ERROR("SpeakOnCommand::processCommand: Received data doesn't have 'audio' field");
            return false;
        }

        TrackDescriptor descriptor;
        parseTrackDescriptor(descriptor, audioIterator);
        return mComplete(cid, descriptor);
    }
    else
    {
        return mComplete(cid, sfu::TrackDescriptor());
    }
}

SpeakOffCommand::SpeakOffCommand(const SpeakOffCompleteFunction &complete, SfuInterface &call)
    : Command(call)
    , mComplete(complete)
{

}

bool SpeakOffCommand::processCommand(const rapidjson::Document &command)
{    
    Cid_t cid = 0;
    rapidjson::Value::ConstMemberIterator cidIterator = command.FindMember("cid");
    if (cidIterator != command.MemberEnd() && cidIterator->value.IsUint())
    {
        cid = cidIterator->value.GetUint();
    }

    return mComplete(cid);
}


PeerJoinCommand::PeerJoinCommand(const PeerJoinCommandFunction &complete, SfuInterface &call)
    : Command(call)
    , mComplete(complete)
{
}

bool PeerJoinCommand::processCommand(const rapidjson::Document &command)
{
    rapidjson::Value::ConstMemberIterator cidIterator = command.FindMember("cid");
    if (cidIterator == command.MemberEnd() || !cidIterator->value.IsUint())
    {
        SFU_LOG_ERROR("PeerJoinCommand: Received data doesn't have 'cid' field");
        return false;
    }

    Cid_t cid = cidIterator->value.GetUint();

    rapidjson::Value::ConstMemberIterator userIdIterator = command.FindMember("userId");
    if (userIdIterator == command.MemberEnd() || !userIdIterator->value.IsString())
    {
        SFU_LOG_ERROR("PeerJoinCommand: Received data doesn't have 'userId' field");
        return false;
    }

    std::string userIdString = userIdIterator->value.GetString();
    uint64_t userid = mega::MegaApi::base64ToUserHandle(userIdString.c_str());

    rapidjson::Value::ConstMemberIterator avIterator = command.FindMember("av");
    if (avIterator == command.MemberEnd() || !avIterator->value.IsUint())
    {
        SFU_LOG_ERROR("PeerJoinCommand: Received data doesn't have 'av' field");
        return false;
    }

    unsigned int av = avIterator->value.GetUint();

    return mComplete(cid, userid, av);

}

Sdp::Sdp(const std::string &sdp, int64_t mungedTrackIndex)
{
    size_t pos = 0;
    std::string buffer = sdp;
    std::vector<std::string> lines;
    while ((pos = buffer.find(Sdp::endl)) != std::string::npos)
    {
        std::string line = buffer.substr(0, pos);
        lines.push_back(line);
        buffer.erase(0, pos + Sdp::endl.size());
    }

    for (const std::string& line : lines)
    {
        if (line.size() > 2 && line[0] == 'm' && line[1] == '=')
        {
            // "cmn" precedes any "m=" line in the session-description provided by WebRTC
            assert(mData.find("cmn") != mData.end());
            break;
        }

        mData["cmn"].append(line).append(Sdp::endl);
    }

    unsigned int i = 0;
    while (i < lines.size())
    {
        const std::string& line = lines.at(i);
        std::string type = line.substr(2, 5);
        if (type == "audio" && mData.find("atpl") == mData.end())
        {
            i = createTemplate("atpl", lines, i);   // can consume more than one line -> update `i`
            if (mData.find("vtpl") != mData.end())
            {
                // if "vtpl" is already added to data, we are done
                break;
            }
        }
        else if (type == "video" && mData.find("vtpl") == mData.end())
        {
            i = createTemplate("vtpl", lines, i);
            if (mData.find("atpl") != mData.end())  // TODO: why do we break here?
            {
                // if "atpl" is already added to data, we are done
                break;
            }
        }
        else
        {
            // find next line starting with "m"
            i = nextMline(lines, i + 1);
        }
    }

    for (i = nextMline(lines, 0); i < lines.size();)
    {
        i = addTrack(lines, i);
    }

    if (mungedTrackIndex != -1) // track requires to be munged
    {
        assert(mTracks.size() > static_cast<size_t>(mungedTrackIndex));
        // modify SDP (hack to enable SVC) for hi-res track to enable SVC multicast
        mungeSdpForSvc(mTracks.at(static_cast<size_t>(mungedTrackIndex)));
    }
}

Sdp::Sdp(const rapidjson::Value &sdp)
{
    rapidjson::Value::ConstMemberIterator cmnIterator = sdp.FindMember("cmn");
    if (cmnIterator != sdp.MemberEnd() && cmnIterator->value.IsString())
    {
        mData["cmn"] = cmnIterator->value.GetString();
    }

    std::string atpl;
    rapidjson::Value::ConstMemberIterator atplIterator = sdp.FindMember("atpl");
    if (atplIterator != sdp.MemberEnd() && atplIterator->value.IsString())
    {
       mData["atpl"] = atplIterator->value.GetString();
    }

    std::string vtpl;
    rapidjson::Value::ConstMemberIterator vtplIterator = sdp.FindMember("vtpl");
    if (vtplIterator != sdp.MemberEnd() && vtplIterator->value.IsString())
    {
        mData["vtpl"] = vtplIterator->value.GetString();
    }

    rapidjson::Value::ConstMemberIterator tracksIterator = sdp.FindMember("tracks");
    if (tracksIterator != sdp.MemberEnd() && tracksIterator->value.IsArray())
    {
        // TODO: check whether we should use Size() instead of Capacity() (also check other usages of Capacity())
        for (unsigned int i = 0; i < tracksIterator->value.Capacity(); i++)
        {
            mTracks.push_back(parseTrack(tracksIterator->value[i]));
        }
    }
}

std::string Sdp::unCompress()
{
    std::string sdp;
    sdp.append(mData["cmn"]);

    for (const Sdp::Track& track : mTracks)
    {
        if (track.mType == "a")
        {
            sdp.append(unCompressTrack(track, mData["atpl"]));
        }
        else if (track.mType == "v")
        {
            sdp.append(unCompressTrack(track, mData["vtpl"]));
        }
    }

    return sdp;
}

unsigned int Sdp::createTemplate(const std::string& type, const std::vector<std::string> lines, unsigned int position)
{
    std::string temp = lines[position++];
    temp.append(Sdp::endl);

    unsigned int i = position;
    for (; i < lines.size(); i++)
    {
        const std::string& line = lines[i];
        char lineType = line[0];
        if (lineType == 'm')
        {
            break;
        }

        if (lineType != 'a')
        {
            temp.append(line).append(Sdp::endl);
            continue;
        }

        unsigned int bytesRead = 0;
        std::string name = nextWord(line, 2, bytesRead);
        if (name == "recvonly")
        {
            return nextMline(lines, i);
        }

        if (name == "sendrecv" || name == "sendonly" || name == "ssrc-group" || name == "ssrc" || name == "mid" || name == "msid")
        {
            continue;
        }

        temp.append(line).append(Sdp::endl);
    }

    mData[type] = temp;

    return i;
}

void Sdp::mungeSdpForSvc(Sdp::Track &track)
{
    std::pair<uint64_t, std::string> vidSsrc1 = track.mSsrcs.at(0);
    std::pair<uint64_t, std::string> fidSsrc1 = track.mSsrcs.at(1);
    uint64_t id = vidSsrc1.first;

    std::pair<uint64_t, std::string> vidSsrc2 = std::pair<uint64_t, std::string>(++id, vidSsrc1.second);
    std::pair<uint64_t, std::string> vidSsrc3 = std::pair<uint64_t, std::string>(++id, vidSsrc1.second);
    id = fidSsrc1.first;

    std::pair<uint64_t, std::string> fidSsrc2 = std::pair<uint64_t, std::string>(++id, fidSsrc1.second);
    std::pair<uint64_t, std::string> fidSsrc3 = std::pair<uint64_t, std::string>(++id, fidSsrc1.second);

    track.mSsrcs.clear();
    track.mSsrcs.emplace_back(vidSsrc1);
    track.mSsrcs.emplace_back(fidSsrc1);
    track.mSsrcs.emplace_back(vidSsrc2);
    track.mSsrcs.emplace_back(vidSsrc3);
    track.mSsrcs.emplace_back(fidSsrc2);
    track.mSsrcs.emplace_back(fidSsrc3);

    std::string Ssrcg1 = "SIM ";
    Ssrcg1.append(std::to_string(vidSsrc1.first))
            .append(" ")
            .append(std::to_string(vidSsrc2.first))
            .append(" ")
            .append(std::to_string(vidSsrc3.first));

    std::string Ssrcg3 = "FID ";
    Ssrcg3.append(std::to_string(vidSsrc2.first))
            .append(" ")
            .append(std::to_string(fidSsrc2.first));

    std::string Ssrcg2 = track.mSsrcg[0];

    std::string Ssrcg4 = "FID ";
    Ssrcg4.append(std::to_string(vidSsrc3.first))
            .append(" ")
            .append(std::to_string(fidSsrc3.first));

    track.mSsrcg.clear();
    track.mSsrcg.emplace_back(Ssrcg1);
    track.mSsrcg.emplace_back(Ssrcg2);
    track.mSsrcg.emplace_back(Ssrcg3);
    track.mSsrcg.emplace_back(Ssrcg4);
}

unsigned int Sdp::addTrack(const std::vector<std::string>& lines, unsigned int position)
{
    std::string type = lines[position++].substr(2, 5);
    Sdp::Track track;
    if (type == "audio")
    {
        track.mType = "a";
    }
    else if (type == "video")
    {
        track.mType = "v";
    }

    unsigned int i = position;
    std::set<uint64_t> ssrcsIds;
    for (; i < lines.size(); i++)
    {
        std::string line = lines[i];
        char lineType = line[0];
        if (lineType == 'm')
        {
            break;
        }

        if (lineType != 'a')
        {
            continue;
        }

        unsigned int bytesRead = 0;
        std::string name = nextWord(line, 2, bytesRead);
        if (name == "sendrecv" || name == "recvonly" || name == "sendonly")
        {
            track.mDir = name;
        }
        else if (name == "mid")
        {
            track.mMid = std::stoull(line.substr(6));
        }
        else if (name == "msid")
        {
            std::string subLine = line.substr(7);
            unsigned int pos = static_cast<unsigned int>(subLine.find(" "));
            track.mSid = subLine.substr(0, pos);
            track.mId = subLine.substr(pos + 1, subLine.length());
        }
        else if (name == "ssrc-group")
        {
            track.mSsrcg.push_back(line.substr(13));
        }
        else if (name == "ssrc")
        {
            unsigned int bytesRead = 0;
            std::string ret = nextWord(line, 7, bytesRead);
            uint64_t id = std::stoull(ret);
            if (ssrcsIds.find(id) == ssrcsIds.end())
            {
                ret = nextWord(line, bytesRead + 1, bytesRead);
                ret = nextWord(line, bytesRead + 1, bytesRead);
                track.mSsrcs.push_back(std::pair<uint64_t, std::string>(id, ret));
                ssrcsIds.insert(id);
            }
        }
    }

    mTracks.push_back(track);
    return i;
}

unsigned int Sdp::nextMline(const std::vector<std::string>& lines, unsigned int position)
{
    for (unsigned int i = position; i < lines.size(); i++)
    {
        if (lines[i][0] == 'm')
        {
            return i;
        }
    }

    return position;
}

std::string Sdp::nextWord(const std::string& line, unsigned int start, unsigned int& charRead)
{
    unsigned int i = 0;
    for (i = start; i < line.size(); i++)
    {
        uint8_t ch = static_cast<uint8_t>(line[i]);
        if ((ch >= 97 && ch <= 122) || // a - z
                (ch >= 65 && ch <= 90) ||  // A - Z
                (ch >= 48 && ch <= 57) ||  // 0 - 9
                (ch == 45) || (ch == 43) || (ch == 47) || (ch == 95))
        { // - + /
            continue;
        }

        break;
    }

    charRead = i;
    return line.substr(start, i - start);

}

Sdp::Track Sdp::parseTrack(const rapidjson::Value &value) const
{
    Sdp::Track track;

    rapidjson::Value::ConstMemberIterator typeIterator = value.FindMember("t");
    if (typeIterator != value.MemberEnd() && typeIterator->value.IsString())
    {
        track.mType = typeIterator->value.GetString();
    }

    rapidjson::Value::ConstMemberIterator midIterator = value.FindMember("mid");
    if (midIterator != value.MemberEnd() && midIterator->value.IsUint64())
    {
        track.mMid = midIterator->value.GetUint64();
    }

    rapidjson::Value::ConstMemberIterator sidIterator = value.FindMember("sid");
    if (sidIterator != value.MemberEnd() && sidIterator->value.IsString())
    {
        track.mSid = sidIterator->value.GetString();
    }

    rapidjson::Value::ConstMemberIterator idIterator = value.FindMember("id");
    if (idIterator != value.MemberEnd() && idIterator->value.IsString())
    {
        track.mId = idIterator->value.GetString();
    }

    rapidjson::Value::ConstMemberIterator dirIterator = value.FindMember("dir");
    if (dirIterator != value.MemberEnd() && dirIterator->value.IsString())
    {
        track.mDir = dirIterator->value.GetString();
    }

    rapidjson::Value::ConstMemberIterator ssrcgIterator = value.FindMember("ssrcg");
    if (ssrcgIterator != value.MemberEnd() && ssrcgIterator->value.IsArray())
    {
        for (unsigned int i = 0; i < ssrcgIterator->value.Size(); i++)
        {
            if (ssrcgIterator->value[i].IsString())
            {
                track.mSsrcg.push_back(ssrcgIterator->value[i].GetString());
            }
        }
    }

    rapidjson::Value::ConstMemberIterator ssrcsIterator = value.FindMember("ssrcs");
    if (ssrcsIterator != value.MemberEnd() && ssrcsIterator->value.IsArray())
    {
        for (unsigned int i = 0; i < ssrcsIterator->value.Size(); i++)
        {
            if (ssrcsIterator->value[i].IsObject())
            {
                rapidjson::Value::ConstMemberIterator ssrcsIdIterator = ssrcsIterator->value[i].FindMember("id");
                if (ssrcsIdIterator != ssrcsIterator->value[i].MemberEnd() && ssrcsIdIterator->value.IsUint64())
                {
                    uint64_t id = ssrcsIdIterator->value.GetUint64();
                    std::string cname;
                    rapidjson::Value::ConstMemberIterator ssrcsCnameIterator = ssrcsIterator->value[i].FindMember("cname");
                    if (ssrcsCnameIterator != ssrcsIterator->value[i].MemberEnd() && ssrcsCnameIterator->value.IsString())
                    {
                        cname = ssrcsCnameIterator->value.GetString();
                    }

                    track.mSsrcs.push_back(std::pair<uint64_t, std::string>(id, cname));
                }
            }
        }
    }

    return  track;
}

std::string Sdp::unCompressTrack(const Sdp::Track& track, const std::string &tpl)
{
    std::string sdp = tpl;

    sdp.append("a=mid:").append(std::to_string(track.mMid)).append(Sdp::endl);
    sdp.append("a=").append(track.mDir).append(Sdp::endl);
    if (track.mId.size())
    {
        sdp.append("a=msid:").append(track.mSid).append(" ").append(track.mId).append(Sdp::endl);
    }

    if (track.mSsrcs.size())
    {
        for (const auto& ssrc : track.mSsrcs)
        {
            sdp.append("a=ssrc:").append(std::to_string(ssrc.first)).append(" cname:").append(ssrc.second.length() ? ssrc.second : track.mSid).append(Sdp::endl);
            sdp.append("a=ssrc:").append(std::to_string(ssrc.first)).append(" msid:").append(track.mSid).append(" ").append(track.mId).append(Sdp::endl);
        }

        if (track.mSsrcg.size())
        {
            for (const std::string& grp : track.mSsrcg)
            {
                sdp.append("a=ssrc-group:").append(grp).append(Sdp::endl);
            }
        }
    }

    return sdp;
}

SfuConnection::SfuConnection(karere::Url&& sfuUrl, WebsocketsIO& websocketIO, void* appCtx, sfu::SfuInterface &call, DNScache& dnsCache)
    : WebsocketsClient(false)
    , mSfuUrl(std::move(sfuUrl))
    , mWebsocketIO(websocketIO)
    , mAppCtx(appCtx)
    , mCall(call)
    , mMainThreadId(std::this_thread::get_id())
    , mDnsCache(dnsCache)
{
    mCommands[AVCommand::COMMAND_NAME] = mega::make_unique<AVCommand>(std::bind(&sfu::SfuInterface::handleAvCommand, &call, std::placeholders::_1, std::placeholders::_2), mCall);
    mCommands[AnswerCommand::COMMAND_NAME] = mega::make_unique<AnswerCommand>(std::bind(&sfu::SfuInterface::handleAnswerCommand, &call, std::placeholders::_1, std::placeholders::_2, std::placeholders::_3, std::placeholders::_4, std::placeholders::_5, std::placeholders::_6), mCall);
    mCommands[KeyCommand::COMMAND_NAME] = mega::make_unique<KeyCommand>(std::bind(&sfu::SfuInterface::handleKeyCommand, &call, std::placeholders::_1, std::placeholders::_2, std::placeholders::_3), mCall);
    mCommands[VthumbsCommand::COMMAND_NAME] = mega::make_unique<VthumbsCommand>(std::bind(&sfu::SfuInterface::handleVThumbsCommand, &call, std::placeholders::_1), mCall);
    mCommands[VthumbsStartCommand::COMMAND_NAME] = mega::make_unique<VthumbsStartCommand>(std::bind(&sfu::SfuInterface::handleVThumbsStartCommand, &call), mCall);
    mCommands[VthumbsStopCommand::COMMAND_NAME] = mega::make_unique<VthumbsStopCommand>(std::bind(&sfu::SfuInterface::handleVThumbsStopCommand, &call), mCall);
    mCommands[HiResCommand::COMMAND_NAME] = mega::make_unique<HiResCommand>(std::bind(&sfu::SfuInterface::handleHiResCommand, &call, std::placeholders::_1), mCall);
    mCommands[HiResStartCommand::COMMAND_NAME] = mega::make_unique<HiResStartCommand>(std::bind(&sfu::SfuInterface::handleHiResStartCommand, &call), mCall);
    mCommands[HiResStopCommand::COMMAND_NAME] = mega::make_unique<HiResStopCommand>(std::bind(&sfu::SfuInterface::handleHiResStopCommand, &call), mCall);
    mCommands[SpeakReqsCommand::COMMAND_NAME] = mega::make_unique<SpeakReqsCommand>(std::bind(&sfu::SfuInterface::handleSpeakReqsCommand, &call, std::placeholders::_1), mCall);
    mCommands[SpeakReqDelCommand::COMMAND_NAME] = mega::make_unique<SpeakReqDelCommand>(std::bind(&sfu::SfuInterface::handleSpeakReqDelCommand, &call, std::placeholders::_1), mCall);
    mCommands[SpeakOnCommand::COMMAND_NAME] = mega::make_unique<SpeakOnCommand>(std::bind(&sfu::SfuInterface::handleSpeakOnCommand, &call, std::placeholders::_1, std::placeholders::_2), mCall);
    mCommands[SpeakOffCommand::COMMAND_NAME] = mega::make_unique<SpeakOffCommand>(std::bind(&sfu::SfuInterface::handleSpeakOffCommand, &call, std::placeholders::_1), mCall);
    mCommands[PeerJoinCommand::COMMAND_NAME] = mega::make_unique<PeerJoinCommand>(std::bind(&sfu::SfuInterface::handlePeerJoin, &call, std::placeholders::_1, std::placeholders::_2, std::placeholders::_3), mCall);
    mCommands[PeerLeftCommand::COMMAND_NAME] = mega::make_unique<PeerLeftCommand>(std::bind(&sfu::SfuInterface::handlePeerLeft, &call, std::placeholders::_1), mCall);
}

SfuConnection::~SfuConnection()
{
    if (mConnState != kDisconnected)
    {
        disconnect();
    }
}

bool SfuConnection::isJoined() const
{
    return (mConnState == kJoined);
}

bool SfuConnection::isOnline() const
{
    return (mConnState >= kConnected);
}

bool SfuConnection::isDisconnected() const
{
    return (mConnState <= kDisconnected);
}

promise::Promise<void> SfuConnection::connect()
{
    assert (mConnState == kConnNew);
    return reconnect()
    .fail([](const ::promise::Error& err)
    {
        SFU_LOG_DEBUG("SfuConnection::connect(): Error connecting to server after getting URL: %s", err.what());
    });
}

void SfuConnection::disconnect(bool withoutReconnection)
{
    setConnState(kDisconnected);
    if (withoutReconnection)
    {
        abortRetryController();
    }
}

void SfuConnection::doConnect(const std::string &ipv4, const std::string &ipv6)
{
    assert (mSfuUrl.isValid());
    if (ipv4.empty() && ipv6.empty())
    {
        SFU_LOG_ERROR("Trying to connect sfu (%s) using empty Ip's (ipv4 and ipv6)", mSfuUrl.host.c_str());
        onSocketClose(0, 0, "sfu doConnect error, empty Ip's (ipv4 and ipv6)");
    }

    mTargetIp = (usingipv6 && ipv6.size()) ? ipv6 : ipv4;
    setConnState(kConnecting);
    SFU_LOG_DEBUG("Connecting to sfu using the IP: %s", mTargetIp.c_str());

    bool rt = wsConnect(&mWebsocketIO, mTargetIp.c_str(),
          mSfuUrl.host.c_str(),
          mSfuUrl.port,
          mSfuUrl.path.c_str(),
          mSfuUrl.isSecure);

    if (!rt)    // immediate failure --> try the other IP family (if available)
    {
        SFU_LOG_DEBUG("Connection to sfu failed using the IP: %s", mTargetIp.c_str());

        std::string oldTargetIp = mTargetIp;
        mTargetIp.clear();
        if (oldTargetIp == ipv6 && ipv4.size())
        {
            mTargetIp = ipv4;
            usingipv6 = false;
        }
        else if (oldTargetIp == ipv4 && ipv6.size())
        {
            mTargetIp = ipv6;
            usingipv6 = true;
        }

        if (mTargetIp.size())
        {
            SFU_LOG_DEBUG("Retrying using the IP: %s", mTargetIp.c_str());
            if (wsConnect(&mWebsocketIO, mTargetIp.c_str(),
                          mSfuUrl.host.c_str(),
                          mSfuUrl.port,
                          mSfuUrl.path.c_str(),
                          mSfuUrl.isSecure))
            {
                return;
            }
            SFU_LOG_DEBUG("Connection to sfu failed using the IP: %s", mTargetIp.c_str());
        }
        else
        {
            // do not close the socket, which forces a new retry attempt and turns the DNS response obsolete
            // Instead, let the DNS request to complete, in order to refresh IPs
            SFU_LOG_DEBUG("Empty cached IP. Waiting for DNS resolution...");
            return;
        }

        onSocketClose(0, 0, "Websocket error on wsConnect (sfu)");
    }
}

void SfuConnection::retryPendingConnection(bool disconnect)
{
    /* mSfuUrl must always be valid, however we could not find the host in DNS cache
     * as in case we have reached max SFU records (abs(kSfuShardEnd - kSfuShardStart)),
     * mCurrentShardForSfu will be reset, so oldest records will be overwritten by new ones
     */
    assert(mSfuUrl.isValid());
    if (mConnState == kConnNew)
    {
        SFU_LOG_WARNING("retryPendingConnection: no connection to be retried yet. Call connect() first");
        return;
    }

    if (disconnect)
    {
        SFU_LOG_WARNING("retryPendingConnection: forced reconnection!");

        setConnState(kDisconnected);
        abortRetryController();
        reconnect();
    }
    else if (mRetryCtrl && mRetryCtrl->state() == karere::rh::State::kStateRetryWait)
    {
        SFU_LOG_WARNING("retryPendingConnection: abort backoff and reconnect immediately");

        assert(!isOnline());
        mRetryCtrl->restart();
    }
    else
    {
        SFU_LOG_WARNING("retryPendingConnection: ignored (currently connecting/connected, no forced disconnect was requested)");
    }
}

bool SfuConnection::sendCommand(const std::string &command)
{
    if (!isOnline())
        return false;

    // if several data are written to the output buffer to be sent all together, wait for all of them
    if (mSendPromise.done())
    {
        mSendPromise = promise::Promise<void>();
        auto wptr = weakHandle();
        mSendPromise.fail([wptr](const promise::Error& err)
        {
            if (wptr.deleted())
                return;

           SFU_LOG_WARNING("Failed to send data. Error: %s", err.what());
        });
    }

    addNewCommand(command);
    return true;
}

void SfuConnection::addNewCommand(const std::string &command)
{
    checkThreadId();    // Check that commandsQueue is always accessed from a single thread

    mCommandsQueue.push_back(command);   // push command in the queue
    processNextCommand();
}

void SfuConnection::processNextCommand(bool resetSending)
{
    checkThreadId(); // Check that commandsQueue is always accessed from a single thread

    if (resetSending)
    {
        // upon wsSendMsgCb we need to reset isSending flag
        mCommandsQueue.setSending(false);
    }

    if (mCommandsQueue.empty() || mCommandsQueue.sending())
    {
        std::string msg = "processNextCommand: skip processing next command";
        if (mCommandsQueue.empty())     { msg.append(", mCommandsQueue is empty"); }
        if (mCommandsQueue.sending())   { msg.append(", sending is true"); }
        SFU_LOG_DEBUG("%s", msg.c_str());
        return;
    }

    mCommandsQueue.setSending(true);
    std::string command = mCommandsQueue.pop();
    assert(!command.empty());
    SFU_LOG_DEBUG("Send command: %s", command.c_str());
    std::unique_ptr<char[]> buffer(mega::MegaApi::strdup(command.c_str()));
    bool rc = wsSendMessage(buffer.get(), command.length());

    if (!rc)
    {
        mSendPromise.reject("Socket is not ready");
        processNextCommand(true);
    }
}

void SfuConnection::clearCommandsQueue()
{
    checkThreadId(); // Check that commandsQueue is always accessed from a single thread
    SFU_LOG_ERROR("SfuConnection: clearing commands queue");
    mCommandsQueue.clear();
    mCommandsQueue.setSending(false);
}

void SfuConnection::checkThreadId()
{
    if (mMainThreadId != std::this_thread::get_id())
    {
        SFU_LOG_ERROR("Current thread id doesn't match with expected");
        assert(false);
    }
}

const karere::Url& SfuConnection::getSfuUrl()
{
    return mSfuUrl;
}

bool SfuConnection::handleIncomingData(const char* data, size_t len)
{
    SFU_LOG_DEBUG("Data received: %s", data);
    rapidjson::StringStream stringStream(data);
    rapidjson::Document document;
    document.ParseStream(stringStream);

    if (document.GetParseError() != rapidjson::ParseErrorCode::kParseErrorNone)
    {
        SFU_LOG_ERROR("Failure at: Parser json error");
        return false;
    }

    rapidjson::Value::ConstMemberIterator jsonIterator = document.FindMember(Command::COMMAND_IDENTIFIER.c_str());
    rapidjson::Value::ConstMemberIterator jsonErrIterator = document.FindMember(Command::ERROR_IDENTIFIER.c_str());
    if ((jsonIterator == document.MemberEnd() || !jsonIterator->value.IsString()) && (jsonErrIterator == document.MemberEnd()))
    {
        SFU_LOG_ERROR("Received data doesn't have 'a' field");
        return false;
    }

    if (jsonErrIterator != document.MemberEnd() && jsonErrIterator->value.IsInt())
    {
        std::string error = "Unknown reason";
        rapidjson::Value::ConstMemberIterator jsonErrMsgIterator = document.FindMember(Command::ERROR_MESSAGE.c_str());
        if (jsonErrMsgIterator != document.MemberEnd() && jsonErrMsgIterator->value.IsString())
        {
            error = jsonErrMsgIterator->value.GetString();
        }

        mCall.error(jsonErrIterator->value.GetInt(), error);
        return true;
    }

    std::string command = jsonIterator->value.GetString();
    auto commandIterator = mCommands.find(command);
    if (commandIterator == mCommands.end())
    {
        SFU_LOG_ERROR("Command is not defined yet");
        return false;
    }

    SFU_LOG_DEBUG("Received Command: %s, Bytes: %d", command.c_str(), len);
    bool processCommandResult = mCommands[command]->processCommand(document);
    if (processCommandResult && command == AnswerCommand::COMMAND_NAME)
    {
        setConnState(SfuConnection::kJoined);
    }

    return processCommandResult;
}

bool SfuConnection::joinSfu(const Sdp &sdp, const std::map<std::string, std::string> &ivs, int avFlags, int speaker, int vthumbs)
{
    rapidjson::Document json(rapidjson::kObjectType);

    rapidjson::Value cmdValue(rapidjson::kStringType);
    cmdValue.SetString(SfuConnection::CSFU_JOIN.c_str(), json.GetAllocator());
    json.AddMember(rapidjson::Value(Command::COMMAND_IDENTIFIER.c_str(), static_cast<rapidjson::SizeType>(Command::COMMAND_IDENTIFIER.length())), cmdValue, json.GetAllocator());

    rapidjson::Value sdpValue(rapidjson::kObjectType);
    auto data = sdp.data();
    for (const auto& data : data)
    {
        rapidjson::Value dataValue(rapidjson::kStringType);
        dataValue.SetString(data.second.c_str(),  static_cast<rapidjson::SizeType>(data.second.length()));
        sdpValue.AddMember(rapidjson::Value(data.first.c_str(), static_cast<rapidjson::SizeType>(data.first.length())), dataValue, json.GetAllocator());
    }

    rapidjson::Value tracksValue(rapidjson::kArrayType);
    auto tracks = sdp.tracks();
    for (const Sdp::Track& track : tracks)
    {
        if (track.mType != "a" && track.mType != "v")
        {
            // skip any other (unknown) type of track. Only audio and video are supported
            continue;
        }

        rapidjson::Value dataValue(rapidjson::kObjectType);
        dataValue.AddMember("t", rapidjson::Value(track.mType.c_str(), static_cast<rapidjson::SizeType>(track.mType.length())), json.GetAllocator());
        dataValue.AddMember("mid", rapidjson::Value(track.mMid), json.GetAllocator());
        dataValue.AddMember("dir", rapidjson::Value(track.mDir.c_str(), static_cast<rapidjson::SizeType>(track.mDir.length())), json.GetAllocator());
        if (track.mSid.length())
        {
            dataValue.AddMember("sid", rapidjson::Value(track.mSid.c_str(), static_cast<rapidjson::SizeType>(track.mSid.length())), json.GetAllocator());
        }

        if (track.mId.length())
        {
            dataValue.AddMember("id", rapidjson::Value(track.mId.c_str(), static_cast<rapidjson::SizeType>(track.mId.length())), json.GetAllocator());
        }

        if (track.mSsrcg.size())
        {
            rapidjson::Value ssrcgValue(rapidjson::kArrayType);
            for (const auto& element : track.mSsrcg)
            {
                ssrcgValue.PushBack(rapidjson::Value(element.c_str(), static_cast<rapidjson::SizeType>(element.length())), json.GetAllocator());
            }

            dataValue.AddMember("ssrcg", ssrcgValue, json.GetAllocator());
        }

        if (track.mSsrcs.size())
        {
            rapidjson::Value ssrcsValue(rapidjson::kArrayType);
            for (const auto& element : track.mSsrcs)
            {
                rapidjson::Value elementValue(rapidjson::kObjectType);
                elementValue.AddMember("id", rapidjson::Value(element.first), json.GetAllocator());
                elementValue.AddMember("cname", rapidjson::Value(element.second.c_str(), static_cast<rapidjson::SizeType>(element.second.size())), json.GetAllocator());

                ssrcsValue.PushBack(elementValue, json.GetAllocator());
            }

            dataValue.AddMember("ssrcs", ssrcsValue, json.GetAllocator());
        }

        tracksValue.PushBack(dataValue, json.GetAllocator());
    }

    sdpValue.AddMember("tracks", tracksValue, json.GetAllocator());

    json.AddMember("sdp", sdpValue, json.GetAllocator());

    rapidjson::Value ivsValue(rapidjson::kObjectType);
    for (const auto& iv : ivs)
    {
        ivsValue.AddMember(rapidjson::Value(iv.first.c_str(), static_cast<rapidjson::SizeType>(iv.first.size())), rapidjson::Value(iv.second.c_str(), static_cast<rapidjson::SizeType>(iv.second.size())), json.GetAllocator());
    }

    json.AddMember("ivs", ivsValue, json.GetAllocator());
    json.AddMember("av", avFlags, json.GetAllocator());

    if (speaker)
    {
        rapidjson::Value speakerValue(rapidjson::kNumberType);
        speakerValue.SetInt(speaker);
        json.AddMember("spk", speakerValue, json.GetAllocator());
    }

    if (vthumbs > 0)
    {
        rapidjson::Value vThumbsValue(rapidjson::kNumberType);
        vThumbsValue.SetInt(vthumbs);
        json.AddMember("vthumbs", vThumbsValue, json.GetAllocator());
    }

    rapidjson::StringBuffer buffer;
    rapidjson::Writer<rapidjson::StringBuffer> writer(buffer);
    json.Accept(writer);
    std::string command(buffer.GetString(), buffer.GetSize());

    setConnState(SfuConnection::kJoining);

    return sendCommand(command);
}

bool SfuConnection::sendKey(Keyid_t id, const std::map<Cid_t, std::string>& keys)
{
    if (keys.empty())
    {
        return true;
    }

    rapidjson::Document json(rapidjson::kObjectType);
    rapidjson::Value cmdValue(rapidjson::kStringType);
    cmdValue.SetString(SfuConnection::CSFU_SENDKEY.c_str(), json.GetAllocator());
    json.AddMember(rapidjson::Value(Command::COMMAND_IDENTIFIER.c_str(), static_cast<rapidjson::SizeType>(Command::COMMAND_IDENTIFIER.length())), cmdValue, json.GetAllocator());

    rapidjson::Value idValue(rapidjson::kNumberType);
    idValue.SetUint(id);
    json.AddMember(rapidjson::Value("id"), idValue, json.GetAllocator());

    rapidjson::Value dataValue(rapidjson::kArrayType);
    for (const auto& key : keys)
    {
        rapidjson::Value keyValue(rapidjson::kArrayType);
        keyValue.PushBack(rapidjson::Value(key.first), json.GetAllocator());
        keyValue.PushBack(rapidjson::Value(key.second.c_str(), static_cast<rapidjson::SizeType>(key.second.length())), json.GetAllocator());

        dataValue.PushBack(keyValue, json.GetAllocator());
    }

    json.AddMember(rapidjson::Value("data"), dataValue, json.GetAllocator());

    rapidjson::StringBuffer buffer;
    rapidjson::Writer<rapidjson::StringBuffer> writer(buffer);
    json.Accept(writer);
    std::string command(buffer.GetString(), buffer.GetSize());
    return sendCommand(command);
}

bool SfuConnection::sendAv(unsigned av)
{
    rapidjson::Document json(rapidjson::kObjectType);
    rapidjson::Value cmdValue(rapidjson::kStringType);
    cmdValue.SetString(SfuConnection::CSFU_AV.c_str(), json.GetAllocator());
    json.AddMember(rapidjson::Value(Command::COMMAND_IDENTIFIER.c_str(), static_cast<rapidjson::SizeType>(Command::COMMAND_IDENTIFIER.length())), cmdValue, json.GetAllocator());

    rapidjson::Value avValue(rapidjson::kNumberType);
    avValue.SetUint(av);
    json.AddMember(rapidjson::Value("av"), avValue, json.GetAllocator());

    rapidjson::StringBuffer buffer;
    rapidjson::Writer<rapidjson::StringBuffer> writer(buffer);
    json.Accept(writer);
    std::string command(buffer.GetString(), buffer.GetSize());
    return sendCommand(command);
}

bool SfuConnection::sendGetVtumbs(const std::vector<Cid_t> &cids)
{
    rapidjson::Document json(rapidjson::kObjectType);
    rapidjson::Value cmdValue(rapidjson::kStringType);
    cmdValue.SetString(SfuConnection::CSFU_GET_VTHUMBS.c_str(), json.GetAllocator());
    json.AddMember(rapidjson::Value(Command::COMMAND_IDENTIFIER.c_str(), static_cast<rapidjson::SizeType>(Command::COMMAND_IDENTIFIER.length())), cmdValue, json.GetAllocator());

    rapidjson::Value cidsValue(rapidjson::kArrayType);
    for(Cid_t cid : cids)
    {
        cidsValue.PushBack(rapidjson::Value(cid), json.GetAllocator());
    }

    json.AddMember("cids", cidsValue, json.GetAllocator());

    rapidjson::StringBuffer buffer;
    rapidjson::Writer<rapidjson::StringBuffer> writer(buffer);
    json.Accept(writer);
    std::string command(buffer.GetString(), buffer.GetSize());
    return sendCommand(command);
}

bool SfuConnection::sendDelVthumbs(const std::vector<Cid_t> &cids)
{
    rapidjson::Document json(rapidjson::kObjectType);
    rapidjson::Value cmdValue(rapidjson::kStringType);
    cmdValue.SetString(SfuConnection::CSFU_DEL_VTHUMBS.c_str(), json.GetAllocator());
    json.AddMember(rapidjson::Value(Command::COMMAND_IDENTIFIER.c_str(), static_cast<rapidjson::SizeType>(Command::COMMAND_IDENTIFIER.length())), cmdValue, json.GetAllocator());

    rapidjson::Value cidsValue(rapidjson::kArrayType);
    for(Cid_t cid : cids)
    {
        cidsValue.PushBack(rapidjson::Value(cid), json.GetAllocator());
    }

    json.AddMember("cids", cidsValue, json.GetAllocator());

    rapidjson::StringBuffer buffer;
    rapidjson::Writer<rapidjson::StringBuffer> writer(buffer);
    json.Accept(writer);
    std::string command(buffer.GetString(), buffer.GetSize());
    return sendCommand(command);
}

bool SfuConnection::sendGetHiRes(Cid_t cid, int r, int lo)
{
    rapidjson::Document json(rapidjson::kObjectType);
    rapidjson::Value cmdValue(rapidjson::kStringType);
    cmdValue.SetString(SfuConnection::CSFU_GET_HIRES.c_str(), json.GetAllocator());
    json.AddMember(rapidjson::Value(Command::COMMAND_IDENTIFIER.c_str(), static_cast<rapidjson::SizeType>(Command::COMMAND_IDENTIFIER.length())), cmdValue, json.GetAllocator());

    json.AddMember("cid", rapidjson::Value(cid), json.GetAllocator());
    if (r)
    {
        // avoid sending r flag if it's zero (it's useless and it could generate issues at SFU)
        json.AddMember("r", rapidjson::Value(r), json.GetAllocator());
    }
    json.AddMember("lo", rapidjson::Value(lo), json.GetAllocator());

    rapidjson::StringBuffer buffer;
    rapidjson::Writer<rapidjson::StringBuffer> writer(buffer);
    json.Accept(writer);
    std::string command(buffer.GetString(), buffer.GetSize());
    return sendCommand(command);
}

bool SfuConnection::sendDelHiRes(const std::vector<Cid_t> &cids)
{
    rapidjson::Document json(rapidjson::kObjectType);
    rapidjson::Value cmdValue(rapidjson::kStringType);
    cmdValue.SetString(SfuConnection::CSFU_DEL_HIRES.c_str(), json.GetAllocator());
    json.AddMember(rapidjson::Value(Command::COMMAND_IDENTIFIER.c_str(), static_cast<rapidjson::SizeType>(Command::COMMAND_IDENTIFIER.length())), cmdValue, json.GetAllocator());

    rapidjson::Value cidsValue(rapidjson::kArrayType);
    for(Cid_t cid : cids)
    {
        cidsValue.PushBack(rapidjson::Value(cid), json.GetAllocator());
    }
    json.AddMember("cids", cidsValue, json.GetAllocator());

    rapidjson::StringBuffer buffer;
    rapidjson::Writer<rapidjson::StringBuffer> writer(buffer);
    json.Accept(writer);
    std::string command(buffer.GetString(), buffer.GetSize());
    return sendCommand(command);
}

bool SfuConnection::sendHiResSetLo(Cid_t cid, int lo)
{
    rapidjson::Document json(rapidjson::kObjectType);
    rapidjson::Value cmdValue(rapidjson::kStringType);
    cmdValue.SetString(SfuConnection::CSFU_HIRES_SET_LO.c_str(), json.GetAllocator());
    json.AddMember(rapidjson::Value(Command::COMMAND_IDENTIFIER.c_str(), static_cast<rapidjson::SizeType>(Command::COMMAND_IDENTIFIER.length())), cmdValue, json.GetAllocator());

    json.AddMember("cid", rapidjson::Value(cid), json.GetAllocator());
    json.AddMember("lo", rapidjson::Value(lo), json.GetAllocator());

    rapidjson::StringBuffer buffer;
    rapidjson::Writer<rapidjson::StringBuffer> writer(buffer);
    json.Accept(writer);
    std::string command(buffer.GetString(), buffer.GetSize());
    return sendCommand(command);
}

bool SfuConnection::sendLayer(int spt, int tmp, int stmp)
{
    rapidjson::Document json(rapidjson::kObjectType);
    rapidjson::Value cmdValue(rapidjson::kStringType);
    cmdValue.SetString(SfuConnection::CSFU_LAYER.c_str(), json.GetAllocator());
    json.AddMember(rapidjson::Value(Command::COMMAND_IDENTIFIER.c_str(), static_cast<rapidjson::SizeType>(Command::COMMAND_IDENTIFIER.length())), cmdValue, json.GetAllocator());
    json.AddMember("spt", rapidjson::Value(spt), json.GetAllocator());
    json.AddMember("tmp", rapidjson::Value(tmp), json.GetAllocator());
    json.AddMember("stmp", rapidjson::Value(stmp), json.GetAllocator());
    rapidjson::StringBuffer buffer;
    rapidjson::Writer<rapidjson::StringBuffer> writer(buffer);
    json.Accept(writer);
    std::string command(buffer.GetString(), buffer.GetSize());
    return sendCommand(command);
}

bool SfuConnection::sendSpeakReq(Cid_t cid)
{
    rapidjson::Document json(rapidjson::kObjectType);
    rapidjson::Value cmdValue(rapidjson::kStringType);
    cmdValue.SetString(SfuConnection::CSFU_SPEAK_RQ.c_str(), json.GetAllocator());
    json.AddMember(rapidjson::Value(Command::COMMAND_IDENTIFIER.c_str(), static_cast<rapidjson::SizeType>(Command::COMMAND_IDENTIFIER.length())), cmdValue, json.GetAllocator());

    if (cid)
    {
        json.AddMember("cid", rapidjson::Value(cid), json.GetAllocator());
    }

    rapidjson::StringBuffer buffer;
    rapidjson::Writer<rapidjson::StringBuffer> writer(buffer);
    json.Accept(writer);
    std::string command(buffer.GetString(), buffer.GetSize());
    return sendCommand(command);
}

bool SfuConnection::sendSpeakReqDel(Cid_t cid)
{
    rapidjson::Document json(rapidjson::kObjectType);
    rapidjson::Value cmdValue(rapidjson::kStringType);
    cmdValue.SetString(SfuConnection::CSFU_SPEAK_RQ_DEL.c_str(), json.GetAllocator());
    json.AddMember(rapidjson::Value(Command::COMMAND_IDENTIFIER.c_str(), static_cast<rapidjson::SizeType>(Command::COMMAND_IDENTIFIER.length())), cmdValue, json.GetAllocator());

    if (cid)
    {
        json.AddMember("cid", rapidjson::Value(cid), json.GetAllocator());
    }

    rapidjson::StringBuffer buffer;
    rapidjson::Writer<rapidjson::StringBuffer> writer(buffer);
    json.Accept(writer);
    std::string command(buffer.GetString(), buffer.GetSize());
    return sendCommand(command);
}

bool SfuConnection::sendSpeakDel(Cid_t cid)
{
    rapidjson::Document json(rapidjson::kObjectType);
    rapidjson::Value cmdValue(rapidjson::kStringType);
    cmdValue.SetString(SfuConnection::CSFU_SPEAK_DEL.c_str(), json.GetAllocator());
    json.AddMember(rapidjson::Value(Command::COMMAND_IDENTIFIER.c_str(), static_cast<rapidjson::SizeType>(Command::COMMAND_IDENTIFIER.length())), cmdValue, json.GetAllocator());

    if (cid)
    {
        json.AddMember("cid", rapidjson::Value(cid), json.GetAllocator());
    }

    rapidjson::StringBuffer buffer;
    rapidjson::Writer<rapidjson::StringBuffer> writer(buffer);
    json.Accept(writer);
    std::string command(buffer.GetString(), buffer.GetSize());
    return sendCommand(command);
}

bool SfuConnection::sendBye(int termCode)
{
    rapidjson::Document json(rapidjson::kObjectType);
    rapidjson::Value cmdValue(rapidjson::kStringType);
    cmdValue.SetString(SfuConnection::CSFU_BYE.c_str(), json.GetAllocator());
    json.AddMember(rapidjson::Value(Command::COMMAND_IDENTIFIER.c_str(), static_cast<rapidjson::SizeType>(Command::COMMAND_IDENTIFIER.length())), cmdValue, json.GetAllocator());
    json.AddMember("rsn", rapidjson::Value(termCode), json.GetAllocator());
    rapidjson::StringBuffer buffer;
    rapidjson::Writer<rapidjson::StringBuffer> writer(buffer);
    json.Accept(writer);
    std::string command(buffer.GetString(), buffer.GetSize());
    return sendCommand(command);
}

void SfuConnection::setConnState(SfuConnection::ConnState newState)
{
    if (newState == mConnState)
    {
        SFU_LOG_DEBUG("Tried to change connection state to the current state: %s", connStateToStr(newState));
        return;
    }
    else
    {
        SFU_LOG_DEBUG("Connection state change: %s --> %s", connStateToStr(mConnState), connStateToStr(newState));
        mConnState = newState;
    }

    if (newState == kDisconnected)
    {
        // if a socket is opened, close it immediately
        if (wsIsConnected())
        {
            wsDisconnect(true);
        }
    }
    else if (mConnState == kConnected)
    {
        SFU_LOG_DEBUG("Sfu connected to %s", mTargetIp.c_str());

        mDnsCache.connectDoneByHost(mSfuUrl.host, mTargetIp);
        assert(!mConnectPromise.done());
        mConnectPromise.resolve();
        mRetryCtrl.reset();
    }
}

void SfuConnection::wsConnectCb()
{
    setConnState(kConnected);
}

void SfuConnection::wsCloseCb(int errcode, int errtype, const char *preason, size_t preason_len)
{
    std::string reason;
    if (preason)
        reason.assign(preason, preason_len);

    onSocketClose(errcode, errtype, reason);
}

void SfuConnection::wsHandleMsgCb(char *data, size_t len)
{
    handleIncomingData(data, len);
}

void SfuConnection::wsSendMsgCb(const char *, size_t)
{
    if (!mSendPromise.done())
    {
        mSendPromise.resolve();
    }
}

void SfuConnection::wsProcessNextMsgCb()
{
    processNextCommand(true);
}

bool SfuConnection::wsSSLsessionUpdateCb(const CachedSession &sess)
{
    // update the session's data in the DNS cache
    return mDnsCache.updateTlsSession(sess);
}

void SfuConnection::onSocketClose(int errcode, int errtype, const std::string &reason)
{
    if (mConnState == kDisconnected)
    {
        SFU_LOG_DEBUG("onSocketClose: we are already in kDisconnected state");
        if (!mRetryCtrl)
        {
            SFU_LOG_ERROR("There's no retry controller instance when calling onSocketClose in kDisconnected state");
            reconnect(); // start retry controller
        }
        return;
    }

    SFU_LOG_WARNING("Socket close on IP %s. Reason: %s", mTargetIp.c_str(), reason.c_str());
    mCall.onSfuDisconnected();
    auto oldState = mConnState;
    setConnState(kDisconnected);

    assert(oldState != kDisconnected);

    usingipv6 = !usingipv6;
    mTargetIp.clear();

    if (oldState >= kConnected)
    {
        SFU_LOG_DEBUG("Socket close at state kLoggedIn");

        assert(!mRetryCtrl);
        reconnect(); //start retry controller
    }
    else // (mConState < kConnected) --> tell retry controller that the connect attempt failed
    {
        SFU_LOG_DEBUG("Socket close and state is not kStateConnected (but %s), start retry controller", connStateToStr(oldState));

        assert(mRetryCtrl);
        assert(!mConnectPromise.succeeded());
        if (!mConnectPromise.done())
        {
            mConnectPromise.reject(reason, errcode, errtype);
        }
    }
}

promise::Promise<void> SfuConnection::reconnect()
{
    assert(!mRetryCtrl);
    try
    {
        if (mConnState >= kResolving) //would be good to just log and return, but we have to return a promise
            return ::promise::Error(std::string("Already connecting/connected"));

        /* mSfuUrl must always be valid, however we could not find the host in DNS cache
         * as in case we have reached max SFU records (abs(kSfuShardEnd - kSfuShardStart)),
         * mCurrentShardForSfu will be reset, so oldest records will be overwritten by new ones
         */
        if (!mSfuUrl.isValid())
            return ::promise::Error("SFU reconnect: Current URL is not valid");

        setConnState(kResolving);

        // if there were an existing retry in-progress, abort it first or it will kick in after its backoff
        abortRetryController();

        // create a new retry controller and return its promise for reconnection
        auto wptr = weakHandle();
        mRetryCtrl.reset(createRetryController("sfu", [this](size_t attemptNo, DeleteTrackable::Handle wptr) -> promise::Promise<void>
        {
            if (wptr.deleted())
            {
                SFU_LOG_DEBUG("Reconnect attempt initiated, but sfu client was deleted.");
                return ::promise::_Void();
            }

            setConnState(kDisconnected);
            mConnectPromise = promise::Promise<void>();

            std::string ipv4, ipv6;
            bool cachedIpsByHost = mDnsCache.getIpByHost(mSfuUrl.host, ipv4, ipv6);

            setConnState(kResolving);
            SFU_LOG_DEBUG("Resolving hostname %s...", mSfuUrl.host.c_str());

            auto retryCtrl = mRetryCtrl.get();
            int statusDNS = wsResolveDNS(&mWebsocketIO, mSfuUrl.host.c_str(),
                         [wptr, cachedIpsByHost, this, retryCtrl, attemptNo, ipv4, ipv6](int statusDNS, const std::vector<std::string> &ipsv4, const std::vector<std::string> &ipsv6)
            {
                if (wptr.deleted())
                {
                    SFU_LOG_DEBUG("DNS resolution completed, but sfu client was deleted.");
                    return;
                }

                if (!mRetryCtrl)
                {
                    if (isOnline())
                    {
                        SFU_LOG_DEBUG("DNS resolution completed but ignored: connection is already established using cached IP");
                        assert(cachedIpsByHost);
                    }
                    else
                    {
                        SFU_LOG_DEBUG("DNS resolution completed but ignored: connection was aborted");
                    }
                    return;
                }
                if (mRetryCtrl.get() != retryCtrl)
                {
                    SFU_LOG_DEBUG("DNS resolution completed but ignored: a newer retry has already started");
                    return;
                }
                if (mRetryCtrl->currentAttemptNo() != attemptNo)
                {
                    SFU_LOG_DEBUG("DNS resolution completed but ignored: a newer attempt is already started (old: %d, new: %d)",
                                     attemptNo, mRetryCtrl->currentAttemptNo());
                    return;
                }

                if (statusDNS < 0 || (ipsv4.empty() && ipsv6.empty()))
                {
                    if (isOnline() && cachedIpsByHost)
                    {
                        assert(false);  // this case should be handled already at: if (!mRetryCtrl)
                        SFU_LOG_WARNING("DNS error, but connection is established. Relaying on cached IPs...");
                        return;
                    }

                    if (statusDNS < 0)
                    {
                        SFU_LOG_ERROR("Async DNS error in sfu. Error code: %d", statusDNS);
                    }
                    else
                    {
                        SFU_LOG_ERROR("Async DNS error in sfu. Empty set of IPs");
                    }

                    assert(!isOnline());
                    if (statusDNS == wsGetNoNameErrorCode(&mWebsocketIO))
                    {
                        retryPendingConnection(true);
                    }
                    else
                    {
                        onSocketClose(0, 0, "Async DNS error (sfu connection)");
                    }
                    return;
                }

                if (!cachedIpsByHost) // connect required DNS lookup
                {
                    SFU_LOG_DEBUG("Hostname resolved and there was no previous cached Ip's for this host. Connecting...");
                    mDnsCache.setSfuIp(mSfuUrl.host, ipsv4, ipsv6);
                    const std::string &resolvedIpv4 = ipsv4.empty() ? "" : ipsv4.front();
                    const std::string &resolvedIpv6 = ipsv6.empty() ? "" : ipsv6.front();
                    doConnect(resolvedIpv4, resolvedIpv6);
                    return;
                }

                if (mDnsCache.isMatchByHost(mSfuUrl.host, ipsv4, ipsv6))
                {
                    if (!ipv4.empty() && !ipsv4.empty() && !ipv6.empty() && !ipsv6.empty()
                                     && std::find(ipsv4.begin(), ipsv4.end(), ipv4) == ipsv4.end()
                                     && std::find(ipsv6.begin(), ipsv6.end(), ipv6) == ipsv6.end())
                    {
                       /* If there are multiple calls trying to reconnect in parallel against the same SFU server, and
                        * IP's have been changed for that moment, first DNS resolution attempt that finishes,
                        * will update IP's in cache (and will call onsocket close), but for the rest of calls,
                        * when DNS resolution ends (with same IP's returned) returned IP's will already match in cache.
                        *
                        * In this case Ip's used for that reconnection attempt are outdated, so we need to force reconnect
                        */
                        SFU_LOG_WARNING("DNS resolve matches cached IPs, but Ip's used for this reconnection attempt are outdated. Forcing reconnect...");
                        onSocketClose(0, 0, "Outdated Ip's. Forcing reconnect... (sfu)");
                    }
                    else
                    {
                        SFU_LOG_DEBUG("DNS resolve matches cached IPs, let current attempt finish.");
                    }
                }
                else
                {
                    // update DNS cache
                    mDnsCache.setSfuIp(mSfuUrl.host, ipsv4, ipsv6);
                    SFU_LOG_WARNING("DNS resolve doesn't match cached IPs. Forcing reconnect...");
                    onSocketClose(0, 0, "DNS resolve doesn't match cached IPs (sfu)");
                }
            });

            // immediate error at wsResolveDNS()
            if (statusDNS < 0)
            {
                std::string errStr = "Immediate DNS error in sfu. Error code: " + std::to_string(statusDNS);
                SFU_LOG_ERROR("%s", errStr.c_str());

                assert(mConnState == kResolving);
                assert(!mConnectPromise.done());

                // reject promise, so the RetryController starts a new attempt
                mConnectPromise.reject(errStr, statusDNS, promise::kErrorTypeGeneric);
            }
            else if (cachedIpsByHost) // if wsResolveDNS() failed immediately, very likely there's
            // no network connetion, so it's futile to attempt to connect
            {
                // this connect attempt is made in parallel with DNS resolution, use cached IP's
                SFU_LOG_DEBUG("Connection attempt (with Cached Ip's) in parallel to DNS resolution");
                doConnect(ipv4, ipv6);
            }

            return mConnectPromise
            .then([wptr, this]()
            {
                if (wptr.deleted())
                    return;

                assert(isOnline());
                mCall.onSfuConnected();
            });
        }, wptr, mAppCtx
                     , nullptr                              // cancel function
                     , KARERE_RECONNECT_ATTEMPT_TIMEOUT     // initial attempt timeout (increases exponentially)
                     , KARERE_RECONNECT_MAX_ATTEMPT_TIMEOUT // maximum attempt timeout
                     , 0                                    // max number of attempts
                     , KARERE_RECONNECT_DELAY_MAX           // max single wait between attempts
                     , 0));                                 // initial single wait between attempts  (increases exponentially)


        return static_cast<promise::Promise<void>&>(mRetryCtrl->start());
    }
    KR_EXCEPTION_TO_PROMISE(0);
}

void SfuConnection::abortRetryController()
{
    if (!mRetryCtrl)
    {
        return;
    }

    assert(!isOnline());

    SFU_LOG_DEBUG("Reconnection was aborted");
    mRetryCtrl->abort();
    mRetryCtrl.reset();
}

SfuClient::SfuClient(WebsocketsIO& websocketIO, void* appCtx, rtcModule::RtcCryptoMeetings *rRtcCryptoMeetings)
    : mRtcCryptoMeetings(std::make_shared<rtcModule::RtcCryptoMeetings>(*rRtcCryptoMeetings))
    , mWebsocketIO(websocketIO)
    , mAppCtx(appCtx)
{

}

SfuConnection* SfuClient::createSfuConnection(karere::Id chatid, karere::Url&& sfuUrl, SfuInterface &call, DNScache &dnsCache)
{
    assert(mConnections.find(chatid) == mConnections.end());
    mConnections[chatid] = mega::make_unique<SfuConnection>(std::move(sfuUrl), mWebsocketIO, mAppCtx, call, dnsCache);
    SfuConnection* sfuConnection = mConnections[chatid].get();
    sfuConnection->connect();
    return sfuConnection;
}

void SfuClient::closeSfuConnection(karere::Id chatid)
{
    mConnections[chatid]->disconnect();
    mConnections.erase(chatid);
}

std::shared_ptr<rtcModule::RtcCryptoMeetings> SfuClient::getRtcCryptoMeetings()
{
    return mRtcCryptoMeetings;
}

void SfuClient::retryPendingConnections(bool disconnect)
{
    for (auto it = mConnections.begin(); it != mConnections.end(); it++)
    {
        it->second->retryPendingConnection(disconnect);
    }
}

PeerLeftCommand::PeerLeftCommand(const PeerLeftCommandFunction &complete, SfuInterface &call)
    : Command(call)
    , mComplete(complete)
{
}

bool PeerLeftCommand::processCommand(const rapidjson::Document &command)
{
    rapidjson::Value::ConstMemberIterator cidIterator = command.FindMember("cid");
    if (cidIterator == command.MemberEnd() || !cidIterator->value.IsUint())
    {
        SFU_LOG_ERROR("Received data doesn't have 'cid' field");
        return false;
    }

    ::mega::MegaHandle cid = (cidIterator->value.GetUint64());
    return mComplete(static_cast<Cid_t>(cid));
}

}
#endif<|MERGE_RESOLUTION|>--- conflicted
+++ resolved
@@ -197,13 +197,9 @@
     unsigned int binPos = 0;
     for (unsigned int i = 0; i< hex.length(); binPos++)
     {
-<<<<<<< HEAD
         // compiler doesn't guarantees the order "++" operation performed in relation to the second access of variable i (better to split in two operations)
-        buffer[binPos] = (hexDigitVal(hex[i++])) << 4;
-        buffer[binPos] |= hexDigitVal(hex[i++]);
-=======
-        buffer[binPos] = static_cast<uint8_t>((hexDigitVal(hex[i++])) << 4 | hexDigitVal(hex[i++]));
->>>>>>> 784a0797
+        buffer[binPos] = static_cast<uint8_t>((hexDigitVal(hex[i++])) << 4);
+        buffer[binPos] |= static_cast<uint8_t>(hexDigitVal(hex[i++]));
     }
 
     memcpy(&value, buffer.get(), bufferSize);
