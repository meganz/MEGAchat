--- conflicted
+++ resolved
@@ -2795,11 +2795,7 @@
             return false;
         }
     }
-<<<<<<< HEAD
-    return mComplete(cid, nAudioTracks, moderators, wr, allowed, wrUserList);
-=======
-    return mComplete(cid, nAudioTracks, moderators, wr, speakRequest, allowed, wrUsers);
->>>>>>> 709a661c
+    return mComplete(cid, nAudioTracks, moderators, wr, allowed, speakRequest, wrUserList);
 }
 
 WrDumpCommand::WrDumpCommand(const WrDumpCommandFunction& complete, SfuInterface& call)
