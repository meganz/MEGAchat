--- conflicted
+++ resolved
@@ -1587,14 +1587,9 @@
     rapidjson::Value::ConstMemberIterator jsonCommandIterator = jsonDoc.FindMember(Command::COMMAND_IDENTIFIER.c_str());
     if (jsonCommandIterator != jsonDoc.MemberEnd() && jsonCommandIterator->value.IsString())
     {
-<<<<<<< HEAD
         parsedData.notificationType = SfuData::SFU_COMMAND;
         parsedData.notification = jsonCommandIterator->value.GetString();
         return true;
-=======
-        errMsg = "Received data doesn't have 'a'/'err'/'warn' field";
-        return false;
->>>>>>> bb292f43
     }
 
     // warn received {"warn": "message"}
@@ -1639,7 +1634,7 @@
     }
 
     assert(false);
-    parsedData.msg = "Invalid Received data doesn't match without any of expected SFU notifications format";
+    parsedData.msg = "Invalid Received data doesn't match without any of expected SFU notifications format ('a'/'err'/'warn')";
     return false;
 }
 
