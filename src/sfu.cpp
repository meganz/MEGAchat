#ifndef KARERE_DISABLE_WEBRTC
#include <sfu.h>
#include <base/promise.h>
#include <megaapi.h>
#include <mega/base64.h>

#include<rapidjson/writer.h>

namespace sfu
{
const std::string Sdp::endl = "\r\n";

// SFU -> client (different types of notifications)
const std::string Command::COMMAND_IDENTIFIER           = "a";              // Command sent from SFU
const std::string Command::ERROR_IDENTIFIER             = "err";            // Error sent from SFU
const std::string Command::WARN_IDENTIFIER              = "warn";           // Warning sent from SFU
const std::string Command::DENY_IDENTIFIER              = "deny";           // Notifies that a command previously sent to SFU has been denied

// SFU -> client (commands)
const std::string AVCommand::COMMAND_NAME               = "AV";             // Notifies changes in Av flags for a peer
const std::string AnswerCommand::COMMAND_NAME           = "ANSWER";         // SFU response to JOIN command
const std::string KeyCommand::COMMAND_NAME              = "KEY";            // Notifies about a new media key for a peer
const std::string VthumbsCommand::COMMAND_NAME          = "VTHUMBS";        // Notifies that SFU started sending some peer video thumbnail tracks over the specified slots.
const std::string VthumbsStartCommand::COMMAND_NAME     = "VTHUMB_START";   // Instruct client to start sending the video thumbnail tracks
const std::string VthumbsStopCommand::COMMAND_NAME      = "VTHUMB_STOP";    // Instruct client to stop sending the video thumbnail tracks
const std::string HiResCommand::COMMAND_NAME            = "HIRES";          // Notifies that SFU started sending some peer video hires tracks over the specified slots.
const std::string HiResStartCommand::COMMAND_NAME       = "HIRES_START";    // Instruct client to start sending the video hires tracks
const std::string HiResStopCommand::COMMAND_NAME        = "HIRES_STOP";     // Instruct client to stop sending the video hires tracks
const std::string SpeakReqDelCommand::COMMAND_NAME      = "SPEAKRQ_DEL";    // Notifies that a speak request has been removed from speak request list
const std::string SpeakerAddCommand::COMMAND_NAME       = "SPEAKER_ADD";    // Notifies that an user has been added to active speakers list
const std::string SpeakReqCommand::COMMAND_NAME         = "SPEAKRQ";        // Notifies that one or more speak requests have been added to the pending list, waiting for approval
const std::string SpeakerDelCommand::COMMAND_NAME       = "SPEAKER_DEL";    // Notifies that an user has been removed from active speakers list
const std::string PeerJoinCommand::COMMAND_NAME         = "PEERJOIN";       // Notifies that a peer has joined to the call
const std::string PeerLeftCommand::COMMAND_NAME         = "PEERLEFT";       // Notifies that a peer has left the call
const std::string ByeCommand::COMMAND_NAME              = "BYE";            // Notifies that SFU disconnects a client from the call
const std::string MutedCommand::COMMAND_NAME            = "MUTED";          // Notifies that our audio has been muted remotely by a host user
const std::string ModAddCommand::COMMAND_NAME           = "MOD_ADD";        // Notifies that a moderator has been added to the moderator list
const std::string ModDelCommand::COMMAND_NAME           = "MOD_DEL";        // Notifies that a moderator has been removed from the moderator list
const std::string HelloCommand::COMMAND_NAME            = "HELLO";          // First command received after connecting to the SFU
const std::string WrDumpCommand::COMMAND_NAME           = "WR_DUMP";        // Notifies the current waiting room status
const std::string WrEnterCommand::COMMAND_NAME          = "WR_ENTER";       // Notifies moderators about user(s) that entered/were pushed in the waiting room
const std::string WrLeaveCommand::COMMAND_NAME          = "WR_LEAVE";       // Notifies moderators about user(s) who left the waiting room (either entered the call or disconnected)
const std::string WrAllowCommand::COMMAND_NAME          = "WR_ALLOW";       // Notifies that our user permission to enter the call has been granted (from waiting room)
const std::string WrDenyCommand::COMMAND_NAME           = "WR_DENY";        // Notifies that our user permission to enter the call has been denied (from waiting room)
const std::string WrUsersAllowCommand::COMMAND_NAME     = "WR_USERS_ALLOW"; // Notifies moderators that the specified user(s) were granted to enter the call.
const std::string WrUsersDenyCommand::COMMAND_NAME      = "WR_USERS_DENY";  // Notifies moderators that the specified user(s) have been denied to enter the call
<<<<<<< HEAD
=======
const std::string MutedCommand::COMMAND_NAME            = "MUTED";          // Notifies that our audio has been muted remotely by a host user
const std::string WillEndCommand::COMMAND_NAME          = "WILL_END";       // Notify that call will end due to duration restrictions
>>>>>>> a525ac4a

// client -> SFU (commands)
const std::string SfuConnection::CSFU_JOIN              = "JOIN";           // Command sent to JOIN a call after connect to SFU (or receive WR_ALLOW if we are in a waiting room)
const std::string SfuConnection::CSFU_SENDKEY           = "KEY";            // Command sent to broadcast a new media key encrypted for all call participants
const std::string SfuConnection::CSFU_AV                = "AV";             // Command sent to modify the current AV flags
const std::string SfuConnection::CSFU_GET_VTHUMBS       = "GET_VTHUMBS";    // Command sent to request the low-res video thumbnails of specified peers
const std::string SfuConnection::CSFU_DEL_VTHUMBS       = "DEL_VTHUMBS";    // Command sent to instruct the SFU to stop sending the video thumbnail tracks of the specified peers
const std::string SfuConnection::CSFU_GET_HIRES         = "GET_HIRES";      // Command sent to request the hi-resolution track of a single peer
const std::string SfuConnection::CSFU_DEL_HIRES         = "DEL_HIRES";      // Command sent to instruct the SFU to stop sending the hi-res track of the specified peer
const std::string SfuConnection::CSFU_HIRES_SET_LO      = "HIRES_SET_LO";   // Command sent to instruct the SFU to send a lower spatial SVC layer of the hi-res stream of the specified peer
const std::string SfuConnection::CSFU_LAYER             = "LAYER";          // Command sent to select the SVC spatial and layers for all hi-res video tracks that the client receives
const std::string SfuConnection::CSFU_SPEAKRQ           = "SPEAKRQ";       // Command sent to request a client to become an active speaker
const std::string SfuConnection::CSFU_SPEAKRQ_DEL       = "SPEAKRQ_DEL";    // Command sent to cancel a pending speak request
const std::string SfuConnection::CSFU_SPEAKER_ADD       = "SPEAKER_ADD";    // Command sent to add an user to speakers list
const std::string SfuConnection::CSFU_SPEAKER_DEL       = "SPEAKER_DEL";    // Command sent to remove an user from speakers list
const std::string SfuConnection::CSFU_BYE               = "BYE";            // Command sent to disconnect orderly from the call
const std::string SfuConnection::CSFU_WR_PUSH           = "WR_PUSH";        // Command sent to push all clients of sent peerId's (that are in the call) to the waiting room
const std::string SfuConnection::CSFU_WR_ALLOW          = "WR_ALLOW";       // Command sent to grant the specified users the permission to enter the call from the waiting room
const std::string SfuConnection::CSFU_WR_KICK           = "WR_KICK";        // Command sent to disconnects all clients of the specified users, regardless of whether they are in the call or in the waiting room
const std::string SfuConnection::CSFU_MUTE              = "MUTE";           // Command sent to mute specific or all clients in a call
const std::string SfuConnection::CSFU_SETLIMIT          = "SETLIM";         // Command sent to set limits to call (duration, max participants ...)
                                                                            //      - SETLIM command is a temporal feature provided by SFU for testing purposes,
                                                                            //        and it's availability depends on SFU's release plan management

CommandsQueue::CommandsQueue():
    isSending(false)
{
}

bool CommandsQueue::sending()
{
    return isSending;
}

void CommandsQueue::setSending(bool sending)
{
    isSending = sending;
}

std::string CommandsQueue::pop()
{
    if (empty())
    {
        return std::string();
    }

    std::string command = std::move(front());
    pop_front();
    return command;
}

Peer::Peer(const karere::Id& peerid, const sfu::SfuProtocol sfuProtoVersion, const unsigned avFlags, const std::vector<std::string>* ivs, const Cid_t cid, const bool isModerator)
    : mCid(cid),
      mPeerid(peerid),
      mAvFlags(static_cast<uint8_t>(avFlags)),
      mIvs(ivs ? *ivs : std::vector<std::string>()),
      mIsModerator(isModerator),
      mSfuPeerProtoVersion(sfuProtoVersion)
{
}

Peer::Peer(const Peer& peer)
    : mCid(peer.mCid)
    , mPeerid(peer.mPeerid)
    , mAvFlags(peer.mAvFlags)
    , mIvs(peer.mIvs)
    , mIsModerator(peer.mIsModerator)
    , mEphemeralPubKeyDerived(peer.getEphemeralPubKeyDerived())
    , mSfuPeerProtoVersion(peer.getPeerSfuVersion())
{
}

void Peer::setCid(Cid_t cid)
{
    mCid = cid;
}

Cid_t Peer::getCid() const
{
    return mCid;
}

const karere::Id& Peer::getPeerid() const
{
    return mPeerid;
}

bool Peer::hasAnyKey() const
{
    return !mKeyMap.empty();
}

Keyid_t Peer::getCurrentKeyId() const
{
    return mCurrentkeyId;
}

karere::AvFlags Peer::getAvFlags() const
{
    return mAvFlags;
}

std::string Peer::getKey(Keyid_t keyid) const
{
    std::string key;
    auto it = mKeyMap.find(keyid);
    if (it != mKeyMap.end())
    {
        key = it->second;
    }
    return key;
}

void Peer::addKey(Keyid_t keyid, const std::string &key)
{
    mCurrentkeyId = keyid;
    mKeyMap[mCurrentkeyId] = key;
}

void Peer::resetKeys()
{
    mCurrentkeyId = 0;
    mKeyMap.clear();
}

const std::vector<std::string>& Peer::getIvs() const
{
    return mIvs;
}

void Peer::setIvs(const std::vector<std::string>& ivs)
{
    mIvs = ivs;
}

std::string Peer::getEphemeralPubKeyDerived() const
{
    return mEphemeralPubKeyDerived;
}

bool Peer::setEphemeralPubKeyDerived(const std::string& key)
{
    if (getPeerSfuVersion() == sfu::SfuProtocol::SFU_PROTO_V1)
    {
        // we shouldn't receive any peer with protocol v1
        SFU_LOG_WARNING("setEphemeralPubKeyDerived: unexpected SFU protocol version [%u] for user: %s, cid: %u",
                        static_cast<std::underlying_type<sfu::SfuProtocol>::type>(getPeerSfuVersion()),
                        getPeerid().toString().c_str(), getCid());
        assert(false);
        return false;
    }

    if (!sfu::isKnownSfuVersion(getPeerSfuVersion()))
    {
        // important: upon an unkown peers's SFU protocol version, native client should act as if they are the latest known version
        SFU_LOG_WARNING("setEphemeralPubKeyDerived: unknown SFU protocol version [%u] for user: %s, cid: %u",
                         static_cast<std::underlying_type<sfu::SfuProtocol>::type>(getPeerSfuVersion()),
                         getPeerid().toString().c_str(), getCid());
    }

    if (key.empty() && getPeerSfuVersion() > sfu::SfuProtocol::SFU_PROTO_V0)
    {
        SFU_LOG_WARNING("setEphemeralPubKeyDerived: Empty ephemeral key for PeerId: %s Cid: %u",
                        getPeerid().toString().c_str() ,getCid());
        return false;
    }

    // peers that uses sfu protocol V0, doesn't provide an ephemeral key
    mEphemeralPubKeyDerived = key;
    return true;
}

void Peer::setAvFlags(karere::AvFlags flags)
{
    mAvFlags = flags;
}

bool Peer::isModerator() const
{
    return mIsModerator;
}

void Peer::setModerator(bool isModerator)
{
    mIsModerator = isModerator;
}

Command::~Command()
{
}

Command::Command(SfuInterface& call)
    : mCall(call)
{
}

bool Command::parseWrUsersMap(sfu::WrUserList& wrUsers, const rapidjson::Value& obj) const
{
    assert(obj.IsObject());
    rapidjson::Value::ConstMemberIterator usersIterator = obj.FindMember("users");
    if (usersIterator != obj.MemberEnd())
    {
        const rapidjson::Value& objUsers = usersIterator->value;
        if (!objUsers.IsObject())
        {
            SFU_LOG_ERROR("parseUsersMap: 'users' is not an object");
            return false;
        }

        for (rapidjson::Value::ConstMemberIterator m = objUsers.MemberBegin(); m != objUsers.MemberEnd(); m++)
        {
            if (!m->name.IsString() || !m->value.IsUint())
            {
                SFU_LOG_ERROR("parseUsersMap: 'users' ill-formed");
                return false;
            }

            std::string userIdString = m->name.GetString();
            uint64_t userId = ::mega::MegaApi::base64ToUserHandle(userIdString.c_str());
            WrState state =  m->value.GetUint() ? WrState::WR_ALLOWED : WrState::WR_NOT_ALLOWED;
            WrRoomUser user { userId, state };
            wrUsers.emplace_back(user);
        }
    }
    return true;
}

void Command::parseUsersArray(std::set<karere::Id>& users, rapidjson::Value::ConstMemberIterator& it) const
{
    assert(it->value.IsArray());
    for (unsigned int j = 0; j < it->value.Capacity(); ++j)
    {
        if (!it->value[j].IsString())
        {
            SFU_LOG_ERROR("parse users array: invalid user handle value");
            return;
        }
        std::string userIdString = it->value[j].GetString();
        users.emplace(::mega::MegaApi::base64ToUserHandle(userIdString.c_str()));
    }
}

void Command::parseTracks(const rapidjson::Document& command, const std::string& arrayName, std::map<Cid_t, TrackDescriptor>& tracks) const
{
    // expected track array format: [[3 (cid), 2(mid), 1(reuse)]...]
    rapidjson::Value::ConstMemberIterator it = command.FindMember(arrayName.c_str());
    if (it != command.MemberEnd())
    {
        if (!it->value.IsArray())
        {
            SFU_LOG_ERROR("Received ill-formed tracks");
            assert(false);
            return;
        }

        for (unsigned int i = 0; i < it->value.Capacity(); ++i)
        {
            Cid_t cid = 0;
            TrackDescriptor td;
            if (!it->value[i].IsArray())
            {
                if (!it->value[i].IsUint())
                {
                    SFU_LOG_ERROR("Received ill-formed track");
                    assert(false);
                    return;
                }
                cid = it->value[i].GetUint();
                td.mMid = TrackDescriptor::invalidMid;
            }
            else
            {
                const auto& arr = it->value[i].GetArray();
                for (unsigned int j = 0; j < arr.Capacity(); ++j)
                {
                    if (j==0) { cid = arr[0].GetUint(); }
                    if (j==1) { td.mMid = arr[1].GetUint(); }
                    if (j==2) { td.mReuse = arr[2].GetUint(); }
                }
            }
            tracks[cid] = td; // add entry to map <cid, trackDescriptor>
        }
    }
}

uint64_t Command::hexToBinary(const std::string &hex)
{
    uint64_t value = 0;
    unsigned int bufferSize = static_cast<unsigned int>(hex.length()) >> 1;
    assert(bufferSize <= 8);
    std::unique_ptr<uint8_t []> buffer(new uint8_t[bufferSize]);
    unsigned int binPos = 0;
    for (unsigned int i = 0; i< hex.length(); binPos++)
    {
        // compiler doesn't guarantees the order "++" operation performed in relation to the second access of variable i (better to split in two operations)
        buffer[binPos] = static_cast<uint8_t>((hexDigitVal(hex[i++])) << 4);
        buffer[binPos] = static_cast<uint8_t>(buffer[binPos] | hexDigitVal(hex[i++]));
    }

    memcpy(&value, buffer.get(), bufferSize);

    return value;
}

std::vector<mega::byte> Command::hexToByteArray(const std::string &hex)
{
    unsigned int bufferSize = static_cast<unsigned int>(hex.length()) >> 1;
    std::vector<mega::byte> res(bufferSize);
    unsigned int binPos = 0;
    for (unsigned int i = 0; i< hex.length(); binPos++)
    {
        // compiler doesn't guarantees the order "++" operation performed in relation to the second access of variable i (better to split in two operations)
        res[binPos] = static_cast<uint8_t>((hexDigitVal(hex[i]) << 4) | hexDigitVal(hex[i+1]));
        i += 2;
    }

    return res;
}

uint8_t Command::hexDigitVal(char value)
{
    if (value <= 57)
    { // ascii code if '9'
        return static_cast<uint8_t>(value - 48); // ascii code of '0'
    }
    else if (value >= 97)
    { // 'a'
        return static_cast<uint8_t>(10 + value - 97);
    }
    else
    {
        return static_cast<uint8_t>(10 + value - 65); // 'A'
    }
}

std::string Command::binaryToHex(uint64_t value)
{
    std::vector<std::string> hexDigits = {"0", "1", "2", "3", "4", "5", "6", "7", "8", "9", "a", "b", "c", "d", "e", "f"};
    std::string result;
    uint8_t intermediate[8];
    memcpy(intermediate, &value, 8);
    for (unsigned int i = 0; i < sizeof(value); i++)
    {
        uint8_t firstPart = (intermediate[i] >> 4) & 0x0f;
        uint8_t secondPart = intermediate[i] & 0x0f;
        result.append(hexDigits[firstPart]);
        result.append(hexDigits[secondPart]);
    }

    return result;
}

AVCommand::AVCommand(const AvCompleteFunction &complete, SfuInterface &call)
    : Command(call)
    , mComplete(complete)
{
}

bool AVCommand::processCommand(const rapidjson::Document &command)
{
    rapidjson::Value::ConstMemberIterator cidIterator = command.FindMember("cid");
    if (cidIterator == command.MemberEnd() || !cidIterator->value.IsUint())
    {
        SFU_LOG_ERROR("Received data doesn't have 'cid' field");
        return false;
    }

    Cid_t cid = cidIterator->value.GetUint();
    rapidjson::Value::ConstMemberIterator avIterator = command.FindMember("av");
    if (avIterator == command.MemberEnd() || !avIterator->value.IsInt())
    {
        SFU_LOG_ERROR("Received data doesn't have 'av' field");
        return false;
    }

    unsigned av = avIterator->value.GetUint();

    rapidjson::Value::ConstMemberIterator amidIterator = command.FindMember("amid");
    uint32_t audioMid = TrackDescriptor::invalidMid;
    if (amidIterator != command.MemberEnd() && amidIterator->value.IsInt()) // It's optional
    {
        audioMid = amidIterator->value.GetUint();
    }

    return mComplete(cid, av, audioMid);
}

AnswerCommand::AnswerCommand(const AnswerCompleteFunction &complete, SfuInterface &call)
    : Command(call)
    , mComplete(complete)
{
}

bool AnswerCommand::processCommand(const rapidjson::Document &command)
{
    rapidjson::Value::ConstMemberIterator cidIterator = command.FindMember("cid");
    if (cidIterator == command.MemberEnd() || !cidIterator->value.IsUint())
    {
        SFU_LOG_ERROR("AnswerCommand::processCommand: Received data doesn't have 'cid' field");
        return false;
    }

    Cid_t cid = cidIterator->value.GetUint();
    rapidjson::Value::ConstMemberIterator sdpIterator = command.FindMember("sdp");
    if (sdpIterator == command.MemberEnd() || !sdpIterator->value.IsObject())
    {
        SFU_LOG_ERROR("AnswerCommand::processCommand: Received data doesn't have 'sdp' field");
        return false;
    }

    std::shared_ptr<Sdp> sdp(new Sdp(sdpIterator->value));

    rapidjson::Value::ConstMemberIterator tsIterator = command.FindMember("t"); // time elapsed since the start of the call
    if (tsIterator == command.MemberEnd() || !tsIterator->value.IsUint64())
    {
        SFU_LOG_ERROR("AnswerCommand::processCommand: Received data doesn't have 't' field");
        return false;
    }

    // offset ts when we join within the call respect the call start (ms)
    uint64_t callJoinOffset = tsIterator->value.GetUint64();
    std::vector<Peer> peers;
    std::map<Cid_t, std::string> keystrmap;
    std::map<Cid_t, uint32_t> amidmap;
    rapidjson::Value::ConstMemberIterator peersIterator = command.FindMember("peers");
    if (peersIterator != command.MemberEnd() && peersIterator->value.IsArray())
    {
        parsePeerObject(peers, keystrmap, amidmap, peersIterator);
    }

    // lists with the user handles of all non-moderator users that have been given speak permission
    std::set<karere::Id> speakers;
    rapidjson::Value::ConstMemberIterator spkIterator = command.FindMember("speakers");
    if (spkIterator != command.MemberEnd() && spkIterator->value.IsArray())
    {
        parseUsersArray(speakers, spkIterator);
    }

    // lists with the user handles of users that have pending speak requests
    std::set<karere::Id> speakReqs;
    rapidjson::Value::ConstMemberIterator spkReqIterator = command.FindMember("spkrqs");
    if (spkReqIterator != command.MemberEnd() && spkReqIterator->value.IsArray())
    {
        parseUsersArray(speakReqs, spkReqIterator);
    }

    std::map<Cid_t, TrackDescriptor> vthumbs;
    parseTracks(command, "vthumbs", vthumbs);

    return mComplete(cid, sdp, callJoinOffset, peers, keystrmap, vthumbs, speakers, speakReqs, amidmap);
}

void AnswerCommand::parsePeerObject(std::vector<Peer> &peers, std::map<Cid_t, std::string>& keystrmap, std::map<Cid_t, uint32_t>& amidmap, rapidjson::Value::ConstMemberIterator &it) const
{
    assert(it->value.IsArray());
    for (unsigned int j = 0; j < it->value.Capacity(); ++j)
    {
        if (it->value[j].IsObject())
        {
            rapidjson::Value::ConstMemberIterator cidIterator = it->value[j].FindMember("cid");
            if (cidIterator == it->value[j].MemberEnd() || !cidIterator->value.IsUint())
            {
                 SFU_LOG_ERROR("AnswerCommand::parsePeerObject: invalid 'cid' value");
                 return;
            }

            Cid_t cid = cidIterator->value.GetUint();

            rapidjson::Value::ConstMemberIterator userIdIterator = it->value[j].FindMember("userId");
            if (userIdIterator == it->value[j].MemberEnd() || !userIdIterator->value.IsString())
            {
                 SFU_LOG_ERROR("AnswerCommand::parsePeerObject: invalid 'userId' value");
                 return;
            }

            std::string userIdString = userIdIterator->value.GetString();
            ::mega::MegaHandle userId = ::mega::MegaApi::base64ToUserHandle(userIdString.c_str());

            rapidjson::Value::ConstMemberIterator pubkeyIterator = it->value[j].FindMember("pubk");
            if (pubkeyIterator != it->value[j].MemberEnd() && pubkeyIterator->value.IsString())
            {
                 // clients with SFU protocol = 0 won't send ephemeral pubkey
                 keystrmap.emplace(cid, pubkeyIterator->value.GetString());
            }

            rapidjson::Value::ConstMemberIterator sfuvIterator = it->value[j].FindMember("v");
            if (sfuvIterator == it->value[j].MemberEnd() || !sfuvIterator->value.IsUint())
            {
                SFU_LOG_ERROR("AnswerCommand::parsePeerObject: Received data doesn't have 'v' field");
                return;
            }
            unsigned int sfuVersion = sfuvIterator->value.GetUint();

            std::vector<std::string> ivs;
            rapidjson::Value::ConstMemberIterator ivsIterator = it->value[j].FindMember("ivs");
            if (ivsIterator != it->value[j].MemberEnd() && ivsIterator->value.IsArray())
            {
                for (unsigned int i = 0; i < ivsIterator->value.Capacity(); i++)
                {
                    if (!ivsIterator->value[i].IsString())
                    {
                        SFU_LOG_ERROR("parse invalid ivs");
                        ivs.clear();
                        break;
                    }
                    ivs.emplace_back(ivsIterator->value[i].GetString());
                }
            }

            rapidjson::Value::ConstMemberIterator avIterator = it->value[j].FindMember("av");
            if (avIterator == it->value[j].MemberEnd() || !avIterator->value.IsUint())
            {
                 SFU_LOG_ERROR("AnswerCommand::parsePeerObject: invalid 'av' value");
                 return;
            }

            rapidjson::Value::ConstMemberIterator amidIterator = it->value[j].FindMember("amid");
            if (amidIterator != it->value[j].MemberEnd() && amidIterator->value.IsUint()) // It's optional
            {
                amidmap[cid] = amidIterator->value.GetUint();
            }

            unsigned av = avIterator->value.GetUint();
            // default initialization of isModerator. It gets updated for every peer at handleAnwerCommand with mod list received at HELLO command later in the run flow
            Peer peer(userId, static_cast<sfu::SfuProtocol>(sfuVersion), av, &ivs, cid, false /*isModerator*/);
            peers.push_back(std::move(peer));
        }
        else
        {
            SFU_LOG_ERROR("AnswerCommand::parsePeerObject: invalid value at array 'peers'");
            return;
        }
    }
}

KeyCommand::KeyCommand(const KeyCompleteFunction &complete, SfuInterface &call)
    : Command(call)
    , mComplete(complete)
{

}

bool KeyCommand::processCommand(const rapidjson::Document &command)
{
    rapidjson::Value::ConstMemberIterator idIterator = command.FindMember("id");
    if (idIterator == command.MemberEnd() || !idIterator->value.IsUint())
    {
        SFU_LOG_ERROR("KeyCommand: Received data doesn't have 'id' field");
        return false;
    }

    unsigned int auxid = idIterator->value.GetUint();
    if (auxid > maxKeyId)
    {
        SFU_LOG_ERROR("KeyCommand: keyId exceeds max allowed value (%u): %u", maxKeyId, auxid);
        return false;
    }
    Keyid_t id = static_cast<Keyid_t>(auxid);

    rapidjson::Value::ConstMemberIterator cidIterator = command.FindMember("from");
    if (cidIterator == command.MemberEnd() || !cidIterator->value.IsUint())
    {
        SFU_LOG_ERROR("KeyCommand: Received data doesn't have 'from' field");
        return false;
    }

    Cid_t cid = cidIterator->value.GetUint();

    rapidjson::Value::ConstMemberIterator keyIterator = command.FindMember("key");
    if (keyIterator == command.MemberEnd() || !keyIterator->value.IsString())
    {
        SFU_LOG_ERROR("KeyCommand: Received data doesn't have 'key' field");
        return false;
    }

    std::string key = keyIterator->value.GetString();

    return mComplete(id, cid, key);
}

VthumbsCommand::VthumbsCommand(const VtumbsCompleteFunction &complete, SfuInterface &call)
    : Command(call)
    , mComplete(complete)
{
}

bool VthumbsCommand::processCommand(const rapidjson::Document &command)
{
    std::map<Cid_t, TrackDescriptor> tracks;
    parseTracks(command, "tracks", tracks);
    return mComplete(tracks);
}

VthumbsStartCommand::VthumbsStartCommand(const VtumbsStartCompleteFunction &complete, SfuInterface &call)
    : Command(call)
    , mComplete(complete)
{

}

bool VthumbsStartCommand::processCommand(const rapidjson::Document &)
{
    return mComplete();
}

VthumbsStopCommand::VthumbsStopCommand(const VtumbsStopCompleteFunction &complete, SfuInterface &call)
    : Command(call)
    , mComplete(complete)
{

}

bool VthumbsStopCommand::processCommand(const rapidjson::Document &)
{
    return mComplete();
}

HiResCommand::HiResCommand(const HiresCompleteFunction &complete, SfuInterface &call)
    : Command(call)
    , mComplete(complete)
{
}

bool HiResCommand::processCommand(const rapidjson::Document &command)
{
    std::map<Cid_t, TrackDescriptor> tracks;
    parseTracks(command, "tracks", tracks);
    return mComplete(tracks);
}

HiResStartCommand::HiResStartCommand(const HiResStartCompleteFunction &complete, SfuInterface &call)
    : Command(call)
    , mComplete(complete)
{

}

bool HiResStartCommand::processCommand(const rapidjson::Document &)
{
    return mComplete();
}

HiResStopCommand::HiResStopCommand(const HiResStopCompleteFunction &complete, SfuInterface &call)
    : Command(call)
    , mComplete(complete)
{

}

bool HiResStopCommand::processCommand(const rapidjson::Document &)
{
    return mComplete();
}

SpeakerAddCommand::SpeakerAddCommand(const SpeakerAddCompleteFunction &complete, SfuInterface &call)
    : Command(call)
    , mComplete(complete)
{
}

bool SpeakerAddCommand::processCommand(const rapidjson::Document &command)
{
    uint64_t uh = karere::Id::inval();
    rapidjson::Value::ConstMemberIterator userIterator = command.FindMember("user");
    if (userIterator != command.MemberEnd() && userIterator->value.IsString())
    {
        uh = ::mega::MegaApi::base64ToUserHandle(userIterator->value.GetString());
    }
    return mComplete(uh, true);
}

SpeakerDelCommand::SpeakerDelCommand(const SpeakerDelCompleteFunction &complete, SfuInterface &call)
    : Command(call)
    , mComplete(complete)
{
}

bool SpeakerDelCommand::processCommand(const rapidjson::Document &command)
{
    uint64_t uh = karere::Id::inval();
    rapidjson::Value::ConstMemberIterator userIterator = command.FindMember("user");
    if (userIterator != command.MemberEnd() && userIterator->value.IsString())
    {
        uh = ::mega::MegaApi::base64ToUserHandle(userIterator->value.GetString());
    }
    return mComplete(uh, false);
}

SpeakReqCommand::SpeakReqCommand(const SpeakReqsCompleteFunction &complete, SfuInterface &call)
    : Command(call)
    , mComplete(complete)
{
}

bool SpeakReqCommand::processCommand(const rapidjson::Document &command)
{
    uint64_t uh = karere::Id::inval();
    rapidjson::Value::ConstMemberIterator userIterator = command.FindMember("user");
    if (userIterator == command.MemberEnd() || !userIterator->value.IsString())
    {
        SFU_LOG_ERROR("SpeakReqCommand: Received data doesn't have 'user' field");
        return false;
    }

    uh = ::mega::MegaApi::base64ToUserHandle(userIterator->value.GetString());
    return mComplete(uh, true);
}

SpeakReqDelCommand::SpeakReqDelCommand(const SpeakReqDelCompleteFunction &complete, SfuInterface &call)
    : Command(call)
    , mComplete(complete)
{
}

bool SpeakReqDelCommand::processCommand(const rapidjson::Document &command)
{
    uint64_t uh = karere::Id::inval();
    rapidjson::Value::ConstMemberIterator userIterator = command.FindMember("user");
    if (userIterator == command.MemberEnd() || !userIterator->value.IsString())
    {
        SFU_LOG_ERROR("SpeakReqDelCommand: Received data doesn't have 'user' field");
        return false;
    }

    uh = ::mega::MegaApi::base64ToUserHandle(userIterator->value.GetString());
    return mComplete(uh, false);
}

PeerJoinCommand::PeerJoinCommand(const PeerJoinCommandFunction &complete, SfuInterface &call)
    : Command(call)
    , mComplete(complete)
{
}

bool PeerJoinCommand::processCommand(const rapidjson::Document &command)
{
    rapidjson::Value::ConstMemberIterator cidIterator = command.FindMember("cid");
    if (cidIterator == command.MemberEnd() || !cidIterator->value.IsUint())
    {
        SFU_LOG_ERROR("PeerJoinCommand: Received data doesn't have 'cid' field");
        return false;
    }

    Cid_t cid = cidIterator->value.GetUint();

    rapidjson::Value::ConstMemberIterator userIdIterator = command.FindMember("userId");
    if (userIdIterator == command.MemberEnd() || !userIdIterator->value.IsString())
    {
        SFU_LOG_ERROR("PeerJoinCommand: Received data doesn't have 'userId' field");
        return false;
    }

    std::string userIdString = userIdIterator->value.GetString();
    uint64_t userid = mega::MegaApi::base64ToUserHandle(userIdString.c_str());

    rapidjson::Value::ConstMemberIterator avIterator = command.FindMember("av");
    if (avIterator == command.MemberEnd() || !avIterator->value.IsUint())
    {
        SFU_LOG_ERROR("PeerJoinCommand: Received data doesn't have 'av' field");
        return false;
    }

    rapidjson::Value::ConstMemberIterator sfuvIterator = command.FindMember("v");
    if (sfuvIterator == command.MemberEnd() || !sfuvIterator->value.IsUint())
    {
        SFU_LOG_ERROR("PeerJoinCommand: Received data doesn't have 'v' field");
        return false;
    }

    std::string pubkeyStr;
    rapidjson::Value::ConstMemberIterator pubkeyIterator = command.FindMember("pubk");
    if (pubkeyIterator != command.MemberEnd() && pubkeyIterator->value.IsString())
    {
         // clients with SFU protocol = 0 won't send ephemeral pubkey
         pubkeyStr = pubkeyIterator->value.GetString();
    }

    std::vector<std::string> ivs;
    rapidjson::Value::ConstMemberIterator ivsIterator = command.FindMember("ivs");
    if (ivsIterator != command.MemberEnd() && ivsIterator->value.IsArray())
    {
        for (unsigned int i = 0; i < ivsIterator->value.Capacity(); i++)
        {
            if (!ivsIterator->value[i].IsString())
            {
                SFU_LOG_ERROR("parse invalid ivs");
                ivs.clear();
                break;
            }
            ivs.emplace_back(ivsIterator->value[i].GetString());
        }
    }

    int av = static_cast<int>(avIterator->value.GetUint());
    unsigned int sfuVersion = sfuvIterator->value.GetUint();
    return mComplete(cid, userid, static_cast<sfu::SfuProtocol>(sfuVersion), av, pubkeyStr, ivs);
}

Sdp::Sdp(const std::string &sdp, int64_t mungedTrackIndex)
{
    size_t pos = 0;
    std::string buffer = sdp;
    std::vector<std::string> lines;
    while ((pos = buffer.find(Sdp::endl)) != std::string::npos)
    {
        std::string line = buffer.substr(0, pos);
        lines.push_back(line);
        buffer.erase(0, pos + Sdp::endl.size());
    }

    for (const std::string& line : lines)
    {
        if (line.size() > 2 && line[0] == 'm' && line[1] == '=')
        {
            // "cmn" precedes any "m=" line in the session-description provided by WebRTC
            assert(mData.find("cmn") != mData.end());
            break;
        }

        mData["cmn"].append(line).append(Sdp::endl);
    }

    unsigned int i = 0;
    while (i < lines.size())
    {
        const std::string& line = lines.at(i);
        std::string type = line.substr(2, 5);
        if (type == "audio" && mData.find("atpl") == mData.end())
        {
            i = createTemplate("atpl", lines, i);   // can consume more than one line -> update `i`
            if (mData.find("vtpl") != mData.end())
            {
                // if "vtpl" is already added to data, we are done
                break;
            }
        }
        else if (type == "video" && mData.find("vtpl") == mData.end())
        {
            i = createTemplate("vtpl", lines, i);
            if (mData.find("atpl") != mData.end())  // TODO: why do we break here?
            {
                // if "atpl" is already added to data, we are done
                break;
            }
        }
        else
        {
            // find next line starting with "m"
            i = nextMline(lines, i + 1);
        }
    }

    for (i = nextMline(lines, 0); i < lines.size();)
    {
        i = addTrack(lines, i);
    }

    if (mungedTrackIndex != -1) // track requires to be munged
    {
        assert(mTracks.size() > static_cast<size_t>(mungedTrackIndex));
        // modify SDP (hack to enable SVC) for hi-res track to enable SVC multicast
        mungeSdpForSvc(mTracks.at(static_cast<size_t>(mungedTrackIndex)));
    }
}

Sdp::Sdp(const rapidjson::Value &sdp)
{
    rapidjson::Value::ConstMemberIterator cmnIterator = sdp.FindMember("cmn");
    if (cmnIterator != sdp.MemberEnd() && cmnIterator->value.IsString())
    {
        mData["cmn"] = cmnIterator->value.GetString();
    }

    std::string atpl;
    rapidjson::Value::ConstMemberIterator atplIterator = sdp.FindMember("atpl");
    if (atplIterator != sdp.MemberEnd() && atplIterator->value.IsString())
    {
       mData["atpl"] = atplIterator->value.GetString();
    }

    std::string vtpl;
    rapidjson::Value::ConstMemberIterator vtplIterator = sdp.FindMember("vtpl");
    if (vtplIterator != sdp.MemberEnd() && vtplIterator->value.IsString())
    {
        mData["vtpl"] = vtplIterator->value.GetString();
    }

    rapidjson::Value::ConstMemberIterator tracksIterator = sdp.FindMember("tracks");
    if (tracksIterator != sdp.MemberEnd() && tracksIterator->value.IsArray())
    {
        // TODO: check whether we should use Size() instead of Capacity() (also check other usages of Capacity())
        for (unsigned int i = 0; i < tracksIterator->value.Capacity(); i++)
        {
            mTracks.push_back(parseTrack(tracksIterator->value[i]));
        }
    }
}

std::string Sdp::unCompress()
{
    std::string sdp;
    sdp.append(mData["cmn"]);

    for (const Sdp::Track& track : mTracks)
    {
        if (track.mType == "a")
        {
            sdp.append(unCompressTrack(track, mData["atpl"]));
        }
        else if (track.mType == "v")
        {
            sdp.append(unCompressTrack(track, mData["vtpl"]));
        }
    }

    return sdp;
}

unsigned int Sdp::createTemplate(const std::string& type, const std::vector<std::string> lines, unsigned int position)
{
    std::string temp = lines[position++];
    temp.append(Sdp::endl);

    unsigned int i = position;
    for (; i < lines.size(); i++)
    {
        const std::string& line = lines[i];
        char lineType = line[0];
        if (lineType == 'm')
        {
            break;
        }

        if (lineType != 'a')
        {
            temp.append(line).append(Sdp::endl);
            continue;
        }

        unsigned int bytesRead = 0;
        std::string name = nextWord(line, 2, bytesRead);
        if (name == "recvonly")
        {
            return nextMline(lines, i);
        }

        if (name == "sendrecv" || name == "sendonly" || name == "ssrc-group" || name == "ssrc" || name == "mid" || name == "msid")
        {
            continue;
        }

        temp.append(line).append(Sdp::endl);
    }

    mData[type] = temp;

    return i;
}

void Sdp::mungeSdpForSvc(Sdp::Track &track)
{
    std::pair<uint64_t, std::string> vidSsrc1 = track.mSsrcs.at(0);
    std::pair<uint64_t, std::string> fidSsrc1 = track.mSsrcs.at(1);
    uint64_t id = vidSsrc1.first;

    std::pair<uint64_t, std::string> vidSsrc2 = std::pair<uint64_t, std::string>(++id, vidSsrc1.second);
    std::pair<uint64_t, std::string> vidSsrc3 = std::pair<uint64_t, std::string>(++id, vidSsrc1.second);
    id = fidSsrc1.first;

    std::pair<uint64_t, std::string> fidSsrc2 = std::pair<uint64_t, std::string>(++id, fidSsrc1.second);
    std::pair<uint64_t, std::string> fidSsrc3 = std::pair<uint64_t, std::string>(++id, fidSsrc1.second);

    track.mSsrcs.clear();
    track.mSsrcs.emplace_back(vidSsrc1);
    track.mSsrcs.emplace_back(fidSsrc1);
    track.mSsrcs.emplace_back(vidSsrc2);
    track.mSsrcs.emplace_back(vidSsrc3);
    track.mSsrcs.emplace_back(fidSsrc2);
    track.mSsrcs.emplace_back(fidSsrc3);

    std::string Ssrcg1 = "SIM ";
    Ssrcg1.append(std::to_string(vidSsrc1.first))
            .append(" ")
            .append(std::to_string(vidSsrc2.first))
            .append(" ")
            .append(std::to_string(vidSsrc3.first));

    std::string Ssrcg3 = "FID ";
    Ssrcg3.append(std::to_string(vidSsrc2.first))
            .append(" ")
            .append(std::to_string(fidSsrc2.first));

    std::string Ssrcg2 = track.mSsrcg[0];

    std::string Ssrcg4 = "FID ";
    Ssrcg4.append(std::to_string(vidSsrc3.first))
            .append(" ")
            .append(std::to_string(fidSsrc3.first));

    track.mSsrcg.clear();
    track.mSsrcg.emplace_back(Ssrcg1);
    track.mSsrcg.emplace_back(Ssrcg2);
    track.mSsrcg.emplace_back(Ssrcg3);
    track.mSsrcg.emplace_back(Ssrcg4);
}

unsigned int Sdp::addTrack(const std::vector<std::string>& lines, unsigned int position)
{
    std::string type = lines[position++].substr(2, 5);
    Sdp::Track track;
    if (type == "audio")
    {
        track.mType = "a";
    }
    else if (type == "video")
    {
        track.mType = "v";
    }

    unsigned int i = position;
    std::set<uint64_t> ssrcsIds;
    for (; i < lines.size(); i++)
    {
        std::string line = lines[i];
        char lineType = line[0];
        if (lineType == 'm')
        {
            break;
        }

        if (lineType != 'a')
        {
            continue;
        }

        unsigned int bytesRead = 0;
        std::string name = nextWord(line, 2, bytesRead);
        if (name == "sendrecv" || name == "recvonly" || name == "sendonly")
        {
            track.mDir = name;
        }
        else if (name == "mid")
        {
            track.mMid = std::stoull(line.substr(6));
        }
        else if (name == "msid")
        {
            std::string subLine = line.substr(7);
            unsigned int pos = static_cast<unsigned int>(subLine.find(" "));
            track.mSid = subLine.substr(0, pos);
            track.mId = subLine.substr(pos + 1, subLine.length());
        }
        else if (name == "ssrc-group")
        {
            track.mSsrcg.push_back(line.substr(13));
        }
        else if (name == "ssrc")
        {
            unsigned int bytesRead = 0;
            std::string ret = nextWord(line, 7, bytesRead);
            uint64_t id = std::stoull(ret);
            if (ssrcsIds.find(id) == ssrcsIds.end())
            {
                ret = nextWord(line, bytesRead + 1, bytesRead);
                ret = nextWord(line, bytesRead + 1, bytesRead);
                track.mSsrcs.push_back(std::pair<uint64_t, std::string>(id, ret));
                ssrcsIds.insert(id);
            }
        }
    }

    mTracks.push_back(track);
    return i;
}

unsigned int Sdp::nextMline(const std::vector<std::string>& lines, unsigned int position)
{
    for (unsigned int i = position; i < lines.size(); i++)
    {
        if (lines[i][0] == 'm')
        {
            return i;
        }
    }

    return position;
}

std::string Sdp::nextWord(const std::string& line, unsigned int start, unsigned int& charRead)
{
    unsigned int i = 0;
    for (i = start; i < line.size(); i++)
    {
        uint8_t ch = static_cast<uint8_t>(line[i]);
        if ((ch >= 97 && ch <= 122) || // a - z
                (ch >= 65 && ch <= 90) ||  // A - Z
                (ch >= 48 && ch <= 57) ||  // 0 - 9
                (ch == 45) || (ch == 43) || (ch == 47) || (ch == 95))
        { // - + /
            continue;
        }

        break;
    }

    charRead = i;
    return line.substr(start, i - start);

}

Sdp::Track Sdp::parseTrack(const rapidjson::Value &value) const
{
    Sdp::Track track;

    rapidjson::Value::ConstMemberIterator typeIterator = value.FindMember("t");
    if (typeIterator != value.MemberEnd() && typeIterator->value.IsString())
    {
        track.mType = typeIterator->value.GetString();
    }

    rapidjson::Value::ConstMemberIterator midIterator = value.FindMember("mid");
    if (midIterator != value.MemberEnd() && midIterator->value.IsUint64())
    {
        track.mMid = midIterator->value.GetUint64();
    }

    rapidjson::Value::ConstMemberIterator sidIterator = value.FindMember("sid");
    if (sidIterator != value.MemberEnd() && sidIterator->value.IsString())
    {
        track.mSid = sidIterator->value.GetString();
    }

    rapidjson::Value::ConstMemberIterator idIterator = value.FindMember("id");
    if (idIterator != value.MemberEnd() && idIterator->value.IsString())
    {
        track.mId = idIterator->value.GetString();
    }

    rapidjson::Value::ConstMemberIterator dirIterator = value.FindMember("dir");
    if (dirIterator != value.MemberEnd() && dirIterator->value.IsString())
    {
        track.mDir = dirIterator->value.GetString();
    }

    rapidjson::Value::ConstMemberIterator ssrcgIterator = value.FindMember("ssrcg");
    if (ssrcgIterator != value.MemberEnd() && ssrcgIterator->value.IsArray())
    {
        for (unsigned int i = 0; i < ssrcgIterator->value.Size(); i++)
        {
            if (ssrcgIterator->value[i].IsString())
            {
                track.mSsrcg.push_back(ssrcgIterator->value[i].GetString());
            }
        }
    }

    rapidjson::Value::ConstMemberIterator ssrcsIterator = value.FindMember("ssrcs");
    if (ssrcsIterator != value.MemberEnd() && ssrcsIterator->value.IsArray())
    {
        for (unsigned int i = 0; i < ssrcsIterator->value.Size(); i++)
        {
            if (ssrcsIterator->value[i].IsObject())
            {
                rapidjson::Value::ConstMemberIterator ssrcsIdIterator = ssrcsIterator->value[i].FindMember("id");
                if (ssrcsIdIterator != ssrcsIterator->value[i].MemberEnd() && ssrcsIdIterator->value.IsUint64())
                {
                    uint64_t id = ssrcsIdIterator->value.GetUint64();
                    std::string cname;
                    rapidjson::Value::ConstMemberIterator ssrcsCnameIterator = ssrcsIterator->value[i].FindMember("cname");
                    if (ssrcsCnameIterator != ssrcsIterator->value[i].MemberEnd() && ssrcsCnameIterator->value.IsString())
                    {
                        cname = ssrcsCnameIterator->value.GetString();
                    }

                    track.mSsrcs.push_back(std::pair<uint64_t, std::string>(id, cname));
                }
            }
        }
    }

    return  track;
}

std::string Sdp::unCompressTrack(const Sdp::Track& track, const std::string &tpl)
{
    std::string sdp = tpl;

    sdp.append("a=mid:").append(std::to_string(track.mMid)).append(Sdp::endl);
    sdp.append("a=").append(track.mDir).append(Sdp::endl);
    if (track.mId.size())
    {
        sdp.append("a=msid:").append(track.mSid).append(" ").append(track.mId).append(Sdp::endl);
    }

    if (track.mSsrcs.size())
    {
        for (const auto& ssrc : track.mSsrcs)
        {
            sdp.append("a=ssrc:").append(std::to_string(ssrc.first)).append(" cname:").append(ssrc.second.length() ? ssrc.second : track.mSid).append(Sdp::endl);
            sdp.append("a=ssrc:").append(std::to_string(ssrc.first)).append(" msid:").append(track.mSid).append(" ").append(track.mId).append(Sdp::endl);
        }

        if (track.mSsrcg.size())
        {
            for (const std::string& grp : track.mSsrcg)
            {
                sdp.append("a=ssrc-group:").append(grp).append(Sdp::endl);
            }
        }
    }

    return sdp;
}

SfuConnection::SfuConnection(karere::Url&& sfuUrl, WebsocketsIO& websocketIO, void* appCtx, sfu::SfuInterface &call, DNScache& dnsCache)
    : WebsocketsClient(false)
    , mSfuUrl(std::move(sfuUrl))
    , mWebsocketIO(websocketIO)
    , mAppCtx(appCtx)
    , mCall(call)
    , mMainThreadId(std::this_thread::get_id())
    , mDnsCache(dnsCache)
{
    setCallbackToCommands(mCall, mCommands);
}

SfuConnection::~SfuConnection()
{
    if (mConnState != kDisconnected)
    {
        disconnect();
    }
}

void SfuConnection::setIsSendingBye(bool sending)
{
    mIsSendingBye = sending;
}

void SfuConnection::setMyCid(const Cid_t& cid)
{
    mMyCid = cid;
}

Cid_t SfuConnection::getMyCid() const
{
    return mMyCid;
}

bool SfuConnection::isJoined() const
{
    return (mConnState == kJoined);
}

bool SfuConnection::isSendingByeCommand() const
{
    return mIsSendingBye;
}

bool SfuConnection::isOnline() const
{
    return (mConnState >= kConnected);
}

bool SfuConnection::isDisconnected() const
{
    return (mConnState <= kDisconnected);
}

void SfuConnection::connect()
{
    assert (mConnState == kConnNew);
    doReconnect(false /*initialBackoff*/);
}

void SfuConnection::doReconnect(const bool applyInitialBackoff)
{
    if (avoidReconnect())
    {
        SFU_LOG_DEBUG("Avoid reconnect to SFU, as we are destroying call");
        return;
    }

    auto wptr = weakHandle();
    const auto reconnectFunc = [this, wptr]()
    {
        if (wptr.deleted()) { return; }

        reconnect()
        .fail([](const ::promise::Error& err)
        {
            SFU_LOG_DEBUG("SfuConnection::reconnect(): Error connecting to SFU server: %s", err.what());
        });
    };

    cancelConnectTimer(); // cancel connect timer in case is set

    if (!applyInitialBackoff || !getInitialBackoff())
    {
        reconnectFunc(); // start reconnection attempt immediately
    }
    else
    {
        /* A SFU connection attempt is considered as succeeded, just when client receives ANSWER command.
         * RetryController algorithm already manages failed connection attempts (adding an exponential backoff),
         * but in case LWS connection to SFU succeeded but client gets disconnected before receiving ANSWER command,
         * we also need to add a backoff to prevent hammering SFU (which triggers DDOS protection)
         */
        mConnectTimer = karere::setTimeout([this, reconnectFunc, wptr]()
        {
            if (wptr.deleted()) { return; }
            mConnectTimer = 0;
            reconnectFunc();
        }, getInitialBackoff() * 100, mAppCtx);
    }
}

void SfuConnection::disconnect(bool withoutReconnection)
{
    setConnState(kDisconnected);
    if (withoutReconnection)
    {
        // It isn't required check mConnectTimer because it's set at setConnState(kDisconnected);
        karere::cancelTimeout(mConnectTimer, mAppCtx);
        mConnectTimer = 0;
        abortRetryController();
    }
}

void SfuConnection::doConnect(const std::string &ipv4, const std::string &ipv6)
{
    assert (mSfuUrl.isValid());
    if (ipv4.empty() && ipv6.empty())
    {
        SFU_LOG_ERROR("Trying to connect sfu (%s) using empty Ip's (ipv4 and ipv6)", mSfuUrl.host.c_str());
        onSocketClose(0, 0, "sfu doConnect error, empty Ip's (ipv4 and ipv6)");
    }

    mTargetIp = (usingipv6 && ipv6.size()) ? ipv6 : ipv4;
    setConnState(kConnecting);
    SFU_LOG_DEBUG("Connecting to sfu using the IP: %s", mTargetIp.c_str());

    std::string urlPath = mSfuUrl.path;
    if (getMyCid() != K_INVALID_CID) // add current cid for reconnection
    {
        urlPath.append("&cid=").append(std::to_string(getMyCid()));
    }

    bool rt = wsConnect(&mWebsocketIO, mTargetIp.c_str(),
          mSfuUrl.host.c_str(),
          mSfuUrl.port,
          urlPath.c_str(),
          mSfuUrl.isSecure);

    if (!rt)    // immediate failure --> try the other IP family (if available)
    {
        SFU_LOG_DEBUG("Connection to sfu failed using the IP: %s", mTargetIp.c_str());

        std::string oldTargetIp = mTargetIp;
        mTargetIp.clear();
        if (oldTargetIp == ipv6 && ipv4.size())
        {
            mTargetIp = ipv4;
            usingipv6 = false;
        }
        else if (oldTargetIp == ipv4 && ipv6.size())
        {
            mTargetIp = ipv6;
            usingipv6 = true;
        }

        if (mTargetIp.size())
        {
            SFU_LOG_DEBUG("Retrying using the IP: %s", mTargetIp.c_str());
            if (wsConnect(&mWebsocketIO, mTargetIp.c_str(),
                          mSfuUrl.host.c_str(),
                          mSfuUrl.port,
                          urlPath.c_str(),
                          mSfuUrl.isSecure))
            {
                return;
            }
            SFU_LOG_DEBUG("Connection to sfu failed using the IP: %s", mTargetIp.c_str());
        }
        else
        {
            // do not close the socket, which forces a new retry attempt and turns the DNS response obsolete
            // Instead, let the DNS request to complete, in order to refresh IPs
            SFU_LOG_DEBUG("Empty cached IP. Waiting for DNS resolution...");
            return;
        }

        onSocketClose(0, 0, "Websocket error on wsConnect (sfu)");
    }
}

void SfuConnection::retryPendingConnection(bool disconnect)
{
    /* mSfuUrl must always be valid, however we could not find the host in DNS cache
     * as in case we have reached max SFU records (abs(kSfuShardEnd - kSfuShardStart)),
     * mCurrentShardForSfu will be reset, so oldest records will be overwritten by new ones
     */
    const auto oldConnState = mConnState;
    assert(mSfuUrl.isValid());
    if (mConnState == kConnNew)
    {
        SFU_LOG_WARNING("retryPendingConnection: no connection to be retried yet. Call connect() first");
        return;
    }

    if (disconnect)
    {
        SFU_LOG_WARNING("retryPendingConnection: forced reconnection!");

        setConnState(kDisconnected);
        abortRetryController();
        doReconnect(oldConnState >= kConnected /*initialBackoff*/);

    }
    else if (mRetryCtrl && mRetryCtrl->state() == karere::rh::State::kStateRetryWait)
    {
        SFU_LOG_WARNING("retryPendingConnection: abort backoff and reconnect immediately");

        assert(!isOnline());
        mRetryCtrl->restart();
    }
    else
    {
        SFU_LOG_WARNING("retryPendingConnection: ignored (currently joining/joined, no forced disconnect was requested)");
    }
}

bool SfuConnection::sendCommand(const std::string &command)
{
    if (!isOnline())
        return false;

    // if several data are written to the output buffer to be sent all together, wait for all of them
    if (mSendPromise.done())
    {
        mSendPromise = promise::Promise<void>();
        auto wptr = weakHandle();
        mSendPromise.fail([wptr](const promise::Error& err)
        {
            if (wptr.deleted())
                return;

           SFU_LOG_WARNING("Failed to send data. Error: %s", err.what());
        });
    }

    addNewCommand(command);
    return true;
}

void SfuConnection::addNewCommand(const std::string &command)
{
    checkThreadId();    // Check that commandsQueue is always accessed from a single thread

    mCommandsQueue.push_back(command);   // push command in the queue
    processNextCommand();
}

void SfuConnection::processNextCommand(bool resetSending)
{
    checkThreadId(); // Check that commandsQueue is always accessed from a single thread

    if (resetSending)
    {
        // upon wsSendMsgCb we need to reset isSending flag
        mCommandsQueue.setSending(false);
        if (isSendingByeCommand())
        {
            mCall.onByeCommandSent();
            return; // we have sent BYE command to SFU, following commands will be ignored
        }
    }

    if (mCommandsQueue.empty() || mCommandsQueue.sending())
    {
        std::string msg = "processNextCommand: skip processing next command";
        if (mCommandsQueue.empty())     { msg.append(", mCommandsQueue is empty"); }
        if (mCommandsQueue.sending())   { msg.append(", sending is true"); }
        SFU_LOG_DEBUG("%s", msg.c_str());
        return;
    }

    mCommandsQueue.setSending(true);
    std::string command = mCommandsQueue.pop();

    // mCommandsQueue is a sequencial queue, so new commands just can be processed if previous commands have already been sent
    if (command.find("{\"a\":\"BYE\",\"rsn\":") != std::string::npos)
    {
        // set mIsSendingBye flag true, to indicate that we are going to send BYE command
        setIsSendingBye(true);
    }

    assert(!command.empty());
    SFU_LOG_DEBUG("Send command: %s", command.c_str());
    std::unique_ptr<char[]> buffer(mega::MegaApi::strdup(command.c_str()));
    bool rc = wsSendMessage(buffer.get(), command.length());

    if (!rc)
    {
        mSendPromise.reject("Socket is not ready");
        if (isSendingByeCommand())
        {
             // if wsSendMessage failed inmediately trying to send BYE command, call onSendByeCommand in order to
             // execute the expected action (retry, remove or disconnect call) that triggered the BYE command sent
             mCommandsQueue.setSending(false);
             mCall.onByeCommandSent();
             return;
        }
        processNextCommand(true);
    }
}

void SfuConnection::clearCommandsQueue()
{
    checkThreadId(); // Check that commandsQueue is always accessed from a single thread
    SFU_LOG_WARNING("SfuConnection: clearing commands queue");
    setIsSendingBye(false);
    mCommandsQueue.clear();
    mCommandsQueue.setSending(false);
}

void SfuConnection::checkThreadId()
{
    if (mMainThreadId != std::this_thread::get_id())
    {
        SFU_LOG_ERROR("Current thread id doesn't match with expected");
        assert(false);
    }
}

const karere::Url& SfuConnection::getSfuUrl()
{
    return mSfuUrl;
}

void SfuConnection::setCallbackToCommands(sfu::SfuInterface &call, std::map<std::string, std::unique_ptr<sfu::Command>>& commands)
{
    commands[AVCommand::COMMAND_NAME] = mega::make_unique<AVCommand>(std::bind(&sfu::SfuInterface::handleAvCommand, &call, std::placeholders::_1, std::placeholders::_2, std::placeholders::_3), call);
    commands[AnswerCommand::COMMAND_NAME] = mega::make_unique<AnswerCommand>(std::bind(&sfu::SfuInterface::handleAnswerCommand, &call, std::placeholders::_1, std::placeholders::_2, std::placeholders::_3, std::placeholders::_4, std::placeholders::_5, std::placeholders::_6, std::placeholders::_7, std::placeholders::_8, std::placeholders::_9), call);
    commands[KeyCommand::COMMAND_NAME] = mega::make_unique<KeyCommand>(std::bind(&sfu::SfuInterface::handleKeyCommand, &call, std::placeholders::_1, std::placeholders::_2, std::placeholders::_3), call);
    commands[VthumbsCommand::COMMAND_NAME] = mega::make_unique<VthumbsCommand>(std::bind(&sfu::SfuInterface::handleVThumbsCommand, &call, std::placeholders::_1), call);
    commands[VthumbsStartCommand::COMMAND_NAME] = mega::make_unique<VthumbsStartCommand>(std::bind(&sfu::SfuInterface::handleVThumbsStartCommand, &call), call);
    commands[VthumbsStopCommand::COMMAND_NAME] = mega::make_unique<VthumbsStopCommand>(std::bind(&sfu::SfuInterface::handleVThumbsStopCommand, &call), call);
    commands[HiResCommand::COMMAND_NAME] = mega::make_unique<HiResCommand>(std::bind(&sfu::SfuInterface::handleHiResCommand, &call, std::placeholders::_1), call);
    commands[HiResStartCommand::COMMAND_NAME] = mega::make_unique<HiResStartCommand>(std::bind(&sfu::SfuInterface::handleHiResStartCommand, &call), call);
    commands[HiResStopCommand::COMMAND_NAME] = mega::make_unique<HiResStopCommand>(std::bind(&sfu::SfuInterface::handleHiResStopCommand, &call), call);
    commands[SpeakerAddCommand::COMMAND_NAME] = mega::make_unique<SpeakerAddCommand>(std::bind(&sfu::SfuInterface::handleSpeakerAddDelCommand, &call, std::placeholders::_1, std::placeholders::_2), call);
    commands[SpeakerDelCommand::COMMAND_NAME] = mega::make_unique<SpeakerDelCommand>(std::bind(&sfu::SfuInterface::handleSpeakerAddDelCommand, &call, std::placeholders::_1, std::placeholders::_2), call);
    commands[SpeakReqCommand::COMMAND_NAME] = mega::make_unique<SpeakReqCommand>(std::bind(&sfu::SfuInterface::handleSpeakReqAddDelCommand, &call, std::placeholders::_1, std::placeholders::_2), call);
    commands[SpeakReqDelCommand::COMMAND_NAME] = mega::make_unique<SpeakReqDelCommand>(std::bind(&sfu::SfuInterface::handleSpeakReqAddDelCommand, &call, std::placeholders::_1, std::placeholders::_2), call);
    commands[PeerJoinCommand::COMMAND_NAME] = mega::make_unique<PeerJoinCommand>(std::bind(&sfu::SfuInterface::handlePeerJoin, &call, std::placeholders::_1, std::placeholders::_2, std::placeholders::_3, std::placeholders::_4, std::placeholders::_5, std::placeholders::_6), call);
    commands[PeerLeftCommand::COMMAND_NAME] = mega::make_unique<PeerLeftCommand>(std::bind(&sfu::SfuInterface::handlePeerLeft, &call, std::placeholders::_1, std::placeholders::_2), call);
    commands[ByeCommand::COMMAND_NAME] = mega::make_unique<ByeCommand>(std::bind(&sfu::SfuInterface::handleBye, &call, std::placeholders::_1, std::placeholders::_2, std::placeholders::_3), call);
    commands[ModAddCommand::COMMAND_NAME] = mega::make_unique<ModAddCommand>(std::bind(&sfu::SfuInterface::handleModAdd, &call, std::placeholders::_1), call);
    commands[ModDelCommand::COMMAND_NAME] = mega::make_unique<ModDelCommand>(std::bind(&sfu::SfuInterface::handleModDel, &call, std::placeholders::_1), call);
    commands[HelloCommand::COMMAND_NAME] = mega::make_unique<HelloCommand>(std::bind(&sfu::SfuInterface::handleHello, &call, std::placeholders::_1, std::placeholders::_2, std::placeholders::_3, std::placeholders::_4, std::placeholders::_5, std::placeholders::_6, std::placeholders::_7, std::placeholders::_8), call);
    commands[WrDumpCommand::COMMAND_NAME] = mega::make_unique<WrDumpCommand>(std::bind(&sfu::SfuInterface::handleWrDump, &call, std::placeholders::_1), call);
    commands[WrEnterCommand::COMMAND_NAME] = mega::make_unique<WrEnterCommand>(std::bind(&sfu::SfuInterface::handleWrEnter, &call, std::placeholders::_1), call);
    commands[WrLeaveCommand::COMMAND_NAME] = mega::make_unique<WrLeaveCommand>(std::bind(&sfu::SfuInterface::handleWrLeave, &call, std::placeholders::_1), call);
    commands[WrAllowCommand::COMMAND_NAME] = mega::make_unique<WrAllowCommand>(std::bind(&sfu::SfuInterface::handleWrAllow, &call, std::placeholders::_1), call);
    commands[WrDenyCommand::COMMAND_NAME] = mega::make_unique<WrDenyCommand>(std::bind(&sfu::SfuInterface::handleWrDeny, &call), call);
    commands[WrUsersAllowCommand::COMMAND_NAME] = mega::make_unique<WrUsersAllowCommand>(std::bind(&sfu::SfuInterface::handleWrUsersAllow, &call, std::placeholders::_1), call);
    commands[WrUsersDenyCommand::COMMAND_NAME] = mega::make_unique<WrUsersDenyCommand>(std::bind(&sfu::SfuInterface::handleWrUsersDeny, &call, std::placeholders::_1), call);
    commands[MutedCommand::COMMAND_NAME] = mega::make_unique<MutedCommand>(std::bind(&sfu::SfuInterface::handleMutedCommand, &call, std::placeholders::_1, std::placeholders::_2), call);
    commands[WillEndCommand::COMMAND_NAME] = mega::make_unique<WillEndCommand>(std::bind(&sfu::SfuInterface::handleWillEndCommand, &call, std::placeholders::_1), call);
}

bool SfuConnection::parseSfuData(const char* data, rapidjson::Document& jsonDoc, SfuData& parsedData)
{
    SFU_LOG_DEBUG("Data received: %s", data);
    rapidjson::StringStream stringStream(data);
    jsonDoc.ParseStream(stringStream);

    if (jsonDoc.GetParseError() != rapidjson::ParseErrorCode::kParseErrorNone)
    {
        parsedData.msg = "Failure at: Parser json error";
        return false;
    }

    // command received {"a": "command", ...}
    rapidjson::Value::ConstMemberIterator jsonCommandIterator = jsonDoc.FindMember(Command::COMMAND_IDENTIFIER.c_str());
    if (jsonCommandIterator != jsonDoc.MemberEnd() && jsonCommandIterator->value.IsString())
    {
        parsedData.notificationType = SfuData::SFU_COMMAND;
        parsedData.notification = jsonCommandIterator->value.GetString();
        return true;
    }

    // warn received {"warn": "message"}
    rapidjson::Value::ConstMemberIterator jsonWarnIterator = jsonDoc.FindMember(Command::WARN_IDENTIFIER.c_str());
    if (jsonWarnIterator != jsonDoc.MemberEnd() && jsonWarnIterator->value.IsString())
    {
        parsedData.notificationType = SfuData::SFU_WARN;
        parsedData.msg = jsonWarnIterator->value.GetString();
        return true;
    }

    // deny received {"deny": "command", "msg": "message"}
    rapidjson::Value::ConstMemberIterator jsonDenyIterator = jsonDoc.FindMember(Command::DENY_IDENTIFIER.c_str());
    if (jsonDenyIterator != jsonDoc.MemberEnd() && jsonDenyIterator->value.IsString())
    {
        parsedData.notificationType = SfuData::SFU_DENY;
        parsedData.notification = jsonDenyIterator->value.GetString();

        rapidjson::Value::ConstMemberIterator jsonMsgIterator = jsonDoc.FindMember("msg");
        if (jsonMsgIterator != jsonDoc.MemberEnd() && jsonMsgIterator->value.IsString())
        {
            parsedData.msg = jsonMsgIterator->value.GetString();
        }
        return true;
    }

    // err received {"err": "errCode", "msg": "message"}
    rapidjson::Value::ConstMemberIterator jsonErrIterator = jsonDoc.FindMember(Command::ERROR_IDENTIFIER.c_str());
    if (jsonErrIterator != jsonDoc.MemberEnd() && jsonErrIterator->value.IsInt())
    {
        parsedData.notificationType = SfuData::SFU_ERROR;
        parsedData.errCode = jsonErrIterator->value.GetInt();
        parsedData.msg = "Unknown reason";

        rapidjson::Value::ConstMemberIterator jsonMsgIterator = jsonDoc.FindMember("msg");
        if (jsonMsgIterator != jsonDoc.MemberEnd() && jsonMsgIterator->value.IsString())
        {
            parsedData.msg = jsonMsgIterator->value.GetString();
        }

        return true;
    }

    assert(false);
    parsedData.msg = "Invalid Received data doesn't match without any of expected SFU notifications format ('a'/'err'/'warn')";
    return false;
}

bool SfuConnection::handleIncomingData(const char *data, size_t len)
{
    rapidjson::Document jsonDoc;
    SfuData outdata;
    if (!parseSfuData(data, jsonDoc, outdata))
    {
        // error parsing incoming data from SFU
        SFU_LOG_ERROR("%s", outdata.msg.c_str());
        return false;
    }

    switch (outdata.notificationType)
    {
        case SfuData::SFU_ERROR:
                mCall.error(static_cast<unsigned int>(outdata.errCode), outdata.msg);
                break;
        case SfuData::SFU_WARN:
                SFU_LOG_WARNING("%s", outdata.msg.c_str());
                break;
        case SfuData::SFU_DENY:
                mCall.processDeny(outdata.notification, outdata.msg);
                break;
        case SfuData::SFU_COMMAND: {
                const std::string& command = outdata.notification;
                auto commandIterator = mCommands.find(command);
                if (commandIterator == mCommands.end())
                {
                    SFU_LOG_ERROR("Command is not defined yet");
                    return false;
                }

                SFU_LOG_DEBUG("Received Command: %s, Bytes: %lu", command.c_str(), len);
                bool processCommandResult = mCommands[command]->processCommand(jsonDoc);

                if (!processCommandResult)
                {
                    SFU_LOG_WARNING("Error processing command: %s");
                }
                else if (command == AnswerCommand::COMMAND_NAME)
                {
                    setConnState(SfuConnection::kJoined);
                }

                return processCommandResult;
                }
        default: {
                assert (false);
                SFU_LOG_ERROR("Invalid data received from SFU");
                return false;
                }
    }

    return true;
}

bool SfuConnection::joinSfu(const Sdp &sdp, const std::map<std::string, std::string> &ivs,
                            std::string& ephemeralKey, int avFlags, Cid_t prevCid, int vthumbs)

{
    rapidjson::Document json(rapidjson::kObjectType);
    rapidjson::Value cmdValue(rapidjson::kStringType);
    cmdValue.SetString(SfuConnection::CSFU_JOIN.c_str(), json.GetAllocator());
    json.AddMember(rapidjson::Value(Command::COMMAND_IDENTIFIER.c_str(), static_cast<rapidjson::SizeType>(Command::COMMAND_IDENTIFIER.length())), cmdValue, json.GetAllocator());

    rapidjson::Value sdpValue(rapidjson::kObjectType);
    auto data = sdp.data();
    for (const auto& data : data)
    {
        rapidjson::Value dataValue(rapidjson::kStringType);
        dataValue.SetString(data.second.c_str(),  static_cast<rapidjson::SizeType>(data.second.length()));
        sdpValue.AddMember(rapidjson::Value(data.first.c_str(), static_cast<rapidjson::SizeType>(data.first.length())), dataValue, json.GetAllocator());
    }

    rapidjson::Value tracksValue(rapidjson::kArrayType);
    auto tracks = sdp.tracks();
    for (const Sdp::Track& track : tracks)
    {
        if (track.mType != "a" && track.mType != "v")
        {
            // skip any other (unknown) type of track. Only audio and video are supported
            continue;
        }

        rapidjson::Value dataValue(rapidjson::kObjectType);
        dataValue.AddMember("t", rapidjson::Value(track.mType.c_str(), static_cast<rapidjson::SizeType>(track.mType.length())), json.GetAllocator());
        dataValue.AddMember("mid", rapidjson::Value(track.mMid), json.GetAllocator());
        dataValue.AddMember("dir", rapidjson::Value(track.mDir.c_str(), static_cast<rapidjson::SizeType>(track.mDir.length())), json.GetAllocator());
        if (track.mSid.length())
        {
            dataValue.AddMember("sid", rapidjson::Value(track.mSid.c_str(), static_cast<rapidjson::SizeType>(track.mSid.length())), json.GetAllocator());
        }

        if (track.mId.length())
        {
            dataValue.AddMember("id", rapidjson::Value(track.mId.c_str(), static_cast<rapidjson::SizeType>(track.mId.length())), json.GetAllocator());
        }

        if (track.mSsrcg.size())
        {
            rapidjson::Value ssrcgValue(rapidjson::kArrayType);
            for (const auto& element : track.mSsrcg)
            {
                ssrcgValue.PushBack(rapidjson::Value(element.c_str(), static_cast<rapidjson::SizeType>(element.length())), json.GetAllocator());
            }

            dataValue.AddMember("ssrcg", ssrcgValue, json.GetAllocator());
        }

        if (track.mSsrcs.size())
        {
            rapidjson::Value ssrcsValue(rapidjson::kArrayType);
            for (const auto& element : track.mSsrcs)
            {
                rapidjson::Value elementValue(rapidjson::kObjectType);
                elementValue.AddMember("id", rapidjson::Value(element.first), json.GetAllocator());
                elementValue.AddMember("cname", rapidjson::Value(element.second.c_str(), static_cast<rapidjson::SizeType>(element.second.size())), json.GetAllocator());

                ssrcsValue.PushBack(elementValue, json.GetAllocator());
            }

            dataValue.AddMember("ssrcs", ssrcsValue, json.GetAllocator());
        }

        tracksValue.PushBack(dataValue, json.GetAllocator());
    }

    sdpValue.AddMember("tracks", tracksValue, json.GetAllocator());

    json.AddMember("sdp", sdpValue, json.GetAllocator());

    rapidjson::Value ivsValue(rapidjson::kObjectType);
    for (const auto& iv : ivs)
    {
        ivsValue.AddMember(rapidjson::Value(iv.first.c_str(), static_cast<rapidjson::SizeType>(iv.first.size())), rapidjson::Value(iv.second.c_str(), static_cast<rapidjson::SizeType>(iv.second.size())), json.GetAllocator());
    }

    rapidjson::Value pubkey(rapidjson::kStringType);
    pubkey.SetString(ephemeralKey.c_str(), static_cast<unsigned int>(ephemeralKey.length()), json.GetAllocator());
    json.AddMember(rapidjson::Value("pubk"), pubkey, json.GetAllocator());

    json.AddMember("ivs", ivsValue, json.GetAllocator());
    json.AddMember("av", avFlags, json.GetAllocator());
    if (prevCid != K_INVALID_CID)
    {
        // when reconnecting, send the SFU the CID of the previous connection, so it can kill it instantly
        json.AddMember("cid", prevCid, json.GetAllocator());
    }

    if (vthumbs > 0)
    {
        rapidjson::Value vThumbsValue(rapidjson::kNumberType);
        vThumbsValue.SetInt(vthumbs);
        json.AddMember("vthumbs", vThumbsValue, json.GetAllocator());
    }

    rapidjson::StringBuffer buffer;
    rapidjson::Writer<rapidjson::StringBuffer> writer(buffer);
    json.Accept(writer);
    std::string command(buffer.GetString(), buffer.GetSize());

    setConnState(SfuConnection::kJoining);

    return sendCommand(command);
}

bool SfuConnection::sendKey(Keyid_t id, const std::map<Cid_t, std::string>& keys)
{
    if (keys.empty())
    {
        return true;
    }

    rapidjson::Document json(rapidjson::kObjectType);
    rapidjson::Value cmdValue(rapidjson::kStringType);
    cmdValue.SetString(SfuConnection::CSFU_SENDKEY.c_str(), json.GetAllocator());
    json.AddMember(rapidjson::Value(Command::COMMAND_IDENTIFIER.c_str(), static_cast<rapidjson::SizeType>(Command::COMMAND_IDENTIFIER.length())), cmdValue, json.GetAllocator());

    rapidjson::Value idValue(rapidjson::kNumberType);
    idValue.SetUint(id);
    json.AddMember(rapidjson::Value("id"), idValue, json.GetAllocator());

    rapidjson::Value dataValue(rapidjson::kArrayType);
    for (const auto& key : keys)
    {
        rapidjson::Value keyValue(rapidjson::kArrayType);
        keyValue.PushBack(rapidjson::Value(key.first), json.GetAllocator());
        keyValue.PushBack(rapidjson::Value(key.second.c_str(), static_cast<rapidjson::SizeType>(key.second.length())), json.GetAllocator());

        dataValue.PushBack(keyValue, json.GetAllocator());
    }

    json.AddMember(rapidjson::Value("data"), dataValue, json.GetAllocator());

    rapidjson::StringBuffer buffer;
    rapidjson::Writer<rapidjson::StringBuffer> writer(buffer);
    json.Accept(writer);
    std::string command(buffer.GetString(), buffer.GetSize());
    return sendCommand(command);
}

bool SfuConnection::sendAv(unsigned av)
{
    rapidjson::Document json(rapidjson::kObjectType);
    rapidjson::Value cmdValue(rapidjson::kStringType);
    cmdValue.SetString(SfuConnection::CSFU_AV.c_str(), json.GetAllocator());
    json.AddMember(rapidjson::Value(Command::COMMAND_IDENTIFIER.c_str(), static_cast<rapidjson::SizeType>(Command::COMMAND_IDENTIFIER.length())), cmdValue, json.GetAllocator());

    rapidjson::Value avValue(rapidjson::kNumberType);
    avValue.SetUint(av);
    json.AddMember(rapidjson::Value("av"), avValue, json.GetAllocator());

    rapidjson::StringBuffer buffer;
    rapidjson::Writer<rapidjson::StringBuffer> writer(buffer);
    json.Accept(writer);
    std::string command(buffer.GetString(), buffer.GetSize());
    return sendCommand(command);
}

bool SfuConnection::sendGetVtumbs(const std::vector<Cid_t> &cids)
{
    rapidjson::Document json(rapidjson::kObjectType);
    rapidjson::Value cmdValue(rapidjson::kStringType);
    cmdValue.SetString(SfuConnection::CSFU_GET_VTHUMBS.c_str(), json.GetAllocator());
    json.AddMember(rapidjson::Value(Command::COMMAND_IDENTIFIER.c_str(), static_cast<rapidjson::SizeType>(Command::COMMAND_IDENTIFIER.length())), cmdValue, json.GetAllocator());

    rapidjson::Value cidsValue(rapidjson::kArrayType);
    for(Cid_t cid : cids)
    {
        cidsValue.PushBack(rapidjson::Value(cid), json.GetAllocator());
    }

    json.AddMember("cids", cidsValue, json.GetAllocator());

    rapidjson::StringBuffer buffer;
    rapidjson::Writer<rapidjson::StringBuffer> writer(buffer);
    json.Accept(writer);
    std::string command(buffer.GetString(), buffer.GetSize());
    return sendCommand(command);
}

bool SfuConnection::sendDelVthumbs(const std::vector<Cid_t> &cids)
{
    rapidjson::Document json(rapidjson::kObjectType);
    rapidjson::Value cmdValue(rapidjson::kStringType);
    cmdValue.SetString(SfuConnection::CSFU_DEL_VTHUMBS.c_str(), json.GetAllocator());
    json.AddMember(rapidjson::Value(Command::COMMAND_IDENTIFIER.c_str(), static_cast<rapidjson::SizeType>(Command::COMMAND_IDENTIFIER.length())), cmdValue, json.GetAllocator());

    rapidjson::Value cidsValue(rapidjson::kArrayType);
    for(Cid_t cid : cids)
    {
        cidsValue.PushBack(rapidjson::Value(cid), json.GetAllocator());
    }

    json.AddMember("cids", cidsValue, json.GetAllocator());

    rapidjson::StringBuffer buffer;
    rapidjson::Writer<rapidjson::StringBuffer> writer(buffer);
    json.Accept(writer);
    std::string command(buffer.GetString(), buffer.GetSize());
    return sendCommand(command);
}

bool SfuConnection::sendGetHiRes(Cid_t cid, int r, int lo)
{
    rapidjson::Document json(rapidjson::kObjectType);
    rapidjson::Value cmdValue(rapidjson::kStringType);
    cmdValue.SetString(SfuConnection::CSFU_GET_HIRES.c_str(), json.GetAllocator());
    json.AddMember(rapidjson::Value(Command::COMMAND_IDENTIFIER.c_str(), static_cast<rapidjson::SizeType>(Command::COMMAND_IDENTIFIER.length())), cmdValue, json.GetAllocator());

    json.AddMember("cid", rapidjson::Value(cid), json.GetAllocator());
    if (r)
    {
        // avoid sending r flag if it's zero (it's useless and it could generate issues at SFU)
        json.AddMember("r", rapidjson::Value(r), json.GetAllocator());
    }
    json.AddMember("lo", rapidjson::Value(lo), json.GetAllocator());

    rapidjson::StringBuffer buffer;
    rapidjson::Writer<rapidjson::StringBuffer> writer(buffer);
    json.Accept(writer);
    std::string command(buffer.GetString(), buffer.GetSize());
    return sendCommand(command);
}

bool SfuConnection::sendDelHiRes(const std::vector<Cid_t> &cids)
{
    rapidjson::Document json(rapidjson::kObjectType);
    rapidjson::Value cmdValue(rapidjson::kStringType);
    cmdValue.SetString(SfuConnection::CSFU_DEL_HIRES.c_str(), json.GetAllocator());
    json.AddMember(rapidjson::Value(Command::COMMAND_IDENTIFIER.c_str(), static_cast<rapidjson::SizeType>(Command::COMMAND_IDENTIFIER.length())), cmdValue, json.GetAllocator());

    rapidjson::Value cidsValue(rapidjson::kArrayType);
    for(Cid_t cid : cids)
    {
        cidsValue.PushBack(rapidjson::Value(cid), json.GetAllocator());
    }
    json.AddMember("cids", cidsValue, json.GetAllocator());

    rapidjson::StringBuffer buffer;
    rapidjson::Writer<rapidjson::StringBuffer> writer(buffer);
    json.Accept(writer);
    std::string command(buffer.GetString(), buffer.GetSize());
    return sendCommand(command);
}

bool SfuConnection::sendHiResSetLo(Cid_t cid, int lo)
{
    rapidjson::Document json(rapidjson::kObjectType);
    rapidjson::Value cmdValue(rapidjson::kStringType);
    cmdValue.SetString(SfuConnection::CSFU_HIRES_SET_LO.c_str(), json.GetAllocator());
    json.AddMember(rapidjson::Value(Command::COMMAND_IDENTIFIER.c_str(), static_cast<rapidjson::SizeType>(Command::COMMAND_IDENTIFIER.length())), cmdValue, json.GetAllocator());

    json.AddMember("cid", rapidjson::Value(cid), json.GetAllocator());
    json.AddMember("lo", rapidjson::Value(lo), json.GetAllocator());

    rapidjson::StringBuffer buffer;
    rapidjson::Writer<rapidjson::StringBuffer> writer(buffer);
    json.Accept(writer);
    std::string command(buffer.GetString(), buffer.GetSize());
    return sendCommand(command);
}

bool SfuConnection::sendLayer(int spt, int tmp, int stmp)
{
    rapidjson::Document json(rapidjson::kObjectType);
    rapidjson::Value cmdValue(rapidjson::kStringType);
    cmdValue.SetString(SfuConnection::CSFU_LAYER.c_str(), json.GetAllocator());
    json.AddMember(rapidjson::Value(Command::COMMAND_IDENTIFIER.c_str(), static_cast<rapidjson::SizeType>(Command::COMMAND_IDENTIFIER.length())), cmdValue, json.GetAllocator());
    json.AddMember("spt", rapidjson::Value(spt), json.GetAllocator());
    json.AddMember("tmp", rapidjson::Value(tmp), json.GetAllocator());
    json.AddMember("stmp", rapidjson::Value(stmp), json.GetAllocator());
    rapidjson::StringBuffer buffer;
    rapidjson::Writer<rapidjson::StringBuffer> writer(buffer);
    json.Accept(writer);
    std::string command(buffer.GetString(), buffer.GetSize());
    return sendCommand(command);
}

bool SfuConnection::sendSpeakerAddDel(const karere::Id& user, const bool add)
{
    rapidjson::Document json(rapidjson::kObjectType);
    rapidjson::Value cmdValue(rapidjson::kStringType);
    const std::string& cmd = add ? SfuConnection::CSFU_SPEAKER_ADD.c_str() : SfuConnection::CSFU_SPEAKER_DEL.c_str();
    cmdValue.SetString(cmd.c_str(), json.GetAllocator());
    json.AddMember(rapidjson::Value(Command::COMMAND_IDENTIFIER.c_str(), static_cast<rapidjson::SizeType>(Command::COMMAND_IDENTIFIER.length())), cmdValue, json.GetAllocator());

    if (user.isValid())
    {
        rapidjson::Value auxValue(rapidjson::kStringType);
        auxValue.SetString(user.toString().c_str(), static_cast<rapidjson::SizeType>(user.toString().length()), json.GetAllocator());
        json.AddMember(rapidjson::Value("user"), auxValue, json.GetAllocator());
    }
    // else => own user

    rapidjson::StringBuffer buffer;
    rapidjson::Writer<rapidjson::StringBuffer> writer(buffer);
    json.Accept(writer);
    std::string command(buffer.GetString(), buffer.GetSize());
    return sendCommand(command);
}

bool SfuConnection::sendSpeakReqAddDel(const karere::Id& user, const bool add)
{
    rapidjson::Document json(rapidjson::kObjectType);
    rapidjson::Value cmdValue(rapidjson::kStringType);
    const std::string& cmd = add ? SfuConnection::CSFU_SPEAKRQ.c_str() : SfuConnection::CSFU_SPEAKRQ_DEL.c_str();
    cmdValue.SetString(cmd.c_str(), json.GetAllocator());
    json.AddMember(rapidjson::Value(Command::COMMAND_IDENTIFIER.c_str(), static_cast<rapidjson::SizeType>(Command::COMMAND_IDENTIFIER.length())), cmdValue, json.GetAllocator());

    if (user.isValid())
    {
        rapidjson::Value auxValue(rapidjson::kStringType);
        auxValue.SetString(user.toString().c_str(), static_cast<rapidjson::SizeType>(user.toString().length()), json.GetAllocator());
        json.AddMember(rapidjson::Value("user"), auxValue, json.GetAllocator());
    }

    rapidjson::StringBuffer buffer;
    rapidjson::Writer<rapidjson::StringBuffer> writer(buffer);
    json.Accept(writer);
    std::string command(buffer.GetString(), buffer.GetSize());
    return sendCommand(command);
}

bool SfuConnection::sendBye(int termCode)
{
    rapidjson::Document json(rapidjson::kObjectType);
    rapidjson::Value cmdValue(rapidjson::kStringType);
    cmdValue.SetString(SfuConnection::CSFU_BYE.c_str(), json.GetAllocator());
    json.AddMember(rapidjson::Value(Command::COMMAND_IDENTIFIER.c_str(), static_cast<rapidjson::SizeType>(Command::COMMAND_IDENTIFIER.length())), cmdValue, json.GetAllocator());
    json.AddMember("rsn", rapidjson::Value(termCode), json.GetAllocator());
    rapidjson::StringBuffer buffer;
    rapidjson::Writer<rapidjson::StringBuffer> writer(buffer);
    json.Accept(writer);
    std::string command(buffer.GetString(), buffer.GetSize());
    return sendCommand(command);
}

void SfuConnection::clearInitialBackoff()       { mInitialBackoff = 0; }
void SfuConnection::incrementInitialBackoff()   { ++mInitialBackoff; }
unsigned int SfuConnection::getInitialBackoff() const
{
    // returns initial backoff in milliseconds
    if (!mInitialBackoff)                     { return mInitialBackoff; }
    if (mInitialBackoff >= maxInitialBackoff) { return maxInitialBackoff; }
    return 10 * mInitialBackoff;
}


bool SfuConnection::sendWrCommand(const std::string& commandStr, const std::set<karere::Id>& users, const bool all)
{
    if (users.empty() && !all)
    {
        SFU_LOG_WARNING("%s: invalid arguments provided", commandStr.c_str());
        assert(false);
        return false;
    }

    rapidjson::Document json(rapidjson::kObjectType);
    rapidjson::Value cmdValue(rapidjson::kStringType);
    cmdValue.SetString(commandStr.c_str(), json.GetAllocator());
    json.AddMember(rapidjson::Value(Command::COMMAND_IDENTIFIER.c_str(), static_cast<rapidjson::SizeType>(Command::COMMAND_IDENTIFIER.length())), cmdValue, json.GetAllocator());
    addWrUsersArray(users, all, json);

    rapidjson::StringBuffer buffer;
    rapidjson::Writer<rapidjson::StringBuffer> writer(buffer);
    json.Accept(writer);
    std::string command(buffer.GetString(), buffer.GetSize());
    return sendCommand(command);
}

bool SfuConnection::sendWrPush(const std::set<karere::Id>& users, const bool all)
{
    return sendWrCommand(SfuConnection::CSFU_WR_PUSH, users, all);
}

bool SfuConnection::sendWrAllow(const std::set<karere::Id>& users, const bool all)
{
    return sendWrCommand(SfuConnection::CSFU_WR_ALLOW, users, all);
}

bool SfuConnection::sendWrKick(const std::set<karere::Id>& users)
{
    return sendWrCommand(SfuConnection::CSFU_WR_KICK, users);
}

bool SfuConnection::sendSetLimit(const double callDur, const unsigned numUsers, const unsigned numClientsPerUser, const unsigned numClients)
{
    rapidjson::Document json(rapidjson::kObjectType);
    rapidjson::Value cmdValue(rapidjson::kStringType);
    cmdValue.SetString(SfuConnection::CSFU_SETLIMIT.c_str(), json.GetAllocator());
    json.AddMember(rapidjson::Value(Command::COMMAND_IDENTIFIER.c_str(), static_cast<rapidjson::SizeType>(Command::COMMAND_IDENTIFIER.length())), cmdValue, json.GetAllocator());

    if (std::abs(callDur) >= 0.1)
    {
        rapidjson::Value durVal(rapidjson::kNumberType);
        durVal.SetDouble(callDur);
        json.AddMember(rapidjson::Value("dur"), durVal, json.GetAllocator());
    }

    if (numUsers)
    {
        rapidjson::Value numUsersVal(rapidjson::kNumberType);
        numUsersVal.SetUint(numUsers);
        json.AddMember(rapidjson::Value("usr"), numUsersVal, json.GetAllocator());
    }

    if (numClients)
    {
        rapidjson::Value numClientsVal(rapidjson::kNumberType);
        numClientsVal.SetUint(numClients);
        json.AddMember(rapidjson::Value("clnt"), numClientsVal, json.GetAllocator());
    }

    if (numClientsPerUser && numClientsPerUser <= callLimitUsersPerClient)
    {
        rapidjson::Value numClientsPerUserVal(rapidjson::kNumberType);
        numClientsPerUserVal.SetUint(numClientsPerUser);
        json.AddMember(rapidjson::Value("uclnt"), numClientsPerUserVal, json.GetAllocator());
    }

    rapidjson::StringBuffer buffer;
    rapidjson::Writer<rapidjson::StringBuffer> writer(buffer);
    json.Accept(writer);
    std::string command(buffer.GetString(), buffer.GetSize());
    return sendCommand(command);
}

bool SfuConnection::sendMute(const Cid_t& cid, const unsigned av)
{
    if (av != karere::AvFlags::kAudio)
    {
        // remove this checkup when video mute is implemented by SFU
        SFU_LOG_WARNING("sendMute: Av flags not supported by SFU for MUTE command");
        assert(false);
        return false;
    }

    rapidjson::Document json(rapidjson::kObjectType);
    rapidjson::Value cmdValue(rapidjson::kStringType);
    cmdValue.SetString(SfuConnection::CSFU_MUTE.c_str(), json.GetAllocator());
    json.AddMember(rapidjson::Value(Command::COMMAND_IDENTIFIER.c_str(), static_cast<rapidjson::SizeType>(Command::COMMAND_IDENTIFIER.length())), cmdValue, json.GetAllocator());

    rapidjson::Value avValue(rapidjson::kNumberType);
    avValue.SetUint(av);
    json.AddMember(rapidjson::Value("av"), avValue, json.GetAllocator());

    if (cid != K_INVALID_CID)
    {
        json.AddMember("cid", cid, json.GetAllocator());
    }

    rapidjson::StringBuffer buffer;
    rapidjson::Writer<rapidjson::StringBuffer> writer(buffer);
    json.Accept(writer);
    std::string command(buffer.GetString(), buffer.GetSize());
    return sendCommand(command);
}

bool SfuConnection::avoidReconnect() const
{
    return mAvoidReconnect;
}

void SfuConnection::setAvoidReconnect(const bool avoidReconnect)
{
    mAvoidReconnect = avoidReconnect;
}

bool SfuConnection::addWrUsersArray(const std::set<karere::Id>& users, const bool all, rapidjson::Document& json)
{
    if (users.empty())
    {
        if (!all)
        {
            SFU_LOG_WARNING("addWrUsersArray: empty user list and all param is false");
            assert(false);
            return false;
        }
        const std::string userStr = "*";
        rapidjson::Value nameValue(rapidjson::kStringType);
        nameValue.SetString(userStr.c_str(), static_cast<rapidjson::SizeType>(userStr.length()), json.GetAllocator());
        json.AddMember(rapidjson::Value("users"), nameValue, json.GetAllocator());
    }
    else
    {
        rapidjson::Value usersArray(rapidjson::kArrayType);
        for (const auto& user: users)
        {
            rapidjson::Value auxValue(rapidjson::kStringType);
            auxValue.SetString(user.toString().c_str(), static_cast<rapidjson::SizeType>(user.toString().length()), json.GetAllocator());
            usersArray.PushBack(auxValue, json.GetAllocator());
        }
        json.AddMember(rapidjson::Value("users"), usersArray, json.GetAllocator());
    }
    return true;
}

void SfuConnection::cancelConnectTimer()
{
    if (mConnectTimer)
    {
        karere::cancelTimeout(mConnectTimer, mAppCtx);
        mConnectTimer = 0;
    }
}

void SfuConnection::setConnState(SfuConnection::ConnState newState)
{
    if (newState == mConnState)
    {
        SFU_LOG_DEBUG("Tried to change connection state to the current state: %s", connStateToStr(newState));
        return;
    }
    else if(newState == SfuConnection::ConnState::kConnected && mConnState > newState)
    {
        SFU_LOG_DEBUG("Tried to change connection state to kConnected but current state is: %s", connStateToStr(mConnState));
        return;
    }
    else
    {
        SFU_LOG_DEBUG("Connection state change: %s --> %s", connStateToStr(mConnState), connStateToStr(newState));
        mConnState = newState;
    }

    if (newState == kDisconnected)
    {
        // if a socket is opened, close it immediately
        if (wsIsConnected())
        {
            wsDisconnect(true);
        }

        // if connect-timer is running, it must be reset (kResolving --> kDisconnected)
        cancelConnectTimer();

        // start a timer to ensure the connection is established after kConnectTimeout. Otherwise, reconnect
        auto wptr = weakHandle();
        mConnectTimer = karere::setTimeout([this, wptr]()
        {
            if (wptr.deleted())
                return;

            SFU_LOG_DEBUG("Reconnection attempt has not succeed after %u. Reconnecting...", kConnectTimeout);
            mConnectTimer = 0;
            retryPendingConnection(true);
        }, kConnectTimeout * 1000, mAppCtx);
    }
    else if (mConnState == kConnected)
    {
        SFU_LOG_DEBUG("Sfu connected to %s", mTargetIp.c_str());
        /* Increment InitialBackoff as we have completed LWS conenction to SFU, but this connection attempt
         * can't be considered succeeded, until we have received ANSWER command.
         * In case of disconnection before receiving ANSWER command, next connection attempt will have a backoff to avoid hammering SFU
         */
        incrementInitialBackoff();
        mDnsCache.connectDoneByHost(mSfuUrl.host, mTargetIp);
        assert(!mConnectPromise.done());
        mConnectPromise.resolve();
        mRetryCtrl.reset();
        cancelConnectTimer();  // cancel connect timer in case is set
    }
}

void SfuConnection::wsConnectCb()
{
    if (mConnState != kConnecting)
    {
        SFU_LOG_WARNING("Connection to SFU has been established, but current connection state is %s, instead of connecting (as we expected)"
                           , connStateToStr(mConnState));
        return;
    }

    setConnState(kConnected);
}

void SfuConnection::wsCloseCb(int errcode, int errtype, const char *preason, size_t preason_len)
{
    std::string reason;
    if (preason)
        reason.assign(preason, preason_len);

    onSocketClose(errcode, errtype, reason);
}

void SfuConnection::wsHandleMsgCb(char *data, size_t len)
{
    handleIncomingData(data, len);
}

void SfuConnection::wsSendMsgCb(const char *, size_t)
{
    if (!mSendPromise.done())
    {
        mSendPromise.resolve();
    }
}

void SfuConnection::wsProcessNextMsgCb()
{
    processNextCommand(true);
}

#if WEBSOCKETS_TLS_SESSION_CACHE_ENABLED
bool SfuConnection::wsSSLsessionUpdateCb(const CachedSession &sess)
{
    // update the session's data in the DNS cache
    return mDnsCache.updateTlsSession(sess);
}
#endif

void SfuConnection::onSocketClose(int errcode, int errtype, const std::string &reason)
{
    if (mConnState == kDisconnected)
    {
        SFU_LOG_DEBUG("onSocketClose: we are already in kDisconnected state");
        if (!mRetryCtrl)
        {
            SFU_LOG_ERROR("There's no retry controller instance when calling onSocketClose in kDisconnected state");
            doReconnect(false /*initialBackoff*/); // start retry controller
        }
        return;
    }

    SFU_LOG_WARNING("Socket close on IP %s. Reason: %s", mTargetIp.c_str(), reason.c_str());
    mCall.onSfuDisconnected();
    setIsSendingBye(false); // reset mIsSendingBye as we are already disconnected from SFU
    auto oldState = mConnState;
    setConnState(kDisconnected);

    assert(oldState != kDisconnected);

    usingipv6 = !usingipv6;
    mTargetIp.clear();

    if (oldState >= kConnected)
    {
        SFU_LOG_DEBUG("Socket close at state kLoggedIn");

        assert(!mRetryCtrl);
        doReconnect(true /*initialBackoff*/); //start retry controller
    }
    else // oldState is kResolving or kConnecting
         // -> tell retry controller that the connect attempt failed
    {
        SFU_LOG_DEBUG("Socket close and state is not kStateConnected (but %s), start retry controller", connStateToStr(oldState));

        assert(mRetryCtrl);
        assert(!mConnectPromise.succeeded());
        if (!mConnectPromise.done())
        {
            mConnectPromise.reject(reason, errcode, errtype);
        }
    }
}

promise::Promise<void> SfuConnection::reconnect()
{
    assert(!mRetryCtrl);
    try
    {
        if (mConnState >= kResolving) //would be good to just log and return, but we have to return a promise
            return ::promise::Error(std::string("Already connecting/connected"));

        /* mSfuUrl must always be valid, however we could not find the host in DNS cache
         * as in case we have reached max SFU records (abs(kSfuShardEnd - kSfuShardStart)),
         * mCurrentShardForSfu will be reset, so oldest records will be overwritten by new ones
         */
        if (!mSfuUrl.isValid())
            return ::promise::Error("SFU reconnect: Current URL is not valid");

        setConnState(kResolving);

        // if there were an existing retry in-progress, abort it first or it will kick in after its backoff
        abortRetryController();

        // create a new retry controller and return its promise for reconnection
        auto wptr = weakHandle();
        mRetryCtrl.reset(createRetryController("sfu", [this](size_t attemptNo, DeleteTrackable::Handle wptr) -> promise::Promise<void>
        {
            if (wptr.deleted())
            {
                SFU_LOG_DEBUG("Reconnect attempt initiated, but sfu client was deleted.");
                return ::promise::_Void();
            }

            setConnState(kDisconnected);
            mConnectPromise = promise::Promise<void>();

            std::string ipv4, ipv6;
            bool cachedIpsByHost = mDnsCache.getIpByHost(mSfuUrl.host, ipv4, ipv6);

            setConnState(kResolving);
            SFU_LOG_DEBUG("Resolving hostname %s...", mSfuUrl.host.c_str());

            auto retryCtrl = mRetryCtrl.get();
            int statusDNS = wsResolveDNS(&mWebsocketIO, mSfuUrl.host.c_str(),
                         [wptr, cachedIpsByHost, this, retryCtrl, attemptNo, ipv4, ipv6](int statusDNS, const std::vector<std::string> &ipsv4, const std::vector<std::string> &ipsv6)
            {
                if (wptr.deleted())
                {
                    SFU_LOG_DEBUG("DNS resolution completed, but sfu client was deleted.");
                    return;
                }

                if (!mRetryCtrl)
                {
                    if (isOnline())
                    {
                        SFU_LOG_DEBUG("DNS resolution completed but ignored: connection is already established using cached IP");
                        assert(cachedIpsByHost);
                    }
                    else
                    {
                        SFU_LOG_DEBUG("DNS resolution completed but ignored: connection was aborted");
                    }
                    return;
                }
                if (mRetryCtrl.get() != retryCtrl)
                {
                    SFU_LOG_DEBUG("DNS resolution completed but ignored: a newer retry has already started");
                    return;
                }
                if (mRetryCtrl->currentAttemptNo() != attemptNo)
                {
                    SFU_LOG_DEBUG("DNS resolution completed but ignored: a newer attempt is already started (old: %lu, new: %lu)",
                                     attemptNo, mRetryCtrl->currentAttemptNo());
                    return;
                }

                if (statusDNS < 0 || (ipsv4.empty() && ipsv6.empty()))
                {
                    if (isOnline() && cachedIpsByHost)
                    {
                        assert(false);  // this case should be handled already at: if (!mRetryCtrl)
                        SFU_LOG_ERROR_NO_STATS("DNS error, but connection is established. Relaying on cached IPs...");
                        return;
                    }

                    if (statusDNS < 0)
                    {
                        /* don't send log error to SFU stats server, if DNS error is:
                         *  - UV__EAI_AGAIN  (-3001)
                         *  - UV__EAI_NODATA (-3007)
                         *  - UV__EAI_NONAME (-3008)
                         */
                        (statusDNS == 3001 || statusDNS == 3007 || statusDNS == 3008)
                            ? SFU_LOG_ERROR_NO_STATS("Async DNS error in sfu. Error code: %d", statusDNS)
                            : SFU_LOG_ERROR("Async DNS error in sfu. Error code: %d", statusDNS);
                    }
                    else
                    {
                        SFU_LOG_ERROR_NO_STATS("Async DNS error in sfu. Empty set of IPs");
                    }

                    assert(!isOnline());
                    if (statusDNS == wsGetNoNameErrorCode(&mWebsocketIO))
                    {
                        retryPendingConnection(true);
                    }
                    else if (mConnState == kResolving)
                    {
                        onSocketClose(0, 0, "Async DNS error (sfu connection)");
                    }
                    // else in case kConnecting let the connection attempt progress
                    return;
                }

                if (!cachedIpsByHost) // connect required DNS lookup
                {
                    SFU_LOG_DEBUG("Hostname resolved and there was no previous cached Ip's for this host. Connecting...");
                    mDnsCache.setSfuIp(mSfuUrl.host, ipsv4, ipsv6);
                    const std::string &resolvedIpv4 = ipsv4.empty() ? "" : ipsv4.front();
                    const std::string &resolvedIpv6 = ipsv6.empty() ? "" : ipsv6.front();
                    doConnect(resolvedIpv4, resolvedIpv6);
                    return;
                }

                if (mDnsCache.isMatchByHost(mSfuUrl.host, ipsv4, ipsv6))
                {
                    if (!ipv4.empty() && !ipsv4.empty() && !ipv6.empty() && !ipsv6.empty()
                                     && std::find(ipsv4.begin(), ipsv4.end(), ipv4) == ipsv4.end()
                                     && std::find(ipsv6.begin(), ipsv6.end(), ipv6) == ipsv6.end())
                    {
                       /* If there are multiple calls trying to reconnect in parallel against the same SFU server, and
                        * IP's have been changed for that moment, first DNS resolution attempt that finishes,
                        * will update IP's in cache (and will call onsocket close), but for the rest of calls,
                        * when DNS resolution ends (with same IP's returned) returned IP's will already match in cache.
                        *
                        * In this case Ip's used for that reconnection attempt are outdated, so we need to force reconnect
                        */
                        SFU_LOG_WARNING("DNS resolve matches cached IPs, but Ip's used for this reconnection attempt are outdated. Forcing reconnect...");
                        onSocketClose(0, 0, "Outdated Ip's. Forcing reconnect... (sfu)");
                    }
                    else
                    {
                        SFU_LOG_DEBUG("DNS resolve matches cached IPs, let current attempt finish.");
                    }
                }
                else
                {
                    // update DNS cache
                    mDnsCache.setSfuIp(mSfuUrl.host, ipsv4, ipsv6);
                    SFU_LOG_WARNING("DNS resolve doesn't match cached IPs. Forcing reconnect...");
                    retryPendingConnection(true);
                }
            });

            // immediate error at wsResolveDNS()
            if (statusDNS < 0)
            {
                std::string errStr = "Immediate DNS error in sfu. Error code: " + std::to_string(statusDNS);
                SFU_LOG_ERROR_NO_STATS("%s", errStr.c_str());

                assert(mConnState == kResolving);
                assert(!mConnectPromise.done());

                // reject promise, so the RetryController starts a new attempt
                mConnectPromise.reject(errStr, statusDNS, promise::kErrorTypeGeneric);
            }
            else if (cachedIpsByHost) // if wsResolveDNS() failed immediately, very likely there's
            // no network connetion, so it's futile to attempt to connect
            {
                // this connect attempt is made in parallel with DNS resolution, use cached IP's
                SFU_LOG_DEBUG("Connection attempt (with Cached Ip's) in parallel to DNS resolution");
                doConnect(ipv4, ipv6);
            }

            return mConnectPromise
            .then([wptr, this]()
            {
                if (wptr.deleted())
                    return;

                assert(isOnline());
            });
        }, wptr, mAppCtx
                     , nullptr                              // cancel function
                     , KARERE_RECONNECT_ATTEMPT_TIMEOUT     // initial attempt timeout (increases exponentially)
                     , KARERE_RECONNECT_MAX_ATTEMPT_TIMEOUT // maximum attempt timeout
                     , 0                                    // max number of attempts
                     , KARERE_RECONNECT_DELAY_MAX           // max single wait between attempts
                     , 0));                                 // initial single wait between attempts  (increases exponentially)


        return static_cast<promise::Promise<void>&>(mRetryCtrl->start());
    }
    KR_EXCEPTION_TO_PROMISE(0);
}

void SfuConnection::abortRetryController()
{
    if (!mRetryCtrl)
    {
        return;
    }

    assert(!isOnline());

    SFU_LOG_DEBUG("Reconnection was aborted");
    mRetryCtrl->abort();
    mRetryCtrl.reset();
}

SfuClient::SfuClient(WebsocketsIO& websocketIO, void* appCtx, rtcModule::RtcCryptoMeetings *rRtcCryptoMeetings)
    : mRtcCryptoMeetings(rRtcCryptoMeetings)
    , mWebsocketIO(websocketIO)
    , mAppCtx(appCtx)
{

}

SfuConnection* SfuClient::createSfuConnection(const karere::Id& chatid, karere::Url&& sfuUrl, SfuInterface &call, DNScache &dnsCache)
{
    assert(mConnections.find(chatid) == mConnections.end());
    mConnections[chatid] = mega::make_unique<SfuConnection>(std::move(sfuUrl), mWebsocketIO, mAppCtx, call, dnsCache);
    SfuConnection* sfuConnection = mConnections[chatid].get();
    sfuConnection->connect();
    return sfuConnection;
}

void SfuClient::closeSfuConnection(const karere::Id& chatid)
{
    mConnections[chatid]->disconnect();
    mConnections.erase(chatid);
}

std::shared_ptr<rtcModule::RtcCryptoMeetings> SfuClient::getRtcCryptoMeetings()
{
    return mRtcCryptoMeetings;
}

void SfuClient::addVersionToUrl(karere::Url& sfuUrl, const sfu::SfuProtocol sfuVersion)
{
    std::string app;
    if (sfuUrl.path.back() != '?')  // if last URL char is '?' just add version, otherwise:
    {
        app = sfuUrl.path.find("?") != std::string::npos
                 ? "&"  // url already has parameters
                 : "?"; // add ? as append character
    }

    sfuUrl.path.append(app).append("v=").append(std::to_string(static_cast<unsigned int>(sfuVersion)));
}

void SfuClient::retryPendingConnections(bool disconnect)
{
    for (auto it = mConnections.begin(); it != mConnections.end(); it++)
    {
        it->second->retryPendingConnection(disconnect);
    }
}

PeerLeftCommand::PeerLeftCommand(const PeerLeftCommandFunction &complete, SfuInterface &call)
    : Command(call)
    , mComplete(complete)
{
}

bool PeerLeftCommand::processCommand(const rapidjson::Document &command)
{
    rapidjson::Value::ConstMemberIterator cidIterator = command.FindMember("cid");
    if (cidIterator == command.MemberEnd() || !cidIterator->value.IsUint())
    {
        SFU_LOG_ERROR("Received data doesn't have 'cid' field");
        return false;
    }

    rapidjson::Value::ConstMemberIterator reasonIterator = command.FindMember("rsn");
    if (reasonIterator == command.MemberEnd() || !reasonIterator->value.IsUint())
    {
        SFU_LOG_ERROR("Received data doesn't have 'rsn' field");
        return false;
    }

    ::mega::MegaHandle cid = (cidIterator->value.GetUint64());
    unsigned termcode = reasonIterator->value.GetUint();
    return mComplete(static_cast<Cid_t>(cid), termcode);
}

ByeCommand::ByeCommand(const ByeCommandFunction& complete, SfuInterface& call)
    : Command(call)
    , mComplete(complete)
{
}

bool ByeCommand::processCommand(const rapidjson::Document& command)
{
    rapidjson::Value::ConstMemberIterator reasonIterator = command.FindMember("rsn");
    if (reasonIterator == command.MemberEnd() || !reasonIterator->value.IsUint())
    {
        SFU_LOG_ERROR("Received data doesn't have 'rsn' field");
        return false;
    }

    bool wr = false;
    rapidjson::Value::ConstMemberIterator wrIterator = command.FindMember("wr");
    if (wrIterator != command.MemberEnd() && wrIterator->value.IsUint())
    {
        wr = wrIterator->value.GetUint();
    }

    std::string errMsg = "Unknown reason";
    rapidjson::Value::ConstMemberIterator jsonErrMsgIterator = command.FindMember(Command::ERROR_IDENTIFIER.c_str());
    if (jsonErrMsgIterator != command.MemberEnd() && jsonErrMsgIterator->value.IsString())
    {
        errMsg = jsonErrMsgIterator->value.GetString();
    }

    return mComplete(reasonIterator->value.GetUint() /*termcode */, wr, errMsg);
}

MutedCommand::MutedCommand(const MutedCommandFunction& complete, SfuInterface& call)
    : Command(call)
    , mComplete(complete)
{
}

bool MutedCommand::processCommand(const rapidjson::Document& command)
{
    rapidjson::Value::ConstMemberIterator avIterator = command.FindMember("av");
    if (avIterator == command.MemberEnd() || !avIterator->value.IsInt())
    {
        SFU_LOG_ERROR("Received data doesn't have 'av' field");
        return false;
    }
    unsigned av = avIterator->value.GetUint();

    Cid_t cidPerf = K_INVALID_CID;
    rapidjson::Value::ConstMemberIterator cidIterator = command.FindMember("by");
    if (cidIterator != command.MemberEnd() && cidIterator->value.IsUint())
    {
        cidPerf = cidIterator->value.GetUint();  // optional
    }
    return mComplete(av, cidPerf);
}


WillEndCommand::WillEndCommand(const WillEndCommandFunction& complete, SfuInterface& call)
    : Command(call)
    , mComplete(complete)
{
}

bool WillEndCommand::processCommand(const rapidjson::Document& command)
{
    rapidjson::Value::ConstMemberIterator inIterator = command.FindMember("in");
    if (inIterator == command.MemberEnd() || !inIterator->value.IsInt())
    {
        SFU_LOG_ERROR("Received data doesn't have 'in' field");
        return false;
    }
    int in = inIterator->value.GetInt();
    return mComplete(in);
}

ModAddCommand::ModAddCommand(const ModAddCommandFunction& complete, SfuInterface& call)
    : Command(call)
    , mComplete(complete)
{
}

bool ModAddCommand::processCommand(const rapidjson::Document& command)
{
    rapidjson::Value::ConstMemberIterator reasonIterator = command.FindMember("user");
    if (reasonIterator == command.MemberEnd() || !reasonIterator->value.IsString())
    {
        SFU_LOG_ERROR("MOD_ADD: Received data doesn't have 'user' field");
        return false;
    }
    std::string userIdString = reasonIterator->value.GetString();
    ::mega::MegaHandle userId = ::mega::MegaApi::base64ToUserHandle(userIdString.c_str());
    return mComplete(userId /*userid*/);
}

ModDelCommand::ModDelCommand(const ModDelCommandFunction& complete, SfuInterface& call)
    : Command(call)
    , mComplete(complete)
{
}

bool ModDelCommand::processCommand(const rapidjson::Document& command)
{
    rapidjson::Value::ConstMemberIterator reasonIterator = command.FindMember("user");
    if (reasonIterator == command.MemberEnd() || !reasonIterator->value.IsString())
    {
        SFU_LOG_ERROR("MOD_DEL: Received data doesn't have 'user' field");
        return false;
    }
    std::string userIdString = reasonIterator->value.GetString();
    ::mega::MegaHandle userId = ::mega::MegaApi::base64ToUserHandle(userIdString.c_str());
    return mComplete(userId /*userid*/);
}

HelloCommand::HelloCommand(const HelloCommandFunction& complete, SfuInterface& call)
    : Command(call)
    , mComplete(complete)
{
}

bool HelloCommand::processCommand(const rapidjson::Document& command)
{
    rapidjson::Value::ConstMemberIterator cidIterator = command.FindMember("cid");
    if (cidIterator == command.MemberEnd() || !cidIterator->value.IsUint())
    {
        assert(false);
        SFU_LOG_ERROR("HelloCommand: Received data doesn't have 'cid' field");
        return false;
    }
    Cid_t cid = cidIterator->value.GetUint();

    rapidjson::Value::ConstMemberIterator srIterator = command.FindMember("sr");
    bool speakRequest = false;
    if (srIterator != command.MemberEnd() && srIterator->value.IsUint())
    {
        speakRequest = cidIterator->value.GetUint();
    }

    int ldur = kCallLimitDurationDisabled; // if not received we assume that is disabled (kCallLimitDurationDisabled)
    rapidjson::Value::ConstMemberIterator ldurIterator = command.FindMember("ldur");
    if (ldurIterator != command.MemberEnd())
    {
        if (ldurIterator->value.IsDouble())
        {
            ldur = static_cast<int>(ldurIterator->value.GetDouble() * 60); // convert from minutes into seconds
        }
        else if (ldurIterator->value.IsUint())
        {
            ldur = static_cast<int>(ldurIterator->value.GetUint() * 60); // convert from minutes into seconds
        }
        else
        {
            SFU_LOG_ERROR("HelloCommand: Received param 'ldur' has an unexpected format");
            assert(false);
        }
    }

    unsigned int nAudioTracks = 0;
    rapidjson::Value::ConstMemberIterator naIterator = command.FindMember("na");
    if (naIterator != command.MemberEnd() && cidIterator->value.IsUint())
    {
        nAudioTracks = naIterator->value.GetUint();
    }
    else
    {
        SFU_LOG_ERROR("HelloCommand: Received data doesn't have 'na' field");
    }

    // parse moderators list
    std::set<karere::Id> moderators;
    rapidjson::Value::ConstMemberIterator modsIterator = command.FindMember("mods");
    if (modsIterator != command.MemberEnd() && modsIterator->value.IsArray())
    {
        parseUsersArray(moderators, modsIterator);
    }

    bool wr = false;
    bool allowed = false;
    sfu::WrUserList wrUserList;
    rapidjson::Value::ConstMemberIterator wrIterator = command.FindMember("wr");
    if (wrIterator != command.MemberEnd())
    {
        if (!wrIterator->value.IsObject())
        {
            assert(false);
            SFU_LOG_ERROR("HelloCommand: Received wr is not an object");
            return false;
        }

        wr = true;
        const rapidjson::Value& obj = wrIterator->value;
        assert(obj.IsObject());
        rapidjson::Value::ConstMemberIterator allowIterator = obj.FindMember("allow");
        if (allowIterator == obj.MemberEnd() || !allowIterator->value.IsUint())
        {
             assert(false);
             SFU_LOG_ERROR("HelloCommand: 'allow' field not found in wr object");
             return false;
        }
        allowed = allowIterator->value.GetUint();

        if (!parseWrUsersMap(wrUserList, obj))
        {
            assert(false);
            SFU_LOG_ERROR("HelloCommand: users array in wr is ill-formed");
            return false;
        }
    }
    return mComplete(cid, nAudioTracks, moderators, wr, allowed, speakRequest, wrUserList, ldur);
}

WrDumpCommand::WrDumpCommand(const WrDumpCommandFunction& complete, SfuInterface& call)
    : Command(call)
    , mComplete(complete)
{
}

bool WrDumpCommand::processCommand(const rapidjson::Document& command)
{
    sfu::WrUserList wrUsers;
    if (!parseWrUsersMap(wrUsers, command.GetObject()))
    {
        SFU_LOG_ERROR("WrDumpCommand: users array is ill-formed");
        assert(false);
        return false;
    }
    return mComplete(wrUsers);
}

WrEnterCommand::WrEnterCommand(const WrEnterCommandFunction& complete, SfuInterface& call)
    : Command(call)
    , mComplete(complete)
{
}

bool WrEnterCommand::processCommand(const rapidjson::Document& command)
{
    sfu::WrUserList wrUsers;
    if (!parseWrUsersMap(wrUsers, command.GetObject()))
    {
        SFU_LOG_ERROR("WrEnterCommand: users array is ill-formed");
        assert(false);
        return false;
    }
    return mComplete(wrUsers);
}

WrLeaveCommand::WrLeaveCommand(const WrLeaveCommandFunction& complete, SfuInterface& call)
    : Command(call)
    , mComplete(complete)
{
}

bool WrLeaveCommand::processCommand(const rapidjson::Document& command)
{
    rapidjson::Value::ConstMemberIterator reasonIterator = command.FindMember("user");
    if (reasonIterator == command.MemberEnd() || !reasonIterator->value.IsString())
    {
        SFU_LOG_ERROR("WrLeaveCommand: Received data doesn't have 'user' field");
        assert(false);
        return false;
    }
    std::string userIdString = reasonIterator->value.GetString();
    ::mega::MegaHandle userId = ::mega::MegaApi::base64ToUserHandle(userIdString.c_str());
    return mComplete(userId /*userid*/);
}

WrAllowCommand::WrAllowCommand(const WrAllowCommandFunction& complete, SfuInterface& call)
    : Command(call)
    , mComplete(complete)
{
}

bool WrAllowCommand::processCommand(const rapidjson::Document& command)
{
    rapidjson::Value::ConstMemberIterator cidIterator = command.FindMember("cid");
    if (cidIterator == command.MemberEnd() || !cidIterator->value.IsUint())
    {
        SFU_LOG_ERROR("Received data doesn't have 'cid' field");
        assert(false);
        return false;
    }
    Cid_t cid = cidIterator->value.GetUint();
    return mComplete(cid);
}

WrDenyCommand::WrDenyCommand(const WrDenyCommandFunction& complete, SfuInterface& call)
    : Command(call)
    , mComplete(complete)
{
}

bool WrDenyCommand::processCommand(const rapidjson::Document&)
{
    return mComplete();
}

WrUsersAllowCommand::WrUsersAllowCommand(const WrUsersAllowCommandFunction& complete, SfuInterface& call)
    : Command(call)
    , mComplete(complete)
{
}

bool WrUsersAllowCommand::processCommand(const rapidjson::Document& command)
{
    std::set<karere::Id> users;
    rapidjson::Value::ConstMemberIterator usersIterator = command.FindMember("users");
    if (usersIterator == command.MemberEnd() || !usersIterator->value.IsArray())
    {
        SFU_LOG_ERROR("WrUsersAllowCommand: Received data doesn't have 'users' array");
        assert(false);
        return false;
    }

    parseUsersArray(users, usersIterator);
    return mComplete(users);
}

WrUsersDenyCommand::WrUsersDenyCommand(const WrUsersDenyCommandFunction& complete, SfuInterface& call)
    : Command(call)
    , mComplete(complete)
{
}

bool WrUsersDenyCommand::processCommand(const rapidjson::Document& command)
{
    std::set<karere::Id> users;
    rapidjson::Value::ConstMemberIterator usersIterator = command.FindMember("users");
    if (usersIterator == command.MemberEnd() || !usersIterator->value.IsArray())
    {
        SFU_LOG_ERROR("WrUsersDenyCommand: Received data doesn't have 'users' array");
        assert(false);
        return false;
    }

    parseUsersArray(users, usersIterator);
    return mComplete(users);
}
}
#endif<|MERGE_RESOLUTION|>--- conflicted
+++ resolved
@@ -44,11 +44,7 @@
 const std::string WrDenyCommand::COMMAND_NAME           = "WR_DENY";        // Notifies that our user permission to enter the call has been denied (from waiting room)
 const std::string WrUsersAllowCommand::COMMAND_NAME     = "WR_USERS_ALLOW"; // Notifies moderators that the specified user(s) were granted to enter the call.
 const std::string WrUsersDenyCommand::COMMAND_NAME      = "WR_USERS_DENY";  // Notifies moderators that the specified user(s) have been denied to enter the call
-<<<<<<< HEAD
-=======
-const std::string MutedCommand::COMMAND_NAME            = "MUTED";          // Notifies that our audio has been muted remotely by a host user
 const std::string WillEndCommand::COMMAND_NAME          = "WILL_END";       // Notify that call will end due to duration restrictions
->>>>>>> a525ac4a
 
 // client -> SFU (commands)
 const std::string SfuConnection::CSFU_JOIN              = "JOIN";           // Command sent to JOIN a call after connect to SFU (or receive WR_ALLOW if we are in a waiting room)
