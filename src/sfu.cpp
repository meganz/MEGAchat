--- conflicted
+++ resolved
@@ -403,48 +403,9 @@
     }
 }
 
-<<<<<<< HEAD
-KeyCommand::KeyCommand(const KeyCompleteFunction &complete)
-    : mComplete(complete)
-=======
-void AnswerCommand::parseSpeakersObject(std::map<Cid_t, SpeakersDescriptor> &speakers, rapidjson::Value::ConstMemberIterator &it) const
-{
-    assert(it->value.IsArray());
-    for (unsigned int j = 0; j < it->value.Capacity(); ++j)
-    {
-        Cid_t cid;
-        rapidjson::Value::ConstMemberIterator cidIterator = it->value[j].FindMember("cid");
-        if (cidIterator == it->value.MemberEnd() || !cidIterator->value.IsUint())
-        {
-             SFU_LOG_ERROR("parseSpeakersObject: invalid 'cid' value");
-             return;
-        }
-
-        rapidjson::Value::ConstMemberIterator speakerIterator = it->value[j].FindMember("speaker");
-        if (speakerIterator == it->value[j].MemberEnd() || !speakerIterator->value.IsArray())
-        {
-            SFU_LOG_ERROR("parseSpeakersObject: Received data doesn't have 'speaker' field");
-            return;
-        }
-
-        SpeakersDescriptor speakerDescriptor;
-        parseSpeakerObject(speakerDescriptor, speakerIterator);
-
-        speakers.insert(std::pair<karere::Id, SpeakersDescriptor>(cid, speakerDescriptor));
-
-    }
-}
-
-void AnswerCommand::parseVthumsObject(std::map<Cid_t, TrackDescriptor> &vthumbs, rapidjson::Value::ConstMemberIterator &it) const
-{
-    assert(it->value.IsArray());
-
-}
-
 KeyCommand::KeyCommand(const KeyCompleteFunction &complete, SfuInterface &call)
     : Command(call)
     , mComplete(complete)
->>>>>>> bad23077
 {
 
 }
