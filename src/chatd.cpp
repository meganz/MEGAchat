#include "chatd.h"
#include "chatClient.h"
#include "chatdICrypto.h"
#include "base64.h"
#include <algorithm>
#include <random>

using namespace std;
using namespace promise;
using namespace karere;

#define CHATD_LOG_LISTENER_CALLS

#define ID_CSTR(id) id.toString().c_str()

// logging for a specific chatid - prepends the chatid and calls the normal logging macro
#define CHATID_LOG_DEBUG(fmtString,...) CHATD_LOG_DEBUG("%s: " fmtString, ID_CSTR(chatId()), ##__VA_ARGS__)
#define CHATID_LOG_WARNING(fmtString,...) CHATD_LOG_WARNING("%s: " fmtString, ID_CSTR(chatId()), ##__VA_ARGS__)
#define CHATID_LOG_ERROR(fmtString,...) CHATD_LOG_ERROR("%s: " fmtString, ID_CSTR(chatId()), ##__VA_ARGS__)

#ifdef CHATD_LOG_LISTENER_CALLS
    #define CHATD_LOG_LISTENER_CALL(fmtString,...) CHATID_LOG_DEBUG(fmtString, ##__VA_ARGS__)
#else
    #define CHATD_LOG_LISTENER_CALL(...)
#endif

#ifdef CHATD_LOG_CRYPTO_CALLS
    #define CHATD_LOG_CRYPTO_CALL(fmtString,...) CHATID_LOG_DEBUG(fmtString, ##__VA_ARGS__)
#else
    #define CHATD_LOG_CRYPTO_CALL(...)
#endif

#ifdef CHATD_LOG_DB_CALLS
    #define CHATD_LOG_DB_CALL(fmtString,...) CHATID_LOG_DEBUG(fmtString, ##__VA_ARGS__)
#else
    #define CHATD_LOG_DB_CALL(...)
#endif

#define CALL_LISTENER(methodName,...)                                                           \
    do {                                                                                        \
      try {                                                                                     \
          CHATD_LOG_LISTENER_CALL("Calling Listener::" #methodName "()");                       \
          mListener->methodName(__VA_ARGS__);                                                   \
      } catch(std::exception& e) {                                                              \
          CHATD_LOG_WARNING("Exception thrown from Listener::" #methodName "():\n%s", e.what());\
      }                                                                                         \
    } while(0)

#define CALL_CRYPTO(methodName,...)                                                             \
    do {                                                                                        \
      try {                                                                                     \
          CHATD_LOG_CRYPTO_CALL("Calling ICrypto::" #methodName "()");                          \
          mCrypto->methodName(__VA_ARGS__);                                                     \
      } catch(std::exception& e) {                                                              \
          CHATD_LOG_WARNING("Exception thrown from ICrypto::" #methodName "():\n%s", e.what()); \
      }                                                                                         \
    } while(0)

#define CALL_DB(methodName,...)                                                           \
    do {                                                                                        \
      try {                                                                                     \
          CHATD_LOG_DB_CALL("Calling DbInterface::" #methodName "()");                               \
          mDbInterface->methodName(__VA_ARGS__);                                                   \
      } catch(std::exception& e) {                                                              \
          CHATID_LOG_ERROR("Exception thrown from DbInterface::" #methodName "():\n%s", e.what());\
      }                                                                                         \
    } while(0)

#ifndef CHATD_ASYNC_MSG_CALLBACKS
    #define CHATD_ASYNC_MSG_CALLBACKS 1
#endif

namespace chatd
{

// message storage subsystem
// the message buffer can grow in two directions and is always contiguous, i.e. there are no "holes"
// there is no guarantee as to ordering

Client::Client(karere::Client *client, Id userId)
:mUserId(userId), mApi(&client->api), karereClient(client), mKeepaliveType(client->isInBackground ? OP_KEEPALIVEAWAY : OP_KEEPALIVE)
{
}

Chat& Client::createChat(Id chatid, int shardNo, const std::string& url,
    Listener* listener, const karere::SetOfIds& users, ICrypto* crypto, uint32_t chatCreationTs, bool isGroup)
{
    auto chatit = mChatForChatId.find(chatid);
    if (chatit != mChatForChatId.end())
    {
        CHATD_LOG_WARNING("Client::createChat: Chat with chatid %s already exists, returning existing instance", ID_CSTR(chatid));
        return *chatit->second;
    }

    // instantiate a Connection object for this shard if needed
    Connection* conn;
    auto it = mConnections.find(shardNo);
    if (it == mConnections.end())
    {
        conn = new Connection(*this, shardNo);
        mConnections.emplace(std::piecewise_construct,
            std::forward_as_tuple(shardNo), std::forward_as_tuple(conn));
    }
    else
    {
        conn = it->second.get();
    }

    if (!url.empty())
    {
        conn->mUrl.parse(url);
    }
    // map chatid to this shard
    mConnectionForChatId[chatid] = conn;

    // always update the URL to give the API an opportunity to migrate chat shards between hosts
    Chat* chat = new Chat(*conn, chatid, listener, users, chatCreationTs, crypto, isGroup);
    // add chatid to the connection's chatids
    conn->mChatIds.insert(chatid);
    mChatForChatId.emplace(chatid, std::shared_ptr<Chat>(chat));
    return *chat;
}
void Client::sendKeepalive()
{
    for (auto& conn: mConnections)
    {
        conn.second->sendKeepalive(mKeepaliveType);
    }
}

void Client::notifyUserIdle()
{
    if (mKeepaliveType == OP_KEEPALIVEAWAY)
        return;
    mKeepaliveType = OP_KEEPALIVEAWAY;
    sendKeepalive();
}

void Client::notifyUserActive()
{
    if (mKeepaliveType == OP_KEEPALIVE)
        return;
    mKeepaliveType = OP_KEEPALIVE;
    sendKeepalive();
}

bool Client::isMessageReceivedConfirmationActive() const
{
    return mMessageReceivedConfirmation;
}

void Chat::connect()
{
    // attempt a connection ONLY if this is a new shard.
    if (mConnection.state() == Connection::kStateNew)
    {
        mConnection.mState = Connection::kStateFetchingUrl;
        auto wptr = getDelTracker();
        mClient.mApi->call(&::mega::MegaApi::getUrlChat, mChatId)
        .then([wptr, this](ReqResult result)
        {
            if (wptr.deleted())
            {
                CHATD_LOG_DEBUG("Chatd URL request completed, but chatd client was deleted");
                return;
            }

            const char* url = result->getLink();
            if (!url || !url[0])
            {
                CHATID_LOG_ERROR("No chatd URL received from API");
                return;
            }

            std::string sUrl = url;
            mConnection.mUrl.parse(sUrl);

            mConnection.reconnect()
            .fail([this](const promise::Error& err)
            {
                CHATID_LOG_ERROR("Error connecting to server: %s", err.what());
            });
        });

    }
    else if (mConnection.state() == Connection::kStateDisconnected)
    {
        mConnection.reconnect()
        .fail([this](const promise::Error& err)
        {
            CHATID_LOG_ERROR("Error connecting to server: %s", err.what());
        });

    }
    else if (mConnection.isConnected() || mConnection.isLoggedIn())
    {
        login();
    }
}

void Chat::disconnect()
{
    disable(true);
    setOnlineState(kChatStateOffline);
}

void Chat::login()
{
    ChatDbInfo info;
    mDbInterface->getHistoryInfo(info);
    mOldestKnownMsgId = info.oldestDbId;
    if (mOldestKnownMsgId) //if we have local history
        joinRangeHist(info);
    else
        join();
}

Connection::Connection(Client& client, int shardNo)
: mClient(client), mShardNo(shardNo)
{}

void Connection::wsConnectCb()
{
    CHATD_LOG_DEBUG("Chatd connected to shard %d", mShardNo);
    mState = kStateConnected;
    assert(!mConnectPromise.done());
    mConnectPromise.resolve();
}

void Connection::wsCloseCb(int errcode, int errtype, const char *preason, size_t reason_len)
{
    string reason;
    if (preason)
        reason.assign(preason, reason_len);
    
    onSocketClose(errcode, errtype, reason);
}

void Connection::onSocketClose(int errcode, int errtype, const std::string& reason)
{
    CHATD_LOG_WARNING("Socket close on connection to shard %d. Reason: %s",
        mShardNo, reason.c_str());
    
    disableInactivityTimer();
    auto oldState = mState;
    mState = kStateDisconnected;

    for (auto& chatid: mChatIds)
    {
        auto& chat = mClient.chats(chatid);
        chat.onDisconnect();
    }

    if (oldState == kStateDisconnected)
        return;

    if (oldState < kStateLoggedIn) //tell retry controller that the connect attempt failed
    {
        assert(!mLoginPromise.succeeded());
        if (!mConnectPromise.done())
        {
            mConnectPromise.reject(reason, errcode, errtype);
        }
        if (!mLoginPromise.done())
        {
            mLoginPromise.reject(reason, errcode, errtype);
        }
    }
    else
    {
        CHATD_LOG_DEBUG("Socket close and state is not kLoggedIn (but %d), start retry controller", mState);
        reconnect(); //start retry controller
    }
}

void Connection::disableInactivityTimer()
{
    if (mInactivityTimer)
    {
        cancelInterval(mInactivityTimer, mClient.karereClient->appCtx);
        mInactivityTimer = 0;
    }
}
bool Connection::sendKeepalive(uint8_t opcode)
{
    CHATD_LOG_DEBUG("shard %d: send %s", mShardNo, Command::opcodeToStr(opcode));
    return sendBuf(Command(opcode));
}

Promise<void> Connection::reconnect()
{
    try
    {
        if (mState >= kStateResolving) //would be good to just log and return, but we have to return a promise
            throw std::runtime_error(std::string("Already connecting/connected to shard ")+std::to_string(mShardNo));

        if (!mUrl.isValid())
            throw std::runtime_error("Current URL is not valid");

        mState = kStateResolving;

        auto wptr = weakHandle();
        return retry("chatd", [this](int no, DeleteTrackable::Handle wptr)
        {
            if (wptr.deleted())
            {
                CHATD_LOG_DEBUG("Reconnect attempt initiated, but chatd client was deleted.");

                promise::Promise<void> pms = Promise<void>();
                pms.resolve();
                return pms;
            }

            disconnect();
            mConnectPromise = Promise<void>();
            mLoginPromise = Promise<void>();

            mState = kStateResolving;
            CHATD_LOG_DEBUG("Resolving hostname...", mShardNo);

            for (auto& chatid: mChatIds)
            {
                auto& chat = mClient.chats(chatid);
                if (!chat.isDisabled())
                    chat.setOnlineState(kChatStateConnecting);                
            }

            this->mClient.mApi->call(&::mega::MegaApi::queryDNS, mUrl.host.c_str())
            .then([wptr, this](ReqResult result)
            {
                if (wptr.deleted())
                {
                    CHATD_LOG_DEBUG("DNS resolution completed, but chatd client was deleted.");
                    return;
                }
                if (mState != kStateResolving)
                {
                    CHATD_LOG_DEBUG("Unexpected connection state %s while resolving DNS.", connStateToStr(mState));
                    return;
                }
                
                mState = kStateConnecting;
                string ip = result->getText();
                CHATD_LOG_DEBUG("Connecting to chatd (shard %d) using the IP: %s", mShardNo, ip.c_str());
                bool rt = wsConnect(this->mClient.karereClient->websocketIO, ip.c_str(),
                          mUrl.host.c_str(),
                          mUrl.port,
                          mUrl.path.c_str(),
                          mUrl.isSecure);
                if (!rt)
                {
                    throw std::runtime_error("Websocket error on wsConnect (chatd)");
                }
            })
            .fail([wptr, this](const promise::Error& err)
            {
                if (wptr.deleted())
                {
                    CHATD_LOG_DEBUG("DNS resolution failed, but chatd client was deleted. Error: %s", err.what());
                    return;
                }

                if (!mConnectPromise.done())
                {
                    mConnectPromise.reject(err.msg(), err.code(), err.type());
                }

                if (!mLoginPromise.done())
                {
                    mLoginPromise.reject(err.msg(), err.code(), err.type());
                }
            });
            
            return mConnectPromise
            .then([wptr, this]() -> promise::Promise<void>
            {
                if (wptr.deleted())
                    return promise::_Void();

                assert(isConnected());
                enableInactivityTimer();
<<<<<<< HEAD
                sendCommand(Command(OP_CLIENTID)+mClient.karereClient->myIdentity());
=======
                sendKeepalive(mClient.mKeepaliveType);
>>>>>>> 8a267d6e
                return rejoinExistingChats();
            });
        }, wptr, mClient.karereClient->appCtx, nullptr, 0, 0, KARERE_RECONNECT_DELAY_MAX, KARERE_RECONNECT_DELAY_INITIAL);
    }
    KR_EXCEPTION_TO_PROMISE(kPromiseErrtype_chatd);
}

void Connection::enableInactivityTimer()
{
    if (mInactivityTimer)
        return;

    mInactivityTimer = setInterval([this]()
    {
        if (mInactivityBeats++ > 3)
        {
            mState = kStateDisconnected;
            disableInactivityTimer();
            CHATD_LOG_WARNING("Connection to shard %d inactive for too long, reconnecting...",
                mShardNo);
            reconnect();
        }
    }, 10000, mClient.karereClient->appCtx);
}

void Connection::disconnect()
{
    mState = kStateDisconnected;
    if (wsIsConnected())
    {
        wsDisconnect(true);
    }

    onSocketClose(0, 0, "terminating");
}

promise::Promise<void> Connection::retryPendingConnection()
{
    if (mUrl.isValid())
    {
        mState = kStateDisconnected;
        disableInactivityTimer();
        CHATD_LOG_WARNING("Retrying pending connenction...");
        return reconnect();
    }
    return promise::Error("No valid URL provided to retry pending connections");
}

void Client::disconnect()
{
    for (auto& conn: mConnections)
    {
        conn.second->disconnect();
    }
}

promise::Promise<void> Client::retryPendingConnections()
{
    std::vector<Promise<void>> promises;
    for (auto& conn: mConnections)
    {
        promises.push_back(conn.second->retryPendingConnection());
    }
    return promise::when(promises);
}

bool Connection::sendBuf(Buffer&& buf)
{
    if (!isLoggedIn() && !isConnected())
        return false;
    
    bool rc = wsSendMessage(buf.buf(), buf.dataSize());
    buf.free();
    return rc;
}

bool Connection::sendCommand(Command&& cmd)
{
    if (krLoggerWouldLog(krLogChannel_chatd, krLogLevelDebug))
    {
        krLoggerLog(krLogChannel_chatd, krLogLevelDebug, "shard %d: send %s\n", mShardNo, cmd.toString().c_str());
    }
    bool result = sendBuf(std::move(cmd));
    if (!result)
        CHATD_LOG_DEBUG("shard %d:    Can't send, we are offline", mShardNo);
    return result;
}

bool Chat::sendCommand(Command&& cmd)
{
    if (krLoggerWouldLog(krLogChannel_chatd, krLogLevelDebug))
        logSend(cmd);
    bool result = mConnection.sendBuf(std::move(cmd));
    if (!result)
        CHATID_LOG_DEBUG("  Can't send, we are offline");
    return result;
}

bool Chat::sendCommand(const Command& cmd)
{
    Buffer buf(cmd.buf(), cmd.dataSize());
    if (krLoggerWouldLog(krLogChannel_chatd, krLogLevelDebug))
        logSend(cmd);
    auto result = mConnection.sendBuf(std::move(buf));
    if (!result)
        CHATD_LOG_DEBUG("  Can't send, we are offline");
    return result;
}

void Chat::logSend(const Command& cmd) const
{
    krLoggerLog(krLogChannel_chatd, krLogLevelDebug, "%s: send %s\n",
            ID_CSTR(mChatId), cmd.toString().c_str());
}

#ifndef KARERE_DISABLE_WEBRTC
namespace rtcModule { std::string rtmsgCommandToString(const StaticBuffer&); }
#endif

string Command::toString(const StaticBuffer& data)
{
    auto opcode = data.read<uint8_t>(0);
    switch(opcode)
    {
        case OP_NEWMSG:
        {
            auto& msgcmd = static_cast<const MsgCommand&>(data);
            string tmpString;
            tmpString.append("NEWMSG - msgxid: ");
            tmpString.append(ID_CSTR(msgcmd.msgid()));
            tmpString.append(", keyid: ");
            tmpString.append(to_string(msgcmd.keyId()));
            tmpString.append(", ts: ");
            tmpString.append(to_string(msgcmd.ts()));
            return tmpString;
        }
        case OP_MSGUPD:
        {
            auto& msgcmd = static_cast<const MsgCommand&>(data);
            string tmpString;
            tmpString.append("MSGUPD - msgid: ");
            tmpString.append(ID_CSTR(msgcmd.msgid()));
            tmpString.append(", keyid: ");
            tmpString.append(to_string(msgcmd.keyId()));
            tmpString.append(", ts: ");
            tmpString.append(to_string(msgcmd.ts()));
            tmpString.append(", tsdelta: ");
            tmpString.append(to_string(msgcmd.updated()));
            return tmpString;
        }
        case OP_MSGUPDX:
        {
            auto& msgcmd = static_cast<const MsgCommand&>(data);
            string tmpString;
            tmpString.append("MSGUPDX - msgxid: ");
            tmpString.append(ID_CSTR(msgcmd.msgid()));
            tmpString.append(", keyid: ");
            tmpString.append(to_string(msgcmd.keyId()));
            tmpString.append(", ts: ");
            tmpString.append(to_string(msgcmd.ts()));
            tmpString.append(", tsdelta: ");
            tmpString.append(to_string(msgcmd.updated()));
            return tmpString;
        }
        case OP_NEWKEY:
        {
            auto& keycmd = static_cast<const KeyCommand&>(data);
            string tmpString;
            tmpString.append("NEWKEY - keyxid: ");
            tmpString.append(to_string(keycmd.keyId()));
            return tmpString;
        }
        case OP_CLIENTID:
        {
            char tmpbuf[64];
            snprintf(tmpbuf, 63, "0x%" PRIx64, data.read<uint64_t>(1));
            return string("CLIENTID: ")+tmpbuf;
        }
        case OP_INCALL:
        {
            string tmpString;
            karere::Id chatid = data.read<uint64_t>(1);
            karere::Id userId = data.read<uint64_t>(9);
            uint32_t clientId = data.read<uint32_t>(17);
            tmpString.append("INCALL - chatId: ");
            tmpString.append(ID_CSTR(chatid));
            tmpString.append(", userId: ");
            tmpString.append(ID_CSTR(userId));
            tmpString.append(", clientId: ");
            tmpString.append(to_string(clientId));
            return tmpString;
        }
        case OP_ENDCALL:
        {
            string tmpString;
            karere::Id chatid = data.read<uint64_t>(1);
            karere::Id userId = data.read<uint64_t>(9);
            uint32_t clientId = data.read<uint32_t>(17);
            tmpString.append("ENDCALL - chatId: ");
            tmpString.append(ID_CSTR(chatid));
            tmpString.append(", userId: ");
            tmpString.append(ID_CSTR(userId));
            tmpString.append(", clientId: ");
            tmpString.append(to_string(clientId));
            return tmpString;
        }
#ifndef KARERE_DISABLE_WEBRTC
        case OP_RTMSG_ENDPOINT:
        case OP_RTMSG_USER:
        case OP_RTMSG_BROADCAST:
            return ::rtcModule::rtmsgCommandToString(data);
#endif
        default:
            return opcodeToStr(opcode);
    }
}
string Command::toString() const
{
    return toString(*this);
}

string KeyCommand::toString() const
{
    assert(opcode() == OP_NEWKEY);
    return string("NEWKEY: keyid = ")+to_string(keyId());
}
// rejoin all open chats after reconnection (this is mandatory)
promise::Promise<void> Connection::rejoinExistingChats()
{
    for (auto& chatid: mChatIds)
    {
        try
        {
            Chat& chat = mClient.chats(chatid);
            if (!chat.isDisabled())
                chat.login();
        }
        catch(std::exception& e)
        {
            mLoginPromise.reject(std::string("rejoinExistingChats: Exception: ")+e.what());
        }
    }
    return mLoginPromise;
}

// send JOIN
void Chat::join()
{
//We don't have any local history, otherwise joinRangeHist() would be called instead of this
//Reset handshake state, as we may be reconnecting
    assert(mConnection.isConnected() || mConnection.isLoggedIn());
    mUserDump.clear();
    setOnlineState(kChatStateJoining);
    mServerFetchState = kHistNotFetching;
    //we don't have local history, so mHistSendSource may be None or Server.
    //In both cases this will not block history messages being sent to app
    mServerOldHistCbEnabled = false;
    sendCommand(Command(OP_JOIN) + mChatId + mClient.mUserId + (int8_t)PRIV_NOCHANGE);
    requestHistoryFromServer(-initialHistoryFetchCount);
}

void Chat::onJoinRejected()
{
    CHATID_LOG_WARNING("JOIN was rejected, setting chat offline and disabling it");
    mServerFetchState = kHistNotFetching;
    setOnlineState(kChatStateOffline);
    disable(true);
}

void Chat::onDisconnect()
{
    if (mServerOldHistCbEnabled && (mServerFetchState & kHistFetchingOldFromServer))
    {
        //app has been receiving old history from server, but we are now
        //about to receive new history (if any), so notify app about end of
        //old history
        CALL_LISTENER(onHistoryDone, kHistSourceServer);
    }
    mServerFetchState = kHistNotFetching;
    setOnlineState(kChatStateOffline);
}

HistSource Chat::getHistory(unsigned count)
{
    if (isNotifyingOldHistFromServer())
    {
        return kHistSourceServer;
    }
    if ((mNextHistFetchIdx == CHATD_IDX_INVALID) && !empty())
    {
        //start from newest message and go backwards
        mNextHistFetchIdx = highnum();
    }

    Idx countSoFar = 0;
    if (mNextHistFetchIdx != CHATD_IDX_INVALID)
    {
        assert(mNextHistFetchIdx <= highnum());
        auto end = lownum()-1;
        if (mNextHistFetchIdx > end) //we are in the RAM range
        {
            CHATID_LOG_DEBUG("Fetching history(%u) from RAM...", count);
            Idx fetchEnd = mNextHistFetchIdx - count;
            if (fetchEnd < end)
            {
                fetchEnd = end;
            }

            for (Idx i = mNextHistFetchIdx; i > fetchEnd; i--)
            {
                auto& msg = at(i);
                CALL_LISTENER(onRecvHistoryMessage, i, msg, getMsgStatus(msg, i), true);
            }
            countSoFar = mNextHistFetchIdx - fetchEnd;
            mNextHistFetchIdx -= countSoFar;
            if (countSoFar >= (int)count)
            {
                CALL_LISTENER(onHistoryDone, kHistSourceRam);
                return kHistSourceRam;
            }
        }
    }

    // more than what is available in RAM is requested
    auto nextSource = getHistoryFromDbOrServer(count - countSoFar);
    if (nextSource == kHistSourceNone) //no history in db and server
    {
        auto source = (countSoFar > 0) ? kHistSourceRam : kHistSourceNone;
        CALL_LISTENER(onHistoryDone, source);
        return source;
    }
    if (nextSource == kHistSourceDb)
    {
        CALL_LISTENER(onHistoryDone, kHistSourceDb);
    }
    return nextSource;
}

HistSource Chat::getHistoryFromDbOrServer(unsigned count)
{
    if (mHasMoreHistoryInDb)
    {
        CHATID_LOG_DEBUG("Fetching history(%u) from db...", count);
        getHistoryFromDb(count);
        return kHistSourceDb;
    }
    else //have to fetch history from server
    {
        mServerOldHistCbEnabled = true;
        if (mHaveAllHistory)
        {
            CHATID_LOG_DEBUG("getHistoryFromDbOrServer: No more history exists");
            return kHistSourceNone;
        }
        if (mServerFetchState & kHistOldFlag)
        {
            CHATID_LOG_DEBUG("getHistoryFromDbOrServer: Need more history, and server history fetch is already in progress, will get next messages from there");
        }
        else
        {
            if (!mConnection.isLoggedIn())
                return kHistSourceServerOffline;

            auto wptr = weakHandle();
            marshallCall([wptr, this, count]()
            {
                if (wptr.deleted())
                    return;
                
                CHATID_LOG_DEBUG("Fetching history(%u) from server...", count);
                requestHistoryFromServer(-count);
            }, mClient.karereClient->appCtx);
        }
        return kHistSourceServer;
    }
}

void Chat::requestHistoryFromServer(int32_t count)
{
    // the connection must be established, but might not be logged in yet (for a JOIN + HIST)
    assert(mConnection.isConnected() || mConnection.isLoggedIn());
    mLastServerHistFetchCount = mLastHistDecryptCount = 0;
    mServerFetchState = (count > 0)
        ? kHistFetchingNewFromServer
        : kHistFetchingOldFromServer;

    sendCommand(Command(OP_HIST) + mChatId + count);
}

Chat::Chat(Connection& conn, Id chatid, Listener* listener,
    const karere::SetOfIds& initialUsers, uint32_t chatCreationTs,
    ICrypto* crypto, bool isGroup)
    : mClient(conn.mClient), mConnection(conn), mChatId(chatid),
      mListener(listener), mUsers(initialUsers), mCrypto(crypto),
      mLastMsgTs(chatCreationTs), mIsGroup(isGroup)
{
    assert(mChatId);
    assert(mListener);
    assert(mCrypto);
    assert(!mUsers.empty());
    mNextUnsent = mSending.begin();
    //we don't use CALL_LISTENER here because if init() throws, then something is wrong and we should not continue
    mListener->init(*this, mDbInterface);
    CALL_CRYPTO(setUsers, &mUsers);
    assert(mDbInterface);
    ChatDbInfo info;
    mDbInterface->getHistoryInfo(info);
    mOldestKnownMsgId = info.oldestDbId;
    mLastSeenId = info.lastSeenId;
    mLastReceivedId = info.lastRecvId;
    mLastSeenIdx = mDbInterface->getIdxOfMsgid(mLastSeenId);
    mLastReceivedIdx = mDbInterface->getIdxOfMsgid(mLastReceivedId);

    if ((mHaveAllHistory = mDbInterface->haveAllHistory()))
    {
        CHATID_LOG_DEBUG("All backward history of chat is available locally");
    }

    if (!mOldestKnownMsgId)
    {
        //no history in db
        mHasMoreHistoryInDb = false;
        mForwardStart = CHATD_IDX_RANGE_MIDDLE;
        CHATID_LOG_DEBUG("Db has no local history for chat");
        loadAndProcessUnsent();
    }
    else
    {
        assert(info.newestDbIdx != CHATD_IDX_INVALID);
        mHasMoreHistoryInDb = true;
        mForwardStart = info.newestDbIdx + 1;
        CHATID_LOG_DEBUG("Db has local history: %s - %s (middle point: %u)",
            ID_CSTR(info.oldestDbId), ID_CSTR(info.newestDbId), mForwardStart);
        loadAndProcessUnsent();
        getHistoryFromDb(1); //to know if we have the latest message on server, we must at least load the latest db message
    }
}
Chat::~Chat()
{
    CALL_LISTENER(onDestroy); //we don't delete because it may have its own idea of its lifetime (i.e. it could be a GUI class)
    try { delete mCrypto; }
    catch(std::exception& e)
    { CHATID_LOG_ERROR("EXCEPTION from ICrypto destructor: %s", e.what()); }
    mCrypto = nullptr;
    clear();
    try { delete mDbInterface; }
    catch(std::exception& e)
    { CHATID_LOG_ERROR("EXCEPTION from DbInterface destructor: %s", e.what()); }
    mDbInterface = nullptr;
}

Idx Chat::getHistoryFromDb(unsigned count)
{
    assert(mHasMoreHistoryInDb); //we are within the db range
    std::vector<Message*> messages;
    CALL_DB(fetchDbHistory, lownum()-1, count, messages);
    for (auto msg: messages)
    {
        msgIncoming(false, msg, true); //increments mLastHistFetch/DecryptCount, may reset mHasMoreHistoryInDb if this msgid == mLastKnownMsgid
    }
    if (mNextHistFetchIdx == CHATD_IDX_INVALID)
    {
        mNextHistFetchIdx = mForwardStart - 1 - messages.size();
    }
    else
    {
        mNextHistFetchIdx -= messages.size();
    }
    CALL_LISTENER(onHistoryDone, kHistSourceDb);

    // If we haven't yet seen the message with the last-seen msgid, then all messages
    // in the buffer (and in the loaded range) are unseen - so we just loaded
    // more unseen messages
    if ((messages.size() < count) && mHasMoreHistoryInDb)
        throw std::runtime_error(mChatId.toString()+": Db says it has no more messages, but we still haven't seen mOldestKnownMsgId of "+std::to_string((int64_t)mOldestKnownMsgId.val));
    return (Idx)messages.size();
}

#define READ_ID(varname, offset)\
    assert(offset==pos-base); Id varname(buf.read<uint64_t>(pos)); pos+=sizeof(uint64_t)
#define READ_CHATID(offset)\
    assert(offset==pos-base); chatid = buf.read<uint64_t>(pos); pos+=sizeof(uint64_t)

#define READ_32(varname, offset)\
    assert(offset==pos-base); uint32_t varname(buf.read<uint32_t>(pos)); pos+=4
#define READ_16(varname, offset)\
    assert(offset==pos-base); uint16_t varname(buf.read<uint16_t>(pos)); pos+=2
#define READ_8(varname, offset)\
    assert(offset==pos-base); uint8_t varname(buf.read<uint8_t>(pos)); pos+=1

void Connection::wsHandleMsgCb(char *data, size_t len)
{
    mInactivityBeats = 0;
    execCommand(StaticBuffer(data, len));
}
    
// inbound command processing
// multiple commands can appear as one WebSocket frame, but commands never cross frame boundaries
// CHECK: is this assumption correct on all browsers and under all circumstances?
void Connection::execCommand(const StaticBuffer& buf)
{
    size_t pos = 0;
//IMPORTANT: Increment pos before calling the command handler, because the handler may throw, in which
//case the next iteration will not advance and will execute the same command again, resulting in
//infinite loop
    while (pos < buf.dataSize())
    {
      char opcode = buf.buf()[pos];
      Id chatid;
      try
      {
        pos++;
#ifndef NDEBUG
        size_t base = pos;
#endif
        switch (opcode)
        {
            case OP_KEEPALIVE:
            {
<<<<<<< HEAD
                CHATD_LOG_DEBUG("recv KEEPALIVE");
=======
                CHATD_LOG_DEBUG("%s: recv KEEPALIVE - shard %d", ID_CSTR(chatid), mShardNo);
>>>>>>> 8a267d6e
                sendKeepalive(mClient.mKeepaliveType);
                break;
            }
            case OP_BROADCAST:
            {
                READ_CHATID(0);
                READ_ID(userid, 8);
                READ_8(bcastType, 16);
                auto& chat = mClient.chats(chatid);
                chat.handleBroadcast(userid, bcastType);
                break;
            }
            case OP_JOIN:
            {
                READ_CHATID(0);
                READ_ID(userid, 8);
                Priv priv = (Priv)buf.read<int8_t>(pos);
                pos++;
                CHATD_LOG_DEBUG("%s: recv JOIN - user '%s' with privilege level %d",
                                ID_CSTR(chatid), ID_CSTR(userid), priv);
                auto& chat =  mClient.chats(chatid);
                if (priv == PRIV_NOTPRESENT)
                    chat.onUserLeave(userid);
                else
                    chat.onUserJoin(userid, priv);
                break;
            }
            case OP_OLDMSG:
            case OP_NEWMSG:
            case OP_MSGUPD:
            {
                READ_CHATID(0);
                READ_ID(userid, 8);
                READ_ID(msgid, 16);
                READ_32(ts, 24);
                READ_16(updated, 28);
                READ_32(keyid, 30);
                READ_32(msglen, 34);
                const char* msgdata = buf.readPtr(pos, msglen);
                pos += msglen;

                CHATD_LOG_DEBUG("%s: recv %s - msgid: '%s', from user '%s' with keyid %u, ts %u, tsdelta %uh",
                    ID_CSTR(chatid), Command::opcodeToStr(opcode), ID_CSTR(msgid),
                    ID_CSTR(userid), keyid, ts, updated);

                std::unique_ptr<Message> msg(new Message(msgid, userid, ts, updated, msgdata, msglen, false, keyid));
                msg->setEncrypted(1);
                Chat& chat = mClient.chats(chatid);
                if (opcode == OP_MSGUPD)
                {
                    chat.onMsgUpdated(msg.release());
                }
                else
                {
                    chat.msgIncoming((opcode == OP_NEWMSG), msg.release(), false);
                }
                break;
            }
            case OP_SEEN:
            {
                READ_CHATID(0);
                READ_ID(msgid, 8);
                CHATD_LOG_DEBUG("%s: recv SEEN - msgid: '%s'", ID_CSTR(chatid), ID_CSTR(msgid));
                mClient.chats(chatid).onLastSeen(msgid);
                break;
            }
            case OP_RECEIVED:
            {
                READ_CHATID(0);
                READ_ID(msgid, 8);
                CHATD_LOG_DEBUG("%s: recv RECEIVED - msgid: '%s'", ID_CSTR(chatid), ID_CSTR(msgid));
                mClient.chats(chatid).onLastReceived(msgid);
                break;
            }
            case OP_RETENTION:
            {
                READ_CHATID(0);
                READ_ID(userid, 8);
                READ_32(period, 16);
                CHATD_LOG_DEBUG("%s: recv RETENTION by user '%s' to %u second(s)",
                                ID_CSTR(chatid), ID_CSTR(userid), period);
                break;
            }
            case OP_MSGID:
            {
                READ_ID(msgxid, 0);
                READ_ID(msgid, 8);
                CHATD_LOG_DEBUG("recv MSGID: '%s' -> '%s'", ID_CSTR(msgxid), ID_CSTR(msgid));
                mClient.onMsgAlreadySent(msgxid, msgid);
                break;
            }
            case OP_NEWMSGID:
            {
                READ_ID(msgxid, 0);
                READ_ID(msgid, 8);
                CHATD_LOG_DEBUG("recv NEWMSGID: '%s' -> '%s'", ID_CSTR(msgxid), ID_CSTR(msgid));
                mClient.msgConfirm(msgxid, msgid);
                break;
            }
/*            case OP_RANGE:
            {
                READ_CHATID(0);
                READ_ID(oldest, 8);
                READ_ID(newest, 16);
                CHATD_LOG_DEBUG("%s: recv RANGE - (%s - %s)",
                                ID_CSTR(chatid), ID_CSTR(oldest), ID_CSTR(newest));
                auto& msgs = mClient.chats(chatid);
                if (msgs.onlineState() == kChatStateJoining)
                    msgs.initialFetchHistory(newest);
                break;
            }
*/
            case OP_REJECT:
            {
                READ_CHATID(0);
                READ_ID(id, 8);
                READ_8(op, 16);
                READ_8(reason, 17);
                CHATD_LOG_WARNING("%s: recv REJECT of %s: id='%s', reason: %hu",
                    ID_CSTR(chatid), Command::opcodeToStr(op), ID_CSTR(id), reason);
                auto& chat = mClient.chats(chatid);
                if (op == OP_NEWMSG) // the message was rejected
                {
                    chat.msgConfirm(id, Id::null());
                }
                else if ((op == OP_MSGUPD) || (op == OP_MSGUPDX))
                {
                    chat.rejectMsgupd(id, reason);
                }
                else if (op == OP_JOIN)
                {
                    chat.onJoinRejected();
                }
                else
                {
                    chat.rejectGeneric(op);
                    //TODO: Implement
                }
                break;
            }
            case OP_HISTDONE:
            {
                READ_CHATID(0);
                CHATD_LOG_DEBUG("%s: recv HISTDONE - history retrieval finished", ID_CSTR(chatid));
                Chat &chat = mClient.chats(chatid);
                chat.onHistDone();
                break;
            }
            case OP_NEWKEYID:
            {
                READ_CHATID(0);
                READ_32(keyxid, 8);
                READ_32(keyid, 12);
                CHATD_LOG_DEBUG("%s: recv NEWKEYID: %u -> %u", ID_CSTR(chatid), keyxid, keyid);
                mClient.chats(chatid).keyConfirm(keyxid, keyid);
                break;
            }
            case OP_NEWKEY:
            {
                READ_CHATID(0);
                READ_32(keyid, 8);
                READ_32(totalLen, 12);
                const char* keys = buf.readPtr(pos, totalLen);
                pos+=totalLen;
                CHATD_LOG_DEBUG("%s: recv NEWKEY %u", ID_CSTR(chatid), keyid);
                mClient.chats(chatid).onNewKeys(StaticBuffer(keys, totalLen));
                break;
            }
            case OP_INCALL:
            {
                // opcode.1 chatid.8 userid.8 clientid.4
                READ_CHATID(0);
                READ_ID(userid, 8);
                READ_32(clientid, 16);
                CHATD_LOG_DEBUG("%s: recv INCALL userid %s, clientid: %x", ID_CSTR(chatid), ID_CSTR(userid), clientid);
                mClient.chats(chatid).onInCall(userid, clientid);
                break;
            }
            case OP_ENDCALL:
            {
                // opcode.1 chatid.8 userid.8 clientid.4
                READ_CHATID(0);
                READ_ID(userid, 8);
                READ_32(clientid, 16);
                CHATD_LOG_DEBUG("%s: recv ENDCALL userid: %s, clientid: %x", ID_CSTR(chatid), ID_CSTR(userid), clientid);
                mClient.chats(chatid).onEndCall(userid, clientid);
                mClient.mRtcHandler->onUserOffline(chatid, userid, clientid);
                break;
            }
            case OP_RTMSG_ENDPOINT:
            case OP_RTMSG_USER:
            case OP_RTMSG_BROADCAST:
            {
                //opcode.1 chatid.8 userid.8 clientid.4 len.2 data.len
                READ_CHATID(0);
                size_t cmdstart = pos - 9; //pos points after opcode
                (void)cmdstart; //disable unused var warning if webrtc is disabled
                READ_ID(userid, 8);
                READ_32(clientid, 16);
                (void)clientid; //disable unused var warning if webrtc is enabled
                READ_16(payloadLen, 20);
                pos += payloadLen; //skip the payload
#ifndef KARERE_DISABLE_WEBRTC
                auto& chat = mClient.chats(chatid);
                StaticBuffer cmd(buf.buf() + cmdstart, 23 + payloadLen);
                CHATD_LOG_DEBUG("%s: recv %s", ID_CSTR(chatid), ::rtcModule::rtmsgCommandToString(cmd).c_str());
                if (mClient.mRtcHandler)
                {
                    mClient.mRtcHandler->handleMessage(chat, cmd);
                }
#else
                CHATD_LOG_DEBUG("%s: recv %s userid: %s, clientid: 0x%04x", ID_CSTR(chatid), ID_CSTR(userid), clientid, Command::opcodeToStr(opcode));
#endif
                break;
            }
            case OP_CLIENTID:
            {
                // clientid.4 reserved.4
                READ_32(clientid, 0);
                mClientId = clientid;
                CHATD_LOG_DEBUG("recv CLIENTID - 0x%04x", clientid);
                break;
            }
            default:
            {
                CHATD_LOG_ERROR("Unknown opcode %d, ignoring all subsequent commands", opcode);
                return;
            }
        }
      }
      catch(BufferRangeError& e)
      {
            CHATD_LOG_ERROR("%s: Buffer bound check error while parsing %s:\n\t%s\n\tAborting command processing", ID_CSTR(chatid), Command::opcodeToStr(opcode), e.what());
            return;
      }
      catch(std::exception& e)
      {
            CHATD_LOG_ERROR("%s: Exception while processing incoming %s: %s", ID_CSTR(chatid), Command::opcodeToStr(opcode), e.what());
      }
    }
}

void Chat::onNewKeys(StaticBuffer&& keybuf)
{
    uint16_t keylen = 0;
    for(size_t pos = 0; pos < keybuf.dataSize(); pos+=(14+keylen))
    {
        Id userid(keybuf.read<uint64_t>(pos));
        uint32_t keyid = keybuf.read<uint32_t>(pos+8);
        keylen = keybuf.read<uint16_t>(pos+12);
        CHATID_LOG_DEBUG(" sending key %d with length %zu to crypto module", keyid, keybuf.dataSize());
        mCrypto->onKeyReceived(keyid, userid, mClient.userId(),
            keybuf.readPtr(pos+14, keylen), keylen);
    }
}

void Chat::onHistDone()
{
    // We may be fetching from memory and db because of a resetHistFetch()
    // while fetching from server. In that case, we don't notify about
    // fetched messages and onHistDone()

    if (isFetchingFromServer()) //HISTDONE is received for new history or after JOINRANGEHIST
    {
        onFetchHistDone();
    }
    if(mOnlineState == kChatStateJoining)
    {
        onJoinComplete();
    }
}

void Chat::onFetchHistDone()
{
    assert(isFetchingFromServer());

    //resetHistFetch() may have been called while fetching from server,
    //so state may be fetching-from-ram or fetching-from-db
    bool fetchingOld = (mServerFetchState & kHistOldFlag);
    if (fetchingOld)
    {
        if (mDecryptOldHaltedAt != CHATD_IDX_INVALID)
        {
            mServerFetchState = kHistDecryptingOld;
        }
        else
        {
            mServerFetchState = kHistNotFetching;
            mNextHistFetchIdx = lownum()-1;
        }
        if (mLastServerHistFetchCount <= 0)
        {
            //server returned zero messages
            assert((mDecryptOldHaltedAt == CHATD_IDX_INVALID) && (mDecryptNewHaltedAt == CHATD_IDX_INVALID));
            mHaveAllHistory = true;
            CALL_DB(setHaveAllHistory);
            CHATID_LOG_DEBUG("Start of history reached");
            //last text msg stuff
            if (mLastTextMsg.isFetching())
            {
                mLastTextMsg.clear();
                notifyLastTextMsg();
            }
        }
    }
    else
    {
        mServerFetchState = (mDecryptNewHaltedAt != CHATD_IDX_INVALID)
            ? kHistDecryptingNew : kHistNotFetching;
    }

    if (mServerFetchState == kHistNotFetching) //if not still decrypting
    {
        if (fetchingOld && mServerOldHistCbEnabled)
        {
            //we are forwarding to the app the history we are receiving from
            //server. Tell app that is complete.
            CALL_LISTENER(onHistoryDone, kHistSourceServer);
        }
        if (mLastSeenIdx == CHATD_IDX_INVALID)
            CALL_LISTENER(onUnreadChanged);
    }

    // handle last text message fetching
    if (mLastTextMsg.isFetching())
    {
        assert(!mHaveAllHistory); //if we reach start of history, mLastTextMsg.state() will be set to kNone
        CHATID_LOG_DEBUG("No text message seen yet, fetching more history from server");
        getHistory(16);
    }
}

void Chat::loadAndProcessUnsent()
{
    assert(mSending.empty());
    CALL_DB(loadSendQueue, mSending);
    if (mSending.empty())
        return;
    mNextUnsent = mSending.begin();
    replayUnsentNotifications();

    //last text message stuff
    for (auto it = mSending.rbegin(); it!=mSending.rend(); it++)
    {
        if (it->msg->isText())
        {
            onLastTextMsgUpdated(*it->msg);
            return;
        }
    }
}

void Chat::resetListenerState()
{
    resetGetHistory();
    replayUnsentNotifications();
    loadManualSending();
}

void Chat::replayUnsentNotifications()
{
    for (auto it = mSending.begin(); it != mSending.end(); it++)
    {
        auto& item = *it;
        if (item.opcode() == OP_NEWMSG)
        {
            CALL_LISTENER(onUnsentMsgLoaded, *item.msg);
        }
        else if (item.opcode() == OP_MSGUPD)
        {
            CHATID_LOG_DEBUG("Adding a pending edit of msgid %s", ID_CSTR(item.msg->id()));
            mPendingEdits[item.msg->id()] = item.msg;
            CALL_LISTENER(onUnsentEditLoaded, *item.msg, false);
        }
        else if (item.opcode() == OP_MSGUPDX)
        {
            //in case of MSGUPDX, when msgModify posted it, it must have updated
            //the text of the original message with that msgxid in the send queue.
            //So we can technically do without the this
            //'else if (item.opcode == OP_MSGUPDX)' case. However, if we don't tell
            //the GUI there is an actual edit pending, (although it may be a dummy one,
            //because the pending NEWMSG in the send queue was updated with the new msg),
            //it will display a normal pending outgoing message without any sign
            //of an edit. Then, when it receives the MSGUPD confirmation, it will
            //suddenly flash an indicator that the message was edited, which may be
            //confusing to the user.
            CHATID_LOG_DEBUG("Adding a pending edit of msgxid %s", ID_CSTR(item.msg->id()));
            CALL_LISTENER(onUnsentEditLoaded, *item.msg, true);
        }
    }
}

void Chat::loadManualSending()
{
    std::vector<ManualSendItem> items;
    CALL_DB(loadManualSendItems, items);
    for (auto& item: items)
    {
        CALL_LISTENER(onManualSendRequired, item.msg, item.rowid, item.reason);
    }
}

Message* Chat::getManualSending(uint64_t rowid, ManualSendReason& reason)
{
    ManualSendItem item;
    CALL_DB(loadManualSendItem, rowid, item);
    reason = item.reason;
    return item.msg;
}

Idx Chat::lastIdxReceivedFromServer() const
{
    return mLastIdxReceivedFromServer;
}

Id Chat::lastIdReceivedFromServer() const
{
    return mLastIdReceivedFromServer;
}

bool Chat::isGroup() const
{
    return mIsGroup;
}

Message* Chat::getMsgByXid(Id msgxid)
{
    for (auto& item: mSending)
    {
        if (!item.msg)
            continue;
        //id() of MSGUPD messages is a real msgid, not a msgxid
        if ((item.msg->id() == msgxid) && (item.opcode() != OP_MSGUPD))
        {
            assert(item.msg->isSending());
            return item.msg;
        }
    }
    return nullptr;
}

bool Chat::haveAllHistoryNotified() const
{
    if (!mHaveAllHistory || mHasMoreHistoryInDb)
        return false;

    return (mNextHistFetchIdx < lownum());
}

uint64_t Chat::generateRefId(const ICrypto* aCrypto)
{
    uint64_t ts = time(nullptr);
    uint64_t rand;
    aCrypto->randomBytes(&rand, sizeof(rand));
    return (ts & 0x0000000000ffffff) | (rand << 40);
}
void Chat::onInCall(karere::Id userid, uint32_t clientid)
{
    mCallParticipants.emplace(userid, clientid);
}

void Chat::onEndCall(karere::Id userid, uint32_t clientid)
{
    EndpointId key(userid, clientid);
    mCallParticipants.erase(key);
}

Message* Chat::msgSubmit(const char* msg, size_t msglen, unsigned char type, void* userp)
{
    // write the new message to the message buffer and mark as in sending state
    auto message = new Message(makeRandomId(), client().userId(), time(NULL),
        0, msg, msglen, true, CHATD_KEYID_INVALID, type, userp);
    message->backRefId = generateRefId(mCrypto);

    auto wptr = weakHandle();
    marshallCall([wptr, this, message]()
    {
        if (wptr.deleted())
            return;
        
        msgSubmit(message);
    }, mClient.karereClient->appCtx);
    return message;
}
void Chat::msgSubmit(Message* msg)
{
    assert(msg->isSending());
    assert(msg->keyid == CHATD_KEYID_INVALID);
    postMsgToSending(OP_NEWMSG, msg);

    // last text msg stuff
    if (msg->isText())
    {
        onLastTextMsgUpdated(*msg);
    }
    onMsgTimestamp(msg->ts);
}

void Chat::createMsgBackRefs(Message& msg)
{
#ifndef _MSC_VER
    static std::uniform_int_distribution<uint8_t>distrib(0, 0xff);
#else
//MSVC has a bug - no char template argument allowed
    static std::uniform_int_distribution<uint32_t>distrib(0,0xff);
#endif

    static std::random_device rd;
    std::vector<SendingItem*> sendingIdx;
    sendingIdx.reserve(mSending.size());
    for (auto& item: mSending)
    {
        sendingIdx.push_back(&item);
    }
    Idx maxEnd = mSending.size()+size();
    if (maxEnd <= 0)
        return;
    Idx start = 0;
    for (size_t i=0; i<7; i++)
    {
        Idx end = 1 << i;
        if (end > maxEnd)
            end = maxEnd;
        //backward offset range is [start - end)
        Idx range = (end - start);
        assert(range >= 0);
        Idx back =  (range > 1)
            ? (start + (distrib(rd) % range))
            : (start);
        uint64_t backref = (back < (Idx)mSending.size()) //reference a not-yet confirmed message
            ? (sendingIdx[mSending.size()-1-back]->msg->backRefId)
            : (at(highnum()-(back-mSending.size())).backRefId);
        msg.backRefs.push_back(backref);
        if (end == maxEnd)
            return;
        start = end;
    }
}

Chat::SendingItem* Chat::postMsgToSending(uint8_t opcode, Message* msg)
{
    mSending.emplace_back(opcode, msg, mUsers);
    CALL_DB(saveMsgToSending, mSending.back());
    if (mNextUnsent == mSending.end())
    {
        mNextUnsent--;
    }
//The mSending queue should not change, as we never delete items upon sending, only upon confirmation
#ifndef NDEBUG
    auto save = &mSending.back();
#endif
    flushOutputQueue();
    assert(&mSending.back() == save);
    return &mSending.back();
}

bool Chat::sendKeyAndMessage(std::pair<MsgCommand*, KeyCommand*> cmd)
{
    assert(cmd.first);
    if (cmd.second)
    {
        cmd.second->setChatId(mChatId);
        if (!sendCommand(*cmd.second))
            return false;
    }
    return sendCommand(*cmd.first);
}

bool Chat::msgEncryptAndSend(OutputQueue::iterator it)
{
    auto msg = it->msg;
    //opcode can be NEWMSG, MSGUPD or MSGUPDX
    assert(msg->id());
    if (it->opcode() == OP_NEWMSG && msg->backRefs.empty())
        createMsgBackRefs(*msg);

    if (mEncryptionHalted || (mOnlineState != kChatStateOnline))
        return false;

    auto msgCmd = new MsgCommand(it->opcode(), mChatId, client().userId(),
         msg->id(), msg->ts, msg->updated, msg->keyid);

    CHATD_LOG_CRYPTO_CALL("Calling ICrypto::encrypt()");
    auto pms = mCrypto->msgEncrypt(it->msg, msgCmd);
    // if using current keyid or original keyid from msg, promise is resolved directly
    if (pms.succeeded())
        return sendKeyAndMessage(pms.value());
    // else --> new key is required: KeyCommand != NULL in pms.value()

    mEncryptionHalted = true;
    CHATID_LOG_DEBUG("Can't encrypt message immediately, halting output");
    auto rowid = mSending.front().rowid;
    pms.then([this, rowid](std::pair<MsgCommand*, KeyCommand*> result)
    {
        assert(mEncryptionHalted);
        assert(!mSending.empty());
        assert(mSending.front().rowid == rowid);

        sendKeyAndMessage(result);
        mEncryptionHalted = false;
        flushOutputQueue();
    });

    pms.fail([this, msg, msgCmd](const promise::Error& err)
    {
        CHATID_LOG_ERROR("ICrypto::encrypt error encrypting message %s: %s", ID_CSTR(msg->id()), err.what());
        delete msgCmd;
        return err;
    });
    return false;
    //we don't sent a msgStatusChange event to the listener, as the GUI should initialize the
    //message's status with something already, so it's redundant.
    //The GUI should by default show it as sending
}

// Can be called for a message in history or a NEWMSG,MSGUPD,MSGUPDX message in sending queue
Message* Chat::msgModify(Message& msg, const char* newdata, size_t newlen, void* userp)
{
    uint32_t age = time(NULL) - msg.ts;
    if (age > CHATD_MAX_EDIT_AGE)
    {
        CHATID_LOG_DEBUG("msgModify: Denying edit of msgid %s because message is too old", ID_CSTR(msg.id()));
        return nullptr;
    }
    if (msg.isSending()) //update the not yet sent(or at least not yet confirmed) original as well, trying to avoid sending the original content
    {
        SendingItem* item = nullptr;
        for (auto& loopItem: mSending)
        {
            if (loopItem.msg->id() == msg.id())
            {
                item = &loopItem;
                break;
            }
        }
        assert(item);
        if ((item->opcode() == OP_MSGUPD) || (item->opcode() == OP_MSGUPDX))
        {
            item->msg->updated = age + 1;
        }
        msg.assign((void*)newdata, newlen);
        CALL_DB(updateMsgPlaintextInSending, item->rowid, msg);
    } //end msg.isSending()
    auto upd = new Message(msg.id(), msg.userid, msg.ts, age+1, newdata, newlen,
        msg.isSending(), msg.keyid, msg.type, userp);

    auto wptr = weakHandle();
    uint32_t newage = msg.ts + age;
    marshallCall([wptr, this, newage, upd]()
    {
        if (wptr.deleted())
            return;
        
        postMsgToSending(upd->isSending() ? OP_MSGUPDX : OP_MSGUPD, upd);
        onMsgTimestamp(newage);
    }, mClient.karereClient->appCtx);
    
    return upd;
}

void Chat::onLastReceived(Id msgid)
{
    mLastReceivedId = msgid;
    CALL_DB(setLastReceived, msgid);
    auto it = mIdToIndexMap.find(msgid);
    if (it == mIdToIndexMap.end())
    { // we don't have that message in the buffer yet, so we don't know its index
        Idx idx = mDbInterface->getIdxOfMsgid(msgid);
        if (idx != CHATD_IDX_INVALID)
        {
            if ((mLastReceivedIdx != CHATD_IDX_INVALID) && (idx < mLastReceivedIdx))
            {
                CHATID_LOG_ERROR("onLastReceived: Tried to set the index to an older message, ignoring");
                CHATID_LOG_DEBUG("highnum() = %zu, mLastReceivedIdx = %zu, idx = %zu", highnum(), mLastReceivedIdx, idx);
            }
            else
            {
                mLastReceivedIdx = idx;
            }
        }
        return; //last-received is behind history in memory, so nothing to notify about
    }

    auto idx = it->second;
    if (idx == mLastReceivedIdx)
        return; //probably set from db
    if (at(idx).userid != mClient.mUserId)
    {
        CHATID_LOG_WARNING("Last-received pointer points to a message not by us,"
            " possibly the pointer was set incorrectly");
    }
    //notify about messages that become 'received'
    Idx notifyOldest;
    if (mLastReceivedIdx != CHATD_IDX_INVALID) //we have a previous last-received index, notify user about received messages
    {
        if (mLastReceivedIdx > idx)
        {
            CHATID_LOG_ERROR("onLastReceived: Tried to set the index to an older message, ignoring");
            CHATID_LOG_DEBUG("highnum() = %zu, mLastReceivedIdx = %zu, idx = %zu", highnum(), mLastReceivedIdx, idx);
            return;
        }
        notifyOldest = mLastReceivedIdx + 1;
        auto low = lownum();
        if (notifyOldest < low)
        { // mLastReceivedIdx may point to a message in db, older than what we have in RAM
            notifyOldest = low;
        }
        mLastReceivedIdx = idx;
    }
    else
    {
        // No mLastReceivedIdx - notify all messages in RAM
        mLastReceivedIdx = idx;
        notifyOldest = lownum();
    }
    for (Idx i=notifyOldest; i<=mLastReceivedIdx; i++)
    {
        auto& msg = at(i);
        if (msg.userid == mClient.mUserId)
        {
            CALL_LISTENER(onMessageStatusChange, i, Message::kDelivered, msg);
        }
    }
}

void Chat::onLastSeen(Id msgid)
{
    mLastSeenId = msgid;
    CALL_DB(setLastSeen, msgid);
    auto it = mIdToIndexMap.find(msgid);
    if (it == mIdToIndexMap.end())
    {
        Idx idx = mDbInterface->getIdxOfMsgid(msgid);
        //last seen is older than our history, so all history in memory is 'unseen', even if there was a previous, older last-seen
        if (idx != CHATD_IDX_INVALID)
        {
            if ((mLastSeenIdx != CHATD_IDX_INVALID) && (idx < mLastSeenIdx))
            {
                CHATD_LOG_WARNING("onLastSeen: Setting last seen index to an older message");
            }
            mLastSeenIdx = idx;
        }
    }
    else
    {
        auto idx = it->second;
        if (idx == mLastSeenIdx)
            return; //we may have set it from db already
        if(at(idx).userid == mClient.mUserId)
        {
            CHATD_LOG_WARNING("Last-seen points to a message by us, possibly the pointer was not set properly");
        }
        //notify about messages that have become 'seen'
        Idx notifyOldest;
        if (mLastSeenIdx != CHATD_IDX_INVALID)
        {
            if (idx < mLastSeenIdx)
            {
                CHATID_LOG_WARNING("onLastSeen: Setting last seen index to an older "
                    "message: current idx: %d, new: %d", mLastSeenIdx, idx);
            }
            notifyOldest = mLastSeenIdx + 1;
            auto low = lownum();
            if (notifyOldest < low)
            {
                notifyOldest = low;
            }
            mLastSeenIdx = idx;
        }
        else
        {
            mLastSeenIdx = idx;
            notifyOldest = lownum();
        }
        for (Idx i=notifyOldest; i<=mLastSeenIdx; i++)
        {
            auto& msg = at(i);
            if (msg.userid != mClient.mUserId)
            {
                CALL_LISTENER(onMessageStatusChange, i, Message::kSeen, msg);
            }
        }
    }
    CALL_LISTENER(onUnreadChanged);
}

bool Chat::setMessageSeen(Idx idx)
{
    assert(idx != CHATD_IDX_INVALID);
    if ((mLastSeenIdx != CHATD_IDX_INVALID) && (idx <= mLastSeenIdx))
        return false;

    auto& msg = at(idx);
    if (msg.userid == mClient.mUserId)
    {
        CHATID_LOG_DEBUG("Asked to mark own message %s as seen, ignoring", ID_CSTR(msg.id()));
        return false;
    }

    auto wptr = weakHandle();
    karere::Id id = msg.id();
    marshallCall([wptr, this, id, idx]()
    {
        if (wptr.deleted())
            return;

        CHATID_LOG_DEBUG("setMessageSeen: Setting last seen msgid to %s", ID_CSTR(id));
        sendCommand(Command(OP_SEEN) + mChatId + id);
        
        Idx notifyStart;
        if (mLastSeenIdx == CHATD_IDX_INVALID)
        {
            notifyStart = lownum()-1;
        }
        else
        {
            Idx lowest = lownum()-1;
            notifyStart = (mLastSeenIdx < lowest) ? lowest : mLastSeenIdx;
        }
        mLastSeenIdx = idx;
        Idx highest = highnum();
        Idx notifyEnd = (mLastSeenIdx > highest) ? highest : mLastSeenIdx;

        for (Idx i=notifyStart+1; i<=notifyEnd; i++)
        {
            auto& m = at(i);
            if (m.userid != mClient.mUserId)
            {
                CALL_LISTENER(onMessageStatusChange, i, Message::kSeen, m);
            }
        }
        mLastSeenId = id;
        CALL_DB(setLastSeen, mLastSeenId);
        CALL_LISTENER(onUnreadChanged);
    }, mClient.karereClient->appCtx);
    
    return true;
}

bool Chat::setMessageSeen(Id msgid)
{
    auto it = mIdToIndexMap.find(msgid);
    if (it == mIdToIndexMap.end())
    {
        CHATID_LOG_WARNING("setMessageSeen: unknown msgid '%s'", ID_CSTR(msgid));
        return false;
    }
    return setMessageSeen(it->second);
}

int Chat::unreadMsgCount() const
{
    if (mLastSeenIdx == CHATD_IDX_INVALID)
    {
        Message* msg;
        if (!empty() && ((msg = newest())->type == Message::kMsgTruncate))
        {
            assert(size() == 1);
            return (msg->userid != client().userId()) ? 1 : 0;
        }
        else
        {
            return -mDbInterface->getPeerMsgCountAfterIdx(CHATD_IDX_INVALID);
        }
    }
    else if (mLastSeenIdx < lownum())
    {
        return mDbInterface->getPeerMsgCountAfterIdx(mLastSeenIdx);
    }

    Idx first = mLastSeenIdx+1;
    unsigned count = 0;
    auto last = highnum();
    for (Idx i=first; i<=last; i++)
    {
        auto& msg = at(i);
        if (msg.userid != mClient.userId()               // skip own messages
                && !(msg.updated && !msg.size())         // skip deleted messages
                && (msg.type != Message::kMsgRevokeAttachment))  // skip revoke messages
        {
            count++;
        }
    }
    return count;
}

void Chat::flushOutputQueue(bool fromStart)
{
//We assume that if fromStart is set, then we have to set mIgnoreKeyAcks
//Indeed, if we flush the send queue from the start, this means that
//the crypto module would get out of sync with the I/O sequence, which means
//that it must have been reset/freshly initialized, and we have to skip
//the NEWKEYID responses for the keys we flush from the output queue
    if(mEncryptionHalted || !mConnection.isLoggedIn())
        return;

    if (fromStart)
        mNextUnsent = mSending.begin();

    if (mNextUnsent == mSending.end())
        return;

    while (mNextUnsent != mSending.end())
    {
        ManualSendReason reason =
             (manualResendWhenUserJoins() && !mNextUnsent->isEdit() && (mNextUnsent->recipients != mUsers))
            ? kManualSendUsersChanged : kManualSendInvalidReason;

        if ((reason == kManualSendInvalidReason) && (time(NULL) - mNextUnsent->msg->ts > CHATD_MAX_EDIT_AGE))
            reason = kManualSendTooOld;

        if (reason != kManualSendInvalidReason)
        {
            auto start = mNextUnsent;
            mNextUnsent = mSending.end();
            // Too old message or edit, or group composition has changed.
            // Move it and all following items as well
            for (auto it = start; it != mSending.end();)
            {
                auto erased = it;
                it++;
                moveItemToManualSending(erased, reason);
            }
            CALL_CRYPTO(resetSendKey);
            return;
        }

        //kickstart encryption
        //return true if we encrypted and sent at least one message
        if (!msgEncryptAndSend(mNextUnsent++))
            return;
    }
}

void Chat::moveItemToManualSending(OutputQueue::iterator it, ManualSendReason reason)
{
    CALL_DB(deleteItemFromSending, it->rowid);
    CALL_DB(saveItemToManualSending, *it, reason);
    CALL_LISTENER(onManualSendRequired, it->msg, it->rowid, reason); //GUI should put this message at end of that list of messages requiring 'manual' resend
    it->msg = nullptr; //don't delete the Message object, it will be owned by the app
    mSending.erase(it);
}

void Chat::removeManualSend(uint64_t rowid)
{
    if (!mDbInterface->deleteManualSendItem(rowid))
        throw std::runtime_error("Unknown manual send id");
}

// after a reconnect, we tell the chatd the oldest and newest buffered message
void Chat::joinRangeHist(const ChatDbInfo& dbInfo)
{
    assert(mConnection.isConnected() || mConnection.isLoggedIn());
    assert(dbInfo.oldestDbId && dbInfo.newestDbId);
    mUserDump.clear();
    setOnlineState(kChatStateJoining);
    mServerOldHistCbEnabled = false;
    mServerFetchState = kHistFetchingNewFromServer;
    CHATID_LOG_DEBUG("Sending JOINRANGEHIST based on app db: %s - %s",
            dbInfo.oldestDbId.toString().c_str(), dbInfo.newestDbId.toString().c_str());
    sendCommand(Command(OP_JOINRANGEHIST) + mChatId + dbInfo.oldestDbId + dbInfo.newestDbId);
}

void Client::msgConfirm(Id msgxid, Id msgid)
{
    // TODO: maybe it's more efficient to keep a separate mapping of msgxid to messages?
    for (auto& chat: mChatForChatId)
    {
        if (chat.second->msgConfirm(msgxid, msgid) != CHATD_IDX_INVALID)
            return;
    }
    CHATD_LOG_DEBUG("msgConfirm: No chat knows about message transaction id %s", ID_CSTR(msgxid));
}

//called when MSGID is received
bool Client::onMsgAlreadySent(Id msgxid, Id msgid)
{
    for (auto& chat: mChatForChatId)
    {
        if (chat.second->msgAlreadySent(msgxid, msgid))
            return true;
    }
    return false;
}
bool Chat::msgAlreadySent(Id msgxid, Id msgid)
{
    auto msg = msgRemoveFromSending(msgxid, msgid);
    if (!msg)
        return false; // message does not belong to our chat

    CHATID_LOG_DEBUG("message is sending status was already received by server '%s' -> '%s'", ID_CSTR(msgxid), ID_CSTR(msgid));
    CALL_LISTENER(onMessageRejected, *msg, 0);
    delete msg;
    return true;
}

Message* Chat::msgRemoveFromSending(Id msgxid, Id msgid)
{
    // as msgConfirm() is tried on all chatids, it's normal that we don't have
    // the message, so no error logging of error, just return invalid index
    if (mSending.empty())
        return nullptr;

    auto& item = mSending.front();
    if (item.opcode() == OP_MSGUPDX)
    {
        CHATID_LOG_DEBUG("msgConfirm: sendQueue doesnt start with NEWMSG or MSGUPD, but with MSGUPDX");
        return nullptr;
    }
    Id msgxidOri = item.msg->id();
    if ((item.opcode() == OP_NEWMSG) && (msgxidOri != msgxid))
    {
        CHATID_LOG_DEBUG("msgConfirm: sendQueue starts with NEWMSG, but the msgxid is different"
                         " (sent msgxid: '%s', received '%s')", ID_CSTR(msgxidOri), ID_CSTR(msgxid));
        return nullptr;
    }

    if (mNextUnsent == mSending.begin())
        mNextUnsent++; //because we remove the first element

    if (!msgid)
    {
        moveItemToManualSending(mSending.begin(), (mOwnPrivilege == PRIV_RDONLY)
            ? kManualSendNoWriteAccess
            : kManualSendGeneralReject); //deletes item
        return nullptr;
    }
    auto msg = item.msg;
    item.msg = nullptr;
    assert(msg);
    assert(msg->isSending());

    CALL_DB(deleteItemFromSending, item.rowid);
    mSending.pop_front(); //deletes item
    return msg;
}

// msgid can be 0 in case of rejections
Idx Chat::msgConfirm(Id msgxid, Id msgid)
{
    Message* msg = msgRemoveFromSending(msgxid, msgid);
    if (!msg)
        return CHATD_IDX_INVALID;

    CHATID_LOG_DEBUG("recv NEWMSGID: '%s' -> '%s'", ID_CSTR(msgxid), ID_CSTR(msgid));

    // update msgxid to msgid
    msg->setId(msgid, false);

    // set final keyid
    assert(mCrypto->currentKeyId() != CHATD_KEYID_INVALID);
    assert(mCrypto->currentKeyId() != CHATD_KEYID_UNCONFIRMED);
    msg->keyid = mCrypto->currentKeyId();

    // add message to history
    push_forward(msg);
    auto idx = mIdToIndexMap[msgid] = highnum();
    CALL_DB(addMsgToHistory, *msg, idx);
    //update any following MSGUPDX-s referring to this msgxid
    for (auto& item: mSending)
    {
        if (item.msg->id() == msgxid)
        {
            assert(item.opcode() == OP_MSGUPDX);
            CALL_DB(sendingItemMsgupdxToMsgupd, item, msgid);
            item.msg->setId(msgid, false);
            item.setOpcode(OP_MSGUPD);
        }
    }
    CALL_LISTENER(onMessageConfirmed, msgxid, *msg, idx);

    // last text message stuff
    if (msg->isText())
    {
        if (mLastTextMsg.idx() == CHATD_IDX_INVALID)
        {
            if (mLastTextMsg.xid() != msgxid) //it's another message
            {
                onLastTextMsgUpdated(*msg, idx);
            }
            else
            { //it's the same message - set its index, and don't notify again
                mLastTextMsg.confirm(idx, msgid);
                if (!mLastTextMsg.mIsNotified)
                    notifyLastTextMsg();
            }
        }
        else if (idx > mLastTextMsg.idx())
        {
            onLastTextMsgUpdated(*msg, idx);
        }
        else if (idx == mLastTextMsg.idx() && !mLastTextMsg.mIsNotified)
        {
            notifyLastTextMsg();
        }
    }
    return idx;
}

void Chat::keyConfirm(KeyId keyxid, KeyId keyid)
{
    if (keyxid != 0xffffffff)
    {
        CHATID_LOG_ERROR("keyConfirm: Key transaction id != 0xffffffff, continuing anyway");
    }
    if (mSending.empty())
    {
        CHATID_LOG_ERROR("keyConfirm: Sending queue is empty");
        return;
    }
    CALL_CRYPTO(onKeyConfirmed, keyxid, keyid);
}

void Chat::rejectMsgupd(Id id, uint8_t serverReason)
{
    if (mSending.empty())
    {
        throw std::runtime_error("rejectMsgupd: Send queue is empty");
    }

    auto& front = mSending.front();
    auto opcode = front.opcode();
    if (opcode != OP_MSGUPD && opcode != OP_MSGUPDX)
    {
        throw std::runtime_error(std::string("rejectMsgupd: Front of send queue does not match - expected opcode MSGUPD or MSGUPDX, actual opcode: ")
        +Command::opcodeToStr(opcode));
    }

    auto& msg = *front.msg;
    if (msg.id() != id)
    {
        std::string errorMsg = "rejectMsgupd: Message msgid/msgxid does not match the one at the front of send queue. Rejected: '";
        errorMsg.append(id.toString());
        errorMsg.append("' Sent: '");
        errorMsg.append(msg.id().toString());
        errorMsg.append("'");

        throw std::runtime_error(errorMsg);
    }

    /* Server reason:
        0 - insufficient privs or not in chat
        1 - message is not your own or you are outside the time window
        2 - message did not change (with same content)
    */
    if (serverReason == 2)
    {
        CALL_LISTENER(onEditRejected, msg, kManualSendEditNoChange);
        CALL_DB(deleteItemFromSending, mSending.front().rowid);
        mSending.pop_front();
    }
    else
    {
        moveItemToManualSending(mSending.begin(), (serverReason == 0)
            ? kManualSendNoWriteAccess : kManualSendTooOld);
    }
}

template<bool mustBeInSending>
void Chat::rejectGeneric(uint8_t opcode)
{
    if (!mustBeInSending)
        return;

    if (mSending.empty())
    {
        throw std::runtime_error("rejectGeneric(mustBeInSending): Send queue is empty");
    }
    if (mSending.front().opcode() != opcode)
    {
        throw std::runtime_error("rejectGeneric(mustBeInSending): Rejected command is not at the front of the send queue");
    }
    CALL_DB(deleteItemFromSending, mSending.front().rowid);
    mSending.pop_front();
}

void Chat::onMsgUpdated(Message* cipherMsg)
{
//first, if it was us who updated the message confirm the update by removing any
//queued msgupds from sending, even if they are not the same edit (i.e. a received
//MSGUPD from another client with out user will cancel any pending edit by our client
    if (cipherMsg->userid == client().userId())
    {
        for (auto it = mSending.begin(); it != mSending.end(); )
        {
            auto& item = *it;
            if (((item.opcode() != OP_MSGUPD) && (item.opcode() != OP_MSGUPDX))
                || (item.msg->id() != cipherMsg->id()))
            {
                it++;
                continue;
            }
            //erase item
            CALL_DB(deleteItemFromSending, item.rowid);
            auto erased = it;
            it++;
            mPendingEdits.erase(cipherMsg->id());
            mSending.erase(erased);
        }
    }
    mCrypto->msgDecrypt(cipherMsg)
    .then([this](Message* msg)
    {
        assert(!msg->isEncrypted());
        //update in db
        CALL_DB(updateMsgInHistory, msg->id(), *msg);
        //update in memory, if loaded
        auto msgit = mIdToIndexMap.find(msg->id());
        Idx idx;
        uint8_t prevType;
        if (msgit != mIdToIndexMap.end())
        {
            idx = msgit->second;
            auto& histmsg = at(idx);
            prevType = histmsg.type;
            histmsg.takeFrom(std::move(*msg));
            histmsg.updated = msg->updated;
            histmsg.type = msg->type;
            histmsg.userid = msg->userid;

            if (idx > mNextHistFetchIdx)
            {
                // msg.ts is zero - chatd doesn't send the original timestamp
                CALL_LISTENER(onMessageEdited, histmsg, idx);
            }
            else
            {
                CHATID_LOG_DEBUG("onMessageEdited() skipped for not-loaded-yet message");
            }

            if (msg->userid != client().userId() && // is not our own message
                    msg->updated && !msg->size())   // is deleted
            {
                CALL_LISTENER(onUnreadChanged);
            }

            //last text msg stuff
            if ((mLastTextMsg.idx() == idx) && (msg->type != Message::kMsgTruncate))
            {
                //our last text message was edited
                if (histmsg.isText()) //same message, but with updated contents
                {
                    onLastTextMsgUpdated(histmsg, idx);
                }
                else //our last text msg was deleted or changed to management
                {    //message, find another one
                    findAndNotifyLastTextMsg();
                }
            }
        }
        else
        {
            idx = CHATD_IDX_INVALID;
            prevType = Message::kMsgInvalid;
        }

        if (msg->type == Message::kMsgTruncate)
        {
            if (prevType != Message::kMsgTruncate)
            {
                handleTruncate(*msg, idx);
            }
            else
            {
                CHATID_LOG_DEBUG("Skipping replayed truncate MSGUPD");
            }
        }
    })
    .fail([this, cipherMsg](const promise::Error& err)
    {
        CHATID_LOG_ERROR("Error decrypting edit of message %s: %s",
            ID_CSTR(cipherMsg->id()), err.what());
    });
}
void Chat::handleTruncate(const Message& msg, Idx idx)
{
// chatd may re-send a MSGUPD at login, if there are no newer messages in the
// chat. We have to be prepared to handle this, i.e. handleTruncate() must
// be idempotent.
// However, handling the SEEN and RECEIVED pointers in in a replayed truncate
// is a bit tricky, because if they point to the truncate point (i.e. idx)
// normally we would set them in a way that makes the truncate management message
// at the truncation point unseen. But in case of a replay, we don't want it
// to be unseen, as this will reset the unread message count to '1+' every time
// the client connects, until someoone posts a new message in the chat.
// To avoid this, we have to detect the replay. But if we detect it, we can actually
// avoid the whole replay (even the idempotent part), and just bail out.

    CHATID_LOG_DEBUG("Truncating chat history before msgid %s, idx %d, fwdStart %d", ID_CSTR(msg.id()), idx, mForwardStart);
    CALL_DB(truncateHistory, msg);
    if (idx != CHATD_IDX_INVALID)
    {
        //GUI must detach and free any resources associated with
        //messages older than the one specified
        CALL_LISTENER(onHistoryTruncated, msg, idx);
        deleteMessagesBefore(idx);
        if (mLastSeenIdx != CHATD_IDX_INVALID)
        {
            if (mLastSeenIdx <= idx)
            {
                //if we haven't seen even messages before the truncation point,
                //now we will have not seen any message after the truncation
                mLastSeenIdx = CHATD_IDX_INVALID;
                mLastSeenId = 0;
                CALL_DB(setLastSeen, 0);
            }
        }
        if (mLastReceivedIdx != CHATD_IDX_INVALID)
        {
            if (mLastReceivedIdx <= idx)
            {
                mLastReceivedIdx = CHATD_IDX_INVALID;
                mLastReceivedId = 0;
                CALL_DB(setLastReceived, 0);
            }
        }

        if (mClient.isMessageReceivedConfirmationActive() && mLastIdxReceivedFromServer <= idx)
        {
            mLastIdxReceivedFromServer = CHATD_IDX_INVALID;
            mLastIdReceivedFromServer = karere::Id::null();
            // TODO: the update of those variables should be persisted
        }
    }

    ChatDbInfo info;
    mDbInterface->getHistoryInfo(info);
    mOldestKnownMsgId = info.oldestDbId;
    if (mOldestKnownMsgId)
    {
        mHasMoreHistoryInDb = (at(lownum()).id() != mOldestKnownMsgId);
    }
    else
    {
        mHasMoreHistoryInDb = false;
    }
    CALL_LISTENER(onUnreadChanged);
    findAndNotifyLastTextMsg();
}

Id Chat::makeRandomId()
{
    static std::uniform_int_distribution<uint64_t>distrib(0, 0xffffffffffffffff);
    static std::random_device rd;
    return distrib(rd);
}

void Chat::deleteMessagesBefore(Idx idx)
{
    //delete everything before idx, but not including idx
    if (idx > mForwardStart)
    {
        mBackwardList.clear();
        auto delCount = idx-mForwardStart;
        mForwardList.erase(mForwardList.begin(), mForwardList.begin()+delCount);
        mForwardStart += delCount;
    }
    else
    {
        mBackwardList.erase(mBackwardList.begin()+mForwardStart-idx, mBackwardList.end());
    }
}

Message::Status Chat::getMsgStatus(const Message& msg, Idx idx) const
{
    assert(idx != CHATD_IDX_INVALID);
    if (msg.userid == mClient.mUserId)
    {
        if (msg.isSending())
            return Message::kSending;

        // Check if we have an unconfirmed edit
        for (auto& item: mSending)
        {
            if (item.msg->id() == msg.id())
            {
                auto op = item.opcode();
                if (op == OP_MSGUPD || op == OP_MSGUPDX)
                    return Message::kSending;
            }
        }
        if (idx <= mLastReceivedIdx)
            return Message::kDelivered;
        else
        {
            return Message::kServerReceived;
        }
    } //message is from a peer
    else
    {
        if (mLastSeenIdx == CHATD_IDX_INVALID)
            return Message::kNotSeen;
        return (idx <= mLastSeenIdx) ? Message::kSeen : Message::kNotSeen;
    }
}
/* We have 3 stages:
 - add to history buffer, allocating an index
 - decrypt - may not happen asynchronous if crypto needs to fetch stuff from network.
 Also the message may be undecryptable - in this case continue as normal, but message's
 isEncrypted() flag will be set to true, so GUI can decide how to show it
 - add message to history db (including its isEncrypted() state(), handle received
 and seen pointers, call old/new message user callbacks. This may be executed for
 messages that are actually encrypted - app must be prepared for that
*/
Idx Chat::msgIncoming(bool isNew, Message* message, bool isLocal)
{
    assert((isLocal && !isNew) || !isLocal);
    auto msgid = message->id();
    assert(msgid);
    Idx idx;

    if (isNew)
    {
        push_forward(message);
        idx = highnum();
        if (!mOldestKnownMsgId)
            mOldestKnownMsgId = msgid;
    }
    else
    {
        if (!isLocal)
        {
            //history message older than the oldest we have
            assert(isFetchingFromServer());
            assert(message->isEncrypted() == 1);
            mLastServerHistFetchCount++;
            if (mHasMoreHistoryInDb)
            { //we have db history that is not loaded, so we determine the index
              //by the db, and don't add the message to RAM
                idx = mDbInterface->getOldestIdx()-1;
            }
            else
            {
                //all history is in RAM, determine the index from RAM
                push_back(message);
                idx = lownum();
            }
            //shouldn't we update this only after we save the msg to db?
            mOldestKnownMsgId = msgid;
        }
        else //local history message - load from DB to RAM
        {
            push_back(message);
            idx = lownum();
            if (msgid == mOldestKnownMsgId)
            //we have just processed the oldest message from the db
                mHasMoreHistoryInDb = false;
        }
    }
    mIdToIndexMap[msgid] = idx;
    handleLastReceivedSeen(msgid);
    msgIncomingAfterAdd(isNew, isLocal, *message, idx);
    return idx;
}

bool Chat::msgIncomingAfterAdd(bool isNew, bool isLocal, Message& msg, Idx idx)
{
    if (isLocal)
    {
        assert(!msg.isEncrypted());
        msgIncomingAfterDecrypt(isNew, true, msg, idx);
        return true;
    }
    else
    {
        assert(msg.isEncrypted() == 1); //no decrypt attempt was made
    }

    try
    {
        mCrypto->handleLegacyKeys(msg);
    }
    catch(std::exception& e)
    {
        CHATID_LOG_WARNING("handleLegacyKeys threw error: %s\n"
            "Queued messages for decrypt: %d - %d. Ignoring", e.what(),
            mDecryptOldHaltedAt, idx);
    }

    if (at(idx).isEncrypted() != 1)
    {
        CHATID_LOG_DEBUG("handleLegacyKeys already decrypted msg %s, bailing out", ID_CSTR(msg.id()));
        return true;
    }

    if (isNew)
    {
        if (mDecryptNewHaltedAt != CHATD_IDX_INVALID)
        {
            CHATID_LOG_DEBUG("Decryption of new messages is halted, message queued for decryption");
            return false;
        }
    }
    else
    {
        if (mDecryptOldHaltedAt != CHATD_IDX_INVALID)
        {
            CHATID_LOG_DEBUG("Decryption of old messages is halted, message queued for decryption");
            return false;
        }
    }
    CHATD_LOG_CRYPTO_CALL("Calling ICrypto::decrypt()");
    auto pms = mCrypto->msgDecrypt(&msg);
    if (pms.succeeded())
    {
        assert(!msg.isEncrypted());
        msgIncomingAfterDecrypt(isNew, false, msg, idx);
        return true;
    }

    CHATID_LOG_DEBUG("Decryption could not be done immediately, halting for next messages");
    if (isNew)
        mDecryptNewHaltedAt = idx;
    else
        mDecryptOldHaltedAt = idx;

    auto message = &msg;
    pms.fail([this, message, idx](const promise::Error& err) -> promise::Promise<Message*>
    {
        assert(message->isEncrypted() == 1);
        message->setEncrypted(2);
        if ((err.type() != SVCRYPTO_ERRTYPE) ||
            (err.code() != SVCRYPTO_ENOKEY))
        {
            CHATID_LOG_ERROR(
                "Unrecoverable decrypt error at message %s(idx %d):'%s'\n"
                "Message will not be decrypted", ID_CSTR(message->id()), idx, err.toString().c_str());
        }
        else
        {
            //we have a normal situation where a message was sent just before a user joined, so it will be undecryptable
            //TODO: assert chatroom is not 1on1
            CHATID_LOG_WARNING("No key to decrypt message %s, possibly message was sent just before user joined", ID_CSTR(message->id()));
        }
        return message;
    })
    .then([this, isNew, isLocal, idx](Message* message)
    {
#ifndef NDEBUG
        if (isNew)
            assert(mDecryptNewHaltedAt == idx);
        else
            assert(mDecryptOldHaltedAt == idx);
#endif
        msgIncomingAfterDecrypt(isNew, false, *message, idx);
        if (isNew)
        {
            // Decrypt the rest - try to decrypt immediately (synchromously),
            // so that order is guaranteed. Bail out of the loop at the first
            // message that can't be decrypted immediately(msgIncomingAfterAdd()
            // returns false). Will continue when the delayed decrypt finishes

            auto first = mDecryptNewHaltedAt + 1;
            mDecryptNewHaltedAt = CHATD_IDX_INVALID;
            auto last = highnum();
            for (Idx i = first; i <= last; i++)
            {
                if (!msgIncomingAfterAdd(isNew, false, at(i), i))
                    break;
            }
            if ((mServerFetchState == kHistDecryptingNew) &&
                (mDecryptNewHaltedAt == CHATD_IDX_INVALID)) //all messages decrypted
            {
                mServerFetchState = kHistNotFetching;
            }
        }
        else
        {
            // Old history
            // Decrypt the rest synchronously, bail out on first that can't
            // decrypt synchonously.
            // Local messages are always decrypted, this is handled
            // at the start of this func

            assert(!isLocal);
            auto first = mDecryptOldHaltedAt - 1;
            mDecryptOldHaltedAt = CHATD_IDX_INVALID;
            auto last = lownum();
            for (Idx i = first; i >= last; i--)
            {
                if (!msgIncomingAfterAdd(isNew, false, at(i), i))
                    break;
            }
            if ((mServerFetchState == kHistDecryptingOld) &&
                (mDecryptOldHaltedAt == CHATD_IDX_INVALID))
            {
                mServerFetchState = kHistNotFetching;
                if (mServerOldHistCbEnabled)
                {
                    CALL_LISTENER(onHistoryDone, kHistSourceServer);
                }
            }
        }
    });

    return false; //decrypt was not done immediately
}

// Save to history db, handle received and seen pointers, call new/old message user callbacks
void Chat::msgIncomingAfterDecrypt(bool isNew, bool isLocal, Message& msg, Idx idx)
{
    assert(idx != CHATD_IDX_INVALID);
    if (!isNew)
    {
        mLastHistDecryptCount++;
    }
    auto msgid = msg.id();
    if (!isLocal)
    {
        assert(msg.isEncrypted() != 1); //either decrypted or error
        if (!msg.empty() && (*msg.buf() == 0)) //'special' message - attachment etc
        {
            if (msg.dataSize() < 2)
                CHATID_LOG_ERROR("Malformed special message received - starts with null char received, but its length is 1. Assuming type of normal message");
            else
                msg.type = msg.buf()[1];
        }

        verifyMsgOrder(msg, idx);
        CALL_DB(addMsgToHistory, msg, idx);


        if (mClient.isMessageReceivedConfirmationActive() && !isGroup() &&
                (msg.userid != mClient.mUserId) && // message is not ours
                ((mLastIdxReceivedFromServer == CHATD_IDX_INVALID) ||   // no local history
                 (idx > mLastIdxReceivedFromServer)))   // newer message than last received
        {
            mLastIdxReceivedFromServer = idx;
            mLastIdReceivedFromServer = msgid;
            // TODO: the update of those variables should be persisted

            sendCommand(Command(OP_RECEIVED) + mChatId + msgid);
        }
    }
    if (msg.backRefId && !mRefidToIdxMap.emplace(msg.backRefId, idx).second)
    {
        CALL_LISTENER(onMsgOrderVerificationFail, msg, idx, "A message with that backrefId "+std::to_string(msg.backRefId)+" already exists");
    }

    auto status = getMsgStatus(msg, idx);
    if (isNew)
    {
        CALL_LISTENER(onRecvNewMessage, idx, msg, status);
    }
    else
    {
        // old message
        // local messages are obtained on-demand, so if isLocal,
        // then always send to app
        if (isLocal || mServerOldHistCbEnabled)
        {
            CALL_LISTENER(onRecvHistoryMessage, idx, msg, status, isLocal);
        }
    }
    if (msg.type == Message::kMsgTruncate)
    {
        if (isNew)
        {
            handleTruncate(msg, idx);
        }
        onMsgTimestamp(msg.ts);
        return;
    }

    if (isNew || (mLastSeenIdx == CHATD_IDX_INVALID))
        CALL_LISTENER(onUnreadChanged);

    //handle last text message
    if (msg.isText())
    {
        if ((mLastTextMsg.state() != LastTextMsgState::kHave) //we don't have any last-text-msg yet, just use any
        || (mLastTextMsg.idx() == CHATD_IDX_INVALID) //current last-text-msg is a pending send, always override it
        || (idx > mLastTextMsg.idx())) //we have a newer message
        {
            onLastTextMsgUpdated(msg, idx);
        }
        else if (idx == mLastTextMsg.idx() && !mLastTextMsg.mIsNotified)
        { //we have already updated mLastTextMsg because app called
          //lastTextMessage() from the onRecvXXX callback, but we haven't done
          //onLastTextMessageUpdated() with it
            notifyLastTextMsg();
        }
    }
    onMsgTimestamp(msg.ts);
}

void Chat::onMsgTimestamp(uint32_t ts)
{
    if (ts <= mLastMsgTs)
        return;
    mLastMsgTs = ts;
    CALL_LISTENER(onLastMessageTsUpdated, ts);
}

void Chat::verifyMsgOrder(const Message& msg, Idx idx)
{
    for (auto refid: msg.backRefs)
    {
        auto it = mRefidToIdxMap.find(refid);
        if (it == mRefidToIdxMap.end())
            continue;
        Idx targetIdx = it->second;
        if (targetIdx >= idx)
        {
            CALL_LISTENER(onMsgOrderVerificationFail, msg, idx, "Message order verification failed, possible history tampering");
            return;
        }
    }
}

void Chat::handleLastReceivedSeen(Id msgid)
{
    //normally the indices will not be set if mLastXXXId == msgid, as there will be only
    //one chance to set the idx (we receive the msg only once).
    if (msgid == mLastSeenId) //we didn't have the message when we received the last seen id
    {
        CHATID_LOG_DEBUG("Received the message with the last-seen msgid '%s', "
            "setting the index pointer to it", ID_CSTR(msgid));
        onLastSeen(msgid);
    }
    if (mLastReceivedId == msgid)
    {
        //we didn't have the message when we received the last received msgid pointer,
        //and now we just received the message - set the index pointer
        CHATID_LOG_DEBUG("Received the message with the last-received msgid '%s', "
            "setting the index pointer to it", ID_CSTR(msgid));
        onLastReceived(msgid);
    }
}

void Chat::onUserJoin(Id userid, Priv priv)
{
    if (userid == client().userId())
        mOwnPrivilege = priv;
    if (mOnlineState == kChatStateJoining)
    {
        mUserDump.insert(userid);
    }
    else if (mOnlineState == kChatStateOnline)
    {
        mUsers.insert(userid);
        CALL_CRYPTO(onUserJoin, userid);
        CALL_LISTENER(onUserJoin, userid, priv);
    }
    else
    {
        throw std::runtime_error("onUserJoin received while not joining and not online");
    }
}

void Chat::onUserLeave(Id userid)
{
    if (mOnlineState != kChatStateOnline)
        throw std::runtime_error("onUserLeave received while not online");

    mUsers.erase(userid);
    CALL_CRYPTO(onUserLeave, userid);
    CALL_LISTENER(onUserLeave, userid);
}

void Connection::notifyLoggedIn()
{
    if (mLoginPromise.done())
        return;
    mState = kStateLoggedIn;
    assert(mConnectPromise.succeeded());
    mLoginPromise.resolve();
}

void Chat::onJoinComplete()
{
    mConnection.notifyLoggedIn();
    if (mUsers != mUserDump)
    {
        mUsers.swap(mUserDump);
        CALL_CRYPTO(setUsers, &mUsers);
    }
    mUserDump.clear();
    mEncryptionHalted = false;
    auto unconfirmedKeyCmd = mCrypto->unconfirmedKeyCmd();
    if (unconfirmedKeyCmd)
    {
        CHATID_LOG_DEBUG("Re-sending unconfirmed key");
        sendCommand(*unconfirmedKeyCmd);
    }

    setOnlineState(kChatStateOnline);
    flushOutputQueue(true); //flush encrypted messages

    if (mIsFirstJoin)
    {
        mIsFirstJoin = false;
        if (!mLastTextMsg.isValid())
        {
            CHATID_LOG_DEBUG("onJoinComplete: Haven't received a text message during join, getting last text message on-demand");
            findAndNotifyLastTextMsg();
        }
    }
}

void Chat::resetGetHistory()
{
    mNextHistFetchIdx = CHATD_IDX_INVALID;
    mServerOldHistCbEnabled = false;
}

void Chat::setOnlineState(ChatState state)
{
    if (state == mOnlineState)
        return;
    mOnlineState = state;
    CHATID_LOG_DEBUG("Online state changed to %s", chatStateToStr(mOnlineState));
    CALL_CRYPTO(onOnlineStateChange, state);
    CALL_LISTENER(onOnlineStateChange, state);
}

void Chat::onLastTextMsgUpdated(const Message& msg, Idx idx)
{
    //idx == CHATD_IDX_INVALID when we notify about a message in the send queue
    //either (msg.isSending() && idx-is-invalid) or (!msg.isSending() && index-is-valid)
    assert(!((idx == CHATD_IDX_INVALID) ^ msg.isSending()));
    assert(!msg.empty());
    assert(msg.type != Message::kMsgRevokeAttachment);
    mLastTextMsg.assign(msg, idx);
    notifyLastTextMsg();
}

void Chat::notifyLastTextMsg()
{
    CALL_LISTENER(onLastTextMessageUpdated, mLastTextMsg);
    mLastTextMsg.mIsNotified = true;
}

uint8_t Chat::lastTextMessage(LastTextMsg*& msg)
{
    if (mLastTextMsg.isValid())
    {
        msg = &mLastTextMsg;
        return LastTextMsgState::kHave;
    }

    if (mLastTextMsg.isFetching() || !findLastTextMsg())
    {
        msg = nullptr;
        return LastTextMsgState::kFetching;
    }

    if (mLastTextMsg.isValid()) // findlLastTextMsg() may have found it locally
    {
        msg = &mLastTextMsg;
        return LastTextMsgState::kHave;
    }

    msg = nullptr;
    return mLastTextMsg.state();
}

bool Chat::findLastTextMsg()
{
    if (!mSending.empty())
    {
        for (auto it = mSending.rbegin(); it!= mSending.rend(); it++)
        {
            assert(it->msg);
            auto& msg = *it->msg;
            if (msg.isText())
            {
                mLastTextMsg.assign(msg, CHATD_IDX_INVALID);
                CHATID_LOG_DEBUG("lastTextMessage: Text message found in send queue");
                return true;
            }
        }
    }
    if (!empty())
    {
        //check in ram
        auto low = lownum();
        for (Idx i=highnum(); i >= low; i--)
        {
            auto& msg = at(i);
            if (msg.isText())
            {
                mLastTextMsg.assign(msg, i);
                CHATID_LOG_DEBUG("lastTextMessage: Text message found in RAM");
                return true;
            }
        }
        //check in db
        CALL_DB(getLastTextMessage, lownum()-1, mLastTextMsg);
        if (mLastTextMsg.isValid())
        {
            CHATID_LOG_DEBUG("lastTextMessage: Text message found in DB");
            return true;
        }
    }
    if (mHaveAllHistory)
    {
        CHATID_LOG_DEBUG("lastTextMessage: No text message in whole history");
        assert(!mLastTextMsg.isValid());
        return true;
    }

    CHATID_LOG_DEBUG("lastTextMessage: No text message found locally");
    if (mOnlineState == kChatStateOnline)
    {
        CHATID_LOG_DEBUG("lastTextMessage: fetching history from server");

        // prevent access to websockets from app's thread
        auto wptr = weakHandle();
        marshallCall([wptr, this]()
        {
            if (wptr.deleted())
                return;

            mServerOldHistCbEnabled = false;
            requestHistoryFromServer(-16);
            mLastTextMsg.setState(LastTextMsgState::kFetching);

        }, mClient.karereClient->appCtx);
    }

    return false;
}

void Chat::findAndNotifyLastTextMsg()
{
    auto wptr = weakHandle();
    marshallCall([wptr, this]() //prevent re-entrancy
    {
        if (wptr.deleted())
            return;

        if (!findLastTextMsg())
            return;

        notifyLastTextMsg();
    }, mClient.karereClient->appCtx);
}

void Chat::sendTypingNotification()
{
    sendCommand(Command(OP_BROADCAST) + mChatId + karere::Id::null() +(uint8_t)Command::kBroadcastUserTyping);
}

void Chat::handleBroadcast(karere::Id from, uint8_t type)
{
    if (type == Command::kBroadcastUserTyping)
    {
        CHATID_LOG_DEBUG("recv BROADCAST kBroadcastUserTyping");
        CALL_LISTENER(onUserTyping, from);
    }
    else
    {
        CHATID_LOG_WARNING("recv BROADCAST <unknown_type>");
    }
}


bool Chat::manualResendWhenUserJoins() const
{
    return mClient.manualResendWhenUserJoins();
}

void Client::leave(Id chatid)
{
    auto conn = mConnectionForChatId.find(chatid);
    if (conn == mConnectionForChatId.end())
    {
        CHATD_LOG_ERROR("Client::leave: Unknown chat %s", ID_CSTR(chatid));
        return;
    }
    conn->second->mChatIds.erase(chatid);
    mConnectionForChatId.erase(conn);
    mChatForChatId.erase(chatid);
}

IRtcHandler* Client::setRtcHandler(IRtcHandler *handler)
{
    auto old = mRtcHandler;
    mRtcHandler = handler;
    return old;
}

#define RET_ENUM_NAME(name) case OP_##name: return #name

const char* Command::opcodeToStr(uint8_t code)
{
    switch(code)
    {
        RET_ENUM_NAME(KEEPALIVE);
        RET_ENUM_NAME(JOIN);
        RET_ENUM_NAME(OLDMSG);
        RET_ENUM_NAME(NEWMSG);
        RET_ENUM_NAME(MSGUPD);
        RET_ENUM_NAME(SEEN);
        RET_ENUM_NAME(RECEIVED);
        RET_ENUM_NAME(RETENTION);
        RET_ENUM_NAME(HIST);
        RET_ENUM_NAME(RANGE);
        RET_ENUM_NAME(NEWMSGID);
        RET_ENUM_NAME(REJECT);
        RET_ENUM_NAME(BROADCAST);
        RET_ENUM_NAME(HISTDONE);
        RET_ENUM_NAME(NEWKEY);
        RET_ENUM_NAME(NEWKEYID);
        RET_ENUM_NAME(JOINRANGEHIST);
        RET_ENUM_NAME(MSGUPDX);
        RET_ENUM_NAME(MSGID);
        RET_ENUM_NAME(KEEPALIVEAWAY);
        RET_ENUM_NAME(CLIENTID);
        RET_ENUM_NAME(RTMSG_BROADCAST);
        RET_ENUM_NAME(RTMSG_USER);
        RET_ENUM_NAME(RTMSG_ENDPOINT);
        default: return "(invalid opcode)";
    };
}

const char* Message::statusNames[] =
{
  "Sending", "SendingManual", "ServerReceived", "ServerRejected", "Delivered", "NotSeen", "Seen"
};
}<|MERGE_RESOLUTION|>--- conflicted
+++ resolved
@@ -379,11 +379,8 @@
 
                 assert(isConnected());
                 enableInactivityTimer();
-<<<<<<< HEAD
                 sendCommand(Command(OP_CLIENTID)+mClient.karereClient->myIdentity());
-=======
                 sendKeepalive(mClient.mKeepaliveType);
->>>>>>> 8a267d6e
                 return rejoinExistingChats();
             });
         }, wptr, mClient.karereClient->appCtx, nullptr, 0, 0, KARERE_RECONNECT_DELAY_MAX, KARERE_RECONNECT_DELAY_INITIAL);
@@ -903,11 +900,7 @@
         {
             case OP_KEEPALIVE:
             {
-<<<<<<< HEAD
-                CHATD_LOG_DEBUG("recv KEEPALIVE");
-=======
                 CHATD_LOG_DEBUG("%s: recv KEEPALIVE - shard %d", ID_CSTR(chatid), mShardNo);
->>>>>>> 8a267d6e
                 sendKeepalive(mClient.mKeepaliveType);
                 break;
             }
