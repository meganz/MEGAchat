--- conflicted
+++ resolved
@@ -2069,19 +2069,12 @@
     mSendPromise.resolve();
 }
 
-<<<<<<< HEAD
-=======
-void Connection::wsProcessNextMsgCb()
-{
-}
-
 bool Connection::wsSSLsessionUpdateCb(const CachedSession &sess)
 {
     // update the session's data in the DNS cache
     return mDnsCache.updateTlsSession(sess);
 }
 
->>>>>>> 940673f2
 // inbound command processing
 // multiple commands can appear as one WebSocket frame, but commands never cross frame boundaries
 // CHECK: is this assumption correct on all browsers and under all circumstances?
