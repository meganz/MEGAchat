--- conflicted
+++ resolved
@@ -258,15 +258,9 @@
 
 void Client::cancelSeenTimers()
 {
-<<<<<<< HEAD
    for (std::map<karere::Id, megaHandle>::iterator it = mSeenTimers.begin(); it != mSeenTimers.end(); ++it)
    {
-        cancelTimeout(it->second , karereClient->appCtx);
-=======
-    for (std::set<megaHandle>::iterator it = mSeenTimers.begin(); it != mSeenTimers.end(); ++it)
-   {
-        cancelTimeout(*it, mKarereClient->appCtx);
->>>>>>> 68bc82ff
+        cancelTimeout(it->second , mKarereClient->appCtx);
    }
    mSeenTimers.clear();
    for (auto& chat: mChatForChatId)
@@ -325,12 +319,11 @@
     {
         mConnection.setState(Connection::kStateFetchingUrl);
         auto wptr = getDelTracker();
-<<<<<<< HEAD
 
         ApiPromise pms;
-        if (!mClient.karereClient->anonymousMode())
-        {
-            pms = mClient.mApi->call(&::mega::MegaApi::getUrlChat, mChatId);
+        if (!mChatdClient.mKarereClient->anonymousMode())
+        {
+            pms = mChatdClient.mKarereClient->api.call(&::mega::MegaApi::getUrlChat, mChatId);
         }
         else
         {
@@ -340,10 +333,6 @@
         }
 
         pms.then([wptr, this, url](ReqResult result)
-=======
-        mChatdClient.mApi->call(&::mega::MegaApi::getUrlChat, mChatId)
-        .then([wptr, this](ReqResult result)
->>>>>>> 68bc82ff
         {
             if (wptr.deleted())
             {
@@ -352,7 +341,7 @@
             }
 
             std::string connectUrl;
-            if (!mClient.karereClient->anonymousMode())
+            if (!mChatdClient.mKarereClient->anonymousMode())
             {
                 const char* auxurl = result->getLink();
                 if (!auxurl || !auxurl[0])
@@ -570,11 +559,7 @@
 
 Promise<void> Connection::reconnect()
 {
-<<<<<<< HEAD
-    mChatdClient.karereClient->setCommitEach(false);    // use transactions
-=======
-    mChatdClient.mKarereClient->setCommitMode(false);
->>>>>>> 68bc82ff
+    mChatdClient.mKarereClient->setCommitEach(false); // use transactions
     assert(!mHeartbeatEnabled);
     try
     {
@@ -1154,12 +1139,8 @@
     //We don't have any local history, otherwise joinRangeHist() would be called instead of this
     //Reset handshake state, as we may be reconnecting
     mServerFetchState = kHistNotFetching;
-<<<<<<< HEAD
     CHATID_LOG_DEBUG("Sending JOIN");
-    sendCommand(Command(OP_JOIN) + mChatId + mClient.mUserId + (int8_t)PRIV_NOCHANGE);
-=======
     sendCommand(Command(OP_JOIN) + mChatId + mChatdClient.mMyHandle + (int8_t)PRIV_NOCHANGE);
->>>>>>> 68bc82ff
     requestHistoryFromServer(-initialHistoryFetchCount);
 }
 
@@ -1176,7 +1157,7 @@
     uint64_t ph = getPublicHandle();
     Command comm (OP_HANDLEJOIN);
     comm.append((const char*) &ph, Id::CHATLINKHANDLE);
-    sendCommand(comm + mClient.mUserId + (uint8_t)PRIV_RDONLY);
+    sendCommand(comm + mChatdClient.mUserId + (uint8_t)PRIV_RDONLY);
     requestHistoryFromServer(-initialHistoryFetchCount);
 }
 
@@ -1979,13 +1960,8 @@
         const char *key = keybuf.readPtr(pos, keylen);  pos += keylen;
 
         CHATID_LOG_DEBUG("sending key %d for user %s with length %zu to crypto module",
-<<<<<<< HEAD
-                         keyid, ID_CSTR(userid), keybuf.dataSize());
-        CALL_CRYPTO(onKeyReceived, keyid, userid, mClient.userId(), key, keylen);
-=======
                          keyid, userid.toString().c_str(), keybuf.dataSize());
         CALL_CRYPTO(onKeyReceived, keyid, userid, mChatdClient.myHandle(), key, keylen);
->>>>>>> 68bc82ff
     }
 
     if (pos != size)
@@ -3041,13 +3017,13 @@
 
     auto wptr = weakHandle();
     karere::Id id = msg.id();
-    auto it = mClient.mSeenTimers.find(mChatId);
-    if (it != mClient.mSeenTimers.end())
+    auto it = mChatdClient.mSeenTimers.find(mChatId);
+    if (it != mChatdClient.mSeenTimers.end())
     {
         assert(mLastSeenInFlightIdx != CHATD_IDX_INVALID);
         CHATID_LOG_WARNING("setMessageSeen: previous delayed SEEN canceled. Sending a new one...");
-        cancelTimeout(it->second, mClient.karereClient->appCtx);
-        mClient.mSeenTimers.erase(it);
+        cancelTimeout(it->second, mChatdClient.mKarereClient->appCtx);
+        mChatdClient.mSeenTimers.erase(it);
     }
 
     mLastSeenInFlightIdx = idx;
@@ -3056,11 +3032,7 @@
         if (wptr.deleted())
           return;
 
-<<<<<<< HEAD
-        mClient.mSeenTimers.erase(mChatId);
-=======
-        mChatdClient.mSeenTimers.erase(seenTimer);
->>>>>>> 68bc82ff
+        mChatdClient.mSeenTimers.erase(mChatId);
 
         if ((mLastSeenIdx != CHATD_IDX_INVALID) && (idx <= mLastSeenIdx))
             return;
@@ -3096,11 +3068,7 @@
         CALL_LISTENER(onUnreadChanged);
     }, kSeenTimeout, mChatdClient.mKarereClient->appCtx);
 
-<<<<<<< HEAD
-    mClient.mSeenTimers.insert(std::pair<karere::Id, megaHandle>(mChatId, seenTimer));
-=======
-    mChatdClient.mSeenTimers.insert(seenTimer);
->>>>>>> 68bc82ff
+    mChatdClient.mSeenTimers.insert(std::pair<karere::Id, megaHandle>(mChatId, seenTimer));
 
     return true;
 }
@@ -4464,11 +4432,7 @@
 
     if (state == kChatStateOnline && mChatdClient.areAllChatsLoggedIn())
     {
-<<<<<<< HEAD
-        mClient.karereClient->setCommitEach(true);  // write immediately (no transactions)
-=======
-        mChatdClient.mKarereClient->setCommitMode(true);
->>>>>>> 68bc82ff
+        mChatdClient.mKarereClient->setCommitEach(true);  // write immediately (no transactions)
 
         if (!mChatdClient.mKarereClient->mSyncPromise.done())
         {
