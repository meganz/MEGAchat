#include "chatd.h"
#include "chatClient.h"
#include "chatdICrypto.h"
#include "base64url.h"
#include <algorithm>
#include <random>
#include <regex>
#include <rapidjson/document.h>
#include <rapidjson/stringbuffer.h>

using namespace std;
using namespace promise;
using namespace karere;

#define CHATD_LOG_LISTENER_CALLS

#define ID_CSTR(id) id.toString().c_str()

// logging for a specific chatid - prepends the chatid and calls the normal logging macro
#define CHATID_LOG_DEBUG(fmtString,...) CHATD_LOG_DEBUG("[shard %d]: %s: " fmtString, mConnection.shardNo(), ID_CSTR(chatId()), ##__VA_ARGS__)
#define CHATID_LOG_WARNING(fmtString,...) CHATD_LOG_WARNING("[shard %d]: %s: " fmtString, mConnection.shardNo(), ID_CSTR(chatId()), ##__VA_ARGS__)
#define CHATID_LOG_ERROR(fmtString,...) CHATD_LOG_ERROR("[shard %d]: %s: " fmtString, mConnection.shardNo(), ID_CSTR(chatId()), ##__VA_ARGS__)

// logging for a specific shard - prepends the shard number and calls the normal logging macro
#define CHATDS_LOG_DEBUG(fmtString,...) CHATD_LOG_DEBUG("[shard %d]: " fmtString, shardNo(), ##__VA_ARGS__)
#define CHATDS_LOG_WARNING(fmtString,...) CHATD_LOG_WARNING("[shard %d]: " fmtString, shardNo(), ##__VA_ARGS__)
#define CHATDS_LOG_ERROR(fmtString,...) CHATD_LOG_ERROR("[shard %d]: " fmtString, shardNo(), ##__VA_ARGS__)

#ifdef CHATD_LOG_LISTENER_CALLS
    #define CHATD_LOG_LISTENER_CALL(fmtString,...) CHATID_LOG_DEBUG(fmtString, ##__VA_ARGS__)
#else
    #define CHATD_LOG_LISTENER_CALL(...)
#endif

#ifdef CHATD_LOG_CRYPTO_CALLS
    #define CHATD_LOG_CRYPTO_CALL(fmtString,...) CHATID_LOG_DEBUG(fmtString, ##__VA_ARGS__)
#else
    #define CHATD_LOG_CRYPTO_CALL(...)
#endif

#ifdef CHATD_LOG_DB_CALLS
    #define CHATD_LOG_DB_CALL(fmtString,...) CHATID_LOG_DEBUG(fmtString, ##__VA_ARGS__)
#else
    #define CHATD_LOG_DB_CALL(...)
#endif

#define CALL_LISTENER(methodName,...)                                                           \
    do {                                                                                        \
      try {                                                                                     \
          CHATD_LOG_LISTENER_CALL("Calling Listener::" #methodName "()");                       \
          mListener->methodName(__VA_ARGS__);                                                   \
      } catch(std::exception& e) {                                                              \
          CHATD_LOG_WARNING("Exception thrown from Listener::" #methodName "():\n%s", e.what());\
      }                                                                                         \
    } while(0)

#define CALL_CRYPTO(methodName,...)                                                             \
    do {                                                                                        \
      try {                                                                                     \
          CHATD_LOG_CRYPTO_CALL("Calling ICrypto::" #methodName "()");                          \
          mCrypto->methodName(__VA_ARGS__);                                                     \
      } catch(std::exception& e) {                                                              \
          CHATD_LOG_WARNING("Exception thrown from ICrypto::" #methodName "():\n%s", e.what()); \
      }                                                                                         \
    } while(0)

#define CALL_DB(methodName,...)                                                           \
    do {                                                                                        \
      try {                                                                                     \
          CHATD_LOG_DB_CALL("Calling DbInterface::" #methodName "()");                               \
          mDbInterface->methodName(__VA_ARGS__);                                                   \
      } catch(std::exception& e) {                                                              \
          CHATID_LOG_ERROR("Exception thrown from DbInterface::" #methodName "():\n%s", e.what());\
      }                                                                                         \
    } while(0)

#ifndef CHATD_ASYNC_MSG_CALLBACKS
    #define CHATD_ASYNC_MSG_CALLBACKS 1
#endif

namespace chatd
{

// message storage subsystem
// the message buffer can grow in two directions and is always contiguous, i.e. there are no "holes"
// there is no guarantee as to ordering

Client::Client(karere::Client *client, Id userId)
:mUserId(userId), mApi(&client->api), karereClient(client)
{
    mRichPrevAttrCbHandle = karereClient->userAttrCache().getAttr(mUserId, ::mega::MegaApi::USER_ATTR_RICH_PREVIEWS, this,
       [](::Buffer *buf, void* userp)
       {
            Client *client = static_cast<Client*>(userp);
            client->mRichLinkState = kRichLinkNotDefined;

            // if user changed the option to do/don't generate rich links...
            if (buf && !buf->empty())
            {
                char tmp[2];
                base64urldecode(buf->buf(), buf->size(), tmp, 2);
                switch(*tmp)
                {
                case '1':
                    client->mRichLinkState = kRichLinkEnabled;
                    break;

                case '0':
                    client->mRichLinkState = kRichLinkDisabled;
                    break;

                default:
                    CHATD_LOG_WARNING("Unexpected value for user attribute USER_ATTR_RICH_PREVIEWS - value: %c", *tmp);
                    break;
                }
            }

            // proceed to prepare rich-links or to discard them
            switch (client->mRichLinkState)
            {
            case kRichLinkEnabled:
                for (auto& chat: client->mChatForChatId)
                {
                    chat.second->requestPendingRichLinks();
                }
                break;

            case kRichLinkDisabled:
                for (auto& chat: client->mChatForChatId)
                {
                    chat.second->removePendingRichLinks();
                }
                break;

            case kRichLinkNotDefined:
                break;
            }
       });
}

Chat& Client::createChat(Id chatid, int shardNo, const std::string& url,
    Listener* listener, const karere::SetOfIds& users, ICrypto* crypto, uint32_t chatCreationTs, bool isGroup)
{
    auto chatit = mChatForChatId.find(chatid);
    if (chatit != mChatForChatId.end())
    {
        CHATD_LOG_WARNING("Client::createChat: Chat with chatid %s already exists, returning existing instance", ID_CSTR(chatid));
        return *chatit->second;
    }

    // instantiate a Connection object for this shard if needed
    Connection* conn;
    auto it = mConnections.find(shardNo);
    if (it == mConnections.end())
    {
        conn = new Connection(*this, shardNo);
        mConnections.emplace(std::piecewise_construct,
            std::forward_as_tuple(shardNo), std::forward_as_tuple(conn));
    }
    else
    {
        conn = it->second.get();
    }

    if (!url.empty())
    {
        conn->mUrl.parse(url);
        conn->mUrl.path.append("/").append(std::to_string(Client::chatdVersion));
    }
    // map chatid to this shard
    mConnectionForChatId[chatid] = conn;

    // always update the URL to give the API an opportunity to migrate chat shards between hosts
    Chat* chat = new Chat(*conn, chatid, listener, users, chatCreationTs, crypto, isGroup);
    // add chatid to the connection's chatids
    conn->mChatIds.insert(chatid);
    mChatForChatId.emplace(chatid, std::shared_ptr<Chat>(chat));
    return *chat;
}
void Client::sendKeepalive()
{
    for (auto& conn: mConnections)
    {
        conn.second->sendKeepalive(mKeepaliveType);
    }
}

void Client::sendEcho()
{
    for (auto& conn: mConnections)
    {
        conn.second->sendEcho();
    }
}

void Client::setKeepaliveType(bool isInBackground)
{
    mKeepaliveType = isInBackground ? OP_KEEPALIVEAWAY : OP_KEEPALIVE;
}

void Client::notifyUserIdle()
{
    if (mKeepaliveType == OP_KEEPALIVEAWAY)
        return;
    mKeepaliveType = OP_KEEPALIVEAWAY;
    cancelTimers();
    sendKeepalive();
}

void Client::cancelTimers()
{
   for (std::set<megaHandle>::iterator it = mSeenTimers.begin(); it != mSeenTimers.end(); ++it)
   {
        cancelTimeout(*it, karereClient->appCtx);
   }
   mSeenTimers.clear();
}

void Client::notifyUserActive()
{
    if (mKeepaliveType == OP_KEEPALIVE)
        return;

    sendEcho();

    mKeepaliveType = OP_KEEPALIVE;
    sendKeepalive();
}

bool Client::isMessageReceivedConfirmationActive() const
{
    return mMessageReceivedConfirmation;
}

uint8_t Client::richLinkState() const
{
    return mRichLinkState;
}

bool Client::areAllChatsLoggedIn()
{
    bool allConnected = true;

    for (map<Id, shared_ptr<Chat>>::iterator it = mChatForChatId.begin(); it != mChatForChatId.end(); it++)
    {
        Chat* chat = it->second.get();
        if (chat->onlineState() != kChatStateOnline && !chat->isDisabled())
        {
            allConnected = false;
            break;
        }
    }

    if (allConnected)
    {
        CHATD_LOG_DEBUG("We are now logged in to all chats");
    }

    return allConnected;
}

void Chat::connect()
{
    // attempt a connection ONLY if this is a new shard.
    if (mConnection.state() == Connection::kStateNew)
    {
        mConnection.mState = Connection::kStateFetchingUrl;
        auto wptr = getDelTracker();
        mClient.mApi->call(&::mega::MegaApi::getUrlChat, mChatId)
        .then([wptr, this](ReqResult result)
        {
            if (wptr.deleted())
            {
                CHATD_LOG_DEBUG("Chatd URL request completed, but chatd client was deleted");
                return;
            }

            const char* url = result->getLink();
            if (!url || !url[0])
            {
                CHATID_LOG_ERROR("No chatd URL received from API");
                return;
            }

            std::string sUrl = url;
            mConnection.mUrl.parse(sUrl);
            mConnection.mUrl.path.append("/").append(std::to_string(Client::chatdVersion));

            mConnection.reconnect()
            .fail([this](const promise::Error& err)
            {
                CHATID_LOG_ERROR("Chat::connect(): Error connecting to server after getting URL: %s", err.what());
            });
        });

    }
    else if (mConnection.state() == Connection::kStateDisconnected)
    {
        mConnection.reconnect()
        .fail([this](const promise::Error& err)
        {
            CHATID_LOG_ERROR("Chat::connect(): connection state: disconnected. Error connecting to server: %s", err.what());
        });

    }
    else if (mConnection.isOnline())
    {
        login();
    }
}

void Chat::disconnect()
{
    setOnlineState(kChatStateOffline);
}

void Chat::login()
{
    assert(mConnection.isOnline());
    mUserDump.clear();
    setOnlineState(kChatStateJoining);
    // In both cases (join/joinrangehist), don't block history messages being sent to app
    mServerOldHistCbEnabled = false;

    ChatDbInfo info;
    mDbInterface->getHistoryInfo(info);
    mOldestKnownMsgId = info.oldestDbId;
    if (mOldestKnownMsgId) //if we have local history
        joinRangeHist(info);
    else
        join();
}

Connection::Connection(Client& client, int shardNo)
: mChatdClient(client), mShardNo(shardNo),
  mDNScache(mChatdClient.karereClient->websocketIO->mDnsCache)
{}

void Connection::wsConnectCb()
{
    CHATDS_LOG_DEBUG("Chatd connected to %s", mTargetIp.c_str());
    mDNScache.connectDone(mUrl.host, mTargetIp);
    mState = kStateConnected;
    assert(!mConnectPromise.done());
    mConnectPromise.resolve();
}

void Connection::wsCloseCb(int errcode, int errtype, const char *preason, size_t reason_len)
{
    string reason;
    if (preason)
        reason.assign(preason, reason_len);

    onSocketClose(errcode, errtype, reason);
}

void Connection::onSocketClose(int errcode, int errtype, const std::string& reason)
{
    CHATDS_LOG_WARNING("Socket close on IP %s. Reason: %s", mTargetIp.c_str(), reason.c_str());
    mHeartbeatEnabled = false;
    mClientId = 0;      // clientid change with new connections
    auto oldState = mState;
    mState = kStateDisconnected;

    if (mEchoTimer)
    {
        cancelTimeout(mEchoTimer, mChatdClient.karereClient->appCtx);
        mEchoTimer = 0;
    }

    for (auto& chatid: mChatIds)
    {
        auto& chat = mChatdClient.chats(chatid);
        chat.onDisconnect();

#ifndef KARERE_DISABLE_WEBRTC
        if (mChatdClient.karereClient->rtc)
        {
            mChatdClient.karereClient->rtc->removeCall(chatid, true);
        }
#endif
    }

    if (oldState == kStateDisconnected)
        return;

    usingipv6 = !usingipv6;
    mTargetIp.clear();

    if (oldState < kStateConnected) //tell retry controller that the connect attempt failed
    {
        CHATDS_LOG_DEBUG("Socket close and state is not kStateConnected (but %s), start retry controller", connStateToStr(oldState));

        assert(!mConnectPromise.succeeded());
        if (!mConnectPromise.done())
        {
            mConnectPromise.reject(reason, errcode, errtype);
        }
    }
    else
    {
        CHATDS_LOG_DEBUG("Socket close at state kStateLoggedIn");
        reconnect(); //start retry controller
    }
}

bool Connection::sendKeepalive(uint8_t opcode)
{
    CHATDS_LOG_DEBUG("send %s", Command::opcodeToStr(opcode));
    return sendBuf(Command(opcode));
}

void Connection::sendEcho()
{
    if (!mUrl.isValid())    // the connection is not ready yet (i.e. initialization in offline-mode)
        return;

    if (mEchoTimer) // one is already sent
        return;

    auto wptr = weakHandle();
    mEchoTimer = setTimeout([this, wptr]()
    {
        if (wptr.deleted())
            return;

        mEchoTimer = 0;

        CHATDS_LOG_DEBUG("Echo response not received in %d secs. Reconnecting...", kEchoTimeout);

        mState = kStateDisconnected;
        mHeartbeatEnabled = false;
        reconnect();

    }, kEchoTimeout * 1000, mChatdClient.karereClient->appCtx);

    CHATDS_LOG_DEBUG("send ECHO");
    sendBuf(Command(OP_ECHO));
}

Promise<void> Connection::reconnect()
{
    mChatdClient.karereClient->setCommitMode(false);
    assert(!mHeartbeatEnabled);
    try
    {
        if (mState >= kStateResolving) //would be good to just log and return, but we have to return a promise
            throw std::runtime_error(std::string("Already connecting/connected to shard ")+std::to_string(mShardNo));

        if (!mUrl.isValid())
            throw std::runtime_error("Current URL is not valid for shard "+std::to_string(mShardNo));

        mState = kStateResolving;

        auto wptr = weakHandle();
        return retry("chatd", [this](int /*no*/, DeleteTrackable::Handle wptr)
        {
            if (wptr.deleted())
            {
                CHATDS_LOG_DEBUG("Reconnect attempt initiated, but chatd client was deleted.");

                promise::Promise<void> pms = Promise<void>();
                pms.resolve();
                return pms;
            }

#ifndef KARERE_DISABLE_WEBRTC
            if (mChatdClient.mRtcHandler)
            {
                mChatdClient.mRtcHandler->stopCallsTimers(mShardNo);
            }
#endif
            disconnect();
            mConnectPromise = Promise<void>();

            string ipv4, ipv6;
            bool cachedIPs = mDNScache.get(mUrl.host, ipv4, ipv6);

            mState = kStateResolving;
            CHATDS_LOG_DEBUG("Resolving hostname %s...", mUrl.host.c_str());

            for (auto& chatid: mChatIds)
            {
                auto& chat = mChatdClient.chats(chatid);
                if (!chat.isDisabled())
                    chat.setOnlineState(kChatStateConnecting);
            }

            int statusDNS = wsResolveDNS(mChatdClient.karereClient->websocketIO, mUrl.host.c_str(),
                         [wptr, cachedIPs, this](int statusDNS, std::vector<std::string> &ipsv4, std::vector<std::string> &ipsv6)
            {
                if (wptr.deleted())
                {
                    CHATDS_LOG_DEBUG("DNS resolution completed, but chatd client was deleted.");
                    return;
                }

                if (statusDNS < 0 || (ipsv4.empty() && ipsv6.empty()))
                {
                    string errStr;
                    if (statusDNS < 0)
                    {
                        CHATDS_LOG_ERROR("Async DNS error in chatd. Error code: %d", statusDNS);
                        errStr = "Async DNS error in chatd for shard "+std::to_string(mShardNo);
                    }
                    else
                    {
                        CHATDS_LOG_ERROR("Async DNS error in chatd. Empty set of IPs");
                        errStr = "Async DNS in chatd result on empty set of IPs for shard "+std::to_string(mShardNo);
                    }

                    if (isOnline() && cachedIPs)
                    {
                        CHATDS_LOG_WARNING("DNS error, but connection is established. Relaying on cached IPs...");
                        return;
                    }

                    // if connection already started, first abort/cancel
                    if (wsIsConnected())
                    {
                        wsDisconnect(true);
                    }
                    onSocketClose(0, 0, "Async DNS error (chatd)");
                    return;
                }

                if (!cachedIPs) // connect required DNS lookup
                {
                    CHATDS_LOG_DEBUG("Hostname resolved by first time. Connecting...");

                    mDNScache.set(mUrl.host,
                                  ipsv4.size() ? ipsv4.at(0) : "",
                                  ipsv6.size() ? ipsv6.at(0) : "");
                    doConnect();
                    return;
                }

                if (mDNScache.isMatch(mUrl.host, ipsv4, ipsv6))
                {
                    CHATDS_LOG_DEBUG("DNS resolve matches cached IPs.");
                }
                else
                {
                    // update DNS cache
                    bool ret = mDNScache.set(mUrl.host,
                                  ipsv4.size() ? ipsv4.at(0) : "",
                                  ipsv6.size() ? ipsv6.at(0) : "");
                    assert(!ret);

                    CHATDS_LOG_WARNING("DNS resolve doesn't match cached IPs. Forcing reconnect...");                    // if connection already started, first abort/cancel
                    if (wsIsConnected())
                    {
                        wsDisconnect(true);
                    }
                    onSocketClose(0, 0, "DNS resolve doesn't match cached IPs (chatd)");
                }
            });

            // immediate error at wsResolveDNS()
            if (statusDNS < 0)
            {
                CHATDS_LOG_ERROR("Sync DNS error in chatd. Error code: %d", statusDNS);
                string errStr = "Sync DNS error in chatd for shard "+std::to_string(mShardNo);

                assert(!mConnectPromise.done());
                mConnectPromise.reject(errStr, statusDNS, kErrorTypeGeneric);
            }
            else if (cachedIPs) // if wsResolveDNS() failed immediately, very likely there's
            // no network connetion, so it's futile to attempt to connect
            {
                doConnect();
            }

            return mConnectPromise
            .then([wptr, this]()
            {
                if (wptr.deleted())
                    return;

                assert(isOnline());
                sendCommand(Command(OP_CLIENTID)+mChatdClient.karereClient->myIdentity());
                mTsLastRecv = time(NULL);   // data has been received right now, since connection is established
                mHeartbeatEnabled = true;
                sendKeepalive(mChatdClient.mKeepaliveType);
                rejoinExistingChats();
            });
        }, wptr, mChatdClient.karereClient->appCtx, nullptr, 0, 0, KARERE_RECONNECT_DELAY_MAX, KARERE_RECONNECT_DELAY_INITIAL);
    }
    KR_EXCEPTION_TO_PROMISE(kPromiseErrtype_chatd);
}

void Connection::disconnect()
{
    mState = kStateDisconnected;
    if (wsIsConnected())
    {
        wsDisconnect(true);
    }

    onSocketClose(0, 0, "terminating");
}

void Connection::doConnect()
{
    string ipv4, ipv6;
    bool cachedIPs = mDNScache.get(mUrl.host, ipv4, ipv6);
    assert(cachedIPs);
    mTargetIp = (usingipv6 && ipv6.size()) ? ipv6 : ipv4;

    mState = kStateConnecting;
    CHATDS_LOG_DEBUG("Connecting to chatd using the IP: %s", mTargetIp.c_str());

    bool rt = wsConnect(mChatdClient.karereClient->websocketIO, mTargetIp.c_str(),
              mUrl.host.c_str(),
              mUrl.port,
              mUrl.path.c_str(),
              mUrl.isSecure);

    if (!rt)    // immediate failure --> try the other IP family (if available)
    {
        CHATDS_LOG_DEBUG("Connection to chatd failed using the IP: %s", mTargetIp.c_str());

        string oldTargetIp = mTargetIp;
        mTargetIp.clear();
        if (oldTargetIp == ipv6 && ipv4.size())
        {
            mTargetIp = ipv4;
        }
        else if (oldTargetIp == ipv4 && ipv6.size())
        {
            mTargetIp = ipv6;
        }

        if (mTargetIp.size())
        {
            CHATDS_LOG_DEBUG("Retrying using the IP: %s", mTargetIp.c_str());
            if (wsConnect(mChatdClient.karereClient->websocketIO, mTargetIp.c_str(),
                                      mUrl.host.c_str(),
                                      mUrl.port,
                                      mUrl.path.c_str(),
                                      mUrl.isSecure))
            {
                return;
            }
            CHATDS_LOG_DEBUG("Connection to chatd failed using the IP: %s", mTargetIp.c_str());
        }

        onSocketClose(0, 0, "Websocket error on wsConnect (chatd)");
    }
}

promise::Promise<void> Connection::retryPendingConnection()
{
    if (mUrl.isValid())
    {
        mState = kStateDisconnected;
        mHeartbeatEnabled = false;
        if (mEchoTimer)
        {
            cancelTimeout(mEchoTimer, mChatdClient.karereClient->appCtx);
            mEchoTimer = 0;
        }
        CHATDS_LOG_WARNING("Retrying pending connection...");
        return reconnect();
    }
    return promise::Error("No valid URL provided to retry pending connections");
}

void Connection::heartbeat()
{
    // if a heartbeat is received but we are already offline...
    if (!mHeartbeatEnabled)
        return;

    if (time(NULL) - mTsLastRecv >= Connection::kIdleTimeout)
    {
        CHATDS_LOG_WARNING("Connection inactive for too long, reconnecting...");
        mState = kStateDisconnected;
        mHeartbeatEnabled = false;
        if (mEchoTimer)
        {
            cancelTimeout(mEchoTimer, mChatdClient.karereClient->appCtx);
            mEchoTimer = 0;
        }
        reconnect();
    }
}

int Connection::shardNo() const
{
    return mShardNo;
}

void Client::disconnect()
{
    for (auto& conn: mConnections)
    {
        conn.second->disconnect();
    }
}

promise::Promise<void> Client::retryPendingConnections()
{
    std::vector<Promise<void>> promises;
    for (auto& conn: mConnections)
    {
        promises.push_back(conn.second->retryPendingConnection());
    }
    return promise::when(promises);
}

void Client::heartbeat()
{
    for (auto& conn: mConnections)
    {
        conn.second->heartbeat();
    }
}

bool Connection::sendBuf(Buffer&& buf)
{
    if (!isOnline())
        return false;

    bool rc = wsSendMessage(buf.buf(), buf.dataSize());
    buf.free();
    return rc;
}

bool Connection::sendCommand(Command&& cmd)
{
    CHATDS_LOG_DEBUG("send %s", cmd.toString().c_str());
    bool result = sendBuf(std::move(cmd));
    if (!result)
        CHATDS_LOG_DEBUG("Can't send, we are offline");
    return result;
}

bool Chat::sendCommand(Command&& cmd)
{
    CHATID_LOG_DEBUG("send %s", cmd.toString().c_str());
    bool result = mConnection.sendBuf(std::move(cmd));
    if (!result)
        CHATID_LOG_DEBUG("  Can't send, we are offline");
    return result;
}

bool Chat::sendCommand(const Command& cmd)
{
    Buffer buf(cmd.buf(), cmd.dataSize());
    CHATID_LOG_DEBUG("send %s", cmd.toString().c_str());
    auto result = mConnection.sendBuf(std::move(buf));
    if (!result)
        CHATID_LOG_DEBUG("  Can't send, we are offline");
    return result;
}

#ifndef KARERE_DISABLE_WEBRTC
namespace rtcModule { std::string rtmsgCommandToString(const StaticBuffer&); }
#endif

string Command::toString(const StaticBuffer& data)
{
    auto opcode = data.read<uint8_t>(0);
    switch(opcode)
    {
        case OP_NEWMSG:
        {
            auto& msgcmd = static_cast<const MsgCommand&>(data);
            string tmpString;
            tmpString.append("NEWMSG - msgxid: ");
            tmpString.append(ID_CSTR(msgcmd.msgid()));
            tmpString.append(", keyid: ");
            tmpString.append(to_string(msgcmd.keyId()));
            tmpString.append(", ts: ");
            tmpString.append(to_string(msgcmd.ts()));
            return tmpString;
        }
        case OP_MSGUPD:
        {
            auto& msgcmd = static_cast<const MsgCommand&>(data);
            string tmpString;
            tmpString.append("MSGUPD - msgid: ");
            tmpString.append(ID_CSTR(msgcmd.msgid()));
            tmpString.append(", keyid: ");
            tmpString.append(to_string(msgcmd.keyId()));
            tmpString.append(", ts: ");
            tmpString.append(to_string(msgcmd.ts()));
            tmpString.append(", tsdelta: ");
            tmpString.append(to_string(msgcmd.updated()));
            return tmpString;
        }
        case OP_MSGUPDX:
        {
            auto& msgcmd = static_cast<const MsgCommand&>(data);
            string tmpString;
            tmpString.append("MSGUPDX - msgxid: ");
            tmpString.append(ID_CSTR(msgcmd.msgid()));
            tmpString.append(", keyid: ");
            tmpString.append(to_string(msgcmd.keyId()));
            tmpString.append(", ts: ");
            tmpString.append(to_string(msgcmd.ts()));
            tmpString.append(", tsdelta: ");
            tmpString.append(to_string(msgcmd.updated()));
            return tmpString;
        }
        case OP_SEEN:
        {
            Id msgId = data.read<uint64_t>(9);
            string tmpString;
            tmpString.append("SEEN - msgid: ");
            tmpString.append(ID_CSTR(msgId));
            return tmpString;
        }
        case OP_NEWKEY:
        {
            auto& keycmd = static_cast<const KeyCommand&>(data);
            string tmpString;
            tmpString.append("NEWKEY - keyxid: ");
            tmpString.append(to_string(keycmd.keyId()));
            tmpString.append(", localkeyid: ");
            tmpString.append(to_string(keycmd.localKeyid()));
            return tmpString;
        }
        case OP_CLIENTID:
        {
            char tmpbuf[64];
            snprintf(tmpbuf, 63, "0x%" PRIx64, data.read<uint64_t>(1));
            return string("CLIENTID: ")+tmpbuf;
        }
        case OP_INCALL:
        {
            string tmpString;
            karere::Id userId = data.read<uint64_t>(9);
            uint32_t clientId = data.read<uint32_t>(17);
            tmpString.append("INCALL userId: ");
            tmpString.append(ID_CSTR(userId));
            tmpString.append(", clientId: ");
            std::stringstream stream;
            stream << std::hex << clientId;
            tmpString.append(stream.str());
            return tmpString;
        }
        case OP_ENDCALL:
        {
            string tmpString;
            karere::Id userId = data.read<uint64_t>(9);
            uint32_t clientId = data.read<uint32_t>(17);
            tmpString.append("ENDCALL userId: ");
            tmpString.append(ID_CSTR(userId));
            tmpString.append(", clientId: ");
            std::stringstream stream;
            stream << std::hex << clientId;
            tmpString.append(stream.str());
            return tmpString;
        }
#ifndef KARERE_DISABLE_WEBRTC
        case OP_RTMSG_ENDPOINT:
        case OP_RTMSG_USER:
        case OP_RTMSG_BROADCAST:
            return ::rtcModule::rtmsgCommandToString(data);
#endif
        default:
            return opcodeToStr(opcode);
    }
}
string Command::toString() const
{
    return toString(*this);
}

string KeyCommand::toString() const
{
    assert(opcode() == OP_NEWKEY);
    string tmpString;
    tmpString.append("NEWKEY - keyxid: ");
    tmpString.append(to_string(keyId()));
    tmpString.append(", localkeyid: ");
    tmpString.append(to_string(mLocalKeyid));
    return tmpString;
}
// rejoin all open chats after reconnection (this is mandatory)
bool Connection::rejoinExistingChats()
{
    for (auto& chatid: mChatIds)
    {
        try
        {
            Chat& chat = mChatdClient.chats(chatid);
            if (!chat.isDisabled())
                chat.login();
        }
        catch(std::exception& e)
        {
            CHATDS_LOG_ERROR("rejoinExistingChats: Exception: %s", e.what());
            return false;
        }
    }
    return true;
}

// send JOIN
void Chat::join()
{
    //We don't have any local history, otherwise joinRangeHist() would be called instead of this
    //Reset handshake state, as we may be reconnecting
    mServerFetchState = kHistNotFetching;
    sendCommand(Command(OP_JOIN) + mChatId + mClient.mUserId + (int8_t)PRIV_NOCHANGE);
    requestHistoryFromServer(-initialHistoryFetchCount);
}

void Chat::onJoinRejected()
{
    CHATID_LOG_WARNING("JOIN was rejected, setting chat offline and disabling it");
    mServerFetchState = kHistNotFetching;
    setOnlineState(kChatStateOffline);
    disable(true);
}

void Chat::onDisconnect()
{
    if (mServerOldHistCbEnabled && (mServerFetchState & kHistFetchingOldFromServer))
    {
        //app has been receiving old history from server, but we are now
        //about to receive new history (if any), so notify app about end of
        //old history
        CALL_LISTENER(onHistoryDone, kHistSourceServer);
    }
    mServerFetchState = kHistNotFetching;
    setOnlineState(kChatStateOffline);
}

HistSource Chat::getHistory(unsigned count)
{
    if (isNotifyingOldHistFromServer())
    {
        return kHistSourceServer;
    }
    if ((mNextHistFetchIdx == CHATD_IDX_INVALID) && !empty())
    {
        //start from newest message and go backwards
        mNextHistFetchIdx = highnum();
    }

    Idx countSoFar = 0;
    if (mNextHistFetchIdx != CHATD_IDX_INVALID)
    {
        assert(mNextHistFetchIdx <= highnum());
        auto end = lownum()-1;
        if (mNextHistFetchIdx > end) //we are in the RAM range
        {
            CHATID_LOG_DEBUG("Fetching history(%u) from RAM...", count);
            Idx fetchEnd = mNextHistFetchIdx - count;
            if (fetchEnd < end)
            {
                fetchEnd = end;
            }

            for (Idx i = mNextHistFetchIdx; i > fetchEnd; i--)
            {
                auto& msg = at(i);
                if (msg.isPendingToDecrypt())
                {
                    assert(false);
                    CHATID_LOG_WARNING("Skipping the load of a message still encrypted. "
                                       "msgid: %s idx: %d", ID_CSTR(msg.id()), i);
                    continue;
                }

                CALL_LISTENER(onRecvHistoryMessage, i, msg, getMsgStatus(msg, i), true);
            }
            countSoFar = mNextHistFetchIdx - fetchEnd;
            mNextHistFetchIdx -= countSoFar;
            if (countSoFar >= (int)count)
            {
                CALL_LISTENER(onHistoryDone, kHistSourceRam);
                return kHistSourceRam;
            }
        }
    }

    // more than what is available in RAM is requested
    auto nextSource = getHistoryFromDbOrServer(count - countSoFar);
    if (nextSource == kHistSourceNone) //no history in db and server
    {
        auto source = (countSoFar > 0) ? kHistSourceRam : kHistSourceNone;
        CALL_LISTENER(onHistoryDone, source);
        return source;
    }
    if (nextSource == kHistSourceDb || nextSource == kHistSourceNotLoggedIn)
    {
        CALL_LISTENER(onHistoryDone, nextSource);
    }
    return nextSource;
}

HistSource Chat::getHistoryFromDbOrServer(unsigned count)
{
    if (mHasMoreHistoryInDb)
    {
        CHATID_LOG_DEBUG("Fetching history(%u) from db...", count);
        getHistoryFromDb(count);
        return kHistSourceDb;
    }
    else //have to fetch history from server
    {
        mServerOldHistCbEnabled = true;
        if (mHaveAllHistory)
        {
            CHATID_LOG_DEBUG("getHistoryFromDbOrServer: No more history exists");
            return kHistSourceNone;
        }
        if (mServerFetchState & kHistOldFlag)
        {
            CHATID_LOG_DEBUG("getHistoryFromDbOrServer: Need more history, and server history fetch is already in progress, will get next messages from there");
        }
        else
        {
            if (mOnlineState != kChatStateOnline)
                return kHistSourceNotLoggedIn;

            auto wptr = weakHandle();
            marshallCall([wptr, this, count]()
            {
                if (wptr.deleted())
                    return;

                CHATID_LOG_DEBUG("Fetching history(%u) from server...", count);
                requestHistoryFromServer(-count);
            }, mClient.karereClient->appCtx);
        }
        return kHistSourceServer;
    }
}

void Chat::requestHistoryFromServer(int32_t count)
{
    // the connection must be established, but might not be logged in yet (for a JOIN + HIST)
    assert(mConnection.isOnline());
    mLastServerHistFetchCount = mLastHistDecryptCount = 0;
    mServerFetchState = (count > 0)
        ? kHistFetchingNewFromServer
        : kHistFetchingOldFromServer;

    sendCommand(Command(OP_HIST) + mChatId + count);
}

Chat::Chat(Connection& conn, Id chatid, Listener* listener,
    const karere::SetOfIds& initialUsers, uint32_t chatCreationTs,
    ICrypto* crypto, bool isGroup)
    : mClient(conn.mChatdClient), mConnection(conn), mChatId(chatid),
      mListener(listener), mUsers(initialUsers), mCrypto(crypto),
      mLastMsgTs(chatCreationTs), mIsGroup(isGroup)
{
    assert(mChatId);
    assert(mListener);
    assert(mCrypto);
    assert(!mUsers.empty());
    mNextUnsent = mSending.begin();
    //we don't use CALL_LISTENER here because if init() throws, then something is wrong and we should not continue
    mListener->init(*this, mDbInterface);
    CALL_CRYPTO(setUsers, &mUsers);
    assert(mDbInterface);
    initChat();
    ChatDbInfo info;
    mDbInterface->getHistoryInfo(info);
    mOldestKnownMsgId = info.oldestDbId;
    mLastSeenId = info.lastSeenId;
    mLastReceivedId = info.lastRecvId;
    mLastSeenIdx = mDbInterface->getIdxOfMsgid(mLastSeenId);
    mLastReceivedIdx = mDbInterface->getIdxOfMsgid(mLastReceivedId);

    if ((mHaveAllHistory = mDbInterface->haveAllHistory()))
    {
        CHATID_LOG_DEBUG("All backward history of chat is available locally");
    }

    if (!mOldestKnownMsgId)
    {
        //no history in db
        mHasMoreHistoryInDb = false;
        mForwardStart = CHATD_IDX_RANGE_MIDDLE;
        CHATID_LOG_DEBUG("Db has no local history for chat");
        loadAndProcessUnsent();
    }
    else
    {
        assert(info.newestDbIdx != CHATD_IDX_INVALID);
        mHasMoreHistoryInDb = true;
        mForwardStart = info.newestDbIdx + 1;
        CHATID_LOG_DEBUG("Db has local history: %s - %s (middle point: %u)",
            ID_CSTR(info.oldestDbId), ID_CSTR(info.newestDbId), mForwardStart);
        loadAndProcessUnsent();
        getHistoryFromDb(initialHistoryFetchCount); // ensure we have a minimum set of messages loaded and ready
    }
}
Chat::~Chat()
{
    CALL_LISTENER(onDestroy); //we don't delete because it may have its own idea of its lifetime (i.e. it could be a GUI class)
    try { delete mCrypto; }
    catch(std::exception& e)
    { CHATID_LOG_ERROR("EXCEPTION from ICrypto destructor: %s", e.what()); }
    mCrypto = nullptr;
    clear();
    try { delete mDbInterface; }
    catch(std::exception& e)
    { CHATID_LOG_ERROR("EXCEPTION from DbInterface destructor: %s", e.what()); }
    mDbInterface = nullptr;
}

Idx Chat::getHistoryFromDb(unsigned count)
{
    assert(mHasMoreHistoryInDb); //we are within the db range
    std::vector<Message*> messages;
    CALL_DB(fetchDbHistory, lownum()-1, count, messages);
    for (auto msg: messages)
    {
        msgIncoming(false, msg, true); //increments mLastHistFetch/DecryptCount, may reset mHasMoreHistoryInDb if this msgid == mLastKnownMsgid
    }
    if (mNextHistFetchIdx == CHATD_IDX_INVALID)
    {
        mNextHistFetchIdx = mForwardStart - 1 - messages.size();
    }
    else
    {
        mNextHistFetchIdx -= messages.size();
    }
    CALL_LISTENER(onHistoryDone, kHistSourceDb);

    // If we haven't yet seen the message with the last-seen msgid, then all messages
    // in the buffer (and in the loaded range) are unseen - so we just loaded
    // more unseen messages
    if ((messages.size() < count) && mHasMoreHistoryInDb)
        throw std::runtime_error(mChatId.toString()+": Db says it has no more messages, but we still haven't seen mOldestKnownMsgId of "+std::to_string((int64_t)mOldestKnownMsgId.val));
    return (Idx)messages.size();
}

#define READ_ID(varname, offset)\
    assert(offset==pos-base); Id varname(buf.read<uint64_t>(pos)); pos+=sizeof(uint64_t)
#define READ_CHATID(offset)\
    assert(offset==pos-base); chatid = buf.read<uint64_t>(pos); pos+=sizeof(uint64_t)

#define READ_32(varname, offset)\
    assert(offset==pos-base); uint32_t varname(buf.read<uint32_t>(pos)); pos+=4
#define READ_16(varname, offset)\
    assert(offset==pos-base); uint16_t varname(buf.read<uint16_t>(pos)); pos+=2
#define READ_8(varname, offset)\
    assert(offset==pos-base); uint8_t varname(buf.read<uint8_t>(pos)); pos+=1

void Connection::wsHandleMsgCb(char *data, size_t len)
{
    mTsLastRecv = time(NULL);
    execCommand(StaticBuffer(data, len));
}

// inbound command processing
// multiple commands can appear as one WebSocket frame, but commands never cross frame boundaries
// CHECK: is this assumption correct on all browsers and under all circumstances?
void Connection::execCommand(const StaticBuffer& buf)
{
    size_t pos = 0;
//IMPORTANT: Increment pos before calling the command handler, because the handler may throw, in which
//case the next iteration will not advance and will execute the same command again, resulting in
//infinite loop
    while (pos < buf.dataSize())
    {
      char opcode = buf.buf()[pos];
      Id chatid;
      try
      {
        pos++;
#ifndef NDEBUG
        size_t base = pos;
#endif
        switch (opcode)
        {
            case OP_KEEPALIVE:
            {
                CHATDS_LOG_DEBUG("recv KEEPALIVE");
                sendKeepalive(mChatdClient.mKeepaliveType);
                break;
            }
            case OP_BROADCAST:
            {
                READ_CHATID(0);
                READ_ID(userid, 8);
                READ_8(bcastType, 16);
                auto& chat = mChatdClient.chats(chatid);
                chat.handleBroadcast(userid, bcastType);
                break;
            }
            case OP_JOIN:
            {
                READ_CHATID(0);
                READ_ID(userid, 8);
                Priv priv = (Priv)buf.read<int8_t>(pos);
                pos++;
                CHATDS_LOG_DEBUG("%s: recv JOIN - user '%s' with privilege level %d",
                                ID_CSTR(chatid), ID_CSTR(userid), priv);

                if (userid == Id::COMMANDER())
                {
                    CHATDS_LOG_ERROR("recv JOIN for API user");
                    assert(false);
                    break;
                }

                auto& chat =  mChatdClient.chats(chatid);
                if (priv == PRIV_NOTPRESENT)
                    chat.onUserLeave(userid);
                else
                    chat.onUserJoin(userid, priv);
                break;
            }
            case OP_OLDMSG:
            case OP_NEWMSG:
            case OP_MSGUPD:
            {
                READ_CHATID(0);
                READ_ID(userid, 8);
                READ_ID(msgid, 16);
                READ_32(ts, 24);
                READ_16(updated, 28);
                READ_32(keyid, 30);
                READ_32(msglen, 34);
                const char* msgdata = buf.readPtr(pos, msglen);
                pos += msglen;

                CHATDS_LOG_DEBUG("%s: recv %s - msgid: '%s', from user '%s' with keyid %u, ts %u, tsdelta %u",
                    ID_CSTR(chatid), Command::opcodeToStr(opcode), ID_CSTR(msgid),
                    ID_CSTR(userid), keyid, ts, updated);

                std::unique_ptr<Message> msg(new Message(msgid, userid, ts, updated, msgdata, msglen, false, keyid));
                msg->setEncrypted(Message::kEncryptedPending);
                Chat& chat = mChatdClient.chats(chatid);
                if (opcode == OP_MSGUPD)
                {
                    chat.onMsgUpdated(msg.release());
                }
                else
                {
                    chat.msgIncoming((opcode == OP_NEWMSG), msg.release(), false);
                }
                break;
            }
            case OP_SEEN:
            {
                READ_CHATID(0);
                READ_ID(msgid, 8);
                CHATDS_LOG_DEBUG("%s: recv SEEN - msgid: '%s'", ID_CSTR(chatid), ID_CSTR(msgid));
                mChatdClient.chats(chatid).onLastSeen(msgid);
                break;
            }
            case OP_RECEIVED:
            {
                READ_CHATID(0);
                READ_ID(msgid, 8);
                CHATDS_LOG_DEBUG("%s: recv RECEIVED - msgid: '%s'", ID_CSTR(chatid), ID_CSTR(msgid));
                mChatdClient.chats(chatid).onLastReceived(msgid);
                break;
            }
            case OP_RETENTION:
            {
                READ_CHATID(0);
                READ_ID(userid, 8);
                READ_32(period, 16);
                CHATDS_LOG_DEBUG("%s: recv RETENTION by user '%s' to %u second(s)",
                                ID_CSTR(chatid), ID_CSTR(userid), period);
                break;
            }
            case OP_MSGID:
            {
                READ_ID(msgxid, 0);
                READ_ID(msgid, 8);
                CHATDS_LOG_DEBUG("recv MSGID: '%s' -> '%s'", ID_CSTR(msgxid), ID_CSTR(msgid));
                mChatdClient.onMsgAlreadySent(msgxid, msgid);
                break;
            }
            case OP_NEWMSGID:
            {
                READ_ID(msgxid, 0);
                READ_ID(msgid, 8);
                CHATDS_LOG_DEBUG("recv NEWMSGID: '%s' -> '%s'", ID_CSTR(msgxid), ID_CSTR(msgid));
                mChatdClient.msgConfirm(msgxid, msgid);
                break;
            }
/*            case OP_RANGE:
            {
                READ_CHATID(0);
                READ_ID(oldest, 8);
                READ_ID(newest, 16);
                CHATDS_LOG_DEBUG("%s: recv RANGE - (%s - %s)",
                                ID_CSTR(chatid), ID_CSTR(oldest), ID_CSTR(newest));
                auto& msgs = mClient.chats(chatid);
                if (msgs.onlineState() == kChatStateJoining)
                    msgs.initialFetchHistory(newest);
                break;
            }
*/
            case OP_REJECT:
            {
                READ_CHATID(0);
                READ_ID(id, 8);
                READ_8(op, 16);
                READ_8(reason, 17);
                CHATDS_LOG_WARNING("%s: recv REJECT of %s: id='%s', reason: %hu",
                    ID_CSTR(chatid), Command::opcodeToStr(op), ID_CSTR(id), reason);
                auto& chat = mChatdClient.chats(chatid);
                if (op == OP_NEWMSG) // the message was rejected
                {
                    chat.msgConfirm(id, Id::null());
                }
                else if ((op == OP_MSGUPD) || (op == OP_MSGUPDX))
                {
                    chat.rejectMsgupd(id, reason);
                }
                else if (op == OP_JOIN)
                {
                    chat.onJoinRejected();
                }
                else if (op == OP_RANGE && reason == 1)
                {
                    chat.clearHistory();
                    chat.requestHistoryFromServer(-chat.initialHistoryFetchCount);
                }
                else if (op == OP_NEWKEY)
                {
                    chat.onKeyReject();
                }
                else if (op == OP_HIST)
                {
                    chat.onHistReject();
                }
                else
                {
                    chat.rejectGeneric(op, reason);
                }
                break;
            }
            case OP_HISTDONE:
            {
                READ_CHATID(0);
                CHATDS_LOG_DEBUG("%s: recv HISTDONE - history retrieval finished", ID_CSTR(chatid));
                Chat &chat = mChatdClient.chats(chatid);
                chat.onHistDone();
                break;
            }
            case OP_NEWKEYID:
            {
                READ_CHATID(0);
                READ_32(keyxid, 8);
                READ_32(keyid, 12);
                CHATDS_LOG_DEBUG("%s: recv NEWKEYID: %u -> %u", ID_CSTR(chatid), keyxid, keyid);
                mChatdClient.chats(chatid).keyConfirm(keyxid, keyid);
                break;
            }
            case OP_NEWKEY:
            {
                READ_CHATID(0);
                READ_32(keyid, 8);
                READ_32(totalLen, 12);
                const char* keys = buf.readPtr(pos, totalLen);
                pos+=totalLen;
                CHATDS_LOG_DEBUG("%s: recv NEWKEY %u", ID_CSTR(chatid), keyid);
                mChatdClient.chats(chatid).onNewKeys(StaticBuffer(keys, totalLen));
                break;
            }
            case OP_INCALL:
            {
                // opcode.1 chatid.8 userid.8 clientid.4
                READ_CHATID(0);
                READ_ID(userid, 8);
                READ_32(clientid, 16);
                CHATDS_LOG_DEBUG("%s: recv INCALL userid %s, clientid: %x", ID_CSTR(chatid), ID_CSTR(userid), clientid);
                mChatdClient.chats(chatid).onInCall(userid, clientid);
                break;
            }
            case OP_ENDCALL:
            {
                // opcode.1 chatid.8 userid.8 clientid.4
                READ_CHATID(0);
                READ_ID(userid, 8);
                READ_32(clientid, 16);
                CHATDS_LOG_DEBUG("%s: recv ENDCALL userid: %s, clientid: %x", ID_CSTR(chatid), ID_CSTR(userid), clientid);
                mChatdClient.chats(chatid).onEndCall(userid, clientid);
                break;
            }
            case OP_CALLDATA:
            {
                READ_CHATID(0);
                size_t cmdstart = pos - 9; //pos points after opcode
                (void)cmdstart; //disable unused var warning if webrtc is disabled
                READ_ID(userid, 8);
                READ_32(clientid, 16);
                READ_16(payloadLen, 20);
                CHATDS_LOG_DEBUG("%s: recv CALLDATA userid: %s, clientid: %x, PayloadLen: %d", ID_CSTR(chatid), ID_CSTR(userid), clientid, payloadLen);

                pos += payloadLen;
#ifndef KARERE_DISABLE_WEBRTC
                if (mChatdClient.mRtcHandler)
                {
                    StaticBuffer cmd(buf.buf() + 23, payloadLen);
                    auto& chat = mChatdClient.chats(chatid);
                    mChatdClient.mRtcHandler->handleCallData(chat, chatid, userid, clientid, cmd);
                }
#endif
                break;
            }
            case OP_RTMSG_ENDPOINT:
            case OP_RTMSG_USER:
            case OP_RTMSG_BROADCAST:
            {
                //opcode.1 chatid.8 userid.8 clientid.4 len.2 data.len
                READ_CHATID(0);
                size_t cmdstart = pos - 9; //pos points after opcode
                (void)cmdstart; //disable unused var warning if webrtc is disabled
                READ_ID(userid, 8);
                READ_32(clientid, 16);
                (void)clientid; //disable unused var warning if webrtc is enabled
                READ_16(payloadLen, 20);
                pos += payloadLen; //skip the payload
#ifndef KARERE_DISABLE_WEBRTC
                auto& chat = mChatdClient.chats(chatid);
                StaticBuffer cmd(buf.buf() + cmdstart, 23 + payloadLen);
                CHATDS_LOG_DEBUG("%s: recv %s", ID_CSTR(chatid), ::rtcModule::rtmsgCommandToString(cmd).c_str());
                if (mChatdClient.mRtcHandler)
                {
                    mChatdClient.mRtcHandler->handleMessage(chat, cmd);
                }
#else
                CHATDS_LOG_DEBUG("%s: recv %s userid: %s, clientid: %x", ID_CSTR(chatid), Command::opcodeToStr(opcode), ID_CSTR(userid), clientid);
#endif
                break;
            }
            case OP_CLIENTID:
            {
                // clientid.4 reserved.4
                READ_32(clientid, 0);
                mClientId = clientid;
                CHATDS_LOG_DEBUG("recv CLIENTID - %x", clientid);
            }
            case OP_ECHO:
            {
                CHATDS_LOG_DEBUG("recv ECHO");
                if (mEchoTimer)
                {
                    CHATDS_LOG_DEBUG("Socket is still alive");
                    cancelTimeout(mEchoTimer, mChatdClient.karereClient->appCtx);
                    mEchoTimer = 0;
                }

                break;
            }
            case OP_ADDREACTION:
            {
                //TODO: to be implemented
                READ_CHATID(0);
                READ_ID(userid, 8);
                READ_ID(msgid, 16);
                READ_32(reaction, 24);
                CHATDS_LOG_DEBUG("%s: recv ADDREACTION from user %s to message %s reaction %d",
                                ID_CSTR(chatid), ID_CSTR(userid), ID_CSTR(msgid), reaction);
                break;
            }
            case OP_DELREACTION:
            {
                //TODO: to be implemented
                READ_CHATID(0);
                READ_ID(userid, 8);
                READ_ID(msgid, 16);
                READ_32(reaction, 24);
                CHATDS_LOG_DEBUG("%s: recv DELREACTION from user %s to message %s reaction %d",
                                ID_CSTR(chatid), ID_CSTR(userid), ID_CSTR(msgid), reaction);
                break;
            }
            case OP_SYNC:
            {
                READ_CHATID(0);
                CHATDS_LOG_DEBUG("%s: recv SYNC", ID_CSTR(chatid));
                mChatdClient.karereClient->onSyncReceived(chatid);
                break;
            }
            case OP_CALLTIME:
            {
                READ_CHATID(0);
                READ_32(duration, 8);
                CHATDS_LOG_DEBUG("%s: recv CALLTIME: %d", ID_CSTR(chatid), duration);
<<<<<<< HEAD
#ifndef KARERE_DISABLE_WEBRTC
                if (mChatdClient.mRtcHandler)
                {
                    mChatdClient.mRtcHandler->handleCallTime(chatid, duration);
                }
#endif
=======
                // TODO: add management of calltime (for groupcalling)
>>>>>>> fae67197
                break;
            }
            default:
            {
                CHATDS_LOG_ERROR("Unknown opcode %d, ignoring all subsequent commands", opcode);
                return;
            }
        }
      }
      catch(BufferRangeError& e)
      {
            CHATDS_LOG_ERROR("%s: Buffer bound check error while parsing %s:\n\t%s\n\tAborting command processing", ID_CSTR(chatid), Command::opcodeToStr(opcode), e.what());
            return;
      }
      catch(std::exception& e)
      {
            CHATDS_LOG_ERROR("%s: Exception while processing incoming %s: %s", ID_CSTR(chatid), Command::opcodeToStr(opcode), e.what());
      }
    }
}

void Chat::onNewKeys(StaticBuffer&& keybuf)
{
    size_t pos = 0;
    size_t size = keybuf.dataSize();
    while ((pos + 14) < size)
    {
        Id userid(keybuf.read<uint64_t>(pos));          pos += 8;
        KeyId keyid = keybuf.read<KeyId>(pos);          pos += 4;
        uint16_t keylen = keybuf.read<uint16_t>(pos);   pos += 2;
        const char *key = keybuf.readPtr(pos, keylen);  pos += keylen;

        CHATID_LOG_DEBUG("sending key %d for user %s with length %zu to crypto module",
                         keyid, userid.toString().c_str(), keybuf.dataSize());
        CALL_CRYPTO(onKeyReceived, keyid, userid, mClient.userId(), key, keylen);
    }

    if (pos != size)
    {
        CHATID_LOG_ERROR("onNewKeys: unexpected size of received NEWKEY");
        assert(false);
    }
}

void Chat::onHistDone()
{
    // We may be fetching from memory and db because of a resetHistFetch()
    // while fetching from server. In that case, we don't notify about
    // fetched messages and onHistDone()

    if (isFetchingFromServer()) //HISTDONE is received for new history or after JOINRANGEHIST
    {
        onFetchHistDone();
    }
    if(mOnlineState == kChatStateJoining)
    {
        onJoinComplete();
    }
}

void Chat::onFetchHistDone()
{
    assert(isFetchingFromServer());

    //resetHistFetch() may have been called while fetching from server,
    //so state may be fetching-from-ram or fetching-from-db
    bool fetchingOld = (mServerFetchState & kHistOldFlag);
    if (fetchingOld)
    {
        if (mDecryptOldHaltedAt != CHATD_IDX_INVALID)
        {
            mServerFetchState = kHistDecryptingOld;
        }
        else
        {
            mServerFetchState = kHistNotFetching;
            mNextHistFetchIdx = lownum()-1;
        }
        if (mLastServerHistFetchCount <= 0)
        {
            //server returned zero messages
            assert((mDecryptOldHaltedAt == CHATD_IDX_INVALID) && (mDecryptNewHaltedAt == CHATD_IDX_INVALID));
            mHaveAllHistory = true;
            CALL_DB(setHaveAllHistory, true);
            CHATID_LOG_DEBUG("Start of history reached");
            //last text msg stuff
            if (mLastTextMsg.isFetching())
            {
                mLastTextMsg.clear();
                notifyLastTextMsg();
            }
        }
    }
    else
    {
        mServerFetchState = (mDecryptNewHaltedAt != CHATD_IDX_INVALID)
            ? kHistDecryptingNew : kHistNotFetching;
    }

    if (mServerFetchState == kHistNotFetching) //if not still decrypting
    {
        if (fetchingOld && mServerOldHistCbEnabled)
        {
            //we are forwarding to the app the history we are receiving from
            //server. Tell app that is complete.
            CALL_LISTENER(onHistoryDone, kHistSourceServer);
        }
        if (mLastSeenIdx == CHATD_IDX_INVALID)
            CALL_LISTENER(onUnreadChanged);
    }

    // handle last text message fetching
    if (mLastTextMsg.isFetching())
    {
        assert(!mHaveAllHistory); //if we reach start of history, mLastTextMsg.state() will be set to kNone
        CHATID_LOG_DEBUG("No text message seen yet, fetching more history from server");
        getHistory(initialHistoryFetchCount);
    }
}

void Chat::loadAndProcessUnsent()
{
    assert(mSending.empty());
    CALL_DB(loadSendQueue, mSending);
    if (mSending.empty())
        return;

    mNextUnsent = mSending.begin();
    replayUnsentNotifications();

    //last text message stuff
    for (auto it = mSending.rbegin(); it!=mSending.rend(); it++)
    {
        if (it->msg->isValidLastMessage())
        {
            onLastTextMsgUpdated(*it->msg);
            return;
        }
    }
}

void Chat::resetListenerState()
{
    resetGetHistory();
    replayUnsentNotifications();
    loadManualSending();
}

void Chat::replayUnsentNotifications()
{
    for (auto it = mSending.begin(); it != mSending.end(); it++)
    {
        auto& item = *it;
        if (item.opcode() == OP_NEWMSG)
        {
            CALL_LISTENER(onUnsentMsgLoaded, *item.msg);
        }
        else if (item.opcode() == OP_MSGUPD)
        {
            CHATID_LOG_DEBUG("Adding a pending edit of msgid %s", ID_CSTR(item.msg->id()));
            mPendingEdits[item.msg->id()] = item.msg;
            CALL_LISTENER(onUnsentEditLoaded, *item.msg, false);
        }
        else if (item.opcode() == OP_MSGUPDX)
        {
            //in case of MSGUPDX, when msgModify posted it, it must have updated
            //the text of the original message with that msgxid in the send queue.
            //So we can technically do without the this
            //'else if (item.opcode == OP_MSGUPDX)' case. However, if we don't tell
            //the GUI there is an actual edit pending, (although it may be a dummy one,
            //because the pending NEWMSG in the send queue was updated with the new msg),
            //it will display a normal pending outgoing message without any sign
            //of an edit. Then, when it receives the MSGUPD confirmation, it will
            //suddenly flash an indicator that the message was edited, which may be
            //confusing to the user.
            CHATID_LOG_DEBUG("Adding a pending edit of msgxid %s", ID_CSTR(item.msg->id()));
            CALL_LISTENER(onUnsentEditLoaded, *item.msg, true);
        }
    }
}

void Chat::loadManualSending()
{
    std::vector<ManualSendItem> items;
    CALL_DB(loadManualSendItems, items);
    for (auto& item: items)
    {
        CALL_LISTENER(onManualSendRequired, item.msg, item.rowid, item.reason);
    }
}

Message* Chat::getManualSending(uint64_t rowid, ManualSendReason& reason)
{
    ManualSendItem item;
    CALL_DB(loadManualSendItem, rowid, item);
    reason = item.reason;
    return item.msg;
}

Idx Chat::lastIdxReceivedFromServer() const
{
    return mLastIdxReceivedFromServer;
}

Id Chat::lastIdReceivedFromServer() const
{
    return mLastIdReceivedFromServer;
}

bool Chat::isGroup() const
{
    return mIsGroup;
}

void Chat::clearHistory()
{
    initChat();
    CALL_DB(clearHistory);
    CALL_CRYPTO(onHistoryReload);
    mServerOldHistCbEnabled = true;
    CALL_LISTENER(onHistoryReloaded);
}

void Chat::sendSync()
{
    sendCommand(Command(OP_SYNC) + mChatId);
}

Message* Chat::getMsgByXid(Id msgxid)
{
    for (auto& item: mSending)
    {
        if (!item.msg)
            continue;
        //id() of MSGUPD messages is a real msgid, not a msgxid
        if ((item.msg->id() == msgxid) && (item.opcode() != OP_MSGUPD))
        {
            assert(item.msg->isSending());
            return item.msg;
        }
    }
    return nullptr;
}

bool Chat::haveAllHistoryNotified() const
{
    if (!mHaveAllHistory || mHasMoreHistoryInDb)
        return false;

    return (mNextHistFetchIdx < lownum());
}

uint64_t Chat::generateRefId(const ICrypto* aCrypto)
{
    uint64_t ts = time(nullptr);
    uint64_t rand;
    aCrypto->randomBytes(&rand, sizeof(rand));
    return (ts & 0x0000000000ffffff) | (rand << 40);
}
void Chat::onInCall(karere::Id userid, uint32_t clientid)
{
#ifndef KARERE_DISABLE_WEBRTC
    assert(mClient.mRtcHandler);
    if (mClient.mRtcHandler)
    {
        mClient.mRtcHandler->handleInCall(mChatId, userid, clientid);
    }
#endif
}

void Chat::onEndCall(karere::Id userid, uint32_t clientid)
{
#ifndef KARERE_DISABLE_WEBRTC
    assert(mClient.mRtcHandler);
    if (mClient.mRtcHandler)
    {
        mClient.mRtcHandler->onClientLeftCall(mChatId, userid, clientid);
    }
#endif
}

void Chat::initChat()
{
    mBackwardList.clear();
    mForwardList.clear();
    mIdToIndexMap.clear();

    mForwardStart = CHATD_IDX_RANGE_MIDDLE;

    mOldestKnownMsgId = 0;
    mLastSeenIdx = CHATD_IDX_INVALID;
    mLastReceivedIdx = CHATD_IDX_INVALID;
    mNextHistFetchIdx = CHATD_IDX_INVALID;
    mLastIdReceivedFromServer = 0;
    mLastIdxReceivedFromServer = CHATD_IDX_INVALID;
    mLastServerHistFetchCount = 0;
    mLastHistDecryptCount = 0;

    mLastTextMsg.clear();
    mEncryptionHalted = false;
    mDecryptNewHaltedAt = CHATD_IDX_INVALID;
    mDecryptOldHaltedAt = CHATD_IDX_INVALID;
    mRefidToIdxMap.clear();

    mHasMoreHistoryInDb = false;
    mHaveAllHistory = false;
}

void Chat::requestRichLink(Message &message)
{
    std::string text = message.toText();
    std::string url;
    if (Message::hasUrl(text, url))
    {
        std::regex expresion("^(http://|https://)(.+)");
        std::string linkRequest = url;
        if (!regex_match(url, expresion))
        {
            linkRequest = std::string("http://") + url;
        }

        auto wptr = weakHandle();
        karere::Id msgId = message.id();
        uint16_t updated = message.updated;
        client().karereClient->api.call(&::mega::MegaApi::requestRichPreview, linkRequest.c_str())
        .then([wptr, this, msgId, updated](ReqResult result)
        {
            if (wptr.deleted())
                return;

            const char *requestText = result->getText();
            if (!requestText || (strlen(requestText) == 0))
            {
                CHATID_LOG_ERROR("requestRichLink: API request succeed, but returned an empty metadata for: %s", result->getLink());
                return;
            }

            Idx messageIdx = msgIndexFromId(msgId);
            Message *msg = (messageIdx != CHATD_IDX_INVALID) ? findOrNull(messageIdx) : NULL;
            if (msg && updated == msg->updated)
            {
                std::string text = requestText;
                std::string originalMessage = msg->toText();
                std::string textMessage;
                textMessage.reserve(originalMessage.size());
                for (std::string::size_type i = 0; i < originalMessage.size(); i++)
                {
                    unsigned char character = originalMessage[i];
                    switch (character)
                    {
                        case '\n':
                            textMessage.push_back('\\');
                            textMessage.push_back('n');
                        break;
                        case '\r':
                            textMessage.push_back('\\');
                            textMessage.push_back('r');
                        break;
                        case '\t':
                            textMessage.push_back('\\');
                            textMessage.push_back('t');
                        break;
                        case '\"':
                        case '\\':
                            textMessage.push_back('\\');
                            textMessage.push_back(character);
                        break;
                        default:
                            if (character > 31 && character != 127) // control ASCII characters are removed
                            {
                                textMessage.push_back(character);
                            }
                        break;
                    }
                }

                std::string updateText = std::string("{\"textMessage\":\"") + textMessage + std::string("\",\"extra\":[");
                updateText = updateText + text + std::string("]}");

                rapidjson::StringStream stringStream(updateText.c_str());
                rapidjson::Document document;
                document.ParseStream(stringStream);

                if (document.GetParseError() != rapidjson::ParseErrorCode::kParseErrorNone)
                {
                    API_LOG_ERROR("requestRichLink: Json is not valid");
                    return;
                }

                updateText.insert(updateText.begin(), 0x0);
                updateText.insert(updateText.begin(), Message::kMsgContainsMeta);
                updateText.insert(updateText.begin(), 0x0);
                std::string::size_type size = updateText.size();

                if (!msgModify(*msg, updateText.c_str(), size, NULL, Message::kMsgContainsMeta))
                {
                    CHATID_LOG_ERROR("requestRichLink: Message can't be updated with the rich-link (%s)", ID_CSTR(msgId));
                }
            }
            else if (!msg)
            {
                CHATID_LOG_WARNING("requestRichLink: Message not found (%s)", ID_CSTR(msgId));
            }
            else
            {
                CHATID_LOG_DEBUG("requestRichLink: Message has been updated during rich link request (%s)", ID_CSTR(msgId));
            }
        })
        .fail([wptr, this](const promise::Error& err)
        {
            if (wptr.deleted())
                return;

            CHATID_LOG_ERROR("Failed to request rich link: request error (%d)", err.code());
        });
    }
}

Message *Chat::removeRichLink(Message &message, const string& content)
{

    Message *msg = msgModify(message, content.c_str(), content.size(), NULL, Message::kMsgNormal);
    if (!msg)
    {
        CHATID_LOG_ERROR("requestRichLink: Message can't be updated with the rich-link (%s)", ID_CSTR(message.id()));
    }
    else
    {
        // prevent to create a new rich-link upon acknowledge of update at onMsgUpdated()
        msg->richLinkRemoved = true;
    }

    return msg;
}

void Chat::requestPendingRichLinks()
{
    for (std::set<karere::Id>::iterator it = mMsgsToUpdateWithRichLink.begin();
         it != mMsgsToUpdateWithRichLink.end();
         it++)
    {
        karere::Id msgid = *it;
        Idx index = msgIndexFromId(msgid);
        if (index != CHATD_IDX_INVALID)     // only confirmed messages have index
        {
            Message *msg = findOrNull(index);
            if (msg)
            {
                requestRichLink(*msg);
            }
            else
            {
                CHATID_LOG_DEBUG("Failed to find message by index, being index retrieved from message id (index: %d, id: %d)", index, msgid);
            }
        }
        else
        {
            CHATID_LOG_DEBUG("Failed to find message by id (id: %d)", msgid);
        }
    }

    mMsgsToUpdateWithRichLink.clear();
}

void Chat::removePendingRichLinks()
{
    mMsgsToUpdateWithRichLink.clear();
}

void Chat::removePendingRichLinks(Idx idx)
{
    for (std::set<karere::Id>::iterator it = mMsgsToUpdateWithRichLink.begin(); it != mMsgsToUpdateWithRichLink.end(); )
    {
        karere::Id msgid = *it;
        it++;
        Idx index = msgIndexFromId(msgid);
        assert(index != CHATD_IDX_INVALID);
        if (index <= idx)
        {
            mMsgsToUpdateWithRichLink.erase(msgid);
        }
    }
}

void Chat::manageRichLinkMessage(Message &message)
{
    std::string url;
    bool hasURL = Message::hasUrl(message.toText(), url);
    bool isMsgQueued = (mMsgsToUpdateWithRichLink.find(message.id()) != mMsgsToUpdateWithRichLink.end());

    if (!isMsgQueued && hasURL)
    {
        mMsgsToUpdateWithRichLink.insert(message.id());
    }
    else if (isMsgQueued && !hasURL)    // another edit removed the previous URL
    {
        mMsgsToUpdateWithRichLink.erase(message.id());
    }
}

Message* Chat::msgSubmit(const char* msg, size_t msglen, unsigned char type, void* userp)
{
    if (msglen > kMaxMsgSize)
    {
        CHATID_LOG_WARNING("msgSubmit: Denying sending message because it's too long");
        return NULL;
    }

    // write the new message to the message buffer and mark as in sending state
    auto message = new Message(makeRandomId(), client().userId(), time(NULL),
        0, msg, msglen, true, CHATD_KEYID_INVALID, type, userp);
    message->backRefId = generateRefId(mCrypto);

    auto wptr = weakHandle();
    SetOfIds recipients = mUsers;
    marshallCall([wptr, this, message, recipients]()
    {
        if (wptr.deleted())
            return;

        msgSubmit(message, recipients);

    }, mClient.karereClient->appCtx);
    return message;
}
void Chat::msgSubmit(Message* msg, SetOfIds recipients)
{
    assert(msg->isSending());
    assert(msg->keyid == CHATD_KEYID_INVALID);

    // last text msg stuff
    if (msg->isValidLastMessage())
    {
        onLastTextMsgUpdated(*msg);
    }
    onMsgTimestamp(msg->ts);

    postMsgToSending(OP_NEWMSG, msg, recipients);
}

void Chat::createMsgBackRefs(Chat::OutputQueue::iterator msgit)
{
#ifndef _MSC_VER
    static std::uniform_int_distribution<uint8_t>distrib(0, 0xff);
#else
//MSVC has a bug - no char template argument allowed
    static std::uniform_int_distribution<uint32_t>distrib(0,0xff);
#endif

    static std::random_device rd;

    // mSending is a list, so we don't have random access by index there.
    // Therefore, we copy the relevant part of it to a vector
    std::vector<SendingItem*> sendingIdx;
    sendingIdx.reserve(mSending.size());
    auto next = msgit;
    next++;
    for (auto it = mSending.begin(); it != next; it++)
    {
        sendingIdx.push_back(&(*it));
    }

    Idx maxEnd = size() - sendingIdx.size();
    if (maxEnd <= 0)
    {
        return;
    }

    // We include 7 backreferences, each in a different range of preceding messages
    // The exact message in these ranges is picked randomly
    // The ranges (as backward offsets from the current message's position) are:
    // 1<<0 - 1<<1, 1<<1 - 1<<2, 1<<2 - 1<<3, etc
    Idx rangeStart = 0;
    for (uint8_t i = 0; i < 7; i++)
    {
        Idx rangeEnd = 1 << i;
        if (rangeEnd > maxEnd)
        {
            rangeEnd = maxEnd;
        }

        //backward offset range is [start - end)
        Idx span = (rangeEnd - rangeStart);
        assert(span >= 0);

        // The actual offset of the picked target backreferenced message
        // It is zero-based: idx of 0 means the message preceding the one for which we are creating backrefs.
        Idx idx;
        if (span > 1)
        {
            idx = rangeStart + (distrib(rd) % span);
        }
        else
        {
            idx = rangeStart;
        }

        Message &msg = (idx < (Idx)sendingIdx.size())
                ? *(sendingIdx[sendingIdx.size()-1-idx]->msg)   // msg is from sending queue
                : at(highnum()-(idx-sendingIdx.size()));        // msg is from history buffer

        if (!msg.isManagementMessage()) // management-msgs don't have a valid backrefid
        {
            msgit->msg->backRefs.push_back(msg.backRefId);
        }
        else
        {
            CHATID_LOG_WARNING("Skipping backrefid for a management message: %s", ID_CSTR(msg.id()));
            // TODO: instead of skipping the backrefid for this range, we should try to find another
            // message with a valid backrefid within the current range
        }

        if (rangeEnd == maxEnd)
        {
            return;
        }

        rangeStart = rangeEnd;
    }
}

Chat::SendingItem* Chat::postMsgToSending(uint8_t opcode, Message* msg, SetOfIds recipients)
{
    // for NEWMSG, recipients is always current set of participants
    // for MSGXUPD, recipients must always be the same participants than in the pending NEWMSG (and MSGUPDX, if any)
    // for MSGUPD, recipients is not used (the keyid is already confirmed)
    assert((opcode == OP_NEWMSG && recipients == mUsers)
           || (opcode == OP_MSGUPDX)    // can use unconfirmed or confirmed key
           || (opcode == OP_MSGUPD && !isLocalKeyId(msg->keyid)));

    mSending.emplace_back(opcode, msg, recipients);
    CALL_DB(addSendingItem, mSending.back());
    if (mNextUnsent == mSending.end())
    {
        mNextUnsent--;
    }
    flushOutputQueue();
    return &mSending.back();
}

bool Chat::sendKeyAndMessage(std::pair<MsgCommand*, KeyCommand*> cmd)
{
    assert(cmd.first);
    if (cmd.second) // if NEWKEY is required for this NEWMSG...
    {
        if (!sendCommand(*cmd.second))
            return false;
    }
    return sendCommand(*cmd.first);
}

bool Chat::msgEncryptAndSend(OutputQueue::iterator it)
{
    if (it->msgCmd)
    {
        sendKeyAndMessage(std::make_pair(it->msgCmd, it->keyCmd));
        return true;
    }

    Message* msg = it->msg;
    uint64_t rowid = it->rowid;
    assert(msg->id());

    //opcode can be NEWMSG, MSGUPD or MSGUPDX
    if (it->opcode() == OP_NEWMSG && msg->backRefs.empty())
    {
        createMsgBackRefs(it);
    }

    if (mEncryptionHalted)
        return false;

    auto msgCmd = new MsgCommand(it->opcode(), mChatId, client().userId(),
         msg->id(), msg->ts, msg->updated);

    CHATD_LOG_CRYPTO_CALL("Calling ICrypto::encrypt()");
    auto pms = mCrypto->msgEncrypt(msg, it->recipients, msgCmd);
    // if using current keyid or original keyid from msg, promise is resolved immediately
    if (pms.succeeded())
    {
        MsgCommand *msgCmd = pms.value().first;
        KeyCommand *keyCmd = pms.value().second;
        assert(!keyCmd                                              // no newkey required...
               || (keyCmd && keyCmd->localKeyid() == msg->keyid     // ... or localkeyid is assigned to message
                   && msgCmd->keyId() == CHATD_KEYID_UNCONFIRMED)); // and msgCmd's keyid is unconfirmed

        it->msgCmd = pms.value().first;
        it->keyCmd = pms.value().second;
        CALL_DB(addBlobsToSendingItem, rowid, it->msgCmd, it->keyCmd, msg->keyid);

        sendKeyAndMessage(pms.value());
        return true;
    }
    // else --> new key is required: KeyCommand != NULL in pms.value()

    mEncryptionHalted = true;
    CHATID_LOG_DEBUG("Can't encrypt message immediately, halting output");

    pms.then([this, msg, rowid](std::pair<MsgCommand*, KeyCommand*> result)
    {
        assert(mEncryptionHalted);
        assert(!mSending.empty());

        MsgCommand *msgCmd = result.first;
        KeyCommand *keyCmd = result.second;
        assert(keyCmd);
        assert(keyCmd->localKeyid() == msg->keyid);
        assert(msgCmd->keyId() == CHATD_KEYID_UNCONFIRMED);

        SendingItem item = mSending.front();
        item.msgCmd = msgCmd;
        item.keyCmd = keyCmd;
        CALL_DB(addBlobsToSendingItem, rowid, item.msgCmd, item.keyCmd, msg->keyid);

        sendKeyAndMessage(result);
        mEncryptionHalted = false;
        flushOutputQueue();
    });

    pms.fail([this, msg, msgCmd](const promise::Error& err)
    {
        CHATID_LOG_ERROR("ICrypto::encrypt error encrypting message %s: %s", ID_CSTR(msg->id()), err.what());
        delete msgCmd;
        return err;
    });

    return false;
    //we don't sent a msgStatusChange event to the listener, as the GUI should initialize the
    //message's status with something already, so it's redundant.
    //The GUI should by default show it as sending
}

// Can be called for a message in history or a NEWMSG,MSGUPD,MSGUPDX message in sending queue
Message* Chat::msgModify(Message& msg, const char* newdata, size_t newlen, void* userp, uint8_t newtype)
{
    uint32_t now = time(NULL);
    uint32_t age = now - msg.ts;
    if (!msg.isSending() && age > CHATD_MAX_EDIT_AGE)
    {
        CHATID_LOG_DEBUG("msgModify: Denying edit of msgid %s because message is too old", ID_CSTR(msg.id()));
        return nullptr;
    }
    if (newlen > kMaxMsgSize)
    {
        CHATID_LOG_WARNING("msgModify: Denying edit of msgid %s because message is too long", ID_CSTR(msg.id()));
        return nullptr;
    }

    SetOfIds recipients;    // empty for already confirmed messages, since they already have a keyid
    if (msg.isSending())
    {
        // recipients must be the same from original message/s
        // content of original message/s should be updated with the new content
        // delta of original message/s should be updated to the current timestamp
        // Note that there could be more than one item in the sending queue
        // referencing to the same message that wants to be edited (more than one
        // unconfirmed edit, for both confirmed or unconfirmed messages)

        // find the most-recent item in the queue, which has the most recent timestamp
        SendingItem* item = nullptr;
        for (list<SendingItem>::reverse_iterator loopItem = mSending.rbegin();
             loopItem != mSending.rend(); loopItem++)
        {
            if (loopItem->msg->id() == msg.id())
            {
                item = &(*loopItem);
                break;
            }
        }
        assert(item);

        // avoid same "delta" for different edits
        switch (item->opcode())
        {
            case OP_NEWMSG:
                if (age == 0)
                {
                    age++;
                }
            break;

            case OP_MSGUPD:
            case OP_MSGUPDX:
                if (item->msg->updated == age)
                {
                    age++;
                }
                break;

            default:
                CHATID_LOG_ERROR("msgModify: unexpected opcode for the msgid %s in the sending queue", ID_CSTR(msg.id()));
                return nullptr;
        }

        // update original content+delta of the message being edited...
        msg.updated = age;
        msg.assign((void*)newdata, newlen);
        // ...and also for all messages with same msgid in the sending queue , trying to avoid sending the original content
        int count = 0;
        for (auto& it: mSending)
        {
            SendingItem &item = it;
            if (item.msg->id() == msg.id())
            {
                item.msg->updated = age;
                item.msg->assign((void*)newdata, newlen);
                count++;
            }
        }
        assert(count);  // an edit of a message in sending always indicates the former message is in the queue
        if (count)
        {
            int countDb = mDbInterface->updateSendingItemsContentAndDelta(msg);
            assert(countDb == count);
            CHATID_LOG_DEBUG("msgModify: updated the content and delta of %d message/s in the sending queue", count);
        }

        // recipients must not change
        recipients = SetOfIds(item->recipients);
    }
    else if (age == 0)  // in the very unlikely case the msg is already confirmed, but edit is done in the same second
    {
        age++;
    }

    auto upd = new Message(msg.id(), msg.userid, msg.ts, age, newdata, newlen,
        msg.isSending(), msg.keyid, newtype, userp);

    auto wptr = weakHandle();
    marshallCall([wptr, this, upd, recipients]()
    {
        if (wptr.deleted())
            return;

        postMsgToSending(upd->isSending() ? OP_MSGUPDX : OP_MSGUPD, upd, recipients);

    }, mClient.karereClient->appCtx);

    return upd;
}

void Chat::onLastReceived(Id msgid)
{
    mLastReceivedId = msgid;
    CALL_DB(setLastReceived, msgid);
    auto it = mIdToIndexMap.find(msgid);
    if (it == mIdToIndexMap.end())
    { // we don't have that message in the buffer yet, so we don't know its index
        Idx idx = mDbInterface->getIdxOfMsgid(msgid);
        if (idx != CHATD_IDX_INVALID)
        {
            if ((mLastReceivedIdx != CHATD_IDX_INVALID) && (idx < mLastReceivedIdx))
            {
                CHATID_LOG_ERROR("onLastReceived: Tried to set the index to an older message, ignoring");
                CHATID_LOG_DEBUG("highnum() = %zu, mLastReceivedIdx = %zu, idx = %zu", highnum(), mLastReceivedIdx, idx);
            }
            else
            {
                mLastReceivedIdx = idx;
            }
        }
        return; //last-received is behind history in memory, so nothing to notify about
    }

    auto idx = it->second;
    if (idx == mLastReceivedIdx)
        return; //probably set from db
    if (at(idx).userid != mClient.mUserId)
    {
        CHATID_LOG_WARNING("Last-received pointer points to a message not by us,"
            " possibly the pointer was set incorrectly");
    }
    //notify about messages that become 'received'
    Idx notifyOldest;
    if (mLastReceivedIdx != CHATD_IDX_INVALID) //we have a previous last-received index, notify user about received messages
    {
        if (mLastReceivedIdx > idx)
        {
            CHATID_LOG_ERROR("onLastReceived: Tried to set the index to an older message, ignoring");
            CHATID_LOG_DEBUG("highnum() = %zu, mLastReceivedIdx = %zu, idx = %zu", highnum(), mLastReceivedIdx, idx);
            return;
        }
        notifyOldest = mLastReceivedIdx + 1;
        auto low = lownum();
        if (notifyOldest < low)
        { // mLastReceivedIdx may point to a message in db, older than what we have in RAM
            notifyOldest = low;
        }
        mLastReceivedIdx = idx;
    }
    else
    {
        // No mLastReceivedIdx - notify all messages in RAM
        mLastReceivedIdx = idx;
        notifyOldest = lownum();
    }
    for (Idx i=notifyOldest; i<=mLastReceivedIdx; i++)
    {
        auto& msg = at(i);
        if (msg.userid == mClient.mUserId)
        {
            CALL_LISTENER(onMessageStatusChange, i, Message::kDelivered, msg);
        }
    }
}

void Chat::onLastSeen(Id msgid)
{
    Idx idx = CHATD_IDX_INVALID;

    auto it = mIdToIndexMap.find(msgid);
    if (it == mIdToIndexMap.end())  // msgid not loaded in RAM
    {
        idx = mDbInterface->getIdxOfMsgid(msgid);   // return CHATD_IDX_INVALID if not found in DB
    }
    else    // msgid is in RAM
    {
        idx = it->second;

        if (at(idx).userid == mClient.mUserId)
        {
            CHATID_LOG_WARNING("Last-seen points to a message by us, possibly the pointer was not set properly");
        }
    }

    if (idx == CHATD_IDX_INVALID)   // msgid is unknown locally (during initialization, or very old msg)
    {
        if (mLastSeenIdx == CHATD_IDX_INVALID)  // don't have a previous idx yet --> initialization
        {
            CHATID_LOG_DEBUG("onLastSeen: Setting last seen msgid to %s", ID_CSTR(msgid));
            mLastSeenId = msgid;
            CALL_DB(setLastSeen, msgid);

            return;
        }
    }
    // else --> msgid was found locally
    assert(mLastSeenId.isValid());

    if (idx == mLastSeenIdx)
    {
        return; // we are up to date
    }

    if (mLastSeenIdx != CHATD_IDX_INVALID && idx < mLastSeenIdx) // msgid is older than the locally seen pointer --> update chatd
    {
        // it means the SEEN sent to chatd was not applied remotely (network issue), but it was locally
        CHATID_LOG_WARNING("onLastSeen: chatd last seen message is older than local last seen message. Updating chatd...");
        sendCommand(Command(OP_SEEN) + mChatId + mLastSeenId);
        return;
    }

    CHATID_LOG_DEBUG("setMessageSeen: Setting last seen msgid to %s", ID_CSTR(msgid));
    mLastSeenId = msgid;
    CALL_DB(setLastSeen, msgid);

    if (idx != CHATD_IDX_INVALID)   // if msgid is known locally, notify the unread count
    {
        Idx oldLastSeenIdx = mLastSeenIdx;
        mLastSeenIdx = idx;

        //notify about messages that have become 'seen'
        Idx  notifyOldest = oldLastSeenIdx + 1;
        Idx low = lownum();
        if (notifyOldest < low) // consider only messages in RAM
        {
            notifyOldest = low;
        }

        for (Idx i = notifyOldest; i <= mLastSeenIdx; i++)
        {
            auto& msg = at(i);
            if (msg.userid != mClient.mUserId)
            {
                CALL_LISTENER(onMessageStatusChange, i, Message::kSeen, msg);
            }
        }
    }

    CALL_LISTENER(onUnreadChanged);
}

bool Chat::setMessageSeen(Idx idx)
{
    assert(idx != CHATD_IDX_INVALID);
    if ((mLastSeenIdx != CHATD_IDX_INVALID) && (idx <= mLastSeenIdx))
        return false;

    auto& msg = at(idx);
    if (msg.userid == mClient.mUserId)
    {
        CHATID_LOG_DEBUG("Asked to mark own message %s as seen, ignoring", ID_CSTR(msg.id()));
        return false;
    }

    auto wptr = weakHandle();
    karere::Id id = msg.id();
    megaHandle seenTimer = karere::setTimeout([this, wptr, idx, id, seenTimer]()
    {
        if (wptr.deleted())
          return;

        mClient.mSeenTimers.erase(seenTimer);

        if ((mLastSeenIdx != CHATD_IDX_INVALID) && (idx <= mLastSeenIdx))
            return;

        CHATID_LOG_DEBUG("setMessageSeen: Setting last seen msgid to %s", ID_CSTR(id));
        sendCommand(Command(OP_SEEN) + mChatId + id);

        Idx notifyStart;
        if (mLastSeenIdx == CHATD_IDX_INVALID)
        {
            notifyStart = lownum()-1;
        }
        else
        {
            Idx lowest = lownum()-1;
            notifyStart = (mLastSeenIdx < lowest) ? lowest : mLastSeenIdx;
        }
        mLastSeenIdx = idx;
        Idx highest = highnum();
        Idx notifyEnd = (mLastSeenIdx > highest) ? highest : mLastSeenIdx;

        for (Idx i=notifyStart+1; i<=notifyEnd; i++)
        {
            auto& m = at(i);
            if (m.userid != mClient.mUserId)
            {
                CALL_LISTENER(onMessageStatusChange, i, Message::kSeen, m);
            }
        }
        mLastSeenId = id;
        CALL_DB(setLastSeen, mLastSeenId);
        CALL_LISTENER(onUnreadChanged);
    }, kSeenTimeout, mClient.karereClient->appCtx);

    mClient.mSeenTimers.insert(seenTimer);

    return true;
}

bool Chat::setMessageSeen(Id msgid)
{
    auto it = mIdToIndexMap.find(msgid);
    if (it == mIdToIndexMap.end())
    {
        CHATID_LOG_WARNING("setMessageSeen: unknown msgid '%s'", ID_CSTR(msgid));
        return false;
    }
    return setMessageSeen(it->second);
}

int Chat::unreadMsgCount() const
{
    if (mLastSeenIdx == CHATD_IDX_INVALID)
    {
        if (mHaveAllHistory)
        {
            return mDbInterface->getUnreadMsgCountAfterIdx(mLastSeenIdx);
        }
        else
        {
            return -mDbInterface->getUnreadMsgCountAfterIdx(CHATD_IDX_INVALID);
        }
    }
    else if (mLastSeenIdx < lownum())
    {
        return mDbInterface->getUnreadMsgCountAfterIdx(mLastSeenIdx);
    }

    Idx first = mLastSeenIdx+1;
    unsigned count = 0;
    auto last = highnum();
    for (Idx i=first; i<=last; i++)
    {
        auto& msg = at(i);
        if (msg.isValidUnread(mClient.userId()))
        {
            count++;
        }
    }
    return count;
}

void Chat::flushOutputQueue(bool fromStart)
{
    if (fromStart)
        mNextUnsent = mSending.begin();

    while (mNextUnsent != mSending.end())
    {
        //kickstart encryption
        //return true if we encrypted at least one message
        if (!msgEncryptAndSend(mNextUnsent++))
            return;
    }
}

void Chat::moveItemToManualSending(OutputQueue::iterator it, ManualSendReason reason)
{
    CALL_DB(deleteSendingItem, it->rowid);
    CALL_DB(saveItemToManualSending, *it, reason);
    CALL_LISTENER(onManualSendRequired, it->msg, it->rowid, reason); //GUI should put this message at end of that list of messages requiring 'manual' resend
    it->msg = nullptr; //don't delete the Message object, it will be owned by the app
    mSending.erase(it);
}

void Chat::removeManualSend(uint64_t rowid)
{
    try
    {
        ManualSendReason reason;
        Message *msg = getManualSending(rowid, reason);
        bool updateLastMsg = (mLastTextMsg.idx() == CHATD_IDX_INVALID) // if not confirmed yet...
                ? (msg->id() == mLastTextMsg.xid()) // ...and it's the msgxid about to be removed
                : (msg->id() == mLastTextMsg.id()); // or was confirmed and the msgid is about to be removed (a pending edit)
        if (updateLastMsg)
        {
            findAndNotifyLastTextMsg();
        }
        delete msg;

        mDbInterface->deleteManualSendItem(rowid);
    }
    catch(std::runtime_error& e)
    {
        CHATID_LOG_ERROR("removeManualSend: Unknown manual send id: %s", e.what());
    }
}

// after a reconnect, we tell the chatd the oldest and newest buffered message
void Chat::joinRangeHist(const ChatDbInfo& dbInfo)
{
    assert(dbInfo.oldestDbId && dbInfo.newestDbId);
    mServerFetchState = kHistFetchingNewFromServer;
    CHATID_LOG_DEBUG("Sending JOINRANGEHIST based on app db: %s - %s",
            dbInfo.oldestDbId.toString().c_str(), dbInfo.newestDbId.toString().c_str());

    sendCommand(Command(OP_JOINRANGEHIST) + mChatId + dbInfo.oldestDbId + at(highnum()).id());
}

Client::~Client()
{
    cancelTimers();
    karereClient->userAttrCache().removeCb(mRichPrevAttrCbHandle);
}

void Client::msgConfirm(Id msgxid, Id msgid)
{
    // TODO: maybe it's more efficient to keep a separate mapping of msgxid to messages?
    for (auto& chat: mChatForChatId)
    {
        if (chat.second->msgConfirm(msgxid, msgid) != CHATD_IDX_INVALID)
            return;
    }
    CHATD_LOG_DEBUG("msgConfirm: No chat knows about message transaction id %s", ID_CSTR(msgxid));
}

//called when MSGID is received
bool Client::onMsgAlreadySent(Id msgxid, Id msgid)
{
    for (auto& chat: mChatForChatId)
    {
        if (chat.second->msgAlreadySent(msgxid, msgid))
            return true;
    }
    return false;
}
bool Chat::msgAlreadySent(Id msgxid, Id msgid)
{
    auto msg = msgRemoveFromSending(msgxid, msgid);
    if (!msg)
        return false; // message does not belong to our chat

    CHATID_LOG_DEBUG("message is sending status was already received by server '%s' -> '%s'", ID_CSTR(msgxid), ID_CSTR(msgid));
    CALL_LISTENER(onMessageRejected, *msg, 0);
    delete msg;
    return true;
}

Message* Chat::msgRemoveFromSending(Id msgxid, Id msgid)
{
    // as msgConfirm() is tried on all chatids, it's normal that we don't have
    // the message, so no error logging of error, just return invalid index
    if (mSending.empty())
        return nullptr;

    SendingItem& item = mSending.front();
    if (item.opcode() == OP_MSGUPDX)
    {
        CHATID_LOG_DEBUG("msgConfirm: sendQueue doesnt start with NEWMSG or MSGUPD, but with MSGUPDX");
        return nullptr;
    }
    Id msgxidOri = item.msg->id();
    if ((item.opcode() == OP_NEWMSG) && (msgxidOri != msgxid))
    {
        CHATID_LOG_DEBUG("msgConfirm: sendQueue starts with NEWMSG, but the msgxid is different"
                         " (sent msgxid: '%s', received '%s')", ID_CSTR(msgxidOri), ID_CSTR(msgxid));
        return nullptr;
    }

    if (mNextUnsent == mSending.begin())
        mNextUnsent++; //because we remove the first element

    if (!msgid) // message was rejected by chatd
    {
        moveItemToManualSending(mSending.begin(), (mOwnPrivilege < PRIV_FULL)
            ? kManualSendNoWriteAccess
            : kManualSendGeneralReject); //deletes item
        return nullptr;
    }

    Message *msg = item.msg;
    item.msg = nullptr; // avoid item.msg to be deleted in SendingItem dtor
    assert(msg);
    assert(msg->isSending());

    CALL_DB(deleteSendingItem, item.rowid);
    mSending.pop_front(); //deletes item

    return msg; // gives the ownership
}

// msgid can be 0 in case of rejections
Idx Chat::msgConfirm(Id msgxid, Id msgid)
{
    Message* msg = msgRemoveFromSending(msgxid, msgid);
    if (!msg)
        return CHATD_IDX_INVALID;

    CHATID_LOG_DEBUG("recv NEWMSGID: '%s' -> '%s'", ID_CSTR(msgxid), ID_CSTR(msgid));

    // update msgxid to msgid
    msg->setId(msgid, false);

    // the keyid should be already confirmed by this time
    assert(!msg->isLocalKeyid());

    // add message to history
    push_forward(msg);
    auto idx = mIdToIndexMap[msgid] = highnum();
    CALL_DB(addMsgToHistory, *msg, idx);

    assert(msg->backRefId);
    if (!mRefidToIdxMap.emplace(msg->backRefId, idx).second)
    {
        CALL_LISTENER(onMsgOrderVerificationFail, *msg, idx, "A message with that backrefId "+std::to_string(msg->backRefId)+" already exists");
    }

    //update any following MSGUPDX-s referring to this msgxid
    int count = 0;
    for (auto& item: mSending)
    {
        if (item.msg->id() == msgxid)
        {
            assert(item.opcode() == OP_MSGUPDX);
            item.msg->setId(msgid, false);
            item.setOpcode(OP_MSGUPD);
            count++;
        }
    }
    if (count)
    {
        int countDb = mDbInterface->updateSendingItemsMsgidAndOpcode(msgxid, msgid);
        assert(countDb == count);
        CHATD_LOG_DEBUG("msgConfirm: updated opcode MSGUPDx to MSGUPD and the msgxid=%u to msgid=%u of %d message/s in the sending queue", msgxid, msgid, count);
    }

    CALL_LISTENER(onMessageConfirmed, msgxid, *msg, idx);

    // last text message stuff
    if (msg->isValidLastMessage())
    {
        if (mLastTextMsg.idx() == CHATD_IDX_INVALID)
        {
            if (mLastTextMsg.xid() != msgxid) //it's another message
            {
                onLastTextMsgUpdated(*msg, idx);
            }
            else
            { //it's the same message - set its index, and don't notify again
                mLastTextMsg.confirm(idx, msgid);
                if (!mLastTextMsg.mIsNotified)
                    notifyLastTextMsg();
            }
        }
        else if (idx > mLastTextMsg.idx())
        {
            onLastTextMsgUpdated(*msg, idx);
        }
        else if (idx == mLastTextMsg.idx() && !mLastTextMsg.mIsNotified)
        {
            notifyLastTextMsg();
        }
    }

    if (msg->type == Message::kMsgNormal)
    {
        if (mClient.richLinkState() == Client::kRichLinkEnabled)
        {
            requestRichLink(*msg);
        }
        else if (mClient.richLinkState() == Client::kRichLinkNotDefined)
        {
            manageRichLinkMessage(*msg);
        }
    }

    return idx;
}

void Chat::keyConfirm(KeyId keyxid, KeyId keyid)
{
    if (keyxid != CHATD_KEYID_UNCONFIRMED)
    {
        CHATID_LOG_ERROR("keyConfirm: Key transaction id != 0xfffffffe");
        return;
    }

    if (mSending.empty())
    {
        CHATID_LOG_ERROR("keyConfirm: Sending queue is empty");
        return;
    }

    const SendingItem &item = mSending.front();
    assert(item.keyCmd);  // first message in sending queue should send a NEWKEY
    KeyId localKeyid = item.keyCmd->localKeyid();
    assert(item.msg->keyid == localKeyid);

    CALL_CRYPTO(onKeyConfirmed, localKeyid, keyid);

    // update keyid of all messages using this confirmed new key
    int count = 0;
    for (auto& item: mSending)
    {
        Message *msg = item.msg;
        if (msg->keyid == localKeyid)
        {
            msg->keyid = keyid;
            count++;
        }
    }
    assert(count);  // a confirmed key should always indicate that a new message was sent
    if (count)
    {
        int countDb = mDbInterface->updateSendingItemsKeyid(localKeyid, keyid);
        assert(countDb == count);
        CHATD_LOG_DEBUG("keyConfirm: updated the localkeyid=%u to keyid=%u of %d message/s in the sending queue", localKeyid, keyid, count);
    }
}

void Chat::onKeyReject()
{
    CALL_CRYPTO(onKeyRejected);
}

void Chat::onHistReject()
{
    CHATID_LOG_WARNING("HIST was rejected, setting chat offline and disabling it");
    assert(false);  // chatd should not REJECT a HIST, it indicates a more critical issue
    mServerFetchState = kHistNotFetching;
    setOnlineState(kChatStateOffline);
    disable(true);
}

void Chat::rejectMsgupd(Id id, uint8_t serverReason)
{
    if (mSending.empty())
    {
        throw std::runtime_error("rejectMsgupd: Send queue is empty");
    }

    auto& front = mSending.front();
    auto opcode = front.opcode();
    if (opcode != OP_MSGUPD && opcode != OP_MSGUPDX)
    {
        throw std::runtime_error(std::string("rejectMsgupd: Front of send queue does not match - expected opcode MSGUPD or MSGUPDX, actual opcode: ")
        +Command::opcodeToStr(opcode));
    }

    auto& msg = *front.msg;
    if (msg.id() != id)
    {
        std::string errorMsg = "rejectMsgupd: Message msgid/msgxid does not match the one at the front of send queue. Rejected: '";
        errorMsg.append(id.toString());
        errorMsg.append("' Sent: '");
        errorMsg.append(msg.id().toString());
        errorMsg.append("'");

        throw std::runtime_error(errorMsg);
    }

    // Update with contains meta has been rejected by server. We don't notify
    if (msg.type == Message::kMsgContainsMeta)
    {
        CHATID_LOG_DEBUG("Message can't be update with meta contained. Reason: %d", serverReason);
        CALL_DB(deleteSendingItem, mSending.front().rowid);
        mSending.pop_front();
        return;
    }

    /* Server reason:
        0 - insufficient privs or not in chat
        1 - message is not your own or you are outside the time window
        2 - message did not change (with same content)
    */
    if (serverReason == 2)
    {
        CALL_LISTENER(onEditRejected, msg, kManualSendEditNoChange);
        CALL_DB(deleteSendingItem, mSending.front().rowid);
        mSending.pop_front();
    }
    else
    {
        moveItemToManualSending(mSending.begin(), (serverReason == 0)
            ? kManualSendNoWriteAccess : kManualSendTooOld);
    }
}

void Chat::rejectGeneric(uint8_t /*opcode*/, uint8_t /*reason*/)
{
    //TODO: Implement
}

void Chat::onMsgUpdated(Message* cipherMsg)
{
//first, if it was us who updated the message confirm the update by removing any
//queued msgupds from sending, even if they are not the same edit (i.e. a received
//MSGUPD from another client with out user will cancel any pending edit by our client
    time_t updateTs = 0;
    bool richLinkRemoved = false;

    if (cipherMsg->userid == client().userId())
    {
        for (auto it = mSending.begin(); it != mSending.end(); )
        {
            auto& item = *it;
            if (((item.opcode() != OP_MSGUPD) && (item.opcode() != OP_MSGUPDX))
                || (item.msg->id() != cipherMsg->id()))
            {
                it++;
                continue;
            }
            //erase item
            CALL_DB(deleteSendingItem, item.rowid);
            auto erased = it;
            it++;
            mPendingEdits.erase(cipherMsg->id());
            mSending.erase(erased);
            updateTs = item.msg->updated;
            richLinkRemoved = item.msg->richLinkRemoved;
        }
    }
    mCrypto->msgDecrypt(cipherMsg)
    .fail([this, cipherMsg](const promise::Error& err) -> promise::Promise<Message*>
    {
        assert(cipherMsg->isPendingToDecrypt());

        int type = err.type();
        switch (type)
        {
            case SVCRYPTO_EEXPIRED:
                return promise::Error("Strongvelope was deleted, ignore message", EINVAL, SVCRYPTO_EEXPIRED);

            case SVCRYPTO_ENOMSG:
                return promise::Error("History was reloaded, ignore message", EINVAL, SVCRYPTO_ENOMSG);

            case SVCRYPTO_ENOKEY:
                //we have a normal situation where a message was sent just before a user joined, so it will be undecryptable
                CHATID_LOG_WARNING("No key to decrypt message %s, possibly message was sent just before user joined", ID_CSTR(cipherMsg->id()));
                assert(mClient.chats(mChatId).isGroup());
                assert(cipherMsg->keyid < 0xffff0001);   // a confirmed keyid should never be the transactional keyxid
                cipherMsg->setEncrypted(Message::kEncryptedNoKey);
                break;

            case SVCRYPTO_ESIGNATURE:
                CHATID_LOG_ERROR("Signature verification failure for message: %s", ID_CSTR(cipherMsg->id()));
                cipherMsg->setEncrypted(Message::kEncryptedSignature);
                break;

            case SVCRYPTO_ENOTYPE:
                CHATID_LOG_WARNING("Unknown type of management message: %d (msgid: %s)", cipherMsg->type, ID_CSTR(cipherMsg->id()));
                cipherMsg->setEncrypted(Message::kEncryptedNoType);
                break;

            case SVCRYPTO_EMALFORMED:
            default:
                CHATID_LOG_ERROR("Malformed message: %s", ID_CSTR(cipherMsg->id()));
                cipherMsg->setEncrypted(Message::kEncryptedMalformed);
                break;
        }

        return cipherMsg;
    })
    .then([this, updateTs, richLinkRemoved](Message* msg)
    {
        assert(!msg->isPendingToDecrypt()); //either decrypted or error
        if (!msg->empty() && msg->type == Message::kMsgNormal && (*msg->buf() == 0))
        {
            if (msg->dataSize() < 2)
                CHATID_LOG_ERROR("onMsgUpdated: Malformed special message received - starts with null char received, but its length is 1. Assuming type of normal message");
            else
                msg->type = msg->buf()[1];
        }

        //update in memory, if loaded
        auto msgit = mIdToIndexMap.find(msg->id());
        Idx idx;
        if (msgit != mIdToIndexMap.end())   // message is loaded in RAM
        {
            idx = msgit->second;
            auto& histmsg = at(idx);

            if ( (msg->type == Message::kMsgTruncate
                  && histmsg.type == msg->type
                  && histmsg.ts == msg->ts)
                    || (msg->type != Message::kMsgTruncate
                        && histmsg.updated == msg->updated) )
            {
                CHATID_LOG_DEBUG("Skipping replayed MSGUPD");
                delete msg;
                return;
            }

            if (!msg->empty() && msg->type == Message::kMsgNormal
                             && !richLinkRemoved        // user have not requested to remove rich-link preview (generate it)
                             && updateTs && (updateTs == msg->updated)) // message could have been updated by another client earlier/later than our update's attempt
            {
                if (client().richLinkState() == Client::kRichLinkEnabled)
                {
                    requestRichLink(*msg);
                }
                else if (mClient.richLinkState() == Client::kRichLinkNotDefined)
                {
                    manageRichLinkMessage(*msg);
                }
            }

            //update in db
            CALL_DB(updateMsgInHistory, msg->id(), *msg);

            // update in RAM
            histmsg.assign(*msg);     // content
            histmsg.updated = msg->updated;
            histmsg.type = msg->type;
            histmsg.userid = msg->userid;
            histmsg.setEncrypted(msg->isEncrypted());
            if (msg->type == Message::kMsgTruncate)
            {
                histmsg.ts = msg->ts;   // truncates update the `ts` instead of `update`
            }

            if (idx > mNextHistFetchIdx)
            {
                // msg.ts is zero - chatd doesn't send the original timestamp
                CALL_LISTENER(onMessageEdited, histmsg, idx);
            }
            else
            {
                CHATID_LOG_DEBUG("onMessageEdited() skipped for not-loaded-yet (by the app) message");
            }

            if (msg->isDeleted() && msg->isOwnMessage(client().userId()))
            {
                CALL_LISTENER(onUnreadChanged);
            }

            if (msg->type == Message::kMsgTruncate)
            {
                handleTruncate(*msg, idx);
            }
            else if (mLastTextMsg.idx() == idx) //last text msg stuff
            {
                //our last text message was edited
                if (histmsg.isValidLastMessage()) //same message, but with updated contents
                {
                    onLastTextMsgUpdated(histmsg, idx);
                }
                else //our last text msg is not valid anymore, find another one
                {
                    findAndNotifyLastTextMsg();
                }
            }
        }
        else    // message not loaded in RAM
        {
            CHATID_LOG_DEBUG("onMsgUpdated(): update for message not loaded");

            // check if message in DB is outdated
            uint16_t delta = 0;
            CALL_DB(getMessageDelta, msg->id(), &delta);

            if (delta < msg->updated)
            {
                //update in db
                CALL_DB(updateMsgInHistory, msg->id(), *msg);
            }
        }

        delete msg;
    })
    .fail([this, cipherMsg](const promise::Error& err)
    {
        if (err.type() == SVCRYPTO_ENOMSG)
        {
            CHATID_LOG_WARNING("Msg has been deleted during decryption process");

            //if (err.type() == SVCRYPTO_ENOMSG)
                //TODO: If a message could be deleted individually, decryption process should be restarted again
                // It isn't a possibilty with actual implementation
        }
        else
        {
            CHATID_LOG_WARNING("Message %s can't be decrypted: Failure type %s (%d)",
                               ID_CSTR(cipherMsg->id()), err.what(), err.type());
            delete cipherMsg;
        }
    });
}
void Chat::handleTruncate(const Message& msg, Idx idx)
{
// chatd may re-send a MSGUPD at login, if there are no newer messages in the
// chat. We have to be prepared to handle this, i.e. handleTruncate() must
// be idempotent.
// However, handling the SEEN and RECEIVED pointers in in a replayed truncate
// is a bit tricky, because if they point to the truncate point (i.e. idx)
// normally we would set them in a way that makes the truncate management message
// at the truncation point unseen. But in case of a replay, we don't want it
// to be unseen, as this will reset the unread message count to '1+' every time
// the client connects, until someoone posts a new message in the chat.
// To avoid this, we have to detect the replay. But if we detect it, we can actually
// avoid the whole replay (even the idempotent part), and just bail out.

    CHATID_LOG_DEBUG("Truncating chat history before msgid %s, idx %d, fwdStart %d", ID_CSTR(msg.id()), idx, mForwardStart);
    CALL_CRYPTO(resetSendKey);      // discard current key, if any
    CALL_DB(truncateHistory, msg);
    if (idx != CHATD_IDX_INVALID)   // message is loaded in RAM
    {
        //GUI must detach and free any resources associated with
        //messages older than the one specified
        CALL_LISTENER(onHistoryTruncated, msg, idx);

        deleteMessagesBefore(idx);
        removePendingRichLinks(idx);

        // update last-seen pointer
        if (mLastSeenIdx != CHATD_IDX_INVALID)
        {
            if (mLastSeenIdx <= idx)
            {
                //if we haven't seen even messages before the truncation point,
                //now we will have not seen any message after the truncation
                mLastSeenIdx = CHATD_IDX_INVALID;
                mLastSeenId = 0;
                CALL_DB(setLastSeen, 0);
            }
        }

        // update last-received pointer
        if (mLastReceivedIdx != CHATD_IDX_INVALID)
        {
            if (mLastReceivedIdx <= idx)
            {
                mLastReceivedIdx = CHATD_IDX_INVALID;
                mLastReceivedId = 0;
                CALL_DB(setLastReceived, 0);
            }
        }

        if (mClient.isMessageReceivedConfirmationActive() && mLastIdxReceivedFromServer <= idx)
        {
            mLastIdxReceivedFromServer = CHATD_IDX_INVALID;
            mLastIdReceivedFromServer = karere::Id::null();
            // TODO: the update of those variables should be persisted
        }
    }

    // since we have the truncate message in local history (otherwise chatd wouldn't have sent us
    // the truncate), now we know we have all history and what's the oldest msgid.
    CALL_DB(setHaveAllHistory, true);
    mHaveAllHistory = true;
    mOldestKnownMsgId = msg.id();

    // if truncate was received for a message not loaded in RAM, we may have more history in DB
    mHasMoreHistoryInDb = at(lownum()).id() != mOldestKnownMsgId;

    CALL_LISTENER(onUnreadChanged);
    findAndNotifyLastTextMsg();
}

Id Chat::makeRandomId()
{
    static std::uniform_int_distribution<uint64_t>distrib(0, 0xffffffffffffffff);
    static std::random_device rd;
    return distrib(rd);
}

void Chat::deleteMessagesBefore(Idx idx)
{
    //delete everything before idx, but not including idx
    if (idx > mForwardStart)
    {
        mBackwardList.clear();
        auto delCount = idx-mForwardStart;
        mForwardList.erase(mForwardList.begin(), mForwardList.begin()+delCount);
        mForwardStart += delCount;
    }
    else
    {
        mBackwardList.erase(mBackwardList.begin()+mForwardStart-idx, mBackwardList.end());
    }
}

Message::Status Chat::getMsgStatus(const Message& msg, Idx idx) const
{
    assert(idx != CHATD_IDX_INVALID);
    if (msg.userid == mClient.mUserId)
    {
        if (msg.isSending())
            return Message::kSending;

        // Check if we have an unconfirmed edit
        for (auto& item: mSending)
        {
            if (item.msg->id() == msg.id())
            {
                auto op = item.opcode();
                if (op == OP_MSGUPD || op == OP_MSGUPDX)
                    return Message::kSending;
            }
        }
        if (idx <= mLastReceivedIdx)
            return Message::kDelivered;
        else
        {
            return Message::kServerReceived;
        }
    } //message is from a peer
    else
    {
        if (mLastSeenIdx == CHATD_IDX_INVALID)
            return Message::kNotSeen;
        return (idx <= mLastSeenIdx) ? Message::kSeen : Message::kNotSeen;
    }
}
/* We have 3 stages:
 - add to history buffer, allocating an index
 - decrypt - may happen asynchronous if crypto needs to fetch stuff from network.
 Also the message may be undecryptable - in this case continue as normal, but message's
 isEncrypted() flag will be set to true, so GUI can decide how to show it
 - add message to history db (including its isEncrypted() state(), handle received
 and seen pointers, call old/new message user callbacks. This may be executed for
 messages that are actually encrypted - app must be prepared for that
*/
Idx Chat::msgIncoming(bool isNew, Message* message, bool isLocal)
{
    assert((isLocal && !isNew) || !isLocal);
    auto msgid = message->id();
    assert(msgid);
    Idx idx;

    if (isNew)
    {
        auto it = mIdToIndexMap.find(message->id());
        if (it != mIdToIndexMap.end())  // message already received
        {
            CHATID_LOG_WARNING("Ignoring duplicated NEWMSG: msgid %s, idx %d", ID_CSTR(it->first), it->second);
            return it->second;
        }

        push_forward(message);
        idx = highnum();
        if (!mOldestKnownMsgId)
            mOldestKnownMsgId = msgid;
    }
    else
    {
        if (!isLocal)
        {
            //history message older than the oldest we have
            assert(isFetchingFromServer());
            assert(message->isPendingToDecrypt());
            mLastServerHistFetchCount++;
            if (mHasMoreHistoryInDb)
            { //we have db history that is not loaded, so we determine the index
              //by the db, and don't add the message to RAM
                idx = mDbInterface->getOldestIdx()-1;
            }
            else
            {
                //all history is in RAM, determine the index from RAM
                push_back(message);
                idx = lownum();
            }
            //shouldn't we update this only after we save the msg to db?
            mOldestKnownMsgId = msgid;
        }
        else //local history message - load from DB to RAM
        {
            push_back(message);
            idx = lownum();
            if (msgid == mOldestKnownMsgId)
            //we have just processed the oldest message from the db
                mHasMoreHistoryInDb = false;
        }
    }
    mIdToIndexMap[msgid] = idx;
    handleLastReceivedSeen(msgid);
    msgIncomingAfterAdd(isNew, isLocal, *message, idx);
    return idx;
}

bool Chat::msgIncomingAfterAdd(bool isNew, bool isLocal, Message& msg, Idx idx)
{
    if (isLocal)
    {
        if (msg.isEncrypted() != Message::kEncryptedNoType)
        {
            msgIncomingAfterDecrypt(isNew, true, msg, idx);
        }
        else    // --> unknown management msg type, we may want to try to decode it again
        {
            Message *message = &msg;
            mCrypto->msgDecrypt(message)
            .fail([this, message](const promise::Error& err) -> promise::Promise<Message*>
            {
                assert(message->isEncrypted() == Message::kEncryptedNoType);
                int type = err.type();
                switch (type)
                {
                    case SVCRYPTO_EEXPIRED:
                        return promise::Error("Strongvelope was deleted, ignore message", EINVAL, SVCRYPTO_EEXPIRED);

                    case SVCRYPTO_ENOTYPE:
                        CHATID_LOG_WARNING("Retry to decrypt unknown type of management message failed (not yet supported): %d (msgid: %s)", message->type, ID_CSTR(message->id()));
                        break;

                    default:
                        CHATID_LOG_ERROR("Retry to decrypt type of management message failed. Malformed message: %s", ID_CSTR(message->id()));
                        message->setEncrypted(Message::kEncryptedMalformed);
                        break;
                }
                return message;
            })
            .then([this, isNew, idx](Message* message)
            {
                if (message->isEncrypted() != Message::kEncryptedNoType)
                {
                    CALL_DB(updateMsgInHistory, message->id(), *message);   // update 'data' & 'is_encrypted'
                }
                msgIncomingAfterDecrypt(isNew, true, *message, idx);
            })
            .fail([this, message](const promise::Error& err)
            {
                CHATID_LOG_WARNING("Retry to decrypt unknown type of management message failed. (msgid: %s, failure type %s (%d))",
                                   ID_CSTR(message->id()), err.what(), err.type());
            });
        }
        return true;    // decrypt was not done immediately, but none checks the returned value in this codepath
    }
    else
    {
        assert(msg.isPendingToDecrypt()); //no decrypt attempt was made
    }

    try
    {
        mCrypto->handleLegacyKeys(msg);
    }
    catch(std::exception& e)
    {
        CHATID_LOG_WARNING("handleLegacyKeys threw error: %s\n"
            "Queued messages for decrypt: %d - %d. Ignoring", e.what(),
            mDecryptOldHaltedAt, idx);
        msg.setEncrypted(Message::kEncryptedNoKey);
        return true;
    }

    if (!msg.isPendingToDecrypt() && msg.isEncrypted() != Message::kEncryptedNoType)
    {
        CHATID_LOG_DEBUG("Message already decrypted or undecryptable: %s, bailing out", ID_CSTR(msg.id()));
        return true;
    }

    if (isNew)
    {
        if (mDecryptNewHaltedAt != CHATD_IDX_INVALID)
        {
            CHATID_LOG_DEBUG("Decryption of new messages is halted, message queued for decryption");
            return false;
        }
    }
    else
    {
        if (mDecryptOldHaltedAt != CHATD_IDX_INVALID)
        {
            CHATID_LOG_DEBUG("Decryption of old messages is halted, message queued for decryption");
            return false;
        }
    }
    CHATD_LOG_CRYPTO_CALL("Calling ICrypto::decrypt()");
    auto pms = mCrypto->msgDecrypt(&msg);
    if (pms.succeeded())
    {
        assert(!msg.isEncrypted());
        msgIncomingAfterDecrypt(isNew, false, msg, idx);
        return true;
    }

    CHATID_LOG_DEBUG("Decryption could not be done immediately, halting for next messages");
    if (isNew)
        mDecryptNewHaltedAt = idx;
    else
        mDecryptOldHaltedAt = idx;

    auto message = &msg;
    pms.fail([this, message](const promise::Error& err) -> promise::Promise<Message*>
    {
        assert(message->isPendingToDecrypt());

        int type = err.type();
        switch (type)
        {
            case SVCRYPTO_EEXPIRED:
                return promise::Error("Strongvelope was deleted, ignore message", EINVAL, SVCRYPTO_EEXPIRED);

            case SVCRYPTO_ENOMSG:
                return promise::Error("History was reloaded, ignore message", EINVAL, SVCRYPTO_ENOMSG);

            case SVCRYPTO_ENOKEY:
                //we have a normal situation where a message was sent just before a user joined, so it will be undecryptable
                CHATID_LOG_WARNING("No key to decrypt message %s, possibly message was sent just before user joined", ID_CSTR(message->id()));
                assert(mClient.chats(mChatId).isGroup());
                assert(message->keyid < 0xffff0001);   // a confirmed keyid should never be the transactional keyxid
                message->setEncrypted(Message::kEncryptedNoKey);
                break;

            case SVCRYPTO_ESIGNATURE:
                CHATID_LOG_ERROR("Signature verification failure for message: %s", ID_CSTR(message->id()));
                message->setEncrypted(Message::kEncryptedSignature);
                break;

            case SVCRYPTO_ENOTYPE:
                CHATID_LOG_WARNING("Unknown type of management message: %d (msgid: %s)", message->type, ID_CSTR(message->id()));
                message->setEncrypted(Message::kEncryptedNoType);
                break;

            case SVCRYPTO_EMALFORMED:
            default:
                CHATID_LOG_ERROR("Malformed message: %s", ID_CSTR(message->id()));
                message->setEncrypted(Message::kEncryptedMalformed);
                break;
        }

        return message;
    })
    .then([this, isNew, isLocal, idx](Message* message)
    {
#ifndef NDEBUG
        if (isNew)
            assert(mDecryptNewHaltedAt == idx);
        else
            assert(mDecryptOldHaltedAt == idx);
#endif
        msgIncomingAfterDecrypt(isNew, false, *message, idx);
        if (isNew)
        {
            // Decrypt the rest - try to decrypt immediately (synchromously),
            // so that order is guaranteed. Bail out of the loop at the first
            // message that can't be decrypted immediately(msgIncomingAfterAdd()
            // returns false). Will continue when the delayed decrypt finishes

            auto first = mDecryptNewHaltedAt + 1;
            mDecryptNewHaltedAt = CHATD_IDX_INVALID;
            auto last = highnum();
            for (Idx i = first; i <= last; i++)
            {
                if (!msgIncomingAfterAdd(isNew, false, at(i), i))
                    break;
            }
            if ((mServerFetchState == kHistDecryptingNew) &&
                (mDecryptNewHaltedAt == CHATD_IDX_INVALID)) //all messages decrypted
            {
                mServerFetchState = kHistNotFetching;
            }
        }
        else
        {
            // Old history
            // Decrypt the rest synchronously, bail out on first that can't
            // decrypt synchonously.
            // Local messages are always decrypted, this is handled
            // at the start of this func

            assert(!isLocal);
            auto first = mDecryptOldHaltedAt - 1;
            mDecryptOldHaltedAt = CHATD_IDX_INVALID;
            auto last = lownum();
            for (Idx i = first; i >= last; i--)
            {
                if (!msgIncomingAfterAdd(isNew, false, at(i), i))
                    break;
            }
            if ((mServerFetchState == kHistDecryptingOld) &&
                (mDecryptOldHaltedAt == CHATD_IDX_INVALID))
            {
                mServerFetchState = kHistNotFetching;
                if (mServerOldHistCbEnabled)
                {
                    CALL_LISTENER(onHistoryDone, kHistSourceServer);
                }
            }
        }
    })
    .fail([this, message](const promise::Error& err)
    {
        if (err.type() == SVCRYPTO_ENOMSG)
        {
            CHATID_LOG_WARNING("Msg has been deleted during decryption process");

            //if (err.type() == SVCRYPTO_ENOMSG)
                //TODO: If a message could be deleted individually, decryption process should be restarted again
                // It isn't a possibilty with actual implementation
        }
        else
        {
            CHATID_LOG_WARNING("Message %s can't be decrypted: Failure type %s (%d)",
                               ID_CSTR(message->id()), err.what(), err.type());
        }
    });

    return false; //decrypt was not done immediately
}

// Save to history db, handle received and seen pointers, call new/old message user callbacks
void Chat::msgIncomingAfterDecrypt(bool isNew, bool isLocal, Message& msg, Idx idx)
{
    assert(idx != CHATD_IDX_INVALID);
    if (!isNew)
    {
        mLastHistDecryptCount++;
    }
    auto msgid = msg.id();
    if (!isLocal)
    {
        assert(!msg.isPendingToDecrypt()); //either decrypted or error
        if (!msg.empty() && msg.type == Message::kMsgNormal && (*msg.buf() == 0)) //'special' message - attachment etc
        {
            if (msg.dataSize() < 2)
                CHATID_LOG_ERROR("Malformed special message received - starts with null char received, but its length is 1. Assuming type of normal message");
            else
                msg.type = msg.buf()[1];
        }

        verifyMsgOrder(msg, idx);
        CALL_DB(addMsgToHistory, msg, idx);

        if (mClient.isMessageReceivedConfirmationActive() && !isGroup() &&
                (msg.userid != mClient.mUserId) && // message is not ours
                ((mLastIdxReceivedFromServer == CHATD_IDX_INVALID) ||   // no local history
                 (idx > mLastIdxReceivedFromServer)))   // newer message than last received
        {
            mLastIdxReceivedFromServer = idx;
            mLastIdReceivedFromServer = msgid;
            // TODO: the update of those variables should be persisted

            sendCommand(Command(OP_RECEIVED) + mChatId + msgid);
        }
    }
    if (msg.backRefId && !mRefidToIdxMap.emplace(msg.backRefId, idx).second)
    {
        CALL_LISTENER(onMsgOrderVerificationFail, msg, idx, "A message with that backrefId "+std::to_string(msg.backRefId)+" already exists");
    }

    auto status = getMsgStatus(msg, idx);
    if (isNew)
    {
        CALL_LISTENER(onRecvNewMessage, idx, msg, status);
    }
    else
    {
        // old message
        // local messages are obtained on-demand, so if isLocal,
        // then always send to app
        bool isChatRoomOpened = false;

        auto it = mClient.karereClient->chats->find(mChatId);
        if (it != mClient.karereClient->chats->end())
        {
            isChatRoomOpened = it->second->hasChatHandler();
        }

        if (isLocal || (mServerOldHistCbEnabled && isChatRoomOpened))
        {
            CALL_LISTENER(onRecvHistoryMessage, idx, msg, status, isLocal);
        }
    }
    if (msg.type == Message::kMsgTruncate)
    {
        if (isNew)
        {
            handleTruncate(msg, idx);
        }
        onMsgTimestamp(msg.ts);
        return;
    }

    if (isNew || (mLastSeenIdx == CHATD_IDX_INVALID))
        CALL_LISTENER(onUnreadChanged);

    //handle last text message
    if (msg.isValidLastMessage())
    {
        if ((mLastTextMsg.state() != LastTextMsgState::kHave) //we don't have any last-text-msg yet, just use any
        || (mLastTextMsg.idx() == CHATD_IDX_INVALID) //current last-text-msg is a pending send, always override it
        || (idx > mLastTextMsg.idx())) //we have a newer message
        {
            onLastTextMsgUpdated(msg, idx);
        }
        else if (idx == mLastTextMsg.idx() && !mLastTextMsg.mIsNotified)
        { //we have already updated mLastTextMsg because app called
          //lastTextMessage() from the onRecvXXX callback, but we haven't done
          //onLastTextMessageUpdated() with it
            notifyLastTextMsg();
        }
    }
    onMsgTimestamp(msg.ts);
}

void Chat::onMsgTimestamp(uint32_t ts)
{
    if (ts <= mLastMsgTs)
        return;
    mLastMsgTs = ts;
    CALL_LISTENER(onLastMessageTsUpdated, ts);
}

void Chat::verifyMsgOrder(const Message& msg, Idx idx)
{
    for (auto refid: msg.backRefs)
    {
        auto it = mRefidToIdxMap.find(refid);
        if (it == mRefidToIdxMap.end())
            continue;
        Idx targetIdx = it->second;
        if (targetIdx >= idx)
        {
            CALL_LISTENER(onMsgOrderVerificationFail, msg, idx, "Message order verification failed, possible history tampering");
            client().karereClient->api.callIgnoreResult(&::mega::MegaApi::sendEvent, 99000, "order tampering native");
            return;
        }
    }
}

void Chat::handleLastReceivedSeen(Id msgid)
{
    //normally the indices will not be set if mLastXXXId == msgid, as there will be only
    //one chance to set the idx (we receive the msg only once).
    if (msgid == mLastSeenId) //we didn't have the message when we received the last seen id
    {
        CHATID_LOG_DEBUG("Received the message with the last-seen msgid '%s', "
            "setting the index pointer to it", ID_CSTR(msgid));
        onLastSeen(msgid);
    }
    if (mLastReceivedId == msgid)
    {
        //we didn't have the message when we received the last received msgid pointer,
        //and now we just received the message - set the index pointer
        CHATID_LOG_DEBUG("Received the message with the last-received msgid '%s', "
            "setting the index pointer to it", ID_CSTR(msgid));
        onLastReceived(msgid);
    }
}

void Chat::onUserJoin(Id userid, Priv priv)
{
    if (mOnlineState < kChatStateJoining)
        throw std::runtime_error("onUserJoin received while not joining and not online");

    if (userid == client().userId())
    {
        mOwnPrivilege = priv;
    }

    if (mOnlineState == kChatStateJoining)
    {
        mUserDump.insert(userid);
    }

    if (mOnlineState == kChatStateOnline || !mIsFirstJoin)
    {
        mUsers.insert(userid);
        CALL_CRYPTO(onUserJoin, userid);
        CALL_LISTENER(onUserJoin, userid, priv);
    }
}

void Chat::onUserLeave(Id userid)
{
    if (mOnlineState < kChatStateJoining)
        throw std::runtime_error("onUserLeave received while not joining and not online");

    if (userid == client().userId())
    {
        mOwnPrivilege = PRIV_NOTPRESENT;
    }

    if (mOnlineState == kChatStateOnline || !mIsFirstJoin)
    {
        mUsers.erase(userid);
        CALL_CRYPTO(onUserLeave, userid);
        CALL_LISTENER(onUserLeave, userid);
    }
}

void Chat::onJoinComplete()
{
    if (mUsers != mUserDump)
    {
        mUsers.swap(mUserDump);
        CALL_CRYPTO(setUsers, &mUsers);
    }
    mUserDump.clear();
    mEncryptionHalted = false;
    setOnlineState(kChatStateOnline);
    flushOutputQueue(true); //flush encrypted messages

    if (mIsFirstJoin)
    {
        mIsFirstJoin = false;
        if (!mLastTextMsg.isValid())
        {
            CHATID_LOG_DEBUG("onJoinComplete: Haven't received a text message during join, getting last text message on-demand");
            findAndNotifyLastTextMsg();
        }
    }

#ifndef KARERE_DISABLE_WEBRTC
    if (mClient.karereClient->rtc)
    {
        mClient.karereClient->rtc->removeCallWithoutParticipants(mChatId);
    }
#endif
}

void Chat::resetGetHistory()
{
    mNextHistFetchIdx = CHATD_IDX_INVALID;
    mServerOldHistCbEnabled = false;
}

void Chat::setOnlineState(ChatState state)
{
    if (state == mOnlineState)
        return;

    mOnlineState = state;
    CHATID_LOG_DEBUG("Online state changed to %s", chatStateToStr(mOnlineState));
    CALL_CRYPTO(onOnlineStateChange, state);
    CALL_LISTENER(onOnlineStateChange, state);

    if (state == kChatStateOnline && mClient.areAllChatsLoggedIn())
    {
        mClient.karereClient->setCommitMode(true);

        if (!mClient.karereClient->mSyncPromise.done())
        {
            if (mClient.karereClient->mSyncTimer)
            {
                cancelTimeout(mClient.karereClient->mSyncTimer, mClient.karereClient->appCtx);
                mClient.karereClient->mSyncTimer = 0;
            }
            mClient.karereClient->mSyncPromise.resolve();
        }
    }
}

void Chat::onLastTextMsgUpdated(const Message& msg, Idx idx)
{
    //idx == CHATD_IDX_INVALID when we notify about a message in the send queue
    //either (msg.isSending() && idx-is-invalid) or (!msg.isSending() && index-is-valid)
    assert(!((idx == CHATD_IDX_INVALID) ^ msg.isSending()));
    assert(!msg.empty() || msg.type == Message::kMsgCallStarted);
    assert(msg.type != Message::kMsgRevokeAttachment);
    mLastTextMsg.assign(msg, idx);
    notifyLastTextMsg();
}

void Chat::notifyLastTextMsg()
{
    CALL_LISTENER(onLastTextMessageUpdated, mLastTextMsg);
    mLastTextMsg.mIsNotified = true;
}

uint8_t Chat::lastTextMessage(LastTextMsg*& msg)
{
    if (mLastTextMsg.isValid())
    {
        msg = &mLastTextMsg;
        return LastTextMsgState::kHave;
    }

    if (mLastTextMsg.isFetching() || !findLastTextMsg())
    {
        msg = nullptr;
        return LastTextMsgState::kFetching;
    }

    if (mLastTextMsg.isValid()) // findLastTextMsg() may have found it locally
    {
        msg = &mLastTextMsg;
        return LastTextMsgState::kHave;
    }

    msg = nullptr;
    return mLastTextMsg.state();
}

bool Chat::findLastTextMsg()
{
    if (!mSending.empty())
    {
        for (auto it = mSending.rbegin(); it!= mSending.rend(); it++)
        {
            assert(it->msg);
            auto& msg = *it->msg;
            if (msg.isValidLastMessage())
            {
                mLastTextMsg.assign(msg, CHATD_IDX_INVALID);
                CHATID_LOG_DEBUG("lastTextMessage: Text message found in send queue");
                return true;
            }
        }
    }
    if (!empty())
    {
        //check in ram
        auto low = lownum();
        for (Idx i=highnum(); i >= low; i--)
        {
            auto& msg = at(i);
            if (msg.isValidLastMessage())
            {
                mLastTextMsg.assign(msg, i);
                CHATID_LOG_DEBUG("lastTextMessage: Text message found in RAM");
                return true;
            }
        }
        //check in db
        CALL_DB(getLastTextMessage, lownum()-1, mLastTextMsg);
        if (mLastTextMsg.isValid())
        {
            CHATID_LOG_DEBUG("lastTextMessage: Text message found in DB");
            return true;
        }
    }
    if (mHaveAllHistory)
    {
        CHATID_LOG_DEBUG("lastTextMessage: No text message in whole history");
        assert(!mLastTextMsg.isValid());
        return true;
    }

    CHATID_LOG_DEBUG("lastTextMessage: No text message found locally");

    // prevent access to websockets from app's thread
    auto wptr = weakHandle();
    marshallCall([wptr, this]()
    {
        if (wptr.deleted())
            return;

        // since this codepath is marshalled, it could happen the last
        // text message is already found before the marshall is executed
        if (mLastTextMsg.isValid())
            return;

        if (isFetchingFromServer())
        {
            mLastTextMsg.setState(LastTextMsgState::kFetching);
        }
        else if (mOnlineState == kChatStateOnline)
        {
            CHATID_LOG_DEBUG("lastTextMessage: fetching history from server");

            mServerOldHistCbEnabled = false;
            requestHistoryFromServer(-initialHistoryFetchCount);
            mLastTextMsg.setState(LastTextMsgState::kFetching);
        }

    }, mClient.karereClient->appCtx);

    return false;
}

void Chat::findAndNotifyLastTextMsg()
{
    auto wptr = weakHandle();
    marshallCall([wptr, this]() //prevent re-entrancy
    {
        if (wptr.deleted())
            return;

        if (!findLastTextMsg())
            return;

        notifyLastTextMsg();
    }, mClient.karereClient->appCtx);
}

void Chat::sendTypingNotification()
{
    sendCommand(Command(OP_BROADCAST) + mChatId + karere::Id::null() +(uint8_t)Command::kBroadcastUserTyping);
}

void Chat::sendStopTypingNotification()
{
    sendCommand(Command(OP_BROADCAST) + mChatId + karere::Id::null() +(uint8_t)Command::kBroadcastUserStopTyping);
}

void Chat::handleBroadcast(karere::Id from, uint8_t type)
{
    if (type == Command::kBroadcastUserTyping)
    {
        CHATID_LOG_DEBUG("recv BROADCAST kBroadcastUserTyping");
        CALL_LISTENER(onUserTyping, from);
    }
    else if (type == Command::kBroadcastUserStopTyping)
    {
        CHATID_LOG_DEBUG("recv BROADCAST kBroadcastUserStopTyping");
        CALL_LISTENER(onUserStopTyping, from);
    }
    else
    {
        CHATID_LOG_WARNING("recv BROADCAST <unknown_type>");
    }
}

bool Chat::manualResendWhenUserJoins() const
{
    return mClient.manualResendWhenUserJoins();
}

void Client::leave(Id chatid)
{
    auto conn = mConnectionForChatId.find(chatid);
    if (conn == mConnectionForChatId.end())
    {
        CHATD_LOG_ERROR("Client::leave: Unknown chat %s", ID_CSTR(chatid));
        return;
    }
    conn->second->mChatIds.erase(chatid);
    mConnectionForChatId.erase(conn);
    mChatForChatId.erase(chatid);
}

IRtcHandler* Client::setRtcHandler(IRtcHandler *handler)
{
    auto old = mRtcHandler;
    mRtcHandler = handler;
    return old;
}

#define RET_ENUM_NAME(name) case OP_##name: return #name

const char* Command::opcodeToStr(uint8_t code)
{
    switch(code)
    {
        RET_ENUM_NAME(KEEPALIVE);
        RET_ENUM_NAME(JOIN);
        RET_ENUM_NAME(OLDMSG);
        RET_ENUM_NAME(NEWMSG);
        RET_ENUM_NAME(MSGUPD);
        RET_ENUM_NAME(SEEN);
        RET_ENUM_NAME(RECEIVED);
        RET_ENUM_NAME(RETENTION);
        RET_ENUM_NAME(HIST);
        RET_ENUM_NAME(RANGE);
        RET_ENUM_NAME(NEWMSGID);
        RET_ENUM_NAME(REJECT);
        RET_ENUM_NAME(BROADCAST);
        RET_ENUM_NAME(HISTDONE);
        RET_ENUM_NAME(NEWKEY);
        RET_ENUM_NAME(NEWKEYID);
        RET_ENUM_NAME(JOINRANGEHIST);
        RET_ENUM_NAME(MSGUPDX);
        RET_ENUM_NAME(MSGID);
        RET_ENUM_NAME(CLIENTID);
        RET_ENUM_NAME(RTMSG_BROADCAST);
        RET_ENUM_NAME(RTMSG_USER);
        RET_ENUM_NAME(RTMSG_ENDPOINT);
        RET_ENUM_NAME(INCALL);
        RET_ENUM_NAME(ENDCALL);
        RET_ENUM_NAME(KEEPALIVEAWAY);
        RET_ENUM_NAME(CALLDATA);
        RET_ENUM_NAME(ECHO);
        RET_ENUM_NAME(ADDREACTION);
        RET_ENUM_NAME(DELREACTION);
        RET_ENUM_NAME(SYNC);
        default: return "(invalid opcode)";
    };
}

const char* Message::statusNames[] =
{
  "Sending", "SendingManual", "ServerReceived", "ServerRejected", "Delivered", "NotSeen", "Seen"
};

bool Message::hasUrl(const string &text, string &url)
{
    std::string::size_type position = 0;
    std::string partialString;
    while (position < text.size())
    {
        char character = text[position];
        if ((character >= 33 && character <= 126)
                && character != '"'
                && character != '\''
                && character != '\\'
                && character != '<'
                && character != '>'
                && character != '{'
                && character != '}'
                && character != '|')
        {
            partialString.push_back(character);
        }
        else
        {
            if (!partialString.empty())
            {
                removeUnnecessaryFirstCharacters(partialString);
                removeUnnecessaryLastCharacters(partialString);
                if (parseUrl(partialString))
                {
                    url = partialString;
                    return true;
                }
            }

            partialString.clear();
        }

        position ++;
    }

    if (!partialString.empty())
    {
        removeUnnecessaryFirstCharacters(partialString);
        removeUnnecessaryLastCharacters(partialString);
        if (parseUrl(partialString))
        {
            url = partialString;
            return true;
        }
    }

    return false;
}

bool Message::parseUrl(const std::string &url)
{
    if (url.find('.') == std::string::npos)
    {
        return false;
    }

    if (isValidEmail(url))
    {
        return false;
    }

    std::string urlToParse = url;
    std::string::size_type position = urlToParse.find("://");
    if (position != std::string::npos)
    {
        std::regex expresion("^(http://|https://)(.+)");
        if (regex_match(urlToParse, expresion))
        {
            urlToParse = urlToParse.substr(position + 3);
        }
        else
        {
            return false;
        }
    }

    if (urlToParse.find("mega.co.nz/#!") != std::string::npos || urlToParse.find("mega.co.nz/#F!") != std::string::npos ||
            urlToParse.find("mega.nz/#!") != std::string::npos || urlToParse.find("mega.nz/#F!") != std::string::npos)
    {
        return false;
    }

    std::regex regularExpresion("^(WWW.|www.)?[a-z0-9A-Z-._~:/?#@!$&'()*+,;=]+[.][a-zA-Z]{2,5}(:[0-9]{1,5})?([a-z0-9A-Z-._~:/?#@!$&'()*+,;=]*)?$");


    return regex_match(urlToParse, regularExpresion);
}

Chat::SendingItem::SendingItem(uint8_t aOpcode, Message *aMsg, const SetOfIds &aRcpts, uint64_t aRowid)
    : mOpcode(aOpcode), msg(aMsg), recipients(aRcpts), rowid(aRowid)
{

}

Chat::SendingItem::~SendingItem()
{
    delete msg;
    delete msgCmd;
    delete keyCmd;
}

Chat::ManualSendItem::ManualSendItem(Message *aMsg, uint64_t aRowid, uint8_t aOpcode, ManualSendReason aReason)
    :msg(aMsg), rowid(aRowid), opcode(aOpcode), reason(aReason)
{

}

Chat::ManualSendItem::ManualSendItem()
    :msg(nullptr), rowid(0), opcode(0), reason(kManualSendInvalidReason)
{

}

void Message::removeUnnecessaryLastCharacters(string &buf)
{
    if (!buf.empty())
    {
        char lastCharacter = buf.back();
        while (!buf.empty() && (lastCharacter == '.' || lastCharacter == ',' || lastCharacter == ':'
                               || lastCharacter == '?' || lastCharacter == '!' || lastCharacter == ';'))
        {
            buf.erase(buf.size() - 1);

            if (!buf.empty())
            {
                lastCharacter = buf.back();
            }
        }
    }
}

void Message::removeUnnecessaryFirstCharacters(string &buf)
{
    if (!buf.empty())
    {
        char firstCharacter = buf.front();
        while (!buf.empty() && (firstCharacter == '.' || firstCharacter == ',' || firstCharacter == ':'
                               || firstCharacter == '?' || firstCharacter == '!' || firstCharacter == ';'))
        {
            buf.erase(0, 1);

            if (!buf.empty())
            {
                firstCharacter = buf.front();
            }
        }
    }
}

bool Message::isValidEmail(const string &buf)
{
    std::regex regularExpresion("^[a-z0-9A-Z._%+-]+@[a-z0-9A-Z.-]+[.][a-zA-Z]{2,6}");
    return regex_match(buf, regularExpresion);
}

} // end chatd namespace<|MERGE_RESOLUTION|>--- conflicted
+++ resolved
@@ -1485,16 +1485,12 @@
                 READ_CHATID(0);
                 READ_32(duration, 8);
                 CHATDS_LOG_DEBUG("%s: recv CALLTIME: %d", ID_CSTR(chatid), duration);
-<<<<<<< HEAD
 #ifndef KARERE_DISABLE_WEBRTC
                 if (mChatdClient.mRtcHandler)
                 {
                     mChatdClient.mRtcHandler->handleCallTime(chatid, duration);
                 }
 #endif
-=======
-                // TODO: add management of calltime (for groupcalling)
->>>>>>> fae67197
                 break;
             }
             default:
