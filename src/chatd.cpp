--- conflicted
+++ resolved
@@ -78,14 +78,9 @@
 // message storage subsystem
 // the message buffer can grow in two directions and is always contiguous, i.e. there are no "holes"
 // there is no guarantee as to ordering
-<<<<<<< HEAD
-Client::Client(karere::Client *client, Id userId)
-:mUserId(userId), mApi(&client->api), karereClient(client)
-=======
 
 Client::Client(karere::Client *client, Id userId)
 :mUserId(userId), mApi(&client->api), karereClient(client), mKeepaliveType(client->isInBackground ? OP_KEEPALIVEAWAY : OP_KEEPALIVE)
->>>>>>> 2d9337ed
 {
 }
 
@@ -221,16 +216,12 @@
     else
         join();
 }
-<<<<<<< HEAD
 
 Connection::Connection(Client& client, int shardNo)
 : mClient(client), mShardNo(shardNo),
   mIdentity((static_cast<uint64_t>(rand()) << 32) | time(NULL))
 {}
 
-=======
-    
->>>>>>> 2d9337ed
 void Connection::wsConnectCb()
 {
     CHATD_LOG_DEBUG("Chatd connected to shard %d", mShardNo);
@@ -310,10 +301,6 @@
         if (mState >= kStateResolving) //would be good to just log and return, but we have to return a promise
             throw std::runtime_error(std::string("Already connecting/connected to shard ")+std::to_string(mShardNo));
 
-<<<<<<< HEAD
-        mState = kStateResolving;
-        return retry("chatd", [this](int no)
-=======
         if (!mUrl.isValid())
             throw std::runtime_error("Current URL is not valid");
 
@@ -321,7 +308,6 @@
 
         auto wptr = weakHandle();
         return retry("chatd", [this](int no, DeleteTrackable::Handle wptr)
->>>>>>> 2d9337ed
         {
             if (wptr.deleted())
             {
@@ -336,26 +322,17 @@
             mConnectPromise = Promise<void>();
             mLoginPromise = Promise<void>();
             mDisconnectPromise = Promise<void>();
-<<<<<<< HEAD
-            CHATD_LOG_DEBUG("Resolving hostname...", mShardNo);
-
-=======
 
             mState = kStateResolving;
             CHATD_LOG_DEBUG("Resolving hostname...", mShardNo);
 
->>>>>>> 2d9337ed
             for (auto& chatid: mChatIds)
             {
                 auto& chat = mClient.chats(chatid);
                 if (!chat.isDisabled())
                     chat.setOnlineState(kChatStateConnecting);                
             }
-<<<<<<< HEAD
-            auto wptr = weakHandle();
-=======
-
->>>>>>> 2d9337ed
+
             this->mClient.mApi->call(&::mega::MegaApi::queryDNS, mUrl.host.c_str())
             .then([wptr, this](ReqResult result)
             {
@@ -366,11 +343,7 @@
                 }
                 if (mState != kStateResolving)
                 {
-<<<<<<< HEAD
-                    CHATD_LOG_DEBUG("Connection state changed while resolving DNS.");
-=======
                     CHATD_LOG_DEBUG("Unexpected connection state %s while resolving DNS.", connStateToStr(mState));
->>>>>>> 2d9337ed
                     return;
                 }
                 
@@ -417,11 +390,7 @@
                 sendCommand(Command(OP_CLIENTID)+mIdentity);
                 return rejoinExistingChats();
             });
-<<<<<<< HEAD
-        }, mClient.karereClient->appCtx, nullptr, 0, 0, KARERE_RECONNECT_DELAY_MAX, KARERE_RECONNECT_DELAY_INITIAL);
-=======
         }, wptr, mClient.karereClient->appCtx, nullptr, 0, 0, KARERE_RECONNECT_DELAY_MAX, KARERE_RECONNECT_DELAY_INITIAL);
->>>>>>> 2d9337ed
     }
     KR_EXCEPTION_TO_PROMISE(kPromiseErrtype_chatd);
 }
