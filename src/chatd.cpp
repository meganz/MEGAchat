#include "chatd.h"
#include "chatClient.h"
#include "chatdICrypto.h"
#include "base64url.h"
#include <algorithm>
#include <random>
#include <regex>
#include <rapidjson/document.h>
#include <rapidjson/stringbuffer.h>

using namespace std;
using namespace promise;
using namespace karere;

#if WIN32
#include <mega/utils.h>
using ::mega::mega_snprintf;   // enables the calls to snprintf below which are #defined
#endif


#define CHATD_LOG_LISTENER_CALLS

#define ID_CSTR(id) id.toString().c_str()

// logging for a specific chatid - prepends the chatid and calls the normal logging macro
#define CHATID_LOG_DEBUG(fmtString,...) CHATD_LOG_DEBUG("[shard %d]: %s: " fmtString, mConnection.shardNo(), ID_CSTR(chatId()), ##__VA_ARGS__)
#define CHATID_LOG_WARNING(fmtString,...) CHATD_LOG_WARNING("[shard %d]: %s: " fmtString, mConnection.shardNo(), ID_CSTR(chatId()), ##__VA_ARGS__)
#define CHATID_LOG_ERROR(fmtString,...) CHATD_LOG_ERROR("[shard %d]: %s: " fmtString, mConnection.shardNo(), ID_CSTR(chatId()), ##__VA_ARGS__)

// logging for a specific shard - prepends the shard number and calls the normal logging macro
#define CHATDS_LOG_DEBUG(fmtString,...) CHATD_LOG_DEBUG("[shard %d]: " fmtString, shardNo(), ##__VA_ARGS__)
#define CHATDS_LOG_WARNING(fmtString,...) CHATD_LOG_WARNING("[shard %d]: " fmtString, shardNo(), ##__VA_ARGS__)
#define CHATDS_LOG_ERROR(fmtString,...) CHATD_LOG_ERROR("[shard %d]: " fmtString, shardNo(), ##__VA_ARGS__)

#ifdef CHATD_LOG_LISTENER_CALLS
    #define CHATD_LOG_LISTENER_CALL(fmtString,...) CHATID_LOG_DEBUG(fmtString, ##__VA_ARGS__)
#else
    #define CHATD_LOG_LISTENER_CALL(...)
#endif

#ifdef CHATD_LOG_CRYPTO_CALLS
    #define CHATD_LOG_CRYPTO_CALL(fmtString,...) CHATID_LOG_DEBUG(fmtString, ##__VA_ARGS__)
#else
    #define CHATD_LOG_CRYPTO_CALL(...)
#endif

#ifdef CHATD_LOG_DB_CALLS
    #define CHATD_LOG_DB_CALL(fmtString,...) CHATID_LOG_DEBUG(fmtString, ##__VA_ARGS__)
#else
    #define CHATD_LOG_DB_CALL(...)
#endif

#define CALL_LISTENER(methodName,...)                                                           \
    do {                                                                                        \
      try {                                                                                     \
          CHATD_LOG_LISTENER_CALL("Calling Listener::" #methodName "()");                       \
          mListener->methodName(__VA_ARGS__);                                                   \
      } catch(std::exception& e) {                                                              \
          CHATD_LOG_WARNING("Exception thrown from Listener::" #methodName "():\n%s", e.what());\
      }                                                                                         \
    } while(0)

#define CALL_LISTENER_FH(methodName,...)                                                           \
    do {                                                                                        \
      try {                                                                                     \
        if (mListener)                                                                         \
        {                                                                                       \
          CHATD_LOG_DEBUG("Calling FilteredHistoryListener::" #methodName "()");                       \
          mListener->methodName(__VA_ARGS__);                                                   \
        }                                                                                       \
      } catch(std::exception& e) {                                                              \
          CHATD_LOG_WARNING("Exception thrown from FilteredHistoryListener::" #methodName "():\n%s", e.what());\
      }                                                                                         \
    } while(0)

#define CALL_CRYPTO(methodName,...)                                                             \
    do {                                                                                        \
      try {                                                                                     \
          CHATD_LOG_CRYPTO_CALL("Calling ICrypto::" #methodName "()");                          \
          mCrypto->methodName(__VA_ARGS__);                                                     \
      } catch(std::exception& e) {                                                              \
          CHATD_LOG_WARNING("Exception thrown from ICrypto::" #methodName "():\n%s", e.what()); \
      }                                                                                         \
    } while(0)

#define CALL_DB(methodName,...)                                                           \
    do {                                                                                        \
      try {                                                                                     \
          CHATD_LOG_DB_CALL("Calling DbInterface::" #methodName "()");                               \
          mDbInterface->methodName(__VA_ARGS__);                                                   \
      } catch(std::exception& e) {                                                              \
          CHATID_LOG_ERROR("Exception thrown from DbInterface::" #methodName "():\n%s", e.what());\
      }                                                                                         \
    } while(0)

#define CALL_DB_FH(methodName,...)                                                           \
    do {                                                                                        \
      try {                                                                                     \
          CHATD_LOG_DB_CALL("Calling DbInterface::" #methodName "()");                               \
          mDb->methodName(__VA_ARGS__);                                                   \
      } catch(std::exception& e) {                                                              \
          CHATD_LOG_ERROR("Exception thrown from DbInterface::" #methodName "():\n%s", e.what());\
      }                                                                                         \
    } while(0)

#ifndef CHATD_ASYNC_MSG_CALLBACKS
    #define CHATD_ASYNC_MSG_CALLBACKS 1
#endif

namespace chatd
{

// message storage subsystem
// the message buffer can grow in two directions and is always contiguous, i.e. there are no "holes"
// there is no guarantee as to ordering

Client::Client(karere::Client *aKarereClient) :
    mMyHandle(aKarereClient->myHandle()),
    mApi(&aKarereClient->api),
    mKarereClient(aKarereClient)
{
    mRichPrevAttrCbHandle = mKarereClient->userAttrCache().getAttr(mMyHandle, ::mega::MegaApi::USER_ATTR_RICH_PREVIEWS, this,
       [](::Buffer *buf, void* userp)
       {
            Client *client = static_cast<Client*>(userp);
            client->mRichLinkState = kRichLinkNotDefined;

            // if user changed the option to do/don't generate rich links...
            if (buf && !buf->empty())
            {
                char tmp[2];
                base64urldecode(buf->buf(), buf->size(), tmp, 2);
                switch(*tmp)
                {
                case '1':
                    client->mRichLinkState = kRichLinkEnabled;
                    break;

                case '0':
                    client->mRichLinkState = kRichLinkDisabled;
                    break;

                default:
                    CHATD_LOG_WARNING("Unexpected value for user attribute USER_ATTR_RICH_PREVIEWS - value: %c", *tmp);
                    break;
                }
            }

            // proceed to prepare rich-links or to discard them
            switch (client->mRichLinkState)
            {
            case kRichLinkEnabled:
                for (auto& chat: client->mChatForChatId)
                {
                    chat.second->requestPendingRichLinks();
                }
                break;

            case kRichLinkDisabled:
                for (auto& chat: client->mChatForChatId)
                {
                    chat.second->removePendingRichLinks();
                }
                break;

            case kRichLinkNotDefined:
                break;
            }
       });

    // initialize the most recent message for each user
    SqliteStmt stmt1(mKarereClient->db, "SELECT DISTINCT userid FROM history");
    while (stmt1.step())
    {
        karere::Id userid = stmt1.uint64Col(0);
        if (userid == Id::COMMANDER())
        {
            continue;
        }

        SqliteStmt stmt2(mKarereClient->db, "SELECT MAX(ts) FROM history WHERE userid = ?");
        stmt2 << userid.val;
        if (stmt2.step())
        {
            mLastMsgTs[userid] = stmt2.uintCol(0);
        }
    }
}

Chat& Client::createChat(Id chatid, int shardNo, const std::string& url,
    Listener* listener, const karere::SetOfIds& users, ICrypto* crypto, uint32_t chatCreationTs, bool isGroup)
{
    auto chatit = mChatForChatId.find(chatid);
    if (chatit != mChatForChatId.end())
    {
        CHATD_LOG_WARNING("Client::createChat: Chat with chatid %s already exists, returning existing instance", ID_CSTR(chatid));
        return *chatit->second;
    }

    // instantiate a Connection object for this shard if needed
    Connection* conn;
    auto it = mConnections.find(shardNo);
    if (it == mConnections.end())
    {
        conn = new Connection(*this, shardNo);
        mConnections.emplace(std::piecewise_construct,
            std::forward_as_tuple(shardNo), std::forward_as_tuple(conn));
    }
    else
    {
        conn = it->second.get();
    }

    if (!url.empty())
    {
        conn->mUrl.parse(url);
        conn->mUrl.path.append("/").append(std::to_string(Client::chatdVersion));
    }
    // map chatid to this shard
    mConnectionForChatId[chatid] = conn;

    // always update the URL to give the API an opportunity to migrate chat shards between hosts
    Chat* chat = new Chat(*conn, chatid, listener, users, chatCreationTs, crypto, isGroup);
    // add chatid to the connection's chatids
    conn->mChatIds.insert(chatid);
    mChatForChatId.emplace(chatid, std::shared_ptr<Chat>(chat));
    return *chat;
}
void Client::sendKeepalive()
{
    for (auto& conn: mConnections)
    {
        conn.second->sendKeepalive(mKeepaliveType);
    }
}

void Client::sendEcho()
{
    for (auto& conn: mConnections)
    {
        if (conn.second->isOnline())
        {
            conn.second->sendEcho();
        }
    }
}

void Client::setKeepaliveType(bool isInBackground)
{
    mKeepaliveType = isInBackground ? OP_KEEPALIVEAWAY : OP_KEEPALIVE;
}

uint8_t Client::keepaliveType()
{
    return mKeepaliveType;
}

std::shared_ptr<Chat> Client::chatFromId(Id chatid) const
{
    auto it = mChatForChatId.find(chatid);
    return (it == mChatForChatId.end()) ? nullptr : it->second;
}

Chat &Client::chats(Id chatid) const
{
    auto it = mChatForChatId.find(chatid);
    if (it == mChatForChatId.end())
    {
        throw std::runtime_error("chatidChat: Unknown chatid "+chatid.toString());
    }
    return *it->second;
}

void Client::notifyUserIdle()
{
    if (mKeepaliveType == OP_KEEPALIVEAWAY)
        return;
    mKeepaliveType = OP_KEEPALIVEAWAY;
    cancelSeenTimers();
    sendKeepalive();
}

void Client::cancelSeenTimers()
{
   for (std::map<karere::Id, megaHandle>::iterator it = mSeenTimers.begin(); it != mSeenTimers.end(); ++it)
   {
        cancelTimeout(it->second , mKarereClient->appCtx);
   }
   mSeenTimers.clear();
   for (auto& chat: mChatForChatId)
   {
       chat.second->mLastSeenInFlightIdx = CHATD_IDX_INVALID;
   }
}

void Client::notifyUserActive()
{
    if (mKeepaliveType == OP_KEEPALIVE)
        return;

    sendEcho();

    mKeepaliveType = OP_KEEPALIVE;
    sendKeepalive();
}

bool Client::isMessageReceivedConfirmationActive() const
{
    return mMessageReceivedConfirmation;
}

::mega::m_time_t Client::getLastMsgTs(Id userid) const
{
    std::map<karere::Id, ::mega::m_time_t>::const_iterator it = mLastMsgTs.find(userid);
    if (it != mLastMsgTs.end())
    {
        return it->second;
    }
    return 0;
}

void Client::setLastMsgTs(Id userid, ::mega::m_time_t lastMsgTs)
{
    mLastMsgTs[userid] = lastMsgTs;
}

uint8_t Client::richLinkState() const
{
    return mRichLinkState;
}

bool Client::areAllChatsLoggedIn()
{
    bool allConnected = true;

    for (map<Id, shared_ptr<Chat>>::iterator it = mChatForChatId.begin(); it != mChatForChatId.end(); it++)
    {
        Chat* chat = it->second.get();
        if (!chat->isLoggedIn() && !chat->isDisabled())
        {
            allConnected = false;
            break;
        }
    }

    if (allConnected)
    {
        CHATD_LOG_DEBUG("We are logged in to all chats");
    }

    return allConnected;
}

void Chat::connect(const char *url)
{
    // attempt a connection ONLY if this is a new shard.
    if (mConnection.state() == Connection::kStateNew)
    {
        mConnection.setState(Connection::kStateFetchingUrl);
        auto wptr = getDelTracker();

        ApiPromise pms;
        if (!mChatdClient.mKarereClient->anonymousMode())
        {
            pms = mChatdClient.mKarereClient->api.call(&::mega::MegaApi::getUrlChat, mChatId);
        }
        else
        {
            // use URL from params --> retrieved before connect's call through mcphurl
            pms = ApiPromise();
            pms.resolve(nullptr);
        }

        pms.then([wptr, this, url](ReqResult result)
        {
            if (wptr.deleted())
            {
                CHATD_LOG_DEBUG("Chatd URL request completed, but chatd client was deleted");
                return;
            }

<<<<<<< HEAD
            std::string connectUrl;
            if (!mChatdClient.mKarereClient->anonymousMode())
            {
                const char* auxurl = result->getLink();
                if (!auxurl || !auxurl[0])
                {
                    CHATID_LOG_ERROR("No chatd URL received from API");
                    return;
                }

                connectUrl.assign(auxurl);
            }
            else
            {
                connectUrl.assign(url);
            }

            std::string sUrl = connectUrl;
            mConnection.mUrl.parse(sUrl);
=======
            mConnection.mUrl.parse(result->getLink());
>>>>>>> 12f4ee1f
            mConnection.mUrl.path.append("/").append(std::to_string(Client::chatdVersion));

            mConnection.reconnect()
            .fail([this](const ::promise::Error& err)
            {
                CHATID_LOG_ERROR("Chat::connect(): Error connecting to server after getting URL: %s", err.what());
            });
        });
    }
    else if (mConnection.isOnline())
    {
        login();
    }
}

void Chat::login()
{
    assert(mConnection.isOnline());
    setOnlineState(kChatStateJoining);
    // In both cases (join/joinrangehist), don't block history messages being sent to app
    mServerOldHistCbEnabled = false;

    ChatDbInfo info;
    mDbInterface->getHistoryInfo(info);
    mOldestKnownMsgId = info.oldestDbId;

    if (previewMode())
    {
        if (mOldestKnownMsgId) //if we have local history
            handlejoinRangeHist(info);
        else
            handlejoin();
    }
    else
    {
        if (mOldestKnownMsgId) //if we have local history
            joinRangeHist(info);
        else
            join();
    }
}

Connection::Connection(Client& chatdClient, int shardNo)
: mChatdClient(chatdClient), mShardNo(shardNo),
  mDNScache(mChatdClient.mKarereClient->websocketIO->mDnsCache)
{}

void Connection::wsConnectCb()
{
    setState(kStateConnected);
}

void Connection::wsCloseCb(int errcode, int errtype, const char *preason, size_t reason_len)
{
    string reason;
    if (preason)
        reason.assign(preason, reason_len);

    onSocketClose(errcode, errtype, reason);
}

void Connection::onSocketClose(int errcode, int errtype, const std::string& reason)
{
    if (mChatdClient.mKarereClient->isTerminated())
    {
        CHATDS_LOG_WARNING("Socket close but karere client was terminated.");
        return;
    }

    CHATDS_LOG_WARNING("Socket close on IP %s. Reason: %s", mTargetIp.c_str(), reason.c_str());
    auto oldState = mState;
    setState(kStateDisconnected);

    assert(oldState != kStateDisconnected);

    usingipv6 = !usingipv6;
    mTargetIp.clear();

    if (oldState == kStateConnected)
    {
        CHATDS_LOG_DEBUG("Socket close at state kStateConnected");

        assert(!mRetryCtrl);
        reconnect(); //start retry controller
    }
    else // (mState < kStateConnected) --> tell retry controller that the connect attempt failed
    {
        CHATDS_LOG_DEBUG("Socket close and state is not kStateConnected (but %s), start retry controller", connStateToStr(oldState));

        assert(mRetryCtrl);
        assert(!mConnectPromise.succeeded());
        if (!mConnectPromise.done())
        {
            mConnectPromise.reject(reason, errcode, errtype);
        }
    }
}

bool Connection::sendKeepalive(uint8_t opcode)
{
    CHATDS_LOG_DEBUG("send %s", Command::opcodeToStr(opcode));
    return sendBuf(Command(opcode));
}

void Connection::sendEcho()
{
    if (!mUrl.isValid())    // the connection is not ready yet (i.e. initialization in offline-mode)
    {
        CHATDS_LOG_DEBUG("sendEcho(): connection not initialized yet");
        return;
    }

    if (mEchoTimer) // one is already sent
    {
        CHATDS_LOG_DEBUG("sendEcho(): already sent, waiting for response");
        return;
    }

    if (!isOnline())
    {
        CHATDS_LOG_DEBUG("sendEcho(): connection is down, cannot send");
        return;
    }

    auto wptr = weakHandle();
    mEchoTimer = setTimeout([this, wptr]()
    {
        if (wptr.deleted())
            return;

        mEchoTimer = 0;

        CHATDS_LOG_DEBUG("Echo response not received in %d secs. Reconnecting...", kEchoTimeout);
        mChatdClient.mKarereClient->api.callIgnoreResult(&::mega::MegaApi::sendEvent, 99001, "ECHO response timed out");

        setState(kStateDisconnected);
        abortRetryController();
        reconnect();

    }, kEchoTimeout * 1000, mChatdClient.mKarereClient->appCtx);

    CHATDS_LOG_DEBUG("send ECHO");
    sendBuf(Command(OP_ECHO));
}

void Connection::sendCallReqDeclineNoSupport(Id chatid, Id callid)
{
    Command msg(OP_RTMSG_BROADCAST);
    msg.write<uint64_t>(1, chatid.val);
    msg.write<uint64_t>(9, 0);
    msg.write<uint32_t>(17, 0);
    msg.write<uint16_t>(21, 10);        // Payload length -> opCode(1) + callid(8) + termCode(1)
    msg.write<uint8_t>(23, rtcModule::RTCMD_CALL_REQ_DECLINE);          // RTCMD_CALL_REQ_DECLINE
    msg.write<uint64_t>(24, callid.val);
    msg.write<uint8_t>(32, rtcModule::kErrNotSupported);         // Termination code kErrNotSupported = 37
    auto& chat = mChatdClient.chats(chatid);
    chat.sendCommand(std::move(msg));
}

void Connection::setState(State state)
{
    if (mState == state)
    {
        CHATDS_LOG_DEBUG("Tried to change connection state to the current state: %s", connStateToStr(state));
        return;
    }
    else
    {
        CHATDS_LOG_DEBUG("Connection state change: %s --> %s", connStateToStr(mState), connStateToStr(state));
        mState = state;
    }

    if (mState == kStateDisconnected)
    {
        mHeartbeatEnabled = false;

        // if a socket is opened, close it immediately
        if (wsIsConnected())
        {
            wsDisconnect(true);
        }

        // if an ECHO was sent, no need to wait for its response
        if (mEchoTimer)
        {
            cancelTimeout(mEchoTimer, mChatdClient.mKarereClient->appCtx);
            mEchoTimer = 0;
        }

        // if connect-timer is running, it must be reset (kStateResolving --> kStateDisconnected)
        if (mConnectTimer)
        {
            cancelTimeout(mConnectTimer, mChatdClient.mKarereClient->appCtx);
            mConnectTimer = 0;
        }

        if (!mChatdClient.mKarereClient->isTerminated())
        {
            // start a timer to ensure the connection is established after kConnectTimeout. Otherwise, reconnect
            auto wptr = weakHandle();
            mConnectTimer = setTimeout([this, wptr]()
            {
                if (wptr.deleted())
                    return;

                mConnectTimer = 0;

                CHATDS_LOG_DEBUG("Reconnection attempt has not succeed after %d. Reconnecting...", kConnectTimeout);
                mChatdClient.mKarereClient->api.callIgnoreResult(&::mega::MegaApi::sendEvent, 99004, "Reconnection timed out");

                retryPendingConnection(true);

            }, kConnectTimeout * 1000, mChatdClient.mKarereClient->appCtx);
        }

        // notify chatrooms that connection is down
        for (auto& chatid: mChatIds)
        {
            auto& chat = mChatdClient.chats(chatid);
            chat.onDisconnect();

            // remove calls (if any)
#ifndef KARERE_DISABLE_WEBRTC
            if (mChatdClient.mKarereClient->rtc)
            {
                mChatdClient.mKarereClient->rtc->removeCall(chatid);
            }
#endif
        }
        // and stop call-timers in this shard
#ifndef KARERE_DISABLE_WEBRTC
        if (mChatdClient.mRtcHandler)
        {
            mChatdClient.mRtcHandler->stopCallsTimers(mShardNo);
        }
#endif
    }
    else if (mState == kStateConnected)
    {
        CHATDS_LOG_DEBUG("Chatd connected to %s", mTargetIp.c_str());

        mDNScache.connectDone(mUrl.host, mTargetIp);
        assert(!mConnectPromise.done());
        mConnectPromise.resolve();
        mRetryCtrl.reset();

        if (mConnectTimer)
        {
            cancelTimeout(mConnectTimer, mChatdClient.mKarereClient->appCtx);
            mConnectTimer = 0;
        }
    }
}

Connection::State Connection::state() const
{
    return mState;
}

bool Connection::isOnline() const
{
    return mState == kStateConnected; //(mWebSocket && (ws_get_state(mWebSocket) == WS_STATE_CONNECTED));
}

const std::set<Id> &Connection::chatIds() const
{
    return mChatIds;
}

uint32_t Connection::clientId() const
{
    return mClientId;
}

Promise<void> Connection::reconnect()
{
    if (mChatdClient.mKarereClient->isTerminated())
    {
        CHATDS_LOG_WARNING("Reconnect attempt initiated, but karere client was terminated.");
        assert(false);
        return ::promise::Error("Reconnect called when karere::Client is terminated", kErrorAccess, kErrorAccess);
    }

    mChatdClient.mKarereClient->setCommitMode(false); // use transactions

    assert(!mHeartbeatEnabled);
    assert(!mRetryCtrl);
    try
    {
        if (mState >= kStateResolving) //would be good to just log and return, but we have to return a promise
            throw std::runtime_error(std::string("Already connecting/connected to shard ")+std::to_string(mShardNo));

        if (!mUrl.isValid())
            throw std::runtime_error("Current URL is not valid for shard "+std::to_string(mShardNo));

        setState(kStateResolving);

        // if there were an existing retry in-progress, abort it first or it will kick in after its backoff
        abortRetryController();

        // create a new retry controller and return its promise for reconnection
        auto wptr = weakHandle();
        mRetryCtrl.reset(createRetryController("chatd] [shard "+std::to_string(mShardNo), [this](size_t attemptNo, DeleteTrackable::Handle wptr) -> Promise<void>
        {
            if (wptr.deleted())
            {
                CHATDS_LOG_DEBUG("Reconnect attempt initiated, but chatd client was deleted.");
                return ::promise::_Void();
            }

            setState(kStateDisconnected);
            mConnectPromise = Promise<void>();

            string ipv4, ipv6;
            bool cachedIPs = mDNScache.get(mUrl.host, ipv4, ipv6);

            setState(kStateResolving);
            CHATDS_LOG_DEBUG("Resolving hostname %s...", mUrl.host.c_str());

            for (auto& chatid: mChatIds)
            {
                auto& chat = mChatdClient.chats(chatid);
                if (!chat.isDisabled())
                    chat.setOnlineState(kChatStateConnecting);
            }

            auto retryCtrl = mRetryCtrl.get();
            int statusDNS = wsResolveDNS(mChatdClient.mKarereClient->websocketIO, mUrl.host.c_str(),
                         [wptr, cachedIPs, this, retryCtrl, attemptNo](int statusDNS, std::vector<std::string> &ipsv4, std::vector<std::string> &ipsv6)
            {
                if (wptr.deleted())
                {
                    CHATDS_LOG_DEBUG("DNS resolution completed but ignored: chatd client was deleted.");
                    return;
                }

                if (mChatdClient.mKarereClient->isTerminated())
                {
                    CHATDS_LOG_DEBUG("DNS resolution completed but karere client was terminated.");
                    return;
                }

                if (!mRetryCtrl)
                {
                    CHATDS_LOG_DEBUG("DNS resolution completed but ignored: connection is already established using cached IP");
                    assert(isOnline());
                    assert(cachedIPs);
                    return;
                }
                if (mRetryCtrl.get() != retryCtrl)
                {
                    CHATDS_LOG_DEBUG("DNS resolution completed but ignored: a newer RetryController has already started");
                    return;
                }
                if (mRetryCtrl->currentAttemptNo() != attemptNo)
                {
                    CHATDS_LOG_DEBUG("DNS resolution completed but ignored: a newer attempt is already started (old: %d, new: %d)",
                                     attemptNo, mRetryCtrl->currentAttemptNo());
                    return;
                }

                if (statusDNS < 0 || (ipsv4.empty() && ipsv6.empty()))
                {
                    if (isOnline() && cachedIPs)
                    {
                        assert(false);  // this case should be handled already at: if (!mRetryCtrl)
                        CHATDS_LOG_WARNING("DNS error, but connection is established. Relaying on cached IPs...");
                        return;
                    }

                    if (statusDNS < 0)
                    {
                        CHATDS_LOG_ERROR("Async DNS error in chatd. Error code: %d", statusDNS);
                    }
                    else
                    {
                        CHATDS_LOG_ERROR("Async DNS error in chatd. Empty set of IPs");
                    }

                    assert(!isOnline());
                    onSocketClose(0, 0, "Async DNS error (chatd)");
                    return;
                }

                if (!cachedIPs) // connect() required initial DNS lookup
                {
                    CHATDS_LOG_DEBUG("Hostname resolved by first time. Connecting...");

                    mDNScache.set(mUrl.host,
                                  ipsv4.size() ? ipsv4.at(0) : "",
                                  ipsv6.size() ? ipsv6.at(0) : "");
                    doConnect();
                    return;
                }

                if (mDNScache.isMatch(mUrl.host, ipsv4, ipsv6))
                {
                    CHATDS_LOG_DEBUG("DNS resolve matches cached IPs.");
                }
                else
                {
                    // update DNS cache
                    bool ret = mDNScache.set(mUrl.host,
                                  ipsv4.size() ? ipsv4.at(0) : "",
                                  ipsv6.size() ? ipsv6.at(0) : "");
                    assert(ret);

                    CHATDS_LOG_WARNING("DNS resolve doesn't match cached IPs. Forcing reconnect...");
                    onSocketClose(0, 0, "DNS resolve doesn't match cached IPs (chatd)");
                }
            });

            // immediate error at wsResolveDNS()
            if (statusDNS < 0)
            {
                CHATDS_LOG_ERROR("Sync DNS error in chatd. Error code: %d", statusDNS);
                string errStr = "Sync DNS error in chatd for shard "+std::to_string(mShardNo);

                assert(!mConnectPromise.done());
                mConnectPromise.reject(errStr, statusDNS, kErrorTypeGeneric);
            }
            else if (cachedIPs) // if wsResolveDNS() failed immediately, very likely there's
            // no network connection, so it's futile to attempt to connect
            {
                doConnect();
            }

            return mConnectPromise
            .then([wptr, this]()
            {
                if (wptr.deleted())
                    return;

                assert(isOnline());
                sendCommand(Command(OP_CLIENTID)+mChatdClient.mKarereClient->myIdentity());
                mTsLastRecv = time(NULL);   // data has been received right now, since connection is established
                mHeartbeatEnabled = true;
                sendKeepalive(mChatdClient.mKeepaliveType);
                rejoinExistingChats();
            });
        }, wptr, mChatdClient.mKarereClient->appCtx, nullptr, 0, 0, KARERE_RECONNECT_DELAY_MAX, KARERE_RECONNECT_DELAY_INITIAL));

        return static_cast<Promise<void>&>(mRetryCtrl->start());
    }
    KR_EXCEPTION_TO_PROMISE(kPromiseErrtype_chatd);
}

void Connection::abortRetryController()
{
    if (!mRetryCtrl)
    {
        return;
    }

    assert(!isOnline());

    CHATDS_LOG_DEBUG("Reconnection was aborted");
    mRetryCtrl->abort();
    mRetryCtrl.reset();
}

void Connection::disconnect()
{
    setState(kStateDisconnected);
}

void Connection::doConnect()
{
    string ipv4, ipv6;
    bool cachedIPs = mDNScache.get(mUrl.host, ipv4, ipv6);
    assert(cachedIPs);
    mTargetIp = (usingipv6 && ipv6.size()) ? ipv6 : ipv4;

    setState(kStateConnecting);
    CHATDS_LOG_DEBUG("Connecting to chatd using the IP: %s", mTargetIp.c_str());

    bool rt = wsConnect(mChatdClient.mKarereClient->websocketIO, mTargetIp.c_str(),
              mUrl.host.c_str(),
              mUrl.port,
              mUrl.path.c_str(),
              mUrl.isSecure);

    if (!rt)    // immediate failure --> try the other IP family (if available)
    {
        CHATDS_LOG_DEBUG("Connection to chatd failed using the IP: %s", mTargetIp.c_str());

        string oldTargetIp = mTargetIp;
        mTargetIp.clear();
        if (oldTargetIp == ipv6 && ipv4.size())
        {
            mTargetIp = ipv4;
        }
        else if (oldTargetIp == ipv4 && ipv6.size())
        {
            mTargetIp = ipv6;
        }

        if (mTargetIp.size())
        {
            CHATDS_LOG_DEBUG("Retrying using the IP: %s", mTargetIp.c_str());
            if (wsConnect(mChatdClient.mKarereClient->websocketIO, mTargetIp.c_str(),
                                      mUrl.host.c_str(),
                                      mUrl.port,
                                      mUrl.path.c_str(),
                                      mUrl.isSecure))
            {
                return;
            }
            CHATDS_LOG_DEBUG("Connection to chatd failed using the IP: %s", mTargetIp.c_str());
        }

        onSocketClose(0, 0, "Websocket error on wsConnect (chatd)");
    }
}

void Connection::retryPendingConnection(bool disconnect, bool refreshURL)
{
    if (mState == kStateNew)
    {
        CHATDS_LOG_WARNING("retryPendingConnection: no connection to be retried yet. Call connect() first");
        return;
    }

    if (refreshURL || !mUrl.isValid())
    {
        if (mState == kStateFetchingUrl)
        {
            CHATDS_LOG_WARNING("retryPendingConnection: previous fetch of a fresh URL is still in progress");
            return;
        }
        CHATDS_LOG_WARNING("retryPendingConnection: fetch a fresh URL for reconnection!");

        // abort and prevent any further reconnection attempt
        setState(kStateDisconnected);
        abortRetryController();
        cancelTimeout(mConnectTimer, mChatdClient.mKarereClient->appCtx);
        mConnectTimer = 0;

        // clear existing URL
        mUrl = Url();
        setState(kStateFetchingUrl);

        assert(mChatIds.size());

        auto wptr = getDelTracker();
        mChatdClient.mKarereClient->api.call(&::mega::MegaApi::getUrlChat, *mChatIds.begin())
        .then([this, wptr](ReqResult result)
        {
            if (wptr.deleted())
            {
                CHATD_LOG_DEBUG("Chatd URL request completed, but Connection was deleted");
                return;
            }

            mUrl.parse(result->getLink());
            retryPendingConnection(true);
        });
    }
    else if (disconnect)
    {
        CHATDS_LOG_WARNING("retryPendingConnection: forced reconnection!");

        setState(kStateDisconnected);
        abortRetryController();
        reconnect();
    }
    else if (mRetryCtrl && mRetryCtrl->state() == rh::State::kStateRetryWait)
    {
        CHATDS_LOG_WARNING("retryPendingConnection: abort backoff and reconnect immediately");

        assert(!isOnline());
        assert(!mHeartbeatEnabled);
        assert(!mEchoTimer);

        mRetryCtrl->restart();
    }
    else
    {
        CHATDS_LOG_WARNING("retryPendingConnection: ignored (currently connecting/connected, no forced disconnect was requested)");
    }
}

Connection::~Connection()
{
    disconnect();
}

void Connection::heartbeat()
{
    // if a heartbeat is received but we are already offline...
    if (!mHeartbeatEnabled)
        return;

    if (time(NULL) - mTsLastRecv >= Connection::kIdleTimeout)
    {
        CHATDS_LOG_WARNING("Connection inactive for too long, reconnecting...");

        setState(kStateDisconnected);
        abortRetryController();
        reconnect();
    }
}

int Connection::shardNo() const
{
    return mShardNo;
}

void Client::disconnect()
{
    for (auto& conn: mConnections)
    {
        conn.second->disconnect();
    }
}

void Client::retryPendingConnections(bool disconnect, bool refreshURL)
{
    for (auto& conn: mConnections)
    {
        conn.second->retryPendingConnection(disconnect, refreshURL);
    }
}

void Client::heartbeat()
{
    for (auto& conn: mConnections)
    {
        conn.second->heartbeat();
    }
}

bool Connection::sendBuf(Buffer&& buf)
{
    if (!isOnline())
        return false;

    bool rc = wsSendMessage(buf.buf(), buf.dataSize());
    buf.free();
    return rc;
}

bool Connection::sendCommand(Command&& cmd)
{
    CHATDS_LOG_DEBUG("send %s", cmd.toString().c_str());
    bool result = sendBuf(std::move(cmd));
    if (!result)
        CHATDS_LOG_DEBUG("Can't send, we are offline");
    return result;
}

bool Chat::sendCommand(Command&& cmd)
{
    CHATID_LOG_DEBUG("send %s", cmd.toString().c_str());
    bool result = mConnection.sendBuf(std::move(cmd));
    if (!result)
        CHATID_LOG_DEBUG("  Can't send, we are offline");
    return result;
}

bool Chat::sendCommand(const Command& cmd)
{
    Buffer buf(cmd.buf(), cmd.dataSize());
    CHATID_LOG_DEBUG("send %s", cmd.toString().c_str());
    auto result = mConnection.sendBuf(std::move(buf));
    if (!result)
        CHATID_LOG_DEBUG("  Can't send, we are offline");
    return result;
}

#ifndef KARERE_DISABLE_WEBRTC
namespace rtcModule { std::string rtmsgCommandToString(const StaticBuffer&); }
#endif

string Command::toString(const StaticBuffer& data)
{
    auto opcode = data.read<uint8_t>(0);
    switch(opcode)
    {
        case OP_JOINRANGEHIST:
        {
            string tmpString;
            karere::Id chatid = data.read<uint64_t>(1);
            karere::Id oldestMsgid = data.read<uint64_t>(7);
            karere::Id newestId = data.read<uint64_t>(15);

            tmpString.append("JOINRANGEHIST chatid: ");
            tmpString.append(chatid.toString());

            tmpString.append(" oldest: ");
            tmpString.append(oldestMsgid.toString());

            tmpString.append(" newest: ");
            tmpString.append(newestId.toString());
            return tmpString;
        }
        case OP_NEWMSG:
        case OP_NEWNODEMSG:
        {
            auto& msgcmd = static_cast<const MsgCommand&>(data);
            string tmpString;
            if (opcode == OP_NEWMSG)
                tmpString.append("NEWMSG - msgxid: ");
            else
                tmpString.append("NEWNODEMSG - msgxid: ");
            tmpString.append(ID_CSTR(msgcmd.msgid()));
            tmpString.append(", keyid: ");
            tmpString.append(to_string(msgcmd.keyId()));
            tmpString.append(", ts: ");
            tmpString.append(to_string(msgcmd.ts()));
            return tmpString;
        }
        case OP_MSGUPD:
        {
            auto& msgcmd = static_cast<const MsgCommand&>(data);
            string tmpString;
            tmpString.append("MSGUPD - msgid: ");
            tmpString.append(ID_CSTR(msgcmd.msgid()));
            tmpString.append(", keyid: ");
            tmpString.append(to_string(msgcmd.keyId()));
            tmpString.append(", ts: ");
            tmpString.append(to_string(msgcmd.ts()));
            tmpString.append(", tsdelta: ");
            tmpString.append(to_string(msgcmd.updated()));
            return tmpString;
        }
        case OP_MSGUPDX:
        {
            auto& msgcmd = static_cast<const MsgCommand&>(data);
            string tmpString;
            tmpString.append("MSGUPDX - msgxid: ");
            tmpString.append(ID_CSTR(msgcmd.msgid()));
            tmpString.append(", keyid: ");
            tmpString.append(to_string(msgcmd.keyId()));
            tmpString.append(", ts: ");
            tmpString.append(to_string(msgcmd.ts()));
            tmpString.append(", tsdelta: ");
            tmpString.append(to_string(msgcmd.updated()));
            return tmpString;
        }
        case OP_SEEN:
        {
            Id msgId = data.read<uint64_t>(9);
            string tmpString;
            tmpString.append("SEEN - msgid: ");
            tmpString.append(ID_CSTR(msgId));
            return tmpString;
        }
        case OP_NEWKEY:
        {
            auto& keycmd = static_cast<const KeyCommand&>(data);
            string tmpString;
            tmpString.append("NEWKEY - keyxid: ");
            tmpString.append(to_string(keycmd.keyId()));
            tmpString.append(", localkeyid: ");
            tmpString.append(to_string(keycmd.localKeyid()));
            return tmpString;
        }
        case OP_CLIENTID:
        {
            char tmpbuf[64];
            snprintf(tmpbuf, 63, "0x%" PRIx64, data.read<uint64_t>(1));
            return string("CLIENTID: ")+tmpbuf;
        }
        case OP_INCALL:
        {
            string tmpString;
            karere::Id userId = data.read<uint64_t>(9);
            uint32_t clientId = data.read<uint32_t>(17);
            tmpString.append("INCALL userId: ");
            tmpString.append(ID_CSTR(userId));
            tmpString.append(", clientId: ");
            std::stringstream stream;
            stream << std::hex << clientId;
            tmpString.append(stream.str());
            return tmpString;
        }
        case OP_ENDCALL:
        {
            string tmpString;
            karere::Id userId = data.read<uint64_t>(9);
            uint32_t clientId = data.read<uint32_t>(17);
            tmpString.append("ENDCALL userId: ");
            tmpString.append(ID_CSTR(userId));
            tmpString.append(", clientId: ");
            std::stringstream stream;
            stream << std::hex << clientId;
            tmpString.append(stream.str());
            return tmpString;
        }
        case OP_HANDLEJOIN:
        {
            string tmpString;
            karere::Id ph;
            memcpy(&ph, data.readPtr(1, Id::CHATLINKHANDLE), Id::CHATLINKHANDLE);
            karere::Id userId = data.read<uint64_t>(7);
            uint8_t priv = data.read<uint8_t>(15);

            tmpString.append("HANDLEJOIN ph: ");
            tmpString.append(ph.toString(Id::CHATLINKHANDLE).c_str());

            tmpString.append(" userid: ");
            tmpString.append(ID_CSTR(userId));

            tmpString.append(" priv: ");
            tmpString.append(std::to_string(priv));
            return tmpString;
        }
        case OP_HANDLELEAVE:
        {
            string tmpString;
            karere::Id ph;
            memcpy(&ph, data.readPtr(1, Id::CHATLINKHANDLE), Id::CHATLINKHANDLE);

            tmpString.append("HANDLELEAVE ph: ");
            tmpString.append(ph.toString(Id::CHATLINKHANDLE).c_str());

            return tmpString;
        }
        case OP_HANDLEJOINRANGEHIST:
        {
            string tmpString;
            karere::Id ph;
            memcpy(&ph, data.readPtr(1, Id::CHATLINKHANDLE), Id::CHATLINKHANDLE);
            karere::Id oldestMsgid = data.read<uint64_t>(7);
            karere::Id newestId = data.read<uint64_t>(15);

            tmpString.append("HANDLEJOINRANGEHIST ph: ");
            tmpString.append(ph.toString(Id::CHATLINKHANDLE).c_str());

            tmpString.append(" oldest: ");
            tmpString.append(oldestMsgid.toString());

            tmpString.append(" newest: ");
            tmpString.append(newestId.toString());
            return tmpString;
        }


#ifndef KARERE_DISABLE_WEBRTC
        case OP_RTMSG_ENDPOINT:
        case OP_RTMSG_USER:
        case OP_RTMSG_BROADCAST:
            return ::rtcModule::rtmsgCommandToString(data);
#endif
        case OP_NODEHIST:
        {
            string tmpString;
            karere::Id chatid = data.read<uint64_t>(1);
            karere::Id msgid = data.read<uint64_t>(9);
            int32_t count = data.read<int32_t>(17);
            tmpString.append("NODEHIST chatid: ");
            tmpString.append(ID_CSTR(chatid));
            tmpString.append(", msgid: ");
            tmpString.append(ID_CSTR(msgid));
            tmpString.append(", count: ");
            tmpString.append(std::to_string(count));
            return tmpString;
        }

        default:
            return opcodeToStr(opcode);
    }
}
string Command::toString() const
{
    return toString(*this);
}

string KeyCommand::toString() const
{
    assert(opcode() == OP_NEWKEY);
    string tmpString;
    tmpString.append("NEWKEY - keyxid: ");
    tmpString.append(to_string(keyId()));
    tmpString.append(", localkeyid: ");
    tmpString.append(to_string(mLocalKeyid));
    return tmpString;
}
// rejoin all open chats after reconnection (this is mandatory)
bool Connection::rejoinExistingChats()
{
    for (auto& chatid: mChatIds)
    {
        try
        {
            Chat& chat = mChatdClient.chats(chatid);
            if (!chat.isDisabled())
                chat.login();
        }
        catch(std::exception& e)
        {
            CHATDS_LOG_ERROR("rejoinExistingChats: Exception: %s", e.what());
            return false;
        }
    }
    return true;
}

// send JOIN
void Chat::join()
{
    //We don't have any local history, otherwise joinRangeHist() would be called instead of this
    //Reset handshake state, as we may be reconnecting
    mServerFetchState = kHistNotFetching;
    CHATID_LOG_DEBUG("Sending JOIN");
    sendCommand(Command(OP_JOIN) + mChatId + mChatdClient.mMyHandle + (int8_t)PRIV_NOCHANGE);
    requestHistoryFromServer(-initialHistoryFetchCount);
}

void Chat::handlejoin()
{
    assert(previewMode());

    //We don't have any local history, otherwise joinRangeHist() would be called instead of this
    //Reset handshake state, as we may be reconnecting
    mServerFetchState = kHistNotFetching;
    CHATID_LOG_DEBUG("Sending HANDLEJOIN");

    //Create command `OPCODE_HANDLEJOIN(1) + chathandle(6) + userId(8) + priv(1)`
    uint64_t ph = getPublicHandle();
    Command comm (OP_HANDLEJOIN);
    comm.append((const char*) &ph, Id::CHATLINKHANDLE);
    sendCommand(comm + mChatdClient.mMyHandle + (uint8_t)PRIV_RDONLY);
    requestHistoryFromServer(-initialHistoryFetchCount);
}

void Chat::handleleave()
{
    assert(previewMode());

    uint64_t ph = getPublicHandle();
    Command comm (OP_HANDLELEAVE);
    comm.append((const char*) &ph, Id::CHATLINKHANDLE);
    sendCommand(comm);
}

void Chat::onJoinRejected()
{
    CHATID_LOG_WARNING("JOIN was rejected, setting chat offline and disabling it");
    disable(true);
}

void Chat::onHandleJoinRejected()
{
    CHATID_LOG_WARNING("HANDLEJOIN was rejected, setting chat offline and disabling it");
    disable(true);

    // public-handle is not valid anymore --> notify the app: privilege is now PRIV_NOTPRESENT
    CALL_LISTENER(onUserLeave, Id::null());
}

void Chat::onDisconnect()
{
    assert(mFetchRequest.size() <= 2);  // no more than a HIST+NODEHIST in parallel are allowed

    while (mFetchRequest.size())
    {
        FetchType fetchType = mFetchRequest.front();
        mFetchRequest.pop();
        if (fetchType == FetchType::kFetchMessages)
        {
            if (mServerOldHistCbEnabled && (mServerFetchState & kHistFetchingOldFromServer))
            {
                //app has been receiving old history from server, but we are now
                //about to receive new history (if any), so notify app about end of
                //old history
                CALL_LISTENER(onHistoryDone, kHistSourceServer);
            }
        }
        else if (fetchType == kFetchNodeHistory)
        {
            mAttachNodesReceived = 0;
            mAttachNodesRequestedToServer = 0;
            mAttachmentNodes->finishFetchingFromServer();
        }
    }

    //Reset mNumPreviewers and notify
    if (isPublic())
    {
        onPreviewersUpdate(0);
    }

    mServerFetchState = kHistNotFetching;
    setOnlineState(kChatStateOffline);
}

HistSource Chat::getHistory(unsigned count)
{
    if (isNotifyingOldHistFromServer())
    {
        return kHistSourceServer;
    }
    if ((mNextHistFetchIdx == CHATD_IDX_INVALID) && !empty())
    {
        //start from newest message and go backwards
        mNextHistFetchIdx = highnum();
    }

    Idx countSoFar = 0;
    if (mNextHistFetchIdx != CHATD_IDX_INVALID)
    {
        assert(mNextHistFetchIdx <= highnum());
        auto end = lownum()-1;
        if (mNextHistFetchIdx > end) //we are in the RAM range
        {
            CHATID_LOG_DEBUG("Fetching history(%u) from RAM...", count);
            Idx fetchEnd = mNextHistFetchIdx - count;
            if (fetchEnd < end)
            {
                fetchEnd = end;
            }

            for (Idx i = mNextHistFetchIdx; i > fetchEnd; i--)
            {
                auto& msg = at(i);
                if (msg.isPendingToDecrypt())
                {
                    // specially in public-mode, it may happen we're still decrypting the message (i.e. due
                    // to a pending fetch of public keys of the sender), so we need to stop the load of
                    // messages at this point

                    CHATID_LOG_WARNING("Skipping the load of a message still encrypted. "
                                       "msgid: %s idx: %d", ID_CSTR(msg.id()), i);
                    break;
                }

                CALL_LISTENER(onRecvHistoryMessage, i, msg, getMsgStatus(msg, i), true);
            }
            countSoFar = mNextHistFetchIdx - fetchEnd;
            mNextHistFetchIdx -= countSoFar;
            if (countSoFar >= (int)count)
            {
                CALL_LISTENER(onHistoryDone, kHistSourceRam);
                return kHistSourceRam;
            }
        }
    }

    // more than what is available in RAM is requested
    auto nextSource = getHistoryFromDbOrServer(count - countSoFar);
    if (nextSource == kHistSourceNone) //no history in db and server
    {
        auto source = (countSoFar > 0) ? kHistSourceRam : kHistSourceNone;
        CALL_LISTENER(onHistoryDone, source);
        return source;
    }
    if (nextSource == kHistSourceDb || nextSource == kHistSourceNotLoggedIn)
    {
        CALL_LISTENER(onHistoryDone, nextSource);
    }
    return nextSource;
}

HistSource Chat::getNodeHistory(uint32_t count)
{
    return mAttachmentNodes->getHistory(count);
}

HistSource Chat::getHistoryFromDbOrServer(unsigned count)
{
    if (mHasMoreHistoryInDb)
    {
        CHATID_LOG_DEBUG("Fetching history(%u) from db...", count);
        getHistoryFromDb(count);
        return kHistSourceDb;
    }
    else //have to fetch history from server
    {
        if (mHaveAllHistory)
        {
            CHATID_LOG_DEBUG("getHistoryFromDbOrServer: No more history exists");
            return kHistSourceNone;
        }

        if (previewMode() && mOwnPrivilege == PRIV_NOTPRESENT)
        {
            CHATID_LOG_DEBUG("getHistoryFromDbOrServer: no more history available for invalid chat-link");
            return kHistSourceNotLoggedIn;
        }

        if (mServerFetchState & kHistOldFlag)
        {
            CHATID_LOG_DEBUG("getHistoryFromDbOrServer: Need more history, and server history fetch is already in progress, will get next messages from there");
        }
        else
        {
            if (!isLoggedIn())
                return kHistSourceNotLoggedIn;

            auto wptr = weakHandle();
            marshallCall([wptr, this, count]()
            {
                if (wptr.deleted())
                    return;

                CHATID_LOG_DEBUG("Fetching history (%u messages) from server...", count);
                requestHistoryFromServer(-count);
            }, mChatdClient.mKarereClient->appCtx);
        }
        mServerOldHistCbEnabled = true;
        return kHistSourceServer;
    }
}

void Chat::requestHistoryFromServer(int32_t count)
{
    // the connection must be established, but might not be logged in yet (for a JOIN + HIST)
    assert(mConnection.isOnline());
    mLastServerHistFetchCount = mLastHistDecryptCount = 0;
    mServerFetchState = (count > 0)
        ? kHistFetchingNewFromServer
        : kHistFetchingOldFromServer;

    mFetchRequest.push(FetchType::kFetchMessages);
    sendCommand(Command(OP_HIST) + mChatId + count);
}

void Chat::requestNodeHistoryFromServer(Id oldestMsgid, uint32_t count)
{
    // avoid to access websockets from app's thread --> marshall the request
    auto wptr = weakHandle();
    marshallCall([wptr, this, oldestMsgid, count]()
    {
        if (wptr.deleted())
            return;

        if (!isLoggedIn())
        {
            mAttachmentNodes->finishFetchingFromServer();
            return;
        }

        CHATID_LOG_DEBUG("Fetching node history (%u messages) from server...", count);

        mFetchRequest.push(FetchType::kFetchNodeHistory);
        mAttachNodesRequestedToServer = count;
        assert(mAttachNodesReceived == 0);
        mAttachmentHistDoneReceived = false;
        sendCommand(Command(OP_NODEHIST) + mChatId + oldestMsgid + -count);
    }, mChatdClient.mKarereClient->appCtx);
}

Message *Chat::oldest() const
{
    if (!mBackwardList.empty())
    {
        return mBackwardList.back().get();
    }

    if (!mForwardList.empty())
    {
        return mForwardList.front().get();
    }

    return NULL;
}

Message *Chat::newest() const
{
    if (!mForwardList.empty())
    {
        return mForwardList.back().get();
    }

    if (!mBackwardList.empty())
    {
        return mBackwardList.front().get();
    }

    return NULL;
}

Chat::Chat(Connection& conn, Id chatid, Listener* listener,
    const karere::SetOfIds& initialUsers, uint32_t chatCreationTs,
    ICrypto* crypto, bool isGroup)
    : mChatdClient(conn.mChatdClient), mConnection(conn), mChatId(chatid),
      mListener(listener), mUsers(initialUsers), mCrypto(crypto),
      mLastMsgTs(chatCreationTs), mIsGroup(isGroup)
{
    assert(mChatId);
    assert(mListener);
    assert(mCrypto);
    assert(!mUsers.empty() || isPublic());
    mNextUnsent = mSending.begin();
    //we don't use CALL_LISTENER here because if init() throws, then something is wrong and we should not continue
    mListener->init(*this, mDbInterface);
    CALL_CRYPTO(setUsers, &mUsers);

    if (isPublic())
    {
        // disable the chat if decryption of unified key fails
        mCrypto->getUnifiedKey()
        .fail([this] (const promise::Error &err)
        {
            CHATID_LOG_ERROR("Unified key not available, disabling chatroom. Error: %s", err.what());
            disable(true);
            return err;
        });
    }

    assert(mDbInterface);
    initChat();
    mAttachmentNodes = std::unique_ptr<FilteredHistory>(new FilteredHistory(*mDbInterface, *this));
    ChatDbInfo info;
    mDbInterface->getHistoryInfo(info);
    mOldestKnownMsgId = info.oldestDbId;
    mLastSeenId = info.lastSeenId;
    mLastReceivedId = info.lastRecvId;
    mLastSeenIdx = mDbInterface->getIdxOfMsgidFromHistory(mLastSeenId);
    mLastReceivedIdx = mDbInterface->getIdxOfMsgidFromHistory(mLastReceivedId);

    if ((mHaveAllHistory = mDbInterface->chatVar("have_all_history")))
    {
        CHATID_LOG_DEBUG("All backward history of chat is available locally");
        mAttachmentNodes->setHaveAllHistory(true);
    }

    if (!mOldestKnownMsgId)
    {
        //no history in db
        mHasMoreHistoryInDb = false;
        mForwardStart = CHATD_IDX_RANGE_MIDDLE;
        CHATID_LOG_DEBUG("Db has no local history for chat");
        loadAndProcessUnsent();
    }
    else
    {
        assert(info.newestDbIdx != CHATD_IDX_INVALID);
        mHasMoreHistoryInDb = true;
        mForwardStart = info.newestDbIdx + 1;
        CHATID_LOG_DEBUG("Db has local history: %s - %s (middle point: %u)",
            ID_CSTR(info.oldestDbId), ID_CSTR(info.newestDbId), mForwardStart);
        loadAndProcessUnsent();
        getHistoryFromDb(initialHistoryFetchCount); // ensure we have a minimum set of messages loaded and ready
    }
}
Chat::~Chat()
{
    CALL_LISTENER(onDestroy); //we don't delete because it may have its own idea of its lifetime (i.e. it could be a GUI class)
    try { delete mCrypto; }
    catch(std::exception& e)
    { CHATID_LOG_ERROR("EXCEPTION from ICrypto destructor: %s", e.what()); }
    mCrypto = nullptr;
    clear();
    try { delete mDbInterface; }
    catch(std::exception& e)
    { CHATID_LOG_ERROR("EXCEPTION from DbInterface destructor: %s", e.what()); }
    mDbInterface = nullptr;
}

void Chat::disable(bool state)
{
    if (mIsDisabled == state)
        return;

    mIsDisabled = state;

    if (mIsDisabled)
    {
        mServerFetchState = kHistNotFetching;
        setOnlineState(kChatStateOffline);
    }
}

Idx Chat::getHistoryFromDb(unsigned count)
{
    assert(mHasMoreHistoryInDb); //we are within the db range
    std::vector<Message*> messages;
    CALL_DB(fetchDbHistory, lownum()-1, count, messages);
    for (auto msg: messages)
    {
        msgIncoming(false, msg, true); //increments mLastHistFetch/DecryptCount, may reset mHasMoreHistoryInDb if this msgid == mLastKnownMsgid
    }
    if (mNextHistFetchIdx == CHATD_IDX_INVALID)
    {
        mNextHistFetchIdx = mForwardStart - 1 - messages.size();
    }
    else
    {
        mNextHistFetchIdx -= messages.size();
    }
    CALL_LISTENER(onHistoryDone, kHistSourceDb);

    // If we haven't yet seen the message with the last-seen msgid, then all messages
    // in the buffer (and in the loaded range) are unseen - so we just loaded
    // more unseen messages
    if ((messages.size() < count) && mHasMoreHistoryInDb)
        throw std::runtime_error(mChatId.toString()+": Db says it has no more messages, but we still haven't seen mOldestKnownMsgId of "+std::to_string((int64_t)mOldestKnownMsgId.val));
    return (Idx)messages.size();
}

#define READ_ID(varname, offset)\
    assert(offset==pos-base); Id varname(buf.read<uint64_t>(pos)); pos+=sizeof(uint64_t)
#define READ_CHATID(offset)\
    assert(offset==pos-base); chatid = buf.read<uint64_t>(pos); pos+=sizeof(uint64_t)

#define READ_32(varname, offset)\
    assert(offset==pos-base); uint32_t varname(buf.read<uint32_t>(pos)); pos+=4
#define READ_16(varname, offset)\
    assert(offset==pos-base); uint16_t varname(buf.read<uint16_t>(pos)); pos+=2
#define READ_8(varname, offset)\
    assert(offset==pos-base); uint8_t varname(buf.read<uint8_t>(pos)); pos+=1

void Connection::wsHandleMsgCb(char *data, size_t len)
{
    mTsLastRecv = time(NULL);
    execCommand(StaticBuffer(data, len));
}

// inbound command processing
// multiple commands can appear as one WebSocket frame, but commands never cross frame boundaries
// CHECK: is this assumption correct on all browsers and under all circumstances?
void Connection::execCommand(const StaticBuffer& buf)
{
    size_t pos = 0;
//IMPORTANT: Increment pos before calling the command handler, because the handler may throw, in which
//case the next iteration will not advance and will execute the same command again, resulting in
//infinite loop
    while (pos < buf.dataSize())
    {
      char opcode = buf.buf()[pos];
      Id chatid;
      try
      {
        pos++;
#ifndef NDEBUG
        size_t base = pos;
#endif
        switch (opcode)
        {
            case OP_KEEPALIVE:
            {
                CHATDS_LOG_DEBUG("recv KEEPALIVE");
                sendKeepalive(mChatdClient.mKeepaliveType);
                break;
            }
            case OP_BROADCAST:
            {
                READ_CHATID(0);
                READ_ID(userid, 8);
                READ_8(bcastType, 16);
                auto& chat = mChatdClient.chats(chatid);
                chat.handleBroadcast(userid, bcastType);
                break;
            }
            case OP_JOIN:
            {
                READ_CHATID(0);
                READ_ID(userid, 8);
                Priv priv = (Priv)buf.read<int8_t>(pos);
                pos++;
                CHATDS_LOG_DEBUG("%s: recv JOIN - user '%s' with privilege level %d",
                                ID_CSTR(chatid), ID_CSTR(userid), priv);

                if (userid == Id::COMMANDER())
                {
                    CHATDS_LOG_ERROR("recv JOIN for API user");
                    assert(false);
                    break;
                }

                auto& chat =  mChatdClient.chats(chatid);
                if (priv == PRIV_NOTPRESENT)
                    chat.onUserLeave(userid);
                else
                    chat.onUserJoin(userid, priv);
                break;
            }
            case OP_OLDMSG:
            case OP_NEWMSG:
            case OP_MSGUPD:
            {
                READ_CHATID(0);
                READ_ID(userid, 8);
                READ_ID(msgid, 16);
                READ_32(ts, 24);
                READ_16(updated, 28);
                READ_32(keyid, 30);
                READ_32(msglen, 34);
                const char* msgdata = buf.readPtr(pos, msglen);
                pos += msglen;

                CHATDS_LOG_DEBUG("%s: recv %s - msgid: '%s', from user '%s' with keyid %u, ts %u, tsdelta %u",
                    ID_CSTR(chatid), Command::opcodeToStr(opcode), ID_CSTR(msgid),
                    ID_CSTR(userid), keyid, ts, updated);

                std::unique_ptr<Message> msg(new Message(msgid, userid, ts, updated, msgdata, msglen, false, keyid));
                msg->setEncrypted(Message::kEncryptedPending);
                Chat& chat = mChatdClient.chats(chatid);
                if (opcode == OP_MSGUPD)
                {
                    chat.onMsgUpdated(msg.release());
                }
                else
                {
                    if (!chat.isFetchingNodeHistory() || opcode == OP_NEWMSG)
                    {
                        chat.msgIncoming((opcode == OP_NEWMSG), msg.release(), false);
                    }
                    else
                    {
                        chat.msgNodeHistIncoming(msg.release());
                    }
                }
                break;
            }
            case OP_SEEN:
            {
                READ_CHATID(0);
                READ_ID(msgid, 8);
                CHATDS_LOG_DEBUG("%s: recv SEEN - msgid: '%s'", ID_CSTR(chatid), ID_CSTR(msgid));
                mChatdClient.chats(chatid).onLastSeen(msgid);
                break;
            }
            case OP_RECEIVED:
            {
                READ_CHATID(0);
                READ_ID(msgid, 8);
                CHATDS_LOG_DEBUG("%s: recv RECEIVED - msgid: '%s'", ID_CSTR(chatid), ID_CSTR(msgid));
                mChatdClient.chats(chatid).onLastReceived(msgid);
                break;
            }
            case OP_RETENTION:
            {
                READ_CHATID(0);
                READ_ID(userid, 8);
                READ_32(period, 16);
                CHATDS_LOG_DEBUG("%s: recv RETENTION by user '%s' to %u second(s)",
                                ID_CSTR(chatid), ID_CSTR(userid), period);
                break;
            }
            case OP_MSGID:
            {
                READ_ID(msgxid, 0);
                READ_ID(msgid, 8);
                CHATDS_LOG_DEBUG("recv MSGID: '%s' -> '%s'", ID_CSTR(msgxid), ID_CSTR(msgid));
                mChatdClient.onMsgAlreadySent(msgxid, msgid);
                break;
            }
            case OP_NEWMSGID:
            {
                READ_ID(msgxid, 0);
                READ_ID(msgid, 8);
                CHATDS_LOG_DEBUG("recv NEWMSGID: '%s' -> '%s'", ID_CSTR(msgxid), ID_CSTR(msgid));
                mChatdClient.msgConfirm(msgxid, msgid);
                break;
            }
/*            case OP_RANGE:
            {
                READ_CHATID(0);
                READ_ID(oldest, 8);
                READ_ID(newest, 16);
                CHATDS_LOG_DEBUG("%s: recv RANGE - (%s - %s)",
                                ID_CSTR(chatid), ID_CSTR(oldest), ID_CSTR(newest));
                auto& msgs = mClient.chats(chatid);
                if (msgs.onlineState() == kChatStateJoining)
                    msgs.initialFetchHistory(newest);
                break;
            }
*/
            case OP_REJECT:
            {
                READ_CHATID(0);
                READ_ID(id, 8);
                READ_8(op, 16);
                READ_8(reason, 17);

                if (op == OP_HANDLEJOIN)
                {
                    // find the actual chatid from the invalid ph (received chatid)
                    karere::Id actualChatid = mChatdClient.chatidFromPh(chatid);
                    if (actualChatid.isValid())
                    {
                        CHATDS_LOG_WARNING("%s: recv REJECT of %s: ph='%s', reason: %hu",
                                        ID_CSTR(actualChatid), Command::opcodeToStr(op),
                                        chatid.toString(Id::CHATLINKHANDLE).c_str(), reason);

                        auto& chat = mChatdClient.chats(actualChatid);
                        chat.onHandleJoinRejected();
                    }
                    else
                    {
                        CHATDS_LOG_WARNING("recv REJECT of %s: ph='%s' (unknown)",
                                           Command::opcodeToStr(op), chatid.toString(Id::CHATLINKHANDLE).c_str());
                    }
                    break;
                }

                CHATDS_LOG_WARNING("%s: recv REJECT of %s: id='%s', reason: %hu",
                    ID_CSTR(chatid), Command::opcodeToStr(op), ID_CSTR(id), reason);
                auto& chat = mChatdClient.chats(chatid);
                if (op == OP_NEWMSG || op == OP_NEWNODEMSG) // the message was rejected
                {
                    chat.msgConfirm(id, Id::null());
                }
                else if ((op == OP_MSGUPD) || (op == OP_MSGUPDX))
                {
                    chat.rejectMsgupd(id, reason);
                }
                else if (op == OP_JOIN)
                {
                    chat.onJoinRejected();
                }
                else if (op == OP_RANGE && reason == 1)
                {
                    chat.clearHistory();
                    // we were notifying NEWMSGs in result of JOINRANGEHIST, but after reload we start receiving OLDMSGs
                    chat.mServerOldHistCbEnabled = mChatdClient.mKarereClient->isChatRoomOpened(chatid);
                    chat.getHistoryFromDbOrServer(chat.initialHistoryFetchCount);
                }
                else if (op == OP_NEWKEY)
                {
                    chat.onKeyReject();
                }
                else if (op == OP_HIST)
                {
                    chat.onHistReject();
                }
                else
                {
                    chat.rejectGeneric(op, reason);
                }
                break;
            }
            case OP_HISTDONE:
            {
                READ_CHATID(0);
                CHATDS_LOG_DEBUG("%s: recv HISTDONE - history retrieval finished", ID_CSTR(chatid));
                Chat &chat = mChatdClient.chats(chatid);
                chat.onHistDone();
                break;
            }
            case OP_NEWKEYID:
            {
                READ_CHATID(0);
                READ_32(keyxid, 8);
                READ_32(keyid, 12);
                CHATDS_LOG_DEBUG("%s: recv NEWKEYID: %u -> %u", ID_CSTR(chatid), keyxid, keyid);
                mChatdClient.chats(chatid).keyConfirm(keyxid, keyid);
                break;
            }
            case OP_NEWKEY:
            {
                READ_CHATID(0);
                READ_32(keyid, 8);
                READ_32(totalLen, 12);
                const char* keys = buf.readPtr(pos, totalLen);
                pos+=totalLen;
                CHATDS_LOG_DEBUG("%s: recv NEWKEY %u", ID_CSTR(chatid), keyid);
                mChatdClient.chats(chatid).onNewKeys(StaticBuffer(keys, totalLen));
                break;
            }
            case OP_INCALL:
            {
                // opcode.1 chatid.8 userid.8 clientid.4
                READ_CHATID(0);
                READ_ID(userid, 8);
                READ_32(clientid, 16);
                CHATDS_LOG_DEBUG("%s: recv INCALL userid %s, clientid: %x", ID_CSTR(chatid), ID_CSTR(userid), clientid);
                auto& chat = mChatdClient.chats(chatid);
                // TODO: remove this block once the groucalls are fully supported by clients
                if ((chat.isGroup() && !mChatdClient.mKarereClient->areGroupCallsEnabled()))
                {
                    CHATDS_LOG_DEBUG("Groupcalls are disabled, ignoring INCALL command");
                    break;
                }
                chat.onInCall(userid, clientid);
                break;
            }
            case OP_ENDCALL:
            {
                // opcode.1 chatid.8 userid.8 clientid.4
                READ_CHATID(0);
                READ_ID(userid, 8);
                READ_32(clientid, 16);
                CHATDS_LOG_DEBUG("%s: recv ENDCALL userid: %s, clientid: %x", ID_CSTR(chatid), ID_CSTR(userid), clientid);
                auto& chat = mChatdClient.chats(chatid);
                // TODO: remove this block once the groucalls are fully supported by clients
                if ((chat.isGroup() && !mChatdClient.mKarereClient->areGroupCallsEnabled()))
                {
                    CHATDS_LOG_DEBUG("Groupcalls are disabled, ignoring ENDCALL command");
                    break;
                }
                chat.onEndCall(userid, clientid);
                break;
            }
            case OP_CALLDATA:
            {
                READ_CHATID(0);
                READ_ID(userid, 8);
                READ_32(clientid, 16);
                READ_16(payloadLen, 20);
                CHATDS_LOG_DEBUG("%s: recv CALLDATA userid: %s, clientid: %x, PayloadLen: %d", ID_CSTR(chatid), ID_CSTR(userid), clientid, payloadLen);
                pos += payloadLen; // payload bytes will be consumed by handleCallData(), but does not update `pos` pointer

#ifndef KARERE_DISABLE_WEBRTC
                if (mChatdClient.mRtcHandler)
                {
                    StaticBuffer cmd(buf.buf() + 23, payloadLen);
                    auto& chat = mChatdClient.chats(chatid);                    
                    // TODO: remove this block once the groucalls are fully supported by clients
                    if ((chat.isGroup() && !mChatdClient.mKarereClient->areGroupCallsEnabled()))
                    {
                        CHATDS_LOG_DEBUG("Groupcalls are disabled, ignoring CALLDATA command");
                        break;
                    }
                    mChatdClient.mRtcHandler->handleCallData(chat, chatid, userid, clientid, cmd);
                }
#else
                READ_ID(callid, 22);
                READ_8(state, 30);
                if (state == rtcModule::kCallDataRinging) // Ringing state
                {
                    sendCallReqDeclineNoSupport(chatid, callid);
                }

                pos += payloadLen - 9;  // 9 -> callid(8) + state(1)
#endif

                break;
            }
            case OP_RTMSG_ENDPOINT:
            case OP_RTMSG_USER:
            case OP_RTMSG_BROADCAST:
            {
                //opcode.1 chatid.8 userid.8 clientid.4 len.2 data.len
                READ_CHATID(0);
                size_t cmdstart = pos - 9; //pos points after opcode
                (void)cmdstart; //disable unused var warning if webrtc is disabled
                READ_ID(userid, 8);
                READ_32(clientid, 16);
                (void)clientid; //disable unused var warning if webrtc is enabled
                READ_16(payloadLen, 20);
                pos += payloadLen; //skip the payload
#ifndef KARERE_DISABLE_WEBRTC
                auto& chat = mChatdClient.chats(chatid);
                StaticBuffer cmd(buf.buf() + cmdstart, 23 + payloadLen);
                CHATDS_LOG_DEBUG("%s: recv %s", ID_CSTR(chatid), ::rtcModule::rtmsgCommandToString(cmd).c_str());
                if (mChatdClient.mRtcHandler)
                {
                    mChatdClient.mRtcHandler->handleMessage(chat, cmd);
                }
#else
                CHATDS_LOG_DEBUG("%s: recv %s userid: %s, clientid: %x", ID_CSTR(chatid), Command::opcodeToStr(opcode), ID_CSTR(userid), clientid);
#endif
                break;
            }
            case OP_CLIENTID:
            {
                // clientid.4 reserved.4
                READ_32(clientid, 0);
                mClientId = clientid;
                CHATDS_LOG_DEBUG("recv CLIENTID - %x", clientid);
                break;
            }
            case OP_ECHO:
            {
                CHATDS_LOG_DEBUG("recv ECHO");
                if (mEchoTimer)
                {
                    CHATDS_LOG_DEBUG("Socket is still alive");
                    cancelTimeout(mEchoTimer, mChatdClient.mKarereClient->appCtx);
                    mEchoTimer = 0;
                }
                break;
            }
            case OP_ADDREACTION:
            {
                //TODO: to be implemented
                READ_CHATID(0);
                READ_ID(userid, 8);
                READ_ID(msgid, 16);
                READ_32(reaction, 24);
                CHATDS_LOG_DEBUG("%s: recv ADDREACTION from user %s to message %s reaction %d",
                                ID_CSTR(chatid), ID_CSTR(userid), ID_CSTR(msgid), reaction);
                break;
            }
            case OP_DELREACTION:
            {
                //TODO: to be implemented
                READ_CHATID(0);
                READ_ID(userid, 8);
                READ_ID(msgid, 16);
                READ_32(reaction, 24);
                CHATDS_LOG_DEBUG("%s: recv DELREACTION from user %s to message %s reaction %d",
                                ID_CSTR(chatid), ID_CSTR(userid), ID_CSTR(msgid), reaction);
                break;
            }
            case OP_SYNC:
            {
                READ_CHATID(0);
                CHATDS_LOG_DEBUG("%s: recv SYNC", ID_CSTR(chatid));
                mChatdClient.mKarereClient->onSyncReceived(chatid);
                break;
            }
            case OP_CALLTIME:
            {
                READ_CHATID(0);
                READ_32(duration, 8);
                CHATDS_LOG_DEBUG("%s: recv CALLTIME: %d", ID_CSTR(chatid), duration);
#ifndef KARERE_DISABLE_WEBRTC
                if (mChatdClient.mRtcHandler)
                {
                    auto& chat = mChatdClient.chats(chatid);
                    if (!chat.isGroup() || (chat.isGroup() && mChatdClient.mKarereClient->areGroupCallsEnabled()))
                    {
                        mChatdClient.mRtcHandler->handleCallTime(chatid, duration);
                    }
                    else
                    {
                        CHATDS_LOG_DEBUG("Skip command");
                    }
                }
#endif
                break;
            }
            case OP_NUMBYHANDLE:
            {
                READ_CHATID(0);
                READ_32(count, 8);
                CHATDS_LOG_DEBUG("%s: recv NUMBYHANDLE: %d", ID_CSTR(chatid), count);

                auto& chat =  mChatdClient.chats(chatid);
                chat.onPreviewersUpdate(count);
                break;
            }
            default:
            {
                CHATDS_LOG_ERROR("Unknown opcode %d, ignoring all subsequent commands", opcode);
                return;
            }
        }
      }
      catch(BufferRangeError& e)
      {
            CHATDS_LOG_ERROR("%s: Buffer bound check error while parsing %s:\n\t%s\n\tAborting command processing", ID_CSTR(chatid), Command::opcodeToStr(opcode), e.what());
            return;
      }
      catch(std::exception& e)
      {
            CHATDS_LOG_ERROR("%s: Exception while processing incoming %s: %s", ID_CSTR(chatid), Command::opcodeToStr(opcode), e.what());
      }
    }
}

void Chat::onNewKeys(StaticBuffer&& keybuf)
{
    size_t pos = 0;
    size_t size = keybuf.dataSize();
    while ((pos + 14) < size)
    {
        Id userid(keybuf.read<uint64_t>(pos));          pos += 8;
        KeyId keyid = keybuf.read<KeyId>(pos);          pos += 4;
        uint16_t keylen = keybuf.read<uint16_t>(pos);   pos += 2;
        const char *key = keybuf.readPtr(pos, keylen);  pos += keylen;

        CHATID_LOG_DEBUG("sending key %d for user %s with length %zu to crypto module",
                         keyid, userid.toString().c_str(), keybuf.dataSize());
        CALL_CRYPTO(onKeyReceived, keyid, userid, mChatdClient.myHandle(), key, keylen);
    }

    if (pos != size)
    {
        CHATID_LOG_ERROR("onNewKeys: unexpected size of received NEWKEY");
        assert(false);
    }
}

void Chat::onHistDone()
{
    FetchType fetchType = mFetchRequest.front();
    mFetchRequest.pop();
    if (fetchType == FetchType::kFetchMessages)
    {
        // We may be fetching from memory and db because of a resetHistFetch()
        // while fetching from server. In that case, we don't notify about
        // fetched messages and onHistDone()

        if (isFetchingFromServer()) //HISTDONE is received for new history or after JOINRANGEHIST
        {
            onFetchHistDone();
        }
        if (isJoining())
        {
            onJoinComplete();
        }
    }
    else if (fetchType == FetchType::kFetchNodeHistory)
    {
        if (!mDecryptionAttachmentsHalted)
        {
            attachmentHistDone();
        }

        mAttachmentHistDoneReceived = true;
    }
    else
    {
        CHATID_LOG_WARNING("onHistDone: unknown type of fetch");
        assert(false);
    }
}

void Chat::onFetchHistDone()
{
    assert(isFetchingFromServer());

    //resetHistFetch() may have been called while fetching from server,
    //so state may be fetching-from-ram or fetching-from-db
    bool fetchingOld = (mServerFetchState & kHistOldFlag);
    if (fetchingOld)
    {
        if (mDecryptOldHaltedAt != CHATD_IDX_INVALID)
        {
            mServerFetchState = kHistDecryptingOld;
        }
        else
        {
            mServerFetchState = kHistNotFetching;
            // if app tries to load messages before first join and there's no local history available yet,
            // they received a `HistSource == kSourceNotLoggedIn`. During login, received messages won't be
            // notified, but after login the app can attempt to load messages again and should be notified
            // about messages from the beginning
            if (!mIsFirstJoin)
            {
                mNextHistFetchIdx = lownum()-1;
            }
        }
        if (mLastServerHistFetchCount <= 0)
        {
            //server returned zero messages
            assert((mDecryptOldHaltedAt == CHATD_IDX_INVALID) && (mDecryptNewHaltedAt == CHATD_IDX_INVALID));
            mHaveAllHistory = true;
            mAttachmentNodes->setHaveAllHistory(true);
            CALL_DB(setHaveAllHistory, true);
            CHATID_LOG_DEBUG("Start of history reached");
            //last text msg stuff
            if (mLastTextMsg.isFetching())
            {
                mLastTextMsg.clear();
                notifyLastTextMsg();
            }
        }
    }
    else
    {
        mServerFetchState = (mDecryptNewHaltedAt != CHATD_IDX_INVALID)
            ? kHistDecryptingNew : kHistNotFetching;
    }

    if (mServerFetchState == kHistNotFetching) //if not still decrypting
    {
        if (fetchingOld && mServerOldHistCbEnabled)
        {
            //we are forwarding to the app the history we are receiving from
            //server. Tell app that is complete.
            CALL_LISTENER(onHistoryDone, kHistSourceServer);
        }
        if (mLastSeenIdx == CHATD_IDX_INVALID)
            CALL_LISTENER(onUnreadChanged);
    }

    // handle last text message fetching
    if (mLastTextMsg.isFetching())
    {
        assert(!mHaveAllHistory); //if we reach start of history, mLastTextMsg.state() will be set to kNone
        CHATID_LOG_DEBUG("No text message seen yet, fetching more history from server");
        getHistory(initialHistoryFetchCount);
    }
}

void Chat::loadAndProcessUnsent()
{
    assert(mSending.empty());
    CALL_DB(loadSendQueue, mSending);
    if (mSending.empty())
        return;

    mNextUnsent = mSending.begin();
    replayUnsentNotifications();

    //last text message stuff
    for (auto it = mSending.rbegin(); it!=mSending.rend(); it++)
    {
        if (it->msg->isValidLastMessage())
        {
            onLastTextMsgUpdated(*it->msg);
            return;
        }
    }
}

void Chat::resetListenerState()
{
    resetGetHistory();
    replayUnsentNotifications();
    loadManualSending();
}

void Chat::replayUnsentNotifications()
{
    for (auto it = mSending.begin(); it != mSending.end(); it++)
    {
        auto& item = *it;
        if (item.opcode() == OP_NEWMSG || item.opcode() == OP_NEWNODEMSG)
        {
            CALL_LISTENER(onUnsentMsgLoaded, *item.msg);
        }
        else if (item.opcode() == OP_MSGUPD)
        {
            CHATID_LOG_DEBUG("Adding a pending edit of msgid %s", ID_CSTR(item.msg->id()));
            mPendingEdits[item.msg->id()] = item.msg;
            CALL_LISTENER(onUnsentEditLoaded, *item.msg, false);
        }
        else if (item.opcode() == OP_MSGUPDX)
        {
            //in case of MSGUPDX, when msgModify posted it, it must have updated
            //the text of the original message with that msgxid in the send queue.
            //So we can technically do without the this
            //'else if (item.opcode == OP_MSGUPDX)' case. However, if we don't tell
            //the GUI there is an actual edit pending, (although it may be a dummy one,
            //because the pending NEWMSG in the send queue was updated with the new msg),
            //it will display a normal pending outgoing message without any sign
            //of an edit. Then, when it receives the MSGUPD confirmation, it will
            //suddenly flash an indicator that the message was edited, which may be
            //confusing to the user.
            CHATID_LOG_DEBUG("Adding a pending edit of msgxid %s", ID_CSTR(item.msg->id()));
            CALL_LISTENER(onUnsentEditLoaded, *item.msg, true);
        }
    }
}

void Chat::loadManualSending()
{
    std::vector<ManualSendItem> items;
    CALL_DB(loadManualSendItems, items);
    for (auto& item: items)
    {
        CALL_LISTENER(onManualSendRequired, item.msg, item.rowid, item.reason);
    }
}

Message* Chat::getManualSending(uint64_t rowid, ManualSendReason& reason)
{
    ManualSendItem item;
    CALL_DB(loadManualSendItem, rowid, item);
    reason = item.reason;
    return item.msg;
}

Idx Chat::lastIdxReceivedFromServer() const
{
    return mLastIdxReceivedFromServer;
}

Id Chat::lastIdReceivedFromServer() const
{
    return mLastIdReceivedFromServer;
}

bool Chat::isGroup() const
{
    return mIsGroup;
}

bool Chat::isPublic() const
{
    return mCrypto->isPublicChat();
}

uint32_t Chat::getNumPreviewers() const
{
    return mNumPreviewers;
}

void Chat::clearHistory()
{
    initChat();
    CALL_DB(clearHistory);
    CALL_CRYPTO(onHistoryReload);
    CALL_LISTENER(onHistoryReloaded);
}

void Chat::sendSync()
{
    sendCommand(Command(OP_SYNC) + mChatId);
}

bool Chat::isFetchingNodeHistory() const
{
    return (!mFetchRequest.empty() && (mFetchRequest.front() == FetchType::kFetchNodeHistory));
}

void Chat::setNodeHistoryHandler(FilteredHistoryHandler *handler)
{
    mAttachmentNodes->setHandler(handler);
}

void Chat::unsetHandlerToNodeHistory()
{
    mAttachmentNodes->unsetHandler();
}

Message* Chat::getMsgByXid(Id msgxid)
{
    for (auto& item: mSending)
    {
        if (!item.msg)
            continue;
        //id() of MSGUPD messages is a real msgid, not a msgxid
        if ((item.msg->id() == msgxid) && (item.opcode() != OP_MSGUPD))
        {
            assert(item.msg->isSending());
            return item.msg;
        }
    }
    return nullptr;
}

bool Chat::haveAllHistoryNotified() const
{
    if (!mHaveAllHistory || mHasMoreHistoryInDb)
        return false;

    return (mNextHistFetchIdx < lownum());
}

Message *Chat::getMessageFromNodeHistory(Id msgid) const
{
    return mAttachmentNodes->getMessage(msgid);
}

Idx Chat::getIdxFromNodeHistory(Id msgid) const
{
    return mAttachmentNodes->getMessageIdx(msgid);
}

uint64_t Chat::generateRefId(const ICrypto* aCrypto)
{
    uint64_t ts = time(nullptr);
    uint64_t rand;
    aCrypto->randomBytes(&rand, sizeof(rand));
    return (ts & 0x0000000000ffffff) | (rand << 40);
}
void Chat::onInCall(karere::Id userid, uint32_t clientid)
{
#ifndef KARERE_DISABLE_WEBRTC
    assert(mChatdClient.mRtcHandler);
    if (mChatdClient.mRtcHandler)
    {
        mChatdClient.mRtcHandler->handleInCall(mChatId, userid, clientid);
    }
#endif
}

void Chat::onEndCall(karere::Id userid, uint32_t clientid)
{
#ifndef KARERE_DISABLE_WEBRTC
    assert(mChatdClient.mRtcHandler);
    if (mChatdClient.mRtcHandler)
    {
        mChatdClient.mRtcHandler->onClientLeftCall(mChatId, userid, clientid);
    }
#endif
}

void Chat::initChat()
{
    mBackwardList.clear();
    mForwardList.clear();
    mIdToIndexMap.clear();
    if (mAttachmentNodes)
    {
        mAttachmentNodes->clear();
    }

    mForwardStart = CHATD_IDX_RANGE_MIDDLE;

    mOldestKnownMsgId = 0;
    mLastSeenIdx = CHATD_IDX_INVALID;
    mLastReceivedIdx = CHATD_IDX_INVALID;
    mNextHistFetchIdx = CHATD_IDX_INVALID;
    mLastIdReceivedFromServer = 0;
    mLastIdxReceivedFromServer = CHATD_IDX_INVALID;
    mLastServerHistFetchCount = 0;
    mLastHistDecryptCount = 0;

    mLastTextMsg.clear();
    mEncryptionHalted = false;
    mDecryptNewHaltedAt = CHATD_IDX_INVALID;
    mDecryptOldHaltedAt = CHATD_IDX_INVALID;
    mRefidToIdxMap.clear();

    mHasMoreHistoryInDb = false;
    mHaveAllHistory = false;
}

void Chat::requestRichLink(Message &message)
{
    std::string text = message.toText();
    std::string url;
    if (Message::hasUrl(text, url))
    {
        std::regex expresion("^(http://|https://)(.+)");
        std::string linkRequest = url;
        if (!regex_match(url, expresion))
        {
            linkRequest = std::string("http://") + url;
        }

        auto wptr = weakHandle();
        karere::Id msgId = message.id();
        uint16_t updated = message.updated;
        client().mKarereClient->api.call(&::mega::MegaApi::requestRichPreview, linkRequest.c_str())
        .then([wptr, this, msgId, updated](ReqResult result)
        {
            if (wptr.deleted())
                return;

            const char *requestText = result->getText();
            if (!requestText || (strlen(requestText) == 0))
            {
                CHATID_LOG_ERROR("requestRichLink: API request succeed, but returned an empty metadata for: %s", result->getLink());
                return;
            }

            Idx messageIdx = msgIndexFromId(msgId);
            Message *msg = (messageIdx != CHATD_IDX_INVALID) ? findOrNull(messageIdx) : NULL;
            if (msg && updated == msg->updated)
            {
                std::string text = requestText;
                std::string originalMessage = msg->toText();
                std::string textMessage;
                textMessage.reserve(originalMessage.size());
                for (std::string::size_type i = 0; i < originalMessage.size(); i++)
                {
                    unsigned char character = originalMessage[i];
                    switch (character)
                    {
                        case '\n':
                            textMessage.push_back('\\');
                            textMessage.push_back('n');
                        break;
                        case '\r':
                            textMessage.push_back('\\');
                            textMessage.push_back('r');
                        break;
                        case '\t':
                            textMessage.push_back('\\');
                            textMessage.push_back('t');
                        break;
                        case '\"':
                        case '\\':
                            textMessage.push_back('\\');
                            textMessage.push_back(character);
                        break;
                        default:
                            if (character > 31 && character != 127) // control ASCII characters are removed
                            {
                                textMessage.push_back(character);
                            }
                        break;
                    }
                }

                std::string updateText = std::string("{\"textMessage\":\"") + textMessage + std::string("\",\"extra\":[");
                updateText = updateText + text + std::string("]}");

                rapidjson::StringStream stringStream(updateText.c_str());
                rapidjson::Document document;
                document.ParseStream(stringStream);

                if (document.GetParseError() != rapidjson::ParseErrorCode::kParseErrorNone)
                {
                    API_LOG_ERROR("requestRichLink: Json is not valid");
                    return;
                }

                updateText.insert(updateText.begin(), Message::ContainsMetaSubType::kRichLink);
                updateText.insert(updateText.begin(), Message::kMsgContainsMeta - Message::kMsgOffset);
                updateText.insert(updateText.begin(), 0x0);
                std::string::size_type size = updateText.size();

                if (!msgModify(*msg, updateText.c_str(), size, NULL, Message::kMsgContainsMeta))
                {
                    CHATID_LOG_ERROR("requestRichLink: Message can't be updated with the rich-link (%s)", ID_CSTR(msgId));
                }
            }
            else if (!msg)
            {
                CHATID_LOG_WARNING("requestRichLink: Message not found (%s)", ID_CSTR(msgId));
            }
            else
            {
                CHATID_LOG_DEBUG("requestRichLink: Message has been updated during rich link request (%s)", ID_CSTR(msgId));
            }
        })
        .fail([wptr, this](const ::promise::Error& err)
        {
            if (wptr.deleted())
                return;

            CHATID_LOG_ERROR("Failed to request rich link: request error (%d)", err.code());
        });
    }
}

Message *Chat::removeRichLink(Message &message, const string& content)
{

    Message *msg = msgModify(message, content.c_str(), content.size(), NULL, Message::kMsgNormal);
    if (!msg)
    {
        CHATID_LOG_ERROR("requestRichLink: Message can't be updated with the rich-link (%s)", ID_CSTR(message.id()));
    }
    else
    {
        // prevent to create a new rich-link upon acknowledge of update at onMsgUpdated()
        msg->richLinkRemoved = true;
    }

    return msg;
}

void Chat::requestPendingRichLinks()
{
    for (std::set<karere::Id>::iterator it = mMsgsToUpdateWithRichLink.begin();
         it != mMsgsToUpdateWithRichLink.end();
         it++)
    {
        karere::Id msgid = *it;
        Idx index = msgIndexFromId(msgid);
        if (index != CHATD_IDX_INVALID)     // only confirmed messages have index
        {
            Message *msg = findOrNull(index);
            if (msg)
            {
                requestRichLink(*msg);
            }
            else
            {
                CHATID_LOG_DEBUG("Failed to find message by index, being index retrieved from message id (index: %d, id: %d)", index, msgid);
            }
        }
        else
        {
            CHATID_LOG_DEBUG("Failed to find message by id (id: %d)", msgid);
        }
    }

    mMsgsToUpdateWithRichLink.clear();
}

void Chat::removePendingRichLinks()
{
    mMsgsToUpdateWithRichLink.clear();
}

void Chat::removePendingRichLinks(Idx idx)
{
    for (std::set<karere::Id>::iterator it = mMsgsToUpdateWithRichLink.begin(); it != mMsgsToUpdateWithRichLink.end(); )
    {
        karere::Id msgid = *it;
        it++;
        Idx index = msgIndexFromId(msgid);
        assert(index != CHATD_IDX_INVALID);
        if (index <= idx)
        {
            mMsgsToUpdateWithRichLink.erase(msgid);
        }
    }
}

void Chat::manageRichLinkMessage(Message &message)
{
    std::string url;
    bool hasURL = Message::hasUrl(message.toText(), url);
    bool isMsgQueued = (mMsgsToUpdateWithRichLink.find(message.id()) != mMsgsToUpdateWithRichLink.end());

    if (!isMsgQueued && hasURL)
    {
        mMsgsToUpdateWithRichLink.insert(message.id());
    }
    else if (isMsgQueued && !hasURL)    // another edit removed the previous URL
    {
        mMsgsToUpdateWithRichLink.erase(message.id());
    }
}

void Chat::attachmentHistDone()
{
    assert(mAttachNodesRequestedToServer);
    if (mAttachNodesReceived < mAttachNodesRequestedToServer)
    {
        mAttachmentNodes->setHaveAllHistory(true);
    }

    mAttachNodesReceived = 0;
    mAttachNodesRequestedToServer = 0;
    mAttachmentNodes->finishFetchingFromServer();
}

Message* Chat::msgSubmit(const char* msg, size_t msglen, unsigned char type, void* userp)
{
    if (msglen > kMaxMsgSize)
    {
        CHATID_LOG_WARNING("msgSubmit: Denying sending message because it's too long");
        return NULL;
    }

    if (mOwnPrivilege == PRIV_NOTPRESENT)
    {
        CHATID_LOG_WARNING("msgSubmit: Denying sending message because we don't participate in the chat");
        return NULL;
    }

    // write the new message to the message buffer and mark as in sending state
    auto message = new Message(makeRandomId(), client().myHandle(), time(NULL),
        0, msg, msglen, true, CHATD_KEYID_INVALID, type, userp);
    message->backRefId = generateRefId(mCrypto);

    auto wptr = weakHandle();
    SetOfIds recipients = mUsers;
    marshallCall([wptr, this, message, recipients]()
    {
        if (wptr.deleted())
            return;

        msgSubmit(message, recipients);

    }, mChatdClient.mKarereClient->appCtx);
    return message;
}
void Chat::msgSubmit(Message* msg, SetOfIds recipients)
{
    assert(msg->isSending());
    assert(msg->keyid == CHATD_KEYID_INVALID);

    // last text msg stuff
    if (msg->isValidLastMessage())
    {
        onLastTextMsgUpdated(*msg);
        onMsgTimestamp(msg->ts);
    }

    int opcode = (msg->type == Message::Type::kMsgAttachment) ? OP_NEWNODEMSG : OP_NEWMSG;
    postMsgToSending(opcode, msg, recipients);
}

void Chat::createMsgBackRefs(Chat::OutputQueue::iterator msgit)
{
#ifndef _MSC_VER
    static std::uniform_int_distribution<uint8_t>distrib(0, 0xff);
#else
//MSVC has a bug - no char template argument allowed
    static std::uniform_int_distribution<uint32_t>distrib(0,0xff);
#endif

    static std::random_device rd;

    // mSending is a list, so we don't have random access by index there.
    // Therefore, we copy the relevant part of it to a vector
    std::vector<SendingItem*> sendingIdx;
    sendingIdx.reserve(mSending.size());
    auto next = msgit;
    next++;
    for (auto it = mSending.begin(); it != next; it++)
    {
        sendingIdx.push_back(&(*it));
    }

    Idx maxEnd = size() - sendingIdx.size();
    if (maxEnd <= 0)
    {
        return;
    }

    // We include 7 backreferences, each in a different range of preceding messages
    // The exact message in these ranges is picked randomly
    // The ranges (as backward offsets from the current message's position) are:
    // 1<<0 - 1<<1, 1<<1 - 1<<2, 1<<2 - 1<<3, etc
    Idx rangeStart = 0;
    for (uint8_t i = 0; i < 7; i++)
    {
        Idx rangeEnd = 1 << i;
        if (rangeEnd > maxEnd)
        {
            rangeEnd = maxEnd;
        }

        //backward offset range is [start - end)
        Idx span = (rangeEnd - rangeStart);
        assert(span >= 0);

        // The actual offset of the picked target backreferenced message
        // It is zero-based: idx of 0 means the message preceding the one for which we are creating backrefs.
        Idx idx;
        if (span > 1)
        {
            idx = rangeStart + (distrib(rd) % span);
        }
        else
        {
            idx = rangeStart;
        }

        Message &msg = (idx < (Idx)sendingIdx.size())
                ? *(sendingIdx[sendingIdx.size()-1-idx]->msg)   // msg is from sending queue
                : at(highnum()-(idx-sendingIdx.size()));        // msg is from history buffer

        if (!msg.isManagementMessage()) // management-msgs don't have a valid backrefid
        {
            msgit->msg->backRefs.push_back(msg.backRefId);
        }
        else
        {
            CHATID_LOG_WARNING("Skipping backrefid for a management message: %s", ID_CSTR(msg.id()));
            // TODO: instead of skipping the backrefid for this range, we should try to find another
            // message with a valid backrefid within the current range
        }

        if (rangeEnd == maxEnd)
        {
            return;
        }

        rangeStart = rangeEnd;
    }
}

Chat::SendingItem* Chat::postMsgToSending(uint8_t opcode, Message* msg, SetOfIds recipients)
{
    // for NEWMSG/NEWNODEMSG, recipients is always current set of participants
    // for MSGXUPD, recipients must always be the same participants than in the pending NEWMSG (and MSGUPDX, if any)
    // for MSGUPD, recipients is not used (the keyid is already confirmed)
    assert(((opcode == OP_NEWMSG || opcode == OP_NEWNODEMSG ) && recipients == mUsers)
           || (opcode == OP_MSGUPDX)    // can use unconfirmed or confirmed key
           || (opcode == OP_MSGUPD && !isLocalKeyId(msg->keyid))
           || (isPublic() && msg->keyid == CHATD_KEYID_INVALID));

    mSending.emplace_back(opcode, msg, recipients);
    CALL_DB(addSendingItem, mSending.back());
    if (mNextUnsent == mSending.end())
    {
        mNextUnsent--;
    }
    flushOutputQueue();
    return &mSending.back();
}

bool Chat::sendKeyAndMessage(std::pair<MsgCommand*, KeyCommand*> cmd)
{
    assert(cmd.first);
    if (cmd.second) // if NEWKEY is required for this NEWMSG...
    {
        if (!sendCommand(*cmd.second))
            return false;
    }
    return sendCommand(*cmd.first);
}

bool Chat::msgEncryptAndSend(OutputQueue::iterator it)
{
    if (it->msgCmd)
    {
        sendKeyAndMessage(std::make_pair(it->msgCmd, it->keyCmd));
        return true;
    }

    Message* msg = it->msg;
    uint64_t rowid = it->rowid;
    assert(msg->id());

    //opcode can be NEWMSG, NEWNODEMSG, MSGUPD or MSGUPDX
    if ((it->opcode() == OP_NEWMSG || it->opcode() == OP_NEWNODEMSG) && msg->backRefs.empty())
    {
        createMsgBackRefs(it);  // only for new messages
    }

    if (mEncryptionHalted)
        return false;

    auto msgCmd = new MsgCommand(it->opcode(), mChatId, client().myHandle(),
         msg->id(), msg->ts, msg->updated);

    CHATD_LOG_CRYPTO_CALL("Calling ICrypto::encrypt()");
    auto pms = mCrypto->msgEncrypt(msg, it->recipients, msgCmd);
    // if using current keyid or original keyid from msg, promise is resolved immediately
    if (pms.succeeded())
    {
        MsgCommand *msgCmd = pms.value().first;
        KeyCommand *keyCmd = pms.value().second;
        assert(!keyCmd                                              // no newkey required...
               || (keyCmd && keyCmd->localKeyid() == msg->keyid     // ... or localkeyid is assigned to message
                   && msgCmd->keyId() == CHATD_KEYID_UNCONFIRMED)); // and msgCmd's keyid is unconfirmed

        it->msgCmd = pms.value().first;
        it->keyCmd = pms.value().second;
        CALL_DB(addBlobsToSendingItem, rowid, it->msgCmd, it->keyCmd, msg->keyid);

        sendKeyAndMessage(pms.value());
        return true;
    }
    // else --> new key is required: KeyCommand != NULL in pms.value()

    mEncryptionHalted = true;
    CHATID_LOG_DEBUG("Can't encrypt message immediately, halting output");

    pms.then([this, msg, rowid](std::pair<MsgCommand*, KeyCommand*> result)
    {
        assert(mEncryptionHalted);
        assert(!mSending.empty());

        MsgCommand *msgCmd = result.first;
        KeyCommand *keyCmd = result.second;
        if (isPublic())
        {
            assert(!keyCmd
                   && msgCmd->keyId() == CHATD_KEYID_INVALID
                   && msg->keyid == CHATD_KEYID_INVALID);
        }
        else
        {
            assert(keyCmd);
            assert(keyCmd->localKeyid() == msg->keyid);
            assert(msgCmd->keyId() == CHATD_KEYID_UNCONFIRMED);
        }

        SendingItem &item = mSending.front();
        item.msgCmd = msgCmd;
        item.keyCmd = keyCmd;
        CALL_DB(addBlobsToSendingItem, rowid, item.msgCmd, item.keyCmd, msg->keyid);

        sendKeyAndMessage(result);
        mEncryptionHalted = false;
        flushOutputQueue();
    });

    pms.fail([this, msg, msgCmd](const ::promise::Error& err)
    {
        CHATID_LOG_ERROR("ICrypto::encrypt error encrypting message %s: %s", ID_CSTR(msg->id()), err.what());
        delete msgCmd;
        return err;
    });

    return false;
    //we don't sent a msgStatusChange event to the listener, as the GUI should initialize the
    //message's status with something already, so it's redundant.
    //The GUI should by default show it as sending
}

// Can be called for a message in history or a NEWMSG,MSGUPD,MSGUPDX message in sending queue
Message* Chat::msgModify(Message& msg, const char* newdata, size_t newlen, void* userp, uint8_t newtype)
{
    uint32_t now = time(NULL);
    uint32_t age = now - msg.ts;
    if (!msg.isSending() && age > CHATD_MAX_EDIT_AGE)
    {
        CHATID_LOG_DEBUG("msgModify: Denying edit of msgid %s because message is too old", ID_CSTR(msg.id()));
        return nullptr;
    }
    if (newlen > kMaxMsgSize)
    {
        CHATID_LOG_WARNING("msgModify: Denying edit of msgid %s because message is too long", ID_CSTR(msg.id()));
        return nullptr;
    }

    SetOfIds recipients;    // empty for already confirmed messages, since they already have a keyid
    if (msg.isSending())
    {
        // recipients must be the same from original message/s
        // content of original message/s should be updated with the new content
        // delta of original message/s should be updated to the current timestamp
        // Note that there could be more than one item in the sending queue
        // referencing to the same message that wants to be edited (more than one
        // unconfirmed edit, for both confirmed or unconfirmed messages)

        // find the most-recent item in the queue, which has the most recent timestamp
        SendingItem* item = nullptr;
        for (list<SendingItem>::reverse_iterator loopItem = mSending.rbegin();
             loopItem != mSending.rend(); loopItem++)
        {
            if (loopItem->msg->id() == msg.id())
            {
                item = &(*loopItem);
                break;
            }
        }
        assert(item);

        // avoid same "delta" for different edits
        switch (item->opcode())
        {
            case OP_NEWMSG:
            case OP_NEWNODEMSG:
                if (age == 0)
                {
                    age++;
                }
            break;

            case OP_MSGUPD:
            case OP_MSGUPDX:
                if (item->msg->updated == age)
                {
                    age++;
                }
                break;

            default:
                CHATID_LOG_ERROR("msgModify: unexpected opcode for the msgid %s in the sending queue", ID_CSTR(msg.id()));
                return nullptr;
        }

        // update original content+delta of the message being edited...
        msg.updated = age;
        msg.assign((void*)newdata, newlen);
        // ...and also for all messages with same msgid in the sending queue , trying to avoid sending the original content
        int count = 0;
        for (auto& it: mSending)
        {
            SendingItem &item = it;
            if (item.msg->id() == msg.id())
            {
                item.msg->updated = age;
                item.msg->assign((void*)newdata, newlen);
                count++;
            }
        }
        assert(count);  // an edit of a message in sending always indicates the former message is in the queue
        if (count)
        {
            int countDb = mDbInterface->updateSendingItemsContentAndDelta(msg);
            assert(countDb == count);
            CHATID_LOG_DEBUG("msgModify: updated the content and delta of %d message/s in the sending queue", count);
        }

        // recipients must not change
        recipients = SetOfIds(item->recipients);
    }
    else if (age == 0)  // in the very unlikely case the msg is already confirmed, but edit is done in the same second
    {
        age++;
    }

    auto upd = new Message(msg.id(), msg.userid, msg.ts, age, newdata, newlen,
        msg.isSending(), msg.keyid, newtype, userp);

    auto wptr = weakHandle();
    marshallCall([wptr, this, upd, recipients]()
    {
        if (wptr.deleted())
            return;

        postMsgToSending(upd->isSending() ? OP_MSGUPDX : OP_MSGUPD, upd, recipients);

    }, mChatdClient.mKarereClient->appCtx);

    return upd;
}

void Chat::onLastReceived(Id msgid)
{
    mLastReceivedId = msgid;
    CALL_DB(setLastReceived, msgid);
    auto it = mIdToIndexMap.find(msgid);
    if (it == mIdToIndexMap.end())
    { // we don't have that message in the buffer yet, so we don't know its index
        Idx idx = mDbInterface->getIdxOfMsgidFromHistory(msgid);
        if (idx != CHATD_IDX_INVALID)
        {
            if ((mLastReceivedIdx != CHATD_IDX_INVALID) && (idx < mLastReceivedIdx))
            {
                CHATID_LOG_ERROR("onLastReceived: Tried to set the index to an older message, ignoring");
                CHATID_LOG_DEBUG("highnum() = %zu, mLastReceivedIdx = %zu, idx = %zu", highnum(), mLastReceivedIdx, idx);
            }
            else
            {
                mLastReceivedIdx = idx;
            }
        }
        return; //last-received is behind history in memory, so nothing to notify about
    }

    auto idx = it->second;
    if (idx == mLastReceivedIdx)
        return; //probably set from db
    if (at(idx).userid != mChatdClient.myHandle())
    {
        CHATID_LOG_WARNING("Last-received pointer points to a message not by us,"
            " possibly the pointer was set incorrectly");
    }
    //notify about messages that become 'received'
    Idx notifyOldest;
    if (mLastReceivedIdx != CHATD_IDX_INVALID) //we have a previous last-received index, notify user about received messages
    {
        if (mLastReceivedIdx > idx)
        {
            CHATID_LOG_ERROR("onLastReceived: Tried to set the index to an older message, ignoring");
            CHATID_LOG_DEBUG("highnum() = %zu, mLastReceivedIdx = %zu, idx = %zu", highnum(), mLastReceivedIdx, idx);
            return;
        }
        notifyOldest = mLastReceivedIdx + 1;
        auto low = lownum();
        if (notifyOldest < low)
        { // mLastReceivedIdx may point to a message in db, older than what we have in RAM
            notifyOldest = low;
        }
        mLastReceivedIdx = idx;
    }
    else
    {
        // No mLastReceivedIdx - notify all messages in RAM
        mLastReceivedIdx = idx;
        notifyOldest = lownum();
    }
    for (Idx i=notifyOldest; i<=mLastReceivedIdx; i++)
    {
        auto& msg = at(i);
        if (msg.userid == mChatdClient.mMyHandle)
        {
            CALL_LISTENER(onMessageStatusChange, i, Message::kDelivered, msg);
        }
    }
}

void Chat::setPublicHandle(uint64_t ph)
{
   crypto()->setPublicHandle(ph);
}

uint64_t Chat::getPublicHandle() const
{
    return crypto()->getPublicHandle();
}

bool Chat::previewMode()
{
    return crypto()->previewMode();
}

void Chat::rejoin()
{
    clearHistory();
    join();
}

void Chat::onLastSeen(Id msgid)
{
    Idx idx = CHATD_IDX_INVALID;

    auto it = mIdToIndexMap.find(msgid);
    if (it == mIdToIndexMap.end())  // msgid not loaded in RAM
    {
        idx = mDbInterface->getIdxOfMsgidFromHistory(msgid);   // return CHATD_IDX_INVALID if not found in DB
    }
    else    // msgid is in RAM
    {
        idx = it->second;

        if (at(idx).userid == mChatdClient.mMyHandle)
        {
            CHATID_LOG_WARNING("Last-seen points to a message by us, possibly the pointer was not set properly");
        }
    }

    if (idx == CHATD_IDX_INVALID)   // msgid is unknown locally (during initialization, or very old msg)
    {
        if (mLastSeenIdx == CHATD_IDX_INVALID)  // don't have a previous idx yet --> initialization
        {
            CHATID_LOG_DEBUG("onLastSeen: Setting last seen msgid to %s", ID_CSTR(msgid));
            mLastSeenId = msgid;
            CALL_DB(setLastSeen, msgid);

            return;
        }
    }
    // else --> msgid was found locally
    assert(mLastSeenId.isValid());

    if (idx == mLastSeenIdx)
    {
        return; // we are up to date
    }

    if (mLastSeenIdx != CHATD_IDX_INVALID && idx < mLastSeenIdx) // msgid is older than the locally seen pointer --> update chatd
    {
        // it means the SEEN sent to chatd was not applied remotely (network issue), but it was locally
        CHATID_LOG_WARNING("onLastSeen: chatd last seen message is older than local last seen message. Updating chatd...");
        sendCommand(Command(OP_SEEN) + mChatId + mLastSeenId);
        return;
    }

    CHATID_LOG_DEBUG("setMessageSeen: Setting last seen msgid to %s", ID_CSTR(msgid));
    mLastSeenId = msgid;
    CALL_DB(setLastSeen, msgid);

    if (idx != CHATD_IDX_INVALID)   // if msgid is known locally, notify the unread count
    {
        Idx oldLastSeenIdx = mLastSeenIdx;
        mLastSeenIdx = idx;

        //notify about messages that have become 'seen'
        Idx  notifyOldest = oldLastSeenIdx + 1;
        Idx low = lownum();
        if (notifyOldest < low) // consider only messages in RAM
        {
            notifyOldest = low;
        }

        for (Idx i = notifyOldest; i <= mLastSeenIdx; i++)
        {
            auto& msg = at(i);
            if (msg.userid != mChatdClient.mMyHandle)
            {
                CALL_LISTENER(onMessageStatusChange, i, Message::kSeen, msg);
            }
        }
    }

    CALL_LISTENER(onUnreadChanged);
}

bool Chat::setMessageSeen(Idx idx)
{
    assert(idx != CHATD_IDX_INVALID);
    if ((mLastSeenIdx != CHATD_IDX_INVALID) && (idx <= mLastSeenIdx))
        return false;

    if (mLastSeenInFlightIdx != CHATD_IDX_INVALID && idx <= mLastSeenInFlightIdx)
        return false;

    auto& msg = at(idx);
    if (msg.userid == mChatdClient.mMyHandle)
    {
        CHATID_LOG_DEBUG("Asked to mark own message %s as seen, ignoring", ID_CSTR(msg.id()));
        return false;
    }

    auto wptr = weakHandle();
    karere::Id id = msg.id();
    auto it = mChatdClient.mSeenTimers.find(mChatId);
    if (it != mChatdClient.mSeenTimers.end())
    {
        assert(mLastSeenInFlightIdx != CHATD_IDX_INVALID);
        CHATID_LOG_WARNING("setMessageSeen: previous delayed SEEN canceled. Sending a new one...");
        cancelTimeout(it->second, mChatdClient.mKarereClient->appCtx);
        mChatdClient.mSeenTimers.erase(it);
    }

    mLastSeenInFlightIdx = idx;
    megaHandle seenTimer = karere::setTimeout([this, wptr, idx, id, seenTimer]()
    {
        if (wptr.deleted())
          return;

        mChatdClient.mSeenTimers.erase(mChatId);

        if ((mLastSeenIdx != CHATD_IDX_INVALID) && (idx <= mLastSeenIdx))
            return;

        CHATID_LOG_DEBUG("setMessageSeen: Setting last seen msgid to %s", ID_CSTR(id));
        sendCommand(Command(OP_SEEN) + mChatId + id);

        Idx notifyStart;
        if (mLastSeenIdx == CHATD_IDX_INVALID)
        {
            notifyStart = lownum()-1;
        }
        else
        {
            Idx lowest = lownum()-1;
            notifyStart = (mLastSeenIdx < lowest) ? lowest : mLastSeenIdx;
        }
        mLastSeenIdx = idx;
        Idx highest = highnum();
        Idx notifyEnd = (mLastSeenIdx > highest) ? highest : mLastSeenIdx;

        for (Idx i=notifyStart+1; i<=notifyEnd; i++)
        {
            auto& m = at(i);
            if (m.userid != mChatdClient.mMyHandle)
            {
                CALL_LISTENER(onMessageStatusChange, i, Message::kSeen, m);
            }
        }
        mLastSeenInFlightIdx = CHATD_IDX_INVALID;
        mLastSeenId = id;
        CALL_DB(setLastSeen, mLastSeenId);
        CALL_LISTENER(onUnreadChanged);
    }, kSeenTimeout, mChatdClient.mKarereClient->appCtx);

    mChatdClient.mSeenTimers.insert(std::pair<karere::Id, megaHandle>(mChatId, seenTimer));

    return true;
}

bool Chat::setMessageSeen(Id msgid)
{
    auto it = mIdToIndexMap.find(msgid);
    if (it == mIdToIndexMap.end())
    {
        CHATID_LOG_WARNING("setMessageSeen: unknown msgid '%s'", ID_CSTR(msgid));
        return false;
    }
    return setMessageSeen(it->second);
}

int Chat::unreadMsgCount() const
{
    if (mLastSeenIdx == CHATD_IDX_INVALID)
    {
        if (mHaveAllHistory)
        {
            return mDbInterface->getUnreadMsgCountAfterIdx(mLastSeenIdx);
        }
        else
        {
            return -mDbInterface->getUnreadMsgCountAfterIdx(CHATD_IDX_INVALID);
        }
    }
    else if (mLastSeenIdx < lownum())
    {
        return mDbInterface->getUnreadMsgCountAfterIdx(mLastSeenIdx);
    }

    Idx first = mLastSeenIdx+1;
    unsigned count = 0;
    auto last = highnum();
    for (Idx i=first; i<=last; i++)
    {
        auto& msg = at(i);
        if (msg.isValidUnread(mChatdClient.myHandle()))
        {
            count++;
        }
    }
    return count;
}

void Chat::flushOutputQueue(bool fromStart)
{
    if (fromStart)
        mNextUnsent = mSending.begin();

    while (mNextUnsent != mSending.end())
    {
        //kickstart encryption
        //return true if we encrypted at least one message
        if (!msgEncryptAndSend(mNextUnsent++))
            return;
    }
}

void Chat::moveItemToManualSending(OutputQueue::iterator it, ManualSendReason reason)
{
    CALL_DB(deleteSendingItem, it->rowid);
    CALL_DB(saveItemToManualSending, *it, reason);
    CALL_LISTENER(onManualSendRequired, it->msg, it->rowid, reason); //GUI should put this message at end of that list of messages requiring 'manual' resend
    it->msg = nullptr; //don't delete the Message object, it will be owned by the app
    mSending.erase(it);
}

void Chat::removeManualSend(uint64_t rowid)
{
    try
    {
        ManualSendReason reason;
        Message *msg = getManualSending(rowid, reason);
        bool updateLastMsg = (mLastTextMsg.idx() == CHATD_IDX_INVALID) // if not confirmed yet...
                ? (msg->id() == mLastTextMsg.xid()) // ...and it's the msgxid about to be removed
                : (msg->id() == mLastTextMsg.id()); // or was confirmed and the msgid is about to be removed (a pending edit)
        if (updateLastMsg)
        {
            findAndNotifyLastTextMsg();
        }
        delete msg;

        mDbInterface->deleteManualSendItem(rowid);
    }
    catch(std::runtime_error& e)
    {
        CHATID_LOG_ERROR("removeManualSend: Unknown manual send id: %s", e.what());
    }
}

// after a reconnect, we tell the chatd the oldest and newest buffered message
void Chat::joinRangeHist(const ChatDbInfo& dbInfo)
{
    assert(dbInfo.oldestDbId && dbInfo.newestDbId);
    mServerFetchState = kHistFetchingNewFromServer;

    mFetchRequest.push(FetchType::kFetchMessages);
    sendCommand(Command(OP_JOINRANGEHIST) + mChatId + dbInfo.oldestDbId + at(highnum()).id());
}

// after a reconnect, we tell the chatd the oldest and newest buffered message
void Chat::handlejoinRangeHist(const ChatDbInfo& dbInfo)
{
    assert(previewMode());
    assert(dbInfo.oldestDbId && dbInfo.newestDbId);
    mServerFetchState = kHistFetchingNewFromServer;

    uint64_t ph = getPublicHandle();
    Command comm (OP_HANDLEJOINRANGEHIST);
    comm.append((const char*) &ph, Id::CHATLINKHANDLE);
    mFetchRequest.push(FetchType::kFetchMessages);
    sendCommand(comm + dbInfo.oldestDbId + at(highnum()).id());
}

Client::~Client()
{
    cancelSeenTimers();
    mKarereClient->userAttrCache().removeCb(mRichPrevAttrCbHandle);
}

const Id Client::myHandle() const
{
    return mMyHandle;
}

Id Client::chatidFromPh(Id ph)
{
    Id chatid = Id::inval();

    for (auto it = mChatForChatId.begin(); it != mChatForChatId.end(); it++)
    {
        if (it->second->getPublicHandle() == ph)
        {
            chatid = it->second->chatId();
            break;
        }
    }

    return chatid;
}

void Client::msgConfirm(Id msgxid, Id msgid)
{
    // TODO: maybe it's more efficient to keep a separate mapping of msgxid to messages?
    for (auto& chat: mChatForChatId)
    {
        if (chat.second->msgConfirm(msgxid, msgid) != CHATD_IDX_INVALID)
            return;
    }
    CHATD_LOG_DEBUG("msgConfirm: No chat knows about message transaction id %s", ID_CSTR(msgxid));
}

//called when MSGID is received
bool Client::onMsgAlreadySent(Id msgxid, Id msgid)
{
    for (auto& chat: mChatForChatId)
    {
        if (chat.second->msgAlreadySent(msgxid, msgid))
            return true;
    }
    return false;
}

bool Chat::msgAlreadySent(Id msgxid, Id msgid)
{
    auto msg = msgRemoveFromSending(msgxid, msgid);
    if (!msg)
        return false; // message does not belong to our chat

    CHATID_LOG_DEBUG("message is sending status was already received by server '%s' -> '%s'", ID_CSTR(msgxid), ID_CSTR(msgid));
    CALL_LISTENER(onMessageRejected, *msg, 0);
    delete msg;
    return true;
}

Message* Chat::msgRemoveFromSending(Id msgxid, Id msgid)
{
    // as msgConfirm() is tried on all chatids, it's normal that we don't have
    // the message, so no error logging of error, just return invalid index
    if (mSending.empty())
        return nullptr;

    SendingItem& item = mSending.front();
    if (item.opcode() == OP_MSGUPDX)
    {
        CHATID_LOG_DEBUG("msgConfirm: sendQueue doesnt start with NEWMSG or MSGUPD, but with MSGUPDX");
        return nullptr;
    }
    Id msgxidOri = item.msg->id();
    if ((item.opcode() == OP_NEWMSG || item.opcode() == OP_NEWNODEMSG) && (msgxidOri != msgxid))
    {
        CHATID_LOG_DEBUG("msgConfirm: sendQueue starts with NEWMSG, but the msgxid is different"
                         " (sent msgxid: '%s', received '%s')", ID_CSTR(msgxidOri), ID_CSTR(msgxid));
        return nullptr;
    }

    if (mNextUnsent == mSending.begin())
        mNextUnsent++; //because we remove the first element

    if (!msgid) // message was rejected by chatd
    {
        moveItemToManualSending(mSending.begin(), (mOwnPrivilege < PRIV_FULL)
            ? kManualSendNoWriteAccess
            : kManualSendGeneralReject); //deletes item
        return nullptr;
    }

    Message *msg = item.msg;
    item.msg = nullptr; // avoid item.msg to be deleted in SendingItem dtor
    assert(msg);
    assert(msg->isSending());

    CALL_DB(deleteSendingItem, item.rowid);
    mSending.pop_front(); //deletes item

    return msg; // gives the ownership
}

// msgid can be 0 in case of rejections
Idx Chat::msgConfirm(Id msgxid, Id msgid)
{
    Message* msg = msgRemoveFromSending(msgxid, msgid);
    if (!msg)
        return CHATD_IDX_INVALID;

    CHATID_LOG_DEBUG("recv NEWMSGID: '%s' -> '%s'", ID_CSTR(msgxid), ID_CSTR(msgid));

    // update msgxid to msgid
    msg->setId(msgid, false);

    // the keyid should be already confirmed by this time
    assert(!msg->isLocalKeyid());

    // add message to history
    push_forward(msg);
    auto idx = mIdToIndexMap[msgid] = highnum();
    CALL_DB(addMsgToHistory, *msg, idx);

    assert(msg->backRefId);
    if (!mRefidToIdxMap.emplace(msg->backRefId, idx).second)
    {
        CALL_LISTENER(onMsgOrderVerificationFail, *msg, idx, "A message with that backrefId "+std::to_string(msg->backRefId)+" already exists");
    }

    //update any following MSGUPDX-s referring to this msgxid
    int count = 0;
    for (auto& item: mSending)
    {
        if (item.msg->id() == msgxid)
        {
            assert(item.opcode() == OP_MSGUPDX);
            item.msg->setId(msgid, false);
            item.setOpcode(OP_MSGUPD);
            count++;
        }
    }
    if (count)
    {
        int countDb = mDbInterface->updateSendingItemsMsgidAndOpcode(msgxid, msgid);
        assert(countDb == count);
        CHATD_LOG_DEBUG("msgConfirm: updated opcode MSGUPDx to MSGUPD and the msgxid=%u to msgid=%u of %d message/s in the sending queue", msgxid, msgid, count);
    }

    CALL_LISTENER(onMessageConfirmed, msgxid, *msg, idx);

    // last text message stuff
    if (msg->isValidLastMessage())
    {
        if (mLastTextMsg.idx() == CHATD_IDX_INVALID)
        {
            if (mLastTextMsg.xid() != msgxid) //it's another message
            {
                onLastTextMsgUpdated(*msg, idx);
            }
            else
            { //it's the same message - set its index, and don't notify again
                mLastTextMsg.confirm(idx, msgid);
                if (!mLastTextMsg.mIsNotified)
                    notifyLastTextMsg();
            }
        }
        else if (idx > mLastTextMsg.idx())
        {
            onLastTextMsgUpdated(*msg, idx);
        }
        else if (idx == mLastTextMsg.idx() && !mLastTextMsg.mIsNotified)
        {
            notifyLastTextMsg();
        }
    }

    if (msg->type == Message::kMsgNormal)
    {
        if (mChatdClient.richLinkState() == Client::kRichLinkEnabled)
        {
            requestRichLink(*msg);
        }
        else if (mChatdClient.richLinkState() == Client::kRichLinkNotDefined)
        {
            manageRichLinkMessage(*msg);
        }
    }

    if (msg->type == Message::kMsgAttachment)
    {
        mAttachmentNodes->addMessage(*msg, true, false);
    }

    return idx;
}

void Chat::keyConfirm(KeyId keyxid, KeyId keyid)
{
    if (keyxid != CHATD_KEYID_UNCONFIRMED)
    {
        CHATID_LOG_ERROR("keyConfirm: Key transaction id != 0xfffffffe");
        return;
    }

    if (mSending.empty())
    {
        CHATID_LOG_ERROR("keyConfirm: Sending queue is empty");
        return;
    }

    const SendingItem &item = mSending.front();
    assert(item.keyCmd);  // first message in sending queue should send a NEWKEY
    KeyId localKeyid = item.keyCmd->localKeyid();
    assert(item.msg->keyid == localKeyid);

    CALL_CRYPTO(onKeyConfirmed, localKeyid, keyid);

    // update keyid of all messages using this confirmed new key
    int count = 0;
    for (auto& item: mSending)
    {
        Message *msg = item.msg;
        if (msg->keyid == localKeyid)
        {
            msg->keyid = keyid;
            count++;
        }
    }
    assert(count);  // a confirmed key should always indicate that a new message was sent
    if (count)
    {
        int countDb = mDbInterface->updateSendingItemsKeyid(localKeyid, keyid);
        assert(countDb == count);
        CHATID_LOG_DEBUG("keyConfirm: updated the localkeyid=%u to keyid=%u of %d message/s in the sending queue", localKeyid, keyid, count);
    }
}

void Chat::onKeyReject()
{
    CALL_CRYPTO(onKeyRejected);
}

void Chat::onHistReject()
{
    CHATID_LOG_WARNING("HIST was rejected, setting chat offline and disabling it");
    disable(true);

    // We want to notify the app that cannot load more history
    CALL_LISTENER(onHistoryDone, kHistSourceNotLoggedIn);
}

void Chat::rejectMsgupd(Id id, uint8_t serverReason)
{
    if (mSending.empty())
    {
        throw std::runtime_error("rejectMsgupd: Send queue is empty");
    }

    auto& front = mSending.front();
    auto opcode = front.opcode();
    if (opcode != OP_MSGUPD && opcode != OP_MSGUPDX)
    {
        throw std::runtime_error(std::string("rejectMsgupd: Front of send queue does not match - expected opcode MSGUPD or MSGUPDX, actual opcode: ")
        +Command::opcodeToStr(opcode));
    }

    auto& msg = *front.msg;
    if (msg.id() != id)
    {
        std::string errorMsg = "rejectMsgupd: Message msgid/msgxid does not match the one at the front of send queue. Rejected: '";
        errorMsg.append(id.toString());
        errorMsg.append("' Sent: '");
        errorMsg.append(msg.id().toString());
        errorMsg.append("'");

        throw std::runtime_error(errorMsg);
    }

    // Update with contains meta has been rejected by server. We don't notify
    if (msg.type == Message::kMsgContainsMeta)
    {
        CHATID_LOG_DEBUG("Message can't be update with meta contained. Reason: %d", serverReason);
        CALL_DB(deleteSendingItem, mSending.front().rowid);
        mSending.pop_front();
        return;
    }

    /* Server reason:
        0 - insufficient privs or not in chat
        1 - message is not your own or you are outside the time window
        2 - message did not change (with same content)
    */
    if (serverReason == 2)
    {
        CALL_LISTENER(onEditRejected, msg, kManualSendEditNoChange);
        CALL_DB(deleteSendingItem, mSending.front().rowid);
        mSending.pop_front();
    }
    else
    {
        moveItemToManualSending(mSending.begin(), (serverReason == 0)
            ? kManualSendNoWriteAccess : kManualSendTooOld);
    }
}

void Chat::rejectGeneric(uint8_t /*opcode*/, uint8_t /*reason*/)
{
    //TODO: Implement
}

void Chat::onMsgUpdated(Message* cipherMsg)
{
//first, if it was us who updated the message confirm the update by removing any
//queued msgupds from sending, even if they are not the same edit (i.e. a received
//MSGUPD from another client with out user will cancel any pending edit by our client
    time_t updateTs = 0;
    bool richLinkRemoved = false;

    if (cipherMsg->userid == client().myHandle())
    {
        for (auto it = mSending.begin(); it != mSending.end(); )
        {
            auto& item = *it;
            if (((item.opcode() != OP_MSGUPD) && (item.opcode() != OP_MSGUPDX))
                || (item.msg->id() != cipherMsg->id()))
            {
                it++;
                continue;
            }
            //erase item
            CALL_DB(deleteSendingItem, item.rowid);
            auto erased = it;
            it++;
            mPendingEdits.erase(cipherMsg->id());
            updateTs = item.msg->updated;
            richLinkRemoved = item.msg->richLinkRemoved;
            mSending.erase(erased);
        }
    }
    mCrypto->msgDecrypt(cipherMsg)
    .fail([this, cipherMsg](const ::promise::Error& err) -> ::promise::Promise<Message*>
    {
        assert(cipherMsg->isPendingToDecrypt());

        int type = err.type();
        switch (type)
        {
            case SVCRYPTO_EEXPIRED:
                return ::promise::Error("Strongvelope was deleted, ignore message", EINVAL, SVCRYPTO_EEXPIRED);

            case SVCRYPTO_ENOMSG:
                return ::promise::Error("History was reloaded, ignore message", EINVAL, SVCRYPTO_ENOMSG);

            case SVCRYPTO_ENOKEY:
                //we have a normal situation where a message was sent just before a user joined, so it will be undecryptable
                CHATID_LOG_WARNING("No key to decrypt message %s, possibly message was sent just before user joined", ID_CSTR(cipherMsg->id()));
                assert(mChatdClient.chats(mChatId).isGroup());
                assert(cipherMsg->keyid < 0xffff0001);   // a confirmed keyid should never be the transactional keyxid
                cipherMsg->setEncrypted(Message::kEncryptedNoKey);
                break;

            case SVCRYPTO_ESIGNATURE:
                CHATID_LOG_ERROR("Signature verification failure for message: %s", ID_CSTR(cipherMsg->id()));
                cipherMsg->setEncrypted(Message::kEncryptedSignature);
                break;

            case SVCRYPTO_ENOTYPE:
                CHATID_LOG_WARNING("Unknown type of management message: %d (msgid: %s)", cipherMsg->type, ID_CSTR(cipherMsg->id()));
                cipherMsg->setEncrypted(Message::kEncryptedNoType);
                break;

            case SVCRYPTO_EMALFORMED:
            default:
                CHATID_LOG_ERROR("Malformed message: %s", ID_CSTR(cipherMsg->id()));
                cipherMsg->setEncrypted(Message::kEncryptedMalformed);
                break;
        }

        return cipherMsg;
    })
    .then([this, updateTs, richLinkRemoved](Message* msg)
    {
        assert(!msg->isPendingToDecrypt()); //either decrypted or error
        if (!msg->empty() && msg->type == Message::kMsgNormal && (*msg->buf() == 0))
        {
            if (msg->dataSize() < 2)
                CHATID_LOG_ERROR("onMsgUpdated: Malformed special message received - starts with null char received, but its length is 1. Assuming type of normal message");
            else
                msg->type = msg->buf()[1] + Message::Type::kMsgOffset;
        }

        //update in memory, if loaded
        auto msgit = mIdToIndexMap.find(msg->id());
        Idx idx;
        if (msgit != mIdToIndexMap.end())   // message is loaded in RAM
        {
            idx = msgit->second;
            auto& histmsg = at(idx);
            unsigned char histType = histmsg.type;

            if ( (msg->type == Message::kMsgTruncate
                  && histmsg.type == msg->type
                  && histmsg.ts == msg->ts)
                    || (msg->type != Message::kMsgTruncate
                        && histmsg.updated == msg->updated) )
            {
                CHATID_LOG_DEBUG("Skipping replayed MSGUPD");
                delete msg;
                return;
            }

            if (!msg->empty() && msg->type == Message::kMsgNormal
                             && !richLinkRemoved        // user have not requested to remove rich-link preview (generate it)
                             && updateTs && (updateTs == msg->updated)) // message could have been updated by another client earlier/later than our update's attempt
            {
                if (client().richLinkState() == Client::kRichLinkEnabled)
                {
                    requestRichLink(*msg);
                }
                else if (mChatdClient.richLinkState() == Client::kRichLinkNotDefined)
                {
                    manageRichLinkMessage(*msg);
                }
            }

            //update in db
            CALL_DB(updateMsgInHistory, msg->id(), *msg);

            // update in RAM
            histmsg.assign(*msg);     // content
            histmsg.updated = msg->updated;
            histmsg.type = msg->type;
            histmsg.userid = msg->userid;
            histmsg.setEncrypted(msg->isEncrypted());
            if (msg->type == Message::kMsgTruncate)
            {
                histmsg.ts = msg->ts;   // truncates update the `ts` instead of `update`
            }

            if (idx > mNextHistFetchIdx)
            {
                // msg.ts is zero - chatd doesn't send the original timestamp
                CALL_LISTENER(onMessageEdited, histmsg, idx);
            }
            else
            {
                CHATID_LOG_DEBUG("onMessageEdited() skipped for not-loaded-yet (by the app) message");
            }

            if (msg->isDeleted())
            {
                if (!msg->isOwnMessage(client().myHandle()))
                {
                    CALL_LISTENER(onUnreadChanged);
                }

                if (histType == Message::kMsgAttachment)
                {
                    mAttachmentNodes->deleteMessage(*msg);
                }
            }

            if (msg->type == Message::kMsgTruncate)
            {
                handleTruncate(*msg, idx);
            }
            else if (mLastTextMsg.idx() == idx) //last text msg stuff
            {
                //our last text message was edited
                if (histmsg.isValidLastMessage()) //same message, but with updated contents
                {
                    onLastTextMsgUpdated(histmsg, idx);
                }
                else //our last text msg is not valid anymore, find another one
                {
                    findAndNotifyLastTextMsg();
                }
            }
        }
        else    // message not loaded in RAM
        {
            CHATID_LOG_DEBUG("onMsgUpdated(): update for message not loaded");

            // check if message in DB is outdated
            uint16_t delta = 0;
            CALL_DB(getMessageDelta, msg->id(), &delta);

            if (delta < msg->updated)
            {
                //update in db
                CALL_DB(updateMsgInHistory, msg->id(), *msg);
            }

            if (msg->isDeleted()) // previous type is unknown, so cannot check for attachment type here
            {
                mAttachmentNodes->deleteMessage(*msg);
            }
        }

        delete msg;
    })
    .fail([this, cipherMsg](const ::promise::Error& err)
    {
        if (err.type() == SVCRYPTO_ENOMSG)
        {
            CHATID_LOG_WARNING("Msg has been deleted during decryption process");

            //if (err.type() == SVCRYPTO_ENOMSG)
                //TODO: If a message could be deleted individually, decryption process should be restarted again
                // It isn't a possibilty with actual implementation
        }
        else
        {
            CHATID_LOG_WARNING("Message %s can't be decrypted: Failure type %s (%d)",
                               ID_CSTR(cipherMsg->id()), err.what(), err.type());
            delete cipherMsg;
        }
    });
}
void Chat::handleTruncate(const Message& msg, Idx idx)
{
// chatd may re-send a MSGUPD at login, if there are no newer messages in the
// chat. We have to be prepared to handle this, i.e. handleTruncate() must
// be idempotent.
// However, handling the SEEN and RECEIVED pointers in in a replayed truncate
// is a bit tricky, because if they point to the truncate point (i.e. idx)
// normally we would set them in a way that makes the truncate management message
// at the truncation point unseen. But in case of a replay, we don't want it
// to be unseen, as this will reset the unread message count to '1+' every time
// the client connects, until someoone posts a new message in the chat.
// To avoid this, we have to detect the replay. But if we detect it, we can actually
// avoid the whole replay (even the idempotent part), and just bail out.

    CHATID_LOG_DEBUG("Truncating chat history before msgid %s, idx %d, fwdStart %d", ID_CSTR(msg.id()), idx, mForwardStart);
    CALL_CRYPTO(resetSendKey);      // discard current key, if any
    CALL_DB(truncateHistory, msg);
    if (idx != CHATD_IDX_INVALID)   // message is loaded in RAM
    {
        //GUI must detach and free any resources associated with
        //messages older than the one specified
        CALL_LISTENER(onHistoryTruncated, msg, idx);

        deleteMessagesBefore(idx);
        removePendingRichLinks(idx);

        // update last-seen pointer
        if (mLastSeenIdx != CHATD_IDX_INVALID)
        {
            if (mLastSeenIdx <= idx)
            {
                //if we haven't seen even messages before the truncation point,
                //now we will have not seen any message after the truncation
                mLastSeenIdx = CHATD_IDX_INVALID;
                mLastSeenId = 0;
                CALL_DB(setLastSeen, 0);
            }
        }

        // update last-received pointer
        if (mLastReceivedIdx != CHATD_IDX_INVALID)
        {
            if (mLastReceivedIdx <= idx)
            {
                mLastReceivedIdx = CHATD_IDX_INVALID;
                mLastReceivedId = 0;
                CALL_DB(setLastReceived, 0);
            }
        }

        if (mChatdClient.isMessageReceivedConfirmationActive() && mLastIdxReceivedFromServer <= idx)
        {
            mLastIdxReceivedFromServer = CHATD_IDX_INVALID;
            mLastIdReceivedFromServer = karere::Id::null();
            // TODO: the update of those variables should be persisted
        }
    }

    // since we have the truncate message in local history (otherwise chatd wouldn't have sent us
    // the truncate), now we know we have all history and what's the oldest msgid.
    CALL_DB(setHaveAllHistory, true);
    mHaveAllHistory = true;
    mOldestKnownMsgId = msg.id();

    // if truncate was received for a message not loaded in RAM, we may have more history in DB
    mHasMoreHistoryInDb = at(lownum()).id() != mOldestKnownMsgId;

    CALL_LISTENER(onUnreadChanged);
    findAndNotifyLastTextMsg();

    // Find an attachment newer than truncate (lownum) in order to truncate node-history
    // (if no more attachments in history buffer, node-history will be fully cleared)
    Id attachmentTruncateFromId = Id::inval();
    for (Idx i = lownum(); i < highnum(); i++)
    {
        if (at(i).type == Message::kMsgAttachment)
        {
            attachmentTruncateFromId = at(i).id();
            break;
        }
    }
    mAttachmentNodes->truncateHistory(attachmentTruncateFromId);
    if (mDecryptionAttachmentsHalted)
    {
        while (!mAttachmentsPendingToDecrypt.empty())
        {
            mAttachmentsPendingToDecrypt.pop();
        }
        mTruncateAttachment = true; // --> indicates the message being decrypted must be discarded
    }
}

Id Chat::makeRandomId()
{
    static std::uniform_int_distribution<uint64_t>distrib(0, 0xffffffffffffffff);
    static std::random_device rd;
    return distrib(rd);
}

void Chat::deleteMessagesBefore(Idx idx)
{
    //delete everything before idx, but not including idx
    if (idx > mForwardStart)
    {
        mBackwardList.clear();
        auto delCount = idx-mForwardStart;
        mForwardList.erase(mForwardList.begin(), mForwardList.begin()+delCount);
        mForwardStart += delCount;
    }
    else
    {
        mBackwardList.erase(mBackwardList.begin()+mForwardStart-idx, mBackwardList.end());
    }
}

Message::Status Chat::getMsgStatus(const Message& msg, Idx idx) const
{
    assert(idx != CHATD_IDX_INVALID);
    if (msg.userid == mChatdClient.mMyHandle)
    {
        if (msg.isSending())
            return Message::kSending;

        // Check if we have an unconfirmed edit
        for (auto& item: mSending)
        {
            if (item.msg->id() == msg.id())
            {
                auto op = item.opcode();
                if (op == OP_MSGUPD || op == OP_MSGUPDX)
                    return Message::kSending;
            }
        }
        if (idx <= mLastReceivedIdx)
            return Message::kDelivered;
        else
        {
            return Message::kServerReceived;
        }
    } //message is from a peer
    else
    {
        if (mLastSeenIdx == CHATD_IDX_INVALID)
            return Message::kNotSeen;
        return (idx <= mLastSeenIdx) ? Message::kSeen : Message::kNotSeen;
    }
}
/* We have 3 stages:
 - add to history buffer, allocating an index
 - decrypt - may happen asynchronous if crypto needs to fetch stuff from network.
 Also the message may be undecryptable - in this case continue as normal, but message's
 isEncrypted() flag will be set to true, so GUI can decide how to show it
 - add message to history db (including its isEncrypted() state(), handle received
 and seen pointers, call old/new message user callbacks. This may be executed for
 messages that are actually encrypted - app must be prepared for that
*/
Idx Chat::msgIncoming(bool isNew, Message* message, bool isLocal)
{
    assert((isLocal && !isNew) || !isLocal);
    auto msgid = message->id();
    assert(msgid);
    Idx idx;

    if (isNew)
    {
        auto it = mIdToIndexMap.find(message->id());
        if (it != mIdToIndexMap.end())  // message already received
        {
            CHATID_LOG_WARNING("Ignoring duplicated NEWMSG: msgid %s, idx %d", ID_CSTR(it->first), it->second);
            return it->second;
        }

        push_forward(message);
        idx = highnum();
        if (!mOldestKnownMsgId)
            mOldestKnownMsgId = msgid;
    }
    else
    {
        if (!isLocal)
        {
            //history message older than the oldest we have
            assert(isFetchingFromServer());
            assert(message->isPendingToDecrypt());
            mLastServerHistFetchCount++;
            if (mHasMoreHistoryInDb)
            { //we have db history that is not loaded, so we determine the index
              //by the db, and don't add the message to RAM
                idx = mDbInterface->getOldestIdx()-1;
            }
            else
            {
                //all history is in RAM, determine the index from RAM
                push_back(message);
                idx = lownum();
            }
            //shouldn't we update this only after we save the msg to db?
            mOldestKnownMsgId = msgid;
        }
        else //local history message - load from DB to RAM
        {
            push_back(message);
            idx = lownum();
            if (msgid == mOldestKnownMsgId)
            //we have just processed the oldest message from the db
                mHasMoreHistoryInDb = false;
        }
    }
    mIdToIndexMap[msgid] = idx;
    handleLastReceivedSeen(msgid);
    msgIncomingAfterAdd(isNew, isLocal, *message, idx);
    return idx;
}

bool Chat::msgIncomingAfterAdd(bool isNew, bool isLocal, Message& msg, Idx idx)
{
    if (isLocal)
    {
        if (msg.isEncrypted() != Message::kEncryptedNoType)
        {
            msgIncomingAfterDecrypt(isNew, true, msg, idx);
        }
        else    // --> unknown management msg type, we may want to try to decode it again
        {
            Message *message = &msg;
            mCrypto->msgDecrypt(message)
            .fail([this, message](const ::promise::Error& err) -> ::promise::Promise<Message*>
            {
                assert(message->isEncrypted() == Message::kEncryptedNoType);
                int type = err.type();
                switch (type)
                {
                    case SVCRYPTO_EEXPIRED:
                        return ::promise::Error("Strongvelope was deleted, ignore message", EINVAL, SVCRYPTO_EEXPIRED);

                    case SVCRYPTO_ENOTYPE:
                        CHATID_LOG_WARNING("Retry to decrypt unknown type of management message failed (not yet supported): %d (msgid: %s)", message->type, ID_CSTR(message->id()));
                        break;

                    default:
                        CHATID_LOG_ERROR("Retry to decrypt type of management message failed. Malformed message: %s", ID_CSTR(message->id()));
                        message->setEncrypted(Message::kEncryptedMalformed);
                        break;
                }
                return message;
            })
            .then([this, isNew, idx](Message* message)
            {
                if (message->isEncrypted() != Message::kEncryptedNoType)
                {
                    CALL_DB(updateMsgInHistory, message->id(), *message);   // update 'data' & 'is_encrypted'
                }
                msgIncomingAfterDecrypt(isNew, true, *message, idx);
            })
            .fail([this, message](const ::promise::Error& err)
            {
                CHATID_LOG_WARNING("Retry to decrypt unknown type of management message failed. (msgid: %s, failure type %s (%d))",
                                   ID_CSTR(message->id()), err.what(), err.type());
            });
        }
        return true;    // decrypt was not done immediately, but none checks the returned value in this codepath
    }
    else
    {
        assert(msg.isPendingToDecrypt()); //no decrypt attempt was made
    }

    try
    {
        mCrypto->handleLegacyKeys(msg);
    }
    catch(std::exception& e)
    {
        CHATID_LOG_WARNING("handleLegacyKeys threw error: %s\n"
            "Queued messages for decrypt: %d - %d. Ignoring", e.what(),
            mDecryptOldHaltedAt, idx);
        msg.setEncrypted(Message::kEncryptedNoKey);
        return true;
    }

    if (!msg.isPendingToDecrypt() && msg.isEncrypted() != Message::kEncryptedNoType)
    {
        CHATID_LOG_DEBUG("Message already decrypted or undecryptable: %s, bailing out", ID_CSTR(msg.id()));
        return true;
    }

    if (isNew)
    {
        if (mDecryptNewHaltedAt != CHATD_IDX_INVALID)
        {
            CHATID_LOG_DEBUG("Decryption of new messages is halted, message queued for decryption");
            return false;
        }
    }
    else
    {
        if (mDecryptOldHaltedAt != CHATD_IDX_INVALID)
        {
            CHATID_LOG_DEBUG("Decryption of old messages is halted, message queued for decryption");
            return false;
        }
    }
    CHATD_LOG_CRYPTO_CALL("Calling ICrypto::decrypt()");
    auto pms = mCrypto->msgDecrypt(&msg);
    if (pms.succeeded())
    {
        assert(!msg.isEncrypted());
        msgIncomingAfterDecrypt(isNew, false, msg, idx);
        return true;
    }

    CHATID_LOG_DEBUG("Decryption could not be done immediately, halting for next messages");
    if (isNew)
        mDecryptNewHaltedAt = idx;
    else
        mDecryptOldHaltedAt = idx;

    auto message = &msg;
    pms.fail([this, message](const ::promise::Error& err) -> ::promise::Promise<Message*>
    {
        assert(message->isPendingToDecrypt());

        int type = err.type();
        switch (type)
        {
            case SVCRYPTO_EEXPIRED:
                return ::promise::Error("Strongvelope was deleted, ignore message", EINVAL, SVCRYPTO_EEXPIRED);

            case SVCRYPTO_ENOMSG:
                return ::promise::Error("History was reloaded, ignore message", EINVAL, SVCRYPTO_ENOMSG);

            case SVCRYPTO_ENOKEY:
                //we have a normal situation where a message was sent just before a user joined, so it will be undecryptable
                CHATID_LOG_WARNING("No key to decrypt message %s, possibly message was sent just before user joined", ID_CSTR(message->id()));
                assert(mChatdClient.chats(mChatId).isGroup());
                assert(message->keyid < 0xffff0001);   // a confirmed keyid should never be the transactional keyxid
                message->setEncrypted(Message::kEncryptedNoKey);
                break;

            case SVCRYPTO_ESIGNATURE:
                CHATID_LOG_ERROR("Signature verification failure for message: %s", ID_CSTR(message->id()));
                message->setEncrypted(Message::kEncryptedSignature);
                break;

            case SVCRYPTO_ENOTYPE:
                CHATID_LOG_WARNING("Unknown type of management message: %d (msgid: %s)", message->type, ID_CSTR(message->id()));
                message->setEncrypted(Message::kEncryptedNoType);
                break;

            case SVCRYPTO_EMALFORMED:
            default:
                CHATID_LOG_ERROR("Malformed message: %s", ID_CSTR(message->id()));
                message->setEncrypted(Message::kEncryptedMalformed);
                break;
        }

        return message;
    })
    .then([this, isNew, isLocal, idx](Message* message)
    {
#ifndef NDEBUG
        if (isNew)
            assert(mDecryptNewHaltedAt == idx);
        else
            assert(mDecryptOldHaltedAt == idx);
#endif
        msgIncomingAfterDecrypt(isNew, false, *message, idx);
        if (isNew)
        {
            // Decrypt the rest - try to decrypt immediately (synchromously),
            // so that order is guaranteed. Bail out of the loop at the first
            // message that can't be decrypted immediately(msgIncomingAfterAdd()
            // returns false). Will continue when the delayed decrypt finishes

            auto first = mDecryptNewHaltedAt + 1;
            mDecryptNewHaltedAt = CHATD_IDX_INVALID;
            auto last = highnum();
            for (Idx i = first; i <= last; i++)
            {
                if (!msgIncomingAfterAdd(isNew, false, at(i), i))
                    break;
            }
            if ((mServerFetchState == kHistDecryptingNew) &&
                (mDecryptNewHaltedAt == CHATD_IDX_INVALID)) //all messages decrypted
            {
                mServerFetchState = kHistNotFetching;
            }
        }
        else
        {
            // Old history
            // Decrypt the rest synchronously, bail out on first that can't
            // decrypt synchonously.
            // Local messages are always decrypted, this is handled
            // at the start of this func

            assert(!isLocal);
            auto first = mDecryptOldHaltedAt - 1;
            mDecryptOldHaltedAt = CHATD_IDX_INVALID;
            auto last = lownum();
            for (Idx i = first; i >= last; i--)
            {
                if (!msgIncomingAfterAdd(isNew, false, at(i), i))
                    break;
            }
            if ((mServerFetchState == kHistDecryptingOld) &&
                (mDecryptOldHaltedAt == CHATD_IDX_INVALID))
            {
                mServerFetchState = kHistNotFetching;
                if (mServerOldHistCbEnabled)
                {
                    CALL_LISTENER(onHistoryDone, kHistSourceServer);
                }
            }
        }
    })
    .fail([this, message](const ::promise::Error& err)
    {
        if (err.type() == SVCRYPTO_ENOMSG)
        {
            CHATID_LOG_WARNING("Msg has been deleted during decryption process");

            //if (err.type() == SVCRYPTO_ENOMSG)
                //TODO: If a message could be deleted individually, decryption process should be restarted again
                // It isn't a possibilty with actual implementation
        }
        else
        {
            CHATID_LOG_WARNING("Message %s can't be decrypted: Failure type %s (%d)",
                               ID_CSTR(message->id()), err.what(), err.type());
        }
    });

    return false; //decrypt was not done immediately
}

// Save to history db, handle received and seen pointers, call new/old message user callbacks
void Chat::msgIncomingAfterDecrypt(bool isNew, bool isLocal, Message& msg, Idx idx)
{
    assert(idx != CHATD_IDX_INVALID);
    if (!isNew)
    {
        mLastHistDecryptCount++;
    }
    auto msgid = msg.id();
    if (!isLocal)
    {
        assert(!msg.isPendingToDecrypt()); //either decrypted or error
        if (!msg.empty() && msg.type == Message::kMsgNormal && (*msg.buf() == 0)) //'special' message - attachment etc
        {
            if (msg.dataSize() < 2)
                CHATID_LOG_ERROR("Malformed special message received - starts with null char received, but its length is 1. Assuming type of normal message");
            else
                msg.type = msg.buf()[1] + Message::Type::kMsgOffset;
        }

        verifyMsgOrder(msg, idx);
        CALL_DB(addMsgToHistory, msg, idx);

        if (mChatdClient.isMessageReceivedConfirmationActive() && !isGroup() &&
                (msg.userid != mChatdClient.mMyHandle) && // message is not ours
                ((mLastIdxReceivedFromServer == CHATD_IDX_INVALID) ||   // no local history
                 (idx > mLastIdxReceivedFromServer)))   // newer message than last received
        {
            mLastIdxReceivedFromServer = idx;
            mLastIdReceivedFromServer = msgid;
            // TODO: the update of those variables should be persisted

            sendCommand(Command(OP_RECEIVED) + mChatId + msgid);
        }
    }
    if (msg.backRefId && !mRefidToIdxMap.emplace(msg.backRefId, idx).second)
    {
        CALL_LISTENER(onMsgOrderVerificationFail, msg, idx, "A message with that backrefId "+std::to_string(msg.backRefId)+" already exists");
    }

    auto status = getMsgStatus(msg, idx);
    if (isNew)
    {
        // update in memory the timestamp of the most recent message from this user
        if (msg.ts > mChatdClient.getLastMsgTs(msg.userid))
        {
            mChatdClient.setLastMsgTs(msg.userid, msg.ts);
            mChatdClient.mKarereClient->updateAndNotifyLastGreen(msg.userid);
        }

        CALL_LISTENER(onRecvNewMessage, idx, msg, status);
    }
    else
    {
        // old message
        // local messages are obtained on-demand, so if isLocal,
        // then always send to app
        bool isChatRoomOpened = mChatdClient.mKarereClient->isChatRoomOpened(mChatId);
        if (isLocal || (mServerOldHistCbEnabled && isChatRoomOpened))
        {
            CALL_LISTENER(onRecvHistoryMessage, idx, msg, status, isLocal);
        }
    }
    if (msg.type == Message::kMsgTruncate)
    {
        if (isNew)
        {
            handleTruncate(msg, idx);
        }
        return;
    }

    if (isNew || (mLastSeenIdx == CHATD_IDX_INVALID))
        CALL_LISTENER(onUnreadChanged);

    //handle last text message
    if (msg.isValidLastMessage())
    {
        if (!mLastTextMsg.isValid()  // we don't have any last-text-msg yet, just use any
                || (mLastTextMsg.idx() == CHATD_IDX_INVALID) //current last-text-msg is a pending send, always override it
                || (idx > mLastTextMsg.idx())) //we have a newer message
        {
            onLastTextMsgUpdated(msg, idx);
        }
        else if (idx == mLastTextMsg.idx() && !mLastTextMsg.mIsNotified)
        { //we have already updated mLastTextMsg because app called
          //lastTextMessage() from the onRecvXXX callback, but we haven't done
          //onLastTextMessageUpdated() with it
            notifyLastTextMsg();
        }
    }

    if (msg.type == Message::Type::kMsgAttachment)
    {
        mAttachmentNodes->addMessage(msg, isNew, false);
    }
}

bool Chat::msgNodeHistIncoming(Message *msg)
{
    mAttachNodesReceived++;
    if (!mDecryptionAttachmentsHalted)
    {
        auto pms = mCrypto->msgDecrypt(msg);
        if (pms.succeeded())
        {
            assert(!msg->isEncrypted());
            mAttachmentNodes->addMessage(*msg, false, false);
            delete msg;

            return true;
        }
        else
        {
            mDecryptionAttachmentsHalted = true;
            pms.then([this](Message* msg)
            {
                if (!mTruncateAttachment)
                {
                    mAttachmentNodes->addMessage(*msg, false, false);
                }
                delete msg;
                mTruncateAttachment = false;
                bool decrypt = true;
                mDecryptionAttachmentsHalted = false;
                while (!mAttachmentsPendingToDecrypt.empty() && decrypt)
                {
                    decrypt = msgNodeHistIncoming(mAttachmentsPendingToDecrypt.front());
                    mAttachmentsPendingToDecrypt.pop();
                }

                if (mAttachmentsPendingToDecrypt.empty() && decrypt && mAttachmentHistDoneReceived)
                {
                    attachmentHistDone();
                }
            })
            .fail([this, msg](const ::promise::Error& /*err*/)
            {
                assert(msg->isPendingToDecrypt());
                delete msg;
                mTruncateAttachment = false;
                bool decrypt = true;
                mDecryptionAttachmentsHalted = false;
                while (mAttachmentsPendingToDecrypt.size() && decrypt)
                {
                    decrypt = msgNodeHistIncoming(mAttachmentsPendingToDecrypt.front());
                    mAttachmentsPendingToDecrypt.pop();
                }

                if (!mAttachmentsPendingToDecrypt.empty() && decrypt && mAttachmentHistDoneReceived)
                {
                    attachmentHistDone();
                }
            });
        }
    }
    else
    {
        mAttachmentsPendingToDecrypt.push(msg);
    }

    return false;
}

void Chat::onMsgTimestamp(uint32_t ts)
{
    if (ts == mLastMsgTs)
        return;

    if (ts < mLastMsgTs)
    {
        CHATID_LOG_WARNING("onMsgTimestamp: moving last-ts to an older ts (last-msg was deleted or history was truncated)");
    }

    mLastMsgTs = ts;
    CALL_LISTENER(onLastMessageTsUpdated, ts);
}

void Chat::verifyMsgOrder(const Message& msg, Idx idx)
{
    for (auto refid: msg.backRefs)
    {
        auto it = mRefidToIdxMap.find(refid);
        if (it == mRefidToIdxMap.end())
            continue;
        Idx targetIdx = it->second;
        if (targetIdx >= idx)
        {
            CALL_LISTENER(onMsgOrderVerificationFail, msg, idx, "Message order verification failed, possible history tampering");
            client().mKarereClient->api.callIgnoreResult(&::mega::MegaApi::sendEvent, 99000, "order tampering native");
            return;
        }
    }
}

void Chat::handleLastReceivedSeen(Id msgid)
{
    //normally the indices will not be set if mLastXXXId == msgid, as there will be only
    //one chance to set the idx (we receive the msg only once).
    if (msgid == mLastSeenId) //we didn't have the message when we received the last seen id
    {
        CHATID_LOG_DEBUG("Received the message with the last-seen msgid '%s', "
            "setting the index pointer to it", ID_CSTR(msgid));
        onLastSeen(msgid);
    }
    if (mLastReceivedId == msgid)
    {
        //we didn't have the message when we received the last received msgid pointer,
        //and now we just received the message - set the index pointer
        CHATID_LOG_DEBUG("Received the message with the last-received msgid '%s', "
            "setting the index pointer to it", ID_CSTR(msgid));
        onLastReceived(msgid);
    }
}

void Chat::onUserJoin(Id userid, Priv priv)
{
    if (mOnlineState < kChatStateJoining)
        throw std::runtime_error("onUserJoin received while not joining and not online");

    if (userid == client().myHandle())
    {
        mOwnPrivilege = priv;        
    }

    mUsers.insert(userid);
    CALL_CRYPTO(onUserJoin, userid);
    CALL_LISTENER(onUserJoin, userid, priv);
}

void Chat::onUserLeave(Id userid)
{
    if (mOnlineState < kChatStateJoining)
        throw std::runtime_error("onUserLeave received while not joining and not online");

    if (userid == Id::null()) // the handle of a public chat (being previewer) has become invalid
    {
        mOwnPrivilege = PRIV_NOTPRESENT;
        disable(true);    // the ph is invalid -> do not keep trying to login into chatd anymore
        onPreviewersUpdate(0);
    }
    else if (userid == client().myHandle())
    {
        mOwnPrivilege = PRIV_NOTPRESENT;

#ifndef KARERE_DISABLE_WEBRTC
        if (mChatdClient.mRtcHandler)
        {
            mChatdClient.mRtcHandler->onKickedFromChatRoom(mChatId);
        }
    }
    else
    {
        if (mChatdClient.mRtcHandler)
        {
            // the call will usually be terminated by the kicked user, but just in case
            // the client doesn't do it properly, we notify the user left the call
            uint32_t clientid = mChatdClient.mRtcHandler->clientidFromPeer(mChatId, userid);
            if (clientid)
            {
                onEndCall(userid, clientid);
            }
        }
#endif
    }



    if (isLoggedIn() || !mIsFirstJoin)
    {
        mUsers.erase(userid);
        CALL_CRYPTO(onUserLeave, userid);
        CALL_LISTENER(onUserLeave, userid);
    }
}

void Chat::onPreviewersUpdate(uint32_t numPrev)
{
    if ((mNumPreviewers == numPrev)
        || !isPublic())
    {
        return;
    }

    mNumPreviewers = numPrev;
    CALL_LISTENER(onPreviewersUpdate);
}

void Chat::onJoinComplete()
{
    mEncryptionHalted = false;
    setOnlineState(kChatStateOnline);
    flushOutputQueue(true); //flush encrypted messages

    if (mIsFirstJoin)
    {
        mIsFirstJoin = false;
        if (!mLastTextMsg.isValid())
        {
            CHATID_LOG_DEBUG("onJoinComplete: Haven't received a text message during join, getting last text message on-demand");
            findAndNotifyLastTextMsg();
        }
    }

#ifndef KARERE_DISABLE_WEBRTC
    if (mChatdClient.mKarereClient->rtc)
    {
        mChatdClient.mKarereClient->rtc->removeCallWithoutParticipants(mChatId);
    }
#endif
}

void Chat::resetGetHistory()
{
    mNextHistFetchIdx = CHATD_IDX_INVALID;
    mServerOldHistCbEnabled = false;
}

void Chat::setOnlineState(ChatState state)
{
    if (state == mOnlineState)
        return;

    CHATID_LOG_DEBUG("Online state change: %s --> %s", chatStateToStr(mOnlineState), chatStateToStr(state));

    mOnlineState = state;
    CALL_CRYPTO(onOnlineStateChange, state);
    mListener->onOnlineStateChange(state);  // avoid log message, we already have the one above

    if (state == kChatStateOnline && mChatdClient.areAllChatsLoggedIn())
    {
        mChatdClient.mKarereClient->setCommitMode(true);  // write immediately (no transactions)

        if (!mChatdClient.mKarereClient->mSyncPromise.done())
        {
            CHATID_LOG_DEBUG("Pending pushReceived is completed now");
            if (mChatdClient.mKarereClient->mSyncTimer)
            {
                cancelTimeout(mChatdClient.mKarereClient->mSyncTimer, mChatdClient.mKarereClient->appCtx);
                mChatdClient.mKarereClient->mSyncTimer = 0;
            }
            mChatdClient.mKarereClient->mSyncPromise.resolve();
        }
    }
}

void Chat::onLastTextMsgUpdated(const Message& msg, Idx idx)
{
    //idx == CHATD_IDX_INVALID when we notify about a message in the send queue
    //either (msg.isSending() && idx-is-invalid) or (!msg.isSending() && index-is-valid)
    assert(!((idx == CHATD_IDX_INVALID) ^ msg.isSending()));
    assert(!msg.empty() || msg.isManagementMessage());
    assert(msg.type != Message::kMsgRevokeAttachment);
    mLastTextMsg.assign(msg, idx);
    notifyLastTextMsg();
}

void Chat::notifyLastTextMsg()
{
    CALL_LISTENER(onLastTextMessageUpdated, mLastTextMsg);
    mLastTextMsg.mIsNotified = true;

    // upon deletion of lastMessage and/or truncate, need to find the new suitable
    // lastMessage through the history. In that case, we need to notify also the
    // message's timestamp to reorder the list of chats
    Message *lastMsg = findOrNull(mLastTextMsg.idx());
    if (lastMsg)
    {
        onMsgTimestamp(lastMsg->ts);
    }
}

uint8_t Chat::lastTextMessage(LastTextMsg*& msg)
{
    if (mLastTextMsg.isValid())
    {
        msg = &mLastTextMsg;
        return LastTextMsgState::kHave;
    }

    if (mLastTextMsg.isFetching() || !findLastTextMsg())
    {
        msg = nullptr;
        return LastTextMsgState::kFetching;
    }

    if (mLastTextMsg.isValid()) // findLastTextMsg() may have found it locally
    {
        msg = &mLastTextMsg;
        return LastTextMsgState::kHave;
    }

    msg = nullptr;
    return mLastTextMsg.state();
}

bool Chat::findLastTextMsg()
{
    if (!mSending.empty())
    {
        for (auto it = mSending.rbegin(); it!= mSending.rend(); it++)
        {
            assert(it->msg);
            auto& msg = *it->msg;
            if (msg.isValidLastMessage())
            {
                mLastTextMsg.assign(msg, CHATD_IDX_INVALID);
                CHATID_LOG_DEBUG("lastTextMessage: Text message found in send queue");
                return true;
            }
        }
    }
    if (!empty())
    {
        //check in ram
        auto low = lownum();
        for (Idx i=highnum(); i >= low; i--)
        {
            auto& msg = at(i);
            if (msg.isValidLastMessage())
            {
                mLastTextMsg.assign(msg, i);
                CHATID_LOG_DEBUG("lastTextMessage: Text message found in RAM");
                return true;
            }
        }
        //check in db
        CALL_DB(getLastTextMessage, lownum()-1, mLastTextMsg);
        if (mLastTextMsg.isValid())
        {
            CHATID_LOG_DEBUG("lastTextMessage: Text message found in DB");
            return true;
        }
    }
    if (mHaveAllHistory)
    {
        CHATID_LOG_DEBUG("lastTextMessage: No text message in whole history");
        assert(!mLastTextMsg.isValid());
        return true;
    }

    CHATID_LOG_DEBUG("lastTextMessage: No text message found locally");

    // prevent access to websockets from app's thread
    auto wptr = weakHandle();
    marshallCall([wptr, this]()
    {
        if (wptr.deleted())
            return;

        // since this codepath is marshalled, it could happen the last
        // text message is already found before the marshall is executed
        if (mLastTextMsg.isValid())
            return;

        if (isFetchingFromServer())
        {
            mLastTextMsg.setState(LastTextMsgState::kFetching);
        }
        else if (isLoggedIn())
        {
            CHATID_LOG_DEBUG("lastTextMessage: fetching history from server");

            mServerOldHistCbEnabled = false;
            requestHistoryFromServer(-initialHistoryFetchCount);
            mLastTextMsg.setState(LastTextMsgState::kFetching);
        }

    }, mChatdClient.mKarereClient->appCtx);

    return false;
}

void Chat::findAndNotifyLastTextMsg()
{
    if (!findLastTextMsg())
        return;

    notifyLastTextMsg();
}

void Chat::sendTypingNotification()
{
    sendCommand(Command(OP_BROADCAST) + mChatId + karere::Id::null() +(uint8_t)Command::kBroadcastUserTyping);
}

void Chat::sendStopTypingNotification()
{
    sendCommand(Command(OP_BROADCAST) + mChatId + karere::Id::null() +(uint8_t)Command::kBroadcastUserStopTyping);
}

void Chat::handleBroadcast(karere::Id from, uint8_t type)
{
    if (type == Command::kBroadcastUserTyping)
    {
        CHATID_LOG_DEBUG("recv BROADCAST kBroadcastUserTyping");
        CALL_LISTENER(onUserTyping, from);
    }
    else if (type == Command::kBroadcastUserStopTyping)
    {
        CHATID_LOG_DEBUG("recv BROADCAST kBroadcastUserStopTyping");
        CALL_LISTENER(onUserStopTyping, from);
    }
    else
    {
        CHATID_LOG_WARNING("recv BROADCAST <unknown_type>");
    }
}

void Client::leave(Id chatid)
{
    auto conn = mConnectionForChatId.find(chatid);
    if (conn == mConnectionForChatId.end())
    {
        CHATD_LOG_ERROR("Client::leave: Unknown chat %s", ID_CSTR(chatid));
        return;
    }
    conn->second->mChatIds.erase(chatid);
    mConnectionForChatId.erase(conn);
    auto it = mChatForChatId.find(chatid);
    if (it != mChatForChatId.end())
    {
        if (it->second->previewMode())
        {
            it->second->handleleave();
        }
        mChatForChatId.erase(it);
    }
}

IRtcHandler* Client::setRtcHandler(IRtcHandler *handler)
{
    auto old = mRtcHandler;
    mRtcHandler = handler;
    return old;
}

#define RET_ENUM_NAME(name) case OP_##name: return #name

const char* Command::opcodeToStr(uint8_t code)
{
    switch(code)
    {
        RET_ENUM_NAME(KEEPALIVE);
        RET_ENUM_NAME(JOIN);
        RET_ENUM_NAME(OLDMSG);
        RET_ENUM_NAME(NEWMSG);
        RET_ENUM_NAME(MSGUPD);
        RET_ENUM_NAME(SEEN);
        RET_ENUM_NAME(RECEIVED);
        RET_ENUM_NAME(RETENTION);
        RET_ENUM_NAME(HIST);
        RET_ENUM_NAME(RANGE);
        RET_ENUM_NAME(NEWMSGID);
        RET_ENUM_NAME(REJECT);
        RET_ENUM_NAME(BROADCAST);
        RET_ENUM_NAME(HISTDONE);
        RET_ENUM_NAME(NEWKEY);
        RET_ENUM_NAME(NEWKEYID);
        RET_ENUM_NAME(JOINRANGEHIST);
        RET_ENUM_NAME(MSGUPDX);
        RET_ENUM_NAME(MSGID);
        RET_ENUM_NAME(CLIENTID);
        RET_ENUM_NAME(RTMSG_BROADCAST);
        RET_ENUM_NAME(RTMSG_USER);
        RET_ENUM_NAME(RTMSG_ENDPOINT);
        RET_ENUM_NAME(INCALL);
        RET_ENUM_NAME(ENDCALL);
        RET_ENUM_NAME(KEEPALIVEAWAY);
        RET_ENUM_NAME(CALLDATA);
        RET_ENUM_NAME(ECHO);
        RET_ENUM_NAME(ADDREACTION);
        RET_ENUM_NAME(DELREACTION);
        RET_ENUM_NAME(HANDLEJOIN);
        RET_ENUM_NAME(HANDLEJOINRANGEHIST);
        RET_ENUM_NAME(SYNC);
        RET_ENUM_NAME(NEWNODEMSG);
        RET_ENUM_NAME(NODEHIST);
        default: return "(invalid opcode)";
    };
}

const char* Message::statusNames[] =
{
  "Sending", "SendingManual", "ServerReceived", "ServerRejected", "Delivered", "NotSeen", "Seen"
};

bool Message::hasUrl(const string &text, string &url)
{
    std::string::size_type position = 0;
    std::string partialString;
    while (position < text.size())
    {
        char character = text[position];
        if ((character >= 33 && character <= 126)
                && character != '"'
                && character != '\''
                && character != '\\'
                && character != '<'
                && character != '>'
                && character != '{'
                && character != '}'
                && character != '|')
        {
            partialString.push_back(character);
        }
        else
        {
            if (!partialString.empty())
            {
                removeUnnecessaryFirstCharacters(partialString);
                removeUnnecessaryLastCharacters(partialString);
                if (parseUrl(partialString))
                {
                    url = partialString;
                    return true;
                }
            }

            partialString.clear();
        }

        position ++;
    }

    if (!partialString.empty())
    {
        removeUnnecessaryFirstCharacters(partialString);
        removeUnnecessaryLastCharacters(partialString);
        if (parseUrl(partialString))
        {
            url = partialString;
            return true;
        }
    }

    return false;
}

bool Message::parseUrl(const std::string &url)
{
    if (url.find('.') == std::string::npos)
    {
        return false;
    }

    if (isValidEmail(url))
    {
        return false;
    }

    std::string urlToParse = url;
    std::string::size_type position = urlToParse.find("://");
    if (position != std::string::npos)
    {
        std::regex expresion("^(http://|https://)(.+)");
        if (regex_match(urlToParse, expresion))
        {
            urlToParse = urlToParse.substr(position + 3);
        }
        else
        {
            return false;
        }
    }

    if (urlToParse.find("mega.co.nz/#!") != std::string::npos || urlToParse.find("mega.co.nz/#F!") != std::string::npos ||
            urlToParse.find("mega.nz/#!") != std::string::npos || urlToParse.find("mega.nz/#F!") != std::string::npos ||
            urlToParse.find("mega.nz/chat") != std::string::npos)
    {
        return false;
    }

    std::regex regularExpresion("^(WWW.|www.)?[a-z0-9A-Z-._~:/?#@!$&'()*+,;=]+[.][a-zA-Z]{2,5}(:[0-9]{1,5})?([a-z0-9A-Z-._~:/?#@!$&'()*+,;=]*)?$");


    return regex_match(urlToParse, regularExpresion);
}

Chat::SendingItem::SendingItem(uint8_t aOpcode, Message *aMsg, const SetOfIds &aRcpts, uint64_t aRowid)
    : mOpcode(aOpcode), msg(aMsg), recipients(aRcpts), rowid(aRowid)
{

}

Chat::SendingItem::~SendingItem()
{
    delete msg;
    delete msgCmd;
    delete keyCmd;
}

Chat::ManualSendItem::ManualSendItem(Message *aMsg, uint64_t aRowid, uint8_t aOpcode, ManualSendReason aReason)
    :msg(aMsg), rowid(aRowid), opcode(aOpcode), reason(aReason)
{

}

Chat::ManualSendItem::ManualSendItem()
    :msg(nullptr), rowid(0), opcode(0), reason(kManualSendInvalidReason)
{

}

void Message::removeUnnecessaryLastCharacters(string &buf)
{
    if (!buf.empty())
    {
        char lastCharacter = buf.back();
        while (!buf.empty() && (lastCharacter == '.' || lastCharacter == ',' || lastCharacter == ':'
                               || lastCharacter == '?' || lastCharacter == '!' || lastCharacter == ';'))
        {
            buf.erase(buf.size() - 1);

            if (!buf.empty())
            {
                lastCharacter = buf.back();
            }
        }
    }
}

void Message::removeUnnecessaryFirstCharacters(string &buf)
{
    if (!buf.empty())
    {
        char firstCharacter = buf.front();
        while (!buf.empty() && (firstCharacter == '.' || firstCharacter == ',' || firstCharacter == ':'
                               || firstCharacter == '?' || firstCharacter == '!' || firstCharacter == ';'))
        {
            buf.erase(0, 1);

            if (!buf.empty())
            {
                firstCharacter = buf.front();
            }
        }
    }
}

bool Message::isValidEmail(const string &buf)
{
    std::regex regularExpresion("^[a-z0-9A-Z._%+-]+@[a-z0-9A-Z.-]+[.][a-zA-Z]{2,6}");
    return regex_match(buf, regularExpresion);
}

FilteredHistory::FilteredHistory(DbInterface &db, Chat &chat)
    : mDb(&db), mChat(&chat), mListener(NULL)
{
    init();
    CALL_DB_FH(getNodeHistoryInfo, mNewestIdx, mOldestIdxInDb);
    mOldestIdx = (mNewestIdx < 0) ? 0 : mNewestIdx;
}

void FilteredHistory::addMessage(Message &msg, bool isNew, bool isLocal)
{
    if (msg.size()) // protect against deleted node-attachment messages
    {
        msg.type = msg.buf()[1] + Message::Type::kMsgOffset;
        assert(msg.type == Message::Type::kMsgAttachment);
    }

    Id msgid = msg.id();
    if (isNew)
    {
        mBuffer.emplace_front(new Message(msg));
        mIdToMsgMap[msgid] =  mBuffer.begin();
        mNewestIdx++;
        CALL_DB_FH(addMsgToNodeHistory, msg, mNewestIdx);
        CALL_LISTENER_FH(onReceived, mBuffer.front().get(), mNewestIdx);
    }
    else    // from DB or from NODEHIST/HIST
    {
        if (mIdToMsgMap.find(msgid) == mIdToMsgMap.end())  // if it doesn't exist
        {
            mBuffer.emplace_back(isLocal ? &msg : new Message(msg));    // if it's local (from DB), take the ownership
            mIdToMsgMap[msgid] = --mBuffer.end();
            mOldestIdx--;
            if (!isLocal)
            {
                CALL_DB_FH(addMsgToNodeHistory, msg, mOldestIdx);
                mOldestIdxInDb = (mOldestIdx < mOldestIdxInDb) ? mOldestIdx : mOldestIdxInDb;  // avoid update if already in cache
            }

            // I can receive an old message but we don't have to notify because it was not requested by the app
            if (mListener && (mFetchingFromServer || isLocal))
            {
                CALL_LISTENER_FH(onLoaded, mBuffer.back().get(), mOldestIdx);
                mNextMsgToNotify = mBuffer.end();
            }
        }
    }
}

void FilteredHistory::deleteMessage(const Message &msg)
{
    auto it = mIdToMsgMap.find(msg.id());
    if (it != mIdToMsgMap.end())
    {
        // Remove message's content and modify updated field, it is the same that delete a file
        (*it->second)->free();
        (*it->second)->updated = msg.updated;
        (*it->second)->type = msg.type;
        // Only it's necessary notify messages that are loaded in RAM
        CALL_LISTENER_FH(onDeleted, msg.id());
    }

    CALL_DB_FH(deleteMsgFromNodeHistory, msg);
}

void FilteredHistory::truncateHistory(Id id)
{
    if (id.isValid())
    {
        auto it = mIdToMsgMap.find(id);
        if (it != mIdToMsgMap.end())
        {
            // id is a message in the history, we want to remove from the next message until the oldest
            for (auto itLoop = ++it->second; itLoop != mBuffer.end(); itLoop++)
            {
                mIdToMsgMap.erase((*itLoop)->id());

                // if next message to notify was truncated, point to the end of the buffer
                if (itLoop == mNextMsgToNotify)
                {
                    mNextMsgToNotify = mBuffer.end();
                }
            }
            mBuffer.erase(it->second, mBuffer.end());
        }

        CALL_DB_FH(truncateNodeHistory, id);
        CALL_DB_FH(getNodeHistoryInfo, mNewestIdx, mOldestIdxInDb);
        CALL_LISTENER_FH(onTruncated, id);
        mOldestIdx = (mOldestIdx < mOldestIdxInDb) ? mOldestIdxInDb : mOldestIdx;
    }
    else    // full-history truncated or no remaining attachments
    {
        if (!mBuffer.empty())
        {
            CALL_LISTENER_FH(onTruncated, (*mBuffer.begin())->id());
        }

        clear();
    }

    mHaveAllHistory = true;
}

void FilteredHistory::clear()
{
    mBuffer.clear();
    mIdToMsgMap.clear();
    CALL_DB_FH(clearNodeHistory);
    init();
}

HistSource FilteredHistory::getHistory(uint32_t count)
{
    // Get messages from RAM
    if (mNextMsgToNotify != mBuffer.end())
    {
        uint32_t msgsLoadedFromRam = 0;
        auto it = mNextMsgToNotify;
        while ((it != mBuffer.end()) && (msgsLoadedFromRam < count))
        {
            Idx index = mNewestIdx - std::distance(mBuffer.begin(), it);
            CALL_LISTENER_FH(onLoaded,  it->get(), index);
            msgsLoadedFromRam++;

            it++;
            mNextMsgToNotify = it;
        }

        if (msgsLoadedFromRam)
        {
            CALL_LISTENER_FH(onLoaded, NULL, 0); // All messages requested has been returned or no more messages from this source
            return HistSource::kHistSourceRam;
        }
    }

    // Get messages from DB
    if (mOldestIdx > mOldestIdxInDb)  // more messages available in DB
    {
        // First time we want messages from newest. If already have messages, we want to load from the oldest message
        Idx indexValue = mBuffer.empty() ? mNewestIdx : mOldestIdx - 1;

        std::vector<chatd::Message*> messages;
        CALL_DB_FH(fetchDbNodeHistory, indexValue, count, messages);
        if (messages.size())
        {
            for (unsigned int i = 0; i < messages.size(); i++)
            {
                addMessage(*messages[i], false, true);   // takes ownership of Message*
            }

            CALL_LISTENER_FH(onLoaded, NULL, 0);  // All messages requested has been returned or no more messages from this source
            return HistSource::kHistSourceDb;
        }
    }

    // Get messages from Server
    if (!mHaveAllHistory && mChat->isLoggedIn())
    {
        if (!mFetchingFromServer)
        {
            const Message *msgNode = !mBuffer.empty() ? mBuffer.back().get() : NULL;
            const Message *msgText = mChat->oldest();
            Id oldestMsgid = Id::inval();
            if (msgNode && msgText)
            {
                oldestMsgid = (msgNode->ts >= msgText->ts) ? msgNode->id() : msgText->id();
            }
            else if (msgNode)
            {
                oldestMsgid = msgNode->id();
            }
            else if (msgText)
            {
                oldestMsgid = msgText->id();
            }
            // else --> no history at all, use invalid id

            mFetchingFromServer = true;
            mChat->requestNodeHistoryFromServer(oldestMsgid, count);
        }
        return HistSource::kHistSourceServer;
    }

    // No more messages in history, or not logged-in to load more messages from server
    HistSource hist = mHaveAllHistory ? HistSource::kHistSourceNone : HistSource::kHistSourceNotLoggedIn;
    CALL_LISTENER_FH(onLoaded, NULL, 0); // No more messages

    return hist;
}

void FilteredHistory::setHaveAllHistory(bool haveAllHistory)
{
    mHaveAllHistory = haveAllHistory;
    // TODO: persist this variable in DB (chat_vars::have_all_history)
}

void FilteredHistory::setHandler(FilteredHistoryHandler *handler)
{
    if (mListener)
        throw std::runtime_error("App node history handler is already set, remove it first");

    mNextMsgToNotify = mBuffer.begin();
    mListener = handler;
}

void FilteredHistory::unsetHandler()
{
    mListener = NULL;
}

void FilteredHistory::finishFetchingFromServer()
{
    assert(mFetchingFromServer);
    CALL_LISTENER_FH(onLoaded, NULL, 0);
    mFetchingFromServer = false;
}

Message *FilteredHistory::getMessage(Id id)
{
    Message *msg = NULL;
    auto msgItetrator = mIdToMsgMap.find(id);
    if (msgItetrator != mIdToMsgMap.end())
    {
        msg = msgItetrator->second->get();
    }

    return msg;
}

Idx FilteredHistory::getMessageIdx(Id id)
{
    return mDb->getIdxOfMsgidFromNodeHistory(id);
}

void FilteredHistory::init()
{
    mNewestIdx = -1;
    mOldestIdx = 0;
    mOldestIdxInDb = 0;
    mNextMsgToNotify = mBuffer.begin();
    mHaveAllHistory = false;
}

} // end chatd namespace<|MERGE_RESOLUTION|>--- conflicted
+++ resolved
@@ -282,15 +282,11 @@
 
 void Client::cancelSeenTimers()
 {
-   for (std::map<karere::Id, megaHandle>::iterator it = mSeenTimers.begin(); it != mSeenTimers.end(); ++it)
+   for (std::set<megaHandle>::iterator it = mSeenTimers.begin(); it != mSeenTimers.end(); ++it)
    {
-        cancelTimeout(it->second , mKarereClient->appCtx);
+        cancelTimeout(*it, mKarereClient->appCtx);
    }
    mSeenTimers.clear();
-   for (auto& chat: mChatForChatId)
-   {
-       chat.second->mLastSeenInFlightIdx = CHATD_IDX_INVALID;
-   }
 }
 
 void Client::notifyUserActive()
@@ -379,7 +375,6 @@
                 return;
             }
 
-<<<<<<< HEAD
             std::string connectUrl;
             if (!mChatdClient.mKarereClient->anonymousMode())
             {
@@ -399,9 +394,6 @@
 
             std::string sUrl = connectUrl;
             mConnection.mUrl.parse(sUrl);
-=======
-            mConnection.mUrl.parse(result->getLink());
->>>>>>> 12f4ee1f
             mConnection.mUrl.path.append("/").append(std::to_string(Client::chatdVersion));
 
             mConnection.reconnect()
@@ -3233,9 +3225,6 @@
     if ((mLastSeenIdx != CHATD_IDX_INVALID) && (idx <= mLastSeenIdx))
         return false;
 
-    if (mLastSeenInFlightIdx != CHATD_IDX_INVALID && idx <= mLastSeenInFlightIdx)
-        return false;
-
     auto& msg = at(idx);
     if (msg.userid == mChatdClient.mMyHandle)
     {
@@ -3245,22 +3234,12 @@
 
     auto wptr = weakHandle();
     karere::Id id = msg.id();
-    auto it = mChatdClient.mSeenTimers.find(mChatId);
-    if (it != mChatdClient.mSeenTimers.end())
-    {
-        assert(mLastSeenInFlightIdx != CHATD_IDX_INVALID);
-        CHATID_LOG_WARNING("setMessageSeen: previous delayed SEEN canceled. Sending a new one...");
-        cancelTimeout(it->second, mChatdClient.mKarereClient->appCtx);
-        mChatdClient.mSeenTimers.erase(it);
-    }
-
-    mLastSeenInFlightIdx = idx;
     megaHandle seenTimer = karere::setTimeout([this, wptr, idx, id, seenTimer]()
     {
         if (wptr.deleted())
           return;
 
-        mChatdClient.mSeenTimers.erase(mChatId);
+        mChatdClient.mSeenTimers.erase(seenTimer);
 
         if ((mLastSeenIdx != CHATD_IDX_INVALID) && (idx <= mLastSeenIdx))
             return;
@@ -3290,13 +3269,12 @@
                 CALL_LISTENER(onMessageStatusChange, i, Message::kSeen, m);
             }
         }
-        mLastSeenInFlightIdx = CHATD_IDX_INVALID;
         mLastSeenId = id;
         CALL_DB(setLastSeen, mLastSeenId);
         CALL_LISTENER(onUnreadChanged);
     }, kSeenTimeout, mChatdClient.mKarereClient->appCtx);
 
-    mChatdClient.mSeenTimers.insert(std::pair<karere::Id, megaHandle>(mChatId, seenTimer));
+    mChatdClient.mSeenTimers.insert(seenTimer);
 
     return true;
 }
