--- conflicted
+++ resolved
@@ -5510,12 +5510,8 @@
         // remove call associated to chatRoom if our own user is not an active participant
         if (mChatdClient.mKarereClient->rtc && !previewMode())
         {
-<<<<<<< HEAD
             CHATID_LOG_DEBUG("remove call associated to chatRoom if our own user is not an active participant");
-            mChatdClient.mKarereClient->rtc->removeCall(mChatId);
-=======
             mChatdClient.mKarereClient->rtc->removeCall(mChatId, rtcModule::EndCallReason::kFailed);
->>>>>>> 25a4f2b4
         }
 #endif
     }
