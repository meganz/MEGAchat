#include "chatd.h"
#include "chatClient.h"
#include "chatdICrypto.h"
#include "base64url.h"
#include <algorithm>
#include <random>
#include <regex>

using namespace std;
using namespace promise;
using namespace karere;

#define CHATD_LOG_LISTENER_CALLS

#define ID_CSTR(id) id.toString().c_str()

// logging for a specific chatid - prepends the chatid and calls the normal logging macro
#define CHATID_LOG_DEBUG(fmtString,...) CHATD_LOG_DEBUG("[shard %d]: %s: " fmtString, mConnection.shardNo(), ID_CSTR(chatId()), ##__VA_ARGS__)
#define CHATID_LOG_WARNING(fmtString,...) CHATD_LOG_WARNING("[shard %d]: %s: " fmtString, mConnection.shardNo(), ID_CSTR(chatId()), ##__VA_ARGS__)
#define CHATID_LOG_ERROR(fmtString,...) CHATD_LOG_ERROR("[shard %d]: %s: " fmtString, mConnection.shardNo(), ID_CSTR(chatId()), ##__VA_ARGS__)

// logging for a specific shard - prepends the shard number and calls the normal logging macro
#define CHATDS_LOG_DEBUG(fmtString,...) CHATD_LOG_DEBUG("[shard %d]: " fmtString, shardNo(), ##__VA_ARGS__)
#define CHATDS_LOG_WARNING(fmtString,...) CHATD_LOG_WARNING("[shard %d]: " fmtString, shardNo(), ##__VA_ARGS__)
#define CHATDS_LOG_ERROR(fmtString,...) CHATD_LOG_ERROR("[shard %d]: " fmtString, shardNo(), ##__VA_ARGS__)

#ifdef CHATD_LOG_LISTENER_CALLS
    #define CHATD_LOG_LISTENER_CALL(fmtString,...) CHATID_LOG_DEBUG(fmtString, ##__VA_ARGS__)
#else
    #define CHATD_LOG_LISTENER_CALL(...)
#endif

#ifdef CHATD_LOG_CRYPTO_CALLS
    #define CHATD_LOG_CRYPTO_CALL(fmtString,...) CHATID_LOG_DEBUG(fmtString, ##__VA_ARGS__)
#else
    #define CHATD_LOG_CRYPTO_CALL(...)
#endif

#ifdef CHATD_LOG_DB_CALLS
    #define CHATD_LOG_DB_CALL(fmtString,...) CHATID_LOG_DEBUG(fmtString, ##__VA_ARGS__)
#else
    #define CHATD_LOG_DB_CALL(...)
#endif

#define CALL_LISTENER(methodName,...)                                                           \
    do {                                                                                        \
      try {                                                                                     \
          CHATD_LOG_LISTENER_CALL("Calling Listener::" #methodName "()");                       \
          mListener->methodName(__VA_ARGS__);                                                   \
      } catch(std::exception& e) {                                                              \
          CHATD_LOG_WARNING("Exception thrown from Listener::" #methodName "():\n%s", e.what());\
      }                                                                                         \
    } while(0)

#define CALL_CRYPTO(methodName,...)                                                             \
    do {                                                                                        \
      try {                                                                                     \
          CHATD_LOG_CRYPTO_CALL("Calling ICrypto::" #methodName "()");                          \
          mCrypto->methodName(__VA_ARGS__);                                                     \
      } catch(std::exception& e) {                                                              \
          CHATD_LOG_WARNING("Exception thrown from ICrypto::" #methodName "():\n%s", e.what()); \
      }                                                                                         \
    } while(0)

#define CALL_DB(methodName,...)                                                           \
    do {                                                                                        \
      try {                                                                                     \
          CHATD_LOG_DB_CALL("Calling DbInterface::" #methodName "()");                               \
          mDbInterface->methodName(__VA_ARGS__);                                                   \
      } catch(std::exception& e) {                                                              \
          CHATID_LOG_ERROR("Exception thrown from DbInterface::" #methodName "():\n%s", e.what());\
      }                                                                                         \
    } while(0)

#ifndef CHATD_ASYNC_MSG_CALLBACKS
    #define CHATD_ASYNC_MSG_CALLBACKS 1
#endif

namespace chatd
{

// message storage subsystem
// the message buffer can grow in two directions and is always contiguous, i.e. there are no "holes"
// there is no guarantee as to ordering

Client::Client(karere::Client *client, Id userId)
:mUserId(userId), mApi(&client->api), karereClient(client)
{
    mRichPrevAttrCbHandle = karereClient->userAttrCache().getAttr(mUserId, ::mega::MegaApi::USER_ATTR_RICH_PREVIEWS, this,
       [](::Buffer *buf, void* userp)
       {
            Client *client = static_cast<Client*>(userp);
            client->mRichLinkState = kRichLinkNotDefined;

            // if user changed the option to do/don't generate rich links...
            if (buf && !buf->empty())
            {
                char tmp[2];
                base64urldecode(buf->buf(), buf->size(), tmp, 2);
                switch(*tmp)
                {
                case '1':
                    client->mRichLinkState = kRichLinkEnabled;
                    break;

                case '0':
                    client->mRichLinkState = kRichLinkDisabled;
                    break;

                default:
                    CHATD_LOG_WARNING("Unexpected value for user attribute USER_ATTR_RICH_PREVIEWS - value: %c", *tmp);
                    break;
                }
            }

            // proceed to prepare rich-links or to discard them
            switch (client->mRichLinkState)
            {
            case kRichLinkEnabled:
                for (auto& chat: client->mChatForChatId)
                {
                    chat.second->requestPendingRichLinks();
                }
                break;

            case kRichLinkDisabled:
                for (auto& chat: client->mChatForChatId)
                {
                    chat.second->removePendingRichLinks();
                }
                break;

            case kRichLinkNotDefined:
                break;
            }
       });
}

Chat& Client::createChat(Id chatid, int shardNo, const std::string& url,
    Listener* listener, const karere::SetOfIds& users, ICrypto* crypto, uint32_t chatCreationTs, bool isGroup)
{
    auto chatit = mChatForChatId.find(chatid);
    if (chatit != mChatForChatId.end())
    {
        CHATD_LOG_WARNING("Client::createChat: Chat with chatid %s already exists, returning existing instance", ID_CSTR(chatid));
        return *chatit->second;
    }

    // instantiate a Connection object for this shard if needed
    Connection* conn;
    auto it = mConnections.find(shardNo);
    if (it == mConnections.end())
    {
        conn = new Connection(*this, shardNo);
        mConnections.emplace(std::piecewise_construct,
            std::forward_as_tuple(shardNo), std::forward_as_tuple(conn));
    }
    else
    {
        conn = it->second.get();
    }

    if (!url.empty())
    {
        conn->mUrl.parse(url);
        conn->mUrl.path.append("/").append(std::to_string(Client::chatdVersion));
    }
    // map chatid to this shard
    mConnectionForChatId[chatid] = conn;

    // always update the URL to give the API an opportunity to migrate chat shards between hosts
    Chat* chat = new Chat(*conn, chatid, listener, users, chatCreationTs, crypto, isGroup);
    // add chatid to the connection's chatids
    conn->mChatIds.insert(chatid);
    mChatForChatId.emplace(chatid, std::shared_ptr<Chat>(chat));
    return *chat;
}
void Client::sendKeepalive()
{
    for (auto& conn: mConnections)
    {
        conn.second->sendKeepalive(mKeepaliveType);
    }
}

void Client::sendEcho()
{
    for (auto& conn: mConnections)
    {
        conn.second->sendEcho();
    }
}

void Client::setKeepaliveType(bool isInBackground)
{
    mKeepaliveType = isInBackground ? OP_KEEPALIVEAWAY : OP_KEEPALIVE;
}

void Client::notifyUserIdle()
{
    if (mKeepaliveType == OP_KEEPALIVEAWAY)
        return;
    mKeepaliveType = OP_KEEPALIVEAWAY;
    cancelTimers();
    sendKeepalive();
}

void Client::cancelTimers()
{
   for (std::set<megaHandle>::iterator it = mSeenTimers.begin(); it != mSeenTimers.end(); ++it)
   {
        cancelTimeout(*it, karereClient->appCtx);
   }
   mSeenTimers.clear();
}

void Client::notifyUserActive()
{
    sendEcho();

    if (mKeepaliveType == OP_KEEPALIVE)
        return;
    mKeepaliveType = OP_KEEPALIVE;
    sendKeepalive();
}

bool Client::isMessageReceivedConfirmationActive() const
{
    return mMessageReceivedConfirmation;
}

uint8_t Client::richLinkState() const
{
    return mRichLinkState;
}

bool Client::areAllChatsLoggedIn()
{
    bool allConnected = true;

    for (map<Id, shared_ptr<Chat>>::iterator it = mChatForChatId.begin(); it != mChatForChatId.end(); it++)
    {
        Chat* chat = it->second.get();
        if (chat->onlineState() != kChatStateOnline && !chat->isDisabled())
        {
            allConnected = false;
            break;
        }
    }

    return allConnected;
}

void Chat::connect()
{
    // attempt a connection ONLY if this is a new shard.
    if (mConnection.state() == Connection::kStateNew)
    {
        mConnection.mState = Connection::kStateFetchingUrl;
        auto wptr = getDelTracker();
        mClient.mApi->call(&::mega::MegaApi::getUrlChat, mChatId)
        .then([wptr, this](ReqResult result)
        {
            if (wptr.deleted())
            {
                CHATD_LOG_DEBUG("Chatd URL request completed, but chatd client was deleted");
                return;
            }

            const char* url = result->getLink();
            if (!url || !url[0])
            {
                CHATID_LOG_ERROR("No chatd URL received from API");
                return;
            }

            std::string sUrl = url;
            mConnection.mUrl.parse(sUrl);
            mConnection.mUrl.path.append("/").append(std::to_string(Client::chatdVersion));

            mConnection.reconnect()
            .fail([this](const promise::Error& err)
            {
                CHATID_LOG_ERROR("Error connecting to server: %s", err.what());
            });
        });

    }
    else if (mConnection.state() == Connection::kStateDisconnected)
    {
        mConnection.reconnect()
        .fail([this](const promise::Error& err)
        {
            CHATID_LOG_ERROR("Error connecting to server: %s", err.what());
        });

    }
    else if (mConnection.isConnected())
    {
        login();
    }
}

void Chat::disconnect()
{
    setOnlineState(kChatStateOffline);
}

void Chat::login()
{
    assert(mConnection.isConnected());
    mUserDump.clear();
    setOnlineState(kChatStateJoining);
    // In both cases (join/joinrangehist), don't block history messages being sent to app
    mServerOldHistCbEnabled = false;

    ChatDbInfo info;
    mDbInterface->getHistoryInfo(info);
    mOldestKnownMsgId = info.oldestDbId;
    if (mOldestKnownMsgId) //if we have local history
        joinRangeHist(info);
    else
        join();
}

Connection::Connection(Client& client, int shardNo)
: mChatdClient(client), mShardNo(shardNo)
{}

void Connection::wsConnectCb()
{
    CHATDS_LOG_DEBUG("Chatd connected");
    mState = kStateConnected;
    assert(!mConnectPromise.done());
    mConnectPromise.resolve();
}

void Connection::wsCloseCb(int errcode, int errtype, const char *preason, size_t reason_len)
{
    string reason;
    if (preason)
        reason.assign(preason, reason_len);

    onSocketClose(errcode, errtype, reason);
}

void Connection::onSocketClose(int errcode, int errtype, const std::string& reason)
{
    CHATDS_LOG_WARNING("Socket close. Reason: %s", reason.c_str());
    mHeartbeatEnabled = false;
    auto oldState = mState;
    mState = kStateDisconnected;

    if (mEchoTimer)
    {
        cancelTimeout(mEchoTimer, mChatdClient.karereClient->appCtx);
        mEchoTimer = 0;
    }

    for (auto& chatid: mChatIds)
    {
        auto& chat = mChatdClient.chats(chatid);
        chat.onDisconnect();
    }

    if (oldState == kStateDisconnected)
        return;

    usingipv6 = !usingipv6;

    if (oldState < kStateConnected) //tell retry controller that the connect attempt failed
    {
        CHATDS_LOG_DEBUG("Socket close and state is not kStateConnected (but %s), start retry controller", connStateToStr(oldState));

        assert(!mLoginPromise.succeeded());
        assert(!mConnectPromise.succeeded());
        if (!mConnectPromise.done())
        {
            mConnectPromise.reject(reason, errcode, errtype);
        }
        if (!mLoginPromise.done())
        {
            mLoginPromise.reject(reason, errcode, errtype);
        }
    }
    else
    {
        CHATDS_LOG_DEBUG("Socket close at state kStateLoggedIn");
        reconnect(); //start retry controller
    }
}

bool Connection::sendKeepalive(uint8_t opcode)
{
    CHATDS_LOG_DEBUG("send %s", Command::opcodeToStr(opcode));
    return sendBuf(Command(opcode));
}

void Connection::sendEcho()
{
    if (mEchoTimer) // one is already sent
        return;

    auto wptr = weakHandle();
    mEchoTimer = setTimeout([this, wptr]()
    {
        if (wptr.deleted())
            return;

        mEchoTimer = 0;

        CHATDS_LOG_DEBUG("Echo response not received in %d secs. Reconnecting...", kEchoTimeout);

        mState = kStateDisconnected;
        mHeartbeatEnabled = false;
        reconnect();

    }, kEchoTimeout * 1000, mChatdClient.karereClient->appCtx);

    CHATDS_LOG_DEBUG("send ECHO");
    sendBuf(Command(OP_ECHO));
}

Promise<void> Connection::reconnect()
{
    mChatdClient.karereClient->setCommitMode(false);
    assert(!mHeartbeatEnabled);
    try
    {
        if (mState >= kStateResolving) //would be good to just log and return, but we have to return a promise
            throw std::runtime_error(std::string("Already connecting/connected to shard ")+std::to_string(mShardNo));

        if (!mUrl.isValid())
            throw std::runtime_error("Current URL is not valid for shard "+std::to_string(mShardNo));

        mState = kStateResolving;

        auto wptr = weakHandle();
        return retry("chatd", [this](int no, DeleteTrackable::Handle wptr)
        {
            if (wptr.deleted())
            {
                CHATDS_LOG_DEBUG("Reconnect attempt initiated, but chatd client was deleted.");

                promise::Promise<void> pms = Promise<void>();
                pms.resolve();
                return pms;
            }

#ifndef KARERE_DISABLE_WEBRTC
            if (mChatdClient.mRtcHandler)
            {
                mChatdClient.mRtcHandler->stopCallsTimers(mShardNo);
            }
#endif
            disconnect();
            mConnectPromise = Promise<void>();
            mLoginPromise = Promise<void>();

            mState = kStateResolving;
            CHATDS_LOG_DEBUG("Resolving hostname...");

            for (auto& chatid: mChatIds)
            {
                auto& chat = mChatdClient.chats(chatid);
                if (!chat.isDisabled())
                    chat.setOnlineState(kChatStateConnecting);
            }

            int status = wsResolveDNS(mChatdClient.karereClient->websocketIO, mUrl.host.c_str(),
                         [wptr, this](int status, std::string ipv4, std::string ipv6)
            {
                if (wptr.deleted())
                {
                    CHATDS_LOG_DEBUG("DNS resolution completed, but chatd client was deleted.");
                    return;
                }
                if (mState != kStateResolving)
                {
                    CHATDS_LOG_DEBUG("Unexpected connection state %s while resolving DNS.", connStateToStr(mState));
                    return;
                }

                if (status < 0)
                {
                   CHATDS_LOG_DEBUG("Async DNS error in chatd. Error code: %d", status);
                   string errStr = "Async DNS error in chatd for shard "+std::to_string(mShardNo);
                   if (!mConnectPromise.done())
                   {
                       mConnectPromise.reject(errStr, status, kErrorTypeGeneric);
                   }
                   if (!mLoginPromise.done())
                   {
                       mLoginPromise.reject(errStr, status, kErrorTypeGeneric);
                   }
                   return;
                }

                mState = kStateConnecting;
                string ip = (usingipv6 && ipv6.size()) ? ipv6 : ipv4;
                CHATDS_LOG_DEBUG("Connecting to chatd using the IP: %s", ip.c_str());

                bool rt = wsConnect(mChatdClient.karereClient->websocketIO, ip.c_str(),
                          mUrl.host.c_str(),
                          mUrl.port,
                          mUrl.path.c_str(),
                          mUrl.isSecure);
                if (!rt)
                {
                    string otherip;
                    if (ip == ipv6 && ipv4.size())
                    {
                        otherip = ipv4;
                    }
                    else if (ip == ipv4 && ipv6.size())
                    {
                        otherip = ipv6;
                    }

                    if (otherip.size())
                    {
                        CHATDS_LOG_DEBUG("Connection to chatd failed. Retrying using the IP: %s", otherip.c_str());
                        if (wsConnect(mChatdClient.karereClient->websocketIO, otherip.c_str(),
                                                  mUrl.host.c_str(),
                                                  mUrl.port,
                                                  mUrl.path.c_str(),
                                                  mUrl.isSecure))
                        {
                            return;
                        }
                    }

                    onSocketClose(0, 0, "Websocket error on wsConnect (chatd)");
                }
            });

            if (status < 0)
            {
                CHATDS_LOG_DEBUG("Sync DNS error in chatd. Error code: %d", status);
                string errStr = "Sync DNS error in chatd for shard "+std::to_string(mShardNo);
                if (!mConnectPromise.done())
                {
                    mConnectPromise.reject(errStr, status, kErrorTypeGeneric);
                }
                if (!mLoginPromise.done())
                {
                    mLoginPromise.reject(errStr, status, kErrorTypeGeneric);
                }
            }

            return mConnectPromise
            .then([wptr, this]() -> promise::Promise<void>
            {
                if (wptr.deleted())
                    return promise::_Void();

                assert(isConnected());
                sendCommand(Command(OP_CLIENTID)+mChatdClient.karereClient->myIdentity());
                mTsLastRecv = time(NULL);   // data has been received right now, since connection is established
                mHeartbeatEnabled = true;
                sendKeepalive(mChatdClient.mKeepaliveType);
                return rejoinExistingChats();
            });
        }, wptr, mChatdClient.karereClient->appCtx, nullptr, 0, 0, KARERE_RECONNECT_DELAY_MAX, KARERE_RECONNECT_DELAY_INITIAL);
    }
    KR_EXCEPTION_TO_PROMISE(kPromiseErrtype_chatd);
}

void Connection::disconnect()
{
    mState = kStateDisconnected;
    if (wsIsConnected())
    {
        wsDisconnect(true);
    }

    onSocketClose(0, 0, "terminating");
}

promise::Promise<void> Connection::retryPendingConnection()
{
    if (mUrl.isValid())
    {
        mState = kStateDisconnected;
        mHeartbeatEnabled = false;
        if (mEchoTimer)
        {
            cancelTimeout(mEchoTimer, mChatdClient.karereClient->appCtx);
            mEchoTimer = 0;
        }
        CHATDS_LOG_WARNING("Retrying pending connection...");
        return reconnect();
    }
    return promise::Error("No valid URL provided to retry pending connections");
}

void Connection::heartbeat()
{
    // if a heartbeat is received but we are already offline...
    if (!mHeartbeatEnabled)
        return;

    if (time(NULL) - mTsLastRecv >= Connection::kIdleTimeout)
    {
        CHATDS_LOG_WARNING("Connection inactive for too long, reconnecting...");
        mState = kStateDisconnected;
        mHeartbeatEnabled = false;
        if (mEchoTimer)
        {
            cancelTimeout(mEchoTimer, mChatdClient.karereClient->appCtx);
            mEchoTimer = 0;
        }
        reconnect();
    }
}

int Connection::shardNo() const
{
    return mShardNo;
}

void Client::disconnect()
{
    for (auto& conn: mConnections)
    {
        conn.second->disconnect();
    }
}

promise::Promise<void> Client::retryPendingConnections()
{
    std::vector<Promise<void>> promises;
    for (auto& conn: mConnections)
    {
        promises.push_back(conn.second->retryPendingConnection());
    }
    return promise::when(promises);
}

void Client::heartbeat()
{
    for (auto& conn: mConnections)
    {
        conn.second->heartbeat();
    }
}

bool Connection::sendBuf(Buffer&& buf)
{
    if (!isConnected())
        return false;

    bool rc = wsSendMessage(buf.buf(), buf.dataSize());
    buf.free();
    return rc;
}

bool Connection::sendCommand(Command&& cmd)
{
    CHATDS_LOG_DEBUG("send %s", cmd.toString().c_str());
    bool result = sendBuf(std::move(cmd));
    if (!result)
        CHATDS_LOG_DEBUG("Can't send, we are offline");
    return result;
}

bool Chat::sendCommand(Command&& cmd)
{
    CHATID_LOG_DEBUG("send %s", cmd.toString().c_str());
    bool result = mConnection.sendBuf(std::move(cmd));
    if (!result)
        CHATID_LOG_DEBUG("  Can't send, we are offline");
    return result;
}

bool Chat::sendCommand(const Command& cmd)
{
    Buffer buf(cmd.buf(), cmd.dataSize());
    CHATID_LOG_DEBUG("send %s", cmd.toString().c_str());
    auto result = mConnection.sendBuf(std::move(buf));
    if (!result)
        CHATID_LOG_DEBUG("  Can't send, we are offline");
    return result;
}

#ifndef KARERE_DISABLE_WEBRTC
namespace rtcModule { std::string rtmsgCommandToString(const StaticBuffer&); }
#endif

string Command::toString(const StaticBuffer& data)
{
    auto opcode = data.read<uint8_t>(0);
    switch(opcode)
    {
        case OP_NEWMSG:
        {
            auto& msgcmd = static_cast<const MsgCommand&>(data);
            string tmpString;
            tmpString.append("NEWMSG - msgxid: ");
            tmpString.append(ID_CSTR(msgcmd.msgid()));
            tmpString.append(", keyid: ");
            tmpString.append(to_string(msgcmd.keyId()));
            tmpString.append(", ts: ");
            tmpString.append(to_string(msgcmd.ts()));
            return tmpString;
        }
        case OP_MSGUPD:
        {
            auto& msgcmd = static_cast<const MsgCommand&>(data);
            string tmpString;
            tmpString.append("MSGUPD - msgid: ");
            tmpString.append(ID_CSTR(msgcmd.msgid()));
            tmpString.append(", keyid: ");
            tmpString.append(to_string(msgcmd.keyId()));
            tmpString.append(", ts: ");
            tmpString.append(to_string(msgcmd.ts()));
            tmpString.append(", tsdelta: ");
            tmpString.append(to_string(msgcmd.updated()));
            return tmpString;
        }
        case OP_MSGUPDX:
        {
            auto& msgcmd = static_cast<const MsgCommand&>(data);
            string tmpString;
            tmpString.append("MSGUPDX - msgxid: ");
            tmpString.append(ID_CSTR(msgcmd.msgid()));
            tmpString.append(", keyid: ");
            tmpString.append(to_string(msgcmd.keyId()));
            tmpString.append(", ts: ");
            tmpString.append(to_string(msgcmd.ts()));
            tmpString.append(", tsdelta: ");
            tmpString.append(to_string(msgcmd.updated()));
            return tmpString;
        }
        case OP_SEEN:
        {
            Id msgId = data.read<uint64_t>(9);
            string tmpString;
            tmpString.append("SEEN - msgid: ");
            tmpString.append(ID_CSTR(msgId));
            return tmpString;
        }
        case OP_NEWKEY:
        {
            auto& keycmd = static_cast<const KeyCommand&>(data);
            string tmpString;
            tmpString.append("NEWKEY - keyxid: ");
            tmpString.append(to_string(keycmd.keyId()));
            return tmpString;
        }
        case OP_CLIENTID:
        {
            char tmpbuf[64];
            snprintf(tmpbuf, 63, "0x%" PRIx64, data.read<uint64_t>(1));
            return string("CLIENTID: ")+tmpbuf;
        }
        case OP_INCALL:
        {
            string tmpString;
            karere::Id userId = data.read<uint64_t>(9);
            uint32_t clientId = data.read<uint32_t>(17);
            tmpString.append("INCALL userId: ");
            tmpString.append(ID_CSTR(userId));
            tmpString.append(", clientId: ");
            std::stringstream stream;
            stream << std::hex << clientId;
            tmpString.append(stream.str());
            return tmpString;
        }
        case OP_ENDCALL:
        {
            string tmpString;
            karere::Id userId = data.read<uint64_t>(9);
            uint32_t clientId = data.read<uint32_t>(17);
            tmpString.append("ENDCALL userId: ");
            tmpString.append(ID_CSTR(userId));
            tmpString.append(", clientId: ");
            std::stringstream stream;
            stream << std::hex << clientId;
            tmpString.append(stream.str());
            return tmpString;
        }
#ifndef KARERE_DISABLE_WEBRTC
        case OP_RTMSG_ENDPOINT:
        case OP_RTMSG_USER:
        case OP_RTMSG_BROADCAST:
            return ::rtcModule::rtmsgCommandToString(data);
#endif
        default:
            return opcodeToStr(opcode);
    }
}
string Command::toString() const
{
    return toString(*this);
}

string KeyCommand::toString() const
{
    assert(opcode() == OP_NEWKEY);
    return string("NEWKEY: keyid = ")+to_string(keyId());
}
// rejoin all open chats after reconnection (this is mandatory)
promise::Promise<void> Connection::rejoinExistingChats()
{
    for (auto& chatid: mChatIds)
    {
        try
        {
            Chat& chat = mChatdClient.chats(chatid);
            if (!chat.isDisabled())
                chat.login();
        }
        catch(std::exception& e)
        {
            mLoginPromise.reject(std::string("rejoinExistingChats: Exception: ")+e.what());
        }
    }
    return mLoginPromise;
}

// send JOIN
void Chat::join()
{
    //We don't have any local history, otherwise joinRangeHist() would be called instead of this
    //Reset handshake state, as we may be reconnecting
    mServerFetchState = kHistNotFetching;
    sendCommand(Command(OP_JOIN) + mChatId + mClient.mUserId + (int8_t)PRIV_NOCHANGE);
    requestHistoryFromServer(-initialHistoryFetchCount);
}

void Chat::onJoinRejected()
{
    CHATID_LOG_WARNING("JOIN was rejected, setting chat offline and disabling it");
    mServerFetchState = kHistNotFetching;
    setOnlineState(kChatStateOffline);
    disable(true);
}

void Chat::onDisconnect()
{
    if (mServerOldHistCbEnabled && (mServerFetchState & kHistFetchingOldFromServer))
    {
        //app has been receiving old history from server, but we are now
        //about to receive new history (if any), so notify app about end of
        //old history
        CALL_LISTENER(onHistoryDone, kHistSourceServer);
    }
    mServerFetchState = kHistNotFetching;
    setOnlineState(kChatStateOffline);
}

HistSource Chat::getHistory(unsigned count)
{
    if (isNotifyingOldHistFromServer())
    {
        return kHistSourceServer;
    }
    if ((mNextHistFetchIdx == CHATD_IDX_INVALID) && !empty())
    {
        //start from newest message and go backwards
        mNextHistFetchIdx = highnum();
    }

    Idx countSoFar = 0;
    if (mNextHistFetchIdx != CHATD_IDX_INVALID)
    {
        assert(mNextHistFetchIdx <= highnum());
        auto end = lownum()-1;
        if (mNextHistFetchIdx > end) //we are in the RAM range
        {
            CHATID_LOG_DEBUG("Fetching history(%u) from RAM...", count);
            Idx fetchEnd = mNextHistFetchIdx - count;
            if (fetchEnd < end)
            {
                fetchEnd = end;
            }

            for (Idx i = mNextHistFetchIdx; i > fetchEnd; i--)
            {
                auto& msg = at(i);
                if (msg.isPendingToDecrypt())
                {
                    assert(false);
                    CHATID_LOG_WARNING("Skipping the load of a message still encrypted. "
                                       "msgid: %s idx: %d", ID_CSTR(msg.id()), i);
                    continue;
                }

                CALL_LISTENER(onRecvHistoryMessage, i, msg, getMsgStatus(msg, i), true);
            }
            countSoFar = mNextHistFetchIdx - fetchEnd;
            mNextHistFetchIdx -= countSoFar;
            if (countSoFar >= (int)count)
            {
                CALL_LISTENER(onHistoryDone, kHistSourceRam);
                return kHistSourceRam;
            }
        }
    }

    // more than what is available in RAM is requested
    auto nextSource = getHistoryFromDbOrServer(count - countSoFar);
    if (nextSource == kHistSourceNone) //no history in db and server
    {
        auto source = (countSoFar > 0) ? kHistSourceRam : kHistSourceNone;
        CALL_LISTENER(onHistoryDone, source);
        return source;
    }
    if (nextSource == kHistSourceDb || nextSource == kHistSourceNotLoggedIn)
    {
        CALL_LISTENER(onHistoryDone, nextSource);
    }
    return nextSource;
}

HistSource Chat::getHistoryFromDbOrServer(unsigned count)
{
    if (mHasMoreHistoryInDb)
    {
        CHATID_LOG_DEBUG("Fetching history(%u) from db...", count);
        getHistoryFromDb(count);
        return kHistSourceDb;
    }
    else //have to fetch history from server
    {
        mServerOldHistCbEnabled = true;
        if (mHaveAllHistory)
        {
            CHATID_LOG_DEBUG("getHistoryFromDbOrServer: No more history exists");
            return kHistSourceNone;
        }
        if (mServerFetchState & kHistOldFlag)
        {
            CHATID_LOG_DEBUG("getHistoryFromDbOrServer: Need more history, and server history fetch is already in progress, will get next messages from there");
        }
        else
        {
            if (mOnlineState != kChatStateOnline)
                return kHistSourceNotLoggedIn;

            auto wptr = weakHandle();
            marshallCall([wptr, this, count]()
            {
                if (wptr.deleted())
                    return;

                CHATID_LOG_DEBUG("Fetching history(%u) from server...", count);
                requestHistoryFromServer(-count);
            }, mClient.karereClient->appCtx);
        }
        return kHistSourceServer;
    }
}

void Chat::requestHistoryFromServer(int32_t count)
{
    // the connection must be established, but might not be logged in yet (for a JOIN + HIST)
    assert(mConnection.isConnected());
    mLastServerHistFetchCount = mLastHistDecryptCount = 0;
    mServerFetchState = (count > 0)
        ? kHistFetchingNewFromServer
        : kHistFetchingOldFromServer;

    sendCommand(Command(OP_HIST) + mChatId + count);
}

Chat::Chat(Connection& conn, Id chatid, Listener* listener,
    const karere::SetOfIds& initialUsers, uint32_t chatCreationTs,
    ICrypto* crypto, bool isGroup)
    : mClient(conn.mChatdClient), mConnection(conn), mChatId(chatid),
      mListener(listener), mUsers(initialUsers), mCrypto(crypto),
      mLastMsgTs(chatCreationTs), mIsGroup(isGroup)
{
    assert(mChatId);
    assert(mListener);
    assert(mCrypto);
    assert(!mUsers.empty());
    mNextUnsent = mSending.begin();
    //we don't use CALL_LISTENER here because if init() throws, then something is wrong and we should not continue
    mListener->init(*this, mDbInterface);
    CALL_CRYPTO(setUsers, &mUsers);
    assert(mDbInterface);
    initChat();
    ChatDbInfo info;
    mDbInterface->getHistoryInfo(info);
    mOldestKnownMsgId = info.oldestDbId;
    mLastSeenId = info.lastSeenId;
    mLastReceivedId = info.lastRecvId;
    mLastSeenIdx = mDbInterface->getIdxOfMsgid(mLastSeenId);
    mLastReceivedIdx = mDbInterface->getIdxOfMsgid(mLastReceivedId);

    if ((mHaveAllHistory = mDbInterface->haveAllHistory()))
    {
        CHATID_LOG_DEBUG("All backward history of chat is available locally");
    }

    if (!mOldestKnownMsgId)
    {
        //no history in db
        mHasMoreHistoryInDb = false;
        mForwardStart = CHATD_IDX_RANGE_MIDDLE;
        CHATID_LOG_DEBUG("Db has no local history for chat");
        loadAndProcessUnsent();
    }
    else
    {
        assert(info.newestDbIdx != CHATD_IDX_INVALID);
        mHasMoreHistoryInDb = true;
        mForwardStart = info.newestDbIdx + 1;
        CHATID_LOG_DEBUG("Db has local history: %s - %s (middle point: %u)",
            ID_CSTR(info.oldestDbId), ID_CSTR(info.newestDbId), mForwardStart);
        loadAndProcessUnsent();
        getHistoryFromDb(initialHistoryFetchCount); // ensure we have a minimum set of messages loaded and ready
    }
}
Chat::~Chat()
{
    CALL_LISTENER(onDestroy); //we don't delete because it may have its own idea of its lifetime (i.e. it could be a GUI class)
    try { delete mCrypto; }
    catch(std::exception& e)
    { CHATID_LOG_ERROR("EXCEPTION from ICrypto destructor: %s", e.what()); }
    mCrypto = nullptr;
    clear();
    try { delete mDbInterface; }
    catch(std::exception& e)
    { CHATID_LOG_ERROR("EXCEPTION from DbInterface destructor: %s", e.what()); }
    mDbInterface = nullptr;
}

Idx Chat::getHistoryFromDb(unsigned count)
{
    assert(mHasMoreHistoryInDb); //we are within the db range
    std::vector<Message*> messages;
    CALL_DB(fetchDbHistory, lownum()-1, count, messages);
    for (auto msg: messages)
    {
        msgIncoming(false, msg, true); //increments mLastHistFetch/DecryptCount, may reset mHasMoreHistoryInDb if this msgid == mLastKnownMsgid
    }
    if (mNextHistFetchIdx == CHATD_IDX_INVALID)
    {
        mNextHistFetchIdx = mForwardStart - 1 - messages.size();
    }
    else
    {
        mNextHistFetchIdx -= messages.size();
    }
    CALL_LISTENER(onHistoryDone, kHistSourceDb);

    // If we haven't yet seen the message with the last-seen msgid, then all messages
    // in the buffer (and in the loaded range) are unseen - so we just loaded
    // more unseen messages
    if ((messages.size() < count) && mHasMoreHistoryInDb)
        throw std::runtime_error(mChatId.toString()+": Db says it has no more messages, but we still haven't seen mOldestKnownMsgId of "+std::to_string((int64_t)mOldestKnownMsgId.val));
    return (Idx)messages.size();
}

#define READ_ID(varname, offset)\
    assert(offset==pos-base); Id varname(buf.read<uint64_t>(pos)); pos+=sizeof(uint64_t)
#define READ_CHATID(offset)\
    assert(offset==pos-base); chatid = buf.read<uint64_t>(pos); pos+=sizeof(uint64_t)

#define READ_32(varname, offset)\
    assert(offset==pos-base); uint32_t varname(buf.read<uint32_t>(pos)); pos+=4
#define READ_16(varname, offset)\
    assert(offset==pos-base); uint16_t varname(buf.read<uint16_t>(pos)); pos+=2
#define READ_8(varname, offset)\
    assert(offset==pos-base); uint8_t varname(buf.read<uint8_t>(pos)); pos+=1

void Connection::wsHandleMsgCb(char *data, size_t len)
{
    mTsLastRecv = time(NULL);
    execCommand(StaticBuffer(data, len));
}

// inbound command processing
// multiple commands can appear as one WebSocket frame, but commands never cross frame boundaries
// CHECK: is this assumption correct on all browsers and under all circumstances?
void Connection::execCommand(const StaticBuffer& buf)
{
    size_t pos = 0;
//IMPORTANT: Increment pos before calling the command handler, because the handler may throw, in which
//case the next iteration will not advance and will execute the same command again, resulting in
//infinite loop
    while (pos < buf.dataSize())
    {
      char opcode = buf.buf()[pos];
      Id chatid;
      try
      {
        pos++;
#ifndef NDEBUG
        size_t base = pos;
#endif
        switch (opcode)
        {
            case OP_KEEPALIVE:
            {
                CHATDS_LOG_DEBUG("recv KEEPALIVE");
                sendKeepalive(mChatdClient.mKeepaliveType);
                break;
            }
            case OP_BROADCAST:
            {
                READ_CHATID(0);
                READ_ID(userid, 8);
                READ_8(bcastType, 16);
                auto& chat = mChatdClient.chats(chatid);
                chat.handleBroadcast(userid, bcastType);
                break;
            }
            case OP_JOIN:
            {
                READ_CHATID(0);
                READ_ID(userid, 8);
                Priv priv = (Priv)buf.read<int8_t>(pos);
                pos++;
                CHATDS_LOG_DEBUG("%s: recv JOIN - user '%s' with privilege level %d",
                                ID_CSTR(chatid), ID_CSTR(userid), priv);
                auto& chat =  mChatdClient.chats(chatid);
                if (priv == PRIV_NOTPRESENT)
                    chat.onUserLeave(userid);
                else
                    chat.onUserJoin(userid, priv);
                break;
            }
            case OP_OLDMSG:
            case OP_NEWMSG:
            case OP_MSGUPD:
            {
                READ_CHATID(0);
                READ_ID(userid, 8);
                READ_ID(msgid, 16);
                READ_32(ts, 24);
                READ_16(updated, 28);
                READ_32(keyid, 30);
                READ_32(msglen, 34);
                const char* msgdata = buf.readPtr(pos, msglen);
                pos += msglen;

                CHATDS_LOG_DEBUG("%s: recv %s - msgid: '%s', from user '%s' with keyid %u, ts %u, tsdelta %u",
                    ID_CSTR(chatid), Command::opcodeToStr(opcode), ID_CSTR(msgid),
                    ID_CSTR(userid), keyid, ts, updated);

                std::unique_ptr<Message> msg(new Message(msgid, userid, ts, updated, msgdata, msglen, false, keyid));
                msg->setEncrypted(Message::kEncryptedPending);
                Chat& chat = mChatdClient.chats(chatid);
                if (opcode == OP_MSGUPD)
                {
                    chat.onMsgUpdated(msg.release());
                }
                else
                {
                    chat.msgIncoming((opcode == OP_NEWMSG), msg.release(), false);
                }
                break;
            }
            case OP_SEEN:
            {
                READ_CHATID(0);
                READ_ID(msgid, 8);
                CHATDS_LOG_DEBUG("%s: recv SEEN - msgid: '%s'", ID_CSTR(chatid), ID_CSTR(msgid));
                mChatdClient.chats(chatid).onLastSeen(msgid);
                break;
            }
            case OP_RECEIVED:
            {
                READ_CHATID(0);
                READ_ID(msgid, 8);
                CHATDS_LOG_DEBUG("%s: recv RECEIVED - msgid: '%s'", ID_CSTR(chatid), ID_CSTR(msgid));
                mChatdClient.chats(chatid).onLastReceived(msgid);
                break;
            }
            case OP_RETENTION:
            {
                READ_CHATID(0);
                READ_ID(userid, 8);
                READ_32(period, 16);
                CHATDS_LOG_DEBUG("%s: recv RETENTION by user '%s' to %u second(s)",
                                ID_CSTR(chatid), ID_CSTR(userid), period);
                break;
            }
            case OP_MSGID:
            {
                READ_ID(msgxid, 0);
                READ_ID(msgid, 8);
                CHATDS_LOG_DEBUG("recv MSGID: '%s' -> '%s'", ID_CSTR(msgxid), ID_CSTR(msgid));
                mChatdClient.onMsgAlreadySent(msgxid, msgid);
                break;
            }
            case OP_NEWMSGID:
            {
                READ_ID(msgxid, 0);
                READ_ID(msgid, 8);
                CHATDS_LOG_DEBUG("recv NEWMSGID: '%s' -> '%s'", ID_CSTR(msgxid), ID_CSTR(msgid));
                mChatdClient.msgConfirm(msgxid, msgid);
                break;
            }
/*            case OP_RANGE:
            {
                READ_CHATID(0);
                READ_ID(oldest, 8);
                READ_ID(newest, 16);
                CHATDS_LOG_DEBUG("%s: recv RANGE - (%s - %s)",
                                ID_CSTR(chatid), ID_CSTR(oldest), ID_CSTR(newest));
                auto& msgs = mClient.chats(chatid);
                if (msgs.onlineState() == kChatStateJoining)
                    msgs.initialFetchHistory(newest);
                break;
            }
*/
            case OP_REJECT:
            {
                READ_CHATID(0);
                READ_ID(id, 8);
                READ_8(op, 16);
                READ_8(reason, 17);
                CHATDS_LOG_WARNING("%s: recv REJECT of %s: id='%s', reason: %hu",
                    ID_CSTR(chatid), Command::opcodeToStr(op), ID_CSTR(id), reason);
                auto& chat = mChatdClient.chats(chatid);
                if (op == OP_NEWMSG) // the message was rejected
                {
                    chat.msgConfirm(id, Id::null());
                }
                else if ((op == OP_MSGUPD) || (op == OP_MSGUPDX))
                {
                    chat.rejectMsgupd(id, reason);
                }
                else if (op == OP_JOIN)
                {
                    chat.onJoinRejected();
                }
                else if (op == OP_RANGE && reason == 1)
                {
                    chat.clearHistory();
                    chat.requestHistoryFromServer(-chat.initialHistoryFetchCount);
                }
                else if (op == OP_NEWKEY)
                {
                    chat.onKeyReject();
                }
                else if (op == OP_HIST)
                {
                    chat.onHistReject();
                }
                else
                {
                    chat.rejectGeneric(op, reason);
                }
                break;
            }
            case OP_HISTDONE:
            {
                READ_CHATID(0);
                CHATDS_LOG_DEBUG("%s: recv HISTDONE - history retrieval finished", ID_CSTR(chatid));
                Chat &chat = mChatdClient.chats(chatid);
                chat.onHistDone();
                break;
            }
            case OP_NEWKEYID:
            {
                READ_CHATID(0);
                READ_32(keyxid, 8);
                READ_32(keyid, 12);
                CHATDS_LOG_DEBUG("%s: recv NEWKEYID: %u -> %u", ID_CSTR(chatid), keyxid, keyid);
                mChatdClient.chats(chatid).keyConfirm(keyxid, keyid);
                break;
            }
            case OP_NEWKEY:
            {
                READ_CHATID(0);
                READ_32(keyid, 8);
                READ_32(totalLen, 12);
                const char* keys = buf.readPtr(pos, totalLen);
                pos+=totalLen;
                CHATDS_LOG_DEBUG("%s: recv NEWKEY %u", ID_CSTR(chatid), keyid);
                mChatdClient.chats(chatid).onNewKeys(StaticBuffer(keys, totalLen));
                break;
            }
            case OP_INCALL:
            {
                // opcode.1 chatid.8 userid.8 clientid.4
                READ_CHATID(0);
                READ_ID(userid, 8);
                READ_32(clientid, 16);
                CHATDS_LOG_DEBUG("%s: recv INCALL userid %s, clientid: %x", ID_CSTR(chatid), ID_CSTR(userid), clientid);
                mChatdClient.chats(chatid).onInCall(userid, clientid);
                break;
            }
            case OP_ENDCALL:
            {
                // opcode.1 chatid.8 userid.8 clientid.4
                READ_CHATID(0);
                READ_ID(userid, 8);
                READ_32(clientid, 16);
                CHATDS_LOG_DEBUG("%s: recv ENDCALL userid: %s, clientid: %x", ID_CSTR(chatid), ID_CSTR(userid), clientid);
                mChatdClient.chats(chatid).onEndCall(userid, clientid);
#ifndef KARERE_DISABLE_WEBRTC
                assert(mChatdClient.mRtcHandler);
                if (mChatdClient.mRtcHandler)    // in case chatd broadcast this opcode, instead of send it to the endpoint
                {
                    mChatdClient.mRtcHandler->onUserOffline(chatid, userid, clientid);
                }
#endif

                break;
            }
            case OP_CALLDATA:
            {
                READ_CHATID(0);
                size_t cmdstart = pos - 9; //pos points after opcode
                (void)cmdstart; //disable unused var warning if webrtc is disabled
                READ_ID(userid, 8);
                READ_32(clientid, 16);
                READ_16(payloadLen, 20);
                CHATDS_LOG_DEBUG("%s: recv CALLDATA userid: %s, clientid: %x, PayloadLen: %d", ID_CSTR(chatid), ID_CSTR(userid), clientid, payloadLen);

                pos += payloadLen;
#ifndef KARERE_DISABLE_WEBRTC
                if (mChatdClient.mRtcHandler && userid != mChatdClient.karereClient->myHandle())
                {
                    StaticBuffer cmd(buf.buf() + 23, payloadLen);
                    auto& chat = mChatdClient.chats(chatid);
                    mChatdClient.mRtcHandler->handleCallData(chat, chatid, userid, clientid, cmd);
                }
#endif
                break;
            }
            case OP_RTMSG_ENDPOINT:
            case OP_RTMSG_USER:
            case OP_RTMSG_BROADCAST:
            {
                //opcode.1 chatid.8 userid.8 clientid.4 len.2 data.len
                READ_CHATID(0);
                size_t cmdstart = pos - 9; //pos points after opcode
                (void)cmdstart; //disable unused var warning if webrtc is disabled
                READ_ID(userid, 8);
                READ_32(clientid, 16);
                (void)clientid; //disable unused var warning if webrtc is enabled
                READ_16(payloadLen, 20);
                pos += payloadLen; //skip the payload
#ifndef KARERE_DISABLE_WEBRTC
                auto& chat = mChatdClient.chats(chatid);
                StaticBuffer cmd(buf.buf() + cmdstart, 23 + payloadLen);
                CHATDS_LOG_DEBUG("%s: recv %s", ID_CSTR(chatid), ::rtcModule::rtmsgCommandToString(cmd).c_str());
                if (mChatdClient.mRtcHandler)
                {
                    mChatdClient.mRtcHandler->handleMessage(chat, cmd);
                }
#else
                CHATDS_LOG_DEBUG("%s: recv %s userid: %s, clientid: %x", ID_CSTR(chatid), Command::opcodeToStr(opcode), ID_CSTR(userid), clientid);
#endif
                break;
            }
            case OP_CLIENTID:
            {
                // clientid.4 reserved.4
                READ_32(clientid, 0);
                mClientId = clientid;
                CHATDS_LOG_DEBUG("recv CLIENTID - %x", clientid);
            }
            case OP_ECHO:
            {
                CHATDS_LOG_DEBUG("recv ECHO");
                if (mEchoTimer)
                {
                    CHATDS_LOG_DEBUG("Socket is still alive");
                    cancelTimeout(mEchoTimer, mChatdClient.karereClient->appCtx);
                    mEchoTimer = 0;
                }

                break;
            }
            case OP_ADDREACTION:
            {
                //TODO: to be implemented
                READ_CHATID(0);
                READ_ID(userid, 8);
                READ_ID(msgid, 16);
                READ_32(reaction, 24);
                CHATDS_LOG_DEBUG("%s: recv ADDREACTION from user %s to message %s reaction %d",
                                ID_CSTR(chatid), ID_CSTR(userid), ID_CSTR(msgid), reaction);
                break;
            }
            case OP_DELREACTION:
            {
                //TODO: to be implemented
                READ_CHATID(0);
                READ_ID(userid, 8);
                READ_ID(msgid, 16);
                READ_32(reaction, 24);
                CHATDS_LOG_DEBUG("%s: recv DELREACTION from user %s to message %s reaction %d",
                                ID_CSTR(chatid), ID_CSTR(userid), ID_CSTR(msgid), reaction);
                break;
            }
            case OP_SYNC:
            {
                READ_CHATID(0);
                CHATDS_LOG_DEBUG("%s: recv SYNC", ID_CSTR(chatid));
                mChatdClient.karereClient->onSyncReceived(chatid);
                break;
            }
            default:
            {
                CHATDS_LOG_ERROR("Unknown opcode %d, ignoring all subsequent commands", opcode);
                return;
            }
        }
      }
      catch(BufferRangeError& e)
      {
            CHATDS_LOG_ERROR("%s: Buffer bound check error while parsing %s:\n\t%s\n\tAborting command processing", ID_CSTR(chatid), Command::opcodeToStr(opcode), e.what());
            return;
      }
      catch(std::exception& e)
      {
            CHATDS_LOG_ERROR("%s: Exception while processing incoming %s: %s", ID_CSTR(chatid), Command::opcodeToStr(opcode), e.what());
      }
    }
}

void Chat::onNewKeys(StaticBuffer&& keybuf)
{
    uint16_t keylen = 0;
    for(size_t pos = 0; pos < keybuf.dataSize(); pos+=(14+keylen))
    {
        Id userid(keybuf.read<uint64_t>(pos));
        uint32_t keyid = keybuf.read<uint32_t>(pos+8);
        keylen = keybuf.read<uint16_t>(pos+12);
        CHATID_LOG_DEBUG(" sending key %d with length %zu to crypto module", keyid, keybuf.dataSize());
        mCrypto->onKeyReceived(keyid, userid, mClient.userId(),
            keybuf.readPtr(pos+14, keylen), keylen);
    }
}

void Chat::onHistDone()
{
    // We may be fetching from memory and db because of a resetHistFetch()
    // while fetching from server. In that case, we don't notify about
    // fetched messages and onHistDone()

    if (isFetchingFromServer()) //HISTDONE is received for new history or after JOINRANGEHIST
    {
        onFetchHistDone();
    }
    if(mOnlineState == kChatStateJoining)
    {
        onJoinComplete();
    }
}

void Chat::onFetchHistDone()
{
    assert(isFetchingFromServer());

    //resetHistFetch() may have been called while fetching from server,
    //so state may be fetching-from-ram or fetching-from-db
    bool fetchingOld = (mServerFetchState & kHistOldFlag);
    if (fetchingOld)
    {
        if (mDecryptOldHaltedAt != CHATD_IDX_INVALID)
        {
            mServerFetchState = kHistDecryptingOld;
        }
        else
        {
            mServerFetchState = kHistNotFetching;
            mNextHistFetchIdx = lownum()-1;
        }
        if (mLastServerHistFetchCount <= 0)
        {
            //server returned zero messages
            assert((mDecryptOldHaltedAt == CHATD_IDX_INVALID) && (mDecryptNewHaltedAt == CHATD_IDX_INVALID));
            mHaveAllHistory = true;
            CALL_DB(setHaveAllHistory, true);
            CHATID_LOG_DEBUG("Start of history reached");
            //last text msg stuff
            if (mLastTextMsg.isFetching())
            {
                mLastTextMsg.clear();
                notifyLastTextMsg();
            }
        }
    }
    else
    {
        mServerFetchState = (mDecryptNewHaltedAt != CHATD_IDX_INVALID)
            ? kHistDecryptingNew : kHistNotFetching;
    }

    if (mServerFetchState == kHistNotFetching) //if not still decrypting
    {
        if (fetchingOld && mServerOldHistCbEnabled)
        {
            //we are forwarding to the app the history we are receiving from
            //server. Tell app that is complete.
            CALL_LISTENER(onHistoryDone, kHistSourceServer);
        }
        if (mLastSeenIdx == CHATD_IDX_INVALID)
            CALL_LISTENER(onUnreadChanged);
    }

    // handle last text message fetching
    if (mLastTextMsg.isFetching())
    {
        assert(!mHaveAllHistory); //if we reach start of history, mLastTextMsg.state() will be set to kNone
        CHATID_LOG_DEBUG("No text message seen yet, fetching more history from server");
        getHistory(16);
    }
}

void Chat::loadAndProcessUnsent()
{
    assert(mSending.empty());
    CALL_DB(loadSendQueue, mSending);
    if (mSending.empty())
        return;
    mNextUnsent = mSending.begin();
    replayUnsentNotifications();

    //last text message stuff
    for (auto it = mSending.rbegin(); it!=mSending.rend(); it++)
    {
        if (it->msg->isValidLastMessage())
        {
            onLastTextMsgUpdated(*it->msg);
            return;
        }
    }
}

void Chat::resetListenerState()
{
    resetGetHistory();
    replayUnsentNotifications();
    loadManualSending();
}

void Chat::replayUnsentNotifications()
{
    for (auto it = mSending.begin(); it != mSending.end(); it++)
    {
        auto& item = *it;
        if (item.opcode() == OP_NEWMSG)
        {
            CALL_LISTENER(onUnsentMsgLoaded, *item.msg);
        }
        else if (item.opcode() == OP_MSGUPD)
        {
            CHATID_LOG_DEBUG("Adding a pending edit of msgid %s", ID_CSTR(item.msg->id()));
            mPendingEdits[item.msg->id()] = item.msg;
            CALL_LISTENER(onUnsentEditLoaded, *item.msg, false);
        }
        else if (item.opcode() == OP_MSGUPDX)
        {
            //in case of MSGUPDX, when msgModify posted it, it must have updated
            //the text of the original message with that msgxid in the send queue.
            //So we can technically do without the this
            //'else if (item.opcode == OP_MSGUPDX)' case. However, if we don't tell
            //the GUI there is an actual edit pending, (although it may be a dummy one,
            //because the pending NEWMSG in the send queue was updated with the new msg),
            //it will display a normal pending outgoing message without any sign
            //of an edit. Then, when it receives the MSGUPD confirmation, it will
            //suddenly flash an indicator that the message was edited, which may be
            //confusing to the user.
            CHATID_LOG_DEBUG("Adding a pending edit of msgxid %s", ID_CSTR(item.msg->id()));
            CALL_LISTENER(onUnsentEditLoaded, *item.msg, true);
        }
    }
}

void Chat::loadManualSending()
{
    std::vector<ManualSendItem> items;
    CALL_DB(loadManualSendItems, items);
    for (auto& item: items)
    {
        CALL_LISTENER(onManualSendRequired, item.msg, item.rowid, item.reason);
    }
}

Message* Chat::getManualSending(uint64_t rowid, ManualSendReason& reason)
{
    ManualSendItem item;
    CALL_DB(loadManualSendItem, rowid, item);
    reason = item.reason;
    return item.msg;
}

Idx Chat::lastIdxReceivedFromServer() const
{
    return mLastIdxReceivedFromServer;
}

Id Chat::lastIdReceivedFromServer() const
{
    return mLastIdReceivedFromServer;
}

bool Chat::isGroup() const
{
    return mIsGroup;
}

void Chat::clearHistory()
{
    initChat();
    CALL_DB(clearHistory);
    mCrypto->onHistoryReload();
    mServerOldHistCbEnabled = true;
    CALL_LISTENER(onHistoryReloaded);
}

void Chat::sendSync()
{
    sendCommand(Command(OP_SYNC) + mChatId);
}

Message* Chat::getMsgByXid(Id msgxid)
{
    for (auto& item: mSending)
    {
        if (!item.msg)
            continue;
        //id() of MSGUPD messages is a real msgid, not a msgxid
        if ((item.msg->id() == msgxid) && (item.opcode() != OP_MSGUPD))
        {
            assert(item.msg->isSending());
            return item.msg;
        }
    }
    return nullptr;
}

bool Chat::haveAllHistoryNotified() const
{
    if (!mHaveAllHistory || mHasMoreHistoryInDb)
        return false;

    return (mNextHistFetchIdx < lownum());
}

uint64_t Chat::generateRefId(const ICrypto* aCrypto)
{
    uint64_t ts = time(nullptr);
    uint64_t rand;
    aCrypto->randomBytes(&rand, sizeof(rand));
    return (ts & 0x0000000000ffffff) | (rand << 40);
}
void Chat::onInCall(karere::Id userid, uint32_t clientid)
{
    mCallParticipants.emplace(userid, clientid);
}

void Chat::onEndCall(karere::Id userid, uint32_t clientid)
{
    EndpointId key(userid, clientid);
    mCallParticipants.erase(key);
}

void Chat::initChat()
{
    mBackwardList.clear();
    mForwardList.clear();
    mIdToIndexMap.clear();

    mForwardStart = CHATD_IDX_RANGE_MIDDLE;

    mOldestKnownMsgId = 0;
    mLastSeenIdx = CHATD_IDX_INVALID;
    mLastReceivedIdx = CHATD_IDX_INVALID;
    mNextHistFetchIdx = CHATD_IDX_INVALID;
    mLastIdReceivedFromServer = 0;
    mLastIdxReceivedFromServer = CHATD_IDX_INVALID;
    mLastServerHistFetchCount = 0;
    mLastHistDecryptCount = 0;

    mLastTextMsg.clear();
    mEncryptionHalted = false;
    mDecryptNewHaltedAt = CHATD_IDX_INVALID;
    mDecryptOldHaltedAt = CHATD_IDX_INVALID;
    mRefidToIdxMap.clear();

    mHasMoreHistoryInDb = false;
    mHaveAllHistory = false;
}

void Chat::requestRichLink(Message &message)
{
    std::string text = message.toText();
    std::string url;
    if (Message::hasUrl(text, url))
    {
        std::regex expresion("^(http://|https://)(.+)");
        std::string linkRequest = url;
        if (!regex_match(url, expresion))
        {
            linkRequest = std::string("http://") + url;
        }

        auto wptr = weakHandle();
        karere::Id msgId = message.id();
        uint16_t updated = message.updated;
        client().karereClient->api.call(&::mega::MegaApi::requestRichPreview, linkRequest.c_str())
        .then([wptr, this, msgId, updated](ReqResult result)
        {
            if (wptr.deleted())
                return;

            const char *requestText = result->getText();
            if (!requestText || (strlen(requestText) == 0))
            {
                CHATID_LOG_ERROR("requestRichLink: API request succeed, but returned an empty metadata for: %s", result->getLink());
                return;
            }

            Idx messageIdx = msgIndexFromId(msgId);
            Message *msg = (messageIdx != CHATD_IDX_INVALID) ? findOrNull(messageIdx) : NULL;
            if (msg && updated == msg->updated)
            {
                std::string header;
                std::string text = requestText;
                std::string originalMessage = msg->toText();
                std::string textMessage;
                textMessage.reserve(originalMessage.size());
                for (std::string::size_type i = 0; i < originalMessage.size(); i++)
                {
                    char character = originalMessage[i];
                    if (character != '\n' && character != '\r')
                    {
                        textMessage.push_back(originalMessage[i]);
                    }
                    else if (character == '\n')
                    {
                        textMessage.push_back('\\');
                        textMessage.push_back('n');
                    }
                    else
                    {
                        textMessage.push_back('\\');
                        textMessage.push_back('r');
                    }
                }

                header.insert(header.begin(), 0x0);
                header.insert(header.begin(), Message::kMsgContainsMeta);
                header.insert(header.begin(), 0x0);
                header = header + std::string("{\"textMessage\":\"") + textMessage + std::string("\",\"extra\":[");
                std::string updateText = header + text + std::string("]}");
                std::string::size_type size = updateText.size();

                if (!msgModify(*msg, updateText.c_str(), size, NULL, Message::kMsgContainsMeta))
                {
                    CHATID_LOG_ERROR("requestRichLink: Message can't be updated with the rich-link (%s)", ID_CSTR(msgId));
                }
            }
            else if (!msg)
            {
                CHATID_LOG_WARNING("requestRichLink: Message not found (%s)", ID_CSTR(msgId));
            }
            else
            {
                CHATID_LOG_DEBUG("requestRichLink: Message has been updated during rich link request (%s)", ID_CSTR(msgId));
            }
        })
        .fail([wptr, this](const promise::Error& err)
        {
            if (wptr.deleted())
                return;

            CHATID_LOG_ERROR("Failed to request rich link: request error (%d)", err.code());
        });
    }
}

Message *Chat::removeRichLink(Message &message, const string& content)
{

    Message *msg = msgModify(message, content.c_str(), content.size(), NULL, Message::kMsgNormal);
    if (!msg)
    {
        CHATID_LOG_ERROR("requestRichLink: Message can't be updated with the rich-link (%s)", ID_CSTR(message.id()));
    }
    else
    {
        // prevent to create a new rich-link upon acknowledge of update at onMsgUpdated()
        msg->richLinkRemoved = true;
    }

    return msg;
}

void Chat::requestPendingRichLinks()
{
    for (std::set<karere::Id>::iterator it = mMsgsToUpdateWithRichLink.begin();
         it != mMsgsToUpdateWithRichLink.end();
         it++)
    {
        karere::Id msgid = *it;
        Idx index = msgIndexFromId(msgid);
        if (index != CHATD_IDX_INVALID)     // only confirmed messages have index
        {
            Message *msg = findOrNull(index);
            if (msg)
            {
                requestRichLink(*msg);
            }
            else
            {
                CHATID_LOG_DEBUG("Failed to find message by index, being index retrieved from message id (index: %d, id: %d)", index, msgid);
            }
        }
        else
        {
            CHATID_LOG_DEBUG("Failed to find message by id (id: %d)", msgid);
        }
    }

    mMsgsToUpdateWithRichLink.clear();
}

void Chat::removePendingRichLinks()
{
    mMsgsToUpdateWithRichLink.clear();
}

void Chat::removePendingRichLinks(Idx idx)
{
    for (std::set<karere::Id>::iterator it = mMsgsToUpdateWithRichLink.begin(); it != mMsgsToUpdateWithRichLink.end(); )
    {
        karere::Id msgid = *it;
        it++;
        Idx index = msgIndexFromId(msgid);
        assert(index != CHATD_IDX_INVALID);
        if (index <= idx)
        {
            mMsgsToUpdateWithRichLink.erase(msgid);
        }
    }
}

void Chat::manageRichLinkMessage(Message &message)
{
    std::string url;
    bool hasURL = Message::hasUrl(message.toText(), url);
    bool isMsgQueued = (mMsgsToUpdateWithRichLink.find(message.id()) != mMsgsToUpdateWithRichLink.end());

    if (!isMsgQueued && hasURL)
    {
        mMsgsToUpdateWithRichLink.insert(message.id());
    }
    else if (isMsgQueued && !hasURL)    // another edit removed the previous URL
    {
        mMsgsToUpdateWithRichLink.erase(message.id());
    }
}

Message* Chat::msgSubmit(const char* msg, size_t msglen, unsigned char type, void* userp)
{
    if (msglen > kMaxMsgSize)
    {
        CHATID_LOG_WARNING("msgSubmit: Denying sending message because it's too long");
        return NULL;
    }

    // write the new message to the message buffer and mark as in sending state
    auto message = new Message(makeRandomId(), client().userId(), time(NULL),
        0, msg, msglen, true, CHATD_KEYID_INVALID, type, userp);
    message->backRefId = generateRefId(mCrypto);

    auto wptr = weakHandle();
    marshallCall([wptr, this, message]()
    {
        if (wptr.deleted())
            return;

        msgSubmit(message);

    }, mClient.karereClient->appCtx);
    return message;
}
void Chat::msgSubmit(Message* msg)
{
    assert(msg->isSending());
    assert(msg->keyid == CHATD_KEYID_INVALID);

    // last text msg stuff
    if (msg->isValidLastMessage())
    {
        onLastTextMsgUpdated(*msg);
    }
    onMsgTimestamp(msg->ts);

    postMsgToSending(OP_NEWMSG, msg);
}

void Chat::createMsgBackRefs(Chat::OutputQueue::iterator msgit)
{
#ifndef _MSC_VER
    static std::uniform_int_distribution<uint8_t>distrib(0, 0xff);
#else
//MSVC has a bug - no char template argument allowed
    static std::uniform_int_distribution<uint32_t>distrib(0,0xff);
#endif

    static std::random_device rd;

    // mSending is a list, so we don't have random access by index there.
    // Therefore, we copy the relevant part of it to a vector
    std::vector<SendingItem*> sendingIdx;
    sendingIdx.reserve(mSending.size());
    auto next = msgit;
    next++;
    for (auto it = mSending.begin(); it != next; next++)
    {
        sendingIdx.push_back(&(*it));
    }

    Idx maxEnd = size() - sendingIdx.size();
    if (maxEnd <= 0)
    {
        return;
    }

    // We include 7 backreferences, each in a different range of preceding messages
    // The exact message in these ranges is picked randomly
    // The ranges (as backward offsets from the current message's position) are:
    // 1<<0 - 1<<1, 1<<1 - 1<<2, 1<<2 - 1<<3, etc
    Idx rangeStart = 0;
    for (uint8_t i = 0; i < 7; i++)
    {
        Idx rangeEnd = 1 << i;
        if (rangeEnd > maxEnd)
        {
            rangeEnd = maxEnd;
        }

        //backward offset range is [start - end)
        Idx span = (rangeEnd - rangeStart);
        assert(span >= 0);

        // The actual offset of the picked target backreferenced message
        // It is zero-based: idx of 0 means the message preceding the one for which we are creating backrefs.
        Idx idx;
        if (span > 1)
        {
            idx = rangeStart + (distrib(rd) % span);
        }
        else
        {
            idx = rangeStart;
        }

        uint64_t backref;
        if (idx < (Idx)sendingIdx.size())
        {
            backref = sendingIdx[sendingIdx.size()-1-idx]->msg->backRefId; // reference a not-yet confirmed message
        }
        else
        {
            backref = at(highnum()-(idx-sendingIdx.size())).backRefId; // reference a regular history message
        }

        msgit->msg->backRefs.push_back(backref);

        if (rangeEnd == maxEnd)
        {
            return;
        }

        rangeStart = rangeEnd;
    }
}

Chat::SendingItem* Chat::postMsgToSending(uint8_t opcode, Message* msg)
{
    mSending.emplace_back(opcode, msg, mUsers);
    CALL_DB(saveMsgToSending, mSending.back());
    if (mNextUnsent == mSending.end())
    {
        mNextUnsent--;
    }
    flushOutputQueue();
    return &mSending.back();
}

bool Chat::sendKeyAndMessage(std::pair<MsgCommand*, KeyCommand*> cmd)
{
    assert(cmd.first);
    if (cmd.second)
    {
        cmd.second->setChatId(mChatId);
        if (!sendCommand(*cmd.second))
            return false;
    }
    return sendCommand(*cmd.first);
}

bool Chat::msgEncryptAndSend(OutputQueue::iterator it)
{
    auto msg = it->msg;
    //opcode can be NEWMSG, MSGUPD or MSGUPDX
    assert(msg->id());
    if (it->opcode() == OP_NEWMSG && msg->backRefs.empty())
    {
        createMsgBackRefs(it);
    }

    if (mEncryptionHalted || (mOnlineState != kChatStateOnline))
        return false;

    auto msgCmd = new MsgCommand(it->opcode(), mChatId, client().userId(),
         msg->id(), msg->ts, msg->updated, msg->keyid);

    CHATD_LOG_CRYPTO_CALL("Calling ICrypto::encrypt()");
    auto pms = mCrypto->msgEncrypt(it->msg, msgCmd);
    // if using current keyid or original keyid from msg, promise is resolved directly
    if (pms.succeeded())
        return sendKeyAndMessage(pms.value());
    // else --> new key is required: KeyCommand != NULL in pms.value()

    mEncryptionHalted = true;
    CHATID_LOG_DEBUG("Can't encrypt message immediately, halting output");
    auto rowid = mSending.front().rowid;
    pms.then([this, rowid](std::pair<MsgCommand*, KeyCommand*> result)
    {
        assert(mEncryptionHalted);
        assert(!mSending.empty());
        assert(mSending.front().rowid == rowid);

        sendKeyAndMessage(result);
        mEncryptionHalted = false;
        flushOutputQueue();
    });

    pms.fail([this, msg, msgCmd](const promise::Error& err)
    {
        CHATID_LOG_ERROR("ICrypto::encrypt error encrypting message %s: %s", ID_CSTR(msg->id()), err.what());
        delete msgCmd;
        return err;
    });
    return false;
    //we don't sent a msgStatusChange event to the listener, as the GUI should initialize the
    //message's status with something already, so it's redundant.
    //The GUI should by default show it as sending
}

// Can be called for a message in history or a NEWMSG,MSGUPD,MSGUPDX message in sending queue
Message* Chat::msgModify(Message& msg, const char* newdata, size_t newlen, void* userp, uint8_t newtype)
{
    uint32_t age = time(NULL) - msg.ts;
    if (age > CHATD_MAX_EDIT_AGE)
    {
        CHATID_LOG_DEBUG("msgModify: Denying edit of msgid %s because message is too old", ID_CSTR(msg.id()));
        return nullptr;
    }
    if (newlen > kMaxMsgSize)
    {
        CHATID_LOG_WARNING("msgModify: Denying edit of msgid %s because message is too long", ID_CSTR(msg.id()));
        return nullptr;
    }

    if (msg.isSending()) //update the not yet sent(or at least not yet confirmed) original as well, trying to avoid sending the original content
    {
        SendingItem* item = nullptr;
        for (auto& loopItem: mSending)
        {
            if (loopItem.msg->id() == msg.id())
            {
                item = &loopItem;
                break;
            }
        }
        assert(item);
        if ((item->opcode() == OP_MSGUPD) || (item->opcode() == OP_MSGUPDX))
        {
            item->msg->updated = age + 1;
        }
        msg.assign((void*)newdata, newlen);
        CALL_DB(updateMsgPlaintextInSending, item->rowid, msg);
    } //end msg.isSending()

    auto upd = new Message(msg.id(), msg.userid, msg.ts, age+1, newdata, newlen,
        msg.isSending(), msg.keyid, newtype, userp);

    auto wptr = weakHandle();
    marshallCall([wptr, this, upd]()
    {
        if (wptr.deleted())
            return;

        postMsgToSending(upd->isSending() ? OP_MSGUPDX : OP_MSGUPD, upd);

    }, mClient.karereClient->appCtx);

    return upd;
}

void Chat::onLastReceived(Id msgid)
{
    mLastReceivedId = msgid;
    CALL_DB(setLastReceived, msgid);
    auto it = mIdToIndexMap.find(msgid);
    if (it == mIdToIndexMap.end())
    { // we don't have that message in the buffer yet, so we don't know its index
        Idx idx = mDbInterface->getIdxOfMsgid(msgid);
        if (idx != CHATD_IDX_INVALID)
        {
            if ((mLastReceivedIdx != CHATD_IDX_INVALID) && (idx < mLastReceivedIdx))
            {
                CHATID_LOG_ERROR("onLastReceived: Tried to set the index to an older message, ignoring");
                CHATID_LOG_DEBUG("highnum() = %zu, mLastReceivedIdx = %zu, idx = %zu", highnum(), mLastReceivedIdx, idx);
            }
            else
            {
                mLastReceivedIdx = idx;
            }
        }
        return; //last-received is behind history in memory, so nothing to notify about
    }

    auto idx = it->second;
    if (idx == mLastReceivedIdx)
        return; //probably set from db
    if (at(idx).userid != mClient.mUserId)
    {
        CHATID_LOG_WARNING("Last-received pointer points to a message not by us,"
            " possibly the pointer was set incorrectly");
    }
    //notify about messages that become 'received'
    Idx notifyOldest;
    if (mLastReceivedIdx != CHATD_IDX_INVALID) //we have a previous last-received index, notify user about received messages
    {
        if (mLastReceivedIdx > idx)
        {
            CHATID_LOG_ERROR("onLastReceived: Tried to set the index to an older message, ignoring");
            CHATID_LOG_DEBUG("highnum() = %zu, mLastReceivedIdx = %zu, idx = %zu", highnum(), mLastReceivedIdx, idx);
            return;
        }
        notifyOldest = mLastReceivedIdx + 1;
        auto low = lownum();
        if (notifyOldest < low)
        { // mLastReceivedIdx may point to a message in db, older than what we have in RAM
            notifyOldest = low;
        }
        mLastReceivedIdx = idx;
    }
    else
    {
        // No mLastReceivedIdx - notify all messages in RAM
        mLastReceivedIdx = idx;
        notifyOldest = lownum();
    }
    for (Idx i=notifyOldest; i<=mLastReceivedIdx; i++)
    {
        auto& msg = at(i);
        if (msg.userid == mClient.mUserId)
        {
            CALL_LISTENER(onMessageStatusChange, i, Message::kDelivered, msg);
        }
    }
}

void Chat::onLastSeen(Id msgid)
{
    Idx idx = CHATD_IDX_INVALID;

    auto it = mIdToIndexMap.find(msgid);
    if (it == mIdToIndexMap.end())  // msgid not loaded in RAM
    {
        idx = mDbInterface->getIdxOfMsgid(msgid);   // return CHATD_IDX_INVALID if not found in DB
    }
    else    // msgid is in RAM
    {
        idx = it->second;

        if (at(idx).userid == mClient.mUserId)
        {
            CHATID_LOG_WARNING("Last-seen points to a message by us, possibly the pointer was not set properly");
        }
    }

    if (idx == CHATD_IDX_INVALID)   // msgid is unknown locally (during initialization, or very old msg)
    {
        if (mLastSeenIdx == CHATD_IDX_INVALID)  // don't have a previous idx yet --> initialization
        {
            CHATID_LOG_DEBUG("setMessageSeen: Setting last seen msgid to %s", ID_CSTR(mLastSeenId));
            mLastSeenId = msgid;
            CALL_DB(setLastSeen, msgid);

            return;
        }
    }
    // else --> msgid was found locally
    assert(mLastSeenId.isValid());

    if (idx == mLastSeenIdx)
    {
        return; // we are up to date
    }

    if (mLastSeenIdx != CHATD_IDX_INVALID && idx < mLastSeenIdx) // msgid is older than the locally seen pointer --> update chatd
    {
        // it means the SEEN sent to chatd was not applied remotely (network issue), but it was locally
        CHATID_LOG_WARNING("onLastSeen: chatd last seen message is older than local last seen message. Updating chatd...");
        sendCommand(Command(OP_SEEN) + mChatId + mLastSeenId);
        return;
    }

    CHATID_LOG_DEBUG("setMessageSeen: Setting last seen msgid to %s", ID_CSTR(msgid));
    mLastSeenId = msgid;
    CALL_DB(setLastSeen, msgid);

    if (idx != CHATD_IDX_INVALID)   // if msgid is known locally, notify the unread count
    {
        Idx oldLastSeenIdx = mLastSeenIdx;
        mLastSeenIdx = idx;

        //notify about messages that have become 'seen'
        Idx  notifyOldest = oldLastSeenIdx + 1;
        Idx low = lownum();
        if (notifyOldest < low) // consider only messages in RAM
        {
            notifyOldest = low;
        }

        for (Idx i = notifyOldest; i <= mLastSeenIdx; i++)
        {
            auto& msg = at(i);
            if (msg.userid != mClient.mUserId)
            {
                CALL_LISTENER(onMessageStatusChange, i, Message::kSeen, msg);
            }
        }
    }

    CALL_LISTENER(onUnreadChanged);
}

bool Chat::setMessageSeen(Idx idx)
{
    assert(idx != CHATD_IDX_INVALID);
    if ((mLastSeenIdx != CHATD_IDX_INVALID) && (idx <= mLastSeenIdx))
        return false;

    auto& msg = at(idx);
    if (msg.userid == mClient.mUserId)
    {
        CHATID_LOG_DEBUG("Asked to mark own message %s as seen, ignoring", ID_CSTR(msg.id()));
        return false;
    }

    auto wptr = weakHandle();
    karere::Id id = msg.id();
    megaHandle seenTimer = karere::setTimeout([this, wptr, idx, id, seenTimer]()
    {
        if (wptr.deleted())
          return;

        mClient.mSeenTimers.erase(seenTimer);

        if ((mLastSeenIdx != CHATD_IDX_INVALID) && (idx <= mLastSeenIdx))
            return;

        CHATID_LOG_DEBUG("setMessageSeen: Setting last seen msgid to %s", ID_CSTR(id));
        sendCommand(Command(OP_SEEN) + mChatId + id);

        Idx notifyStart;
        if (mLastSeenIdx == CHATD_IDX_INVALID)
        {
            notifyStart = lownum()-1;
        }
        else
        {
            Idx lowest = lownum()-1;
            notifyStart = (mLastSeenIdx < lowest) ? lowest : mLastSeenIdx;
        }
        mLastSeenIdx = idx;
        Idx highest = highnum();
        Idx notifyEnd = (mLastSeenIdx > highest) ? highest : mLastSeenIdx;

        for (Idx i=notifyStart+1; i<=notifyEnd; i++)
        {
            auto& m = at(i);
            if (m.userid != mClient.mUserId)
            {
                CALL_LISTENER(onMessageStatusChange, i, Message::kSeen, m);
            }
        }
        mLastSeenId = id;
        CALL_DB(setLastSeen, mLastSeenId);
        CALL_LISTENER(onUnreadChanged);
    }, kSeenTimeout, mClient.karereClient->appCtx);

    mClient.mSeenTimers.insert(seenTimer);

    return true;
}

bool Chat::setMessageSeen(Id msgid)
{
    auto it = mIdToIndexMap.find(msgid);
    if (it == mIdToIndexMap.end())
    {
        CHATID_LOG_WARNING("setMessageSeen: unknown msgid '%s'", ID_CSTR(msgid));
        return false;
    }
    return setMessageSeen(it->second);
}

int Chat::unreadMsgCount() const
{
    if (mLastSeenIdx == CHATD_IDX_INVALID)
    {
        if (mHaveAllHistory)
        {
            return mDbInterface->getUnreadMsgCountAfterIdx(mLastSeenIdx);
        }
        else
        {
            return -mDbInterface->getUnreadMsgCountAfterIdx(CHATD_IDX_INVALID);
        }
    }
    else if (mLastSeenIdx < lownum())
    {
        return mDbInterface->getUnreadMsgCountAfterIdx(mLastSeenIdx);
    }

    Idx first = mLastSeenIdx+1;
    unsigned count = 0;
    auto last = highnum();
    for (Idx i=first; i<=last; i++)
    {
        auto& msg = at(i);
        if (msg.isValidUnread(mClient.userId()))
        {
            count++;
        }
    }
    return count;
}

void Chat::flushOutputQueue(bool fromStart)
{
//We assume that if fromStart is set, then we have to set mIgnoreKeyAcks
//Indeed, if we flush the send queue from the start, this means that
//the crypto module would get out of sync with the I/O sequence, which means
//that it must have been reset/freshly initialized, and we have to skip
//the NEWKEYID responses for the keys we flush from the output queue
    if (mEncryptionHalted || (mOnlineState != kChatStateOnline))
        return;

    if (fromStart)
        mNextUnsent = mSending.begin();

    if (mNextUnsent == mSending.end())
        return;

    while (mNextUnsent != mSending.end())
    {
        //kickstart encryption
        //return true if we encrypted and sent at least one message
        if (!msgEncryptAndSend(mNextUnsent++))
            return;
    }
}

void Chat::moveItemToManualSending(OutputQueue::iterator it, ManualSendReason reason)
{
    CALL_DB(deleteItemFromSending, it->rowid);
    CALL_DB(saveItemToManualSending, *it, reason);
    CALL_LISTENER(onManualSendRequired, it->msg, it->rowid, reason); //GUI should put this message at end of that list of messages requiring 'manual' resend
    it->msg = nullptr; //don't delete the Message object, it will be owned by the app
    mSending.erase(it);
}

void Chat::removeManualSend(uint64_t rowid)
{
    try
    {
        ManualSendReason reason;
        Message *msg = getManualSending(rowid, reason);
        bool updateLastMsg = (mLastTextMsg.idx() == CHATD_IDX_INVALID) // if not confirmed yet...
                ? (msg->id() == mLastTextMsg.xid()) // ...and it's the msgxid about to be removed
                : (msg->id() == mLastTextMsg.id()); // or was confirmed and the msgid is about to be removed (a pending edit)
        if (updateLastMsg)
        {
            findAndNotifyLastTextMsg();
        }
        delete msg;

        mDbInterface->deleteManualSendItem(rowid);
    }
    catch(std::runtime_error& e)
    {
        CHATID_LOG_ERROR("removeManualSend: Unknown manual send id: %s", e.what());
    }
}

// after a reconnect, we tell the chatd the oldest and newest buffered message
void Chat::joinRangeHist(const ChatDbInfo& dbInfo)
{
    assert(dbInfo.oldestDbId && dbInfo.newestDbId);
    mServerFetchState = kHistFetchingNewFromServer;
    CHATID_LOG_DEBUG("Sending JOINRANGEHIST based on app db: %s - %s",
            dbInfo.oldestDbId.toString().c_str(), dbInfo.newestDbId.toString().c_str());

    sendCommand(Command(OP_JOINRANGEHIST) + mChatId + dbInfo.oldestDbId + at(highnum()).id());
}

Client::~Client()
{
    cancelTimers();
    karereClient->userAttrCache().removeCb(mRichPrevAttrCbHandle);
}

void Client::msgConfirm(Id msgxid, Id msgid)
{
    // TODO: maybe it's more efficient to keep a separate mapping of msgxid to messages?
    for (auto& chat: mChatForChatId)
    {
        if (chat.second->msgConfirm(msgxid, msgid) != CHATD_IDX_INVALID)
            return;
    }
    CHATD_LOG_DEBUG("msgConfirm: No chat knows about message transaction id %s", ID_CSTR(msgxid));
}

//called when MSGID is received
bool Client::onMsgAlreadySent(Id msgxid, Id msgid)
{
    for (auto& chat: mChatForChatId)
    {
        if (chat.second->msgAlreadySent(msgxid, msgid))
            return true;
    }
    return false;
}
bool Chat::msgAlreadySent(Id msgxid, Id msgid)
{
    auto msg = msgRemoveFromSending(msgxid, msgid);
    if (!msg)
        return false; // message does not belong to our chat

    CHATID_LOG_DEBUG("message is sending status was already received by server '%s' -> '%s'", ID_CSTR(msgxid), ID_CSTR(msgid));
    CALL_LISTENER(onMessageRejected, *msg, 0);
    delete msg;
    return true;
}

Message* Chat::msgRemoveFromSending(Id msgxid, Id msgid)
{
    // as msgConfirm() is tried on all chatids, it's normal that we don't have
    // the message, so no error logging of error, just return invalid index
    if (mSending.empty())
        return nullptr;

    auto& item = mSending.front();
    if (item.opcode() == OP_MSGUPDX)
    {
        CHATID_LOG_DEBUG("msgConfirm: sendQueue doesnt start with NEWMSG or MSGUPD, but with MSGUPDX");
        return nullptr;
    }
    Id msgxidOri = item.msg->id();
    if ((item.opcode() == OP_NEWMSG) && (msgxidOri != msgxid))
    {
        CHATID_LOG_DEBUG("msgConfirm: sendQueue starts with NEWMSG, but the msgxid is different"
                         " (sent msgxid: '%s', received '%s')", ID_CSTR(msgxidOri), ID_CSTR(msgxid));
        return nullptr;
    }

    if (mNextUnsent == mSending.begin())
        mNextUnsent++; //because we remove the first element

    if (!msgid)
    {
        moveItemToManualSending(mSending.begin(), (mOwnPrivilege < PRIV_FULL)
            ? kManualSendNoWriteAccess
            : kManualSendGeneralReject); //deletes item
        return nullptr;
    }
    auto msg = item.msg;
    item.msg = nullptr;
    assert(msg);
    assert(msg->isSending());

    CALL_DB(deleteItemFromSending, item.rowid);
    mSending.pop_front(); //deletes item
    return msg;
}

// msgid can be 0 in case of rejections
Idx Chat::msgConfirm(Id msgxid, Id msgid)
{
    Message* msg = msgRemoveFromSending(msgxid, msgid);
    if (!msg)
        return CHATD_IDX_INVALID;

    CHATID_LOG_DEBUG("recv NEWMSGID: '%s' -> '%s'", ID_CSTR(msgxid), ID_CSTR(msgid));

    // update msgxid to msgid
    msg->setId(msgid, false);

    // set final keyid
    assert(mCrypto->currentKeyId() != CHATD_KEYID_INVALID);
    assert(mCrypto->currentKeyId() != CHATD_KEYID_UNCONFIRMED);
    msg->keyid = mCrypto->currentKeyId();

    // add message to history
    push_forward(msg);
    auto idx = mIdToIndexMap[msgid] = highnum();
    CALL_DB(addMsgToHistory, *msg, idx);
    //update any following MSGUPDX-s referring to this msgxid
    for (auto& item: mSending)
    {
        if (item.msg->id() == msgxid)
        {
            assert(item.opcode() == OP_MSGUPDX);
            CALL_DB(sendingItemMsgupdxToMsgupd, item, msgid);
            item.msg->setId(msgid, false);
            item.setOpcode(OP_MSGUPD);
        }
    }
    CALL_LISTENER(onMessageConfirmed, msgxid, *msg, idx);

    // last text message stuff
    if (msg->isValidLastMessage())
    {
        if (mLastTextMsg.idx() == CHATD_IDX_INVALID)
        {
            if (mLastTextMsg.xid() != msgxid) //it's another message
            {
                onLastTextMsgUpdated(*msg, idx);
            }
            else
            { //it's the same message - set its index, and don't notify again
                mLastTextMsg.confirm(idx, msgid);
                if (!mLastTextMsg.mIsNotified)
                    notifyLastTextMsg();
            }
        }
        else if (idx > mLastTextMsg.idx())
        {
            onLastTextMsgUpdated(*msg, idx);
        }
        else if (idx == mLastTextMsg.idx() && !mLastTextMsg.mIsNotified)
        {
            notifyLastTextMsg();
        }
    }

    if (mClient.richLinkState() == Client::kRichLinkEnabled)
    {
        requestRichLink(*msg);
    }
    else if (mClient.richLinkState() == Client::kRichLinkNotDefined)
    {
        manageRichLinkMessage(*msg);
    }

    return idx;
}

void Chat::keyConfirm(KeyId keyxid, KeyId keyid)
{
    if (keyxid != CHATD_KEYID_UNCONFIRMED)
    {
        CHATID_LOG_ERROR("keyConfirm: Key transaction id != 0xffffffff, continuing anyway");
    }
    if (mSending.empty())
    {
        CHATID_LOG_ERROR("keyConfirm: Sending queue is empty");
        return;
    }
    CALL_CRYPTO(onKeyConfirmed, keyxid, keyid);
}

void Chat::onKeyReject()
{
    mCrypto->onKeyRejected();
}

void Chat::onHistReject()
{
    CHATID_LOG_WARNING("HIST was rejected, setting chat offline and disabling it");
    assert(false);  // chatd should not REJECT a HIST, it indicates a more critical issue
    mServerFetchState = kHistNotFetching;
    setOnlineState(kChatStateOffline);
    disable(true);
}

void Chat::rejectMsgupd(Id id, uint8_t serverReason)
{
    if (mSending.empty())
    {
        throw std::runtime_error("rejectMsgupd: Send queue is empty");
    }

    auto& front = mSending.front();
    auto opcode = front.opcode();
    if (opcode != OP_MSGUPD && opcode != OP_MSGUPDX)
    {
        throw std::runtime_error(std::string("rejectMsgupd: Front of send queue does not match - expected opcode MSGUPD or MSGUPDX, actual opcode: ")
        +Command::opcodeToStr(opcode));
    }

    auto& msg = *front.msg;
    if (msg.id() != id)
    {
        std::string errorMsg = "rejectMsgupd: Message msgid/msgxid does not match the one at the front of send queue. Rejected: '";
        errorMsg.append(id.toString());
        errorMsg.append("' Sent: '");
        errorMsg.append(msg.id().toString());
        errorMsg.append("'");

        throw std::runtime_error(errorMsg);
    }

    // Update with contains meta has been rejected by server. We don't notify
    if (msg.type == Message::kMsgContainsMeta)
    {
        CHATID_LOG_DEBUG("Message can't be update with meta contained. Reason: %d", serverReason);
        CALL_DB(deleteItemFromSending, mSending.front().rowid);
        mSending.pop_front();
        return;
    }

    /* Server reason:
        0 - insufficient privs or not in chat
        1 - message is not your own or you are outside the time window
        2 - message did not change (with same content)
    */
    if (serverReason == 2)
    {
        CALL_LISTENER(onEditRejected, msg, kManualSendEditNoChange);
        CALL_DB(deleteItemFromSending, mSending.front().rowid);
        mSending.pop_front();
    }
    else
    {
        moveItemToManualSending(mSending.begin(), (serverReason == 0)
            ? kManualSendNoWriteAccess : kManualSendTooOld);
    }
}

void Chat::rejectGeneric(uint8_t /*opcode*/, uint8_t /*reason*/)
{
    //TODO: Implement
}

void Chat::onMsgUpdated(Message* cipherMsg)
{
//first, if it was us who updated the message confirm the update by removing any
//queued msgupds from sending, even if they are not the same edit (i.e. a received
//MSGUPD from another client with out user will cancel any pending edit by our client
    time_t updateTs = 0;
    bool richLinkRemoved = false;

    if (cipherMsg->userid == client().userId())
    {
        for (auto it = mSending.begin(); it != mSending.end(); )
        {
            auto& item = *it;
            if (((item.opcode() != OP_MSGUPD) && (item.opcode() != OP_MSGUPDX))
                || (item.msg->id() != cipherMsg->id()))
            {
                it++;
                continue;
            }
            //erase item
            CALL_DB(deleteItemFromSending, item.rowid);
            auto erased = it;
            it++;
            mPendingEdits.erase(cipherMsg->id());
            mSending.erase(erased);
            updateTs = item.msg->updated;
            richLinkRemoved = item.msg->richLinkRemoved;
        }
    }
    mCrypto->msgDecrypt(cipherMsg)
<<<<<<< HEAD
    .then([this, updateTs, richLinkRemoved](Message* msg)
=======
    .fail([this, cipherMsg](const promise::Error& err) -> promise::Promise<Message*>
    {
        assert(cipherMsg->isPendingToDecrypt());

        int type = err.type();
        switch (type)
        {
            case SVCRYPTO_EEXPIRED:
                return promise::Error("Strongvelope was deleted, ignore message", EINVAL, SVCRYPTO_EEXPIRED);

            case SVCRYPTO_ENOMSG:
                return promise::Error("History was reloaded, ignore message", EINVAL, SVCRYPTO_ENOMSG);

            case SVCRYPTO_ENOKEY:
                //we have a normal situation where a message was sent just before a user joined, so it will be undecryptable
                assert(mClient.chats(mChatId).isGroup());
                CHATID_LOG_WARNING("No key to decrypt message %s, possibly message was sent just before user joined", ID_CSTR(cipherMsg->id()));
                cipherMsg->setEncrypted(Message::kEncryptedNoKey);
                break;

            case SVCRYPTO_ESIGNATURE:
                CHATID_LOG_ERROR("Signature verification failure for message: %s", ID_CSTR(cipherMsg->id()));
                cipherMsg->setEncrypted(Message::kEncryptedSignature);
                break;

            case SVCRYPTO_ENOTYPE:
                CHATID_LOG_WARNING("Unknown type of management message: %d (msgid: %s)", cipherMsg->type, ID_CSTR(cipherMsg->id()));
                cipherMsg->setEncrypted(Message::kEncryptedNoType);
                break;

            case SVCRYPTO_EMALFORMED:
            default:
                CHATID_LOG_ERROR("Malformed message: %s", ID_CSTR(cipherMsg->id()));
                cipherMsg->setEncrypted(Message::kEncryptedMalformed);
                break;
        }

        return cipherMsg;
    })
    .then([this](Message* msg)
>>>>>>> 7a22df7d
    {
        assert(!msg->isPendingToDecrypt()); //either decrypted or error
        if (!msg->empty() && msg->type == Message::kMsgNormal && (*msg->buf() == 0))
        {
            if (msg->dataSize() < 2)
                CHATID_LOG_ERROR("onMsgUpdated: Malformed special message received - starts with null char received, but its length is 1. Assuming type of normal message");
            else
                msg->type = msg->buf()[1];
        }

        //update in memory, if loaded
        auto msgit = mIdToIndexMap.find(msg->id());
        Idx idx;
        if (msgit != mIdToIndexMap.end())   // message is loaded in RAM
        {
            idx = msgit->second;
            auto& histmsg = at(idx);

            if ( (msg->type == Message::kMsgTruncate
                  && histmsg.type == msg->type
                  && histmsg.ts == msg->ts)
                    || (msg->type != Message::kMsgTruncate
                        && histmsg.updated == msg->updated) )
            {
                CHATID_LOG_DEBUG("Skipping replayed MSGUPD");
                delete msg;
                return;
            }

            if (!msg->empty() && msg->type == Message::kMsgNormal
                             && !richLinkRemoved        // user have not requested to remove rich-link preview (generate it)
                             && updateTs && (updateTs == msg->updated)) // message could have been updated by another client earlier/later than our update's attempt
            {
                if (client().richLinkState() == Client::kRichLinkEnabled)
                {
                    requestRichLink(*msg);
                }
                else if (mClient.richLinkState() == Client::kRichLinkNotDefined)
                {
                    manageRichLinkMessage(*msg);
                }
            }

            //update in db
            CALL_DB(updateMsgInHistory, msg->id(), *msg);

            // update in RAM
            histmsg.assign(*msg);     // content
            histmsg.updated = msg->updated;
            histmsg.type = msg->type;
            histmsg.userid = msg->userid;
            histmsg.setEncrypted(msg->isEncrypted());
            if (msg->type == Message::kMsgTruncate)
            {
                histmsg.ts = msg->ts;   // truncates update the `ts` instead of `update`
            }

            if (idx > mNextHistFetchIdx)
            {
                // msg.ts is zero - chatd doesn't send the original timestamp
                CALL_LISTENER(onMessageEdited, histmsg, idx);
            }
            else
            {
                CHATID_LOG_DEBUG("onMessageEdited() skipped for not-loaded-yet (by the app) message");
            }

            if (msg->userid != client().userId() && // is not our own message
                    msg->updated && !msg->size())   // is deleted
            {
                CALL_LISTENER(onUnreadChanged);
            }

            if (msg->type == Message::kMsgTruncate)
            {
                handleTruncate(*msg, idx);
            }
            else if (mLastTextMsg.idx() == idx) //last text msg stuff
            {
                //our last text message was edited
                if (histmsg.isValidLastMessage()) //same message, but with updated contents
                {
                    onLastTextMsgUpdated(histmsg, idx);
                }
                else //our last text msg was deleted or changed to management
                {    //message, find another one
                    findAndNotifyLastTextMsg();
                }
            }
        }
        else    // message not loaded in RAM
        {
            CHATID_LOG_DEBUG("onMsgUpdated(): update for message not loaded");

            // check if message in DB is outdated
            uint16_t delta = 0;
            CALL_DB(getMessageDelta, msg->id(), &delta);

            if (delta < msg->updated)
            {
                //update in db
                CALL_DB(updateMsgInHistory, msg->id(), *msg);
            }
        }

        delete msg;
    })
    .fail([this, cipherMsg](const promise::Error& err)
    {
        if (err.type() == SVCRYPTO_ENOMSG)
        {
            CHATID_LOG_WARNING("Msg has been deleted during decryption process");

            //if (err.type() == SVCRYPTO_ENOMSG)
                //TODO: If a message could be deleted individually, decryption process should be restarted again
                // It isn't a possibilty with actual implementation
        }
        else
        {
            CHATID_LOG_WARNING("Message %s can't be decrypted: Failure type %s (%d)",
                               ID_CSTR(cipherMsg->id()), err.what(), err.type());
            delete cipherMsg;
        }
    });
}
void Chat::handleTruncate(const Message& msg, Idx idx)
{
// chatd may re-send a MSGUPD at login, if there are no newer messages in the
// chat. We have to be prepared to handle this, i.e. handleTruncate() must
// be idempotent.
// However, handling the SEEN and RECEIVED pointers in in a replayed truncate
// is a bit tricky, because if they point to the truncate point (i.e. idx)
// normally we would set them in a way that makes the truncate management message
// at the truncation point unseen. But in case of a replay, we don't want it
// to be unseen, as this will reset the unread message count to '1+' every time
// the client connects, until someoone posts a new message in the chat.
// To avoid this, we have to detect the replay. But if we detect it, we can actually
// avoid the whole replay (even the idempotent part), and just bail out.

    CHATID_LOG_DEBUG("Truncating chat history before msgid %s, idx %d, fwdStart %d", ID_CSTR(msg.id()), idx, mForwardStart);
    CALL_CRYPTO(resetSendKey);
    CALL_DB(truncateHistory, msg);
    if (idx != CHATD_IDX_INVALID)   // message is loaded in RAM
    {
        //GUI must detach and free any resources associated with
        //messages older than the one specified
        CALL_LISTENER(onHistoryTruncated, msg, idx);

        deleteMessagesBefore(idx);
        removePendingRichLinks(idx);

        // update last-seen pointer
        if (mLastSeenIdx != CHATD_IDX_INVALID)
        {
            if (mLastSeenIdx <= idx)
            {
                //if we haven't seen even messages before the truncation point,
                //now we will have not seen any message after the truncation
                mLastSeenIdx = CHATD_IDX_INVALID;
                mLastSeenId = 0;
                CALL_DB(setLastSeen, 0);
            }
        }

        // update last-received pointer
        if (mLastReceivedIdx != CHATD_IDX_INVALID)
        {
            if (mLastReceivedIdx <= idx)
            {
                mLastReceivedIdx = CHATD_IDX_INVALID;
                mLastReceivedId = 0;
                CALL_DB(setLastReceived, 0);
            }
        }

        if (mClient.isMessageReceivedConfirmationActive() && mLastIdxReceivedFromServer <= idx)
        {
            mLastIdxReceivedFromServer = CHATD_IDX_INVALID;
            mLastIdReceivedFromServer = karere::Id::null();
            // TODO: the update of those variables should be persisted
        }
    }

    // since we have the truncate message in local history (otherwise chatd wouldn't have sent us
    // the truncate), now we know we have all history and what's the oldest msgid.
    CALL_DB(setHaveAllHistory, true);
    mHaveAllHistory = true;
    mOldestKnownMsgId = msg.id();

    // if truncate was received for a message not loaded in RAM, we may have more history in DB
    mHasMoreHistoryInDb = at(lownum()).id() != mOldestKnownMsgId;

    CALL_LISTENER(onUnreadChanged);
    findAndNotifyLastTextMsg();
}

Id Chat::makeRandomId()
{
    static std::uniform_int_distribution<uint64_t>distrib(0, 0xffffffffffffffff);
    static std::random_device rd;
    return distrib(rd);
}

void Chat::deleteMessagesBefore(Idx idx)
{
    //delete everything before idx, but not including idx
    if (idx > mForwardStart)
    {
        mBackwardList.clear();
        auto delCount = idx-mForwardStart;
        mForwardList.erase(mForwardList.begin(), mForwardList.begin()+delCount);
        mForwardStart += delCount;
    }
    else
    {
        mBackwardList.erase(mBackwardList.begin()+mForwardStart-idx, mBackwardList.end());
    }
}

Message::Status Chat::getMsgStatus(const Message& msg, Idx idx) const
{
    assert(idx != CHATD_IDX_INVALID);
    if (msg.userid == mClient.mUserId)
    {
        if (msg.isSending())
            return Message::kSending;

        // Check if we have an unconfirmed edit
        for (auto& item: mSending)
        {
            if (item.msg->id() == msg.id())
            {
                auto op = item.opcode();
                if (op == OP_MSGUPD || op == OP_MSGUPDX)
                    return Message::kSending;
            }
        }
        if (idx <= mLastReceivedIdx)
            return Message::kDelivered;
        else
        {
            return Message::kServerReceived;
        }
    } //message is from a peer
    else
    {
        if (mLastSeenIdx == CHATD_IDX_INVALID)
            return Message::kNotSeen;
        return (idx <= mLastSeenIdx) ? Message::kSeen : Message::kNotSeen;
    }
}
/* We have 3 stages:
 - add to history buffer, allocating an index
 - decrypt - may happen asynchronous if crypto needs to fetch stuff from network.
 Also the message may be undecryptable - in this case continue as normal, but message's
 isEncrypted() flag will be set to true, so GUI can decide how to show it
 - add message to history db (including its isEncrypted() state(), handle received
 and seen pointers, call old/new message user callbacks. This may be executed for
 messages that are actually encrypted - app must be prepared for that
*/
Idx Chat::msgIncoming(bool isNew, Message* message, bool isLocal)
{
    assert((isLocal && !isNew) || !isLocal);
    auto msgid = message->id();
    assert(msgid);
    Idx idx;

    if (isNew)
    {
        auto it = mIdToIndexMap.find(message->id());
        if (it != mIdToIndexMap.end())  // message already received
        {
            CHATID_LOG_WARNING("Ignoring duplicated NEWMSG: msgid %s, idx %d", ID_CSTR(it->first), it->second);
            return it->second;
        }

        push_forward(message);
        idx = highnum();
        if (!mOldestKnownMsgId)
            mOldestKnownMsgId = msgid;
    }
    else
    {
        if (!isLocal)
        {
            //history message older than the oldest we have
            assert(isFetchingFromServer());
            assert(message->isPendingToDecrypt());
            mLastServerHistFetchCount++;
            if (mHasMoreHistoryInDb)
            { //we have db history that is not loaded, so we determine the index
              //by the db, and don't add the message to RAM
                idx = mDbInterface->getOldestIdx()-1;
            }
            else
            {
                //all history is in RAM, determine the index from RAM
                push_back(message);
                idx = lownum();
            }
            //shouldn't we update this only after we save the msg to db?
            mOldestKnownMsgId = msgid;
        }
        else //local history message - load from DB to RAM
        {
            push_back(message);
            idx = lownum();
            if (msgid == mOldestKnownMsgId)
            //we have just processed the oldest message from the db
                mHasMoreHistoryInDb = false;
        }
    }
    mIdToIndexMap[msgid] = idx;
    handleLastReceivedSeen(msgid);
    msgIncomingAfterAdd(isNew, isLocal, *message, idx);
    return idx;
}

bool Chat::msgIncomingAfterAdd(bool isNew, bool isLocal, Message& msg, Idx idx)
{
    if (isLocal)
    {
        if (msg.isEncrypted() != Message::kEncryptedNoType)
        {
            msgIncomingAfterDecrypt(isNew, true, msg, idx);
        }
        else    // --> unknown management msg type, we may want to try to decode it again
        {
            Message *message = &msg;
            mCrypto->msgDecrypt(message)
            .fail([this, message](const promise::Error& err) -> promise::Promise<Message*>
            {
                assert(message->isEncrypted() == Message::kEncryptedNoType);
                int type = err.type();
                switch (type)
                {
                    case SVCRYPTO_EEXPIRED:
                        return promise::Error("Strongvelope was deleted, ignore message", EINVAL, SVCRYPTO_EEXPIRED);

                    case SVCRYPTO_ENOTYPE:
                        CHATID_LOG_WARNING("Retry to decrypt unknown type of management message failed (not yet supported): %d (msgid: %s)", message->type, ID_CSTR(message->id()));
                        break;

                    default:
                        CHATID_LOG_ERROR("Retry to decrypt type of management message failed. Malformed message: %s", ID_CSTR(message->id()));
                        message->setEncrypted(Message::kEncryptedMalformed);
                        break;
                }
                return message;
            })
            .then([this, isNew, idx](Message* message)
            {
                if (message->isEncrypted() != Message::kEncryptedNoType)
                {
                    CALL_DB(updateMsgInHistory, message->id(), *message);   // update 'data' & 'is_encrypted'
                }
                msgIncomingAfterDecrypt(isNew, true, *message, idx);
            })
            .fail([this, message](const promise::Error& err)
            {
                CHATID_LOG_WARNING("Retry to decrypt unknown type of management message failed. (msgid: %s, failure type %s (%d))",
                                   ID_CSTR(message->id()), err.what(), err.type());
            });
        }
        return true;    // decrypt was not done immediately, but none checks the returned value in this codepath
    }
    else
    {
        assert(msg.isPendingToDecrypt()); //no decrypt attempt was made
    }

    try
    {
        mCrypto->handleLegacyKeys(msg);
    }
    catch(std::exception& e)
    {
        CHATID_LOG_WARNING("handleLegacyKeys threw error: %s\n"
            "Queued messages for decrypt: %d - %d. Ignoring", e.what(),
            mDecryptOldHaltedAt, idx);
        msg.setEncrypted(Message::kEncryptedNoKey);
        return true;
    }

    if (!msg.isPendingToDecrypt() && msg.isEncrypted() != Message::kEncryptedNoType)
    {
        CHATID_LOG_DEBUG("Message already decrypted or undecryptable: %s, bailing out", ID_CSTR(msg.id()));
        return true;
    }

    if (isNew)
    {
        if (mDecryptNewHaltedAt != CHATD_IDX_INVALID)
        {
            CHATID_LOG_DEBUG("Decryption of new messages is halted, message queued for decryption");
            return false;
        }
    }
    else
    {
        if (mDecryptOldHaltedAt != CHATD_IDX_INVALID)
        {
            CHATID_LOG_DEBUG("Decryption of old messages is halted, message queued for decryption");
            return false;
        }
    }
    CHATD_LOG_CRYPTO_CALL("Calling ICrypto::decrypt()");
    auto pms = mCrypto->msgDecrypt(&msg);
    if (pms.succeeded())
    {
        assert(!msg.isEncrypted());
        msgIncomingAfterDecrypt(isNew, false, msg, idx);
        return true;
    }

    CHATID_LOG_DEBUG("Decryption could not be done immediately, halting for next messages");
    if (isNew)
        mDecryptNewHaltedAt = idx;
    else
        mDecryptOldHaltedAt = idx;

    auto message = &msg;
    pms.fail([this, message](const promise::Error& err) -> promise::Promise<Message*>
    {
        assert(message->isPendingToDecrypt());

        int type = err.type();
        switch (type)
        {
            case SVCRYPTO_EEXPIRED:
                return promise::Error("Strongvelope was deleted, ignore message", EINVAL, SVCRYPTO_EEXPIRED);

            case SVCRYPTO_ENOMSG:
                return promise::Error("History was reloaded, ignore message", EINVAL, SVCRYPTO_ENOMSG);

            case SVCRYPTO_ENOKEY:
                //we have a normal situation where a message was sent just before a user joined, so it will be undecryptable
                assert(mClient.chats(mChatId).isGroup());
                CHATID_LOG_WARNING("No key to decrypt message %s, possibly message was sent just before user joined", ID_CSTR(message->id()));
                message->setEncrypted(Message::kEncryptedNoKey);
                break;

            case SVCRYPTO_ESIGNATURE:
                CHATID_LOG_ERROR("Signature verification failure for message: %s", ID_CSTR(message->id()));
                message->setEncrypted(Message::kEncryptedSignature);
                break;

            case SVCRYPTO_ENOTYPE:
                CHATID_LOG_WARNING("Unknown type of management message: %d (msgid: %s)", message->type, ID_CSTR(message->id()));
                message->setEncrypted(Message::kEncryptedNoType);
                break;

            case SVCRYPTO_EMALFORMED:
            default:
                CHATID_LOG_ERROR("Malformed message: %s", ID_CSTR(message->id()));
                message->setEncrypted(Message::kEncryptedMalformed);
                break;
        }

        return message;
    })
    .then([this, isNew, isLocal, idx](Message* message)
    {
#ifndef NDEBUG
        if (isNew)
            assert(mDecryptNewHaltedAt == idx);
        else
            assert(mDecryptOldHaltedAt == idx);
#endif
        msgIncomingAfterDecrypt(isNew, false, *message, idx);
        if (isNew)
        {
            // Decrypt the rest - try to decrypt immediately (synchromously),
            // so that order is guaranteed. Bail out of the loop at the first
            // message that can't be decrypted immediately(msgIncomingAfterAdd()
            // returns false). Will continue when the delayed decrypt finishes

            auto first = mDecryptNewHaltedAt + 1;
            mDecryptNewHaltedAt = CHATD_IDX_INVALID;
            auto last = highnum();
            for (Idx i = first; i <= last; i++)
            {
                if (!msgIncomingAfterAdd(isNew, false, at(i), i))
                    break;
            }
            if ((mServerFetchState == kHistDecryptingNew) &&
                (mDecryptNewHaltedAt == CHATD_IDX_INVALID)) //all messages decrypted
            {
                mServerFetchState = kHistNotFetching;
            }
        }
        else
        {
            // Old history
            // Decrypt the rest synchronously, bail out on first that can't
            // decrypt synchonously.
            // Local messages are always decrypted, this is handled
            // at the start of this func

            assert(!isLocal);
            auto first = mDecryptOldHaltedAt - 1;
            mDecryptOldHaltedAt = CHATD_IDX_INVALID;
            auto last = lownum();
            for (Idx i = first; i >= last; i--)
            {
                if (!msgIncomingAfterAdd(isNew, false, at(i), i))
                    break;
            }
            if ((mServerFetchState == kHistDecryptingOld) &&
                (mDecryptOldHaltedAt == CHATD_IDX_INVALID))
            {
                mServerFetchState = kHistNotFetching;
                if (mServerOldHistCbEnabled)
                {
                    CALL_LISTENER(onHistoryDone, kHistSourceServer);
                }
            }
        }
    })
    .fail([this, message](const promise::Error& err)
    {
        if (err.type() == SVCRYPTO_ENOMSG)
        {
            CHATID_LOG_WARNING("Msg has been deleted during decryption process");

            //if (err.type() == SVCRYPTO_ENOMSG)
                //TODO: If a message could be deleted individually, decryption process should be restarted again
                // It isn't a possibilty with actual implementation
        }
        else
        {
            CHATID_LOG_WARNING("Message %s can't be decrypted: Failure type %s (%d)",
                               ID_CSTR(message->id()), err.what(), err.type());
        }
    });

    return false; //decrypt was not done immediately
}

// Save to history db, handle received and seen pointers, call new/old message user callbacks
void Chat::msgIncomingAfterDecrypt(bool isNew, bool isLocal, Message& msg, Idx idx)
{
    assert(idx != CHATD_IDX_INVALID);
    if (!isNew)
    {
        mLastHistDecryptCount++;
    }
    auto msgid = msg.id();
    if (!isLocal)
    {
        assert(!msg.isPendingToDecrypt()); //either decrypted or error
        if (!msg.empty() && msg.type == Message::kMsgNormal && (*msg.buf() == 0)) //'special' message - attachment etc
        {
            if (msg.dataSize() < 2)
                CHATID_LOG_ERROR("Malformed special message received - starts with null char received, but its length is 1. Assuming type of normal message");
            else
                msg.type = msg.buf()[1];
        }

        verifyMsgOrder(msg, idx);
        CALL_DB(addMsgToHistory, msg, idx);

        if (mClient.isMessageReceivedConfirmationActive() && !isGroup() &&
                (msg.userid != mClient.mUserId) && // message is not ours
                ((mLastIdxReceivedFromServer == CHATD_IDX_INVALID) ||   // no local history
                 (idx > mLastIdxReceivedFromServer)))   // newer message than last received
        {
            mLastIdxReceivedFromServer = idx;
            mLastIdReceivedFromServer = msgid;
            // TODO: the update of those variables should be persisted

            sendCommand(Command(OP_RECEIVED) + mChatId + msgid);
        }
    }
    if (msg.backRefId && !mRefidToIdxMap.emplace(msg.backRefId, idx).second)
    {
        CALL_LISTENER(onMsgOrderVerificationFail, msg, idx, "A message with that backrefId "+std::to_string(msg.backRefId)+" already exists");
    }

    auto status = getMsgStatus(msg, idx);
    if (isNew)
    {
        CALL_LISTENER(onRecvNewMessage, idx, msg, status);
    }
    else
    {
        // old message
        // local messages are obtained on-demand, so if isLocal,
        // then always send to app
        bool isChatRoomOpened = false;

        auto it = mClient.karereClient->chats->find(mChatId);
        if (it != mClient.karereClient->chats->end())
        {
            isChatRoomOpened = it->second->hasChatHandler();
        }

        if (isLocal || (mServerOldHistCbEnabled && isChatRoomOpened))
        {
            CALL_LISTENER(onRecvHistoryMessage, idx, msg, status, isLocal);
        }
    }
    if (msg.type == Message::kMsgTruncate)
    {
        if (isNew)
        {
            handleTruncate(msg, idx);
        }
        onMsgTimestamp(msg.ts);
        return;
    }

    if (isNew || (mLastSeenIdx == CHATD_IDX_INVALID))
        CALL_LISTENER(onUnreadChanged);

    //handle last text message
    if (msg.isValidLastMessage())
    {
        if ((mLastTextMsg.state() != LastTextMsgState::kHave) //we don't have any last-text-msg yet, just use any
        || (mLastTextMsg.idx() == CHATD_IDX_INVALID) //current last-text-msg is a pending send, always override it
        || (idx > mLastTextMsg.idx())) //we have a newer message
        {
            onLastTextMsgUpdated(msg, idx);
        }
        else if (idx == mLastTextMsg.idx() && !mLastTextMsg.mIsNotified)
        { //we have already updated mLastTextMsg because app called
          //lastTextMessage() from the onRecvXXX callback, but we haven't done
          //onLastTextMessageUpdated() with it
            notifyLastTextMsg();
        }
    }
    onMsgTimestamp(msg.ts);
}

void Chat::onMsgTimestamp(uint32_t ts)
{
    if (ts <= mLastMsgTs)
        return;
    mLastMsgTs = ts;
    CALL_LISTENER(onLastMessageTsUpdated, ts);
}

void Chat::verifyMsgOrder(const Message& msg, Idx idx)
{
    for (auto refid: msg.backRefs)
    {
        auto it = mRefidToIdxMap.find(refid);
        if (it == mRefidToIdxMap.end())
            continue;
        Idx targetIdx = it->second;
        if (targetIdx >= idx)
        {
            CALL_LISTENER(onMsgOrderVerificationFail, msg, idx, "Message order verification failed, possible history tampering");
            return;
        }
    }
}

void Chat::handleLastReceivedSeen(Id msgid)
{
    //normally the indices will not be set if mLastXXXId == msgid, as there will be only
    //one chance to set the idx (we receive the msg only once).
    if (msgid == mLastSeenId) //we didn't have the message when we received the last seen id
    {
        CHATID_LOG_DEBUG("Received the message with the last-seen msgid '%s', "
            "setting the index pointer to it", ID_CSTR(msgid));
        onLastSeen(msgid);
    }
    if (mLastReceivedId == msgid)
    {
        //we didn't have the message when we received the last received msgid pointer,
        //and now we just received the message - set the index pointer
        CHATID_LOG_DEBUG("Received the message with the last-received msgid '%s', "
            "setting the index pointer to it", ID_CSTR(msgid));
        onLastReceived(msgid);
    }
}

void Chat::onUserJoin(Id userid, Priv priv)
{
    if (mOnlineState < kChatStateJoining)
        throw std::runtime_error("onUserJoin received while not joining and not online");

    if (userid == client().userId())
    {
        mOwnPrivilege = priv;
    }

    if (mOnlineState == kChatStateJoining)
    {
        mUserDump.insert(userid);
    }

    if (mOnlineState == kChatStateOnline || !mIsFirstJoin)
    {
        mUsers.insert(userid);
        CALL_CRYPTO(onUserJoin, userid);
        CALL_LISTENER(onUserJoin, userid, priv);
    }
}

void Chat::onUserLeave(Id userid)
{
    if (mOnlineState < kChatStateJoining)
        throw std::runtime_error("onUserLeave received while not joining and not online");

    if (userid == client().userId())
    {
        mOwnPrivilege = PRIV_NOTPRESENT;
    }

    if (mOnlineState == kChatStateOnline || !mIsFirstJoin)
    {
        mUsers.erase(userid);
        CALL_CRYPTO(onUserLeave, userid);
        CALL_LISTENER(onUserLeave, userid);
    }
}

void Connection::notifyLoggedIn()
{
    if (mLoginPromise.done())
        return;

    assert(mConnectPromise.succeeded());
    if (mChatdClient.areAllChatsLoggedIn())
    {
        mLoginPromise.resolve();
    }
}

void Chat::onJoinComplete()
{
    mConnection.notifyLoggedIn();
    if (mUsers != mUserDump)
    {
        mUsers.swap(mUserDump);
        CALL_CRYPTO(setUsers, &mUsers);
    }
    mUserDump.clear();
    mEncryptionHalted = false;
    auto unconfirmedKeyCmd = mCrypto->unconfirmedKeyCmd();
    if (unconfirmedKeyCmd)
    {
        CHATID_LOG_DEBUG("Re-sending unconfirmed key");
        sendCommand(*unconfirmedKeyCmd);
    }

    setOnlineState(kChatStateOnline);
    flushOutputQueue(true); //flush encrypted messages

    if (mIsFirstJoin)
    {
        mIsFirstJoin = false;
        if (!mLastTextMsg.isValid())
        {
            CHATID_LOG_DEBUG("onJoinComplete: Haven't received a text message during join, getting last text message on-demand");
            findAndNotifyLastTextMsg();
        }
    }
}

void Chat::resetGetHistory()
{
    mNextHistFetchIdx = CHATD_IDX_INVALID;
    mServerOldHistCbEnabled = false;
}

void Chat::setOnlineState(ChatState state)
{
    if (state == mOnlineState)
        return;

    mOnlineState = state;
    CHATID_LOG_DEBUG("Online state changed to %s", chatStateToStr(mOnlineState));
    CALL_CRYPTO(onOnlineStateChange, state);
    CALL_LISTENER(onOnlineStateChange, state);

    if (state == kChatStateOnline && mClient.areAllChatsLoggedIn())
    {
        mClient.karereClient->setCommitMode(true);

        if (!mClient.karereClient->mSyncPromise.done())
        {
            if (mClient.karereClient->mSyncTimer)
            {
                cancelTimeout(mClient.karereClient->mSyncTimer, mClient.karereClient->appCtx);
                mClient.karereClient->mSyncTimer = 0;
            }
            mClient.karereClient->mSyncPromise.resolve();
        }
    }
}

void Chat::onLastTextMsgUpdated(const Message& msg, Idx idx)
{
    //idx == CHATD_IDX_INVALID when we notify about a message in the send queue
    //either (msg.isSending() && idx-is-invalid) or (!msg.isSending() && index-is-valid)
    assert(!((idx == CHATD_IDX_INVALID) ^ msg.isSending()));
    assert(!msg.empty());
    assert(msg.type != Message::kMsgRevokeAttachment);
    mLastTextMsg.assign(msg, idx);
    notifyLastTextMsg();
}

void Chat::notifyLastTextMsg()
{
    CALL_LISTENER(onLastTextMessageUpdated, mLastTextMsg);
    mLastTextMsg.mIsNotified = true;
}

uint8_t Chat::lastTextMessage(LastTextMsg*& msg)
{
    if (mLastTextMsg.isValid())
    {
        msg = &mLastTextMsg;
        return LastTextMsgState::kHave;
    }

    if (mLastTextMsg.isFetching() || !findLastTextMsg())
    {
        msg = nullptr;
        return LastTextMsgState::kFetching;
    }

    if (mLastTextMsg.isValid()) // findLastTextMsg() may have found it locally
    {
        msg = &mLastTextMsg;
        return LastTextMsgState::kHave;
    }

    msg = nullptr;
    return mLastTextMsg.state();
}

bool Chat::findLastTextMsg()
{
    if (!mSending.empty())
    {
        for (auto it = mSending.rbegin(); it!= mSending.rend(); it++)
        {
            assert(it->msg);
            auto& msg = *it->msg;
            if (msg.isValidLastMessage())
            {
                mLastTextMsg.assign(msg, CHATD_IDX_INVALID);
                CHATID_LOG_DEBUG("lastTextMessage: Text message found in send queue");
                return true;
            }
        }
    }
    if (!empty())
    {
        //check in ram
        auto low = lownum();
        for (Idx i=highnum(); i >= low; i--)
        {
            auto& msg = at(i);
            if (msg.isValidLastMessage())
            {
                mLastTextMsg.assign(msg, i);
                CHATID_LOG_DEBUG("lastTextMessage: Text message found in RAM");
                return true;
            }
        }
        //check in db
        CALL_DB(getLastTextMessage, lownum()-1, mLastTextMsg);
        if (mLastTextMsg.isValid())
        {
            CHATID_LOG_DEBUG("lastTextMessage: Text message found in DB");
            return true;
        }
    }
    if (mHaveAllHistory)
    {
        CHATID_LOG_DEBUG("lastTextMessage: No text message in whole history");
        assert(!mLastTextMsg.isValid());
        return true;
    }

    CHATID_LOG_DEBUG("lastTextMessage: No text message found locally");

    // prevent access to websockets from app's thread
    auto wptr = weakHandle();
    marshallCall([wptr, this]()
    {
        if (wptr.deleted())
            return;

        if (mOnlineState == kChatStateOnline)
        {
            CHATID_LOG_DEBUG("lastTextMessage: fetching history from server");

            mServerOldHistCbEnabled = false;
            requestHistoryFromServer(-16);
            mLastTextMsg.setState(LastTextMsgState::kFetching);
        }

    }, mClient.karereClient->appCtx);

    return false;
}

void Chat::findAndNotifyLastTextMsg()
{
    auto wptr = weakHandle();
    marshallCall([wptr, this]() //prevent re-entrancy
    {
        if (wptr.deleted())
            return;

        if (!findLastTextMsg())
            return;

        notifyLastTextMsg();
    }, mClient.karereClient->appCtx);
}

void Chat::sendTypingNotification()
{
    sendCommand(Command(OP_BROADCAST) + mChatId + karere::Id::null() +(uint8_t)Command::kBroadcastUserTyping);
}

void Chat::sendStopTypingNotification()
{
    sendCommand(Command(OP_BROADCAST) + mChatId + karere::Id::null() +(uint8_t)Command::kBroadcastUserStopTyping);
}

void Chat::handleBroadcast(karere::Id from, uint8_t type)
{
    if (type == Command::kBroadcastUserTyping)
    {
        CHATID_LOG_DEBUG("recv BROADCAST kBroadcastUserTyping");
        CALL_LISTENER(onUserTyping, from);
    }
    else if (type == Command::kBroadcastUserStopTyping)
    {
        CHATID_LOG_DEBUG("recv BROADCAST kBroadcastUserStopTyping");
        CALL_LISTENER(onUserStopTyping, from);
    }
    else
    {
        CHATID_LOG_WARNING("recv BROADCAST <unknown_type>");
    }
}

bool Chat::manualResendWhenUserJoins() const
{
    return mClient.manualResendWhenUserJoins();
}

void Client::leave(Id chatid)
{
    auto conn = mConnectionForChatId.find(chatid);
    if (conn == mConnectionForChatId.end())
    {
        CHATD_LOG_ERROR("Client::leave: Unknown chat %s", ID_CSTR(chatid));
        return;
    }
    conn->second->mChatIds.erase(chatid);
    mConnectionForChatId.erase(conn);
    mChatForChatId.erase(chatid);
}

IRtcHandler* Client::setRtcHandler(IRtcHandler *handler)
{
    auto old = mRtcHandler;
    mRtcHandler = handler;
    return old;
}

#define RET_ENUM_NAME(name) case OP_##name: return #name

const char* Command::opcodeToStr(uint8_t code)
{
    switch(code)
    {
        RET_ENUM_NAME(KEEPALIVE);
        RET_ENUM_NAME(JOIN);
        RET_ENUM_NAME(OLDMSG);
        RET_ENUM_NAME(NEWMSG);
        RET_ENUM_NAME(MSGUPD);
        RET_ENUM_NAME(SEEN);
        RET_ENUM_NAME(RECEIVED);
        RET_ENUM_NAME(RETENTION);
        RET_ENUM_NAME(HIST);
        RET_ENUM_NAME(RANGE);
        RET_ENUM_NAME(NEWMSGID);
        RET_ENUM_NAME(REJECT);
        RET_ENUM_NAME(BROADCAST);
        RET_ENUM_NAME(HISTDONE);
        RET_ENUM_NAME(NEWKEY);
        RET_ENUM_NAME(NEWKEYID);
        RET_ENUM_NAME(JOINRANGEHIST);
        RET_ENUM_NAME(MSGUPDX);
        RET_ENUM_NAME(MSGID);
        RET_ENUM_NAME(CLIENTID);
        RET_ENUM_NAME(RTMSG_BROADCAST);
        RET_ENUM_NAME(RTMSG_USER);
        RET_ENUM_NAME(RTMSG_ENDPOINT);
        RET_ENUM_NAME(INCALL);
        RET_ENUM_NAME(ENDCALL);
        RET_ENUM_NAME(KEEPALIVEAWAY);
        RET_ENUM_NAME(CALLDATA);
        RET_ENUM_NAME(ECHO);
        RET_ENUM_NAME(ADDREACTION);
        RET_ENUM_NAME(DELREACTION);
        RET_ENUM_NAME(SYNC);
        default: return "(invalid opcode)";
    };
}

const char* Message::statusNames[] =
{
  "Sending", "SendingManual", "ServerReceived", "ServerRejected", "Delivered", "NotSeen", "Seen"
};

bool Message::hasUrl(const string &text, string &url)
{
    std::string::size_type position = 0;
    while (position < text.size())
    {
        std::string::size_type nextPositionSpace = text.find(' ', position);
        std::string::size_type nextPositionN = text.find('\n', position);
        std::string::size_type nextPositionR = text.find('\r', position);
        nextPositionSpace = (nextPositionSpace != std::string::npos) ? nextPositionSpace : text.size();
        nextPositionN = (nextPositionN != std::string::npos) ? nextPositionN : text.size();
        nextPositionR = (nextPositionR != std::string::npos) ? nextPositionR : text.size();

        std::string::size_type nextPosition;

        if (nextPositionSpace <= nextPositionN && nextPositionSpace <= nextPositionR)
        {
            nextPosition = nextPositionSpace;
        }
        else if (nextPositionN < nextPositionR)
        {
            nextPosition = nextPositionN;
        }
        else
        {
            nextPosition = nextPositionR;
        }

        std::string partialTex = text.substr(position, nextPosition - position);
        if (partialTex.size() > 0)
        {
            char lastChar = partialTex.at(partialTex.size() - 1);
            if (lastChar == '.' || lastChar == '\n' || lastChar == '\r')
            {
                partialTex.erase(partialTex.size() - 1);
            }

            if (parseUrl(partialTex))
            {
                url = partialTex;
                return true;
            }
        }

        position = nextPosition + 1;
    }

    return false;
}

bool Message::parseUrl(const std::string &url)
{
    if (url.find('.') == std::string::npos)
    {
        return false;
    }

    std::string urlToParse = url;
    std::string::size_type position = urlToParse.find("://");
    if (position != std::string::npos)
    {
        std::regex expresion("^(http://|https://)(.+)");
        if (regex_match(urlToParse, expresion))
        {
            urlToParse = urlToParse.substr(position + 3);
        }
        else
        {
            return false;
        }
    }

    if (urlToParse.find("mega.co.nz/#!") != std::string::npos || urlToParse.find("mega.co.nz/#F!") != std::string::npos ||
            urlToParse.find("mega.nz/#!") != std::string::npos || urlToParse.find("mega.nz/#F!") != std::string::npos)
    {
        return false;
    }

    std::regex regularExpresion("^(WWW.|www.)?[a-z0-9A-Z]+([-.]{1}[a-z0-9A-Z]+)*.[a-zA-Z]{2,5}(:[0-9]{1,5})?(.*)?$");

    return regex_match(urlToParse, regularExpresion);
}
}<|MERGE_RESOLUTION|>--- conflicted
+++ resolved
@@ -2677,9 +2677,6 @@
         }
     }
     mCrypto->msgDecrypt(cipherMsg)
-<<<<<<< HEAD
-    .then([this, updateTs, richLinkRemoved](Message* msg)
-=======
     .fail([this, cipherMsg](const promise::Error& err) -> promise::Promise<Message*>
     {
         assert(cipherMsg->isPendingToDecrypt());
@@ -2719,8 +2716,7 @@
 
         return cipherMsg;
     })
-    .then([this](Message* msg)
->>>>>>> 7a22df7d
+    .then([this, updateTs, richLinkRemoved](Message* msg)
     {
         assert(!msg->isPendingToDecrypt()); //either decrypted or error
         if (!msg->empty() && msg->type == Message::kMsgNormal && (*msg->buf() == 0))
