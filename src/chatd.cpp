#include "chatd.h"
#include "chatClient.h"
#include "chatdICrypto.h"
#include <base/cservices.h>
#include <gcmpp.h>
#include <retryHandler.h>
#include "base64.h"
#include <algorithm>
#include <random>
#include <arpa/inet.h>

using namespace std;
using namespace promise;
using namespace karere;

#define CHATD_LOG_LISTENER_CALLS

#define ID_CSTR(id) id.toString().c_str()

// logging for a specific chatid - prepends the chatid and calls the normal logging macro
#define CHATID_LOG_DEBUG(fmtString,...) CHATD_LOG_DEBUG("%s: " fmtString, ID_CSTR(chatId()), ##__VA_ARGS__)
#define CHATID_LOG_WARNING(fmtString,...) CHATD_LOG_WARNING("%s: " fmtString, ID_CSTR(chatId()), ##__VA_ARGS__)
#define CHATID_LOG_ERROR(fmtString,...) CHATD_LOG_ERROR("%s: " fmtString, ID_CSTR(chatId()), ##__VA_ARGS__)

#ifdef CHATD_LOG_LISTENER_CALLS
    #define CHATD_LOG_LISTENER_CALL(fmtString,...) CHATID_LOG_DEBUG(fmtString, ##__VA_ARGS__)
#else
    #define CHATD_LOG_LISTENER_CALL(...)
#endif

#ifdef CHATD_LOG_CRYPTO_CALLS
    #define CHATD_LOG_CRYPTO_CALL(fmtString,...) CHATID_LOG_DEBUG(fmtString, ##__VA_ARGS__)
#else
    #define CHATD_LOG_CRYPTO_CALL(...)
#endif

#ifdef CHATD_LOG_DB_CALLS
    #define CHATD_LOG_DB_CALL(fmtString,...) CHATID_LOG_DEBUG(fmtString, ##__VA_ARGS__)
#else
    #define CHATD_LOG_DB_CALL(...)
#endif

#define CALL_LISTENER(methodName,...)                                                           \
    do {                                                                                        \
      try {                                                                                     \
          CHATD_LOG_LISTENER_CALL("Calling Listener::" #methodName "()");                       \
          mListener->methodName(__VA_ARGS__);                                                   \
      } catch(std::exception& e) {                                                              \
          CHATD_LOG_WARNING("Exception thrown from Listener::" #methodName "():\n%s", e.what());\
      }                                                                                         \
    } while(0)

#define CALL_CRYPTO(methodName,...)                                                             \
    do {                                                                                        \
      try {                                                                                     \
          CHATD_LOG_CRYPTO_CALL("Calling ICrypto::" #methodName "()");                          \
          mCrypto->methodName(__VA_ARGS__);                                                     \
      } catch(std::exception& e) {                                                              \
          CHATD_LOG_WARNING("Exception thrown from ICrypto::" #methodName "():\n%s", e.what()); \
      }                                                                                         \
    } while(0)

#define CALL_DB(methodName,...)                                                           \
    do {                                                                                        \
      try {                                                                                     \
          CHATD_LOG_DB_CALL("Calling DbInterface::" #methodName "()");                               \
          mDbInterface->methodName(__VA_ARGS__);                                                   \
      } catch(std::exception& e) {                                                              \
          CHATID_LOG_ERROR("Exception thrown from DbInterface::" #methodName "():\n%s", e.what());\
      }                                                                                         \
    } while(0)

#ifndef CHATD_ASYNC_MSG_CALLBACKS
    #define CHATD_ASYNC_MSG_CALLBACKS 1
#endif

namespace chatd
{

// message storage subsystem
// the message buffer can grow in two directions and is always contiguous, i.e. there are no "holes"
// there is no guarantee as to ordering
Client::Client(karere::Client *client, Id userId)
:mUserId(userId), karereClient(client), mApi(&client->api)
{
}

#define checkLibwsCall(call, opname) \
    do {                             \
        int _cls_ret = (call);       \
        if (_cls_ret) throw std::runtime_error("Websocket error " +std::to_string(_cls_ret) + \
        " on operation " #opname);   \
    } while(0)

Chat& Client::createChat(Id chatid, int shardNo, const std::string& url,
    Listener* listener, const karere::SetOfIds& users, ICrypto* crypto, uint32_t chatCreationTs)
{
    auto chatit = mChatForChatId.find(chatid);
    if (chatit != mChatForChatId.end())
    {
        CHATD_LOG_WARNING("Client::createChat: Chat with chatid %s already exists, returning existing instance", ID_CSTR(chatid));
        return *chatit->second;
    }

    // instantiate a Connection object for this shard if needed
    Connection* conn;
    auto it = mConnections.find(shardNo);
    if (it == mConnections.end())
    {
        conn = new Connection(*this, shardNo);
        mConnections.emplace(std::piecewise_construct,
            std::forward_as_tuple(shardNo), std::forward_as_tuple(conn));
    }
    else
    {
        conn = it->second.get();
    }

    if (!url.empty())
    {
        conn->mUrl.parse(url);
    }
    // map chatid to this shard
    mConnectionForChatId[chatid] = conn;

    // always update the URL to give the API an opportunity to migrate chat shards between hosts
    Chat* chat = new Chat(*conn, chatid, listener, users, chatCreationTs, crypto);
    // add chatid to the connection's chatids
    conn->mChatIds.insert(chatid);
    mChatForChatId.emplace(chatid, std::shared_ptr<Chat>(chat));
    return *chat;
}
void Client::sendKeepalive()
{
    for (auto& conn: mConnections)
    {
        conn.second->sendKeepalive(mKeepaliveType);
    }
}

void Client::notifyUserIdle()
{
    if (mKeepaliveType == OP_KEEPALIVEAWAY)
        return;
    mKeepaliveType = OP_KEEPALIVEAWAY;
    sendKeepalive();
}

void Client::notifyUserActive()
{
    if (mKeepaliveType == OP_KEEPALIVE)
        return;
    mKeepaliveType = OP_KEEPALIVE;
    sendKeepalive();
}

void Chat::connect(const std::string& url)
{
    // attempt a connection ONLY if this is a new shard.
    if (mConnection.state() == Connection::kStateNew || mConnection.state() == Connection::kStateDisconnected)
    {
        mConnection.reconnect(url)
        .fail([this](const promise::Error& err)
        {
            CHATID_LOG_ERROR("Error connecting to server: %s", err.what());
        });
    }
    else if (mConnection.isOnline())
    {
        login();
    }
}

void Chat::disconnect()
{
    disable(true);
    setOnlineState(kChatStateOffline);
}

void Chat::login()
{
    ChatDbInfo info;
    mDbInterface->getHistoryInfo(info);
    mOldestKnownMsgId = info.oldestDbId;
    if (mOldestKnownMsgId) //if we have local history
        joinRangeHist(info);
    else
        join();
}
    
void Connection::wsConnectCb()
{
    CHATD_LOG_DEBUG("Chatd connected to shard %d", mShardNo);
    mState = kStateConnected;
    assert(!mConnectPromise.done());
    mConnectPromise.resolve();
}

void Connection::wsCloseCb(int errcode, int errtype, const char *preason, size_t reason_len)
{
    string reason;
    if (preason)
        reason.assign(preason, reason_len);
    
    onSocketClose(errcode, errtype, reason);
}

void Connection::onSocketClose(int errcode, int errtype, const std::string& reason)
{
    CHATD_LOG_WARNING("Socket close on connection to shard %d. Reason: %s",
        mShardNo, reason.c_str());
    
    disableInactivityTimer();
    auto oldState = mState;
    mState = kStateDisconnected;

    for (auto& chatid: mChatIds)
    {
        auto& chat = mClient.chats(chatid);
        chat.onDisconnect();
    }

    if (mTerminating)
    {
        if (!mDisconnectPromise.done())
            mDisconnectPromise.resolve(); //may delete this
        return;
    }

    if (oldState < kStateLoggedIn) //tell retry controller that the connect attempt failed
    {
        assert(!mLoginPromise.done());
        mConnectPromise.reject(reason, errcode, errtype);
        mLoginPromise.reject(reason, errcode, errtype);
    }
    else
    {
        CHATD_LOG_DEBUG("Socket close and state is not kLoggedIn (but %d), start retry controller", mState);
        reconnect(); //start retry controller
    }
}

void Connection::disableInactivityTimer()
{
    if (mInactivityTimer)
    {
        cancelInterval(mInactivityTimer, mClient.karereClient->appCtx);
        mInactivityTimer = 0;
    }
}
bool Connection::sendKeepalive(uint8_t opcode)
{
    CHATD_LOG_DEBUG("shard %d: send %s", mShardNo, Command::opcodeToStr(opcode));
    return sendBuf(Command(opcode));
}

Promise<void> Connection::reconnect(const std::string& url)
{
    try
    {
        if (mState >= kStateConnecting) //would be good to just log and return, but we have to return a promise
            throw std::runtime_error(std::string("Already connecting/connected to shard ")+std::to_string(mShardNo));
        if (!url.empty())
        {
            mUrl.parse(url);
        }
        else
        {
            if (!mUrl.isValid())
                throw std::runtime_error("No valid URL provided and current URL is not valid");
        }

        mState = kStateResolving;
        return retry("chatd", [this](int no)
        {
            reset();
            mConnectPromise = Promise<void>();
            mLoginPromise = Promise<void>();
            mDisconnectPromise = Promise<void>();
            CHATD_LOG_DEBUG("Resolving hostname...", mShardNo);

            for (auto& chatid: mChatIds)
            {
                auto& chat = mClient.chats(chatid);
                if (!chat.isDisabled())
                    chat.setOnlineState(kChatStateConnecting);                
            }

            auto wptr = weakHandle();
            this->mClient.mApi->call(&::mega::MegaApi::queryDNS, mUrl.host.c_str())
            .then([wptr, this](ReqResult result)
            {
                if (wptr.deleted())
                {
                    CHATD_LOG_DEBUG("DNS resolution completed, but chatd client was deleted.");
                    return;
                }
                if (mState != kStateResolving)
                {
                    CHATD_LOG_DEBUG("Connection state changed while resolving DNS.");
                    return;
                }
                
                mState = kStateConnecting;
                string ip = result->getText();
                CHATD_LOG_DEBUG("Connecting to chatd (shard %d) using the IP: %s", mShardNo, ip.c_str());
                bool rt = wsConnect(this->mClient.karereClient->websocketIO, ip.c_str(),
                          mUrl.host.c_str(),
                          mUrl.port,
                          mUrl.path.c_str(),
                          mUrl.isSecure);
                if (!rt)
                {
                    throw std::runtime_error("Websocket error on wsConnect (chatd)");
                }
            })
            .fail([this](const promise::Error& err)
            {
                if (err.type() == ERRTYPE_MEGASDK)
                {
                    mConnectPromise.reject(err.msg(), err.code(), err.type());
                    mLoginPromise.reject(err.msg(), err.code(), err.type());
                }
            });
            
            return mConnectPromise
            .then([this]() -> promise::Promise<void>
            {
                assert(mState >= kStateConnected);
                enableInactivityTimer();
                return rejoinExistingChats();
            });
        }, mClient.karereClient->appCtx, nullptr, 0, 0, KARERE_RECONNECT_DELAY_MAX, KARERE_RECONNECT_DELAY_INITIAL);
    }
    KR_EXCEPTION_TO_PROMISE(kPromiseErrtype_chatd);
}

void Connection::enableInactivityTimer()
{
    if (mInactivityTimer)
        return;

    mInactivityTimer = setInterval([this]()
    {
        if (mInactivityBeats++ > 3)
        {
            mState = kStateDisconnected;
            disableInactivityTimer();
            CHATD_LOG_WARNING("Connection to shard %d inactive for too long, reconnecting...",
                mShardNo);
            reconnect();
        }
    }, 10000, mClient.karereClient->appCtx);
}

promise::Promise<void> Connection::disconnect(int timeoutMs) //should be graceful disconnect
{
    mTerminating = true;
    if (!wsIsConnected())
    {
        onSocketClose(0, 0, "terminating");
        return promise::Void();
    }
    
    auto wptr = getDelTracker();
    setTimeout([this, wptr]()
    {
        if (wptr.deleted())
            return;
        if (!mDisconnectPromise.done())
            mDisconnectPromise.resolve();
    }, timeoutMs, mClient.karereClient->appCtx);
    
    wsDisconnect(false);
    return mDisconnectPromise;
}

promise::Promise<void> Connection::retryPendingConnection()
{
    if (mUrl.isValid())
    {
        mState = kStateDisconnected;
        disableInactivityTimer();
        CHATD_LOG_WARNING("Retrying pending connenction...");
        return reconnect();
    }
    return promise::Error("No valid URL provided to retry pending connections");
}

promise::Promise<void> Client::disconnect()
{
    std::vector<Promise<void>> promises;
    for (auto& conn: mConnections)
    {
        promises.push_back(conn.second->disconnect());
    }
    return promise::when(promises);
}

promise::Promise<void> Client::retryPendingConnections()
{
    std::vector<Promise<void>> promises;
    for (auto& conn: mConnections)
    {
        promises.push_back(conn.second->retryPendingConnection());
    }
    return promise::when(promises);
}

void Connection::reset() //immediate disconnect
{
    wsDisconnect(true);
}

bool Connection::sendBuf(Buffer&& buf)
{
    if (!isOnline())
        return false;
    
    bool rc = wsSendMessage(buf.buf(), buf.dataSize());
    buf.free();
    return rc && isOnline();
}
bool Chat::sendCommand(Command&& cmd)
{
    if (krLoggerWouldLog(krLogChannel_chatd, krLogLevelDebug))
        logSend(cmd);
    bool result = mConnection.sendBuf(std::move(cmd));
    if (!result)
        CHATID_LOG_DEBUG("  Can't send, we are offline");
    return result;
}

bool Chat::sendCommand(const Command& cmd)
{
    Buffer buf(cmd.buf(), cmd.dataSize());
    if (krLoggerWouldLog(krLogChannel_chatd, krLogLevelDebug))
        logSend(cmd);
    auto result = mConnection.sendBuf(std::move(buf));
    if (!result)
        CHATD_LOG_DEBUG("  Can't send, we are offline");
    return result;
}
void Chat::logSend(const Command& cmd)
{
    auto op = cmd.opcode();
    switch (op)
    {
        case OP_NEWMSG:
        {
            auto& msgcmd = static_cast<const MsgCommand&>(cmd);
            krLoggerLog(krLogChannel_chatd, krLogLevelDebug, "%s: send NEWMSG - msgxid: %s\n",
                ID_CSTR(mChatId), ID_CSTR(msgcmd.msgid()));
            break;
        }
        case OP_MSGUPD:
        {
            auto& msgcmd = static_cast<const MsgCommand&>(cmd);
            krLoggerLog(krLogChannel_chatd, krLogLevelDebug, "%s: send MSGUPD - msgid: %s\n",
                ID_CSTR(mChatId), ID_CSTR(msgcmd.msgid()));
            break;
        }
        case OP_MSGUPDX:
        {
            auto& msgcmd = static_cast<const MsgCommand&>(cmd);
            krLoggerLog(krLogChannel_chatd, krLogLevelDebug, "%s: send MSGUPDX - msgxid: %s, tsdelta: %hu\n",
                ID_CSTR(mChatId), ID_CSTR(msgcmd.msgid()), msgcmd.updated());
            break;
        }
        case OP_NEWKEY:
        {
            //auto& keycmd = static_cast<const KeyCommand&>(cmd);
            krLoggerLog(krLogChannel_chatd, krLogLevelDebug, "%s: send NEWKEY\n",
                        ID_CSTR(mChatId));
            break;
        }
        default:
        {
            krLoggerLog(krLogChannel_chatd, krLogLevelDebug, "%s: send %s\n", ID_CSTR(mChatId), cmd.opcodeName());
            break;
        }
    }
}

// rejoin all open chats after reconnection (this is mandatory)
promise::Promise<void> Connection::rejoinExistingChats()
{
    for (auto& chatid: mChatIds)
    {
        try
        {
            Chat& chat = mClient.chats(chatid);
            if (!chat.isDisabled())
                chat.login();
        }
        catch(std::exception& e)
        {
            mLoginPromise.reject(std::string("rejoinExistingChats: Exception: ")+e.what());
        }
    }
    if (mClient.mKeepaliveType == OP_KEEPALIVEAWAY)
        sendKeepalive(mClient.mKeepaliveType);
    return mLoginPromise;
}

// send JOIN
void Chat::join()
{
//We don't have any local history, otherwise joinRangeHist() would be called instead of this
//Reset handshake state, as we may be reconnecting
    assert(mConnection.isOnline());
    mUserDump.clear();
    setOnlineState(kChatStateJoining);
    mServerFetchState = kHistNotFetching;
    //we don't have local history, so mHistSendSource may be None or Server.
    //In both cases this will not block history messages being sent to app
    mServerOldHistCbEnabled = false;
    sendCommand(Command(OP_JOIN) + mChatId + mClient.mUserId + (int8_t)PRIV_NOCHANGE);
    requestHistoryFromServer(-initialHistoryFetchCount);
}

void Chat::onJoinRejected()
{
    CHATID_LOG_WARNING("JOIN was rejected, setting chat offline and disabling it");
    mServerFetchState = kHistNotFetching;
    setOnlineState(kChatStateOffline);
    disable(true);
}

void Chat::onDisconnect()
{
    if (mServerOldHistCbEnabled && (mServerFetchState & kHistFetchingOldFromServer))
    {
        //app has been receiving old history from server, but we are now
        //about to receive new history (if any), so notify app about end of
        //old history
        CALL_LISTENER(onHistoryDone, kHistSourceServer);
    }
    mServerFetchState = kHistNotFetching;
    setOnlineState(kChatStateOffline);
}

HistSource Chat::getHistory(unsigned count)
{
    if (isNotifyingOldHistFromServer())
    {
        return kHistSourceServer;
    }
    if ((mNextHistFetchIdx == CHATD_IDX_INVALID) && !empty())
    {
        //start from newest message and go backwards
        mNextHistFetchIdx = highnum();
    }

    Idx countSoFar = 0;
    if (mNextHistFetchIdx != CHATD_IDX_INVALID)
    {
        assert(mNextHistFetchIdx <= highnum());
        auto end = lownum()-1;
        if (mNextHistFetchIdx > end) //we are in the RAM range
        {
            CHATID_LOG_DEBUG("Fetching history(%u) from RAM...", count);
            Idx fetchEnd = mNextHistFetchIdx - count;
            if (fetchEnd < end)
            {
                fetchEnd = end;
            }

            for (Idx i = mNextHistFetchIdx; i > fetchEnd; i--)
            {
                auto& msg = at(i);
                CALL_LISTENER(onRecvHistoryMessage, i, msg, getMsgStatus(msg, i), true);
            }
            countSoFar = mNextHistFetchIdx - fetchEnd;
            mNextHistFetchIdx -= countSoFar;
            if (countSoFar >= (int)count)
            {
                CALL_LISTENER(onHistoryDone, kHistSourceRam);
                return kHistSourceRam;
            }
        }
    }

    // more than what is available in RAM is requested
    auto nextSource = getHistoryFromDbOrServer(count - countSoFar);
    if (nextSource == kHistSourceNone) //no history in db and server
    {
        auto source = (countSoFar > 0) ? kHistSourceRam : kHistSourceNone;
        CALL_LISTENER(onHistoryDone, source);
        return source;
    }
    if (nextSource == kHistSourceDb)
    {
        CALL_LISTENER(onHistoryDone, kHistSourceDb);
    }
    return nextSource;
}

HistSource Chat::getHistoryFromDbOrServer(unsigned count)
{
    if (mHasMoreHistoryInDb)
    {
        CHATID_LOG_DEBUG("Fetching history(%u) from db...", count);
        getHistoryFromDb(count);
        return kHistSourceDb;
    }
    else //have to fetch history from server
    {
        mServerOldHistCbEnabled = true;
        if (mHaveAllHistory)
        {
            CHATID_LOG_DEBUG("getHistoryFromDbOrServer: No more history exists");
            return kHistSourceNone;
        }
        if (mServerFetchState & kHistOldFlag)
        {
            CHATID_LOG_DEBUG("getHistoryFromDbOrServer: Need more history, and server history fetch is already in progress, will get next messages from there");
        }
        else
        {
            if (!mConnection.isOnline())
                return kHistSourceServerOffline;

            auto wptr = weakHandle();
            marshallCall([wptr, this, count]()
            {
                if (wptr.deleted())
                    return;
<<<<<<< HEAD
                             
                CHATID_LOG_DEBUG("Fetching history(%u) from server...", count);
                requestHistoryFromServer(-count);
            }, mClient.karereClient->appCtx);
=======

                CHATID_LOG_DEBUG("Fetching history(%u) from server...", count);
                requestHistoryFromServer(-count);
            });
>>>>>>> 4b08d6c7
        }
        return kHistSourceServer;
    }
}

void Chat::requestHistoryFromServer(int32_t count)
{
    assert(mConnection.isOnline());
    mLastServerHistFetchCount = mLastHistDecryptCount = 0;
    mServerFetchState = (count > 0)
        ? kHistFetchingNewFromServer
        : kHistFetchingOldFromServer;

    sendCommand(Command(OP_HIST) + mChatId + count);
}

Chat::Chat(Connection& conn, Id chatid, Listener* listener,
    const karere::SetOfIds& initialUsers, uint32_t chatCreationTs,
    ICrypto* crypto)
    : mConnection(conn), mClient(conn.mClient), mChatId(chatid),
      mListener(listener), mUsers(initialUsers), mCrypto(crypto),
      mLastMsgTs(chatCreationTs)
{
    assert(mChatId);
    assert(mListener);
    assert(mCrypto);
    assert(!mUsers.empty());
    mNextUnsent = mSending.begin();
    //we don't use CALL_LISTENER here because if init() throws, then something is wrong and we should not continue
    mListener->init(*this, mDbInterface);
    CALL_CRYPTO(setUsers, &mUsers);
    assert(mDbInterface);
    ChatDbInfo info;
    mDbInterface->getHistoryInfo(info);
    mOldestKnownMsgId = info.oldestDbId;
    mLastSeenId = info.lastSeenId;
    mLastReceivedId = info.lastRecvId;
    mLastSeenIdx = mDbInterface->getIdxOfMsgid(mLastSeenId);
    mLastReceivedIdx = mDbInterface->getIdxOfMsgid(mLastReceivedId);

    if ((mHaveAllHistory = mDbInterface->haveAllHistory()))
    {
        CHATID_LOG_DEBUG("All backward history of chat is available locally");
    }

    if (!mOldestKnownMsgId)
    {
        //no history in db
        mHasMoreHistoryInDb = false;
        mForwardStart = CHATD_IDX_RANGE_MIDDLE;
        CHATID_LOG_DEBUG("Db has no local history for chat");
        loadAndProcessUnsent();
    }
    else
    {
        assert(info.newestDbIdx != CHATD_IDX_INVALID);
        mHasMoreHistoryInDb = true;
        mForwardStart = info.newestDbIdx + 1;
        CHATID_LOG_DEBUG("Db has local history: %s - %s (middle point: %u)",
            ID_CSTR(info.oldestDbId), ID_CSTR(info.newestDbId), mForwardStart);
        loadAndProcessUnsent();
        getHistoryFromDb(1); //to know if we have the latest message on server, we must at least load the latest db message
    }
}
Chat::~Chat()
{
    CALL_LISTENER(onDestroy); //we don't delete because it may have its own idea of its lifetime (i.e. it could be a GUI class)
    try { delete mCrypto; }
    catch(std::exception& e)
    { CHATID_LOG_ERROR("EXCEPTION from ICrypto destructor: %s", e.what()); }
    mCrypto = nullptr;
    clear();
    try { delete mDbInterface; }
    catch(std::exception& e)
    { CHATID_LOG_ERROR("EXCEPTION from DbInterface destructor: %s", e.what()); }
    mDbInterface = nullptr;
}

Idx Chat::getHistoryFromDb(unsigned count)
{
    assert(mHasMoreHistoryInDb); //we are within the db range
    std::vector<Message*> messages;
    CALL_DB(fetchDbHistory, lownum()-1, count, messages);
    for (auto msg: messages)
    {
        msgIncoming(false, msg, true); //increments mLastHistFetch/DecryptCount, may reset mHasMoreHistoryInDb if this msgid == mLastKnownMsgid
    }
    if (mNextHistFetchIdx == CHATD_IDX_INVALID)
    {
        mNextHistFetchIdx = mForwardStart - 1 - messages.size();
    }
    else
    {
        mNextHistFetchIdx -= messages.size();
    }
    CALL_LISTENER(onHistoryDone, kHistSourceDb);

    // If we haven't yet seen the message with the last-seen msgid, then all messages
    // in the buffer (and in the loaded range) are unseen - so we just loaded
    // more unseen messages
    if ((messages.size() < count) && mHasMoreHistoryInDb)
        throw std::runtime_error(mChatId.toString()+": Db says it has no more messages, but we still haven't seen mOldestKnownMsgId of "+std::to_string((int64_t)mOldestKnownMsgId.val));
    return (Idx)messages.size();
}

#define READ_ID(varname, offset)\
    assert(offset==pos-base); Id varname(buf.read<uint64_t>(pos)); pos+=sizeof(uint64_t)
#define READ_CHATID(offset)\
    assert(offset==pos-base); chatid = buf.read<uint64_t>(pos); pos+=sizeof(uint64_t)

#define READ_32(varname, offset)\
    assert(offset==pos-base); uint32_t varname(buf.read<uint32_t>(pos)); pos+=4
#define READ_16(varname, offset)\
    assert(offset==pos-base); uint16_t varname(buf.read<uint16_t>(pos)); pos+=2
#define READ_8(varname, offset)\
    assert(offset==pos-base); uint8_t varname(buf.read<uint8_t>(pos)); pos+=1

void Connection::wsHandleMsgCb(char *data, size_t len)
{
    mInactivityBeats = 0;
    execCommand(StaticBuffer(data, len));
}
    
// inbound command processing
// multiple commands can appear as one WebSocket frame, but commands never cross frame boundaries
// CHECK: is this assumption correct on all browsers and under all circumstances?
void Connection::execCommand(const StaticBuffer& buf)
{
    size_t pos = 0;
//IMPORTANT: Increment pos before calling the command handler, because the handler may throw, in which
//case the next iteration will not advance and will execute the same command again, resulting in
//infinite loop
    while (pos < buf.dataSize())
    {
      char opcode = buf.buf()[pos];
      Id chatid;
      try
      {
        pos++;
#ifndef NDEBUG
        size_t base = pos;
#endif
//        CHATD_LOG_DEBUG("RECV %s", Command::opcodeToStr(opcode));
        switch (opcode)
        {
            case OP_KEEPALIVE:
            {
                //CHATD_LOG_DEBUG("Server heartbeat received");
                sendKeepalive(mClient.mKeepaliveType);
                break;
            }
            case OP_BROADCAST:
            {
                READ_CHATID(0);
                READ_ID(userid, 8);
                READ_8(bcastType, 16);
                auto& chat = mClient.chats(chatid);
                chat.handleBroadcast(userid, bcastType);
                break;
            }
            case OP_JOIN:
            {
                READ_CHATID(0);
                READ_ID(userid, 8);
                Priv priv = (Priv)buf.read<int8_t>(pos);
                pos++;
                CHATD_LOG_DEBUG("%s: recv JOIN - user '%s' with privilege level %d",
                                ID_CSTR(chatid), ID_CSTR(userid), priv);
                auto& chat =  mClient.chats(chatid);
                if (priv == PRIV_NOTPRESENT)
                    chat.onUserLeave(userid);
                else
                    chat.onUserJoin(userid, priv);
                break;
            }
            case OP_OLDMSG:
            case OP_NEWMSG:
            case OP_MSGUPD:
            {
                READ_CHATID(0);
                READ_ID(userid, 8);
                READ_ID(msgid, 16);
                READ_32(ts, 24);
                READ_16(updated, 28);
                READ_32(keyid, 30);
                READ_32(msglen, 34);
                const char* msgdata = buf.readPtr(pos, msglen);
                pos += msglen;
                CHATD_LOG_DEBUG("%s: recv %s - msgid: '%s', from user '%s' with keyid %x",
                    ID_CSTR(chatid), Command::opcodeToStr(opcode), ID_CSTR(msgid),
                    ID_CSTR(userid), keyid);

                std::unique_ptr<Message> msg(new Message(msgid, userid, ts, updated, msgdata, msglen, false, keyid));
                msg->setEncrypted(1);
                Chat& chat = mClient.chats(chatid);
                if (opcode == OP_MSGUPD)
                {
                    chat.onMsgUpdated(msg.release());
                }
                else
                {
                    chat.msgIncoming((opcode == OP_NEWMSG), msg.release(), false);
                }
                break;
            }
            case OP_SEEN:
            {
            //TODO: why do we test the whole buffer's len to determine the current command's len?
            //buffer may contain other commands following it
                READ_CHATID(0);
                READ_ID(msgid, 8);
                CHATD_LOG_DEBUG("%s: recv SEEN - msgid: '%s'",
                                ID_CSTR(chatid), ID_CSTR(msgid));
                mClient.chats(chatid).onLastSeen(msgid);
                break;
            }
            case OP_RECEIVED:
            {
                READ_CHATID(0);
                READ_ID(msgid, 8);
                CHATD_LOG_DEBUG("%s: recv RECEIVED - msgid: '%s'", ID_CSTR(chatid), ID_CSTR(msgid));
                mClient.chats(chatid).onLastReceived(msgid);
                break;
            }
            case OP_RETENTION:
            {
                READ_CHATID(0);
                READ_ID(userid, 8);
                READ_32(period, 16);
                CHATD_LOG_DEBUG("%s: recv RETENTION by user '%s' to %u second(s)",
                                ID_CSTR(chatid), ID_CSTR(userid), period);
                break;
            }
            case OP_MSGID:
            {
                READ_ID(msgxid, 0);
                READ_ID(msgid, 8);
                if (!msgid)
                {
                    CHATD_LOG_ERROR("MSGID with zero message id received, ignoring");
                    break;
                }
                mClient.onMsgAlreadySent(msgxid, msgid);
                break;
            }
            case OP_NEWMSGID:
            {
                READ_ID(msgxid, 0);
                READ_ID(msgid, 8);
                mClient.msgConfirm(msgxid, msgid);
                break;
            }
/*            case OP_RANGE:
            {
                READ_CHATID(0);
                READ_ID(oldest, 8);
                READ_ID(newest, 16);
                CHATD_LOG_DEBUG("%s: recv RANGE - (%s - %s)",
                                ID_CSTR(chatid), ID_CSTR(oldest), ID_CSTR(newest));
                auto& msgs = mClient.chats(chatid);
                if (msgs.onlineState() == kChatStateJoining)
                    msgs.initialFetchHistory(newest);
                break;
            }
*/
            case OP_REJECT:
            {
                READ_CHATID(0);
                READ_ID(id, 8);
                READ_8(op, 16);
                READ_8(reason, 17);
                CHATD_LOG_WARNING("%s: recv REJECT of %s: id='%s', reason: %hu",
                    ID_CSTR(chatid), Command::opcodeToStr(op), ID_CSTR(id), reason);
                auto& chat = mClient.chats(chatid);
                if (op == OP_NEWMSG) // the message was rejected
                {
                    chat.msgConfirm(id, Id::null());
                }
                else if ((op == OP_MSGUPD) || (op == OP_MSGUPDX))
                {
                    chat.rejectMsgupd(id, reason);
                }
                else if (op == OP_JOIN)
                {
                    chat.onJoinRejected();
                }
                else
                {
                    chat.rejectGeneric(op);
                    //TODO: Implement
                }
                break;
            }
            case OP_HISTDONE:
            {
                READ_CHATID(0);
                CHATD_LOG_DEBUG("%s: recv HISTDONE - history retrieval finished", ID_CSTR(chatid));
                mClient.chats(chatid).onHistDone();
                break;
            }
            case OP_KEYID:
            {
                READ_CHATID(0);
                READ_32(keyxid, 8);
                READ_32(keyid, 12);
                CHATD_LOG_DEBUG("%s: recv KEYID %u", ID_CSTR(chatid), keyid);
                mClient.chats(chatid).keyConfirm(keyxid, keyid);
                break;
            }
            case OP_NEWKEY:
            {
                READ_CHATID(0);
                pos += 4; //skip dummy 32bit keyid
                READ_32(totalLen, 12);
                const char* keys = buf.readPtr(pos, totalLen);
                pos+=totalLen;
                CHATD_LOG_DEBUG("%s: recv NEWKEY", ID_CSTR(chatid));
                mClient.chats(chatid).onNewKeys(StaticBuffer(keys, totalLen));
                break;
            }
            default:
            {
                CHATD_LOG_ERROR("Unknown opcode %d, ignoring all subsequent commands", opcode);
                return;
            }
        }
      }
      catch(BufferRangeError& e)
      {
            CHATD_LOG_ERROR("%s: Buffer bound check error while parsing %s:\n\t%s\n\tAborting command processing", ID_CSTR(chatid), Command::opcodeToStr(opcode), e.what());
            return;
      }
      catch(std::exception& e)
      {
            CHATD_LOG_ERROR("%s: Exception while processing incoming %s: %s", ID_CSTR(chatid), Command::opcodeToStr(opcode), e.what());
      }
    }
}

void Chat::onNewKeys(StaticBuffer&& keybuf)
{
    uint16_t keylen = 0;
    for(size_t pos = 0; pos < keybuf.dataSize(); pos+=(14+keylen))
    {
        Id userid(keybuf.read<uint64_t>(pos));
        uint32_t keyid = keybuf.read<uint32_t>(pos+8);
        keylen = keybuf.read<uint16_t>(pos+12);
        CHATID_LOG_DEBUG(" sending key %d with length %zu to crypto module", keyid, keybuf.dataSize());
        mCrypto->onKeyReceived(keyid, userid, mClient.userId(),
            keybuf.readPtr(pos+14, keylen), keylen);
    }
}

void Chat::onHistDone()
{
    // We may be fetching from memory and db because of a resetHistFetch()
    // while fetching from server. In that case, we don't notify about
    // fetched messages and onHistDone()

    if (isFetchingFromServer()) //HISTDONE is received for new history or after JOINRANGEHIST
    {
        onFetchHistDone();
    }
    if(mOnlineState == kChatStateJoining)
    {
        onJoinComplete();
    }
}

void Chat::onFetchHistDone()
{
    assert(isFetchingFromServer());

    //resetHistFetch() may have been called while fetching from server,
    //so state may be fetching-from-ram or fetching-from-db
    bool fetchingOld = (mServerFetchState & kHistOldFlag);
    if (fetchingOld)
    {
        if (mDecryptOldHaltedAt != CHATD_IDX_INVALID)
        {
            mServerFetchState = kHistDecryptingOld;
        }
        else
        {
            mServerFetchState = kHistNotFetching;
            mNextHistFetchIdx = lownum()-1;
        }
        if (mLastServerHistFetchCount <= 0)
        {
            //server returned zero messages
            assert((mDecryptOldHaltedAt == CHATD_IDX_INVALID) && (mDecryptNewHaltedAt == CHATD_IDX_INVALID));
            mHaveAllHistory = true;
            CALL_DB(setHaveAllHistory);
            CHATID_LOG_DEBUG("Start of history reached");
            //last text msg stuff
            if (mLastTextMsg.isFetching())
            {
                mLastTextMsg.clear();
                notifyLastTextMsg();
            }
        }
    }
    else
    {
        mServerFetchState = (mDecryptNewHaltedAt != CHATD_IDX_INVALID)
            ? kHistDecryptingNew : kHistNotFetching;
    }

    if (mServerFetchState == kHistNotFetching) //if not still decrypting
    {
        if (fetchingOld && mServerOldHistCbEnabled)
        {
            //we are forwarding to the app the history we are receiving from
            //server. Tell app that is complete.
            CALL_LISTENER(onHistoryDone, kHistSourceServer);
        }
        if (mLastSeenIdx == CHATD_IDX_INVALID)
            CALL_LISTENER(onUnreadChanged);
    }

    // handle last text message fetching
    if (mLastTextMsg.isFetching())
    {
        assert(!mHaveAllHistory); //if we reach start of history, mLastTextMsg.state() will be set to kNone
        CHATID_LOG_DEBUG("No text message seen yet, fetching more history from server");
        getHistory(16);
    }
}

void Chat::loadAndProcessUnsent()
{
    assert(mSending.empty());
    CALL_DB(loadSendQueue, mSending);
    if (mSending.empty())
        return;
    mNextUnsent = mSending.begin();
    replayUnsentNotifications();

    //last text message stuff
    for (auto it = mSending.rbegin(); it!=mSending.rend(); it++)
    {
        if (it->msg->isText())
        {
            onLastTextMsgUpdated(*it->msg);
            return;
        }
    }
}

void Chat::resetListenerState()
{
    resetGetHistory();
    replayUnsentNotifications();
    loadManualSending();
}

void Chat::replayUnsentNotifications()
{
    for (auto it = mSending.begin(); it != mSending.end(); it++)
    {
        auto& item = *it;
        if (item.opcode() == OP_NEWMSG)
        {
            CALL_LISTENER(onUnsentMsgLoaded, *item.msg);
        }
        else if (item.opcode() == OP_MSGUPD)
        {
            CHATID_LOG_DEBUG("Adding a pending edit of msgid %s", ID_CSTR(item.msg->id()));
            mPendingEdits[item.msg->id()] = item.msg;
            CALL_LISTENER(onUnsentEditLoaded, *item.msg, false);
        }
        else if (item.opcode() == OP_MSGUPDX)
        {
            //in case of MSGUPDX, when msgModify posted it, it must have updated
            //the text of the original message with that msgxid in the send queue.
            //So we can technically do without the this
            //'else if (item.opcode == OP_MSGUPDX)' case. However, if we don't tell
            //the GUI there is an actual edit pending, (although it may be a dummy one,
            //because the pending NEWMSG in the send queue was updated with the new msg),
            //it will display a normal pending outgoing message without any sign
            //of an edit. Then, when it receives the MSGUPD confirmation, it will
            //suddenly flash an indicator that the message was edited, which may be
            //confusing to the user.
            CHATID_LOG_DEBUG("Adding a pending edit of msgxid %s", ID_CSTR(item.msg->id()));
            CALL_LISTENER(onUnsentEditLoaded, *item.msg, true);
        }
    }
}

void Chat::loadManualSending()
{
    std::vector<ManualSendItem> items;
    CALL_DB(loadManualSendItems, items);
    for (auto& item: items)
    {
        CALL_LISTENER(onManualSendRequired, item.msg, item.rowid, item.reason);
    }
}

Message* Chat::getManualSending(uint64_t rowid, ManualSendReason& reason)
{
    ManualSendItem item;
    CALL_DB(loadManualSendItem, rowid, item);
    reason = item.reason;
    return item.msg;
}

Message* Chat::getMsgByXid(Id msgxid)
{
    for (auto& item: mSending)
    {
        if (!item.msg)
            continue;
        //id() of MSGUPD messages is a real msgid, not a msgxid
        if ((item.msg->id() == msgxid) && (item.opcode() != OP_MSGUPD))
        {
            assert(item.msg->isSending());
            return item.msg;
        }
    }
    return nullptr;
}

bool Chat::haveAllHistoryNotified() const
{
    if (!mHaveAllHistory || mHasMoreHistoryInDb)
        return false;

    return (mNextHistFetchIdx < lownum());
}

uint64_t Chat::generateRefId(const ICrypto* aCrypto)
{
    uint64_t ts = time(nullptr);
    uint64_t rand;
    aCrypto->randomBytes(&rand, sizeof(rand));
    return (ts & 0x0000000000ffffff) | (rand << 40);
}

Message* Chat::msgSubmit(const char* msg, size_t msglen, unsigned char type, void* userp)
{
    // write the new message to the message buffer and mark as in sending state
    auto message = new Message(makeRandomId(), client().userId(), time(NULL),
        0, msg, msglen, true, CHATD_KEYID_INVALID, type, userp);
    message->backRefId = generateRefId(mCrypto);
<<<<<<< HEAD
    
=======
>>>>>>> 4b08d6c7
    auto wptr = weakHandle();
    marshallCall([wptr, this, message]()
    {
        if (wptr.deleted())
            return;
<<<<<<< HEAD
        
        msgSubmit(message);
    }, mClient.karereClient->appCtx);
    
=======

        msgSubmit(message);
    });
>>>>>>> 4b08d6c7
    return message;
}
void Chat::msgSubmit(Message* msg)
{
    assert(msg->isSending());
    assert(msg->keyid == CHATD_KEYID_INVALID);
    postMsgToSending(OP_NEWMSG, msg);

    // last text msg stuff
    if (msg->isText())
    {
        onLastTextMsgUpdated(*msg);
    }
    onMsgTimestamp(msg->ts);
}

void Chat::createMsgBackRefs(Message& msg)
{
#ifndef _MSC_VER
    static std::uniform_int_distribution<uint8_t>distrib(0, 0xff);
#else
//MSVC has a bug - no char template argument allowed
    static std::uniform_int_distribution<uint32_t>distrib(0,0xff);
#endif

    static std::random_device rd;
    std::vector<SendingItem*> sendingIdx;
    sendingIdx.reserve(mSending.size());
    for (auto& item: mSending)
    {
        sendingIdx.push_back(&item);
    }
    Idx maxEnd = mSending.size()+size();
    if (maxEnd <= 0)
        return;
    Idx start = 0;
    for (size_t i=0; i<7; i++)
    {
        Idx end = 1 << i;
        if (end > maxEnd)
            end = maxEnd;
        //backward offset range is [start - end)
        Idx range = (end - start);
        assert(range >= 0);
        Idx back =  (range > 1)
            ? (start + (distrib(rd) % range))
            : (start);
        uint64_t backref = (back < (Idx)mSending.size()) //reference a not-yet confirmed message
            ? (sendingIdx[mSending.size()-1-back]->msg->backRefId)
            : (at(highnum()-(back-mSending.size())).backRefId);
        msg.backRefs.push_back(backref);
        if (end == maxEnd)
            return;
        start = end;
    }
}

Chat::SendingItem* Chat::postMsgToSending(uint8_t opcode, Message* msg)
{
    mSending.emplace_back(opcode, msg, mUsers);
    CALL_DB(saveMsgToSending, mSending.back());
    if (mNextUnsent == mSending.end())
    {
        mNextUnsent--;
    }
//The mSending queue should not change, as we never delete items upon sending, only upon confirmation
#ifndef NDEBUG
    auto save = &mSending.back();
#endif
    flushOutputQueue();
    assert(&mSending.back() == save);
    return &mSending.back();
}

bool Chat::sendKeyAndMessage(std::pair<MsgCommand*, KeyCommand*> cmd)
{
    assert(cmd.first);
    if (cmd.second)
    {
        cmd.second->setChatId(mChatId);
        if (!sendCommand(*cmd.second))
            return false;
    }
    return sendCommand(*cmd.first);
}

bool Chat::msgEncryptAndSend(OutputQueue::iterator it)
{
    auto msg = it->msg;
    //opcode can be NEWMSG, MSGUPD or MSGUPDX
    assert(msg->id());
    if (it->opcode() == OP_NEWMSG && msg->backRefs.empty())
        createMsgBackRefs(*msg);

    if (mEncryptionHalted || (mOnlineState != kChatStateOnline))
        return false;

    auto msgCmd = new MsgCommand(it->opcode(), mChatId, client().userId(),
         msg->id(), msg->ts, msg->updated, msg->keyid);

    CHATD_LOG_CRYPTO_CALL("Calling ICrypto::encrypt()");
    auto pms = mCrypto->msgEncrypt(it->msg, msgCmd);
    if (pms.succeeded())
        return sendKeyAndMessage(pms.value());

    mEncryptionHalted = true;
    CHATID_LOG_DEBUG("Can't encrypt message immediately, halting output");
    auto rowid = mSending.front().rowid;
    pms.then([this, rowid](std::pair<MsgCommand*, KeyCommand*> result)
    {
        assert(mEncryptionHalted);
        assert(!mSending.empty());
        assert(mSending.front().rowid == rowid);

        sendKeyAndMessage(result);
        mEncryptionHalted = false;
        flushOutputQueue();
    });

    pms.fail([this, msg, msgCmd](const promise::Error& err)
    {
        CHATID_LOG_ERROR("ICrypto::encrypt error encrypting message %s: %s", ID_CSTR(msg->id()), err.what());
        delete msgCmd;
        return err;
    });
    return false;
    //we don't sent a msgStatusChange event to the listener, as the GUI should initialize the
    //message's status with something already, so it's redundant.
    //The GUI should by default show it as sending
}

// Can be called for a message in history or a NEWMSG,MSGUPD,MSGUPDX message in sending queue
Message* Chat::msgModify(Message& msg, const char* newdata, size_t newlen, void* userp)
{
    uint32_t age = time(NULL) - msg.ts;
    if (age > CHATD_MAX_EDIT_AGE)
    {
        CHATID_LOG_DEBUG("msgModify: Denying edit of msgid %s because message is too old", ID_CSTR(msg.id()));
        return nullptr;
    }
    if (msg.isSending()) //update the not yet sent(or at least not yet confirmed) original as well, trying to avoid sending the original content
    {
        SendingItem* item = nullptr;
        for (auto& loopItem: mSending)
        {
            if (loopItem.msg->id() == msg.id())
            {
                item = &loopItem;
                break;
            }
        }
        assert(item);
        if ((item->opcode() == OP_MSGUPD) || (item->opcode() == OP_MSGUPDX))
        {
            item->msg->updated = age + 1;
        }
        msg.assign((void*)newdata, newlen);
        CALL_DB(updateMsgPlaintextInSending, item->rowid, msg);
    } //end msg.isSending()
    auto upd = new Message(msg.id(), msg.userid, msg.ts, age+1, newdata, newlen,
        msg.isSending(), msg.keyid, msg.type, userp);
<<<<<<< HEAD
    
=======

>>>>>>> 4b08d6c7
    auto wptr = weakHandle();
    uint32_t newage = msg.ts + age;
    marshallCall([wptr, this, newage, upd]()
    {
        if (wptr.deleted())
            return;
<<<<<<< HEAD
                     
        postMsgToSending(upd->isSending() ? OP_MSGUPDX : OP_MSGUPD, upd);
        onMsgTimestamp(newage);
    }, mClient.karereClient->appCtx);
    
=======

        postMsgToSending(upd->isSending() ? OP_MSGUPDX : OP_MSGUPD, upd);
        onMsgTimestamp(newage);
    });

>>>>>>> 4b08d6c7
    return upd;
}

void Chat::onLastReceived(Id msgid)
{
    mLastReceivedId = msgid;
    CALL_DB(setLastReceived, msgid);
    auto it = mIdToIndexMap.find(msgid);
    if (it == mIdToIndexMap.end())
    { // we don't have that message in the buffer yet, so we don't know its index
        Idx idx = mDbInterface->getIdxOfMsgid(msgid);
        if (idx != CHATD_IDX_INVALID)
        {
            if ((mLastReceivedIdx != CHATD_IDX_INVALID) && (idx < mLastReceivedIdx))
            {
                CHATID_LOG_ERROR("onLastReceived: Tried to set the index to an older message, ignoring");
                CHATID_LOG_DEBUG("highnum() = %zu, mLastReceivedIdx = %zu, idx = %zu", highnum(), mLastReceivedIdx, idx);
            }
            else
            {
                mLastReceivedIdx = idx;
            }
        }
        return; //last-received is behind history in memory, so nothing to notify about
    }

    auto idx = it->second;
    if (idx == mLastReceivedIdx)
        return; //probably set from db
    if (at(idx).userid != mClient.mUserId)
    {
        CHATID_LOG_WARNING("Last-received pointer points to a message not by us,"
            " possibly the pointer was set incorrectly");
    }
    //notify about messages that become 'received'
    Idx notifyOldest;
    if (mLastReceivedIdx != CHATD_IDX_INVALID) //we have a previous last-received index, notify user about received messages
    {
        if (mLastReceivedIdx > idx)
        {
            CHATID_LOG_ERROR("onLastReceived: Tried to set the index to an older message, ignoring");
            CHATID_LOG_DEBUG("highnum() = %zu, mLastReceivedIdx = %zu, idx = %zu", highnum(), mLastReceivedIdx, idx);
            return;
        }
        notifyOldest = mLastReceivedIdx + 1;
        auto low = lownum();
        if (notifyOldest < low)
        { // mLastReceivedIdx may point to a message in db, older than what we have in RAM
            notifyOldest = low;
        }
        mLastReceivedIdx = idx;
    }
    else
    {
        // No mLastReceivedIdx - notify all messages in RAM
        mLastReceivedIdx = idx;
        notifyOldest = lownum();
    }
    for (Idx i=notifyOldest; i<=mLastReceivedIdx; i++)
    {
        auto& msg = at(i);
        if (msg.userid == mClient.mUserId)
        {
            CALL_LISTENER(onMessageStatusChange, i, Message::kDelivered, msg);
        }
    }
}

void Chat::onLastSeen(Id msgid)
{
    mLastSeenId = msgid;
    CALL_DB(setLastSeen, msgid);
    auto it = mIdToIndexMap.find(msgid);
    if (it == mIdToIndexMap.end())
    {
        Idx idx = mDbInterface->getIdxOfMsgid(msgid);
        //last seen is older than our history, so all history in memory is 'unseen', even if there was a previous, older last-seen
        if (idx != CHATD_IDX_INVALID)
        {
            if ((mLastSeenIdx != CHATD_IDX_INVALID) && (idx < mLastSeenIdx))
            {
                CHATD_LOG_WARNING("onLastSeen: Setting last seen index to an older message");
            }
            mLastSeenIdx = idx;
        }
    }
    else
    {
        auto idx = it->second;
        if (idx == mLastSeenIdx)
            return; //we may have set it from db already
        if(at(idx).userid == mClient.mUserId)
        {
            CHATD_LOG_WARNING("Last-seen points to a message by us, possibly the pointer was not set properly");
        }
        //notify about messages that have become 'seen'
        Idx notifyOldest;
        if (mLastSeenIdx != CHATD_IDX_INVALID)
        {
            if (idx < mLastSeenIdx)
            {
                CHATID_LOG_WARNING("onLastSeen: Setting last seen index to an older "
                    "message: current idx: %d, new: %d", mLastSeenIdx, idx);
            }
            notifyOldest = mLastSeenIdx + 1;
            auto low = lownum();
            if (notifyOldest < low)
            {
                notifyOldest = low;
            }
            mLastSeenIdx = idx;
        }
        else
        {
            mLastSeenIdx = idx;
            notifyOldest = lownum();
        }
        for (Idx i=notifyOldest; i<=mLastSeenIdx; i++)
        {
            auto& msg = at(i);
            if (msg.userid != mClient.mUserId)
            {
                CALL_LISTENER(onMessageStatusChange, i, Message::kSeen, msg);
            }
        }
    }
    CALL_LISTENER(onUnreadChanged);
}

bool Chat::setMessageSeen(Idx idx)
{
    assert(idx != CHATD_IDX_INVALID);
    if ((mLastSeenIdx != CHATD_IDX_INVALID) && (idx <= mLastSeenIdx))
        return false;

    auto& msg = at(idx);
    if (msg.userid == mClient.mUserId)
    {
        CHATID_LOG_DEBUG("Asked to mark own message %s as seen, ignoring", ID_CSTR(msg.id()));
        return false;
    }
<<<<<<< HEAD
    
    
=======

>>>>>>> 4b08d6c7
    auto wptr = weakHandle();
    karere::Id id = msg.id();
    marshallCall([wptr, this, id, idx]()
    {
        if (wptr.deleted())
            return;
<<<<<<< HEAD
        
        CHATID_LOG_DEBUG("setMessageSeen: Setting last seen msgid to %s", ID_CSTR(id));
        sendCommand(Command(OP_SEEN) + mChatId + id);
        
=======

        CHATID_LOG_DEBUG("setMessageSeen: Setting last seen msgid to %s", ID_CSTR(id));
        sendCommand(Command(OP_SEEN) + mChatId + id);

>>>>>>> 4b08d6c7
        Idx notifyStart;
        if (mLastSeenIdx == CHATD_IDX_INVALID)
        {
            notifyStart = lownum()-1;
        }
        else
        {
            Idx lowest = lownum()-1;
            notifyStart = (mLastSeenIdx < lowest) ? lowest : mLastSeenIdx;
        }
        mLastSeenIdx = idx;
        Idx highest = highnum();
        Idx notifyEnd = (mLastSeenIdx > highest) ? highest : mLastSeenIdx;
<<<<<<< HEAD
        
=======

>>>>>>> 4b08d6c7
        for (Idx i=notifyStart+1; i<=notifyEnd; i++)
        {
            auto& m = at(i);
            if (m.userid != mClient.mUserId)
            {
                CALL_LISTENER(onMessageStatusChange, i, Message::kSeen, m);
            }
        }
        CALL_LISTENER(onUnreadChanged);
<<<<<<< HEAD
    }, mClient.karereClient->appCtx);
    
=======
    });

>>>>>>> 4b08d6c7
    return true;
}

bool Chat::setMessageSeen(Id msgid)
{
    auto it = mIdToIndexMap.find(msgid);
    if (it == mIdToIndexMap.end())
    {
        CHATID_LOG_WARNING("setMessageSeen: unknown msgid '%s'", ID_CSTR(msgid));
        return false;
    }
    return setMessageSeen(it->second);
}

int Chat::unreadMsgCount() const
{
    if (mLastSeenIdx == CHATD_IDX_INVALID)
    {
        Message* msg;
        if (!empty() && ((msg = newest())->type == Message::kMsgTruncate))
        {
            assert(size() == 1);
            return (msg->userid != client().userId()) ? 1 : 0;
        }
        else
        {
            return -mDbInterface->getPeerMsgCountAfterIdx(CHATD_IDX_INVALID);
        }
    }
    else if (mLastSeenIdx < lownum())
    {
        return mDbInterface->getPeerMsgCountAfterIdx(mLastSeenIdx);
    }

    Idx first = mLastSeenIdx+1;
    unsigned count = 0;
    auto last = highnum();
    for (Idx i=first; i<=last; i++)
    {
        auto& msg = at(i);
        if (msg.userid != mClient.userId()               // skip own messages
                && !(msg.updated && !msg.size())         // skip deleted messages
                && (msg.type != Message::kMsgRevokeAttachment))  // skip revoke messages
        {
            count++;
        }
    }
    return count;
}

void Chat::flushOutputQueue(bool fromStart)
{
//We assume that if fromStart is set, then we have to set mIgnoreKeyAcks
//Indeed, if we flush the send queue from the start, this means that
//the crypto module would get out of sync with the I/O sequence, which means
//that it must have been reset/freshly initialized, and we have to skip
//the KEYID responses for the keys we flush from the output queue
    if(mEncryptionHalted || !mConnection.isOnline())
        return;

    if (fromStart)
        mNextUnsent = mSending.begin();

    if (mNextUnsent == mSending.end())
        return;

    while (mNextUnsent != mSending.end())
    {
        ManualSendReason reason =
             (manualResendWhenUserJoins() && !mNextUnsent->isEdit() && (mNextUnsent->recipients < mUsers))
            ? kManualSendUsersChanged : kManualSendInvalidReason;

        if ((reason == kManualSendInvalidReason) && (time(NULL) - mNextUnsent->msg->ts > CHATD_MAX_EDIT_AGE))
            reason = kManualSendTooOld;

        if (reason != kManualSendInvalidReason)
        {
            auto start = mNextUnsent;
            mNextUnsent = mSending.end();
            // Too old message or edit, or group composition has changed.
            // Move it and all following items as well
            for (auto it = start; it != mSending.end();)
            {
                auto erased = it;
                it++;
                moveItemToManualSending(erased, reason);
            }
            CALL_CRYPTO(resetSendKey);
            return;
        }

        //kickstart encryption
        //return true if we encrypted and sent at least one message
        if (!msgEncryptAndSend(mNextUnsent++))
            return;
    }
}

void Chat::moveItemToManualSending(OutputQueue::iterator it, ManualSendReason reason)
{
    CALL_DB(deleteItemFromSending, it->rowid);
    CALL_DB(saveItemToManualSending, *it, reason);
    CALL_LISTENER(onManualSendRequired, it->msg, it->rowid, reason); //GUI should put this message at end of that list of messages requiring 'manual' resend
    it->msg = nullptr; //don't delete the Message object, it will be owned by the app
    mSending.erase(it);
}

void Chat::removeManualSend(uint64_t rowid)
{
    if (!mDbInterface->deleteManualSendItem(rowid))
        throw std::runtime_error("Unknown manual send id");
}

// after a reconnect, we tell the chatd the oldest and newest buffered message
void Chat::joinRangeHist(const ChatDbInfo& dbInfo)
{
    assert(mConnection.isOnline());
    assert(dbInfo.oldestDbId && dbInfo.newestDbId);
    mUserDump.clear();
    setOnlineState(kChatStateJoining);
    mServerOldHistCbEnabled = false;
    mServerFetchState = kHistFetchingNewFromServer;
    CHATID_LOG_DEBUG("Sending JOINRANGEHIST based on app db: %s - %s",
            dbInfo.oldestDbId.toString().c_str(), dbInfo.newestDbId.toString().c_str());
    sendCommand(Command(OP_JOINRANGEHIST) + mChatId + dbInfo.oldestDbId + dbInfo.newestDbId);
}

void Client::msgConfirm(Id msgxid, Id msgid)
{
    // CHECK: is it more efficient to keep a separate mapping of msgxid to messages?
    for (auto& chat: mChatForChatId)
    {
        if (chat.second->msgConfirm(msgxid, msgid) != CHATD_IDX_INVALID)
            return;
    }
    CHATD_LOG_DEBUG("msgConfirm: No chat knows about message transaction id %s", ID_CSTR(msgxid));
}

//called when MSGID is received
bool Client::onMsgAlreadySent(Id msgxid, Id msgid)
{
    for (auto& chat: mChatForChatId)
    {
        if (chat.second->msgAlreadySent(msgxid, msgid))
            return true;
    }
    return false;
}
bool Chat::msgAlreadySent(Id msgxid, Id msgid)
{
    auto msg = msgRemoveFromSending(msgxid, msgid);
    if (!msg)
        return false;

    CHATID_LOG_DEBUG("recv MSGID: '%s' -> '%s'", ID_CSTR(msgxid), ID_CSTR(msgid));
    CALL_LISTENER(onMessageRejected, *msg, 0);
    delete msg;
    return true;
}

Message* Chat::msgRemoveFromSending(Id msgxid, Id msgid)
{
    // as msgConirm() is tried on all chatids, it's normal that we don't have
    // the message, so no error logging of error, just return invalid index
    if (mSending.empty())
        return nullptr;

    auto& item = mSending.front();
    if (item.opcode() != OP_NEWMSG)
    {
//        CHATID_LOG_DEBUG("msgConfirm: sendQueue doesnt start with NEWMSG, but with %s", Command::opcodeToStr(item.opcode()));
        return nullptr;
    }
    if (item.msg->id() != msgxid)
    {
//        CHATID_LOG_DEBUG("msgConfirm: sendQueue starts with NEWMSG, but the msgxid is different");
        return nullptr;
    }

    if (mNextUnsent == mSending.begin())
        mNextUnsent++; //because we remove the first element

    if (!msgid)
    {
        moveItemToManualSending(mSending.begin(), (mOwnPrivilege == PRIV_RDONLY)
            ? kManualSendNoWriteAccess
            : kManualSendGeneralReject); //deletes item
        return nullptr;
    }
    auto msg = item.msg;
    item.msg = nullptr;
    assert(msg);
    assert(msg->isSending());

    CALL_DB(deleteItemFromSending, item.rowid);
    mSending.pop_front(); //deletes item
    return msg;
}

// msgid can be 0 in case of rejections
Idx Chat::msgConfirm(Id msgxid, Id msgid)
{
    Message* msg = msgRemoveFromSending(msgxid, msgid);
    if (!msg)
        return CHATD_IDX_INVALID;

    CHATID_LOG_DEBUG("recv NEWMSGID: '%s' -> '%s'", ID_CSTR(msgxid), ID_CSTR(msgid));
    //put into history
    msg->setId(msgid, false);
    push_forward(msg);
    auto idx = mIdToIndexMap[msgid] = highnum();
    CALL_DB(addMsgToHistory, *msg, idx);
    //update any following MSGUPDX-s referring to this msgxid
    for (auto& item: mSending)
    {
        if (item.msg->id() == msgxid)
        {
            assert(item.opcode() == OP_MSGUPDX);
            CALL_DB(sendingItemMsgupdxToMsgupd, item, msgid);
            item.msg->setId(msgid, false);
            item.setOpcode(OP_MSGUPD);
        }
    }
    CALL_LISTENER(onMessageConfirmed, msgxid, *msg, idx);

    // last text message stuff
    if (msg->isText())
    {
        if (mLastTextMsg.idx() == CHATD_IDX_INVALID)
        {
            if (mLastTextMsg.xid() != msgxid) //it's another message
            {
                onLastTextMsgUpdated(*msg, idx);
            }
            else
            { //it's the same message - set its index, and don't notify again
                mLastTextMsg.confirm(idx, msgid);
                if (!mLastTextMsg.mIsNotified)
                    notifyLastTextMsg();
            }
        }
        else if (idx > mLastTextMsg.idx())
        {
            onLastTextMsgUpdated(*msg, idx);
        }
        else if (idx == mLastTextMsg.idx() && !mLastTextMsg.mIsNotified)
        {
            notifyLastTextMsg();
        }
    }
    return idx;
}

void Chat::keyConfirm(KeyId keyxid, KeyId keyid)
{
    if (keyxid != 0xffffffff)
    {
        CHATID_LOG_ERROR("keyConfirm: Key transaction id != 0xffffffff, continuing anyway");
    }
    if (mSending.empty())
    {
        CHATID_LOG_ERROR("keyConfirm: Sending queue is empty");
        return;
    }
    CALL_CRYPTO(onKeyConfirmed, keyxid, keyid);
}

void Chat::rejectMsgupd(Id id, uint8_t serverReason)
{
    if (mSending.empty())
        throw std::runtime_error("rejectMsgupd: Send queue is empty");
    auto& front = mSending.front();
    auto opcode = front.opcode();
    if (opcode != OP_MSGUPD && opcode != OP_MSGUPDX)
        throw std::runtime_error(std::string("rejectMsgupd: Front of send queue does not match - expected opcode MSGUPD or MSGUPDX, actual opcode: ")
        +Command::opcodeToStr(opcode));
    auto& msg = *front.msg;
    if (msg.id() != id)
        throw std::runtime_error("rejectMsgupd: Message msgid/msgxid does not match the one at the front of send queue");

    /* Server reason:
        0 - insufficient privs or not in chat
        1 - message is not your own or you are outside the time window
        2 - message did not change (with same content)
    */
    if (serverReason == 2)
    {
        CALL_LISTENER(onEditRejected, msg, kManualSendEditNoChange);
        CALL_DB(deleteItemFromSending, mSending.front().rowid);
        mSending.pop_front();
    }
    else
    {
        moveItemToManualSending(mSending.begin(), (serverReason == 0)
            ? kManualSendNoWriteAccess : kManualSendTooOld);
    }
}

template<bool mustBeInSending>
void Chat::rejectGeneric(uint8_t opcode)
{
    if (!mustBeInSending)
        return;

    if (mSending.empty())
    {
        throw std::runtime_error("rejectGeneric(mustBeInSending): Send queue is empty");
    }
    if (mSending.front().opcode() != opcode)
    {
        throw std::runtime_error("rejectGeneric(mustBeInSending): Rejected command is not at the front of the send queue");
    }
    CALL_DB(deleteItemFromSending, mSending.front().rowid);
    mSending.pop_front();
}

void Chat::onMsgUpdated(Message* cipherMsg)
{
//first, if it was us who updated the message confirm the update by removing any
//queued msgupds from sending, even if they are not the same edit (i.e. a received
//MSGUPD from another client with out user will cancel any pending edit by our client
    if (cipherMsg->userid == client().userId())
    {
        for (auto it = mSending.begin(); it != mSending.end(); )
        {
            auto& item = *it;
            if (((item.opcode() != OP_MSGUPD) && (item.opcode() != OP_MSGUPDX))
                || (item.msg->id() != cipherMsg->id()))
            {
                it++;
                continue;
            }
            //erase item
            CALL_DB(deleteItemFromSending, item.rowid);
            auto erased = it;
            it++;
            mPendingEdits.erase(cipherMsg->id());
            mSending.erase(erased);
        }
    }
    mCrypto->msgDecrypt(cipherMsg)
    .then([this](Message* msg)
    {
        assert(!msg->isEncrypted());
        //update in db
        CALL_DB(updateMsgInHistory, msg->id(), *msg);
        //update in memory, if loaded
        auto msgit = mIdToIndexMap.find(msg->id());
        Idx idx;
        uint8_t prevType;
        if (msgit != mIdToIndexMap.end())
        {
            idx = msgit->second;
            auto& histmsg = at(idx);
            prevType = histmsg.type;
            histmsg.takeFrom(std::move(*msg));
            histmsg.updated = msg->updated;
            histmsg.type = msg->type;
            histmsg.userid = msg->userid;
            // msg.ts is zero - chatd doesn't send the original timestamp
            CALL_LISTENER(onMessageEdited, histmsg, idx);

            if (msg->userid != client().userId() && // is not our own message
                    msg->updated && !msg->size())   // is deleted
            {
                CALL_LISTENER(onUnreadChanged);
            }

            //last text msg stuff
            if ((mLastTextMsg.idx() == idx) && (msg->type != Message::kMsgTruncate))
            {
                //our last text message was edited
                if (histmsg.isText()) //same message, but with updated contents
                {
                    onLastTextMsgUpdated(histmsg, idx);
                }
                else //our last text msg was deleted or changed to management
                {    //message, find another one
                    findAndNotifyLastTextMsg();
                }
            }
        }
        else
        {
            idx = CHATD_IDX_INVALID;
            prevType = Message::kMsgInvalid;
        }

        if (msg->type == Message::kMsgTruncate)
        {
            if (prevType != Message::kMsgTruncate)
            {
                handleTruncate(*msg, idx);
            }
            else
            {
                CHATID_LOG_DEBUG("Skipping replayed truncate MSGUPD");
            }
        }
    })
    .fail([this, cipherMsg](const promise::Error& err)
    {
        CHATID_LOG_ERROR("Error decrypting edit of message %s: %s",
            ID_CSTR(cipherMsg->id()), err.what());
    });
}
void Chat::handleTruncate(const Message& msg, Idx idx)
{
// chatd may re-send a MSGUPD at login, if there are no newer messages in the
// chat. We have to be prepared to handle this, i.e. handleTruncate() must
// be idempotent.
// However, handling the SEEN and RECEIVED pointers in in a replayed truncate
// is a bit tricky, because if they point to the truncate point (i.e. idx)
// normally we would set them in a way that makes the truncate management message
// at the truncation point unseen. But in case of a replay, we don't want it
// to be unseen, as this will reset the unread message count to '1+' every time
// the client connects, until someoone posts a new message in the chat.
// To avoid this, we have to detect the replay. But if we detect it, we can actually
// avoid the whole replay (even the idempotent part), and just bail out.

    CHATID_LOG_DEBUG("Truncating chat history before msgid %s, idx %d, fwdStart %d", ID_CSTR(msg.id()), idx, mForwardStart);
    CALL_DB(truncateHistory, msg);
    if (idx != CHATD_IDX_INVALID)
    {
        //GUI must detach and free any resources associated with
        //messages older than the one specified
        CALL_LISTENER(onHistoryTruncated, msg, idx);
        deleteMessagesBefore(idx);
        if (mLastSeenIdx != CHATD_IDX_INVALID)
        {
            if (mLastSeenIdx <= idx)
            {
                //if we haven't seen even messages before the truncation point,
                //now we will have not seen any message after the truncation
                mLastSeenIdx = CHATD_IDX_INVALID;
                mLastSeenId = 0;
                CALL_DB(setLastSeen, 0);
            }
        }
        if (mLastReceivedIdx != CHATD_IDX_INVALID)
        {
            if (mLastReceivedIdx <= idx)
            {
                mLastReceivedIdx = CHATD_IDX_INVALID;
                mLastReceivedId = 0;
                CALL_DB(setLastReceived, 0);
            }
        }
    }

    ChatDbInfo info;
    mDbInterface->getHistoryInfo(info);
    mOldestKnownMsgId = info.oldestDbId;
    if (mOldestKnownMsgId)
    {
        mHasMoreHistoryInDb = (at(lownum()).id() != mOldestKnownMsgId);
    }
    else
    {
        mHasMoreHistoryInDb = false;
    }
    CALL_LISTENER(onUnreadChanged);
    findAndNotifyLastTextMsg();
}

Id Chat::makeRandomId()
{
    static std::uniform_int_distribution<uint64_t>distrib(0, 0xffffffffffffffff);
    static std::random_device rd;
    return distrib(rd);
}

void Chat::deleteMessagesBefore(Idx idx)
{
    //delete everything before idx, but not including idx
    if (idx > mForwardStart)
    {
        mBackwardList.clear();
        auto delCount = idx-mForwardStart;
        mForwardList.erase(mForwardList.begin(), mForwardList.begin()+delCount);
        mForwardStart += delCount;
    }
    else
    {
        mBackwardList.erase(mBackwardList.begin()+mForwardStart-idx, mBackwardList.end());
    }
}

Message::Status Chat::getMsgStatus(const Message& msg, Idx idx) const
{
    assert(idx != CHATD_IDX_INVALID);
    if (msg.userid == mClient.mUserId)
    {
        if (msg.isSending())
            return Message::kSending;

        // Check if we have an unconfirmed edit
        for (auto& item: mSending)
        {
            if (item.msg->id() == msg.id())
            {
                auto op = item.opcode();
                if (op == OP_MSGUPD || op == OP_MSGUPDX)
                    return Message::kSending;
            }
        }
        if (idx <= mLastReceivedIdx)
            return Message::kDelivered;
        else
        {
            return Message::kServerReceived;
        }
    } //message is from a peer
    else
    {
        if (mLastSeenIdx == CHATD_IDX_INVALID)
            return Message::kNotSeen;
        return (idx <= mLastSeenIdx) ? Message::kSeen : Message::kNotSeen;
    }
}
/* We have 3 stages:
 - add to history buffer, allocating an index
 - decrypt - may not happen asynchronous if crypto needs to fetch stuff from network.
 Also the message may be undecryptable - in this case continue as normal, but message's
 isEncrypted() flag will be set to true, so GUI can decide how to show it
 - add message to history db (including its isEncrypted() state(), handle received
 and seen pointers, call old/new message user callbacks. This may be executed for
 messages that are actually encrypted - app must be prepared for that
*/
Idx Chat::msgIncoming(bool isNew, Message* message, bool isLocal)
{
    assert((isLocal && !isNew) || !isLocal);
    auto msgid = message->id();
    assert(msgid);
    Idx idx;

    if (isNew)
    {
        push_forward(message);
        idx = highnum();
        if (!mOldestKnownMsgId)
            mOldestKnownMsgId = msgid;
    }
    else
    {
        if (!isLocal)
        {
            //history message older than the oldest we have
            assert(isFetchingFromServer());
            assert(message->isEncrypted() == 1);
            mLastServerHistFetchCount++;
            if (mHasMoreHistoryInDb)
            { //we have db history that is not loaded, so we determine the index
              //by the db, and don't add the message to RAM
                idx = mDbInterface->getOldestIdx()-1;
            }
            else
            {
                //all history is in RAM, determine the index from RAM
                push_back(message);
                idx = lownum();
            }
            //shouldn't we update this only after we save the msg to db?
            mOldestKnownMsgId = msgid;
        }
        else //local history message - load from DB to RAM
        {
            push_back(message);
            idx = lownum();
            if (msgid == mOldestKnownMsgId)
            //we have just processed the oldest message from the db
                mHasMoreHistoryInDb = false;
        }
    }
    mIdToIndexMap[msgid] = idx;
    handleLastReceivedSeen(msgid);
    msgIncomingAfterAdd(isNew, isLocal, *message, idx);
    return idx;
}

bool Chat::msgIncomingAfterAdd(bool isNew, bool isLocal, Message& msg, Idx idx)
{
    if (isLocal)
    {
        assert(!msg.isEncrypted());
        msgIncomingAfterDecrypt(isNew, true, msg, idx);
        return true;
    }
    else
    {
        assert(msg.isEncrypted() == 1); //no decrypt attempt was made
    }

    try
    {
        mCrypto->handleLegacyKeys(msg);
    }
    catch(std::exception& e)
    {
        CHATID_LOG_WARNING("handleLegacyKeys threw error: %s\n"
            "Queued messages for decrypt: %d - %d. Ignoring", e.what(),
            mDecryptOldHaltedAt, idx);
    }

    if (at(idx).isEncrypted() != 1)
    {
        CHATID_LOG_DEBUG("handleLegacyKeys already decrypted msg %s, bailing out", ID_CSTR(msg.id()));
        return true;
    }

    if (isNew)
    {
        if (mDecryptNewHaltedAt != CHATD_IDX_INVALID)
        {
            CHATID_LOG_DEBUG("Decryption of new messages is halted, message queued for decryption");
            return false;
        }
    }
    else
    {
        if (mDecryptOldHaltedAt != CHATD_IDX_INVALID)
        {
            CHATID_LOG_DEBUG("Decryption of old messages is halted, message queued for decryption");
            return false;
        }
    }
    CHATD_LOG_CRYPTO_CALL("Calling ICrypto::decrypt()");
    auto pms = mCrypto->msgDecrypt(&msg);
    if (pms.succeeded())
    {
        assert(!msg.isEncrypted());
        msgIncomingAfterDecrypt(isNew, false, msg, idx);
        return true;
    }

    CHATID_LOG_DEBUG("Decryption could not be done immediately, halting for next messages");
    if (isNew)
        mDecryptNewHaltedAt = idx;
    else
        mDecryptOldHaltedAt = idx;

    auto message = &msg;
    pms.fail([this, message, idx](const promise::Error& err) -> promise::Promise<Message*>
    {
        assert(message->isEncrypted() == 1);
        message->setEncrypted(2);
        if ((err.type() != SVCRYPTO_ERRTYPE) ||
            (err.code() != SVCRYPTO_ENOKEY))
        {
            CHATID_LOG_ERROR(
                "Unrecoverable decrypt error at message %s(idx %d):'%s'\n"
                "Message will not be decrypted", ID_CSTR(message->id()), idx, err.toString().c_str());
        }
        else
        {
            //we have a normal situation where a message was sent just before a user joined, so it will be undecryptable
            //TODO: assert chatroom is not 1on1
            CHATID_LOG_WARNING("No key to decrypt message %s, possibly message was sent just before user joined", ID_CSTR(message->id()));
        }
        return message;
    })
    .then([this, isNew, isLocal, idx](Message* message)
    {
#ifndef NDEBUG
        if (isNew)
            assert(mDecryptNewHaltedAt == idx);
        else
            assert(mDecryptOldHaltedAt == idx);
#endif
        msgIncomingAfterDecrypt(isNew, false, *message, idx);
        if (isNew)
        {
            // Decrypt the rest - try to decrypt immediately (synchromously),
            // so that order is guaranteed. Bail out of the loop at the first
            // message that can't be decrypted immediately(msgIncomingAfterAdd()
            // returns false). Will continue when the delayed decrypt finishes

            auto first = mDecryptNewHaltedAt + 1;
            mDecryptNewHaltedAt = CHATD_IDX_INVALID;
            auto last = highnum();
            for (Idx i = first; i <= last; i++)
            {
                if (!msgIncomingAfterAdd(isNew, false, at(i), i))
                    break;
            }
            if ((mServerFetchState == kHistDecryptingNew) &&
                (mDecryptNewHaltedAt == CHATD_IDX_INVALID)) //all messages decrypted
            {
                mServerFetchState = kHistNotFetching;
            }
        }
        else
        {
            // Old history
            // Decrypt the rest synchronously, bail out on first that can't
            // decrypt synchonously.
            // Local messages are always decrypted, this is handled
            // at the start of this func

            assert(!isLocal);
            auto first = mDecryptOldHaltedAt - 1;
            mDecryptOldHaltedAt = CHATD_IDX_INVALID;
            auto last = lownum();
            for (Idx i = first; i >= last; i--)
            {
                if (!msgIncomingAfterAdd(isNew, false, at(i), i))
                    break;
            }
            if ((mServerFetchState == kHistDecryptingOld) &&
                (mDecryptOldHaltedAt == CHATD_IDX_INVALID))
            {
                mServerFetchState = kHistNotFetching;
                if (mServerOldHistCbEnabled)
                {
                    CALL_LISTENER(onHistoryDone, kHistSourceServer);
                }
            }
        }
    });

    return false; //decrypt was not done immediately
}

// Save to history db, handle received and seen pointers, call new/old message user callbacks
void Chat::msgIncomingAfterDecrypt(bool isNew, bool isLocal, Message& msg, Idx idx)
{
    assert(idx != CHATD_IDX_INVALID);
    if (!isNew)
    {
        mLastHistDecryptCount++;
    }
    auto msgid = msg.id();
    if (!isLocal)
    {
        assert(msg.isEncrypted() != 1); //either decrypted or error
        if (!msg.empty() && (*msg.buf() == 0)) //'special' message - attachment etc
        {
            if (msg.dataSize() < 2)
                CHATID_LOG_ERROR("Malformed special message received - starts with null char received, but its length is 1. Assuming type of normal message");
            else
                msg.type = msg.buf()[1];
        }

        verifyMsgOrder(msg, idx);
        CALL_DB(addMsgToHistory, msg, idx);
        if ((msg.userid != mClient.mUserId) &&
           ((mLastReceivedIdx == CHATD_IDX_INVALID) || (idx > mLastReceivedIdx)))
        {
            sendCommand(Command(OP_RECEIVED) + mChatId + msgid);
        }
    }

    auto status = getMsgStatus(msg, idx);
    if (isNew)
    {
        CALL_LISTENER(onRecvNewMessage, idx, msg, status);
    }
    else
    {
        // old message
        // local messages are obtained on-demand, so if isLocal,
        // then always send to app
        if (isLocal || mServerOldHistCbEnabled)
        {
            CALL_LISTENER(onRecvHistoryMessage, idx, msg, status, isLocal);
        }
    }
    if (msg.type == Message::kMsgTruncate)
    {
        handleTruncate(msg, idx);
        onMsgTimestamp(msg.ts);
        return;
    }

    if (isNew || (mLastSeenIdx == CHATD_IDX_INVALID))
        CALL_LISTENER(onUnreadChanged);

    //handle last text message
    if (msg.isText())
    {
        if ((mLastTextMsg.state() != LastTextMsgState::kHave) //we don't have any last-text-msg yet, just use any
        || (mLastTextMsg.idx() == CHATD_IDX_INVALID) //current last-text-msg is a pending send, always override it
        || (idx > mLastTextMsg.idx())) //we have a newer message
        {
            onLastTextMsgUpdated(msg, idx);
        }
        else if (idx == mLastTextMsg.idx() && !mLastTextMsg.mIsNotified)
        { //we have already updated mLastTextMsg because app called
          //lastTextMessage() from the onRecvXXX callback, but we haven't done
          //onLastTextMessageUpdated() with it
            notifyLastTextMsg();
        }
    }
    onMsgTimestamp(msg.ts);
}

void Chat::onMsgTimestamp(uint32_t ts)
{
    if (ts <= mLastMsgTs)
        return;
    mLastMsgTs = ts;
    CALL_LISTENER(onLastMessageTsUpdated, ts);
}

void Chat::verifyMsgOrder(const Message& msg, Idx idx)
{
    if (!msg.backRefId)
        return;
    if (!mRefidToIdxMap.emplace(msg.backRefId, idx).second)
    {
        CALL_LISTENER(onMsgOrderVerificationFail, msg, idx, "A message with that backrefId "+std::to_string(msg.backRefId)+" already exists");
        return;
    }
    for (auto refid: msg.backRefs)
    {
        auto it = mRefidToIdxMap.find(refid);
        if (it == mRefidToIdxMap.end())
            continue;
        Idx targetIdx = it->second;
        if (targetIdx >= idx)
        {
            CALL_LISTENER(onMsgOrderVerificationFail, msg, idx, "Message order verification failed, possible history tampering");
            return;
        }
    }
}

void Chat::handleLastReceivedSeen(Id msgid)
{
    //normally the indices will not be set if mLastXXXId == msgid, as there will be only
    //one chance to set the idx (we receive the msg only once).
    if (msgid == mLastSeenId) //we didn't have the message when we received the last seen id
    {
        CHATID_LOG_DEBUG("Received the message with the last-seen msgid '%s', "
            "setting the index pointer to it", ID_CSTR(msgid));
        onLastSeen(msgid);
    }
    if (mLastReceivedId == msgid)
    {
        //we didn't have the message when we received the last received msgid pointer,
        //and now we just received the message - set the index pointer
        CHATID_LOG_DEBUG("Received the message with the last-received msgid '%s', "
            "setting the index pointer to it", ID_CSTR(msgid));
        onLastReceived(msgid);
    }
}

void Chat::onUserJoin(Id userid, Priv priv)
{
    if (userid == client().userId())
        mOwnPrivilege = priv;
    if (mOnlineState == kChatStateJoining)
    {
        mUserDump.insert(userid);
    }
    else if (mOnlineState == kChatStateOnline)
    {
        mUsers.insert(userid);
        CALL_CRYPTO(onUserJoin, userid);
        CALL_LISTENER(onUserJoin, userid, priv);
    }
    else
    {
        throw std::runtime_error("onUserJoin received while not joining and not online");
    }
}

void Chat::onUserLeave(Id userid)
{
    if (mOnlineState != kChatStateOnline)
        throw std::runtime_error("onUserLeave received while not online");

    mUsers.erase(userid);
    CALL_CRYPTO(onUserLeave, userid);
    CALL_LISTENER(onUserLeave, userid);
}

void Connection::notifyLoggedIn()
{
    if (mLoginPromise.done())
        return;
    mState = kStateLoggedIn;
    assert(mConnectPromise.succeeded());
    mLoginPromise.resolve();
}

void Chat::onJoinComplete()
{
    mConnection.notifyLoggedIn();
    if (mUsers != mUserDump)
    {
        mUsers.swap(mUserDump);
        CALL_CRYPTO(setUsers, &mUsers);
    }
    mUserDump.clear();
    mEncryptionHalted = false;
    auto unconfirmedKeyCmd = mCrypto->unconfirmedKeyCmd();
    if (unconfirmedKeyCmd)
    {
        CHATID_LOG_DEBUG("Re-sending unconfirmed key");
        sendCommand(*unconfirmedKeyCmd);
    }

    setOnlineState(kChatStateOnline);
    flushOutputQueue(true); //flush encrypted messages

    if (mIsFirstJoin)
    {
        mIsFirstJoin = false;
        if (!mLastTextMsg.isValid())
        {
            CHATID_LOG_DEBUG("onJoinComplete: Haven't received a text message during join, getting last text message on-demand");
            findAndNotifyLastTextMsg();
        }
    }
}

void Chat::resetGetHistory()
{
    mNextHistFetchIdx = CHATD_IDX_INVALID;
    mServerOldHistCbEnabled = false;
}

void Chat::setOnlineState(ChatState state)
{
    if (state == mOnlineState)
        return;
    mOnlineState = state;
    CHATID_LOG_DEBUG("Online state changed to %s", chatStateToStr(mOnlineState));
    CALL_CRYPTO(onOnlineStateChange, state);
    CALL_LISTENER(onOnlineStateChange, state);
}

void Chat::onLastTextMsgUpdated(const Message& msg, Idx idx)
{
    //idx == CHATD_IDX_INVALID when we notify about a message in the send queue
    //either (msg.isSending() && idx-is-invalid) or (!msg.isSending() && index-is-valid)
    assert(!((idx == CHATD_IDX_INVALID) ^ msg.isSending()));
    assert(!msg.empty());
    assert(msg.type != Message::kMsgRevokeAttachment);
    mLastTextMsg.assign(msg, idx);
    notifyLastTextMsg();
}

void Chat::notifyLastTextMsg()
{
    CALL_LISTENER(onLastTextMessageUpdated, mLastTextMsg);
    mLastTextMsg.mIsNotified = true;
}

uint8_t Chat::lastTextMessage(LastTextMsg*& msg)
{
    if (mLastTextMsg.isValid())
    {
        msg = &mLastTextMsg;
        return LastTextMsgState::kHave;
    }
    if (mLastTextMsg.isFetching())
        return LastTextMsgState::kFetching;

    findLastTextMsg();
    if (mLastTextMsg.isValid())
    {
        msg = &mLastTextMsg;
        return LastTextMsgState::kHave;
    }

    msg = nullptr;
    if ((mOnlineState == kChatStateJoining) || (mServerFetchState & kHistFetchingOldFromServer))
    {
        CHATID_LOG_DEBUG("getLastTextMsg: We are joining or fetch is in progress");
        return LastTextMsgState::kFetching;
    }
    else
    {
        return mLastTextMsg.state();
    }
}

void Chat::findLastTextMsg()
{
    if (!mSending.empty())
    {
        for (auto it = mSending.rbegin(); it!= mSending.rend(); it++)
        {
            assert(it->msg);
            auto& msg = *it->msg;
            if (msg.isText())
            {
                mLastTextMsg.assign(msg, CHATD_IDX_INVALID);
                CHATID_LOG_DEBUG("lastTextMessage: Text message found in send queue");
                return;
            }
        }
    }
    if (!empty())
    {
        //check in ram
        auto low = lownum();
        for (Idx i=highnum(); i >= low; i--)
        {
            auto& msg = at(i);
            if (msg.isText())
            {
                mLastTextMsg.assign(msg, i);
                CHATID_LOG_DEBUG("lastTextMessage: Text message found in RAM");
                return;
            }
        }
        //check in db
        CALL_DB(getLastTextMessage, lownum()-1, mLastTextMsg);
        if (mLastTextMsg.isValid())
        {
            CHATID_LOG_DEBUG("lastTextMessage: Text message found in DB");
            return;
        }
    }
    if (mHaveAllHistory)
    {
        CHATID_LOG_DEBUG("lastTextMessage: No text message in whole history");
        assert(!mLastTextMsg.isValid());
        return;
    }

    //we are empty or there is no text messsage in ram or db - fetch from server
    if (mOnlineState != kChatStateOnline)
    {
//      CHATID_LOG_DEBUG("lastTextMesage: We are not online, can't fetch messages from server");
        return;
    }
    CHATID_LOG_DEBUG("lastTextMessage: No text message found locally, fetching more history from server");
    mServerOldHistCbEnabled = false;
    requestHistoryFromServer(-16);
    mLastTextMsg.setState(LastTextMsgState::kFetching);
}

void Chat::findAndNotifyLastTextMsg()
{
    auto wptr = weakHandle();
    marshallCall([wptr, this]() //prevent re-entrancy
    {
        if (wptr.deleted())
            return;
        findLastTextMsg();
        if (mLastTextMsg.state() == LastTextMsgState::kFetching)
            return;
        notifyLastTextMsg();
    }, mClient.karereClient->appCtx);
}

void Chat::sendTypingNotification()
{
    sendCommand(Command(OP_BROADCAST) + mChatId + karere::Id::null() +(uint8_t)Command::kBroadcastUserTyping);
}

void Chat::handleBroadcast(karere::Id from, uint8_t type)
{
    if (type == Command::kBroadcastUserTyping)
        CALL_LISTENER(onUserTyping, from);
}

bool Chat::manualResendWhenUserJoins() const
{
    return mClient.manualResendWhenUserJoins();
}

void Client::leave(Id chatid)
{
    auto conn = mConnectionForChatId.find(chatid);
    if (conn == mConnectionForChatId.end())
    {
        CHATD_LOG_ERROR("Client::leave: Unknown chat %s", ID_CSTR(chatid));
        return;
    }
    conn->second->mChatIds.erase(chatid);
    mConnectionForChatId.erase(conn);
    mChatForChatId.erase(chatid);
}

#define RET_ENUM_NAME(name) case OP_##name: return #name;
const char* Command::opcodeToStr(uint8_t opcode)
{
    switch (opcode)
    {
        RET_ENUM_NAME(KEEPALIVE);
        RET_ENUM_NAME(JOIN);
        RET_ENUM_NAME(OLDMSG);
        RET_ENUM_NAME(NEWMSG);
        RET_ENUM_NAME(MSGUPD);
        RET_ENUM_NAME(SEEN);
        RET_ENUM_NAME(RECEIVED);
        RET_ENUM_NAME(RETENTION);
        RET_ENUM_NAME(HIST);
        RET_ENUM_NAME(RANGE);
        RET_ENUM_NAME(NEWMSGID);
        RET_ENUM_NAME(REJECT);
        RET_ENUM_NAME(BROADCAST);
        RET_ENUM_NAME(HISTDONE);
        RET_ENUM_NAME(NEWKEY);
        RET_ENUM_NAME(KEYID);
        RET_ENUM_NAME(JOINRANGEHIST);
        RET_ENUM_NAME(MSGUPDX);
        RET_ENUM_NAME(MSGID);
        RET_ENUM_NAME(KEEPALIVEAWAY);
        default: return "(invalid opcode)";
    }
}
const char* Message::statusNames[] =
{
  "Sending", "SendingManual", "ServerReceived", "ServerRejected", "Delivered", "NotSeen", "Seen"
};
}<|MERGE_RESOLUTION|>--- conflicted
+++ resolved
@@ -626,17 +626,10 @@
             {
                 if (wptr.deleted())
                     return;
-<<<<<<< HEAD
-                             
+                
                 CHATID_LOG_DEBUG("Fetching history(%u) from server...", count);
                 requestHistoryFromServer(-count);
             }, mClient.karereClient->appCtx);
-=======
-
-                CHATID_LOG_DEBUG("Fetching history(%u) from server...", count);
-                requestHistoryFromServer(-count);
-            });
->>>>>>> 4b08d6c7
         }
         return kHistSourceServer;
     }
@@ -1182,25 +1175,15 @@
     auto message = new Message(makeRandomId(), client().userId(), time(NULL),
         0, msg, msglen, true, CHATD_KEYID_INVALID, type, userp);
     message->backRefId = generateRefId(mCrypto);
-<<<<<<< HEAD
-    
-=======
->>>>>>> 4b08d6c7
+
     auto wptr = weakHandle();
     marshallCall([wptr, this, message]()
     {
         if (wptr.deleted())
             return;
-<<<<<<< HEAD
         
         msgSubmit(message);
     }, mClient.karereClient->appCtx);
-    
-=======
-
-        msgSubmit(message);
-    });
->>>>>>> 4b08d6c7
     return message;
 }
 void Chat::msgSubmit(Message* msg)
@@ -1362,30 +1345,18 @@
     } //end msg.isSending()
     auto upd = new Message(msg.id(), msg.userid, msg.ts, age+1, newdata, newlen,
         msg.isSending(), msg.keyid, msg.type, userp);
-<<<<<<< HEAD
-    
-=======
-
->>>>>>> 4b08d6c7
+
     auto wptr = weakHandle();
     uint32_t newage = msg.ts + age;
     marshallCall([wptr, this, newage, upd]()
     {
         if (wptr.deleted())
             return;
-<<<<<<< HEAD
-                     
+        
         postMsgToSending(upd->isSending() ? OP_MSGUPDX : OP_MSGUPD, upd);
         onMsgTimestamp(newage);
     }, mClient.karereClient->appCtx);
     
-=======
-
-        postMsgToSending(upd->isSending() ? OP_MSGUPDX : OP_MSGUPD, upd);
-        onMsgTimestamp(newage);
-    });
-
->>>>>>> 4b08d6c7
     return upd;
 }
 
@@ -1527,29 +1498,17 @@
         CHATID_LOG_DEBUG("Asked to mark own message %s as seen, ignoring", ID_CSTR(msg.id()));
         return false;
     }
-<<<<<<< HEAD
-    
-    
-=======
-
->>>>>>> 4b08d6c7
+
     auto wptr = weakHandle();
     karere::Id id = msg.id();
     marshallCall([wptr, this, id, idx]()
     {
         if (wptr.deleted())
             return;
-<<<<<<< HEAD
-        
+
         CHATID_LOG_DEBUG("setMessageSeen: Setting last seen msgid to %s", ID_CSTR(id));
         sendCommand(Command(OP_SEEN) + mChatId + id);
         
-=======
-
-        CHATID_LOG_DEBUG("setMessageSeen: Setting last seen msgid to %s", ID_CSTR(id));
-        sendCommand(Command(OP_SEEN) + mChatId + id);
-
->>>>>>> 4b08d6c7
         Idx notifyStart;
         if (mLastSeenIdx == CHATD_IDX_INVALID)
         {
@@ -1563,11 +1522,7 @@
         mLastSeenIdx = idx;
         Idx highest = highnum();
         Idx notifyEnd = (mLastSeenIdx > highest) ? highest : mLastSeenIdx;
-<<<<<<< HEAD
-        
-=======
-
->>>>>>> 4b08d6c7
+
         for (Idx i=notifyStart+1; i<=notifyEnd; i++)
         {
             auto& m = at(i);
@@ -1577,13 +1532,8 @@
             }
         }
         CALL_LISTENER(onUnreadChanged);
-<<<<<<< HEAD
     }, mClient.karereClient->appCtx);
     
-=======
-    });
-
->>>>>>> 4b08d6c7
     return true;
 }
 
