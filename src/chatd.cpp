#include "chatd.h"
#include "chatClient.h"
#include "chatdICrypto.h"
#include "base64url.h"
#include <algorithm>
#include <random>
#include <regex>

using namespace std;
using namespace promise;
using namespace karere;

#if WIN32
#include <mega/utils.h>
using ::mega::mega_snprintf;   // enables the calls to snprintf below which are #defined
#endif


#define CHATD_LOG_LISTENER_CALLS

// logging for a specific chatid - prepends the chatid and calls the normal logging macro
#define CHATID_LOG_DEBUG(fmtString,...) CHATD_LOG_DEBUG("[shard %d]: %s: " fmtString, mConnection.shardNo(), ID_CSTR(chatId()), ##__VA_ARGS__)
#define CHATID_LOG_WARNING(fmtString,...) CHATD_LOG_WARNING("[shard %d]: %s: " fmtString, mConnection.shardNo(), ID_CSTR(chatId()), ##__VA_ARGS__)
#define CHATID_LOG_ERROR(fmtString,...) CHATD_LOG_ERROR("[shard %d]: %s: " fmtString, mConnection.shardNo(), ID_CSTR(chatId()), ##__VA_ARGS__)

// logging for a specific shard - prepends the shard number and calls the normal logging macro
#define CHATDS_LOG_DEBUG(fmtString,...) CHATD_LOG_DEBUG("[shard %d]: " fmtString, shardNo(), ##__VA_ARGS__)
#define CHATDS_LOG_WARNING(fmtString,...) CHATD_LOG_WARNING("[shard %d]: " fmtString, shardNo(), ##__VA_ARGS__)
#define CHATDS_LOG_ERROR(fmtString,...) CHATD_LOG_ERROR("[shard %d]: " fmtString, shardNo(), ##__VA_ARGS__)

#ifdef CHATD_LOG_LISTENER_CALLS
    #define CHATD_LOG_LISTENER_CALL(fmtString,...) CHATID_LOG_DEBUG(fmtString, ##__VA_ARGS__)
#else
    #define CHATD_LOG_LISTENER_CALL(...)
#endif

#ifdef CHATD_LOG_CRYPTO_CALLS
    #define CHATD_LOG_CRYPTO_CALL(fmtString,...) CHATID_LOG_DEBUG(fmtString, ##__VA_ARGS__)
#else
    #define CHATD_LOG_CRYPTO_CALL(...)
#endif

#ifdef CHATD_LOG_DB_CALLS
    #define CHATD_LOG_DB_CALL(fmtString,...) CHATID_LOG_DEBUG(fmtString, ##__VA_ARGS__)
#else
    #define CHATD_LOG_DB_CALL(...)
#endif

#define CALL_LISTENER(methodName,...)                                                           \
    do {                                                                                        \
      try {                                                                                     \
          CHATD_LOG_LISTENER_CALL("Calling Listener::" #methodName "()");                       \
          mListener->methodName(__VA_ARGS__);                                                   \
      } catch(std::exception& e) {                                                              \
          CHATD_LOG_WARNING("Exception thrown from Listener::" #methodName "():\n%s", e.what());\
      }                                                                                         \
    } while(0)

#define CALL_LISTENER_FH(methodName,...)                                                           \
    do {                                                                                        \
      try {                                                                                     \
        if (mListener)                                                                         \
        {                                                                                       \
          CHATD_LOG_DEBUG("Calling FilteredHistoryListener::" #methodName "()");                       \
          mListener->methodName(__VA_ARGS__);                                                   \
        }                                                                                       \
      } catch(std::exception& e) {                                                              \
          CHATD_LOG_WARNING("Exception thrown from FilteredHistoryListener::" #methodName "():\n%s", e.what());\
      }                                                                                         \
    } while(0)

#define CALL_CRYPTO(methodName,...)                                                             \
    do {                                                                                        \
      try {                                                                                     \
          CHATD_LOG_CRYPTO_CALL("Calling ICrypto::" #methodName "()");                          \
          mCrypto->methodName(__VA_ARGS__);                                                     \
      } catch(std::exception& e) {                                                              \
          CHATD_LOG_WARNING("Exception thrown from ICrypto::" #methodName "():\n%s", e.what()); \
      }                                                                                         \
    } while(0)

#define CALL_DB(methodName,...)                                                           \
    do {                                                                                        \
      try {                                                                                     \
          CHATD_LOG_DB_CALL("Calling DbInterface::" #methodName "()");                               \
          mDbInterface->methodName(__VA_ARGS__);                                                   \
      } catch(std::exception& e) {                                                              \
          CHATID_LOG_ERROR("Exception thrown from DbInterface::" #methodName "():\n%s", e.what());\
      }                                                                                         \
    } while(0)

#define CALL_DB_FH(methodName,...)                                                           \
    do {                                                                                        \
      try {                                                                                     \
          CHATD_LOG_DB_CALL("Calling DbInterface::" #methodName "()");                               \
          mDb->methodName(__VA_ARGS__);                                                   \
      } catch(std::exception& e) {                                                              \
          CHATD_LOG_ERROR("Exception thrown from DbInterface::" #methodName "():\n%s", e.what());\
      }                                                                                         \
    } while(0)

#ifndef CHATD_ASYNC_MSG_CALLBACKS
    #define CHATD_ASYNC_MSG_CALLBACKS 1
#endif

namespace chatd
{

// message storage subsystem
// the message buffer can grow in two directions and is always contiguous, i.e. there are no "holes"
// there is no guarantee as to ordering

Client::Client(karere::Client *aKarereClient) :
    mMyHandle(aKarereClient->myHandle()),
    mRetentionTimer(0),
    mRetentionCheckTs(0),
    mApi(&aKarereClient->api),
    mKarereClient(aKarereClient)
{
    if (!mKarereClient->anonymousMode())
    {
        mRichPrevAttrCbHandle = mKarereClient->userAttrCache().getAttr(mMyHandle, ::mega::MegaApi::USER_ATTR_RICH_PREVIEWS, this,
       [](::Buffer *buf, void* userp)
       {
            Client *client = static_cast<Client*>(userp);
            client->mRichLinkState = kRichLinkNotDefined;

            // if user changed the option to do/don't generate rich links...
            if (buf && !buf->empty())
            {
                char tmp[2];
                base64urldecode(buf->buf(), buf->size(), tmp, 2);
                switch(*tmp)
                {
                case '1':
                    client->mRichLinkState = kRichLinkEnabled;
                    break;

                case '0':
                    client->mRichLinkState = kRichLinkDisabled;
                    break;

                default:
                    CHATD_LOG_WARNING("Unexpected value for user attribute USER_ATTR_RICH_PREVIEWS - value: %c", *tmp);
                    break;
                }
            }

            // proceed to prepare rich-links or to discard them
            switch (client->mRichLinkState)
            {
            case kRichLinkEnabled:
                for (auto& chat: client->mChatForChatId)
                {
                    chat.second->requestPendingRichLinks();
                }
                break;

            case kRichLinkDisabled:
                for (auto& chat: client->mChatForChatId)
                {
                    chat.second->removePendingRichLinks();
                }
                break;

            case kRichLinkNotDefined:
                break;
            }
       });
    }

    // initialize the most recent message for each user
    SqliteStmt stmt1(mKarereClient->db, "SELECT DISTINCT userid FROM history");
    while (stmt1.step())
    {
        karere::Id userid = stmt1.uint64Col(0);
        if (userid == Id::COMMANDER())
        {
            continue;
        }

        SqliteStmt stmt2(mKarereClient->db, "SELECT MAX(ts) FROM history WHERE userid = ?");
        stmt2 << userid.val;
        if (stmt2.step())
        {
            mLastMsgTs[userid] = stmt2.uintCol(0);
        }
    }
}

Chat& Client::createChat(Id chatid, int shardNo,
    Listener* listener, const karere::SetOfIds& users, ICrypto* crypto, uint32_t chatCreationTs, bool isGroup)
{
    auto chatit = mChatForChatId.find(chatid);
    if (chatit != mChatForChatId.end())
    {
        CHATD_LOG_WARNING("Client::createChat: Chat with chatid %s already exists, returning existing instance", ID_CSTR(chatid));
        return *chatit->second;
    }

    // instantiate a Connection object for this shard if needed
    Connection* conn;
    auto it = mConnections.find(shardNo);
    if (it == mConnections.end())
    {
        conn = new Connection(*this, shardNo);
        mConnections.emplace(std::piecewise_construct,
            std::forward_as_tuple(shardNo), std::forward_as_tuple(conn));
    }
    else
    {
        conn = it->second.get();
    }

    // map chatid to this shard
    mConnectionForChatId[chatid] = conn;

    // always update the URL to give the API an opportunity to migrate chat shards between hosts
    Chat* chat = new Chat(*conn, chatid, listener, users, chatCreationTs, crypto, isGroup);
    // add chatid to the connection's chatids
    conn->mChatIds.insert(chatid);
    mChatForChatId.emplace(chatid, std::shared_ptr<Chat>(chat));
    return *chat;
}

promise::Promise<void> Client::sendKeepalive()
{
    if (mKeepalivePromise.done())
    {
        assert(mKeepaliveCount == 0);   // TODO: prevent concurrent calls to sendKeepAlive()

        mKeepaliveCount = 0;
        mKeepaliveFailed = false;
        mKeepalivePromise = Promise<void>();
    }

    auto wptr = weakHandle();
    if (mConnections.size())
    {
        mKeepaliveCount += static_cast<int>(mConnections.size());
        for (auto& conn: mConnections)
        {
            conn.second->sendKeepalive()
            .then([this, wptr]()
            {
                if (wptr.deleted())
                    return;

                onKeepaliveSent();
            })
            .fail([this, wptr](const ::promise::Error&)
            {
                if (wptr.deleted())
                    return;

                mKeepaliveFailed = true;
                onKeepaliveSent();
            });
        }
    }
    else    // in case user has no chats, there's no connections active --> all done
    {
        mKeepalivePromise.resolve();
    }

    return mKeepalivePromise
    .fail([this, wptr](const ::promise::Error&)
    {
        if (wptr.deleted())
            return;
    });
}

void Client::sendEcho()
{
    for (auto& conn: mConnections)
    {
        if (conn.second->isOnline())
        {
            conn.second->sendEcho();
        }
    }
}

void Client::onKeepaliveSent()
{
    mKeepaliveCount--;
    if (mKeepaliveCount == 0)
    {
        if (mKeepaliveFailed)
        {
            mKeepalivePromise.reject("Failed to send some keepalives");
        }
        else
        {
            mKeepalivePromise.resolve();
        }
    }
}

uint8_t Client::keepaliveType()
{
    return mKarereClient->isInBackground() ? OP_KEEPALIVEAWAY : OP_KEEPALIVE;
}

std::shared_ptr<Chat> Client::chatFromId(Id chatid) const
{
    auto it = mChatForChatId.find(chatid);
    return (it == mChatForChatId.end()) ? nullptr : it->second;
}

Chat &Client::chats(Id chatid) const
{
    auto it = mChatForChatId.find(chatid);
    if (it == mChatForChatId.end())
    {
        throw std::runtime_error("chatidChat: Unknown chatid "+chatid.toString());
    }
    return *it->second;
}

promise::Promise<void> Client::notifyUserStatus()
{
    if (mKarereClient->isInBackground())
    {
        cancelSeenTimers(); // avoid to update SEEN pointer when entering background
    }
    else    // foreground
    {
        sendEcho(); // ping to detect dead sockets when returning to foreground
    }

    return sendKeepalive();
}

void Client::cancelSeenTimers()
{
   for (std::set<megaHandle>::iterator it = mSeenTimers.begin(); it != mSeenTimers.end(); ++it)
   {
        cancelTimeout(*it, mKarereClient->appCtx);
   }
   mSeenTimers.clear();
}

bool Client::isMessageReceivedConfirmationActive() const
{
    return mMessageReceivedConfirmation;
}

::mega::m_time_t Client::getLastMsgTs(Id userid) const
{
    std::map<karere::Id, ::mega::m_time_t>::const_iterator it = mLastMsgTs.find(userid);
    if (it != mLastMsgTs.end())
    {
        return it->second;
    }
    return 0;
}

void Client::setLastMsgTs(Id userid, ::mega::m_time_t lastMsgTs)
{
    mLastMsgTs[userid] = lastMsgTs;
}

void Client::updateRetentionCheckTs(time_t nextCheckTs, bool force)
{
    bool setTimer = false;
    if (force || (nextCheckTs && (!mRetentionCheckTs || nextCheckTs < mRetentionCheckTs)))
    {
        setTimer = true;
        mRetentionCheckTs = static_cast<uint32_t>(nextCheckTs);
        CHATD_LOG_DEBUG("set retention history check ts: %d", nextCheckTs);
    }

    if (mRetentionCheckTs && setTimer)
    {
        setRetentionTimer();
    }
}

void Client::cancelRetentionTimer(bool resetTs)
{
    if (mRetentionTimer)
    {
        cancelTimeout(mRetentionTimer, mKarereClient->appCtx);
        mRetentionTimer = 0;
    }

    if (resetTs)
    {
        mRetentionCheckTs = 0;
        CHATD_LOG_DEBUG("retention history check period reset");
    }
}

void Client::setRetentionTimer()
{
    time_t retentionPeriod = mRetentionCheckTs - time(nullptr);
    assert(retentionPeriod > 0); // next timer period (in seconds) must be a valid

    // Avoid set timer with a smaller period than kMinRetentionTimeout, upon previous timer expiration.
    // If there's an active timer, it's licit to set a timer with a smaller period than kMinRetentionTimeout.
    retentionPeriod = (!mRetentionTimer && retentionPeriod > 0 && retentionPeriod < kMinRetentionTimeout)
            ? kMinRetentionTimeout
            : retentionPeriod;

    cancelRetentionTimer(false); // cancel timer if any, but keep mRetentionCheckTs
    CHATD_LOG_DEBUG("set timer for next retention history check to %d (seconds):", retentionPeriod);
    auto wptr = weakHandle();
    mRetentionTimer = karere::setTimeout([this, wptr]()
    {
        if (wptr.deleted())
          return;

        mRetentionTimer = 0; // it's important to reset here

        // Get the min check period
        time_t minTs = 0;
        for (auto& chat: mChatForChatId)
        {
            // Call with false, to avoid infinite loop by calling setRetentionTimer
            time_t nextRetentionTs = chat.second->handleRetentionTime(false);
            if (nextRetentionTs && (nextRetentionTs < minTs || !minTs))
            {
                minTs = nextRetentionTs;
            }
        }
        updateRetentionCheckTs(minTs, true);
    }, static_cast<unsigned int> (retentionPeriod * 1000) , mKarereClient->appCtx);
}

uint8_t Client::richLinkState() const
{
    return mRichLinkState;
}

bool Client::areAllChatsLoggedIn(int shard)
{
    bool allConnected = true;

    for (map<Id, shared_ptr<Chat>>::iterator it = mChatForChatId.begin(); it != mChatForChatId.end(); it++)
    {
        Chat* chat = it->second.get();
        if (!chat->isLoggedIn() && !chat->isDisabled()
                && (shard == -1 || chat->connection().shardNo() == shard))
        {
            allConnected = false;
            break;
        }
    }

    if (allConnected)
    {
        if (shard == -1)
        {
            CHATD_LOG_DEBUG("We are logged in to all chats");
        }
        else
        {
            CHATD_LOG_DEBUG("We are logged in to all chats for shard %d", shard);
        }
    }

    return allConnected;
}

void Chat::connect()
{
    if ((mConnection.state() == Connection::kStateNew))
    {
        // attempt a connection ONLY if this is a new shard.
        mConnection.connect()
        .fail([this](const ::promise::Error& err)
        {
            CHATID_LOG_ERROR("Chat::connect(): Error connecting to server: %s", err.what());
        });
    }
    else if (mConnection.isOnline())
    {
        login();
    }
}

void Chat::login()
{
    assert(mConnection.isOnline());
    setOnlineState(kChatStateJoining);
    // In both cases (join/joinrangehist), don't block history messages being sent to app
    mServerOldHistCbEnabled = false;

    ChatDbInfo info;
    mDbInterface->getHistoryInfo(info);
    mOldestKnownMsgId = info.oldestDbId;

    sendReactionSn();

    if (previewMode())
    {
        if (mOldestKnownMsgId) //if we have local history
            handlejoinRangeHist(info);
        else
            handlejoin();
    }
    else
    {
        if (mOldestKnownMsgId) //if we have local history
        {
            joinRangeHist(info);
            retryPendingReactions();
        }
        else
        {
            join();
        }
    }
}

Connection::Connection(Client& chatdClient, int shardNo)
    : mChatdClient(chatdClient),
      mDnsCache(chatdClient.mKarereClient->mDnsCache),
      mShardNo(shardNo),
      mTsConnSuceeded(time(nullptr)),
      mSendPromise(promise::_Void())
{
}

void Connection::wsConnectCb()
{
    time_t now = time(nullptr);
    if (now - mTsConnSuceeded > kMaxConnSucceededTimeframe)
    {
        // reset if last check happened more than kMaxConnSucceededTimeframe seconds ago
        resetConnSuceededAttempts(now);
    }
    else
    {
        if (++mConnSuceeded > kMaxConnSuceeded)
        {
            // We need to refresh URL because we have reached max successful attempts, in kMaxConnSucceededTimeframe period
            CHATDS_LOG_DEBUG("Limit of successful connection attempts (%d), was reached in a period of %d seconds:", kMaxConnSuceeded, kMaxConnSucceededTimeframe);
            resetConnSuceededAttempts(now);
            retryPendingConnection(true, true); // cancel all retries and fetch new URL
            return;
        }
    }
    setState(kStateConnected);
}

void Connection::wsCloseCb(int errcode, int errtype, const char *preason, size_t reason_len)
{
    string reason;
    if (preason)
        reason.assign(preason, reason_len);

    if (mState == kStateFetchingUrl || mFetchingUrl)
    {
        CHATDS_LOG_DEBUG("wsCloseCb: previous fetch of a fresh URL is still in progress");
        onSocketClose(errcode, errtype, reason);
        return;
    }

    CHATDS_LOG_DEBUG("Fetching a fresh URL" ,mShardNo);
    mFetchingUrl = true;
    auto wptr = getDelTracker();
    mChatdClient.mApi->call(&::mega::MegaApi::getUrlChat, *mChatIds.begin())
    .then([wptr, this](ReqResult result)
    {
        if (wptr.deleted())
        {
            CHATDS_LOG_ERROR("Chatd URL request completed, but chatd connection was deleted");
            return;
        }

        mFetchingUrl = false;
        const char *url = result->getLink();
        if (url && url[0] && (karere::Url(url)).host != mDnsCache.getUrl(mShardNo).host) // hosts do not match
        {
            // reset mConnSuceeded, to avoid a further succeeded connection attempt, can trigger another URL re-fetch
            resetConnSuceededAttempts(time(nullptr));

            // Update DNSCache record with new URL
            CHATDS_LOG_DEBUG("Update URL in cache, and start a new retry attempt");
            mDnsCache.updateRecord(mShardNo, url, true);
            retryPendingConnection(true);
        }
    });

    onSocketClose(errcode, errtype, reason);
}

void Connection::onSocketClose(int errcode, int errtype, const std::string& reason)
{
    if (mChatdClient.mKarereClient->isTerminated())
    {
        CHATDS_LOG_WARNING("Socket close but karere client was terminated.");
        return;
    }

    if (mState == kStateDisconnected)
    {
        CHATDS_LOG_DEBUG("onSocketClose: we are already in kStateDisconnected state");
        if (!mRetryCtrl)
        {
            CHATDS_LOG_ERROR("There's no retry controller instance when calling onSocketClose in kDisconnected state");
            mChatdClient.mKarereClient->api.callIgnoreResult(&::mega::MegaApi::sendEvent, 99013, "There's no retry controller instance when calling onSocketClose in kDisconnected state");
            reconnect(); // start retry controller
        }
        return;
    }

    CHATDS_LOG_WARNING("Socket close on IP %s. Reason: %s", mTargetIp.c_str(), reason.c_str());

    if (mState == kStateFetchingUrl)
    {
        CHATDS_LOG_DEBUG("Socket close while fetching URL. Ignoring...");
        // it should happen only when the cached URL becomes invalid (wsResolveDNS() returns UV_EAI_NONAME
        // and it will reconnect automatically once the URL is fetched again
        return;
    }

    auto oldState = mState;
    setState(kStateDisconnected);

    assert(oldState != kStateDisconnected);

    usingipv6 = !usingipv6;
    mTargetIp.clear();

    if (oldState == kStateConnected)
    {
        CHATDS_LOG_DEBUG("Socket close at state kStateConnected");

        assert(!mRetryCtrl);
        reconnect(); //start retry controller
    }
    else // (mState < kStateConnected) --> tell retry controller that the connect attempt failed
    {
        CHATDS_LOG_DEBUG("Socket close and state is not kStateConnected (but %s), start retry controller", connStateToStr(oldState));

        assert(mRetryCtrl);
        assert(!mConnectPromise.succeeded());
        if (!mConnectPromise.done())
        {
            mConnectPromise.reject(reason, errcode, errtype);
        }
    }
}

promise::Promise<void> Connection::sendKeepalive()
{
    uint8_t opcode = mChatdClient.keepaliveType();
    CHATDS_LOG_DEBUG("send %s", Command::opcodeToStr(opcode));
    sendBuf(Command(opcode));
    return mSendPromise;
}

void Connection::sendEcho()
{
    if (!mDnsCache.isValidUrl(mShardNo)) // the connection is not ready yet (i.e. initialization in offline-mode)
    {
        CHATDS_LOG_DEBUG("sendEcho(): connection not initialized yet");
        return;
    }

    if (mEchoTimer) // one is already sent
    {
        CHATDS_LOG_DEBUG("sendEcho(): already sent, waiting for response");
        return;
    }

    if (!isOnline())
    {
        CHATDS_LOG_DEBUG("sendEcho(): connection is down, cannot send");
        return;
    }

    auto wptr = weakHandle();
    mEchoTimer = setTimeout([this, wptr]()
    {
        if (wptr.deleted())
            return;

        mEchoTimer = 0;

        CHATDS_LOG_DEBUG("Echo response not received in %d secs. Reconnecting...", kEchoTimeout);
        mChatdClient.mKarereClient->api.callIgnoreResult(&::mega::MegaApi::sendEvent, 99001, "ECHO response timed out");

        setState(kStateDisconnected);
        abortRetryController();
        reconnect();

    }, kEchoTimeout * 1000, mChatdClient.mKarereClient->appCtx);

    CHATDS_LOG_DEBUG("send ECHO");
    sendBuf(Command(OP_ECHO));
}

void Connection::resetConnSuceededAttempts(const time_t &t)
{
    mTsConnSuceeded = t;
    mConnSuceeded = 0;
}

void Connection::setState(State state)
{
    State oldState = mState;
    if (mState == state)
    {
        CHATDS_LOG_DEBUG("Tried to change connection state to the current state: %s", connStateToStr(state));
        return;
    }
    else
    {
        CHATDS_LOG_DEBUG("Connection state change: %s --> %s", connStateToStr(mState), connStateToStr(state));
        mState = state;
    }

    mChatdClient.mKarereClient->initStats().handleShardStats(oldState, state, static_cast<uint8_t>(shardNo()));

    if (mState == kStateDisconnected)
    {
        mHeartbeatEnabled = false;

        // if a socket is opened, close it immediately
        if (wsIsConnected())
        {
            wsDisconnect(true);
        }

        // if an ECHO was sent, no need to wait for its response
        if (mEchoTimer)
        {
            cancelTimeout(mEchoTimer, mChatdClient.mKarereClient->appCtx);
            mEchoTimer = 0;
        }

        // if connect-timer is running, it must be reset (kStateResolving --> kStateDisconnected)
        if (mConnectTimer)
        {
            cancelTimeout(mConnectTimer, mChatdClient.mKarereClient->appCtx);
            mConnectTimer = 0;
        }

        if (!mChatdClient.mKarereClient->isTerminated())
        {
            // start a timer to ensure the connection is established after kConnectTimeout. Otherwise, reconnect
            auto wptr = weakHandle();
            mConnectTimer = setTimeout([this, wptr]()
            {
                if (wptr.deleted())
                    return;

                mConnectTimer = 0;

                CHATDS_LOG_DEBUG("Reconnection attempt has not succeed after %d. Reconnecting...", kConnectTimeout);
                mChatdClient.mKarereClient->api.callIgnoreResult(&::mega::MegaApi::sendEvent, 99004, "Reconnection timed out");

                retryPendingConnection(true);

            }, kConnectTimeout * 1000, mChatdClient.mKarereClient->appCtx);
        }

        // notify chatrooms that connection is down
        for (auto& chatid: mChatIds)
        {
            auto& chat = mChatdClient.chats(chatid);
            chat.onDisconnect();
        }

        if (!mSendPromise.done())
        {
            mSendPromise.reject("Failed to send. Socket was closed");
        }
    }
    else if (mState == kStateConnected)
    {
        CHATDS_LOG_DEBUG("Chatd connected to %s", mTargetIp.c_str());

        mDnsCache.connectDone(mShardNo, mTargetIp);
        assert(!mConnectPromise.done());
        mConnectPromise.resolve();
        mRetryCtrl.reset();

        if (mConnectTimer)
        {
            cancelTimeout(mConnectTimer, mChatdClient.mKarereClient->appCtx);
            mConnectTimer = 0;
        }
    }
}

Connection::State Connection::state() const
{
    return mState;
}

bool Connection::isOnline() const
{
    return mState == kStateConnected; //(mWebSocket && (ws_get_state(mWebSocket) == WS_STATE_CONNECTED));
}

const std::set<Id> &Connection::chatIds() const
{
    return mChatIds;
}

uint32_t Connection::clientId() const
{
    return mClientId;
}

Promise<void> Connection::reconnect()
{
    if (mChatdClient.mKarereClient->isTerminated())
    {
        CHATDS_LOG_WARNING("Reconnect attempt initiated, but karere client was terminated.");
        assert(false);
        return ::promise::Error("Reconnect called when karere::Client is terminated", kErrorAccess, kErrorAccess);
    }

    mChatdClient.mKarereClient->setCommitMode(false); // use transactions

    assert(!mHeartbeatEnabled);
    assert(!mRetryCtrl);
    try
    {
        if (mState >= kStateResolving) //would be good to just log and return, but we have to return a promise
            throw std::runtime_error(std::string("Already connecting/connected to shard ")+std::to_string(mShardNo));

        if (!mDnsCache.isValidUrl(mShardNo))
            throw std::runtime_error("Current URL is not valid for shard "+std::to_string(mShardNo));

        setState(kStateResolving);

        // if there were an existing retry in-progress, abort it first or it will kick in after its backoff
        abortRetryController();

        // create a new retry controller and return its promise for reconnection
        auto wptr = weakHandle();
        mRetryCtrl.reset(createRetryController("chatd] [shard "+std::to_string(mShardNo), [this](size_t attemptNo, DeleteTrackable::Handle wptr) -> Promise<void>
        {
            if (wptr.deleted())
            {
                CHATDS_LOG_DEBUG("Reconnect attempt initiated, but chatd client was deleted.");
                return ::promise::_Void();
            }

            setState(kStateDisconnected);
            mConnectPromise = Promise<void>();

            const std::string &host = mDnsCache.getUrl(mShardNo).host;

            string ipv4, ipv6;
            bool cachedIPs = mDnsCache.getIp(mShardNo, ipv4, ipv6);

            setState(kStateResolving);
            CHATDS_LOG_DEBUG("Resolving hostname %s...", host.c_str());

            for (auto& chatid: mChatIds)
            {
                auto& chat = mChatdClient.chats(chatid);
                if (!chat.isDisabled())
                    chat.setOnlineState(kChatStateConnecting);
            }

            //GET start ts for QueryDns
            mChatdClient.mKarereClient->initStats().shardStart(InitStats::kStatsQueryDns, static_cast<uint8_t>(shardNo()));

            auto retryCtrl = mRetryCtrl.get();
            int statusDNS = wsResolveDNS(mChatdClient.mKarereClient->websocketIO, host.c_str(),
                         [wptr, cachedIPs, this, retryCtrl, attemptNo](int statusDNS, const std::vector<std::string> &ipsv4, const std::vector<std::string> &ipsv6)
            {
                if (wptr.deleted())
                {
                    CHATDS_LOG_DEBUG("DNS resolution completed but ignored: chatd client was deleted.");
                    return;
                }

                if (mChatdClient.mKarereClient->isTerminated())
                {
                    CHATDS_LOG_DEBUG("DNS resolution completed but karere client was terminated.");
                    return;
                }

                if (!mRetryCtrl)
                {

                    if (isOnline())
                    {
                        CHATDS_LOG_DEBUG("DNS resolution completed but ignored: connection is already established using cached IP");
                        assert(cachedIPs);
                    }
                    else
                    {
                        CHATDS_LOG_DEBUG("DNS resolution completed but ignored: connection was aborted");
                    }
                    return;
                }
                if (mRetryCtrl.get() != retryCtrl)
                {
                    CHATDS_LOG_DEBUG("DNS resolution completed but ignored: a newer RetryController has already started");
                    return;
                }
                if (mRetryCtrl->currentAttemptNo() != attemptNo)
                {
                    CHATDS_LOG_DEBUG("DNS resolution completed but ignored: a newer attempt is already started (old: %d, new: %d)",
                                     attemptNo, mRetryCtrl->currentAttemptNo());
                    return;
                }

                if (statusDNS < 0 || (ipsv4.empty() && ipsv6.empty()))
                {
                    if (isOnline() && cachedIPs)
                    {
                        assert(false);  // this case should be handled already at: if (!mRetryCtrl)
                        CHATDS_LOG_WARNING("DNS error, but connection is established. Relaying on cached IPs...");
                        return;
                    }

                    if (statusDNS < 0)
                    {
                        CHATDS_LOG_ERROR("Async DNS error in chatd for shard %d. Error code: %d", mShardNo, statusDNS);
                    }
                    else
                    {
                        CHATDS_LOG_ERROR("Async DNS error in chatd. Empty set of IPs");
                    }

                    mChatdClient.mKarereClient->initStats().incrementRetries(InitStats::kStatsQueryDns, static_cast<uint8_t>(shardNo()));
                    assert(!isOnline());

                    if (statusDNS == wsGetNoNameErrorCode(mChatdClient.mKarereClient->websocketIO))
                    {
                         retryPendingConnection(true, true);
                    }
                    else
                    {
                        onSocketClose(0, 0, "Async DNS error (chatd)");
                    }
                    return;
                }

                if (!cachedIPs) // connect() required initial DNS lookup
                {
                    CHATDS_LOG_DEBUG("Hostname resolved by first time. Connecting...");

                    //GET end ts for QueryDns
                    mChatdClient.mKarereClient->initStats().shardEnd(InitStats::kStatsQueryDns, static_cast<uint8_t>(shardNo()));
                    mDnsCache.setIp(mShardNo, ipsv4, ipsv6);
                    doConnect();
                    return;
                }

                if (mDnsCache.isMatch(mShardNo, ipsv4, ipsv6))
                {
                    CHATDS_LOG_DEBUG("DNS resolve matches cached IPs.");
                }
                else
                {
                    //GET end ts for QueryDns
                    mChatdClient.mKarereClient->initStats().shardEnd(InitStats::kStatsQueryDns, static_cast<uint8_t>(shardNo()));

                    // update DNS cache
                    mDnsCache.setIp(mShardNo, ipsv4, ipsv6);
                    CHATDS_LOG_WARNING("DNS resolve doesn't match cached IPs. Forcing reconnect...");
                    onSocketClose(0, 0, "DNS resolve doesn't match cached IPs (chatd)");
                }
            });

            // immediate error at wsResolveDNS()
            if (statusDNS < 0)
            {
                string errStr = "Inmediate DNS error in chatd for shard " + std::to_string(mShardNo) + ". Error code: " + std::to_string(statusDNS);
                CHATDS_LOG_ERROR("%s", errStr.c_str());

                mChatdClient.mKarereClient->initStats().incrementRetries(InitStats::kStatsQueryDns, static_cast<uint8_t>(shardNo()));

                assert(!mConnectPromise.done());
                mConnectPromise.reject(errStr, statusDNS, kErrorTypeGeneric);
            }
            else if (cachedIPs) // if wsResolveDNS() failed immediately, very likely there's
            // no network connection, so it's futile to attempt to connect
            {
                doConnect();
            }

            return mConnectPromise
            .then([wptr, this]()
            {
                if (wptr.deleted())
                    return;

                assert(isOnline());
                sendCommand(Command(OP_CLIENTID)+mChatdClient.mKarereClient->myIdentity());
                mTsLastRecv = time(NULL);   // data has been received right now, since connection is established
                mHeartbeatEnabled = true;
                sendKeepalive();
                rejoinExistingChats();
            });
        }, wptr, mChatdClient.mKarereClient->appCtx
                         , nullptr                              // cancel function
                         , KARERE_RECONNECT_ATTEMPT_TIMEOUT     // initial attempt timeout (increases exponentially)
                         , KARERE_RECONNECT_MAX_ATTEMPT_TIMEOUT // maximum attempt timeout
                         , 0                                    // max number of attempts
                         , KARERE_RECONNECT_DELAY_MAX           // max single wait between attempts
                         , 0));                                 // initial single wait between attempts  (increases exponentially)

        return static_cast<Promise<void>&>(mRetryCtrl->start());
    }
    KR_EXCEPTION_TO_PROMISE(kPromiseErrtype_chatd);
}

void Connection::abortRetryController()
{
    if (!mRetryCtrl)
    {
        return;
    }

    assert(!isOnline());

    CHATDS_LOG_DEBUG("Reconnection was aborted");
    mRetryCtrl->abort();
    mRetryCtrl.reset();
}

void Connection::disconnect()
{
    setState(kStateDisconnected);
}

void Connection::doConnect()
{
    string ipv4, ipv6;
    bool cachedIPs = mDnsCache.getIp(mShardNo, ipv4, ipv6);
    assert(cachedIPs);
    mTargetIp = (usingipv6 && ipv6.size()) ? ipv6 : ipv4;

    const karere::Url &url = mDnsCache.getUrl(mShardNo);
    assert (url.isValid());

    setState(kStateConnecting);
    CHATDS_LOG_DEBUG("Connecting to chatd using the IP: %s", mTargetIp.c_str());

    bool rt = wsConnect(mChatdClient.mKarereClient->websocketIO, mTargetIp.c_str(),
              url.host.c_str(),
              url.port,
              url.path.c_str(),
              url.isSecure);

    if (!rt)    // immediate failure --> try the other IP family (if available)
    {
        CHATDS_LOG_DEBUG("Connection to chatd failed using the IP: %s", mTargetIp.c_str());

        string oldTargetIp = mTargetIp;
        mTargetIp.clear();
        if (oldTargetIp == ipv6 && ipv4.size())
        {
            mTargetIp = ipv4;
        }
        else if (oldTargetIp == ipv4 && ipv6.size())
        {
            mTargetIp = ipv6;
        }

        if (mTargetIp.size())
        {
            CHATDS_LOG_DEBUG("Retrying using the IP: %s", mTargetIp.c_str());
            if (wsConnect(mChatdClient.mKarereClient->websocketIO, mTargetIp.c_str(),
                                      url.host.c_str(),
                                      url.port,
                                      url.path.c_str(),
                                      url.isSecure))
            {
                return;
            }
            CHATDS_LOG_DEBUG("Connection to chatd failed using the IP: %s", mTargetIp.c_str());
        }
        else
        {
            // do not close the socket, which forces a new retry attempt and turns the DNS response obsolete
            // Instead, let the DNS request to complete, in order to refresh IPs
            CHATDS_LOG_DEBUG("Empty cached IP. Waiting for DNS resolution...");
            return;
        }

        onSocketClose(0, 0, "Websocket error on wsConnect (chatd)");
    }
}

void Connection::retryPendingConnection(bool disconnect, bool refreshURL)
{
    if (mState == kStateNew)
    {
        CHATDS_LOG_WARNING("retryPendingConnection: no connection to be retried yet. Call connect() first");
        return;
    }

    if (refreshURL || !mDnsCache.isValidUrl(mShardNo))
    {
        if (mState == kStateFetchingUrl || mFetchingUrl)
        {
            CHATDS_LOG_WARNING("retryPendingConnection: previous fetch of a fresh URL is still in progress");
            return;
        }
        CHATDS_LOG_WARNING("retryPendingConnection: fetch a fresh URL for reconnection!");

        // abort and prevent any further reconnection attempt
        setState(kStateDisconnected);
        abortRetryController();

        // Remove DnsCache record
        mDnsCache.removeRecord(mShardNo);

        auto wptr = getDelTracker();
        fetchUrl()
        .then([this, wptr]
        {
            if (wptr.deleted())
            {
                CHATDS_LOG_ERROR("Chatd URL request completed, but Connection was deleted");
                return;
            }

            // reset mConnSuceeded, to avoid a further succeeded connection attempt, can trigger another URL re-fetch
            resetConnSuceededAttempts(time(nullptr));
            retryPendingConnection(true);
        });
    }
    else if (disconnect)
    {
        CHATDS_LOG_WARNING("retryPendingConnection: forced reconnection!");

        setState(kStateDisconnected);
        abortRetryController();
        reconnect();
    }
    else if (mRetryCtrl && mRetryCtrl->state() == rh::State::kStateRetryWait)
    {
        CHATDS_LOG_WARNING("retryPendingConnection: abort backoff and reconnect immediately");

        assert(!isOnline());
        assert(!mHeartbeatEnabled);
        assert(!mEchoTimer);

        mRetryCtrl->restart();
    }
    else
    {
        CHATDS_LOG_WARNING("retryPendingConnection: ignored (currently connecting/connected, no forced disconnect was requested)");
    }
}

Connection::~Connection()
{
    disconnect();
}

void Connection::heartbeat()
{
    // if a heartbeat is received but we are already offline...
    if (!mHeartbeatEnabled)
        return;

    if (time(NULL) - mTsLastRecv >= Connection::kIdleTimeout)
    {
        CHATDS_LOG_WARNING("Connection inactive for too long, reconnecting...");
        mChatdClient.cancelRetentionTimer(); // Cancel retention timer
        setState(kStateDisconnected);
        abortRetryController();
        reconnect();
    }
}

int Connection::shardNo() const
{
    return mShardNo;
}

promise::Promise<void> Connection::connect()
{
    return fetchUrl()
    .then([this]
    {
        return reconnect()
        .fail([this](const ::promise::Error& err)
        {
            CHATDS_LOG_ERROR("Chat::connect(): Error connecting to server after getting URL: %s", err.what());
        });
    });
}

promise::Promise<void> Connection::fetchUrl()
{
    assert(!mChatIds.empty());
    if (mChatdClient.mKarereClient->anonymousMode()
        || mDnsCache.isValidUrl(mShardNo))
    {
       return promise::_Void();
    }

    setState(kStateFetchingUrl);
    auto wptr = getDelTracker();
    return mChatdClient.mApi->call(&::mega::MegaApi::getUrlChat, *mChatIds.begin())
    .then([wptr, this](ReqResult result)
    {
        if (wptr.deleted())
        {
            CHATD_LOG_DEBUG("Chatd URL request completed, but chatd connection was deleted");
            return;
        }

        if (!result->getLink())
        {
            CHATD_LOG_ERROR("[shard %d]: %s: No chatd URL received from API", mShardNo, ID_CSTR(karere::Id(*mChatIds.begin())));
            return;
        }

        const char *url = result->getLink();
        if (!url || !url[0])
        {
            return;
        }

        // Add record to db to store new URL
        mDnsCache.addRecord(mShardNo, url);
    });
}

void Client::disconnect()
{
    for (auto& conn: mConnections)
    {
        conn.second->disconnect();
    }
}

void Client::retryPendingConnections(bool disconnect, bool refreshURL)
{
    for (auto& conn: mConnections)
    {
        conn.second->retryPendingConnection(disconnect, refreshURL);
    }
}

void Client::heartbeat()
{
    for (auto& conn: mConnections)
    {
        conn.second->heartbeat();
    }
}

bool Connection::sendBuf(Buffer&& buf)
{
    if (!isOnline())
        return false;

    // if several data are written to the output buffer to be sent all together, wait for all of them
    if (mSendPromise.done())
    {
        mSendPromise = Promise<void>();
        auto wptr = weakHandle();
        mSendPromise.fail([this, wptr](const promise::Error& err)
        {
            if (wptr.deleted())
                return;

           CHATDS_LOG_ERROR("Failed to send data. Error: %s", err.what());
        });
    }

    bool rc = wsSendMessage(buf.buf(), buf.dataSize());
    buf.free();

    if (!rc)
    {
        mSendPromise.reject("Socket is not ready");
    }

    return rc;
}

bool Connection::sendCommand(Command&& cmd)
{
    CHATDS_LOG_DEBUG("send %s", cmd.toString().c_str());
    bool result = sendBuf(std::move(cmd));
    if (!result)
        CHATDS_LOG_DEBUG("Can't send, we are offline");
    return result;
}

bool Chat::sendCommand(Command&& cmd)
{
    CHATID_LOG_DEBUG("send %s", cmd.toString().c_str());
    bool result = mConnection.sendBuf(std::move(cmd));
    if (!result)
        CHATID_LOG_DEBUG("  Can't send, we are offline");
    return result;
}

bool Chat::sendCommand(const Command& cmd)
{
    Buffer buf(cmd.buf(), cmd.dataSize());
    CHATID_LOG_DEBUG("send %s", cmd.toString().c_str());
    auto result = mConnection.sendBuf(std::move(buf));
    if (!result)
        CHATID_LOG_DEBUG("  Can't send, we are offline");
    return result;
}

string Command::toString(const StaticBuffer& data)
{
    auto opcode = data.read<uint8_t>(0);
    switch(opcode)
    {
        case OP_JOINRANGEHIST:
        {
            string tmpString;
            karere::Id chatid = data.read<uint64_t>(1);
            karere::Id oldestMsgid = data.read<uint64_t>(9);
            karere::Id newestId = data.read<uint64_t>(17);

            tmpString.append("JOINRANGEHIST chatid: ");
            tmpString.append(chatid.toString());

            tmpString.append(" oldest: ");
            tmpString.append(oldestMsgid.toString());

            tmpString.append(" newest: ");
            tmpString.append(newestId.toString());
            return tmpString;
        }
        case OP_NEWMSG:
        case OP_NEWNODEMSG:
        {
            auto& msgcmd = static_cast<const MsgCommand&>(data);
            string tmpString;
            if (opcode == OP_NEWMSG)
                tmpString.append("NEWMSG - msgxid: ");
            else
                tmpString.append("NEWNODEMSG - msgxid: ");
            tmpString.append(ID_CSTR(msgcmd.msgid()));
            tmpString.append(", keyid: ");
            tmpString.append(to_string(msgcmd.keyId()));
            tmpString.append(", ts: ");
            tmpString.append(to_string(msgcmd.ts()));
            return tmpString;
        }
        case OP_MSGUPD:
        {
            auto& msgcmd = static_cast<const MsgCommand&>(data);
            string tmpString;
            tmpString.append("MSGUPD - msgid: ");
            tmpString.append(ID_CSTR(msgcmd.msgid()));
            tmpString.append(", keyid: ");
            tmpString.append(to_string(msgcmd.keyId()));
            tmpString.append(", ts: ");
            tmpString.append(to_string(msgcmd.ts()));
            tmpString.append(", tsdelta: ");
            tmpString.append(to_string(msgcmd.updated()));
            return tmpString;
        }
        case OP_MSGUPDX:
        {
            auto& msgcmd = static_cast<const MsgCommand&>(data);
            string tmpString;
            tmpString.append("MSGUPDX - msgxid: ");
            tmpString.append(ID_CSTR(msgcmd.msgid()));
            tmpString.append(", keyid: ");
            tmpString.append(to_string(msgcmd.keyId()));
            tmpString.append(", ts: ");
            tmpString.append(to_string(msgcmd.ts()));
            tmpString.append(", tsdelta: ");
            tmpString.append(to_string(msgcmd.updated()));
            return tmpString;
        }
        case OP_SEEN:
        {
            Id msgId = data.read<uint64_t>(9);
            string tmpString;
            tmpString.append("SEEN - msgid: ");
            tmpString.append(ID_CSTR(msgId));
            return tmpString;
        }
        case OP_NEWKEY:
        {
            auto& keycmd = static_cast<const KeyCommand&>(data);
            string tmpString;
            tmpString.append("NEWKEY - keyxid: ");
            tmpString.append(to_string(keycmd.keyId()));
            tmpString.append(", localkeyid: ");
            tmpString.append(to_string(keycmd.localKeyid()));
            return tmpString;
        }
        case OP_CLIENTID:
        {
            char tmpbuf[64];
            snprintf(tmpbuf, 63, "0x%" PRIx64, data.read<uint64_t>(1));
            return string("CLIENTID: ")+tmpbuf;
        }
        case OP_INCALL:
        {
            string tmpString;
            karere::Id userId = data.read<uint64_t>(9);
            uint32_t clientId = data.read<uint32_t>(17);
            tmpString.append("INCALL userId: ");
            tmpString.append(ID_CSTR(userId));
            tmpString.append(", clientId: ");
            std::stringstream stream;
            stream << std::hex << clientId;
            tmpString.append(stream.str());
            return tmpString;
        }
        case OP_ENDCALL:
        {
            string tmpString;
            karere::Id userId = data.read<uint64_t>(9);
            uint32_t clientId = data.read<uint32_t>(17);
            tmpString.append("ENDCALL userId: ");
            tmpString.append(ID_CSTR(userId));
            tmpString.append(", clientId: ");
            std::stringstream stream;
            stream << std::hex << clientId;
            tmpString.append(stream.str());
            return tmpString;
        }
        case OP_HANDLEJOIN:
        {
            string tmpString;
            karere::Id ph;
            memcpy(&ph, data.readPtr(1, Id::CHATLINKHANDLE), Id::CHATLINKHANDLE);
            karere::Id userId = data.read<uint64_t>(7);
            uint8_t priv = data.read<uint8_t>(15);

            tmpString.append("HANDLEJOIN ph: ");
            tmpString.append(ph.toString(Id::CHATLINKHANDLE).c_str());

            tmpString.append(" userid: ");
            tmpString.append(ID_CSTR(userId));

            tmpString.append(" priv: ");
            tmpString.append(std::to_string(priv));
            return tmpString;
        }
        case OP_HANDLELEAVE:
        {
            string tmpString;
            karere::Id ph;
            memcpy(&ph, data.readPtr(1, Id::CHATLINKHANDLE), Id::CHATLINKHANDLE);

            tmpString.append("HANDLELEAVE ph: ");
            tmpString.append(ph.toString(Id::CHATLINKHANDLE).c_str());

            return tmpString;
        }
        case OP_HANDLEJOINRANGEHIST:
        {
            string tmpString;
            karere::Id ph;
            memcpy(&ph, data.readPtr(1, Id::CHATLINKHANDLE), Id::CHATLINKHANDLE);
            karere::Id oldestMsgid = data.read<uint64_t>(7);
            karere::Id newestId = data.read<uint64_t>(15);

            tmpString.append("HANDLEJOINRANGEHIST ph: ");
            tmpString.append(ph.toString(Id::CHATLINKHANDLE).c_str());

            tmpString.append(" oldest: ");
            tmpString.append(oldestMsgid.toString());

            tmpString.append(" newest: ");
            tmpString.append(newestId.toString());
            return tmpString;
        }

        case OP_NODEHIST:
        {
            string tmpString;
            karere::Id chatid = data.read<uint64_t>(1);
            karere::Id msgid = data.read<uint64_t>(9);
            int32_t count = data.read<int32_t>(17);
            tmpString.append("NODEHIST chatid: ");
            tmpString.append(ID_CSTR(chatid));
            tmpString.append(", msgid: ");
            tmpString.append(ID_CSTR(msgid));
            tmpString.append(", count: ");
            tmpString.append(std::to_string(count));
            return tmpString;
        }
        case OP_ADDREACTION:
        {
            string tmpString;
            karere::Id chatid = data.read<uint64_t>(1);
            karere::Id userid = data.read<uint64_t>(9);
            karere::Id msgid = data.read<uint64_t>(17);
            int8_t len = data.read<int8_t>(25);
            const char *reaction = data.readPtr(26, len);
            tmpString.append("ADDREACTION chatid: ");
            tmpString.append(ID_CSTR(chatid));
            tmpString.append(", userid: ");
            tmpString.append(ID_CSTR(userid));
            tmpString.append(", msgid: ");
            tmpString.append(ID_CSTR(msgid));
            tmpString.append(", len: ");
            tmpString.append(std::to_string(len));
            tmpString.append(", reaction: ");
            tmpString.append(base64urlencode(reaction, len));
            return tmpString;
        }
        case OP_DELREACTION:
        {
            string tmpString;
            karere::Id chatid = data.read<uint64_t>(1);
            karere::Id userid = data.read<uint64_t>(9);
            karere::Id msgid = data.read<uint64_t>(17);
            int8_t len = data.read<int8_t>(25);
            const char *reaction = data.readPtr(26, len);
            tmpString.append("DELREACTION chatid: ");
            tmpString.append(ID_CSTR(chatid));
            tmpString.append(", userid: ");
            tmpString.append(ID_CSTR(userid));
            tmpString.append(", msgid: ");
            tmpString.append(ID_CSTR(msgid));
            tmpString.append(", len: ");
            tmpString.append(std::to_string(len));
            tmpString.append(", reaction: ");
            tmpString.append(base64urlencode(reaction, len));
            return tmpString;
        }
        case OP_REACTIONSN:
        {
            string tmpString;
            karere::Id chatid = data.read<uint64_t>(1);
            karere::Id rsn = data.read<uint64_t>(9);
            tmpString.append("REACTIONSN chatid: ");
            tmpString.append(ID_CSTR(chatid));
            tmpString.append(", rsn: ");
            tmpString.append(ID_CSTR(rsn));
            return tmpString;
        }

        default:
            return opcodeToStr(opcode);
    }
}
string Command::toString() const
{
    return toString(*this);
}

string KeyCommand::toString() const
{
    assert(opcode() == OP_NEWKEY);
    string tmpString;
    tmpString.append("NEWKEY - keyxid: ");
    tmpString.append(to_string(keyId()));
    tmpString.append(", localkeyid: ");
    tmpString.append(to_string(mLocalKeyid));
    return tmpString;
}
// rejoin all open chats after reconnection (this is mandatory)
bool Connection::rejoinExistingChats()
{
    for (auto& chatid: mChatIds)
    {
        try
        {
            Chat& chat = mChatdClient.chats(chatid);
            if (!chat.isDisabled())
                chat.login();
        }
        catch(std::exception& e)
        {
            CHATDS_LOG_ERROR("rejoinExistingChats: Exception: %s", e.what());
            return false;
        }
    }
    return true;
}

// send JOIN
void Chat::join()
{
    //We don't have any local history, otherwise joinRangeHist() would be called instead of this
    //Reset handshake state, as we may be reconnecting
    mServerFetchState = kHistNotFetching;
    CHATID_LOG_DEBUG("Sending JOIN");
    sendCommand(Command(OP_JOIN) + mChatId + mChatdClient.mMyHandle + (int8_t)PRIV_NOCHANGE);
    requestHistoryFromServer(-initialHistoryFetchCount);
}

void Chat::handlejoin()
{
    assert(previewMode());

    //We don't have any local history, otherwise joinRangeHist() would be called instead of this
    //Reset handshake state, as we may be reconnecting
    mServerFetchState = kHistNotFetching;
    CHATID_LOG_DEBUG("Sending HANDLEJOIN");

    //Create command `OPCODE_HANDLEJOIN(1) + chathandle(6) + userId(8) + priv(1)`
    uint64_t ph = getPublicHandle();
    Command comm (OP_HANDLEJOIN);
    comm.append((const char*) &ph, Id::CHATLINKHANDLE);
    sendCommand(comm + mChatdClient.mMyHandle + (uint8_t)PRIV_RDONLY);
    requestHistoryFromServer(-initialHistoryFetchCount);
}

void Chat::handleleave()
{
    assert(previewMode());

    uint64_t ph = getPublicHandle();
    Command comm (OP_HANDLELEAVE);
    comm.append((const char*) &ph, Id::CHATLINKHANDLE);
    sendCommand(comm);
}

void Chat::onJoinRejected()
{
    CHATID_LOG_WARNING("JOIN was rejected, setting chat offline and disabling it");
    disable(true);
}

void Chat::onHandleJoinRejected()
{
    CHATID_LOG_WARNING("HANDLEJOIN was rejected, setting chat offline and disabling it");
    disable(true);

    // public-handle is not valid anymore --> notify the app: privilege is now PRIV_NOTPRESENT
    CALL_LISTENER(onUserLeave, Id::null());
}

void Chat::onDisconnect()
{
    assert(mFetchRequest.size() <= 2);  // no more than a HIST+NODEHIST in parallel are allowed

    while (mFetchRequest.size())
    {
        FetchType fetchType = mFetchRequest.front();
        mFetchRequest.pop();
        if (fetchType == FetchType::kFetchMessages)
        {
            if (mServerOldHistCbEnabled && (mServerFetchState & kHistFetchingOldFromServer))
            {
                //app has been receiving old history from server, but we are now
                //about to receive new history (if any), so notify app about end of
                //old history
                CALL_LISTENER(onHistoryDone, kHistSourceServer);
            }
        }
        else if (fetchType == kFetchNodeHistory)
        {
            mAttachNodesReceived = 0;
            mAttachNodesRequestedToServer = 0;
            mAttachmentNodes->finishFetchingFromServer();
        }
    }

    //Reset mNumPreviewers and notify
    if (isPublic())
    {
        onPreviewersUpdate(0);
    }

    mServerFetchState = kHistNotFetching;
    setOnlineState(kChatStateOffline);

#ifndef KARERE_DISABLE_WEBRTC
    if (mChatdClient.mKarereClient->rtc)
    {
        rtcModule::ICall *call = mChatdClient.mKarereClient->rtc->findCallByChatid(mChatId);
        if (call)
        {
            CHATD_LOG_ERROR("chatd::onDisconnect stop sfu reconnection and remove participants");
            call->onDisconnectFromChatd();
        }
    }
#endif
}

HistSource Chat::getHistory(unsigned count)
{
    if (isNotifyingOldHistFromServer())
    {
        return kHistSourceServer;
    }
    if ((mNextHistFetchIdx == CHATD_IDX_INVALID) && !empty())
    {
        //start from newest message and go backwards
        mNextHistFetchIdx = highnum();
    }

    Idx countSoFar = 0;
    if (mNextHistFetchIdx != CHATD_IDX_INVALID)
    {
        assert(mNextHistFetchIdx <= highnum());
        auto end = lownum()-1;
        if (mNextHistFetchIdx > end) //we are in the RAM range
        {
            CHATID_LOG_DEBUG("Fetching history(%u) from RAM...", count);
            Idx fetchEnd = mNextHistFetchIdx - count;
            if (fetchEnd < end)
            {
                fetchEnd = end;
            }

            for (Idx i = mNextHistFetchIdx; i > fetchEnd; i--)
            {
                auto& msg = at(i);
                if (msg.isPendingToDecrypt())
                {
                    // specially in public-mode, it may happen we're still decrypting the message (i.e. due
                    // to a pending fetch of public keys of the sender), so we need to stop the load of
                    // messages at this point

                    CHATID_LOG_WARNING("Skipping the load of a message still encrypted. "
                                       "msgid: %s idx: %d", ID_CSTR(msg.id()), i);
                    break;
                }

                CALL_LISTENER(onRecvHistoryMessage, i, msg, getMsgStatus(msg, i), true);
            }
            countSoFar = mNextHistFetchIdx - fetchEnd;
            mNextHistFetchIdx -= countSoFar;
            if (countSoFar >= (int)count)
            {
                CALL_LISTENER(onHistoryDone, kHistSourceRam);
                return kHistSourceRam;
            }
        }
    }

    // more than what is available in RAM is requested
    auto nextSource = getHistoryFromDbOrServer(count - countSoFar);
    if (nextSource == kHistSourceNone) //no history in db and server
    {
        auto source = (countSoFar > 0) ? kHistSourceRam : kHistSourceNone;
        CALL_LISTENER(onHistoryDone, source);
        return source;
    }
    if (nextSource == kHistSourceDb || nextSource == kHistSourceNotLoggedIn)
    {
        CALL_LISTENER(onHistoryDone, nextSource);
    }
    return nextSource;
}

HistSource Chat::getNodeHistory(uint32_t count)
{
    return mAttachmentNodes->getHistory(count);
}

HistSource Chat::getHistoryFromDbOrServer(unsigned count)
{
    if (mHasMoreHistoryInDb)
    {
        CHATID_LOG_DEBUG("Fetching history(%u) from db...", count);
        getHistoryFromDb(count);
        return kHistSourceDb;
    }
    else //have to fetch history from server
    {
        if (mHaveAllHistory)
        {
            CHATID_LOG_DEBUG("getHistoryFromDbOrServer: No more history exists");
            return kHistSourceNone;
        }

        if (previewMode() && mOwnPrivilege == PRIV_NOTPRESENT)
        {
            CHATID_LOG_DEBUG("getHistoryFromDbOrServer: no more history available for invalid chat-link");
            return kHistSourceNotLoggedIn;
        }

        if (!isLoggedIn())
            return kHistSourceNotLoggedIn;

        if (mServerFetchState & kHistOldFlag)
        {
            CHATID_LOG_DEBUG("getHistoryFromDbOrServer: Need more history, and server history fetch is already in progress, will get next messages from there");
        }
        else
        {
            auto wptr = weakHandle();
            marshallCall([wptr, this, count]()
            {
                if (wptr.deleted())
                    return;

                CHATID_LOG_DEBUG("Fetching history (%u messages) from server...", count);
                requestHistoryFromServer(-count);
            }, mChatdClient.mKarereClient->appCtx);
        }
        mServerOldHistCbEnabled = true;
        return kHistSourceServer;
    }
}

void Chat::requestHistoryFromServer(int32_t count)
{
    // the connection must be established, but might not be logged in yet (for a JOIN + HIST)
    assert(mConnection.isOnline());
    mLastServerHistFetchCount = mLastHistDecryptCount = 0;
    mServerFetchState = (count > 0)
        ? kHistFetchingNewFromServer
        : kHistFetchingOldFromServer;

    mFetchRequest.push(FetchType::kFetchMessages);
    sendCommand(Command(OP_HIST) + mChatId + count);
}

void Chat::requestNodeHistoryFromServer(Id oldestMsgid, uint32_t count)
{
    // avoid to access websockets from app's thread --> marshall the request
    auto wptr = weakHandle();
    marshallCall([wptr, this, oldestMsgid, count]()
    {
        if (wptr.deleted())
            return;

        if (!isLoggedIn())
        {
            mAttachmentNodes->finishFetchingFromServer();
            return;
        }

        CHATID_LOG_DEBUG("Fetching node history (%u messages) from server...", count);

        mFetchRequest.push(FetchType::kFetchNodeHistory);
        mAttachNodesRequestedToServer = count;
        assert(mAttachNodesReceived == 0);
        mAttachmentHistDoneReceived = false;
        sendCommand(Command(OP_NODEHIST) + mChatId + oldestMsgid + -count);
    }, mChatdClient.mKarereClient->appCtx);
}

Message *Chat::oldest() const
{
    if (!mBackwardList.empty())
    {
        return mBackwardList.back().get();
    }

    if (!mForwardList.empty())
    {
        return mForwardList.front().get();
    }

    return NULL;
}

Message *Chat::newest() const
{
    if (!mForwardList.empty())
    {
        return mForwardList.back().get();
    }

    if (!mBackwardList.empty())
    {
        return mBackwardList.front().get();
    }

    return NULL;
}

Chat::Chat(Connection& conn, Id chatid, Listener* listener,
    const karere::SetOfIds& initialUsers, uint32_t chatCreationTs,
    ICrypto* crypto, bool isGroup)
    : mChatdClient(conn.mChatdClient), mConnection(conn), mChatId(chatid),
      mListener(listener), mUsers(initialUsers), mCrypto(crypto),
      mLastMsgTs(chatCreationTs), mIsGroup(isGroup)
{
    assert(mChatId);
    assert(mListener);
    assert(mCrypto);
    assert(!mUsers.empty() || isPublic());
    mNextUnsent = mSending.begin();
    //we don't use CALL_LISTENER here because if init() throws, then something is wrong and we should not continue
    mListener->init(*this, mDbInterface);
    CALL_CRYPTO(setUsers, &mUsers);

    if (isPublic())
    {
        // disable the chat if decryption of unified key fails
        mCrypto->getUnifiedKey()
        .fail([this] (const ::promise::Error &err)
        {
            CHATID_LOG_ERROR("Unified key not available, disabling chatroom. Error: %s", err.what());
            disable(true);
            return err;
        });
    }

    assert(mDbInterface);
    initChat();
    mAttachmentNodes = std::unique_ptr<FilteredHistory>(new FilteredHistory(*mDbInterface, *this));
    ChatDbInfo info;
    mDbInterface->getHistoryInfo(info);
    mOldestKnownMsgId = info.oldestDbId;
    mLastSeenId = info.lastSeenId;
    mLastReceivedId = info.lastRecvId;
    mLastSeenIdx = mDbInterface->getIdxOfMsgidFromHistory(mLastSeenId);
    mLastReceivedIdx = mDbInterface->getIdxOfMsgidFromHistory(mLastReceivedId);
    std::string reactionSn = mDbInterface->getReactionSn();
    if (!reactionSn.empty())
    {
        mReactionSn = Id(reactionSn.data(), reactionSn.size());
    }

    if ((mHaveAllHistory = mDbInterface->chatVar("have_all_history")))
    {
        CHATID_LOG_DEBUG("All backward history of chat is available locally");
        mAttachmentNodes->setHaveAllHistory(true);
    }

    if (!mOldestKnownMsgId)
    {
        //no history in db
        mHasMoreHistoryInDb = false;
        mForwardStart = CHATD_IDX_RANGE_MIDDLE;
        CHATID_LOG_DEBUG("Db has no local history for chat");
        loadAndProcessUnsent();
    }
    else
    {
        assert(info.newestDbIdx != CHATD_IDX_INVALID);
        mHasMoreHistoryInDb = true;
        mForwardStart = info.newestDbIdx + 1;
        CHATID_LOG_DEBUG("Db has local history: %s - %s (middle point: %u)",
            ID_CSTR(info.oldestDbId), ID_CSTR(info.newestDbId), mForwardStart);
        loadAndProcessUnsent();
        getHistoryFromDb(initialHistoryFetchCount); // ensure we have a minimum set of messages loaded and ready
    }

    calculateUnreadCount();
}
Chat::~Chat()
{
    CALL_LISTENER(onDestroy); //we don't delete because it may have its own idea of its lifetime (i.e. it could be a GUI class)
    try { delete mCrypto; }
    catch(std::exception& e)
    { CHATID_LOG_ERROR("EXCEPTION from ICrypto destructor: %s", e.what()); }
    mCrypto = nullptr;
    clear();
    try { delete mDbInterface; }
    catch(std::exception& e)
    { CHATID_LOG_ERROR("EXCEPTION from DbInterface destructor: %s", e.what()); }
    mDbInterface = nullptr;
}

void Chat::disable(bool state)
{
    if (mIsDisabled == state)
        return;

    mIsDisabled = state;

    if (mIsDisabled)
    {
        mServerFetchState = kHistNotFetching;
        setOnlineState(kChatStateOffline);
    }
}

Idx Chat::getHistoryFromDb(unsigned count)
{
    assert(mHasMoreHistoryInDb); //we are within the db range
    std::vector<Message*> messages;
    CALL_DB(fetchDbHistory, lownum()-1, count, messages);
    for (auto msg: messages)
    {
        // Load msg reactions from cache
        std::vector<std::pair<std::string, karere::Id>> reactions;
        CALL_DB(getReactions, msg->id(), reactions);
        for (auto& reaction : reactions)
        {
            // Add reaction to confirmed reactions queue in message
            msg->addReaction(reaction.first, reaction.second);
        }

        msgIncoming(false, msg, true); //increments mLastHistFetch/DecryptCount, may reset mHasMoreHistoryInDb if this msgid == mLastKnownMsgid
    }
    if (mNextHistFetchIdx == CHATD_IDX_INVALID)
    {
        mNextHistFetchIdx = mForwardStart - 1 - static_cast<Idx>(messages.size());
    }
    else
    {
        mNextHistFetchIdx -= static_cast<Idx>(messages.size());
    }

    // Load all pending reactions stored in cache
    std::vector<PendingReaction> pendingReactions;
    CALL_DB(getPendingReactions, pendingReactions);
    for (auto &auxReaction : pendingReactions)
    {
        // Add pending reaction to queue in chat
        addPendingReaction(auxReaction.mReactionString, auxReaction.mReactionStringEnc, auxReaction.mMsgId, auxReaction.mStatus);
    }

    CALL_LISTENER(onHistoryDone, kHistSourceDb);

    // If we haven't yet seen the message with the last-seen msgid, then all messages
    // in the buffer (and in the loaded range) are unseen - so we just loaded
    // more unseen messages
    if ((messages.size() < count) && mHasMoreHistoryInDb)
        throw std::runtime_error(mChatId.toString()+": Db says it has no more messages, but we still haven't seen mOldestKnownMsgId of "+std::to_string((int64_t)mOldestKnownMsgId.val));
    return static_cast<Idx>(messages.size());
}

#define READ_ID(varname, offset)\
    assert(offset==pos-base); Id varname(buf.read<uint64_t>(pos)); pos+=sizeof(uint64_t)
#define READ_CHATID(offset)\
    assert(offset==pos-base); chatid = buf.read<uint64_t>(pos); pos+=sizeof(uint64_t)

#define READ_32(varname, offset)\
    assert(offset==pos-base); uint32_t varname(buf.read<uint32_t>(pos)); pos+=4
#define READ_16(varname, offset)\
    assert(offset==pos-base); uint16_t varname(buf.read<uint16_t>(pos)); pos+=2
#define READ_8(varname, offset)\
    assert(offset==pos-base); uint8_t varname(buf.read<uint8_t>(pos)); pos+=1

void Connection::wsHandleMsgCb(char *data, size_t len)
{
    mTsLastRecv = time(NULL);
    execCommand(StaticBuffer(data, len));
}

void Connection::wsSendMsgCb(const char *, size_t)
{
    assert(!mSendPromise.done());
    mSendPromise.resolve();
}

#if WEBSOCKETS_TLS_SESSION_CACHE_ENABLED
bool Connection::wsSSLsessionUpdateCb(const CachedSession &sess)
{
    // update the session's data in the DNS cache
    return mDnsCache.updateTlsSession(sess);
}
#endif

// inbound command processing
// multiple commands can appear as one WebSocket frame, but commands never cross frame boundaries
// CHECK: is this assumption correct on all browsers and under all circumstances?
void Connection::execCommand(const StaticBuffer& buf)
{
    size_t pos = 0;
//IMPORTANT: Increment pos before calling the command handler, because the handler may throw, in which
//case the next iteration will not advance and will execute the same command again, resulting in
//infinite loop
    while (pos < buf.dataSize())
    {
      char opcode = buf.buf()[pos];
      Id chatid;
      try
      {
        pos++;
#ifndef NDEBUG
        size_t base = pos;
#endif
        switch (opcode)
        {
            case OP_KEEPALIVE:
            {
                CHATDS_LOG_DEBUG("recv KEEPALIVE");
                sendKeepalive();
                break;
            }
            case OP_BROADCAST:
            {
                READ_CHATID(0);
                READ_ID(userid, 8);
                READ_8(bcastType, 16);
                auto& chat = mChatdClient.chats(chatid);
                chat.handleBroadcast(userid, bcastType);
                break;
            }
            case OP_JOIN:
            {
                READ_CHATID(0);
                READ_ID(userid, 8);
                Priv priv = (Priv)buf.read<int8_t>(pos);
                pos++;
                CHATDS_LOG_DEBUG("%s: recv JOIN - user '%s' with privilege level %d",
                                ID_CSTR(chatid), ID_CSTR(userid), priv);

                if (userid == Id::COMMANDER())
                {
                    CHATDS_LOG_ERROR("recv JOIN for API user");
                    assert(false);
                    break;
                }

                auto& chat =  mChatdClient.chats(chatid);
                if (priv == PRIV_NOTPRESENT)
                    chat.onUserLeave(userid);
                else
                    chat.onUserJoin(userid, priv);
                break;
            }
            case OP_OLDMSG:
            case OP_NEWMSG:
            case OP_MSGUPD:
            {
                READ_CHATID(0);
                READ_ID(userid, 8);
                READ_ID(msgid, 16);
                READ_32(ts, 24);
                READ_16(updated, 28);
                READ_32(keyid, 30);
                READ_32(msglen, 34);
                const char* msgdata = buf.readPtr(pos, msglen);
                pos += msglen;

                CHATDS_LOG_DEBUG("%s: recv %s - msgid: '%s', from user '%s' with keyid %u, ts %u, tsdelta %u",
                    ID_CSTR(chatid), Command::opcodeToStr(opcode), ID_CSTR(msgid),
                    ID_CSTR(userid), keyid, ts, updated);

                std::unique_ptr<Message> msg(new Message(msgid, userid, ts, updated, msgdata, msglen, false, keyid));
                msg->setEncrypted(Message::kEncryptedPending);
                Chat& chat = mChatdClient.chats(chatid);
                if (opcode == OP_MSGUPD)
                {
                    chat.onMsgUpdated(msg.release());
                }
                else
                {
                    if (!chat.isFetchingNodeHistory() || opcode == OP_NEWMSG)
                    {
                        chat.msgIncoming((opcode == OP_NEWMSG), msg.release(), false);
                    }
                    else
                    {
                        chat.msgNodeHistIncoming(msg.release());
                    }
                }
                break;
            }
            case OP_SEEN:
            {
                READ_CHATID(0);
                READ_ID(msgid, 8);
                CHATDS_LOG_DEBUG("%s: recv SEEN - msgid: '%s'", ID_CSTR(chatid), ID_CSTR(msgid));
                mChatdClient.chats(chatid).onLastSeen(msgid);
                break;
            }
            case OP_RECEIVED:
            {
                READ_CHATID(0);
                READ_ID(msgid, 8);
                CHATDS_LOG_DEBUG("%s: recv RECEIVED - msgid: '%s'", ID_CSTR(chatid), ID_CSTR(msgid));
                mChatdClient.chats(chatid).onLastReceived(msgid);
                break;
            }
            case OP_RETENTION:
            {
                READ_CHATID(0);
                READ_ID(userid, 8);
                READ_32(period, 16);
                CHATDS_LOG_DEBUG("%s: recv RETENTION by user '%s' to %u second(s)",
                                ID_CSTR(chatid), ID_CSTR(userid), period);

                auto &chat = mChatdClient.chats(chatid);
                chat.onRetentionTimeUpdated(period);
                break;
            }
            case OP_MSGID:
            {
                READ_ID(msgxid, 0);
                READ_ID(msgid, 8);
                CHATDS_LOG_DEBUG("recv MSGID: '%s' -> '%s'", ID_CSTR(msgxid), ID_CSTR(msgid));
                mChatdClient.onMsgAlreadySent(msgxid, msgid);
                break;
            }
            case OP_NEWMSGID:
            {
                READ_ID(msgxid, 0);
                READ_ID(msgid, 8);
                CHATDS_LOG_DEBUG("recv NEWMSGID: '%s' -> '%s'", ID_CSTR(msgxid), ID_CSTR(msgid));
                mChatdClient.msgConfirm(msgxid, msgid);
                break;
            }
/*            case OP_RANGE:
            {
                READ_CHATID(0);
                READ_ID(oldest, 8);
                READ_ID(newest, 16);
                CHATDS_LOG_DEBUG("%s: recv RANGE - (%s - %s)",
                                ID_CSTR(chatid), ID_CSTR(oldest), ID_CSTR(newest));
                auto& msgs = mClient.chats(chatid);
                if (msgs.onlineState() == kChatStateJoining)
                    msgs.initialFetchHistory(newest);
                break;
            }
*/
            case OP_REJECT:
            {
                READ_CHATID(0);
                READ_ID(id, 8);
                READ_8(op, 16);
                READ_8(reason, 17);

                if (op == OP_HANDLEJOIN)
                {
                    // find the actual chatid from the invalid ph (received chatid)
                    karere::Id actualChatid = mChatdClient.chatidFromPh(chatid);
                    if (actualChatid.isValid())
                    {
                        CHATDS_LOG_WARNING("%s: recv REJECT of %s: ph='%s', reason: %hu",
                                        ID_CSTR(actualChatid), Command::opcodeToStr(op),
                                        chatid.toString(Id::CHATLINKHANDLE).c_str(), reason);

                        auto& chat = mChatdClient.chats(actualChatid);
                        chat.onHandleJoinRejected();
                    }
                    else
                    {
                        CHATDS_LOG_WARNING("recv REJECT of %s: ph='%s' (unknown)",
                                           Command::opcodeToStr(op), chatid.toString(Id::CHATLINKHANDLE).c_str());
                    }
                    break;
                }

                CHATDS_LOG_WARNING("%s: recv REJECT of %s: id='%s', reason: %hu",
                    ID_CSTR(chatid), Command::opcodeToStr(op), ID_CSTR(id), reason);
                auto& chat = mChatdClient.chats(chatid);
                if (op == OP_ADDREACTION || op == OP_DELREACTION)
                {
                    chat.onReactionReject(id);
                }
                else if (op == OP_NEWMSG || op == OP_NEWNODEMSG) // the message was rejected
                {
                    chat.msgConfirm(id, Id::null());
                }
                else if ((op == OP_MSGUPD) || (op == OP_MSGUPDX))
                {
                    chat.rejectMsgupd(id, reason);
                }
                else if (op == OP_JOIN)
                {
                    chat.onJoinRejected();
                }
                else if (op == OP_RANGE && reason == 1)
                {
                    chat.clearHistory();
                    // we were notifying NEWMSGs in result of JOINRANGEHIST, but after reload we start receiving OLDMSGs
                    chat.mServerOldHistCbEnabled = mChatdClient.mKarereClient->isChatRoomOpened(chatid);
                    chat.requestHistoryFromServer(-chat.initialHistoryFetchCount);
                }
                else if (op == OP_NEWKEY)
                {
                    chat.onKeyReject();
                }
                else if (op == OP_HIST)
                {
                    chat.onHistReject();
                }
                else
                {
                    chat.rejectGeneric(op, reason);
                }
                break;
            }
            case OP_HISTDONE:
            {
                READ_CHATID(0);
                CHATDS_LOG_DEBUG("%s: recv HISTDONE - history retrieval finished", ID_CSTR(chatid));
                Chat &chat = mChatdClient.chats(chatid);
                chat.onHistDone();
                break;
            }
            case OP_NEWKEYID:
            {
                READ_CHATID(0);
                READ_32(keyxid, 8);
                READ_32(keyid, 12);
                CHATDS_LOG_DEBUG("%s: recv NEWKEYID: %u -> %u", ID_CSTR(chatid), keyxid, keyid);
                mChatdClient.chats(chatid).keyConfirm(keyxid, keyid);
                break;
            }
            case OP_NEWKEY:
            {
                READ_CHATID(0);
                READ_32(keyid, 8);
                READ_32(totalLen, 12);
                const char* keys = buf.readPtr(pos, totalLen);
                pos+=totalLen;
                CHATDS_LOG_DEBUG("%s: recv NEWKEY %u", ID_CSTR(chatid), keyid);
                mChatdClient.chats(chatid).onNewKeys(StaticBuffer(keys, totalLen));
                break;
            }
            case OP_INCALL:
            {
                // opcode.1 chatid.8 userid.8 clientid.4
                READ_CHATID(0);
                READ_ID(userid, 8);
                READ_32(clientid, 16);
                CHATDS_LOG_DEBUG("(Deprecated) %s: recv INCALL userid %s, clientid: %x", ID_CSTR(chatid), ID_CSTR(userid), clientid);
                break;
            }
            case OP_ENDCALL:
            {
                // opcode.1 chatid.8 userid.8 clientid.4
                READ_CHATID(0);
                READ_ID(userid, 8);
                READ_32(clientid, 16);
                CHATDS_LOG_DEBUG("(Deprecated) %s: recv ENDCALL userid: %s, clientid: %x", ID_CSTR(chatid), ID_CSTR(userid), clientid);
                break;
            }
            case OP_CALLDATA:
            {
                READ_CHATID(0);
                READ_ID(userid, 8);
                READ_32(clientid, 16);
                READ_16(payloadLen, 20);
                CHATDS_LOG_DEBUG("(Deprecated) %s: recv CALLDATA userid: %s, clientid: %x, PayloadLen: %d", ID_CSTR(chatid), ID_CSTR(userid), clientid, payloadLen);
                pos += payloadLen; // payload bytes will be consumed by handleCallData(), but does not update `pos` pointer
                break;
            }
            case OP_RTMSG_ENDPOINT:
            case OP_RTMSG_USER:
            case OP_RTMSG_BROADCAST:
            {
                //opcode.1 chatid.8 userid.8 clientid.4 len.2 data.len
                READ_CHATID(0);
                size_t cmdstart = pos - 9; //pos points after opcode
                (void)cmdstart; //disable unused var warning if webrtc is disabled
                READ_ID(userid, 8);
                READ_32(clientid, 16);
                (void)clientid; //disable unused var warning if webrtc is enabled
                READ_16(payloadLen, 20);
                pos += payloadLen; //skip the payload
                CHATDS_LOG_WARNING("(Deprecated) %s: recv %s userid: %s, clientid: %x", ID_CSTR(chatid), Command::opcodeToStr(opcode), ID_CSTR(userid), clientid);
                break;
            }
            case OP_CLIENTID:
            {
                // clientid.4 reserved.4 (unused at this moment)
                READ_32(clientid, 0);
                READ_32(unused, 4);
                mClientId = clientid;
                unused
                    ? CHATDS_LOG_DEBUG("recv CLIENTID - %x reserved: %d", clientid, unused)
                    : CHATDS_LOG_DEBUG("recv CLIENTID - %x", clientid);
                break;
            }
            case OP_ECHO:
            {
                CHATDS_LOG_DEBUG("recv ECHO");
                if (mEchoTimer)
                {
                    CHATDS_LOG_DEBUG("Socket is still alive");
                    cancelTimeout(mEchoTimer, mChatdClient.mKarereClient->appCtx);
                    mEchoTimer = 0;
                }
                break;
            }
            case OP_ADDREACTION:
            {
                READ_CHATID(0);
                READ_ID(userid, 8);
                READ_ID(msgid, 16);
                READ_8(payloadLen, 24);
                std::string reaction(buf.readPtr(pos, payloadLen), payloadLen);
                pos += payloadLen;

                CHATDS_LOG_DEBUG("%s: recv ADDREACTION from user %s to message %s reaction %s",
                                ID_CSTR(chatid), ID_CSTR(userid), ID_CSTR(msgid),
                                base64urlencode(reaction.data(), reaction.size()).c_str());

                auto& chat = mChatdClient.chats(chatid);
                chat.onAddReaction(msgid, userid, std::move(reaction));
                break;
            }
            case OP_DELREACTION:
            {
                READ_CHATID(0);
                READ_ID(userid, 8);
                READ_ID(msgid, 16);
                READ_8(payloadLen, 24);
                std::string reaction(buf.readPtr(pos, payloadLen), payloadLen);
                pos += payloadLen;

                CHATDS_LOG_DEBUG("%s: recv DELREACTION from user %s to message %s reaction %s",
                                ID_CSTR(chatid), ID_CSTR(userid), ID_CSTR(msgid),
                                base64urlencode(reaction.data(), reaction.size()).c_str());

                auto& chat = mChatdClient.chats(chatid);
                chat.onDelReaction(msgid, userid, std::move(reaction));
                break;
            }
            case OP_REACTIONSN:
            {
                READ_CHATID(0);
                READ_ID(rsn, 8);
                CHATDS_LOG_DEBUG("%s: recv REACTIONSN rsn %s", ID_CSTR(chatid), ID_CSTR(rsn));
                auto& chat = mChatdClient.chats(chatid);
                chat.onReactionSn(rsn);
                break;
            }
            case OP_SYNC:
            {
                READ_CHATID(0);
                CHATDS_LOG_DEBUG("%s: recv SYNC", ID_CSTR(chatid));
                mChatdClient.mKarereClient->onSyncReceived(chatid);
                break;
            }
            case OP_CALLTIME:
            {
                READ_CHATID(0);
                READ_32(duration, 8);
                CHATDS_LOG_DEBUG("(Deprecated) %s: recv CALLTIME: %d", ID_CSTR(chatid), duration);
                break;
            }
            case OP_NUMBYHANDLE:
            {
                READ_CHATID(0);
                READ_32(count, 8);
                CHATDS_LOG_DEBUG("%s: recv NUMBYHANDLE: %d", ID_CSTR(chatid), count);

                auto& chat =  mChatdClient.chats(chatid);
                chat.onPreviewersUpdate(count);
                break;
            }
            case OP_MSGIDTIMESTAMP:
            {
                READ_ID(msgxid, 0);
                READ_ID(msgid, 8);
                READ_32(timestamp, 16);
                CHATDS_LOG_DEBUG("recv MSGIDTIMESTAMP: '%s' -> '%s'  %d", ID_CSTR(msgxid), ID_CSTR(msgid), timestamp);
                mChatdClient.onMsgAlreadySent(msgxid, msgid);
                break;
            }
            case OP_NEWMSGIDTIMESTAMP:
            {
                READ_ID(msgxid, 0);
                READ_ID(msgid, 8);
                READ_32(timestamp, 16);
                CHATDS_LOG_DEBUG("recv NEWMSGIDTIMESTAMP: '%s' -> '%s'   %d", ID_CSTR(msgxid), ID_CSTR(msgid), timestamp);
                mChatdClient.msgConfirm(msgxid, msgid, timestamp);
                break;
            }
            case OP_JOINEDCALL:
            case OP_LEFTCALL:
            {
                READ_ID(chatid, 0);
                READ_ID(callid, 8);
                READ_8(userListCount, 16);
                const char *tmpStr = (opcode == OP_JOINEDCALL) ? "JOINEDCALL" : "LEFTCALL";
                std::vector<karere::Id> users;
                std::string userListStr;
                for (unsigned int i = 0; i < userListCount; i++)
                {
                    READ_ID(user, 17 + i * 8);
                    users.push_back(user);
                    userListStr.append(ID_CSTR(user)).append(", ");
                }
                userListStr.erase(userListStr.size() - 2);
                CHATDS_LOG_DEBUG("recv %s chatid: %s, callid: %s userList: [%s]", tmpStr, ID_CSTR(chatid), ID_CSTR(callid), userListStr.c_str());
#ifndef KARERE_DISABLE_WEBRTC
                if (mChatdClient.mKarereClient->rtc)
                {
                    auto& chat = mChatdClient.chats(chatid);
                    if (chat.previewMode())
                    {
                        break;
                    }

                    rtcModule::ICall *call = mChatdClient.mKarereClient->rtc->findCall(callid);
                    if (!call)
                    {
                        if (opcode == OP_LEFTCALL) // If peer is removed, we can receive LEFTCALL and call has been destroyed
                        {
                            CHATDS_LOG_WARNING("Receive a LEFTCALL without a call. Unique valid option is that we have been removed from chatroom");
                            break;
                        }

                        promise::Promise<std::shared_ptr<std::string>> pms;
                        if (chat.isPublic())
                        {
                            pms = chat.crypto()->getUnifiedKey();
                        }
                        else
                        {
                            pms.resolve(std::make_shared<string>());
                        }

                        auto wptr = weakHandle();
                        pms.then([wptr, this, chatid, callid, opcode, users] (shared_ptr<string> unifiedKey)
                        {
                            if (wptr.deleted())
                            {
                                return;
                            }

                            auto& chat = mChatdClient.chats(chatid);

                            mChatdClient.mKarereClient->rtc->handleNewCall(chatid, karere::Id::inval(), callid, false, chat.isGroup(), unifiedKey);
                            // in case that OP_CALLSTATE were received first, it might have created the call already
                            // (this is just a protection, in case chatd changes the order of the opcodes)
                            assert(mChatdClient.mKarereClient->rtc->findCall(callid));
                            opcode == OP_JOINEDCALL
                                    ? mChatdClient.mKarereClient->rtc->handleJoinedCall(chatid, callid, users)
                                    : mChatdClient.mKarereClient->rtc->handleLeftCall(chatid, callid, users);
                        })
                        .fail([this, chatid, callid] (const ::promise::Error &err)
                        {
                            CHATDS_LOG_ERROR("Failed to decrypt unified key %s. Chatid: %s callid: %s", err.msg().c_str(), ID_CSTR(chatid), ID_CSTR(callid));
                        });
                    }
                    else // if call already exists.
                    {
                        opcode == OP_JOINEDCALL
                                ? mChatdClient.mKarereClient->rtc->handleJoinedCall(chatid, callid, users)
                                : mChatdClient.mKarereClient->rtc->handleLeftCall(chatid, callid, users);
                    }
                }
#endif
                break;
            }
            case OP_CALLSTATE:
            {
                READ_ID(chatid, 0);
                READ_ID(userid, 8); // call originator id
                READ_ID(callid, 16);
                READ_8(ringing, 24);
                CHATDS_LOG_DEBUG("recv CALLSTATE chatid: %s, userid: %s, callid %s, ringing: %d", ID_CSTR(chatid), ID_CSTR(userid), ID_CSTR(callid), ringing);
#ifndef KARERE_DISABLE_WEBRTC
                if (mChatdClient.mKarereClient->rtc)
                {
                    auto& chat = mChatdClient.chats(chatid);
                    if (chat.previewMode())
                    {
                        break;
                    }
                    rtcModule::ICall* call = mChatdClient.mKarereClient->rtc->findCall(callid);
                    if (!call)
                    {
                        promise::Promise<std::shared_ptr<std::string>> pms;
                        if (chat.isPublic())
                        {
                            pms = chat.crypto()->getUnifiedKey();
                        }
                        else
                        {
                            pms.resolve(std::make_shared<string>());
                        }

                        auto wptr = weakHandle();
                        pms.then([wptr, this, chatid, callid, userid, ringing] (shared_ptr<string> unifiedKey)
                        {
                            if (wptr.deleted())
                            {
                                return;
                            }

                            auto& chat = mChatdClient.chats(chatid);
                            rtcModule::ICall* call = mChatdClient.mKarereClient->rtc->findCall(callid);
                            if (!call)
                            {
                                mChatdClient.mKarereClient->rtc->handleNewCall(chatid, userid, callid, ringing, chat.isGroup(), unifiedKey);
                            }
                            else
                            {
                                // if OP_JOINEDCALL was received first and needed to wait for the unified key,
                                // it may have created the call object already

                                call->setCallerId(userid);
                                call->setRinging(call->isOtherClientParticipating() ? false : ringing);
                            }

                        })
                        .fail([this, chatid, callid] (const ::promise::Error &err)
                        {
                            CHATDS_LOG_ERROR("Failed to decrypt unified key %s. Chatid: %s callid: %s", err.msg().c_str(), ID_CSTR(chatid), ID_CSTR(callid));
                        });
                    }
                    else
                    {
                        call->setCallerId(userid);
                        call->setRinging(call->isOtherClientParticipating() ? false : ringing);
                    }
                }
#endif
                break;
            }
                break;
            case OP_CALLEND:
            case OP_DELCALLREASON:
            {
                READ_ID(chatid, 0);
                READ_ID(callid, 8);
                uint8_t recvReason = 0;

                rtcModule::TermCode connectionTermCode = rtcModule::TermCode::kUnKnownTermCode;
                if (opcode == OP_DELCALLREASON)
                {
                    READ_8(reason, 16);
                    recvReason = reason;

                    /* send kUserHangup as termcode in SFU stats for the following endCallReasons:
                     *  - kEnded
                     *  - kRejected
                     *  - kNoAnswer
                     *  - kCancelled
                     * Otherwise send kApiEndCall */
                    connectionTermCode = recvReason == rtcModule::EndCallReason::kFailed
                            ? rtcModule::TermCode::kApiEndCall
                            : rtcModule::TermCode::kUserHangup;
                }

                CHATDS_LOG_DEBUG("recv %s chatid: %s, callid %s - reason %d", opcode == OP_CALLEND ? "CALLEND" : "DELCALLREASON",
                                 ID_CSTR(chatid), ID_CSTR(callid), opcode == OP_CALLEND ? -1 : recvReason);
#ifndef KARERE_DISABLE_WEBRTC
                rtcModule::EndCallReason endCallReason = static_cast<rtcModule::EndCallReason>
                        (opcode == OP_DELCALLREASON ? recvReason :rtcModule::EndCallReason::kEnded);

                if (mChatdClient.mKarereClient->rtc)
                {
                    mChatdClient.mKarereClient->rtc->removeCall(chatid, endCallReason, connectionTermCode);
                }
#endif
                break;
            }
            default:
            {
                CHATDS_LOG_ERROR("Unknown opcode %d, ignoring all subsequent commands", opcode);
                return;
            }
        }
      }
      catch(BufferRangeError& e)
      {
            CHATDS_LOG_ERROR("%s: Buffer bound check error while parsing %s:\n\t%s\n\tAborting command processing", ID_CSTR(chatid), Command::opcodeToStr(opcode), e.what());
            return;
      }
      catch(std::exception& e)
      {
            CHATDS_LOG_ERROR("%s: Exception while processing incoming %s: %s", ID_CSTR(chatid), Command::opcodeToStr(opcode), e.what());
      }
    }
}

void Chat::onNewKeys(StaticBuffer&& keybuf)
{
    size_t pos = 0;
    size_t size = keybuf.dataSize();
    while ((pos + 14) < size)
    {
        Id userid(keybuf.read<uint64_t>(pos));          pos += 8;
        KeyId keyid = keybuf.read<KeyId>(pos);          pos += 4;
        uint16_t keylen = keybuf.read<uint16_t>(pos);   pos += 2;
        const char *key = keybuf.readPtr(pos, keylen);  pos += keylen;

        CHATID_LOG_DEBUG("sending key %d for user %s with length %zu to crypto module",
                         keyid, userid.toString().c_str(), keybuf.dataSize());
        CALL_CRYPTO(onKeyReceived, keyid, userid, mChatdClient.myHandle(), key, keylen);
    }

    if (pos != size)
    {
        CHATID_LOG_ERROR("onNewKeys: unexpected size of received NEWKEY");
        assert(false);
    }
}

void Chat::onHistDone()
{
    FetchType fetchType = mFetchRequest.front();
    mFetchRequest.pop();
    if (fetchType == FetchType::kFetchMessages)
    {
        // We may be fetching from memory and db because of a resetHistFetch()
        // while fetching from server. In that case, we don't notify about
        // fetched messages and onHistDone()

        if (isFetchingFromServer()) //HISTDONE is received for new history or after JOINRANGEHIST
        {
            onFetchHistDone();
            handleRetentionTime();
        }
        if (isJoining())
        {
            onJoinComplete();
        }
        flushChatPendingReactions();
    }
    else if (fetchType == FetchType::kFetchNodeHistory)
    {
        if (!mDecryptionAttachmentsHalted)
        {
            attachmentHistDone();
        }

        mAttachmentHistDoneReceived = true;
    }
    else
    {
        CHATID_LOG_WARNING("onHistDone: unknown type of fetch");
        assert(false);
    }
}

void Chat::onFetchHistDone()
{
    assert(isFetchingFromServer());

    //resetHistFetch() may have been called while fetching from server,
    //so state may be fetching-from-ram or fetching-from-db
    bool fetchingOld = (mServerFetchState & kHistOldFlag);
    if (fetchingOld)
    {
        if (mDecryptOldHaltedAt != CHATD_IDX_INVALID)
        {
            mServerFetchState = kHistDecryptingOld;
        }
        else
        {
            mServerFetchState = kHistNotFetching;
            // if app tries to load messages before first join and there's no local history available yet,
            // they received a `HistSource == kSourceNotLoggedIn`. During login, received messages won't be
            // notified, but after login the app can attempt to load messages again and should be notified
            // about messages from the beginning
            if (!mIsFirstJoin)
            {
                mNextHistFetchIdx = lownum()-1;
            }
        }
        if (mLastServerHistFetchCount <= 0)
        {
            //server returned zero messages
            assert((mDecryptOldHaltedAt == CHATD_IDX_INVALID) && (mDecryptNewHaltedAt == CHATD_IDX_INVALID));
            mHaveAllHistory = true;
            mAttachmentNodes->setHaveAllHistory(true);
            CALL_DB(setHaveAllHistory, true);
            CHATID_LOG_DEBUG("Start of history reached");
            //last text msg stuff
            if (mLastTextMsg.isFetching())
            {
                mLastTextMsg.clear();
                notifyLastTextMsg();
            }
        }
    }
    else
    {
        mServerFetchState = (mDecryptNewHaltedAt != CHATD_IDX_INVALID)
            ? kHistDecryptingNew : kHistNotFetching;
    }

    if (mServerFetchState == kHistNotFetching) //if not still decrypting
    {
        if (fetchingOld && mServerOldHistCbEnabled)
        {
            //we are forwarding to the app the history we are receiving from
            //server. Tell app that is complete.
            CALL_LISTENER(onHistoryDone, kHistSourceServer);
        }
    }

    // handle last text message fetching
    if (mLastTextMsg.isFetching())
    {
        assert(!mHaveAllHistory); //if we reach start of history, mLastTextMsg.state() will be set to kNone
        CHATID_LOG_DEBUG("No text message seen yet, fetching more history from server");
        getHistory(initialHistoryFetchCount);
    }
}

void Chat::loadAndProcessUnsent()
{
    assert(mSending.empty());
    CALL_DB(loadSendQueue, mSending);
    if (mSending.empty())
        return;

    mNextUnsent = mSending.begin();
    replayUnsentNotifications();

    //last text message stuff
    for (auto it = mSending.rbegin(); it!=mSending.rend(); it++)
    {
        if (it->msg->isValidLastMessage())
        {
            onLastTextMsgUpdated(*it->msg);
            return;
        }
    }
}

void Chat::resetListenerState()
{
    resetGetHistory();
    replayUnsentNotifications();
    loadManualSending();
}

void Chat::replayUnsentNotifications()
{
    for (auto it = mSending.begin(); it != mSending.end(); it++)
    {
        auto& item = *it;
        if (item.opcode() == OP_NEWMSG || item.opcode() == OP_NEWNODEMSG)
        {
            CALL_LISTENER(onUnsentMsgLoaded, *item.msg);
        }
        else if (item.opcode() == OP_MSGUPD)
        {
            CHATID_LOG_DEBUG("Adding a pending edit of msgid %s", ID_CSTR(item.msg->id()));
            mPendingEdits[item.msg->id()] = item.msg;
            CALL_LISTENER(onUnsentEditLoaded, *item.msg, false);
        }
        else if (item.opcode() == OP_MSGUPDX)
        {
            //in case of MSGUPDX, when msgModify posted it, it must have updated
            //the text of the original message with that msgxid in the send queue.
            //So we can technically do without the this
            //'else if (item.opcode == OP_MSGUPDX)' case. However, if we don't tell
            //the GUI there is an actual edit pending, (although it may be a dummy one,
            //because the pending NEWMSG in the send queue was updated with the new msg),
            //it will display a normal pending outgoing message without any sign
            //of an edit. Then, when it receives the MSGUPD confirmation, it will
            //suddenly flash an indicator that the message was edited, which may be
            //confusing to the user.
            CHATID_LOG_DEBUG("Adding a pending edit of msgxid %s", ID_CSTR(item.msg->id()));
            CALL_LISTENER(onUnsentEditLoaded, *item.msg, true);
        }
    }
}

void Chat::loadManualSending()
{
    std::vector<ManualSendItem> items;
    CALL_DB(loadManualSendItems, items);
    for (auto& item: items)
    {
        CALL_LISTENER(onManualSendRequired, item.msg, item.rowid, item.reason);
    }
}

void Chat::calculateUnreadCount()
{
    int count = 0;
    if (mLastSeenIdx == CHATD_IDX_INVALID)
    {
        if (mHaveAllHistory)
        {
            count = mDbInterface->getUnreadMsgCountAfterIdx(mLastSeenIdx);
        }
        else
        {
            count = -mDbInterface->getUnreadMsgCountAfterIdx(CHATD_IDX_INVALID);
        }
    }
    else if (mLastSeenIdx < lownum())
    {
        count = mDbInterface->getUnreadMsgCountAfterIdx(mLastSeenIdx);
    }
    else
    {
        Idx first = mLastSeenIdx+1;
        auto last = highnum();
        for (Idx i=first; i<=last; i++)
        {
            auto& msg = at(i);
            if (msg.isValidUnread(mChatdClient.myHandle()))
            {
                count++;
            }
        }
    }

    if (count != mUnreadCount)
    {
        mUnreadCount = count;
        CALL_LISTENER(onUnreadChanged);
    }
}

Message* Chat::getManualSending(uint64_t rowid, ManualSendReason& reason)
{
    ManualSendItem item;
    CALL_DB(loadManualSendItem, rowid, item);
    reason = item.reason;
    return item.msg;
}

Idx Chat::lastIdxReceivedFromServer() const
{
    return mLastIdxReceivedFromServer;
}

bool Chat::isGroup() const
{
    return mIsGroup;
}

bool Chat::isPublic() const
{
    return mCrypto->isPublicChat();
}

uint32_t Chat::getNumPreviewers() const
{
    return mNumPreviewers;
}

void Chat::clearHistory()
{
    initChat();
    CALL_DB(clearHistory);
    CALL_CRYPTO(onHistoryReload);
    CALL_LISTENER(onHistoryReloaded);
}

void Chat::sendSync()
{
    sendCommand(Command(OP_SYNC) + mChatId);
}

const Chat::PendingReactions& Chat::getPendingReactions() const
{
    return mPendingReactions;
}

int Chat::getPendingReactionStatus(const string &reaction, Id msgId) const
{
    for (auto &auxReaction : mPendingReactions)
    {
        if (auxReaction.mMsgId == msgId && auxReaction.mReactionString == reaction)
        {
            return auxReaction.mStatus;
        }
    }
    return -1;
}

void Chat::addPendingReaction(const std::string &reaction, const std::string &encReaction, Id msgId, uint8_t status)
{
    for (auto &auxReaction : mPendingReactions)
    {
        // If reaction already exists in pending list, only update it's status
        if (auxReaction.mMsgId == msgId && auxReaction.mReactionString == reaction)
        {
            assert(encReaction == auxReaction.mReactionStringEnc);
            auxReaction.mStatus = status;
            return;
        }
    }

    mPendingReactions.emplace_back(PendingReaction(reaction, encReaction, msgId, status));
}

void Chat::removePendingReaction(const string &reaction, Id msgId)
{
    for (auto it = mPendingReactions.begin(); it != mPendingReactions.end(); it++)
    {
        if (it->mMsgId == msgId
            && it->mReactionString == reaction)
        {
            mPendingReactions.erase(it);
            return;
        }
    }
}

void Chat::retryPendingReactions()
{
    for (auto& reaction: mPendingReactions)
    {
        assert(!reaction.mReactionStringEnc.empty());
        sendCommand(Command(reaction.mStatus) + mChatId + client().myHandle() + reaction.mMsgId + (int8_t)reaction.mReactionStringEnc.size() + reaction.mReactionStringEnc);
    }
}

void Chat::onReactionReject(const karere::Id &msgId)
{
    Idx idx = msgIndexFromId(msgId);
    assert(idx != CHATD_IDX_INVALID);
    const Message *message = findOrNull(idx);
    for (auto it = mPendingReactions.begin(); it != mPendingReactions.end();)
    {
        auto auxit = it++;
        PendingReaction reaction = (*auxit);
        if (reaction.mMsgId == msgId)
        {
            mPendingReactions.erase(auxit);
            if (message)
            {
                CALL_LISTENER(onReactionUpdate, msgId, reaction.mReactionString.c_str(), message->getReactionCount(reaction.mReactionString));
            }
        }
    }
    CALL_DB(cleanPendingReactions, msgId);
}

void Chat::cleanPendingReactions(const karere::Id &msgId)
{
    mPendingReactions.remove_if([msgId](PendingReaction& reaction)
    {
        return reaction.mMsgId == msgId;
    });
}

void Chat::cleanPendingReactionsOlderThan(Idx idx)
{
    mPendingReactions.remove_if([idx, this](PendingReaction& reaction)
    {
        return msgIndexFromId(reaction.mMsgId) <= idx;
    });
}

void Chat::flushChatPendingReactions()
{
    for (auto &reaction : mPendingReactions)
    {
        Idx index = msgIndexFromId(reaction.mMsgId);
        if (index == CHATD_IDX_INVALID)
        {
            // couldn't find msg
            CHATID_LOG_WARNING("flushChatPendingReactions: message with id(%d) not loaded in RAM", reaction.mMsgId);
        }
        else
        {
            const Message &message = at(index);
            CALL_LISTENER(onReactionUpdate, message.mId, reaction.mReactionString.c_str(), message.getReactionCount(reaction.mReactionString));
        }
        CALL_DB(cleanPendingReactions, reaction.mMsgId);
    }
    mPendingReactions.clear();

    // Ensure that all pending reactions are flushed upon HISTDONE reception
    assert(!mDbInterface->hasPendingReactions());
}

void Chat::manageReaction(const Message &message, const std::string &reaction, Opcode opcode)
{
    assert(opcode == OP_ADDREACTION || opcode == OP_DELREACTION);
    std::shared_ptr<Buffer> data = mCrypto->reactionEncrypt(message, reaction);
    std::string encReaction(data->buf(), data->bufSize());
    addPendingReaction(reaction, encReaction, message.id(), opcode);
    CALL_DB(addPendingReaction, message.mId, reaction, encReaction, opcode);
    sendCommand(Command(opcode) + mChatId + client().myHandle() + message.id()
                    + static_cast<int8_t>(data->bufSize()) + encReaction);
}

void Chat::sendReactionSn()
{
    if (!mReactionSn.isValid())
    {
        return;
    }

    sendCommand(Command(OP_REACTIONSN) + mChatId + mReactionSn.val);
}

bool Chat::isFetchingNodeHistory() const
{
    return (!mFetchRequest.empty() && (mFetchRequest.front() == FetchType::kFetchNodeHistory));
}

bool Chat::isFetchingHistory() const
{
    return (!mFetchRequest.empty() && (mFetchRequest.front() == FetchType::kFetchMessages));
}

void Chat::setNodeHistoryHandler(FilteredHistoryHandler *handler)
{
    mAttachmentNodes->setHandler(handler);
}

void Chat::unsetHandlerToNodeHistory()
{
    mAttachmentNodes->unsetHandler();
}

Message* Chat::getMsgByXid(Id msgxid)
{
    for (auto& item: mSending)
    {
        if (!item.msg)
            continue;
        //id() of MSGUPD messages is a real msgid, not a msgxid
        if ((item.msg->id() == msgxid) && (item.opcode() != OP_MSGUPD))
        {
            assert(item.msg->isSending());
            return item.msg;
        }
    }
    return nullptr;
}

bool Chat::haveAllHistoryNotified() const
{
    if (!mHaveAllHistory || mHasMoreHistoryInDb)
        return false;

    return (mNextHistFetchIdx < lownum() || empty());
}

Message *Chat::getMessageFromNodeHistory(Id msgid) const
{
    return mAttachmentNodes->getMessage(msgid);
}

Idx Chat::getIdxFromNodeHistory(Id msgid) const
{
    return mAttachmentNodes->getMessageIdx(msgid);
}

uint64_t Chat::generateRefId(const ICrypto* aCrypto)
{
    uint64_t ts = time(nullptr);
    uint64_t rand;
    aCrypto->randomBytes(&rand, sizeof(rand));
    return (ts & 0x0000000000ffffff) | (rand << 40);
}

void Chat::initChat()
{
    mBackwardList.clear();
    mForwardList.clear();
    mIdToIndexMap.clear();
    if (mAttachmentNodes)
    {
        mAttachmentNodes->clear();
    }

    mForwardStart = CHATD_IDX_RANGE_MIDDLE;

    mOldestKnownMsgId = 0;
    mLastSeenIdx = CHATD_IDX_INVALID;
    mLastReceivedIdx = CHATD_IDX_INVALID;
    mNextHistFetchIdx = CHATD_IDX_INVALID;
    mOldestIdxInDb = CHATD_IDX_INVALID;
    mLastIdxReceivedFromServer = CHATD_IDX_INVALID;
    mLastServerHistFetchCount = 0;
    mLastHistDecryptCount = 0;
    mRetentionTime = 0;

    mLastTextMsg.clear();
    mEncryptionHalted = false;
    mDecryptNewHaltedAt = CHATD_IDX_INVALID;
    mDecryptOldHaltedAt = CHATD_IDX_INVALID;
    mRefidToIdxMap.clear();

    mHasMoreHistoryInDb = false;
    mHaveAllHistory = false;
}

void Chat::requestRichLink(Message &message)
{
    std::string text = message.toText();
    std::string url;
    if (Message::hasUrl(text, url))
    {
        std::regex expresion("^(http://|https://)(.+)");
        std::string linkRequest = url;
        if (!regex_match(url, expresion))
        {
            linkRequest = std::string("http://") + url;
        }

        auto wptr = weakHandle();
        karere::Id msgId = message.id();
        uint16_t updated = message.updated;
        client().mKarereClient->api.call(&::mega::MegaApi::requestRichPreview, linkRequest.c_str())
        .then([wptr, this, msgId, updated](ReqResult result)
        {
            if (wptr.deleted())
                return;

            const char *requestText = result->getText();
            if (!requestText || (strlen(requestText) == 0))
            {
                CHATID_LOG_ERROR("requestRichLink: API request succeed, but returned an empty metadata for: %s", result->getLink());
                return;
            }

            Idx messageIdx = msgIndexFromId(msgId);
            Message *msg = (messageIdx != CHATD_IDX_INVALID) ? findOrNull(messageIdx) : NULL;
            if (msg && updated == msg->updated)
            {
                std::string text = requestText;
                std::string originalMessage = msg->toText();
                std::string textMessage;
                textMessage.reserve(originalMessage.size());
                for (std::string::size_type i = 0; i < originalMessage.size(); i++)
                {
                    unsigned char character = originalMessage[i];
                    switch (character)
                    {
                        case '\n':
                            textMessage.push_back('\\');
                            textMessage.push_back('n');
                        break;
                        case '\r':
                            textMessage.push_back('\\');
                            textMessage.push_back('r');
                        break;
                        case '\t':
                            textMessage.push_back('\\');
                            textMessage.push_back('t');
                        break;
                        case '\"':
                        case '\\':
                            textMessage.push_back('\\');
                            textMessage.push_back(character);
                        break;
                        default:
                            if (character > 31 && character != 127) // control ASCII characters are removed
                            {
                                textMessage.push_back(character);
                            }
                        break;
                    }
                }

                std::string updateText = std::string("{\"textMessage\":\"") + textMessage + std::string("\",\"extra\":[");
                updateText = updateText + text + std::string("]}");

                rapidjson::StringStream stringStream(updateText.c_str());
                rapidjson::Document document;
                document.ParseStream(stringStream);

                if (document.GetParseError() != rapidjson::ParseErrorCode::kParseErrorNone)
                {
                    API_LOG_ERROR("requestRichLink: Json is not valid");
                    return;
                }

                updateText.insert(updateText.begin(), Message::ContainsMetaSubType::kRichLink);
                updateText.insert(updateText.begin(), Message::kMsgContainsMeta - Message::kMsgOffset);
                updateText.insert(updateText.begin(), 0x0);
                std::string::size_type size = updateText.size();

                if (!msgModify(*msg, updateText.c_str(), size, NULL, Message::kMsgContainsMeta))
                {
                    CHATID_LOG_ERROR("requestRichLink: Message can't be updated with the rich-link (%s)", ID_CSTR(msgId));
                }
            }
            else if (!msg)
            {
                CHATID_LOG_WARNING("requestRichLink: Message not found (%s)", ID_CSTR(msgId));
            }
            else
            {
                CHATID_LOG_DEBUG("requestRichLink: Message has been updated during rich link request (%s)", ID_CSTR(msgId));
            }
        })
        .fail([wptr, this](const ::promise::Error& err)
        {
            if (wptr.deleted())
                return;

            CHATID_LOG_ERROR("Failed to request rich link: request error (%d)", err.code());
        });
    }
}

Message *Chat::removeRichLink(Message &message, const string& content)
{

    Message *msg = msgModify(message, content.c_str(), content.size(), NULL, Message::kMsgNormal);
    if (!msg)
    {
        CHATID_LOG_ERROR("requestRichLink: Message can't be updated with the rich-link (%s)", ID_CSTR(message.id()));
    }
    else
    {
        // prevent to create a new rich-link upon acknowledge of update at onMsgUpdated()
        msg->richLinkRemoved = true;
    }

    return msg;
}

void Chat::requestPendingRichLinks()
{
    for (std::set<karere::Id>::iterator it = mMsgsToUpdateWithRichLink.begin();
         it != mMsgsToUpdateWithRichLink.end();
         it++)
    {
        karere::Id msgid = *it;
        Idx index = msgIndexFromId(msgid);
        if (index != CHATD_IDX_INVALID)     // only confirmed messages have index
        {
            Message *msg = findOrNull(index);
            if (msg)
            {
                requestRichLink(*msg);
            }
            else
            {
                CHATID_LOG_DEBUG("Failed to find message by index, being index retrieved from message id (index: %d, id: %s)", index, ID_CSTR(msgid));
            }
        }
        else
        {
            CHATID_LOG_DEBUG("Failed to find message by id (id: %s)", ID_CSTR(msgid));
        }
    }

    mMsgsToUpdateWithRichLink.clear();
}

void Chat::removePendingRichLinks()
{
    mMsgsToUpdateWithRichLink.clear();
}

void Chat::removePendingRichLinks(Idx idx)
{
    for (std::set<karere::Id>::iterator it = mMsgsToUpdateWithRichLink.begin(); it != mMsgsToUpdateWithRichLink.end(); )
    {
        karere::Id msgid = *it;
        it++;
        Idx index = msgIndexFromId(msgid);
        assert(index != CHATD_IDX_INVALID);
        if (index <= idx)
        {
            mMsgsToUpdateWithRichLink.erase(msgid);
        }
    }
}

void Chat::removeMessageReactions(Idx idx, bool cleanPrevious)
{
    Message *msg = findOrNull(idx);
    if (msg)
    {
        msg->cleanReactions();

        (cleanPrevious)
                ? cleanPendingReactionsOlderThan(idx)
                : cleanPendingReactions(msg->id());
    }
    // reactions in DB are removed along with messages (FK delete on cascade)
}

void Chat::manageRichLinkMessage(Message &message)
{
    std::string url;
    bool hasURL = Message::hasUrl(message.toText(), url);
    bool isMsgQueued = (mMsgsToUpdateWithRichLink.find(message.id()) != mMsgsToUpdateWithRichLink.end());

    if (!isMsgQueued && hasURL)
    {
        mMsgsToUpdateWithRichLink.insert(message.id());
    }
    else if (isMsgQueued && !hasURL)    // another edit removed the previous URL
    {
        mMsgsToUpdateWithRichLink.erase(message.id());
    }
}

void Chat::attachmentHistDone()
{
    assert(mAttachNodesRequestedToServer);
    if (mAttachNodesReceived < mAttachNodesRequestedToServer)
    {
        mAttachmentNodes->setHaveAllHistory(true);
    }

    mAttachNodesReceived = 0;
    mAttachNodesRequestedToServer = 0;
    mAttachmentNodes->finishFetchingFromServer();
}

promise::Promise<void> Chat::requestUserAttributes(Id sender)
{
    return mChatdClient.mKarereClient->userAttrCache().getAttributes(sender, getPublicHandle());
}

Message* Chat::msgSubmit(const char* msg, size_t msglen, unsigned char type, void* userp)
{
    if (msglen > kMaxMsgSize)
    {
        CHATID_LOG_WARNING("msgSubmit: Denying sending message because it's too long");
        return NULL;
    }

    if (mOwnPrivilege == PRIV_NOTPRESENT)
    {
        CHATID_LOG_WARNING("msgSubmit: Denying sending message because we don't participate in the chat");
        return NULL;
    }

    // write the new message to the message buffer and mark as in sending state
    auto message = new Message(makeRandomId(), client().myHandle(), static_cast<uint32_t>(time(NULL)),
        0, msg, msglen, true, CHATD_KEYID_INVALID, type, userp, generateRefId(mCrypto));

    auto wptr = weakHandle();
    SetOfIds recipients = mUsers;
    marshallCall([wptr, this, message, recipients]()
    {
        if (wptr.deleted())
            return;

        msgSubmit(message, recipients);

    }, mChatdClient.mKarereClient->appCtx);
    return message;
}
void Chat::msgSubmit(Message* msg, SetOfIds recipients)
{
    assert(msg->isSending());
    assert(msg->keyid == CHATD_KEYID_INVALID);

    int opcode = (msg->type == Message::Type::kMsgAttachment) ? OP_NEWNODEMSG : OP_NEWMSG;
    postMsgToSending(static_cast<uint8_t>(opcode), msg, recipients);

    // last text msg stuff
    if (msg->isValidLastMessage())
    {
        onLastTextMsgUpdated(*msg);
    }
}

void Chat::createMsgBackRefs(Chat::OutputQueue::iterator msgit)
{
#ifndef _MSC_VER
    static std::uniform_int_distribution<uint8_t>distrib(0, 0xff);
#else
//MSVC has a bug - no char template argument allowed
    static std::uniform_int_distribution<uint32_t>distrib(0,0xff);
#endif

    static std::random_device rd;

    // mSending is a list, so we don't have random access by index there.
    // Therefore, we copy the relevant part of it to a vector
    std::vector<SendingItem*> sendingIdx;
    sendingIdx.reserve(mSending.size());
    auto next = msgit;
    next++;
    for (auto it = mSending.begin(); it != next; it++)
    {
        sendingIdx.push_back(&(*it));
    }

    Idx maxEnd = size() - static_cast<Idx>(sendingIdx.size());
    if (maxEnd <= 0)
    {
        return;
    }

    // We include 7 backreferences, each in a different range of preceding messages
    // The exact message in these ranges is picked randomly
    // The ranges (as backward offsets from the current message's position) are:
    // 1<<0 - 1<<1, 1<<1 - 1<<2, 1<<2 - 1<<3, etc
    Idx rangeStart = 0;
    for (uint8_t i = 0; i < 7; i++)
    {
        Idx rangeEnd = 1 << i;
        if (rangeEnd > maxEnd)
        {
            rangeEnd = maxEnd;
        }

        //backward offset range is [start - end)
        Idx span = (rangeEnd - rangeStart);
        assert(span >= 0);

        bool hasMessage = false;
        std::set<Idx> backrefs;

        // Iterate while no msg with valid backrefid found and until all messages within the range has been checked
        while (!hasMessage && backrefs.size() < static_cast<size_t>(span))
        {
            // The actual offset of the picked target backreferenced message
            // It is zero-based: idx of 0 means the message preceding the one for which we are creating backrefs.
            Idx idx;
            if (span > 1)
            {
                idx = rangeStart + (distrib(rd) % span);
            }
            else
            {
                idx = rangeStart;
            }

            if (backrefs.find(idx) != backrefs.end())
            {
                // If idx found in backrefs skip
                continue;
            }

            backrefs.insert(idx);
<<<<<<< HEAD
            Message &msg = (idx < static_cast<Idx>(sendingIdx.size()))
                    ? *(sendingIdx[sendingIdx.size()-1-idx]->msg)   // msg is from sending queue
                    : at(highnum()-(idx-sendingIdx.size()));        // msg is from history buffer
=======
            Message &msg = (idx < (Idx)sendingIdx.size())
                    ? *(sendingIdx[sendingIdx.size()-1-static_cast<size_t>(idx)]->msg)   // msg is from sending queue
                    : at(highnum()-(idx - static_cast<Idx>(sendingIdx.size())));        // msg is from history buffer
>>>>>>> 376a6f24

            if (!msg.isManagementMessage()) // management-msgs don't have a valid backrefid
            {
                hasMessage = true;
                msgit->msg->backRefs.push_back(msg.backRefId);
            }
            else
            {
                CHATID_LOG_WARNING("Skipping backrefid for a management message: %s", ID_CSTR(msg.id()));
            }
        }

        if (!hasMessage)
        {
            CHATID_LOG_DEBUG("Not message found with a valid backrefid for this range [%d, %d]", rangeStart, rangeEnd);
        }

        if (rangeEnd == maxEnd)
        {
            return;
        }

        rangeStart = rangeEnd;
    }
}

Chat::SendingItem* Chat::postMsgToSending(uint8_t opcode, Message* msg, SetOfIds recipients)
{
    // for NEWMSG/NEWNODEMSG, recipients is always current set of participants
    // for MSGXUPD, recipients must always be the same participants than in the pending NEWMSG (and MSGUPDX, if any)
    // for MSGUPD, recipients is not used (the keyid is already confirmed)
    assert(((opcode == OP_NEWMSG || opcode == OP_NEWNODEMSG ) && recipients == mUsers)
           || (opcode == OP_MSGUPDX)    // can use unconfirmed or confirmed key
           || (opcode == OP_MSGUPD && !isLocalKeyId(msg->keyid))
           || (isPublic() && msg->keyid == CHATD_KEYID_INVALID));

    mSending.emplace_back(opcode, msg, recipients);
    CALL_DB(addSendingItem, mSending.back());
    if (mNextUnsent == mSending.end())
    {
        mNextUnsent--;
    }
    flushOutputQueue();
    return &mSending.back();
}

bool Chat::sendKeyAndMessage(std::pair<MsgCommand*, KeyCommand*> cmd)
{
    assert(cmd.first);
    if (cmd.second) // if NEWKEY is required for this NEWMSG...
    {
        if (!sendCommand(*cmd.second))
            return false;
    }
    return sendCommand(*cmd.first);
}

bool Chat::msgEncryptAndSend(OutputQueue::iterator it)
{
    if (it->msgCmd)
    {
        sendKeyAndMessage(std::make_pair(it->msgCmd, it->keyCmd));
        return true;
    }

    Message* msg = it->msg;
    uint64_t rowid = it->rowid;
    assert(msg->id());

    //opcode can be NEWMSG, NEWNODEMSG, MSGUPD or MSGUPDX
    if ((it->opcode() == OP_NEWMSG || it->opcode() == OP_NEWNODEMSG) && msg->backRefs.empty())
    {
        createMsgBackRefs(it);  // only for new messages
    }

    if (mEncryptionHalted)
        return false;

    auto msgCmd = new MsgCommand(it->opcode(), mChatId, client().myHandle(),
         msg->id(), msg->ts, msg->updated);

    CHATD_LOG_CRYPTO_CALL("Calling ICrypto::encrypt()");
    auto pms = mCrypto->msgEncrypt(msg, it->recipients, msgCmd);
    // if using current keyid or original keyid from msg, promise is resolved immediately
    if (pms.succeeded())
    {
        MsgCommand *msgCmd = pms.value().first;
        KeyCommand *keyCmd = pms.value().second;
        assert(!keyCmd                                              // no newkey required...
               || (keyCmd->localKeyid() == msg->keyid               // ... or localkeyid is assigned to message
                   && isValidKeyxId(msgCmd->keyId())));             // and msgCmd's keyid is within the range of valid keyxid's

        it->msgCmd = pms.value().first;
        it->keyCmd = pms.value().second;
        CALL_DB(addBlobsToSendingItem, rowid, it->msgCmd, it->keyCmd, msg->keyid);

        sendKeyAndMessage(pms.value());
        return true;
    }
    // else --> new key is required: KeyCommand != NULL in pms.value()

    mEncryptionHalted = true;
    CHATID_LOG_DEBUG("Can't encrypt message immediately, halting output");

    pms.then([this, msg, rowid](std::pair<MsgCommand*, KeyCommand*> result)
    {
        assert(mEncryptionHalted);
        assert(!mSending.empty());

        MsgCommand *msgCmd = result.first;
        KeyCommand *keyCmd = result.second;
        if (isPublic())
        {
            assert(!keyCmd
                   && msgCmd->keyId() == CHATD_KEYID_INVALID
                   && msg->keyid == CHATD_KEYID_INVALID);
        }
        else
        {
            assert(keyCmd                                              // key command required
                   && keyCmd->localKeyid() == msg->keyid               // and localkeyid is assigned to message
                   && isValidKeyxId(msgCmd->keyId()));                 // and msgCmd's keyid is within the range of valid keyxid's
        }

        SendingItem &item = mSending.front();
        item.msgCmd = msgCmd;
        item.keyCmd = keyCmd;
        CALL_DB(addBlobsToSendingItem, rowid, item.msgCmd, item.keyCmd, msg->keyid);

        sendKeyAndMessage(result);
        mEncryptionHalted = false;
        flushOutputQueue();
    });

    pms.fail([this, msg, msgCmd](const ::promise::Error& err)
    {
        CHATID_LOG_ERROR("ICrypto::encrypt error encrypting message %s: %s", ID_CSTR(msg->id()), err.what());
        delete msgCmd;
        return err;
    });

    return false;
    //we don't sent a msgStatusChange event to the listener, as the GUI should initialize the
    //message's status with something already, so it's redundant.
    //The GUI should by default show it as sending
}

// Can be called for a message in history or a NEWMSG,MSGUPD,MSGUPDX message in sending queue
Message* Chat::msgModify(Message& msg, const char* newdata, size_t newlen, void* userp, uint8_t newtype)
{
    uint32_t now = static_cast<uint32_t>(time(NULL));
    uint32_t age = now - msg.ts;
    if (!msg.isSending() && age > CHATD_MAX_EDIT_AGE)
    {
        CHATID_LOG_DEBUG("msgModify: Denying edit of msgid %s because message is too old", ID_CSTR(msg.id()));
        return nullptr;
    }
    if (newlen > kMaxMsgSize)
    {
        CHATID_LOG_WARNING("msgModify: Denying edit of msgid %s because message is too long", ID_CSTR(msg.id()));
        return nullptr;
    }

    SetOfIds recipients;    // empty for already confirmed messages, since they already have a keyid
    if (msg.isSending())
    {
        // recipients must be the same from original message/s
        // content of original message/s should be updated with the new content
        // delta of original message/s should be updated to the current timestamp
        // Note that there could be more than one item in the sending queue
        // referencing to the same message that wants to be edited (more than one
        // unconfirmed edit, for both confirmed or unconfirmed messages)

        // find the most-recent item in the queue, which has the most recent timestamp
        SendingItem* item = nullptr;
        for (list<SendingItem>::reverse_iterator loopItem = mSending.rbegin();
             loopItem != mSending.rend(); loopItem++)
        {
            if (loopItem->msg->id() == msg.id())
            {
                item = &(*loopItem);
                break;
            }
        }
        assert(item);

        // avoid same "delta" for different edits
        switch (item->opcode())
        {
            case OP_NEWMSG:
            case OP_NEWNODEMSG:
                if (age == 0)
                {
                    age++;
                }
            break;

            case OP_MSGUPD:
            case OP_MSGUPDX:
                if (item->msg->updated == age)
                {
                    age++;
                }
                break;

            default:
                CHATID_LOG_ERROR("msgModify: unexpected opcode for the msgid %s in the sending queue", ID_CSTR(msg.id()));
                return nullptr;
        }

        // update original content+delta of the message being edited...
        msg.updated = static_cast<uint16_t>(age);
        msg.assign((void*)newdata, newlen);
        // ...and also for all messages with same msgid in the sending queue , trying to avoid sending the original content
        int count = 0;
        for (auto& it: mSending)
        {
            SendingItem &item = it;
            if (item.msg->id() == msg.id())
            {
                item.msg->assign((void*)newdata, newlen);
                count++;
            }
        }
        assert(count);  // an edit of a message in sending always indicates the former message is in the queue
        if (count)
        {
            int countDb = mDbInterface->updateSendingItemsContentAndDelta(msg);
            assert(countDb == count);
            CHATID_LOG_DEBUG("msgModify: updated the content and delta of %d message/s in the sending queue", count);
        }

        // recipients must not change
        recipients = SetOfIds(item->recipients);
    }
    else if (age == 0)  // in the very unlikely case the msg is already confirmed, but edit is done in the same second
    {
        age++;
    }

    auto upd = new Message(msg.id(), msg.userid, msg.ts, static_cast<uint16_t>(age), newdata, newlen,
        msg.isSending(), msg.keyid, newtype, userp, msg.backRefId, msg.backRefs);

    auto wptr = weakHandle();
    marshallCall([wptr, this, upd, recipients]()
    {
        if (wptr.deleted())
            return;

        Id lastMsgId = mLastTextMsg.idx() == CHATD_IDX_INVALID
                ? mLastTextMsg.xid()
                : mLastTextMsg.id();

        postMsgToSending(upd->isSending() ? OP_MSGUPDX : OP_MSGUPD, upd, recipients);
        if (lastMsgId == upd->id())
        {
            if (upd->isValidLastMessage())
            {
                onLastTextMsgUpdated(*upd, msgIndexFromId(upd->id()));
            }
            else //our last text msg is not valid anymore, find another one
            {
                findAndNotifyLastTextMsg();
                if (!mLastTextMsg.isValid() && mHaveAllHistory)
                {
                    CHATID_LOG_DEBUG("msgModify: lastTextMessage not found, no text message in whole history");
                }
            }
        }

    }, mChatdClient.mKarereClient->appCtx);

    return upd;
}

void Chat::msgImport(std::unique_ptr<Message> msg, bool isUpdate)
{
    if (isUpdate)
    {
        onMsgUpdated(msg.release());
    }
    else
    {
        msgIncoming(true, msg.release(), false);
    }
}

void Chat::seenImport(Id lastSeenId)
{
    if (lastSeenId != mLastSeenId)
    {
        // false: avoid to resend the imported SEEN to chatd, since it
        // is already known by server (it was received by the NSE)
        onLastSeen(lastSeenId, false);
    }
}

void Chat::keyImport(KeyId keyid, Id userid, const char *key, uint16_t keylen)
{
    CALL_CRYPTO(onKeyReceived, keyid, userid, mChatdClient.myHandle(), key, keylen, false);
}

void Chat::onLastReceived(Id msgid)
{
    mLastReceivedId = msgid;
    CALL_DB(setLastReceived, msgid);
    auto it = mIdToIndexMap.find(msgid);
    if (it == mIdToIndexMap.end())
    { // we don't have that message in the buffer yet, so we don't know its index
        Idx idx = mDbInterface->getIdxOfMsgidFromHistory(msgid);
        if (idx != CHATD_IDX_INVALID)
        {
            if ((mLastReceivedIdx != CHATD_IDX_INVALID) && (idx < mLastReceivedIdx))
            {
                CHATID_LOG_ERROR("onLastReceived: Tried to set the index to an older message, ignoring");
                CHATID_LOG_DEBUG("highnum() = %zu, mLastReceivedIdx = %zu, idx = %zu", highnum(), mLastReceivedIdx, idx);
            }
            else
            {
                mLastReceivedIdx = idx;
            }
        }
        return; //last-received is behind history in memory, so nothing to notify about
    }

    auto idx = it->second;
    if (idx == mLastReceivedIdx)
        return; //probably set from db
    if (at(idx).userid != mChatdClient.myHandle())
    {
        CHATID_LOG_WARNING("Last-received pointer points to a message not by us,"
            " possibly the pointer was set incorrectly");
    }
    //notify about messages that become 'received'
    Idx notifyOldest;
    if (mLastReceivedIdx != CHATD_IDX_INVALID) //we have a previous last-received index, notify user about received messages
    {
        if (mLastReceivedIdx > idx)
        {
            CHATID_LOG_ERROR("onLastReceived: Tried to set the index to an older message, ignoring");
            CHATID_LOG_DEBUG("highnum() = %zu, mLastReceivedIdx = %zu, idx = %zu", highnum(), mLastReceivedIdx, idx);
            return;
        }
        notifyOldest = mLastReceivedIdx + 1;
        auto low = lownum();
        if (notifyOldest < low)
        { // mLastReceivedIdx may point to a message in db, older than what we have in RAM
            notifyOldest = low;
        }
        mLastReceivedIdx = idx;
    }
    else
    {
        // No mLastReceivedIdx - notify all messages in RAM
        mLastReceivedIdx = idx;
        notifyOldest = lownum();
    }
    for (Idx i=notifyOldest; i<=mLastReceivedIdx; i++)
    {
        auto& msg = at(i);
        if (msg.userid == mChatdClient.mMyHandle)
        {
            CALL_LISTENER(onMessageStatusChange, i, Message::kDelivered, msg);
        }
    }
}

void Chat::setPublicHandle(uint64_t ph)
{
    crypto()->setPublicHandle(ph);

    if (Id(ph).isValid())
    {
        mOwnPrivilege = PRIV_RDONLY;
    }
}

uint64_t Chat::getPublicHandle() const
{
    return crypto()->getPublicHandle();
}

bool Chat::previewMode()
{
    return crypto()->previewMode();
}

void Chat::onLastSeen(Id msgid, bool resend)
{
    Idx idx = CHATD_IDX_INVALID;

    auto it = mIdToIndexMap.find(msgid);
    if (it == mIdToIndexMap.end())  // msgid not loaded in RAM
    {
        idx = mDbInterface->getIdxOfMsgidFromHistory(msgid);   // return CHATD_IDX_INVALID if not found in DB
    }
    else    // msgid is in RAM
    {
        idx = it->second;

        if (at(idx).userid == mChatdClient.mMyHandle)
        {
            CHATID_LOG_WARNING("Last-seen points to a message by us, possibly the pointer was not set properly");
        }
    }

    if (idx == CHATD_IDX_INVALID)   // msgid is unknown locally (during initialization, or very old msg)
    {
        if (mLastSeenIdx == CHATD_IDX_INVALID)  // don't have a previous idx yet --> initialization
        {
            CHATID_LOG_DEBUG("onLastSeen: Setting last seen msgid to %s", ID_CSTR(msgid));
            mLastSeenId = msgid;
            CALL_DB(setLastSeen, msgid);

            calculateUnreadCount();
            return;
        }
    }
    else // msgid was found locally
    {
        // if both `msgid` and `mLastSeenId` are known and localy available, there's an index to compare
        if (mLastSeenIdx != CHATD_IDX_INVALID && idx < mLastSeenIdx)
        {
            CHATID_LOG_WARNING("onLastSeen: ignoring attempt to set last seen msgid backwards. Current: %s Attempt: %s", ID_CSTR(mLastSeenId), ID_CSTR(msgid));
            if (resend)
            {
                // it means the SEEN sent to chatd was not applied remotely (network issue), but it was locally
                CHATID_LOG_WARNING("onLastSeen: chatd last seen message is older than local last seen message. Updating chatd...");
                sendCommand(Command(OP_SEEN) + mChatId + mLastSeenId);
            }
            return; // `mLastSeenId` is newer than the received `msgid`
        }
    }

    assert(mLastSeenId.isValid());

    if (idx == mLastSeenIdx)
    {
        return; // we are up to date
    }

    CHATID_LOG_DEBUG("setMessageSeen: Setting last seen msgid to %s", ID_CSTR(msgid));
    mLastSeenId = msgid;
    CALL_DB(setLastSeen, msgid);

    if (idx != CHATD_IDX_INVALID)   // if msgid is known locally, notify the unread count
    {
        Idx oldLastSeenIdx = mLastSeenIdx;
        mLastSeenIdx = idx;

        //notify about messages that have become 'seen'
        Idx  notifyOldest = oldLastSeenIdx + 1;
        Idx low = lownum();
        if (notifyOldest < low) // consider only messages in RAM
        {
            notifyOldest = low;
        }

        for (Idx i = notifyOldest; i <= mLastSeenIdx; i++)
        {
            auto& msg = at(i);
            if (msg.userid != mChatdClient.mMyHandle)
            {
                CALL_LISTENER(onMessageStatusChange, i, Message::kSeen, msg);
            }
        }
    }

    calculateUnreadCount();
}

bool Chat::setMessageSeen(Idx idx)
{
    assert(idx != CHATD_IDX_INVALID);
    if ((mLastSeenIdx != CHATD_IDX_INVALID) && (idx <= mLastSeenIdx))
        return false;

    auto& msg = at(idx);
    if (msg.userid == mChatdClient.mMyHandle)
    {
        CHATID_LOG_DEBUG("Asked to mark own message %s as seen, ignoring", ID_CSTR(msg.id()));
        return false;
    }

    auto wptr = weakHandle();
    karere::Id id = msg.id();
    megaHandle seenTimer = 0;
    seenTimer = karere::setTimeout([this, wptr, idx, id, seenTimer]()
    {
        if (wptr.deleted())
          return;

        mChatdClient.mSeenTimers.erase(seenTimer);

        if ((mLastSeenIdx != CHATD_IDX_INVALID) && (idx <= mLastSeenIdx))
            return;

        CHATID_LOG_DEBUG("setMessageSeen: Setting last seen msgid to %s", ID_CSTR(id));
        sendCommand(Command(OP_SEEN) + mChatId + id);

        Idx notifyStart;
        if (mLastSeenIdx == CHATD_IDX_INVALID)
        {
            notifyStart = lownum()-1;
        }
        else
        {
            Idx lowest = lownum()-1;
            notifyStart = (mLastSeenIdx < lowest) ? lowest : mLastSeenIdx;
        }
        mLastSeenIdx = idx;
        Idx highest = highnum();
        Idx notifyEnd = (mLastSeenIdx > highest) ? highest : mLastSeenIdx;

        for (Idx i=notifyStart+1; i<=notifyEnd; i++)
        {
            auto& m = at(i);
            if (m.userid != mChatdClient.mMyHandle)
            {
                CALL_LISTENER(onMessageStatusChange, i, Message::kSeen, m);
            }
        }
        mLastSeenId = id;
        CALL_DB(setLastSeen, mLastSeenId);
        calculateUnreadCount();
    }, kSeenTimeout, mChatdClient.mKarereClient->appCtx);

    mChatdClient.mSeenTimers.insert(seenTimer);

    return true;
}

bool Chat::setMessageSeen(Id msgid)
{
    auto it = mIdToIndexMap.find(msgid);
    if (it == mIdToIndexMap.end())
    {
        CHATID_LOG_WARNING("setMessageSeen: unknown msgid '%s'", ID_CSTR(msgid));
        return false;
    }
    return setMessageSeen(it->second);
}

int Chat::unreadMsgCount() const
{
    return mUnreadCount;
}

void Chat::flushOutputQueue(bool fromStart)
{
    if (!isLoggedIn())
        return;

    if (fromStart)
        mNextUnsent = mSending.begin();

    while (mNextUnsent != mSending.end())
    {
        //kickstart encryption
        //return true if we encrypted at least one message
        if (!msgEncryptAndSend(mNextUnsent++))
            return;
    }
}

void Chat::moveItemToManualSending(OutputQueue::iterator it, ManualSendReason reason)
{
    CALL_DB(deleteSendingItem, it->rowid);
    CALL_DB(saveItemToManualSending, *it, reason);
    CALL_LISTENER(onManualSendRequired, it->msg, it->rowid, reason); //GUI should put this message at end of that list of messages requiring 'manual' resend
    it->msg = nullptr; //don't delete the Message object, it will be owned by the app
    mSending.erase(it);
}

void Chat::removeManualSend(uint64_t rowid)
{
    try
    {
        ManualSendReason reason;
        Message *msg = getManualSending(rowid, reason);
        bool updateLastMsg = (mLastTextMsg.idx() == CHATD_IDX_INVALID) // if not confirmed yet...
                ? (msg->id() == mLastTextMsg.xid()) // ...and it's the msgxid about to be removed
                : (msg->id() == mLastTextMsg.id()); // or was confirmed and the msgid is about to be removed (a pending edit)
        if (updateLastMsg)
        {
            findAndNotifyLastTextMsg();
        }
        delete msg;

        mDbInterface->deleteManualSendItem(rowid);
    }
    catch(std::runtime_error& e)
    {
        CHATID_LOG_ERROR("removeManualSend: Unknown manual send id: %s", e.what());
    }
}

// after a reconnect, we tell the chatd the oldest and newest buffered message
void Chat::joinRangeHist(const ChatDbInfo& dbInfo)
{
    assert(dbInfo.oldestDbId && dbInfo.newestDbId);
    mServerFetchState = kHistFetchingNewFromServer;

    mFetchRequest.push(FetchType::kFetchMessages);
    sendCommand(Command(OP_JOINRANGEHIST) + mChatId + dbInfo.oldestDbId + at(highnum()).id());
}

// after a reconnect, we tell the chatd the oldest and newest buffered message
void Chat::handlejoinRangeHist(const ChatDbInfo& dbInfo)
{
    assert(previewMode());
    assert(dbInfo.oldestDbId && dbInfo.newestDbId);
    mServerFetchState = kHistFetchingNewFromServer;

    uint64_t ph = getPublicHandle();
    Command comm (OP_HANDLEJOINRANGEHIST);
    comm.append((const char*) &ph, Id::CHATLINKHANDLE);
    mFetchRequest.push(FetchType::kFetchMessages);
    sendCommand(comm + dbInfo.oldestDbId + at(highnum()).id());
}

Client::~Client()
{
    cancelSeenTimers();
    cancelRetentionTimer();
    mKarereClient->userAttrCache().removeCb(mRichPrevAttrCbHandle);
}

const Id Client::myHandle() const
{
    return mMyHandle;
}

Id Client::chatidFromPh(Id ph)
{
    Id chatid = Id::inval();

    for (auto it = mChatForChatId.begin(); it != mChatForChatId.end(); it++)
    {
        if (it->second->getPublicHandle() == ph)
        {
            chatid = it->second->chatId();
            break;
        }
    }

    return chatid;
}

void Client::msgConfirm(Id msgxid, Id msgid, uint32_t timestamp)
{
    // TODO: maybe it's more efficient to keep a separate mapping of msgxid to messages?
    for (auto& chat: mChatForChatId)
    {
        if (chat.second->msgConfirm(msgxid, msgid, timestamp) != CHATD_IDX_INVALID)
            return;
    }
    CHATD_LOG_DEBUG("msgConfirm: No chat knows about message transaction id %s", ID_CSTR(msgxid));
}

//called when MSGID is received
bool Client::onMsgAlreadySent(Id msgxid, Id msgid)
{
    for (auto& chat: mChatForChatId)
    {
        if (chat.second->msgAlreadySent(msgxid, msgid))
            return true;
    }
    return false;
}

bool Chat::msgAlreadySent(Id msgxid, Id msgid)
{
    auto msg = msgRemoveFromSending(msgxid, msgid);
    if (!msg)
        return false; // message does not belong to our chat

    CHATID_LOG_DEBUG("message is sending status was already received by server '%s' -> '%s'", ID_CSTR(msgxid), ID_CSTR(msgid));
    CALL_LISTENER(onMessageRejected, *msg, 0);
    delete msg;
    return true;
}

Message* Chat::msgRemoveFromSending(Id msgxid, Id msgid)
{
    // as msgConfirm() is tried on all chatids, it's normal that we don't have
    // the message, so no error logging of error, just return invalid index
    if (mSending.empty())
        return nullptr;

    SendingItem& item = mSending.front();
    if (item.opcode() == OP_MSGUPDX)
    {
        CHATID_LOG_DEBUG("msgConfirm: sendQueue doesnt start with NEWMSG or MSGUPD, but with MSGUPDX");
        return nullptr;
    }
    Id msgxidOri = item.msg->id();
    if ((item.opcode() == OP_NEWMSG || item.opcode() == OP_NEWNODEMSG) && (msgxidOri != msgxid))
    {
        CHATID_LOG_DEBUG("msgConfirm: sendQueue starts with NEWMSG, but the msgxid is different"
                         " (sent msgxid: '%s', received '%s')", ID_CSTR(msgxidOri), ID_CSTR(msgxid));
        return nullptr;
    }

    if (mNextUnsent == mSending.begin())
        mNextUnsent++; //because we remove the first element

    if (!msgid) // message was rejected by chatd
    {
        moveItemToManualSending(mSending.begin(), (mOwnPrivilege < PRIV_FULL)
            ? kManualSendNoWriteAccess
            : kManualSendGeneralReject); //deletes item
        return nullptr;
    }

    Message *msg = item.msg;
    item.msg = nullptr; // avoid item.msg to be deleted in SendingItem dtor
    assert(msg);
    assert(msg->isSending());

    CALL_DB(deleteSendingItem, item.rowid);
    mSending.pop_front(); //deletes item

    return msg; // gives the ownership
}

// msgid can be 0 in case of rejections
Idx Chat::msgConfirm(Id msgxid, Id msgid, uint32_t timestamp)
{
    Message* msg = msgRemoveFromSending(msgxid, msgid);
    if (!msg)
        return CHATD_IDX_INVALID;

    CHATID_LOG_DEBUG("recv NEWMSGID: '%s' -> '%s'", ID_CSTR(msgxid), ID_CSTR(msgid));

    // update msgxid to msgid
    msg->setId(msgid, false);

    bool tsUpdated = false;
    if (timestamp != 0)
    {
        msg->ts = timestamp;
        tsUpdated = true;
        CHATID_LOG_DEBUG("Message timestamp has been updated in confirmation");
    }

    // the keyid should be already confirmed by this time
    assert(!msg->isLocalKeyid());

    // add message to history
    push_forward(msg);
    auto idx = mIdToIndexMap[msgid] = highnum();
    if (msg->type == Message::kMsgAttachment)
    {
        mAttachmentNodes->addMessage(*msg, true, false);
    }

    CALL_DB(addMsgToHistory, *msg, idx);
    if (mOldestIdxInDb == CHATD_IDX_INVALID)
    {
        mOldestIdxInDb = idx;
        handleRetentionTime();
    }

    assert(msg->backRefId);
    if (!mRefidToIdxMap.emplace(msg->backRefId, idx).second)
    {
        CALL_LISTENER(onMsgOrderVerificationFail, *msg, idx, "A message with that backrefId "+std::to_string(msg->backRefId)+" already exists");
    }

    //update any following MSGUPDX-s referring to this msgxid
    int count = 0;
    for (auto& item: mSending)
    {
        if (item.msg->id() == msgxid)
        {
            assert(item.opcode() == OP_MSGUPDX);
            item.msg->setId(msgid, false);
            item.setOpcode(OP_MSGUPD);
            count++;
        }
    }
    if (count)
    {
        int countDb = mDbInterface->updateSendingItemsMsgidAndOpcode(msgxid, msgid);
        assert(countDb == count);
        CHATD_LOG_DEBUG("msgConfirm: updated opcode MSGUPDx to MSGUPD and the msgxid=%s to msgid=%s of %d message/s in the sending queue", ID_CSTR(msgxid), ID_CSTR(msgid), count);
    }

    CALL_LISTENER(onMessageConfirmed, msgxid, *msg, idx, tsUpdated);

    // if first message is own msg we need to init mNextHistFetchIdx to avoid loading own messages twice
    if (mNextHistFetchIdx == CHATD_IDX_INVALID && size() == 1)
    {
        mNextHistFetchIdx = -1;
    }

    // last text message stuff
    if (msg->isValidLastMessage())
    {
        if (mLastTextMsg.idx() == CHATD_IDX_INVALID)
        {
            if (mLastTextMsg.xid() != msgxid) //it's another message
            {
                onLastTextMsgUpdated(*msg, idx);
            }
            else
            { //it's the same message - set its index, and don't notify again
                mLastTextMsg.confirm(idx, msgid);
                if (!mLastTextMsg.mIsNotified)
                    notifyLastTextMsg();
            }
        }
        else if (idx > mLastTextMsg.idx())
        {
            onLastTextMsgUpdated(*msg, idx);
        }
        else if (idx == mLastTextMsg.idx() && !mLastTextMsg.mIsNotified)
        {
            notifyLastTextMsg();
        }
    }

    if (msg->type == Message::kMsgNormal)
    {
        if (mChatdClient.richLinkState() == Client::kRichLinkEnabled)
        {
            requestRichLink(*msg);
        }
        else if (mChatdClient.richLinkState() == Client::kRichLinkNotDefined)
        {
            manageRichLinkMessage(*msg);
        }
    }

    return idx;
}

void Chat::keyConfirm(KeyId keyxid, KeyId keyid)
{
    if (!isValidKeyxId(keyxid))
    {
        CHATID_LOG_ERROR("keyConfirm: Key transaction id [%s] is out of range [0xffff0000, 0xfffffffe)", ID_CSTR(keyxid));
        return;
    }

    if (mSending.empty())
    {
        CHATID_LOG_ERROR("keyConfirm: Sending queue is empty");
        return;
    }

    const SendingItem &item = mSending.front();
    assert(item.keyCmd);  // first message in sending queue should send a NEWKEY
    KeyId localKeyid = item.keyCmd->localKeyid();
    assert(item.msg->keyid == localKeyid);

    CALL_CRYPTO(onKeyConfirmed, localKeyid, keyid);

    // update keyid of all messages using this confirmed new key
    int count = 0;
    for (auto& item: mSending)
    {
        Message *msg = item.msg;
        if (msg->keyid == localKeyid)
        {
            msg->keyid = keyid;
            delete item.keyCmd;
            item.keyCmd = NULL;
            item.msgCmd->setKeyId(keyid);
            count++;
        }
    }
    assert(count);  // a confirmed key should always indicate that a new message was sent
    if (count)
    {
        int countDb = mDbInterface->updateSendingItemsKeyid(localKeyid, keyid);
        assert(countDb == count);
        CHATID_LOG_DEBUG("keyConfirm: updated the localkeyid=%u to keyid=%u of %d message/s in the sending queue", localKeyid, keyid, count);
    }
}

void Chat::onKeyReject()
{
    CALL_CRYPTO(onKeyRejected);
}

void Chat::onHistReject()
{
    CHATID_LOG_WARNING("HIST was rejected, setting chat offline and disabling it");
    disable(true);

    // We want to notify the app that cannot load more history
    CALL_LISTENER(onHistoryDone, kHistSourceNotLoggedIn);
}

void Chat::rejectMsgupd(Id id, uint8_t serverReason)
{
    if (mSending.empty())
    {
        throw std::runtime_error("rejectMsgupd: Send queue is empty");
    }

    auto& front = mSending.front();
    auto opcode = front.opcode();
    if (opcode != OP_MSGUPD && opcode != OP_MSGUPDX)
    {
        throw std::runtime_error(std::string("rejectMsgupd: Front of send queue does not match - expected opcode MSGUPD or MSGUPDX, actual opcode: ")
        +Command::opcodeToStr(opcode));
    }

    auto& msg = *front.msg;
    if (msg.id() != id)
    {
        std::string errorMsg = "rejectMsgupd: Message msgid/msgxid does not match the one at the front of send queue. Rejected: '";
        errorMsg.append(id.toString());
        errorMsg.append("' Sent: '");
        errorMsg.append(msg.id().toString());
        errorMsg.append("'");

        throw std::runtime_error(errorMsg);
    }

    // Update with contains meta has been rejected by server. We don't notify
    if (msg.type == Message::kMsgContainsMeta)
    {
        CHATID_LOG_DEBUG("Message can't be update with meta contained. Reason: %d", serverReason);
        CALL_DB(deleteSendingItem, mSending.front().rowid);
        mSending.pop_front();
        return;
    }

    /* Server reason:
        0 - insufficient privs or not in chat
        1 - message is not your own or you are outside the time window
        2 - message did not change (with same content)
    */
    if (serverReason == 2)
    {
        CALL_LISTENER(onEditRejected, msg, kManualSendEditNoChange);
        CALL_DB(deleteSendingItem, mSending.front().rowid);
        mSending.pop_front();
    }
    else
    {
        moveItemToManualSending(mSending.begin(), (serverReason == 0)
            ? kManualSendNoWriteAccess : kManualSendTooOld);
    }
}

void Chat::rejectGeneric(uint8_t /*opcode*/, uint8_t /*reason*/)
{
    //TODO: Implement
}

void Chat::onMsgUpdated(Message* cipherMsg)
{
//first, if it was us who updated the message confirm the update by removing any
//queued msgupds from sending, even if they are not the same edit (i.e. a received
//MSGUPD from another client with out user will cancel any pending edit by our client
    time_t updateTs = 0;
    bool richLinkRemoved = false;

    if (cipherMsg->userid == client().myHandle())
    {
        for (auto it = mSending.begin(); it != mSending.end(); )
        {
            auto& item = *it;
            if (((item.opcode() != OP_MSGUPD) && (item.opcode() != OP_MSGUPDX))
                    || (item.msg->id() != cipherMsg->id())
                    || (cipherMsg->type != Message::kMsgTruncate        // a truncate prevents any further edit
                        && (item.msg->updated > cipherMsg->updated)))   // the newer edition prevails
            {
                it++;
                continue;
            }
            //erase item
            CALL_DB(deleteSendingItem, item.rowid);
            auto erased = it;
            it++;
            mPendingEdits.erase(cipherMsg->id());
            updateTs = item.msg->updated;
            richLinkRemoved = item.msg->richLinkRemoved;
            mSending.erase(erased);
        }
    }

    // in case of imported messages, they can be decrypted already
    if (!cipherMsg->isEncrypted())
    {
        onMsgUpdatedAfterDecrypt(updateTs, richLinkRemoved, cipherMsg);
        return;
    }

    mCrypto->msgDecrypt(cipherMsg)
    .fail([this, cipherMsg](const ::promise::Error& err) -> ::promise::Promise<Message*>
    {
        assert(cipherMsg->isPendingToDecrypt());

        int type = err.type();
        switch (type)
        {
            case SVCRYPTO_EEXPIRED:
                return ::promise::Error("Strongvelope was deleted, ignore message", EINVAL, SVCRYPTO_EEXPIRED);

            case SVCRYPTO_ENOMSG:
                return ::promise::Error("History was reloaded, ignore message", EINVAL, SVCRYPTO_ENOMSG);

            case SVCRYPTO_ENOKEY:
                //we have a normal situation where a message was sent just before a user joined, so it will be undecryptable
                CHATID_LOG_WARNING("No key to decrypt message %s, possibly message was sent just before user joined", ID_CSTR(cipherMsg->id()));
                assert(mChatdClient.chats(mChatId).isGroup());
                assert(cipherMsg->keyid < 0xffff0001);   // a confirmed keyid should never be the transactional keyxid
                cipherMsg->setEncrypted(Message::kEncryptedNoKey);
                break;

            case SVCRYPTO_ESIGNATURE:
                CHATID_LOG_ERROR("Signature verification failure for message: %s", ID_CSTR(cipherMsg->id()));
                cipherMsg->setEncrypted(Message::kEncryptedSignature);
                break;

            case SVCRYPTO_ENOTYPE:
                CHATID_LOG_WARNING("Unknown type of management message: %d (msgid: %s)", cipherMsg->type, ID_CSTR(cipherMsg->id()));
                cipherMsg->setEncrypted(Message::kEncryptedNoType);
                break;

            case SVCRYPTO_EMALFORMED:
            default:
                CHATID_LOG_ERROR("Malformed message: %s", ID_CSTR(cipherMsg->id()));
                cipherMsg->setEncrypted(Message::kEncryptedMalformed);
                break;
        }

        return cipherMsg;
    })
    .then([this, updateTs, richLinkRemoved](Message* msg)
    {
        onMsgUpdatedAfterDecrypt(updateTs, richLinkRemoved, msg);
    })
    .fail([this, cipherMsg](const ::promise::Error& err)
    {
        if (err.type() == SVCRYPTO_ENOMSG)
        {
            CHATID_LOG_WARNING("Msg has been deleted during decryption process");

            //if (err.type() == SVCRYPTO_ENOMSG)
                //TODO: If a message could be deleted individually, decryption process should be restarted again
                // It isn't a possibilty with actual implementation
        }
        else
        {
            CHATID_LOG_WARNING("Message %s can't be decrypted: Failure type %s (%d)",
                               ID_CSTR(cipherMsg->id()), err.what(), err.type());
            delete cipherMsg;
        }
    });
}

void Chat::onMsgUpdatedAfterDecrypt(time_t updateTs, bool richLinkRemoved, Message* msg)
{
    assert(!msg->isPendingToDecrypt()); //either decrypted or error
    if (!msg->empty() && msg->type == Message::kMsgNormal && (*msg->buf() == 0))
    {
        if (msg->dataSize() < 2)
            CHATID_LOG_ERROR("onMsgUpdated: Malformed special message received - starts with null char received, but its length is 1. Assuming type of normal message");
        else
            msg->type = static_cast<unsigned char>(msg->buf()[1] + Message::Type::kMsgOffset);
    }

    //update in memory, if loaded
    auto msgit = mIdToIndexMap.find(msg->id());
    Idx idx;
    if (msgit != mIdToIndexMap.end())   // message is loaded in RAM
    {
        idx = msgit->second;
        auto& histmsg = at(idx);
        unsigned char histType = histmsg.type;

        if ( (msg->type == Message::kMsgTruncate
              && histmsg.type == msg->type
              && histmsg.ts == msg->ts)
                || (msg->type != Message::kMsgTruncate
                    && histmsg.updated == msg->updated) )
        {
            CHATID_LOG_DEBUG("Skipping replayed MSGUPD");
            delete msg;
            return;
        }

        if (!msg->empty() && msg->type == Message::kMsgNormal
                         && !richLinkRemoved        // user have not requested to remove rich-link preview (generate it)
                         && updateTs && (updateTs == msg->updated)) // message could have been updated by another client earlier/later than our update's attempt
        {
            if (client().richLinkState() == Client::kRichLinkEnabled)
            {
                requestRichLink(*msg);
            }
            else if (mChatdClient.richLinkState() == Client::kRichLinkNotDefined)
            {
                manageRichLinkMessage(*msg);
            }
        }

        //update in db
        CALL_DB(updateMsgInHistory, msg->id(), *msg);

        // update in RAM
        histmsg.assign(*msg);     // content
        histmsg.updated = msg->updated;
        histmsg.type = msg->type;
        histmsg.userid = msg->userid;
        histmsg.setEncrypted(msg->isEncrypted());
        if (msg->type == Message::kMsgTruncate)
        {
            histmsg.ts = msg->ts;   // truncates update the `ts` instead of `update`
            histmsg.keyid = msg->keyid;
        }

        if (idx > mNextHistFetchIdx)
        {
            // msg.ts is zero - chatd doesn't send the original timestamp
            CALL_LISTENER(onMessageEdited, histmsg, idx);
        }
        else
        {
            CHATID_LOG_DEBUG("onMessageEdited() skipped for not-loaded-yet (by the app) message");
        }

        if (msg->isDeleted())
        {
            if (!msg->isOwnMessage(client().myHandle()))
            {
                calculateUnreadCount();
            }

            if (histType == Message::kMsgAttachment)
            {
                mAttachmentNodes->deleteMessage(*msg);
            }

            // Clean message reactions and pending reactions for the deleted message
            removeMessageReactions(msgIndexFromId(msg->mId));
            CALL_DB(cleanReactions, msg->id());
            CALL_DB(cleanPendingReactions, msg->id());
        }

        if (msg->type == Message::kMsgTruncate)
        {
            handleTruncate(*msg, idx);
        }

        if (mLastTextMsg.idx() == idx) //last text msg stuff
        {
            //our last text message was edited
            if (histmsg.isValidLastMessage()) //same message, but with updated contents
            {
                onLastTextMsgUpdated(histmsg, idx);
            }
            else //our last text msg is not valid anymore, find another one
            {
                findAndNotifyLastTextMsg();
                if (!mLastTextMsg.isValid() && mHaveAllHistory)
                {
                    CHATID_LOG_DEBUG("onMsgUpdatedAfterDecrypt: lastTextMessage not found, no text message in whole history");
                }
            }
        }
    }
    else    // message not loaded in RAM
    {
        CHATID_LOG_DEBUG("onMsgUpdated(): update for message not loaded");

        // check if message in DB is outdated
        uint16_t delta = 0;
        CALL_DB(getMessageDelta, msg->id(), &delta);

        if (delta < msg->updated)
        {
            //update in db
            CALL_DB(updateMsgInHistory, msg->id(), *msg);
        }

        if (msg->isDeleted()) // previous type is unknown, so cannot check for attachment type here
        {
            mAttachmentNodes->deleteMessage(*msg);
        }
    }

    delete msg;
}
void Chat::handleTruncate(const Message& msg, Idx idx)
{
// chatd may re-send a MSGUPD at login, if there are no newer messages in the
// chat. We have to be prepared to handle this, i.e. handleTruncate() must
// be idempotent.
// However, handling the SEEN and RECEIVED pointers in in a replayed truncate
// is a bit tricky, because if they point to the truncate point (i.e. idx)
// normally we would set them in a way that makes the truncate management message
// at the truncation point unseen. But in case of a replay, we don't want it
// to be unseen, as this will reset the unread message count to '1+' every time
// the client connects, until someoone posts a new message in the chat.
// To avoid this, we have to detect the replay. But if we detect it, we can actually
// avoid the whole replay (even the idempotent part), and just bail out.

    CHATID_LOG_DEBUG("Truncating chat history before msgid %s, idx %d, fwdStart %d", ID_CSTR(msg.id()), idx, mForwardStart);
    CALL_CRYPTO(resetSendKey);      // discard current key, if any
    CALL_DB(truncateHistory, msg);
    mOldestIdxInDb = idx;
    if (idx != CHATD_IDX_INVALID)   // message is loaded in RAM
    {
        //GUI must detach and free any resources associated with
        //messages older than the one specified
        CALL_LISTENER(onHistoryTruncated, msg, idx);

        // Reactions must be cleared before call deleteMessagesBefore
        removeMessageReactions(idx, true);
        deleteMessagesBefore(idx);
        removePendingRichLinks(idx);

        // update last-seen pointer
        if (mLastSeenIdx != CHATD_IDX_INVALID)
        {
            if (mLastSeenIdx <= idx)
            {
                //if we haven't seen even messages before the truncation point,
                //now we will have not seen any message after the truncation
                mLastSeenIdx = CHATD_IDX_INVALID;
                mLastSeenId = 0;
                CALL_DB(setLastSeen, 0);
            }
        }

        // update last-received pointer
        if (mLastReceivedIdx != CHATD_IDX_INVALID)
        {
            if (mLastReceivedIdx <= idx)
            {
                mLastReceivedIdx = CHATD_IDX_INVALID;
                mLastReceivedId = 0;
                CALL_DB(setLastReceived, 0);
            }
        }

        if (mChatdClient.isMessageReceivedConfirmationActive() && mLastIdxReceivedFromServer <= idx)
        {
            mLastIdxReceivedFromServer = CHATD_IDX_INVALID;
            // TODO: the update of this variable should be persisted
        }
    }

    // since we have the truncate message in local history (otherwise chatd wouldn't have sent us
    // the truncate), now we know we have all history and what's the oldest msgid.
    CALL_DB(setHaveAllHistory, true);
    mHaveAllHistory = true;
    mOldestKnownMsgId = msg.id();

    // if truncate was received for a message not loaded in RAM, we may have more history in DB
    mHasMoreHistoryInDb = at(lownum()).id() != mOldestKnownMsgId;
    truncateAttachmentHistory();
    calculateUnreadCount();
}

time_t Chat::handleRetentionTime(bool updateTimer)
{
    if (!mRetentionTime || mOldestIdxInDb == CHATD_IDX_INVALID)
    {
        // If retentionTime is disabled or there's no messages to truncate
        return 0;
    }

    // Get idx of the most recent msg affected by retention time, if any
    chatd::Idx idx = getIdxByRetentionTime();
    if (idx == CHATD_IDX_INVALID)
    {
        // If there are no messages to remove
        return nextRetentionHistCheck(updateTimer);
    }

    bool notifyUnreadChanged = (idx >= mLastSeenIdx) || (mLastSeenIdx == CHATD_IDX_INVALID);
    Message *msg = findOrNull(idx);
    if (msg)
    {
       CALL_LISTENER(onHistoryTruncatedByRetentionTime, *msg, idx, getMsgStatus(*msg, idx));
    }

    // Clean affected messages in db and RAM
    CHATID_LOG_DEBUG("Cleaning messages older than %d seconds", mRetentionTime);
    CALL_DB(retentionHistoryTruncate, idx);
    cleanPendingReactionsOlderThan(idx); //clean pending reactions, including previous indexes
    truncateByRetentionTime(idx);

    removePendingRichLinks(idx);

    // update oldest index in db
    mOldestIdxInDb = (idx + 1 <= highnum()) ? idx + 1 : CHATD_IDX_INVALID;

    if (mOldestIdxInDb == CHATD_IDX_INVALID) // If there's no messages in db
    {
        mLastIdxReceivedFromServer = CHATD_IDX_INVALID;
        mHaveAllHistory = true;
        mHasMoreHistoryInDb = false;
        CALL_DB(setHaveAllHistory, true);
    }

    if (empty()) // There's no messages loaded in RAM
    {
        mForwardStart = CHATD_IDX_RANGE_MIDDLE;

        mLastSeenIdx = CHATD_IDX_INVALID;
        mLastSeenId = 0;
        CALL_DB(setLastSeen, 0);

        mLastReceivedIdx = CHATD_IDX_INVALID;
        mLastReceivedId = 0;
        CALL_DB(setLastReceived, 0);

        mAttachmentNodes->truncateHistory(Id::inval());

        mOldestKnownMsgId = 0;
        mNextHistFetchIdx = CHATD_IDX_INVALID;
    }
    else
    {
        // Find oldest msg id in loaded messages in RAM
        if (!mBackwardList.empty())
        {
            mOldestKnownMsgId =  mBackwardList.back()->id();
        }
        else if (!mForwardList.empty())
        {
            mOldestKnownMsgId = mForwardList.front()->id();
        }

        truncateAttachmentHistory();
    }

    if (notifyUnreadChanged)
    {
        calculateUnreadCount();
    }
    return nextRetentionHistCheck(updateTimer);
}

Idx Chat::getIdxByRetentionTime()
{
    time_t expireRetentionTs = time(nullptr) - mRetentionTime;
    for (Idx i = highnum(); i >= lownum(); i--)
    {
        if (at(i).ts <= expireRetentionTs)
        {
            return i;
        }
    }

    if (lownum() == mOldestIdxInDb)
    {
        assert(!mHasMoreHistoryInDb);
        return CHATD_IDX_INVALID;
    }

    return mDbInterface->getIdxByRetentionTime(expireRetentionTs);
}

time_t Chat::nextRetentionHistCheck(bool updateTimer)
{
    if (!mRetentionTime || mOldestIdxInDb == CHATD_IDX_INVALID)
    {
        return 0;
    }

    Message *auxmsg = findOrNull(mOldestIdxInDb);
    uint32_t oldestMsgTs = auxmsg
            ? auxmsg->ts                        // Oldest msg is loaded in Ram
            : mDbInterface->getOldestMsgTs();   // Oldest msg is loaded in Db

    // Ensure that the oldest msg has not exceeded retention time yet, and nextCheck ts it's valid
    time_t nextCheck = oldestMsgTs + mRetentionTime;
    if (updateTimer)
    {
        mChatdClient.updateRetentionCheckTs(nextCheck, false);
    }
    return nextCheck;
}

void Chat::truncateAttachmentHistory()
{
    // Find an attachment newer than truncate (lownum) in order to truncate node-history
    // (if no more attachments in history buffer, node-history will be fully cleared)
    Id attachmentTruncateFromId = Id::inval();
    for (Idx i = lownum(); i < highnum(); i++)
    {
        if (at(i).type == Message::kMsgAttachment)
        {
            attachmentTruncateFromId = at(i).id();
            break;
        }
    }

    mAttachmentNodes->truncateHistory(attachmentTruncateFromId);
    if (mDecryptionAttachmentsHalted)
    {
        while (!mAttachmentsPendingToDecrypt.empty())
        {
            mAttachmentsPendingToDecrypt.pop();
        }
        mTruncateAttachment = true; // --> indicates the message being decrypted must be discarded
    }
}

Id Chat::makeRandomId()
{
    static std::uniform_int_distribution<uint64_t>distrib(0, 0xffffffffffffffff);
    static std::random_device rd;
    return distrib(rd);
}

void Chat::deleteMessagesBefore(Idx idx)
{
    //delete everything before idx, but not including idx
    if (idx > mForwardStart)
    {
        mBackwardList.clear();
        auto delCount = idx-mForwardStart;
        mForwardList.erase(mForwardList.begin(), mForwardList.begin()+delCount);
        mForwardStart += delCount;
    }
    else
    {
        mBackwardList.erase(mBackwardList.begin()+mForwardStart-idx, mBackwardList.end());
    }
}

void Chat::truncateByRetentionTime(Idx idx)
{
    if (idx >= mForwardStart)
    {
        mBackwardList.clear();
        assert(static_cast<size_t>(idx - mForwardStart + 1) <= mForwardList.size());
        auto delCount = idx - mForwardStart;
        auto end = mForwardList.begin() + delCount;
        mForwardList.erase(mForwardList.begin(), end + 1);
        mForwardStart += delCount + 1;
    }
    else
    {
        mBackwardList.erase(mBackwardList.begin() + mForwardStart - idx - 1, mBackwardList.end());
    }
}

Message::Status Chat::getMsgStatus(const Message& msg, Idx idx) const
{
    assert(idx != CHATD_IDX_INVALID);
    if (msg.userid == mChatdClient.mMyHandle)
    {
        if (msg.isSending())
            return Message::kSending;

        // Check if we have an unconfirmed edit
        for (auto& item: mSending)
        {
            if (item.msg->id() == msg.id())
            {
                auto op = item.opcode();
                if (op == OP_MSGUPD || op == OP_MSGUPDX)
                    return Message::kSending;
            }
        }
        if (idx <= mLastReceivedIdx)
            return Message::kDelivered;
        else
        {
            return Message::kServerReceived;
        }
    } //message is from a peer
    else
    {
        if (mLastSeenIdx == CHATD_IDX_INVALID)
            return Message::kNotSeen;
        return (idx <= mLastSeenIdx) ? Message::kSeen : Message::kNotSeen;
    }
}
/* We have 3 stages:
 - add to history buffer, allocating an index
 - decrypt - may happen asynchronous if crypto needs to fetch stuff from network.
 Also the message may be undecryptable - in this case continue as normal, but message's
 isEncrypted() flag will be set to true, so GUI can decide how to show it
 - add message to history db (including its isEncrypted() state(), handle received
 and seen pointers, call old/new message user callbacks. This may be executed for
 messages that are actually encrypted - app must be prepared for that
*/
Idx Chat::msgIncoming(bool isNew, Message* message, bool isLocal)
{
    assert((isLocal && !isNew) || !isLocal);
    auto msgid = message->id();
    assert(msgid);
    Idx idx;

    if (isNew)
    {
        auto it = mIdToIndexMap.find(message->id());
        if (it != mIdToIndexMap.end())  // message already received
        {
            CHATID_LOG_WARNING("Ignoring duplicated NEWMSG: msgid %s, idx %d", ID_CSTR(it->first), it->second);
            return it->second;
        }

        push_forward(message);
        idx = highnum();
        if (!mOldestKnownMsgId)
            mOldestKnownMsgId = msgid;

        // upon first message received we need to init mNextHistFetchIdx if history was empty, to avoid loading messages twice
        if (mNextHistFetchIdx == CHATD_IDX_INVALID && size() == 1)
        {
            mNextHistFetchIdx = -1;
        }
    }
    else
    {
        if (!isLocal)
        {
            //history message older than the oldest we have
            assert(isFetchingFromServer());
            assert(message->isPendingToDecrypt());
            mLastServerHistFetchCount++;
            if (mHasMoreHistoryInDb)
            { //we have db history that is not loaded, so we determine the index
              //by the db, and don't add the message to RAM
                idx = mDbInterface->getOldestIdx()-1;
            }
            else
            {
                //all history is in RAM, determine the index from RAM
                push_back(message);
                idx = lownum();
            }
            //shouldn't we update this only after we save the msg to db?
            mOldestKnownMsgId = msgid;
        }
        else //local history message - load from DB to RAM
        {
            push_back(message);
            idx = lownum();
            if (msgid == mOldestKnownMsgId)
            //we have just processed the oldest message from the db
                mHasMoreHistoryInDb = false;
        }
    }
    mIdToIndexMap[msgid] = idx;
    handleLastReceivedSeen(msgid);
    msgIncomingAfterAdd(isNew, isLocal, *message, idx);
    return idx;
}

bool Chat::msgIncomingAfterAdd(bool isNew, bool isLocal, Message& msg, Idx idx)
{
    if (isLocal)
    {
        if (msg.isEncrypted() != Message::kEncryptedNoType)
        {
            msgIncomingAfterDecrypt(isNew, true, msg, idx);
        }
        else    // --> unknown management msg type, we may want to try to decode it again
        {
            Message *message = &msg;
            mCrypto->msgDecrypt(message)
            .fail([this, message](const ::promise::Error& err) -> ::promise::Promise<Message*>
            {
                assert(message->isEncrypted() == Message::kEncryptedNoType);
                int type = err.type();
                switch (type)
                {
                    case SVCRYPTO_EEXPIRED:
                        return ::promise::Error("Strongvelope was deleted, ignore message", EINVAL, SVCRYPTO_EEXPIRED);

                    case SVCRYPTO_ENOTYPE:
                        CHATID_LOG_WARNING("Retry to decrypt unknown type of management message failed (not yet supported): %d (msgid: %s)", message->type, ID_CSTR(message->id()));
                        break;

                    default:
                        CHATID_LOG_ERROR("Retry to decrypt type of management message failed. Malformed message: %s", ID_CSTR(message->id()));
                        message->setEncrypted(Message::kEncryptedMalformed);
                        break;
                }
                return message;
            })
            .then([this, isNew, idx](Message* message)
            {
                if (message->isEncrypted() != Message::kEncryptedNoType)
                {
                    CALL_DB(updateMsgInHistory, message->id(), *message);   // update 'data' & 'is_encrypted'
                }
                msgIncomingAfterDecrypt(isNew, true, *message, idx);
            })
            .fail([this, message](const ::promise::Error& err)
            {
                CHATID_LOG_WARNING("Retry to decrypt unknown type of management message failed. (msgid: %s, failure type %s (%d))",
                                   ID_CSTR(message->id()), err.what(), err.type());
            });
        }
        return true;    // decrypt was not done immediately, but none checks the returned value in this codepath
    }
    else    // (isLocal == false)
    {
        // in case of imported messages, they can be decrypted already
        if (!msg.isEncrypted())
        {
            msgIncomingAfterDecrypt(isNew, false, msg, idx);
            return true;
        }

        assert(msg.isPendingToDecrypt()); //no decrypt attempt was made
    }

    if (!msg.isPendingToDecrypt() && msg.isEncrypted() != Message::kEncryptedNoType)
    {
        CHATID_LOG_DEBUG("Message already decrypted or undecryptable: %s, bailing out", ID_CSTR(msg.id()));
        return true;
    }

    if (isNew)
    {
        if (mDecryptNewHaltedAt != CHATD_IDX_INVALID)
        {
            CHATID_LOG_DEBUG("Decryption of new messages is halted, message queued for decryption");
            return false;
        }
    }
    else
    {
        if (mDecryptOldHaltedAt != CHATD_IDX_INVALID)
        {
            CHATID_LOG_DEBUG("Decryption of old messages is halted, message queued for decryption");
            return false;
        }
    }
    CHATD_LOG_CRYPTO_CALL("Calling ICrypto::decrypt()");
    auto pms = mCrypto->msgDecrypt(&msg);
    if (pms.succeeded())
    {
        assert(!msg.isEncrypted());
        msgIncomingAfterDecrypt(isNew, false, msg, idx);
        return true;
    }

    CHATID_LOG_DEBUG("Decryption could not be done immediately, halting for next messages");
    if (isNew)
        mDecryptNewHaltedAt = idx;
    else
        mDecryptOldHaltedAt = idx;

    auto message = &msg;
    pms.fail([this, message](const ::promise::Error& err) -> ::promise::Promise<Message*>
    {
        assert(message->isPendingToDecrypt());

        int type = err.type();
        switch (type)
        {
            case SVCRYPTO_EEXPIRED:
                return ::promise::Error("Strongvelope was deleted, ignore message", EINVAL, SVCRYPTO_EEXPIRED);

            case SVCRYPTO_ENOMSG:
                return ::promise::Error("History was reloaded, ignore message", EINVAL, SVCRYPTO_ENOMSG);

            case SVCRYPTO_ENOKEY:
                //we have a normal situation where a message was sent just before a user joined, so it will be undecryptable
                CHATID_LOG_WARNING("No key to decrypt message %s, possibly message was sent just before user joined", ID_CSTR(message->id()));
                assert(mChatdClient.chats(mChatId).isGroup());
                assert(message->keyid < 0xffff0001);   // a confirmed keyid should never be the transactional keyxid
                message->setEncrypted(Message::kEncryptedNoKey);
                break;

            case SVCRYPTO_ESIGNATURE:
                CHATID_LOG_ERROR("Signature verification failure for message: %s", ID_CSTR(message->id()));
                message->setEncrypted(Message::kEncryptedSignature);
                break;

            case SVCRYPTO_ENOTYPE:
                CHATID_LOG_WARNING("Unknown type of management message: %d (msgid: %s)", message->type, ID_CSTR(message->id()));
                message->setEncrypted(Message::kEncryptedNoType);
                break;

            case SVCRYPTO_EMALFORMED:
            default:
                CHATID_LOG_ERROR("Malformed message: %s", ID_CSTR(message->id()));
                message->setEncrypted(Message::kEncryptedMalformed);
                break;
        }

        return message;
    })
    .then([this, isNew, isLocal, idx](Message* message)
    {
#ifndef NDEBUG
        if (isNew)
            assert(mDecryptNewHaltedAt == idx);
        else
            assert(mDecryptOldHaltedAt == idx);
#endif
        msgIncomingAfterDecrypt(isNew, false, *message, idx);
        if (isNew)
        {
            // Decrypt the rest - try to decrypt immediately (synchromously),
            // so that order is guaranteed. Bail out of the loop at the first
            // message that can't be decrypted immediately(msgIncomingAfterAdd()
            // returns false). Will continue when the delayed decrypt finishes

            auto first = mDecryptNewHaltedAt + 1;
            mDecryptNewHaltedAt = CHATD_IDX_INVALID;
            auto last = highnum();
            for (Idx i = first; i <= last; i++)
            {
                if (!msgIncomingAfterAdd(isNew, false, at(i), i))
                    break;
            }
            if ((mServerFetchState == kHistDecryptingNew) &&
                (mDecryptNewHaltedAt == CHATD_IDX_INVALID)) //all messages decrypted
            {
                mServerFetchState = kHistNotFetching;
            }
        }
        else
        {
            // Old history
            // Decrypt the rest synchronously, bail out on first that can't
            // decrypt synchonously.
            // Local messages are always decrypted, this is handled
            // at the start of this func

            assert(!isLocal);
            auto first = mDecryptOldHaltedAt - 1;
            mDecryptOldHaltedAt = CHATD_IDX_INVALID;
            auto last = lownum();
            for (Idx i = first; i >= last; i--)
            {
                if (!msgIncomingAfterAdd(isNew, false, at(i), i))
                    break;
            }
            if ((mServerFetchState == kHistDecryptingOld) &&
                (mDecryptOldHaltedAt == CHATD_IDX_INVALID))
            {
                mServerFetchState = kHistNotFetching;
                if (mServerOldHistCbEnabled)
                {
                    CALL_LISTENER(onHistoryDone, kHistSourceServer);
                }
            }
        }
    })
    .fail([this, message](const ::promise::Error& err)
    {
        if (err.type() == SVCRYPTO_ENOMSG)
        {
            CHATID_LOG_WARNING("Msg has been deleted during decryption process");

            //if (err.type() == SVCRYPTO_ENOMSG)
                //TODO: If a message could be deleted individually, decryption process should be restarted again
                // It isn't a possibilty with actual implementation
        }
        else
        {
            CHATID_LOG_WARNING("Message %s can't be decrypted: Failure type %s (%d)",
                               ID_CSTR(message->id()), err.what(), err.type());
        }
    });

    return false; //decrypt was not done immediately
}

// Save to history db, handle received and seen pointers, call new/old message user callbacks
void Chat::msgIncomingAfterDecrypt(bool isNew, bool isLocal, Message& msg, Idx idx)
{
    assert(idx != CHATD_IDX_INVALID);
    if (!isNew)
    {
        mLastHistDecryptCount++;
    }

    bool checkRetentionHist = mOldestIdxInDb == CHATD_IDX_INVALID;
    if (mOldestIdxInDb == CHATD_IDX_INVALID || idx < mOldestIdxInDb)
    {
        // If mOldestIdxInDb is not set, or idx is oldest that current value update it
        mOldestIdxInDb = idx;
    }

    auto msgid = msg.id();
    if (!isLocal)
    {
        assert(!msg.isPendingToDecrypt()); //either decrypted or error
        if (!msg.empty() && msg.type == Message::kMsgNormal && (*msg.buf() == 0)) //'special' message - attachment etc
        {
            if (msg.dataSize() < 2)
                CHATID_LOG_ERROR("Malformed special message received - starts with null char received, but its length is 1. Assuming type of normal message");
            else
                msg.type = static_cast<unsigned char>(msg.buf()[1] + Message::Type::kMsgOffset);
        }

        verifyMsgOrder(msg, idx);
        CALL_DB(addMsgToHistory, msg, idx);
        if (checkRetentionHist)
        {
            // Call after add message to history
            handleRetentionTime();
        }

        if (mChatdClient.isMessageReceivedConfirmationActive() && !isGroup() &&
                (msg.userid != mChatdClient.mMyHandle) && // message is not ours
                ((mLastIdxReceivedFromServer == CHATD_IDX_INVALID) ||   // no local history
                 (idx > mLastIdxReceivedFromServer)))   // newer message than last received
        {
            mLastIdxReceivedFromServer = idx;
            // TODO: the update of this variable should be persisted

            sendCommand(Command(OP_RECEIVED) + mChatId + msgid);
        }
    }

    // Add attachment messages into FilterHistory when receiving from chatd,
    // but also when we load history from DB
    if (msg.type == Message::Type::kMsgAttachment)
    {
        // if it's local (from DB), addMessage takes the ownership of message
        mAttachmentNodes->addMessage(!isNew && isLocal ? *(new Message(msg)): msg, isNew, isLocal);
    }

    if (msg.backRefId && !mRefidToIdxMap.emplace(msg.backRefId, idx).second)
    {
        CALL_LISTENER(onMsgOrderVerificationFail, msg, idx, "A message with that backrefId "+std::to_string(msg.backRefId)+" already exists");
    }

    if (isPublic() && msg.userid != mChatdClient.mMyHandle)
    {
        requestUserAttributes(msg.userid);
    }

    auto status = getMsgStatus(msg, idx);
    if (isNew)
    {
        // update in memory the timestamp of the most recent message from this user
        if (msg.ts > mChatdClient.getLastMsgTs(msg.userid))
        {
            mChatdClient.setLastMsgTs(msg.userid, msg.ts);
            mChatdClient.mKarereClient->updateAndNotifyLastGreen(msg.userid);
        }

        CALL_LISTENER(onRecvNewMessage, idx, msg, status);
    }
    else
    {
        // old message
        // local messages are obtained on-demand, so if isLocal,
        // then always send to app
        bool isChatRoomOpened = mChatdClient.mKarereClient->isChatRoomOpened(mChatId);
        if (isLocal || (mServerOldHistCbEnabled && isChatRoomOpened))
        {
            CALL_LISTENER(onRecvHistoryMessage, idx, msg, status, isLocal);
        }
    }
    if (msg.type == Message::kMsgTruncate)
    {
        if (isNew)
        {
            handleTruncate(msg, idx);
        }
    }

    if (msg.isValidUnread(mChatdClient.myHandle())
            && (isNew || mLastSeenIdx == CHATD_IDX_INVALID))
    {
        calculateUnreadCount();
    }

    //handle last text message
    if (msg.isValidLastMessage())
    {
        if (!mLastTextMsg.isValid()  // we don't have any last-text-msg yet, just use any
                || (mLastTextMsg.idx() == CHATD_IDX_INVALID) //current last-text-msg is a pending send, always override it
                || (idx > mLastTextMsg.idx())) //we have a newer message
        {
            onLastTextMsgUpdated(msg, idx);
        }
        else if (idx == mLastTextMsg.idx() && !mLastTextMsg.mIsNotified)
        { //we have already updated mLastTextMsg because app called
          //lastTextMessage() from the onRecvXXX callback, but we haven't done
          //onLastTextMessageUpdated() with it
            notifyLastTextMsg();
        }
    }
}

bool Chat::msgNodeHistIncoming(Message *msg)
{
    mAttachNodesReceived++;
    if (!mDecryptionAttachmentsHalted)
    {
        auto pms = mCrypto->msgDecrypt(msg);
        if (pms.succeeded())
        {
            assert(!msg->isEncrypted());
            mAttachmentNodes->addMessage(*msg, false, false);
            delete msg;

            return true;
        }
        else
        {
            mDecryptionAttachmentsHalted = true;
            pms.then([this](Message* msg)
            {
                if (!mTruncateAttachment)
                {
                    mAttachmentNodes->addMessage(*msg, false, false);
                }
                delete msg;
                mTruncateAttachment = false;
                bool decrypt = true;
                mDecryptionAttachmentsHalted = false;
                while (!mAttachmentsPendingToDecrypt.empty() && decrypt)
                {
                    decrypt = msgNodeHistIncoming(mAttachmentsPendingToDecrypt.front());
                    mAttachmentsPendingToDecrypt.pop();
                }

                if (mAttachmentsPendingToDecrypt.empty() && decrypt && mAttachmentHistDoneReceived)
                {
                    attachmentHistDone();
                }
            })
            .fail([this, msg](const ::promise::Error& /*err*/)
            {
                assert(msg->isPendingToDecrypt());
                delete msg;
                mTruncateAttachment = false;
                bool decrypt = true;
                mDecryptionAttachmentsHalted = false;
                while (mAttachmentsPendingToDecrypt.size() && decrypt)
                {
                    decrypt = msgNodeHistIncoming(mAttachmentsPendingToDecrypt.front());
                    mAttachmentsPendingToDecrypt.pop();
                }

                if (!mAttachmentsPendingToDecrypt.empty() && decrypt && mAttachmentHistDoneReceived)
                {
                    attachmentHistDone();
                }
            });
        }
    }
    else
    {
        mAttachmentsPendingToDecrypt.push(msg);
    }

    return false;
}

void Chat::verifyMsgOrder(const Message& msg, Idx idx)
{
    for (auto refid: msg.backRefs)
    {
        if (!refid)
        {
            CHATID_LOG_WARNING("verifyMsgOrder: invalid message backRefId [%d]", refid);
            continue;
        }

        auto it = mRefidToIdxMap.find(refid);
        if (it == mRefidToIdxMap.end())
            continue;
        Idx targetIdx = it->second;
        if (targetIdx >= idx)
        {
            CALL_LISTENER(onMsgOrderVerificationFail, msg, idx, "Message order verification failed, possible history tampering");
            client().mKarereClient->api.callIgnoreResult(&::mega::MegaApi::sendEvent, 99000, "order tampering native");
            return;
        }
    }
}

void Chat::handleLastReceivedSeen(Id msgid)
{
    //normally the indices will not be set if mLastXXXId == msgid, as there will be only
    //one chance to set the idx (we receive the msg only once).
    if (msgid == mLastSeenId) //we didn't have the message when we received the last seen id
    {
        CHATID_LOG_DEBUG("Received the message with the last-seen msgid '%s', "
            "setting the index pointer to it", ID_CSTR(msgid));
        onLastSeen(msgid);
    }
    if (mLastReceivedId == msgid)
    {
        //we didn't have the message when we received the last received msgid pointer,
        //and now we just received the message - set the index pointer
        CHATID_LOG_DEBUG("Received the message with the last-received msgid '%s', "
            "setting the index pointer to it", ID_CSTR(msgid));
        onLastReceived(msgid);
    }
}

void Chat::onUserJoin(Id userid, Priv priv)
{
    if (mOnlineState < kChatStateJoining)
        throw std::runtime_error("onUserJoin received while not joining and not online");

    if (userid == client().myHandle())
    {
        mOwnPrivilege = priv;
    }

    mUsers.insert(userid);
    if (!isPublic())
    {
        CALL_CRYPTO(onUserJoin, userid);
    }

    CALL_LISTENER(onUserJoin, userid, priv);
}

void Chat::onUserLeave(Id userid)
{
    assert(mOnlineState >= kChatStateJoining);

    bool previewer = (userid == Id::null());  // the handle of a public chat (being previewer) has become invalid
    if (userid == client().myHandle() || previewer)
    {
        mOwnPrivilege = PRIV_NOTPRESENT;
        disable(previewer);    // the ph is invalid -> do not keep trying to login into chatd anymore
        onPreviewersUpdate(0);

        // due to a race-condition at client-side receiving the removal of own user from API and chatd,
        // if own user was the only moderator, chatd sends the JOIN 3 for remaining peers followed by the
        // JOIN -1 for own user, but API response might have cleared the peer list already. In that case,
        // chatd's removal needs to clear the peer list again, since remaining peers would have been
        // added as moderators
        bool commitEach = mChatdClient.mKarereClient->commitEach();
        mChatdClient.mKarereClient->setCommitMode(false);
        for (auto &it: mUsers)
        {
            CALL_CRYPTO(onUserLeave, it);
            CALL_LISTENER(onUserLeave, it);
        }
        mUsers.clear();
            mChatdClient.mKarereClient->setCommitMode(commitEach);

#ifndef KARERE_DISABLE_WEBRTC
        // remove call associated to chatRoom if our own user is not an active participant
        if (mChatdClient.mKarereClient->rtc && !previewMode())
        {
            CHATID_LOG_DEBUG("remove call associated to chatRoom if our own user is not an active participant");
            mChatdClient.mKarereClient->rtc->removeCall(mChatId, rtcModule::EndCallReason::kFailed, rtcModule::TermCode::kLeavingRoom);
        }
#endif
    }
    else
    {
        mUsers.erase(userid);
        CALL_CRYPTO(onUserLeave, userid);
        CALL_LISTENER(onUserLeave, userid);
    }
}

void Chat::onAddReaction(Id msgId, Id userId, std::string reaction)
{
    if (reaction.empty())
    {
        CHATID_LOG_ERROR("onAddReaction: reaction received is empty. msgid: %s", ID_CSTR(msgId));
        return;
    }

    promise::Promise<std::shared_ptr<Buffer>> pms;
    Idx messageIdx = msgIndexFromId(msgId);
    if (messageIdx != CHATD_IDX_INVALID)
    {
        // message loaded in RAM
        Message &message = at(messageIdx);
        if (message.isManagementMessage())
        {
            CHATID_LOG_ERROR("onAddReaction: reaction received for a management message with msgid: %s", ID_CSTR(msgId));
            return;
        }
        pms = mCrypto->reactionDecrypt(msgId, message.userid, message.keyid, reaction);
    }
    else
    {
        if (!mDbInterface->isValidReactedMessage(msgId, messageIdx))
        {
            (messageIdx == CHATD_IDX_INVALID)
                    ? CHATID_LOG_WARNING("onAddReaction: message id not found. msgid: %s", ID_CSTR(msgId))
                    : CHATID_LOG_ERROR("onAddReaction: reaction received for a management message with msgid: %s", ID_CSTR(msgId));
            return;
        }

        uint32_t keyId = 0;
        Id msgUserId = Id::inval();
        mDbInterface->getMessageUserKeyId(msgId, msgUserId, keyId);
        pms = mCrypto->reactionDecrypt(msgId, msgUserId, keyId, reaction);
    }

    auto wptr = weakHandle();
    pms.then([this, wptr, &msgId, &messageIdx, userId, reaction](std::shared_ptr<Buffer> data)   // data is the UTF-8 string (the emoji)
    {
        if (wptr.deleted())
            return;

        const std::string reaction(data->buf(), data->size());

        // Add reaction to db
        CALL_DB(addReaction, msgId, userId, reaction);

        if (userId == mChatdClient.myHandle() && !isFetchingHistory())
        {
            // If we are not fetching history and reaction is own, remove pending reaction from ram and cache.
            // In case we are fetching history, pending reactions will be flushed upon HISTDONE receive
            removePendingReaction(reaction, msgId);
            CALL_DB(delPendingReaction, msgId, reaction);
        }

        if (messageIdx != CHATD_IDX_INVALID)
        {
            // If reaction is loaded in RAM
            Message &message = at(messageIdx);
            message.addReaction(reaction, userId);
            CALL_LISTENER(onReactionUpdate, msgId, reaction.c_str(), message.getReactionCount(reaction));
        }
    })
    .fail([this, msgId](const ::promise::Error& err)
    {
        CHATID_LOG_ERROR("onAddReaction: failed to decrypt reaction. msgid: %s, error: %s", ID_CSTR(msgId), err.what());
    });
}

void Chat::onDelReaction(Id msgId, Id userId, std::string reaction)
{
    if (reaction.empty())
    {
        CHATID_LOG_ERROR("onDelReaction: reaction received is empty. msgid: %s", ID_CSTR(msgId));
        return;
    }

    promise::Promise<std::shared_ptr<Buffer>> pms;
    Idx messageIdx = msgIndexFromId(msgId);
    if (messageIdx != CHATD_IDX_INVALID)
    {
        // message loaded in RAM
        Message &message = at(messageIdx);
        if (message.isManagementMessage())
        {
            CHATID_LOG_ERROR("onDelReaction: reaction received for a management message with msgid: %s", ID_CSTR(msgId));
            return;
        }
        pms = mCrypto->reactionDecrypt(msgId, message.userid, message.keyid, reaction);
    }
    else
    {
        if (!mDbInterface->isValidReactedMessage(msgId, messageIdx))
        {
            (messageIdx == CHATD_IDX_INVALID)
                    ? CHATID_LOG_WARNING("onDelReaction: message id not found. msgid: %s", ID_CSTR(msgId))
                    : CHATID_LOG_ERROR("onDelReaction: reaction received for a management message with msgid: %s", ID_CSTR(msgId));
            return;
        }

        uint32_t keyId = 0;
        Id msgUserId = Id::inval();
        mDbInterface->getMessageUserKeyId(msgId, msgUserId, keyId);
        pms = mCrypto->reactionDecrypt(msgId, msgUserId, keyId, reaction);
    }

    auto wptr = weakHandle();
    pms.then([this, wptr, &msgId, &messageIdx, userId, reaction](std::shared_ptr<Buffer> data)   // data is the UTF-8 string (the emoji)
    {
        if (wptr.deleted())
            return;

        const std::string reaction(data->buf(), data->size());

        // Del reaction from db
        CALL_DB(delReaction, msgId, userId, reaction);

        if (userId == mChatdClient.myHandle() && !isFetchingHistory())
        {
            // If we are not fetching history and reaction is own, remove pending reaction from ram and cache.
            // In case we are fetching history, pending reactions will be flushed upon HISTDONE receive
            removePendingReaction(reaction, msgId);
            CALL_DB(delPendingReaction, msgId, reaction);
        }

        if (messageIdx != CHATD_IDX_INVALID)
        {
            // If reaction is loaded in RAM
            Message &message = at(messageIdx);
            message.delReaction(reaction, userId);
            CALL_LISTENER(onReactionUpdate, msgId, reaction.c_str(), message.getReactionCount(reaction));
        }
    })
    .fail([this, msgId](const ::promise::Error& err)
    {
        CHATID_LOG_ERROR("onDelReaction: failed to decryp reaction. msgid: %s, error: %s", ID_CSTR(msgId), err.what());
    });
}

void Chat::onReactionSn(Id rsn)
{
    if (mReactionSn != rsn)
    {
        mReactionSn = rsn;
        CALL_DB(setReactionSn, mReactionSn.toString());
    }
}

void Chat::onRetentionTimeUpdated(uint32_t period)
{
    if (mRetentionTime != period)
    {
        mRetentionTime = period;
        CALL_LISTENER(onRetentionTimeUpdated, period);
    }

    handleRetentionTime();
}

void Chat::onPreviewersUpdate(uint32_t numPrev)
{
    if ((mNumPreviewers == numPrev)
        || !isPublic())
    {
        return;
    }

    mNumPreviewers = numPrev;
    CALL_LISTENER(onPreviewersUpdate);
}

void Chat::onJoinComplete()
{
    mEncryptionHalted = false;
    setOnlineState(kChatStateOnline);
    flushOutputQueue(true); //flush encrypted messages

    if (mIsFirstJoin)
    {
        mIsFirstJoin = false;
        if (!mLastTextMsg.isValid())
        {
            CHATID_LOG_DEBUG("onJoinComplete: Haven't received a text message during join, getting last text message on-demand");
            findAndNotifyLastTextMsg();
            if (!mLastTextMsg.isValid() && mHaveAllHistory)
            {
                CHATID_LOG_DEBUG("onJoinComplete: lastTextMessage not found, no text message in whole history");
            }
        }
    }
}

void Chat::resetGetHistory()
{
    mNextHistFetchIdx = CHATD_IDX_INVALID;
    mServerOldHistCbEnabled = false;
}

void Chat::setOnlineState(ChatState state)
{
    if (state == mOnlineState)
        return;

    CHATID_LOG_DEBUG("Online state change: %s --> %s", chatStateToStr(mOnlineState), chatStateToStr(state));

    mOnlineState = state;
    CALL_CRYPTO(onOnlineStateChange, state);
    mListener->onOnlineStateChange(state);  // avoid log message, we already have the one above

    if (state == kChatStateOnline)
    {
        if (mChatdClient.areAllChatsLoggedIn(connection().shardNo()))
        {
            mChatdClient.mKarereClient->initStats().shardEnd(InitStats::kStatsLoginChatd, static_cast<uint8_t>(connection().shardNo()));
        }

        if (mChatdClient.areAllChatsLoggedIn())
        {
            InitStats& initStats = mChatdClient.mKarereClient->initStats();
            initStats.stageEnd(InitStats::kStatsConnection);
            mChatdClient.mKarereClient->sendStats();

            mChatdClient.mKarereClient->setCommitMode(true);
            if (!mChatdClient.mKarereClient->mSyncPromise.done())
            {
                CHATID_LOG_DEBUG("Pending pushReceived is completed now");
                if (mChatdClient.mKarereClient->mSyncTimer)
                {
                    cancelTimeout(mChatdClient.mKarereClient->mSyncTimer, mChatdClient.mKarereClient->appCtx);
                    mChatdClient.mKarereClient->mSyncTimer = 0;
                }
                mChatdClient.mKarereClient->mSyncPromise.resolve();
            }
        }
#ifndef KARERE_DISABLE_WEBRTC
        if (mChatdClient.mKarereClient->rtc)
        {
            rtcModule::ICall *call = mChatdClient.mKarereClient->rtc->findCallByChatid(mChatId);
            if (call)
            {
                if (call->getParticipants().empty())
                {
                    CHATD_LOG_DEBUG("chatd::setOnlineState (kChatStateOnline) -> removing call: %s with no participants", call->getCallid().toString().c_str());
                    mChatdClient.mKarereClient->rtc->removeCall(call->getChatid(), rtcModule::EndCallReason::kEnded, rtcModule::TermCode::kErrNoCall);
                }
                else if (call->getState() >= rtcModule::CallState::kStateConnecting && call->getState() <= rtcModule::CallState::kStateInProgress)
                {
                    CHATD_LOG_ERROR("chatd::setOnlineState (kChatStateOnline) -> reconnection to sfu ");
                    call->reconnectToSfu();
                }
            }
        }
#endif
    }
}

void Chat::onLastTextMsgUpdated(const Message& msg, Idx idx)
{
    //idx == CHATD_IDX_INVALID when we notify about a message in the send queue
    //either (msg.isSending() && idx-is-invalid) or (!msg.isSending() && index-is-valid)
    assert(!((idx == CHATD_IDX_INVALID) ^ msg.isSending()));
    assert(!msg.empty() || msg.isManagementMessage());
    assert(msg.type != Message::kMsgRevokeAttachment);
    mLastTextMsg.assign(msg, idx);
    mLastMsgTs = msg.ts;
    notifyLastTextMsg();

}

void Chat::notifyLastTextMsg()
{
    CALL_LISTENER(onLastTextMessageUpdated, mLastTextMsg);
    mLastTextMsg.mIsNotified = true;

    // upon deletion of lastMessage and/or truncate, need to find the new suitable
    // lastMessage through the history. In that case, we need to notify also the
    // message's timestamp to reorder the list of chats
    // there is an actual last-message in the history (sending or already confirmed
    if (findOrNull(mLastTextMsg.idx())              // message is confirmed
            || getMsgByXid(mLastTextMsg.xid()))     // message is sending
    {
        CALL_LISTENER(onLastMessageTsUpdated, mLastMsgTs);
    }
}

uint8_t Chat::lastTextMessage(LastTextMsg*& msg)
{
    if (mLastTextMsg.isValid())
    {
        msg = &mLastTextMsg;
        return LastTextMsgState::kHave;
    }

    if (mLastTextMsg.isFetching() || !findLastTextMsg())
    {
        msg = nullptr;
        return LastTextMsgState::kFetching;
    }

    if (mLastTextMsg.isValid()) // findLastTextMsg() may have found it locally
    {
        msg = &mLastTextMsg;
        return LastTextMsgState::kHave;
    }

    msg = nullptr;
    return mLastTextMsg.state();
}

bool Chat::findLastTextMsg()
{
    if (!mSending.empty())
    {
        for (auto it = mSending.rbegin(); it!= mSending.rend(); it++)
        {
            assert(it->msg);
            auto& msg = *it->msg;
            if (msg.isValidLastMessage())
            {
                mLastTextMsg.assign(msg, CHATD_IDX_INVALID);
                mLastMsgTs = msg.ts;
                CHATID_LOG_DEBUG("lastTextMessage: Text message found in send queue");
                return true;
            }
        }
    }
    if (!empty())
    {
        //check in ram
        auto low = lownum();
        for (Idx i=highnum(); i >= low; i--)
        {
            auto& msg = at(i);
            if (msg.isValidLastMessage())
            {
                mLastTextMsg.assign(msg, i);
                mLastMsgTs = msg.ts;
                CHATID_LOG_DEBUG("lastTextMessage: Text message found in RAM");
                return true;
            }
        }
        //check in db
        CALL_DB(getLastTextMessage, lownum()-1, mLastTextMsg, mLastMsgTs);
        if (mLastTextMsg.isValid())
        {
            CHATID_LOG_DEBUG("lastTextMessage: Text message found in DB");
            return true;
        }
    }
    if (mHaveAllHistory)
    {
        assert(!mLastTextMsg.isValid());
        return true;
    }

    CHATID_LOG_DEBUG("lastTextMessage: No text message found locally");

    // prevent access to websockets from app's thread
    auto wptr = weakHandle();
    marshallCall([wptr, this]()
    {
        if (wptr.deleted())
            return;

        // since this codepath is marshalled, it could happen the last
        // text message is already found before the marshall is executed
        if (mLastTextMsg.isValid())
            return;

        if (isFetchingFromServer())
        {
            mLastTextMsg.setState(LastTextMsgState::kFetching);
        }
        else if (isLoggedIn())
        {
            CHATID_LOG_DEBUG("lastTextMessage: fetching history from server");

            mServerOldHistCbEnabled = false;
            requestHistoryFromServer(-initialHistoryFetchCount);
            mLastTextMsg.setState(LastTextMsgState::kFetching);
        }

    }, mChatdClient.mKarereClient->appCtx);

    return false;
}

void Chat::findAndNotifyLastTextMsg()
{
    if (!findLastTextMsg())
        return;

    notifyLastTextMsg();
}

void Chat::sendTypingNotification()
{
    sendCommand(Command(OP_BROADCAST) + mChatId + karere::Id::null() +(uint8_t)Command::kBroadcastUserTyping);
}

void Chat::sendStopTypingNotification()
{
    sendCommand(Command(OP_BROADCAST) + mChatId + karere::Id::null() +(uint8_t)Command::kBroadcastUserStopTyping);
}

void Chat::handleBroadcast(karere::Id from, uint8_t type)
{
    if (type == Command::kBroadcastUserTyping)
    {
        CHATID_LOG_DEBUG("recv BROADCAST kBroadcastUserTyping");
        CALL_LISTENER(onUserTyping, from);

        if (isPublic() && from != mChatdClient.mMyHandle)
        {
            requestUserAttributes(from);
        }
    }
    else if (type == Command::kBroadcastUserStopTyping)
    {
        CHATID_LOG_DEBUG("recv BROADCAST kBroadcastUserStopTyping");
        CALL_LISTENER(onUserStopTyping, from);
    }
    else
    {
        CHATID_LOG_WARNING("recv BROADCAST <unknown_type>");
    }
}

uint32_t Chat::getRetentionTime() const
{
    return mRetentionTime;
}

Priv Chat::getOwnprivilege() const
{
    return mOwnPrivilege;
}

void Client::leave(Id chatid)
{
    auto conn = mConnectionForChatId.find(chatid);
    if (conn == mConnectionForChatId.end())
    {
        CHATD_LOG_ERROR("Client::leave: Unknown chat %s", ID_CSTR(chatid));
        return;
    }
    conn->second->mChatIds.erase(chatid);
    mConnectionForChatId.erase(conn);
    auto it = mChatForChatId.find(chatid);
    if (it != mChatForChatId.end())
    {
        if (it->second->previewMode())
        {
            it->second->handleleave();
        }
        mChatForChatId.erase(it);
    }
}

#define RET_ENUM_NAME(name) case OP_##name: return #name

const char* Command::opcodeToStr(uint8_t code)
{
    switch(code)
    {
        RET_ENUM_NAME(KEEPALIVE);
        RET_ENUM_NAME(JOIN);
        RET_ENUM_NAME(OLDMSG);
        RET_ENUM_NAME(NEWMSG);
        RET_ENUM_NAME(MSGUPD);
        RET_ENUM_NAME(SEEN);
        RET_ENUM_NAME(RECEIVED);
        RET_ENUM_NAME(RETENTION);
        RET_ENUM_NAME(HIST);
        RET_ENUM_NAME(RANGE);
        RET_ENUM_NAME(NEWMSGID);
        RET_ENUM_NAME(REJECT);
        RET_ENUM_NAME(BROADCAST);
        RET_ENUM_NAME(HISTDONE);
        RET_ENUM_NAME(NEWKEY);
        RET_ENUM_NAME(NEWKEYID);
        RET_ENUM_NAME(JOINRANGEHIST);
        RET_ENUM_NAME(MSGUPDX);
        RET_ENUM_NAME(MSGID);
        RET_ENUM_NAME(CLIENTID);
        RET_ENUM_NAME(RTMSG_BROADCAST);
        RET_ENUM_NAME(RTMSG_USER);
        RET_ENUM_NAME(RTMSG_ENDPOINT);
        RET_ENUM_NAME(INCALL);
        RET_ENUM_NAME(ENDCALL);
        RET_ENUM_NAME(KEEPALIVEAWAY);
        RET_ENUM_NAME(CALLDATA);
        RET_ENUM_NAME(ECHO);
        RET_ENUM_NAME(ADDREACTION);
        RET_ENUM_NAME(DELREACTION);
        RET_ENUM_NAME(HANDLEJOIN);
        RET_ENUM_NAME(HANDLEJOINRANGEHIST);
        RET_ENUM_NAME(SYNC);
        RET_ENUM_NAME(NEWNODEMSG);
        RET_ENUM_NAME(CALLTIME);
        RET_ENUM_NAME(NODEHIST);
        RET_ENUM_NAME(NUMBYHANDLE);
        RET_ENUM_NAME(HANDLELEAVE);
        RET_ENUM_NAME(REACTIONSN);
        RET_ENUM_NAME(MSGIDTIMESTAMP);
        RET_ENUM_NAME(NEWMSGIDTIMESTAMP);
        RET_ENUM_NAME(JOINEDCALL);
        RET_ENUM_NAME(LEFTCALL);
        RET_ENUM_NAME(CALLSTATE);
        RET_ENUM_NAME(CALLEND);
        RET_ENUM_NAME(DELCALLREASON);
        default: return "(invalid opcode)";
    };
}

const char* Message::statusNames[] =
{
  "Sending", "SendingManual", "ServerReceived", "ServerRejected", "Delivered", "NotSeen", "Seen"
};

bool Message::hasUrl(const string &text, string &url)
{
    std::string::size_type position = 0;
    std::string partialString;
    while (position < text.size())
    {
        char character = text[position];
        if ((character >= 33 && character <= 126)
                && character != '"'
                && character != '\''
                && character != '\\'
                && character != '<'
                && character != '>'
                && character != '{'
                && character != '}'
                && character != '|')
        {
            partialString.push_back(character);
        }
        else
        {
            if (!partialString.empty())
            {
                removeUnnecessaryFirstCharacters(partialString);
                removeUnnecessaryLastCharacters(partialString);
                if (parseUrl(partialString))
                {
                    url = partialString;
                    return true;
                }
            }

            partialString.clear();
        }

        position ++;
    }

    if (!partialString.empty())
    {
        removeUnnecessaryFirstCharacters(partialString);
        removeUnnecessaryLastCharacters(partialString);
        if (parseUrl(partialString))
        {
            url = partialString;
            return true;
        }
    }

    return false;
}

bool Message::parseUrl(const std::string &url)
{
    if (url.find('.') == std::string::npos)
    {
        return false;
    }

    if (isValidEmail(url))
    {
        return false;
    }

    std::string urlToParse = url;
    std::string::size_type position = urlToParse.find("://");
    if (position != std::string::npos)
    {
        std::regex expresion("^(http://|https://)(.+)");
        if (regex_match(urlToParse, expresion))
        {
            urlToParse = urlToParse.substr(position + 3);
        }
        else
        {
            return false;
        }
    }

    std::regex megaUrlExpression("((WWW.|www.)?mega.+(nz/|co.nz/)).*((#F!|#!|C!|chat/|file/|folder/)[a-z0-9A-Z-._~:/?#!$&'()*+,;= \\-@]+)$");
    if (regex_match(urlToParse, megaUrlExpression))
    {
        return false;
    }

    std::regex regularExpresion("((^([0-9]{1,3}[.]{1}[0-9]{1,3}[.]{1}[0-9]{1,3}[.]{1}[0-9]{1,3}))|((^(WWW.|www.))?([a-z0-9A-Z]+)([a-z0-9A-Z-._~?#!$&'()*+,;=])*([a-z0-9A-Z]+)([.]{1}[a-zA-Z]{2,5}){1,2}))([:]{1}[0-9]{1,5})?([/]{1}[a-z0-9A-Z-._~:?#/@!$&'()*+,;=]*)?$");

    return regex_match(urlToParse, regularExpresion);
}

Chat::SendingItem::SendingItem(uint8_t aOpcode, Message *aMsg, const SetOfIds &aRcpts, uint64_t aRowid)
    : mOpcode(aOpcode), msg(aMsg), recipients(aRcpts), rowid(aRowid)
{

}

Chat::SendingItem::~SendingItem()
{
    delete msg;
    delete msgCmd;
    delete keyCmd;
}

Chat::ManualSendItem::ManualSendItem(Message *aMsg, uint64_t aRowid, uint8_t aOpcode, ManualSendReason aReason)
    :msg(aMsg), rowid(aRowid), opcode(aOpcode), reason(aReason)
{

}

Chat::ManualSendItem::ManualSendItem()
    :msg(nullptr), rowid(0), opcode(0), reason(kManualSendInvalidReason)
{

}

Chat::PendingReaction::PendingReaction(const std::string &aReactionString, const std::string &aReactionStringEnc, uint64_t aMsgId, uint8_t aStatus)
    : mReactionString(aReactionString)
    , mReactionStringEnc(aReactionStringEnc)
    , mMsgId(aMsgId)
    , mStatus(aStatus)
{

}

void Message::removeUnnecessaryLastCharacters(string &buf)
{
    if (!buf.empty())
    {
        char lastCharacter = buf.back();
        while (!buf.empty() && (lastCharacter == '.' || lastCharacter == ',' || lastCharacter == ':'
                               || lastCharacter == '?' || lastCharacter == '!' || lastCharacter == ';'))
        {
            buf.erase(buf.size() - 1);

            if (!buf.empty())
            {
                lastCharacter = buf.back();
            }
        }
    }
}

void Message::removeUnnecessaryFirstCharacters(string &buf)
{
    if (!buf.empty())
    {
        char firstCharacter = buf.front();
        while (!buf.empty() && (firstCharacter == '.' || firstCharacter == ',' || firstCharacter == ':'
                               || firstCharacter == '?' || firstCharacter == '!' || firstCharacter == ';'))
        {
            buf.erase(0, 1);

            if (!buf.empty())
            {
                firstCharacter = buf.front();
            }
        }
    }
}

bool Message::isValidEmail(const string &buf)
{
    std::regex regularExpresion("^[a-z0-9A-Z._%+-]+@[a-z0-9A-Z.-]+[.][a-zA-Z]{2,6}");
    return regex_match(buf, regularExpresion);
}

FilteredHistory::FilteredHistory(DbInterface &db, Chat &chat)
    : mDb(&db), mChat(&chat), mListener(NULL)
{
    init();
    CALL_DB_FH(getNodeHistoryInfo, mNewestIdx, mOldestIdxInDb);
    mOldestIdx = (mNewestIdx < 0) ? 0 : (mNewestIdx + 1);
}

void FilteredHistory::addMessage(Message &msg, bool isNew, bool isLocal)
{
    if (msg.size()) // protect against deleted node-attachment messages
    {
        msg.type = static_cast<unsigned char>(msg.buf()[1] + Message::Type::kMsgOffset);
        assert(msg.type == Message::Type::kMsgAttachment);
    }

    Id msgid = msg.id();
    if (isNew)
    {
        mBuffer.emplace_front(new Message(msg));
        mIdToMsgMap[msgid] =  mBuffer.begin();
        mNewestIdx++;
        CALL_DB_FH(addMsgToNodeHistory, msg, mNewestIdx);
        CALL_LISTENER_FH(onReceived, mBuffer.front().get(), mNewestIdx);
    }
    else    // from DB (from history or node_history) or from NODEHIST/HIST
    {
        if (mIdToMsgMap.find(msgid) == mIdToMsgMap.end())  // if it doesn't exist
        {
            mBuffer.emplace_back(isLocal ? &msg : new Message(msg));    // if it's local (from DB), take the ownership
            mIdToMsgMap[msgid] = --mBuffer.end();
            mOldestIdx--;
            if (!isLocal)
            {
                // mOldestIdx can be updated with value in DB
                CALL_DB_FH(addMsgToNodeHistory, msg, mOldestIdx);
                mOldestIdxInDb = (mOldestIdx < mOldestIdxInDb) ? mOldestIdx : mOldestIdxInDb;  // avoid update if already in cache
            }

            // I can receive an old message but we don't have to notify because it was not requested by the app
            if (mListener && (mFetchingFromServer || isLocal))
            {
                CALL_LISTENER_FH(onLoaded, mBuffer.back().get(), mOldestIdx);
                mNextMsgToNotify = mBuffer.end();
            }
        }
    }
}

void FilteredHistory::deleteMessage(const Message &msg)
{
    auto it = mIdToMsgMap.find(msg.id());
    if (it != mIdToMsgMap.end())
    {
        // Remove message's content and modify updated field, it is the same that delete a file
        (*it->second)->free();
        (*it->second)->updated = msg.updated;
        (*it->second)->type = msg.type;
        // Only it's necessary notify messages that are loaded in RAM
        CALL_LISTENER_FH(onDeleted, msg.id());
    }

    CALL_DB_FH(deleteMsgFromNodeHistory, msg);
}

void FilteredHistory::truncateHistory(Id id)
{
    if (id.isValid())
    {
        auto it = mIdToMsgMap.find(id);
        if (it != mIdToMsgMap.end())
        {
            // id is a message in the history, we want to remove from the next message until the oldest
            for (auto itLoop = ++it->second; itLoop != mBuffer.end(); itLoop++)
            {
                mIdToMsgMap.erase((*itLoop)->id());

                // if next message to notify was truncated, point to the end of the buffer
                if (itLoop == mNextMsgToNotify)
                {
                    mNextMsgToNotify = mBuffer.end();
                }
            }
            mBuffer.erase(it->second, mBuffer.end());
        }

        CALL_DB_FH(truncateNodeHistory, id);
        CALL_DB_FH(getNodeHistoryInfo, mNewestIdx, mOldestIdxInDb);
        CALL_LISTENER_FH(onTruncated, id);
        mOldestIdx = (mOldestIdx < mOldestIdxInDb) ? mOldestIdxInDb : mOldestIdx;
    }
    else    // full-history truncated or no remaining attachments
    {
        if (!mBuffer.empty())
        {
            CALL_LISTENER_FH(onTruncated, (*mBuffer.begin())->id());
        }

        clear();
    }

    mHaveAllHistory = true;
}

void FilteredHistory::clear()
{
    mBuffer.clear();
    mIdToMsgMap.clear();
    CALL_DB_FH(clearNodeHistory);
    init();
}

HistSource FilteredHistory::getHistory(uint32_t count)
{
    // Get messages from RAM
    if (mNextMsgToNotify != mBuffer.end())
    {
        uint32_t msgsLoadedFromRam = 0;
        auto it = mNextMsgToNotify;
        while ((it != mBuffer.end()) && (msgsLoadedFromRam < count))
        {
            Idx index = static_cast<Idx>(mNewestIdx - std::distance(mBuffer.begin(), it));
            CALL_LISTENER_FH(onLoaded,  it->get(), index);
            msgsLoadedFromRam++;

            it++;
            mNextMsgToNotify = it;
        }

        if (msgsLoadedFromRam)
        {
            CALL_LISTENER_FH(onLoaded, NULL, 0); // All messages requested has been returned or no more messages from this source
            return HistSource::kHistSourceRam;
        }
    }

    // Get messages from DB
    if (mOldestIdx > mOldestIdxInDb)  // more messages available in DB
    {
        // First time we want messages from newest. If already have messages, we want to load from the oldest message
        Idx indexValue = mBuffer.empty() ? mNewestIdx : mOldestIdx - 1;

        std::vector<chatd::Message*> messages;
        CALL_DB_FH(fetchDbNodeHistory, indexValue, count, messages);
        if (messages.size())
        {
            for (unsigned int i = 0; i < messages.size(); i++)
            {
                addMessage(*messages[i], false, true);   // takes ownership of Message*
            }

            CALL_LISTENER_FH(onLoaded, NULL, 0);  // All messages requested has been returned or no more messages from this source
            return HistSource::kHistSourceDb;
        }
    }

    // Get messages from Server
    if (!mHaveAllHistory && mChat->isLoggedIn())
    {
        if (!mFetchingFromServer)
        {
            const Message *msgNode = !mBuffer.empty() ? mBuffer.back().get() : NULL;
            const Message *msgText = mChat->oldest();
            Id oldestMsgid = Id::inval();
            if (msgNode && msgText)
            {
                oldestMsgid = (msgNode->ts <= msgText->ts) ? msgNode->id() : msgText->id();
            }
            else if (msgNode)
            {
                oldestMsgid = msgNode->id();
            }
            else if (msgText)
            {
                oldestMsgid = msgText->id();
            }
            // else --> no history at all, use invalid id

            mFetchingFromServer = true;
            mChat->requestNodeHistoryFromServer(oldestMsgid, count);
        }
        return HistSource::kHistSourceServer;
    }

    // No more messages in history, or not logged-in to load more messages from server
    HistSource hist = mHaveAllHistory ? HistSource::kHistSourceNone : HistSource::kHistSourceNotLoggedIn;
    CALL_LISTENER_FH(onLoaded, NULL, 0); // No more messages

    return hist;
}

void FilteredHistory::setHaveAllHistory(bool haveAllHistory)
{
    mHaveAllHistory = haveAllHistory;
    // TODO: persist this variable in DB (chat_vars::have_all_history)
}

void FilteredHistory::setHandler(FilteredHistoryHandler *handler)
{
    if (mListener)
        throw std::runtime_error("App node history handler is already set, remove it first");

    mNextMsgToNotify = mBuffer.begin();
    mListener = handler;
}

void FilteredHistory::unsetHandler()
{
    mListener = NULL;
}

void FilteredHistory::finishFetchingFromServer()
{
    assert(mFetchingFromServer);
    CALL_LISTENER_FH(onLoaded, NULL, 0);
    mFetchingFromServer = false;
}

Message *FilteredHistory::getMessage(Id id)
{
    Message *msg = NULL;
    auto msgItetrator = mIdToMsgMap.find(id);
    if (msgItetrator != mIdToMsgMap.end())
    {
        msg = msgItetrator->second->get();
    }

    return msg;
}

Idx FilteredHistory::getMessageIdx(Id id)
{
    return mDb->getIdxOfMsgidFromNodeHistory(id);
}

void FilteredHistory::init()
{
    mNewestIdx = -1;
    mOldestIdx = 0;
    mOldestIdxInDb = 0;
    mNextMsgToNotify = mBuffer.begin();
    mHaveAllHistory = false;
}

} // end chatd namespace<|MERGE_RESOLUTION|>--- conflicted
+++ resolved
@@ -3490,15 +3490,9 @@
             }
 
             backrefs.insert(idx);
-<<<<<<< HEAD
-            Message &msg = (idx < static_cast<Idx>(sendingIdx.size()))
-                    ? *(sendingIdx[sendingIdx.size()-1-idx]->msg)   // msg is from sending queue
-                    : at(highnum()-(idx-sendingIdx.size()));        // msg is from history buffer
-=======
             Message &msg = (idx < (Idx)sendingIdx.size())
                     ? *(sendingIdx[sendingIdx.size()-1-static_cast<size_t>(idx)]->msg)   // msg is from sending queue
                     : at(highnum()-(idx - static_cast<Idx>(sendingIdx.size())));        // msg is from history buffer
->>>>>>> 376a6f24
 
             if (!msg.isManagementMessage()) // management-msgs don't have a valid backrefid
             {
