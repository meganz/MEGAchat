#include "chatd.h"
#include "chatClient.h"
#include "chatdICrypto.h"
#include "base64url.h"
#include <algorithm>
#include <random>
#include <regex>

using namespace std;
using namespace promise;
using namespace karere;

#if WIN32
#include <mega/utils.h>
using ::mega::mega_snprintf;   // enables the calls to snprintf below which are #defined
#endif


#define CHATD_LOG_LISTENER_CALLS

#define ID_CSTR(id) id.toString().c_str()

// logging for a specific chatid - prepends the chatid and calls the normal logging macro
#define CHATID_LOG_DEBUG(fmtString,...) CHATD_LOG_DEBUG("[shard %d]: %s: " fmtString, mConnection.shardNo(), ID_CSTR(chatId()), ##__VA_ARGS__)
#define CHATID_LOG_WARNING(fmtString,...) CHATD_LOG_WARNING("[shard %d]: %s: " fmtString, mConnection.shardNo(), ID_CSTR(chatId()), ##__VA_ARGS__)
#define CHATID_LOG_ERROR(fmtString,...) CHATD_LOG_ERROR("[shard %d]: %s: " fmtString, mConnection.shardNo(), ID_CSTR(chatId()), ##__VA_ARGS__)

// logging for a specific shard - prepends the shard number and calls the normal logging macro
#define CHATDS_LOG_DEBUG(fmtString,...) CHATD_LOG_DEBUG("[shard %d]: " fmtString, shardNo(), ##__VA_ARGS__)
#define CHATDS_LOG_WARNING(fmtString,...) CHATD_LOG_WARNING("[shard %d]: " fmtString, shardNo(), ##__VA_ARGS__)
#define CHATDS_LOG_ERROR(fmtString,...) CHATD_LOG_ERROR("[shard %d]: " fmtString, shardNo(), ##__VA_ARGS__)

#ifdef CHATD_LOG_LISTENER_CALLS
    #define CHATD_LOG_LISTENER_CALL(fmtString,...) CHATID_LOG_DEBUG(fmtString, ##__VA_ARGS__)
#else
    #define CHATD_LOG_LISTENER_CALL(...)
#endif

#ifdef CHATD_LOG_CRYPTO_CALLS
    #define CHATD_LOG_CRYPTO_CALL(fmtString,...) CHATID_LOG_DEBUG(fmtString, ##__VA_ARGS__)
#else
    #define CHATD_LOG_CRYPTO_CALL(...)
#endif

#ifdef CHATD_LOG_DB_CALLS
    #define CHATD_LOG_DB_CALL(fmtString,...) CHATID_LOG_DEBUG(fmtString, ##__VA_ARGS__)
#else
    #define CHATD_LOG_DB_CALL(...)
#endif

#define CALL_LISTENER(methodName,...)                                                           \
    do {                                                                                        \
      try {                                                                                     \
          CHATD_LOG_LISTENER_CALL("Calling Listener::" #methodName "()");                       \
          mListener->methodName(__VA_ARGS__);                                                   \
      } catch(std::exception& e) {                                                              \
          CHATD_LOG_WARNING("Exception thrown from Listener::" #methodName "():\n%s", e.what());\
      }                                                                                         \
    } while(0)

#define CALL_LISTENER_FH(methodName,...)                                                           \
    do {                                                                                        \
      try {                                                                                     \
        if (mListener)                                                                         \
        {                                                                                       \
          CHATD_LOG_DEBUG("Calling FilteredHistoryListener::" #methodName "()");                       \
          mListener->methodName(__VA_ARGS__);                                                   \
        }                                                                                       \
      } catch(std::exception& e) {                                                              \
          CHATD_LOG_WARNING("Exception thrown from FilteredHistoryListener::" #methodName "():\n%s", e.what());\
      }                                                                                         \
    } while(0)

#define CALL_CRYPTO(methodName,...)                                                             \
    do {                                                                                        \
      try {                                                                                     \
          CHATD_LOG_CRYPTO_CALL("Calling ICrypto::" #methodName "()");                          \
          mCrypto->methodName(__VA_ARGS__);                                                     \
      } catch(std::exception& e) {                                                              \
          CHATD_LOG_WARNING("Exception thrown from ICrypto::" #methodName "():\n%s", e.what()); \
      }                                                                                         \
    } while(0)

#define CALL_DB(methodName,...)                                                           \
    do {                                                                                        \
      try {                                                                                     \
          CHATD_LOG_DB_CALL("Calling DbInterface::" #methodName "()");                               \
          mDbInterface->methodName(__VA_ARGS__);                                                   \
      } catch(std::exception& e) {                                                              \
          CHATID_LOG_ERROR("Exception thrown from DbInterface::" #methodName "():\n%s", e.what());\
      }                                                                                         \
    } while(0)

#define CALL_DB_FH(methodName,...)                                                           \
    do {                                                                                        \
      try {                                                                                     \
          CHATD_LOG_DB_CALL("Calling DbInterface::" #methodName "()");                               \
          mDb->methodName(__VA_ARGS__);                                                   \
      } catch(std::exception& e) {                                                              \
          CHATD_LOG_ERROR("Exception thrown from DbInterface::" #methodName "():\n%s", e.what());\
      }                                                                                         \
    } while(0)

#ifndef CHATD_ASYNC_MSG_CALLBACKS
    #define CHATD_ASYNC_MSG_CALLBACKS 1
#endif

namespace chatd
{

// message storage subsystem
// the message buffer can grow in two directions and is always contiguous, i.e. there are no "holes"
// there is no guarantee as to ordering

Client::Client(karere::Client *aKarereClient) :
    mMyHandle(aKarereClient->myHandle()),
    mRetentionTimer(0),
    mRetentionCheckTs(0),
    mApi(&aKarereClient->api),
    mKarereClient(aKarereClient)
{
    if (!mKarereClient->anonymousMode())
    {
        mRichPrevAttrCbHandle = mKarereClient->userAttrCache().getAttr(mMyHandle, ::mega::MegaApi::USER_ATTR_RICH_PREVIEWS, this,
       [](::Buffer *buf, void* userp)
       {
            Client *client = static_cast<Client*>(userp);
            client->mRichLinkState = kRichLinkNotDefined;

            // if user changed the option to do/don't generate rich links...
            if (buf && !buf->empty())
            {
                char tmp[2];
                base64urldecode(buf->buf(), buf->size(), tmp, 2);
                switch(*tmp)
                {
                case '1':
                    client->mRichLinkState = kRichLinkEnabled;
                    break;

                case '0':
                    client->mRichLinkState = kRichLinkDisabled;
                    break;

                default:
                    CHATD_LOG_WARNING("Unexpected value for user attribute USER_ATTR_RICH_PREVIEWS - value: %c", *tmp);
                    break;
                }
            }

            // proceed to prepare rich-links or to discard them
            switch (client->mRichLinkState)
            {
            case kRichLinkEnabled:
                for (auto& chat: client->mChatForChatId)
                {
                    chat.second->requestPendingRichLinks();
                }
                break;

            case kRichLinkDisabled:
                for (auto& chat: client->mChatForChatId)
                {
                    chat.second->removePendingRichLinks();
                }
                break;

            case kRichLinkNotDefined:
                break;
            }
       });
    }

    // initialize the most recent message for each user
    SqliteStmt stmt1(mKarereClient->db, "SELECT DISTINCT userid FROM history");
    while (stmt1.step())
    {
        karere::Id userid = stmt1.uint64Col(0);
        if (userid == Id::COMMANDER())
        {
            continue;
        }

        SqliteStmt stmt2(mKarereClient->db, "SELECT MAX(ts) FROM history WHERE userid = ?");
        stmt2 << userid.val;
        if (stmt2.step())
        {
            mLastMsgTs[userid] = stmt2.uintCol(0);
        }
    }
}

Chat& Client::createChat(Id chatid, int shardNo,
    Listener* listener, const karere::SetOfIds& users, ICrypto* crypto, uint32_t chatCreationTs, bool isGroup)
{
    auto chatit = mChatForChatId.find(chatid);
    if (chatit != mChatForChatId.end())
    {
        CHATD_LOG_WARNING("Client::createChat: Chat with chatid %s already exists, returning existing instance", ID_CSTR(chatid));
        return *chatit->second;
    }

    // instantiate a Connection object for this shard if needed
    Connection* conn;
    auto it = mConnections.find(shardNo);
    if (it == mConnections.end())
    {
        conn = new Connection(*this, shardNo);
        mConnections.emplace(std::piecewise_construct,
            std::forward_as_tuple(shardNo), std::forward_as_tuple(conn));
    }
    else
    {
        conn = it->second.get();
    }

    // map chatid to this shard
    mConnectionForChatId[chatid] = conn;

    // always update the URL to give the API an opportunity to migrate chat shards between hosts
    Chat* chat = new Chat(*conn, chatid, listener, users, chatCreationTs, crypto, isGroup);
    // add chatid to the connection's chatids
    conn->mChatIds.insert(chatid);
    mChatForChatId.emplace(chatid, std::shared_ptr<Chat>(chat));
    return *chat;
}

promise::Promise<void> Client::sendKeepalive()
{
    if (mKeepalivePromise.done())
    {
        assert(mKeepaliveCount == 0);   // TODO: prevent concurrent calls to sendKeepAlive()

        mKeepaliveCount = 0;
        mKeepaliveFailed = false;
        mKeepalivePromise = Promise<void>();
    }

    auto wptr = weakHandle();
    if (mConnections.size())
    {
        mKeepaliveCount += mConnections.size();
        for (auto& conn: mConnections)
        {
            conn.second->sendKeepalive()
            .then([this, wptr]()
            {
                if (wptr.deleted())
                    return;

                onKeepaliveSent();
            })
            .fail([this, wptr](const ::promise::Error&)
            {
                if (wptr.deleted())
                    return;

                mKeepaliveFailed = true;
                onKeepaliveSent();
            });
        }
    }
    else    // in case user has no chats, there's no connections active --> all done
    {
        mKeepalivePromise.resolve();
    }

    return mKeepalivePromise
    .fail([this, wptr](const ::promise::Error&)
    {
        if (wptr.deleted())
            return;
    });
}

void Client::sendEcho()
{
    for (auto& conn: mConnections)
    {
        if (conn.second->isOnline())
        {
            conn.second->sendEcho();
        }
    }
}

void Client::onKeepaliveSent()
{
    mKeepaliveCount--;
    if (mKeepaliveCount == 0)
    {
        if (mKeepaliveFailed)
        {
            mKeepalivePromise.reject("Failed to send some keepalives");
        }
        else
        {
            mKeepalivePromise.resolve();
        }
    }
}

uint8_t Client::keepaliveType()
{
    return mKarereClient->isInBackground() ? OP_KEEPALIVEAWAY : OP_KEEPALIVE;
}

std::shared_ptr<Chat> Client::chatFromId(Id chatid) const
{
    auto it = mChatForChatId.find(chatid);
    return (it == mChatForChatId.end()) ? nullptr : it->second;
}

Chat &Client::chats(Id chatid) const
{
    auto it = mChatForChatId.find(chatid);
    if (it == mChatForChatId.end())
    {
        throw std::runtime_error("chatidChat: Unknown chatid "+chatid.toString());
    }
    return *it->second;
}

promise::Promise<void> Client::notifyUserStatus()
{
    if (mKarereClient->isInBackground())
    {
        cancelSeenTimers(); // avoid to update SEEN pointer when entering background
    }
    else    // foreground
    {
        sendEcho(); // ping to detect dead sockets when returning to foreground
    }

    return sendKeepalive();
}

void Client::cancelSeenTimers()
{
   for (std::set<megaHandle>::iterator it = mSeenTimers.begin(); it != mSeenTimers.end(); ++it)
   {
        cancelTimeout(*it, mKarereClient->appCtx);
   }
   mSeenTimers.clear();
}

bool Client::isMessageReceivedConfirmationActive() const
{
    return mMessageReceivedConfirmation;
}

::mega::m_time_t Client::getLastMsgTs(Id userid) const
{
    std::map<karere::Id, ::mega::m_time_t>::const_iterator it = mLastMsgTs.find(userid);
    if (it != mLastMsgTs.end())
    {
        return it->second;
    }
    return 0;
}

void Client::setLastMsgTs(Id userid, ::mega::m_time_t lastMsgTs)
{
    mLastMsgTs[userid] = lastMsgTs;
}

void Client::updateRetentionCheckTs(time_t nextCheckTs, bool force)
{
    bool setTimer = false;
    if (force || (nextCheckTs && (!mRetentionCheckTs || nextCheckTs < mRetentionCheckTs)))
    {
        setTimer = true;
        mRetentionCheckTs = static_cast<uint32_t>(nextCheckTs);
        CHATD_LOG_DEBUG("set retention history check ts: %d", nextCheckTs);
    }

    if (mRetentionCheckTs && setTimer)
    {
        setRetentionTimer();
    }
}

void Client::cancelRetentionTimer(bool resetTs)
{
    if (mRetentionTimer)
    {
        cancelTimeout(mRetentionTimer, mKarereClient->appCtx);
        mRetentionTimer = 0;
    }

    if (resetTs)
    {
        mRetentionCheckTs = 0;
        CHATD_LOG_DEBUG("retention history check period reset");
    }
}

void Client::setRetentionTimer()
{
    time_t retentionPeriod = mRetentionCheckTs - time(nullptr);
    assert(retentionPeriod > 0); // next timer period (in seconds) must be a valid

    // Avoid set timer with a smaller period than kMinRetentionTimeout, upon previous timer expiration.
    // If there's an active timer, it's licit to set a timer with a smaller period than kMinRetentionTimeout.
    retentionPeriod = (!mRetentionTimer && retentionPeriod > 0 && retentionPeriod < kMinRetentionTimeout)
            ? kMinRetentionTimeout
            : retentionPeriod;

    cancelRetentionTimer(false); // cancel timer if any, but keep mRetentionCheckTs
    CHATD_LOG_DEBUG("set timer for next retention history check to %d (seconds):", retentionPeriod);
    auto wptr = weakHandle();
    mRetentionTimer = karere::setTimeout([this, wptr]()
    {
        if (wptr.deleted())
          return;

        mRetentionTimer = 0; // it's important to reset here

        // Get the min check period
        time_t minTs = 0;
        for (auto& chat: mChatForChatId)
        {
            // Call with false, to avoid infinite loop by calling setRetentionTimer
            time_t nextRetentionTs = chat.second->handleRetentionTime(false);
            if (nextRetentionTs && (nextRetentionTs < minTs || !minTs))
            {
                minTs = nextRetentionTs;
            }
        }
        updateRetentionCheckTs(minTs, true);
    }, retentionPeriod * 1000 , mKarereClient->appCtx);
}

uint8_t Client::richLinkState() const
{
    return mRichLinkState;
}

bool Client::areAllChatsLoggedIn(int shard)
{
    bool allConnected = true;

    for (map<Id, shared_ptr<Chat>>::iterator it = mChatForChatId.begin(); it != mChatForChatId.end(); it++)
    {
        Chat* chat = it->second.get();
        if (!chat->isLoggedIn() && !chat->isDisabled()
                && (shard == -1 || chat->connection().shardNo() == shard))
        {
            allConnected = false;
            break;
        }
    }

    if (allConnected)
    {
        if (shard == -1)
        {
            CHATD_LOG_DEBUG("We are logged in to all chats");
        }
        else
        {
            CHATD_LOG_DEBUG("We are logged in to all chats for shard %d", shard);
        }
    }

    return allConnected;
}

void Chat::connect()
{
    if ((mConnection.state() == Connection::kStateNew))
    {
        // attempt a connection ONLY if this is a new shard.
        mConnection.connect()
        .fail([this](const ::promise::Error& err)
        {
            CHATID_LOG_ERROR("Chat::connect(): Error connecting to server: %s", err.what());
        });
    }
    else if (mConnection.isOnline())
    {
        login();
    }
}

void Chat::login()
{
    assert(mConnection.isOnline());
    setOnlineState(kChatStateJoining);
    // In both cases (join/joinrangehist), don't block history messages being sent to app
    mServerOldHistCbEnabled = false;

    ChatDbInfo info;
    mDbInterface->getHistoryInfo(info);
    mOldestKnownMsgId = info.oldestDbId;

    sendReactionSn();

    if (previewMode())
    {
        if (mOldestKnownMsgId) //if we have local history
            handlejoinRangeHist(info);
        else
            handlejoin();
    }
    else
    {
        if (mOldestKnownMsgId) //if we have local history
        {
            joinRangeHist(info);
            retryPendingReactions();
        }
        else
        {
            join();
        }
    }
}

Connection::Connection(Client& chatdClient, int shardNo)
    : mChatdClient(chatdClient),
      mShardNo(shardNo),
      mSendPromise(promise::_Void()),
      mDnsCache(chatdClient.mKarereClient->mDnsCache),
      mTsConnSuceeded(time(nullptr))
{
}

void Connection::wsConnectCb()
{
    time_t now = time(nullptr);
    if (now - mTsConnSuceeded > kMaxConnSucceededTimeframe)
    {
        // reset if last check happened more than kMaxConnSucceededTimeframe seconds ago
        resetConnSuceededAttempts(now);
    }
    else
    {
        if (++mConnSuceeded > kMaxConnSuceeded)
        {
            // We need to refresh URL because we have reached max successful attempts, in kMaxConnSucceededTimeframe period
            CHATDS_LOG_DEBUG("Limit of successful connection attempts (%d), was reached in a period of %d seconds:", kMaxConnSuceeded, kMaxConnSucceededTimeframe);
            resetConnSuceededAttempts(now);
            retryPendingConnection(true, true); // cancel all retries and fetch new URL
            return;
        }
    }
    setState(kStateConnected);
}

void Connection::wsCloseCb(int errcode, int errtype, const char *preason, size_t reason_len)
{
    string reason;
    if (preason)
        reason.assign(preason, reason_len);

    if (mState == kStateFetchingUrl || mFetchingUrl)
    {
        CHATDS_LOG_DEBUG("wsCloseCb: previous fetch of a fresh URL is still in progress");
        onSocketClose(errcode, errtype, reason);
        return;
    }

    CHATDS_LOG_DEBUG("Fetching a fresh URL" ,mShardNo);
    mFetchingUrl = true;
    auto wptr = getDelTracker();
    mChatdClient.mApi->call(&::mega::MegaApi::getUrlChat, *mChatIds.begin())
    .then([wptr, this](ReqResult result)
    {
        if (wptr.deleted())
        {
            CHATDS_LOG_ERROR("Chatd URL request completed, but chatd connection was deleted");
            return;
        }

        mFetchingUrl = false;
        const char *url = result->getLink();
        if (url && url[0] && (karere::Url(url)).host != mDnsCache.getUrl(mShardNo).host) // hosts do not match
        {
            // reset mConnSuceeded, to avoid a further succeeded connection attempt, can trigger another URL re-fetch
            resetConnSuceededAttempts(time(nullptr));

            // Update DNSCache record with new URL
            CHATDS_LOG_DEBUG("Update URL in cache, and start a new retry attempt");
            mDnsCache.updateRecord(mShardNo, url, true);
            retryPendingConnection(true);
        }
    });

    onSocketClose(errcode, errtype, reason);
}

void Connection::onSocketClose(int errcode, int errtype, const std::string& reason)
{
    if (mChatdClient.mKarereClient->isTerminated())
    {
        CHATDS_LOG_WARNING("Socket close but karere client was terminated.");
        return;
    }

    CHATDS_LOG_WARNING("Socket close on IP %s. Reason: %s", mTargetIp.c_str(), reason.c_str());

    if (mState == kStateFetchingUrl)
    {
        CHATDS_LOG_DEBUG("Socket close while fetching URL. Ignoring...");
        // it should happen only when the cached URL becomes invalid (wsResolveDNS() returns UV_EAI_NONAME
        // and it will reconnect automatically once the URL is fetched again
        return;
    }

    auto oldState = mState;
    setState(kStateDisconnected);

    assert(oldState != kStateDisconnected);

    usingipv6 = !usingipv6;
    mTargetIp.clear();

    if (oldState == kStateConnected)
    {
        CHATDS_LOG_DEBUG("Socket close at state kStateConnected");

        assert(!mRetryCtrl);
        reconnect(); //start retry controller
    }
    else // (mState < kStateConnected) --> tell retry controller that the connect attempt failed
    {
        CHATDS_LOG_DEBUG("Socket close and state is not kStateConnected (but %s), start retry controller", connStateToStr(oldState));

        assert(mRetryCtrl);
        assert(!mConnectPromise.succeeded());
        if (!mConnectPromise.done())
        {
            mConnectPromise.reject(reason, errcode, errtype);
        }
    }
}

promise::Promise<void> Connection::sendKeepalive()
{
    uint8_t opcode = mChatdClient.keepaliveType();
    CHATDS_LOG_DEBUG("send %s", Command::opcodeToStr(opcode));
    sendBuf(Command(opcode));
    return mSendPromise;
}

void Connection::sendEcho()
{
    if (!mDnsCache.isValidUrl(mShardNo)) // the connection is not ready yet (i.e. initialization in offline-mode)
    {
        CHATDS_LOG_DEBUG("sendEcho(): connection not initialized yet");
        return;
    }

    if (mEchoTimer) // one is already sent
    {
        CHATDS_LOG_DEBUG("sendEcho(): already sent, waiting for response");
        return;
    }

    if (!isOnline())
    {
        CHATDS_LOG_DEBUG("sendEcho(): connection is down, cannot send");
        return;
    }

    auto wptr = weakHandle();
    mEchoTimer = setTimeout([this, wptr]()
    {
        if (wptr.deleted())
            return;

        mEchoTimer = 0;

        CHATDS_LOG_DEBUG("Echo response not received in %d secs. Reconnecting...", kEchoTimeout);
        mChatdClient.mKarereClient->api.callIgnoreResult(&::mega::MegaApi::sendEvent, 99001, "ECHO response timed out");

        setState(kStateDisconnected);
        abortRetryController();
        reconnect();

    }, kEchoTimeout * 1000, mChatdClient.mKarereClient->appCtx);

    CHATDS_LOG_DEBUG("send ECHO");
    sendBuf(Command(OP_ECHO));
}

void Connection::resetConnSuceededAttempts(const time_t &t)
{
    mTsConnSuceeded = t;
    mConnSuceeded = 0;
}

void Connection::setState(State state)
{
    State oldState = mState;
    if (mState == state)
    {
        CHATDS_LOG_DEBUG("Tried to change connection state to the current state: %s", connStateToStr(state));
        return;
    }
    else
    {
        CHATDS_LOG_DEBUG("Connection state change: %s --> %s", connStateToStr(mState), connStateToStr(state));
        mState = state;
    }

    mChatdClient.mKarereClient->initStats().handleShardStats(oldState, state, shardNo());

    if (mState == kStateDisconnected)
    {
        mHeartbeatEnabled = false;

        // if a socket is opened, close it immediately
        if (wsIsConnected())
        {
            wsDisconnect(true);
        }

        // if an ECHO was sent, no need to wait for its response
        if (mEchoTimer)
        {
            cancelTimeout(mEchoTimer, mChatdClient.mKarereClient->appCtx);
            mEchoTimer = 0;
        }

        // if connect-timer is running, it must be reset (kStateResolving --> kStateDisconnected)
        if (mConnectTimer)
        {
            cancelTimeout(mConnectTimer, mChatdClient.mKarereClient->appCtx);
            mConnectTimer = 0;
        }

        if (!mChatdClient.mKarereClient->isTerminated())
        {
            // start a timer to ensure the connection is established after kConnectTimeout. Otherwise, reconnect
            auto wptr = weakHandle();
            mConnectTimer = setTimeout([this, wptr]()
            {
                if (wptr.deleted())
                    return;

                mConnectTimer = 0;

                CHATDS_LOG_DEBUG("Reconnection attempt has not succeed after %d. Reconnecting...", kConnectTimeout);
                mChatdClient.mKarereClient->api.callIgnoreResult(&::mega::MegaApi::sendEvent, 99004, "Reconnection timed out");

                retryPendingConnection(true);

            }, kConnectTimeout * 1000, mChatdClient.mKarereClient->appCtx);
        }

        // notify chatrooms that connection is down
        for (auto& chatid: mChatIds)
        {
            auto& chat = mChatdClient.chats(chatid);
            chat.onDisconnect();
        }

        if (!mSendPromise.done())
        {
            mSendPromise.reject("Failed to send. Socket was closed");
        }
    }
    else if (mState == kStateConnected)
    {
        CHATDS_LOG_DEBUG("Chatd connected to %s", mTargetIp.c_str());

        mDnsCache.connectDone(mShardNo, mTargetIp);
        assert(!mConnectPromise.done());
        mConnectPromise.resolve();
        mRetryCtrl.reset();

        if (mConnectTimer)
        {
            cancelTimeout(mConnectTimer, mChatdClient.mKarereClient->appCtx);
            mConnectTimer = 0;
        }
    }
}

Connection::State Connection::state() const
{
    return mState;
}

bool Connection::isOnline() const
{
    return mState == kStateConnected; //(mWebSocket && (ws_get_state(mWebSocket) == WS_STATE_CONNECTED));
}

const std::set<Id> &Connection::chatIds() const
{
    return mChatIds;
}

uint32_t Connection::clientId() const
{
    return mClientId;
}

Promise<void> Connection::reconnect()
{
    if (mChatdClient.mKarereClient->isTerminated())
    {
        CHATDS_LOG_WARNING("Reconnect attempt initiated, but karere client was terminated.");
        assert(false);
        return ::promise::Error("Reconnect called when karere::Client is terminated", kErrorAccess, kErrorAccess);
    }

    mChatdClient.mKarereClient->setCommitMode(false); // use transactions

    assert(!mHeartbeatEnabled);
    assert(!mRetryCtrl);
    try
    {
        if (mState >= kStateResolving) //would be good to just log and return, but we have to return a promise
            throw std::runtime_error(std::string("Already connecting/connected to shard ")+std::to_string(mShardNo));

        if (!mDnsCache.isValidUrl(mShardNo))
            throw std::runtime_error("Current URL is not valid for shard "+std::to_string(mShardNo));

        setState(kStateResolving);

        // if there were an existing retry in-progress, abort it first or it will kick in after its backoff
        abortRetryController();

        // create a new retry controller and return its promise for reconnection
        auto wptr = weakHandle();
        mRetryCtrl.reset(createRetryController("chatd] [shard "+std::to_string(mShardNo), [this](size_t attemptNo, DeleteTrackable::Handle wptr) -> Promise<void>
        {
            if (wptr.deleted())
            {
                CHATDS_LOG_DEBUG("Reconnect attempt initiated, but chatd client was deleted.");
                return ::promise::_Void();
            }

            setState(kStateDisconnected);
            mConnectPromise = Promise<void>();

            const std::string &host = mDnsCache.getUrl(mShardNo).host;

            string ipv4, ipv6;
            bool cachedIPs = mDnsCache.getIp(mShardNo, ipv4, ipv6);

            setState(kStateResolving);
            CHATDS_LOG_DEBUG("Resolving hostname %s...", host.c_str());

            for (auto& chatid: mChatIds)
            {
                auto& chat = mChatdClient.chats(chatid);
                if (!chat.isDisabled())
                    chat.setOnlineState(kChatStateConnecting);
            }

            //GET start ts for QueryDns
            mChatdClient.mKarereClient->initStats().shardStart(InitStats::kStatsQueryDns, shardNo());

            auto retryCtrl = mRetryCtrl.get();
            int statusDNS = wsResolveDNS(mChatdClient.mKarereClient->websocketIO, host.c_str(),
                         [wptr, cachedIPs, this, retryCtrl, attemptNo](int statusDNS, const std::vector<std::string> &ipsv4, const std::vector<std::string> &ipsv6)
            {
                if (wptr.deleted())
                {
                    CHATDS_LOG_DEBUG("DNS resolution completed but ignored: chatd client was deleted.");
                    return;
                }

                if (mChatdClient.mKarereClient->isTerminated())
                {
                    CHATDS_LOG_DEBUG("DNS resolution completed but karere client was terminated.");
                    return;
                }

                if (!mRetryCtrl)
                {
                    CHATDS_LOG_DEBUG("DNS resolution completed but ignored: connection is already established using cached IP");
                    assert(isOnline());
                    assert(cachedIPs);
                    return;
                }
                if (mRetryCtrl.get() != retryCtrl)
                {
                    CHATDS_LOG_DEBUG("DNS resolution completed but ignored: a newer RetryController has already started");
                    return;
                }
                if (mRetryCtrl->currentAttemptNo() != attemptNo)
                {
                    CHATDS_LOG_DEBUG("DNS resolution completed but ignored: a newer attempt is already started (old: %d, new: %d)",
                                     attemptNo, mRetryCtrl->currentAttemptNo());
                    return;
                }

                if (statusDNS < 0 || (ipsv4.empty() && ipsv6.empty()))
                {
                    if (isOnline() && cachedIPs)
                    {
                        assert(false);  // this case should be handled already at: if (!mRetryCtrl)
                        CHATDS_LOG_WARNING("DNS error, but connection is established. Relaying on cached IPs...");
                        return;
                    }

                    if (statusDNS < 0)
                    {
                        CHATDS_LOG_ERROR("Async DNS error in chatd for shard %d. Error code: %d", mShardNo, statusDNS);
                    }
                    else
                    {
                        CHATDS_LOG_ERROR("Async DNS error in chatd. Empty set of IPs");
                    }

                    mChatdClient.mKarereClient->initStats().incrementRetries(InitStats::kStatsQueryDns, shardNo());
                    assert(!isOnline());

                    if (statusDNS == wsGetNoNameErrorCode(mChatdClient.mKarereClient->websocketIO))
                    {
                         retryPendingConnection(true, true);
                    }
                    else
                    {
                        onSocketClose(0, 0, "Async DNS error (chatd)");
                    }
                    return;
                }

                if (!cachedIPs) // connect() required initial DNS lookup
                {
                    CHATDS_LOG_DEBUG("Hostname resolved by first time. Connecting...");

                    //GET end ts for QueryDns
                    mChatdClient.mKarereClient->initStats().shardEnd(InitStats::kStatsQueryDns, shardNo());
                    mDnsCache.setIp(mShardNo, ipsv4, ipsv6);
                    doConnect();
                    return;
                }

                if (mDnsCache.isMatch(mShardNo, ipsv4, ipsv6))
                {
                    CHATDS_LOG_DEBUG("DNS resolve matches cached IPs.");
                }
                else
                {
                    //GET end ts for QueryDns
                    mChatdClient.mKarereClient->initStats().shardEnd(InitStats::kStatsQueryDns, shardNo());

                    // update DNS cache
                    mDnsCache.setIp(mShardNo, ipsv4, ipsv6);
                    CHATDS_LOG_WARNING("DNS resolve doesn't match cached IPs. Forcing reconnect...");
                    onSocketClose(0, 0, "DNS resolve doesn't match cached IPs (chatd)");
                }
            });

            // immediate error at wsResolveDNS()
            if (statusDNS < 0)
            {
                string errStr = "Inmediate DNS error in chatd for shard " + std::to_string(mShardNo) + ". Error code: " + std::to_string(statusDNS);
                CHATDS_LOG_ERROR("%s", errStr.c_str());

                mChatdClient.mKarereClient->initStats().incrementRetries(InitStats::kStatsQueryDns, shardNo());

                assert(!mConnectPromise.done());
                mConnectPromise.reject(errStr, statusDNS, kErrorTypeGeneric);
            }
            else if (cachedIPs) // if wsResolveDNS() failed immediately, very likely there's
            // no network connection, so it's futile to attempt to connect
            {
                doConnect();
            }

            return mConnectPromise
            .then([wptr, this]()
            {
                if (wptr.deleted())
                    return;

                assert(isOnline());
                sendCommand(Command(OP_CLIENTID)+mChatdClient.mKarereClient->myIdentity());
                mTsLastRecv = time(NULL);   // data has been received right now, since connection is established
                mHeartbeatEnabled = true;
                sendKeepalive();
                rejoinExistingChats();
            });
        }, wptr, mChatdClient.mKarereClient->appCtx
                         , nullptr                              // cancel function
                         , KARERE_RECONNECT_ATTEMPT_TIMEOUT     // initial attempt timeout (increases exponentially)
                         , KARERE_RECONNECT_MAX_ATTEMPT_TIMEOUT // maximum attempt timeout
                         , 0                                    // max number of attempts
                         , KARERE_RECONNECT_DELAY_MAX           // max single wait between attempts
                         , 0));                                 // initial single wait between attempts  (increases exponentially)

        return static_cast<Promise<void>&>(mRetryCtrl->start());
    }
    KR_EXCEPTION_TO_PROMISE(kPromiseErrtype_chatd);
}

void Connection::abortRetryController()
{
    if (!mRetryCtrl)
    {
        return;
    }

    assert(!isOnline());

    CHATDS_LOG_DEBUG("Reconnection was aborted");
    mRetryCtrl->abort();
    mRetryCtrl.reset();
}

void Connection::disconnect()
{
    setState(kStateDisconnected);
}

void Connection::doConnect()
{
    string ipv4, ipv6;
    bool cachedIPs = mDnsCache.getIp(mShardNo, ipv4, ipv6);
    assert(cachedIPs);
    mTargetIp = (usingipv6 && ipv6.size()) ? ipv6 : ipv4;

    const karere::Url &url = mDnsCache.getUrl(mShardNo);
    assert (url.isValid());

    setState(kStateConnecting);
    CHATDS_LOG_DEBUG("Connecting to chatd using the IP: %s", mTargetIp.c_str());

    bool rt = wsConnect(mChatdClient.mKarereClient->websocketIO, mTargetIp.c_str(),
              url.host.c_str(),
              url.port,
              url.path.c_str(),
              url.isSecure);

    if (!rt)    // immediate failure --> try the other IP family (if available)
    {
        CHATDS_LOG_DEBUG("Connection to chatd failed using the IP: %s", mTargetIp.c_str());

        string oldTargetIp = mTargetIp;
        mTargetIp.clear();
        if (oldTargetIp == ipv6 && ipv4.size())
        {
            mTargetIp = ipv4;
        }
        else if (oldTargetIp == ipv4 && ipv6.size())
        {
            mTargetIp = ipv6;
        }

        if (mTargetIp.size())
        {
            CHATDS_LOG_DEBUG("Retrying using the IP: %s", mTargetIp.c_str());
            if (wsConnect(mChatdClient.mKarereClient->websocketIO, mTargetIp.c_str(),
                                      url.host.c_str(),
                                      url.port,
                                      url.path.c_str(),
                                      url.isSecure))
            {
                return;
            }
            CHATDS_LOG_DEBUG("Connection to chatd failed using the IP: %s", mTargetIp.c_str());
        }
        else
        {
            // do not close the socket, which forces a new retry attempt and turns the DNS response obsolete
            // Instead, let the DNS request to complete, in order to refresh IPs
            CHATDS_LOG_DEBUG("Empty cached IP. Waiting for DNS resolution...");
            return;
        }

        onSocketClose(0, 0, "Websocket error on wsConnect (chatd)");
    }
}

void Connection::retryPendingConnection(bool disconnect, bool refreshURL)
{
    if (mState == kStateNew)
    {
        CHATDS_LOG_WARNING("retryPendingConnection: no connection to be retried yet. Call connect() first");
        return;
    }

    if (refreshURL || !mDnsCache.isValidUrl(mShardNo))
    {
        if (mState == kStateFetchingUrl || mFetchingUrl)
        {
            CHATDS_LOG_WARNING("retryPendingConnection: previous fetch of a fresh URL is still in progress");
            return;
        }
        CHATDS_LOG_WARNING("retryPendingConnection: fetch a fresh URL for reconnection!");

        // abort and prevent any further reconnection attempt
        setState(kStateDisconnected);
        abortRetryController();

        // Remove DnsCache record
        mDnsCache.removeRecord(mShardNo);

        auto wptr = getDelTracker();
        fetchUrl()
        .then([this, wptr]
        {
            if (wptr.deleted())
            {
                CHATDS_LOG_ERROR("Chatd URL request completed, but Connection was deleted");
                return;
            }

            // reset mConnSuceeded, to avoid a further succeeded connection attempt, can trigger another URL re-fetch
            resetConnSuceededAttempts(time(nullptr));
            retryPendingConnection(true);
        });
    }
    else if (disconnect)
    {
        CHATDS_LOG_WARNING("retryPendingConnection: forced reconnection!");

        setState(kStateDisconnected);
        abortRetryController();
        reconnect();
    }
    else if (mRetryCtrl && mRetryCtrl->state() == rh::State::kStateRetryWait)
    {
        CHATDS_LOG_WARNING("retryPendingConnection: abort backoff and reconnect immediately");

        assert(!isOnline());
        assert(!mHeartbeatEnabled);
        assert(!mEchoTimer);

        mRetryCtrl->restart();
    }
    else
    {
        CHATDS_LOG_WARNING("retryPendingConnection: ignored (currently connecting/connected, no forced disconnect was requested)");
    }
}

Connection::~Connection()
{
    disconnect();
}

void Connection::heartbeat()
{
    // if a heartbeat is received but we are already offline...
    if (!mHeartbeatEnabled)
        return;

    if (time(NULL) - mTsLastRecv >= Connection::kIdleTimeout)
    {
        CHATDS_LOG_WARNING("Connection inactive for too long, reconnecting...");
        mChatdClient.cancelRetentionTimer(); // Cancel retention timer
        setState(kStateDisconnected);
        abortRetryController();
        reconnect();
    }
}

int Connection::shardNo() const
{
    return mShardNo;
}

promise::Promise<void> Connection::connect()
{
    return fetchUrl()
    .then([this]
    {
        return reconnect()
        .fail([this](const ::promise::Error& err)
        {
            CHATDS_LOG_ERROR("Chat::connect(): Error connecting to server after getting URL: %s", err.what());
        });
    });
}

promise::Promise<void> Connection::fetchUrl()
{
    assert(!mChatIds.empty());
    if (mChatdClient.mKarereClient->anonymousMode()
        || mDnsCache.isValidUrl(mShardNo))
    {
       return promise::_Void();
    }

    setState(kStateFetchingUrl);
    auto wptr = getDelTracker();
    return mChatdClient.mApi->call(&::mega::MegaApi::getUrlChat, *mChatIds.begin())
    .then([wptr, this](ReqResult result)
    {
        if (wptr.deleted())
        {
            CHATD_LOG_DEBUG("Chatd URL request completed, but chatd connection was deleted");
            return;
        }

        if (!result->getLink())
        {
            CHATD_LOG_ERROR("[shard %d]: %s: No chatd URL received from API", mShardNo, ID_CSTR(karere::Id(*mChatIds.begin())));
            return;
        }

        const char *url = result->getLink();
        if (!url || !url[0])
        {
            return;
        }

        // Add record to db to store new URL
        mDnsCache.addRecord(mShardNo, url);
    });
}

void Client::disconnect()
{
    for (auto& conn: mConnections)
    {
        conn.second->disconnect();
    }
}

void Client::retryPendingConnections(bool disconnect, bool refreshURL)
{
    for (auto& conn: mConnections)
    {
        conn.second->retryPendingConnection(disconnect, refreshURL);
    }
}

void Client::heartbeat()
{
    for (auto& conn: mConnections)
    {
        conn.second->heartbeat();
    }
}

bool Connection::sendBuf(Buffer&& buf)
{
    if (!isOnline())
        return false;

    // if several data are written to the output buffer to be sent all together, wait for all of them
    if (mSendPromise.done())
    {
        mSendPromise = Promise<void>();
        auto wptr = weakHandle();
        mSendPromise.fail([this, wptr](const promise::Error& err)
        {
            if (wptr.deleted())
                return;

           CHATDS_LOG_ERROR("Failed to send data. Error: %s", err.what());
        });
    }

    bool rc = wsSendMessage(buf.buf(), buf.dataSize());
    buf.free();

    if (!rc)
    {
        mSendPromise.reject("Socket is not ready");
    }

    return rc;
}

bool Connection::sendCommand(Command&& cmd)
{
    CHATDS_LOG_DEBUG("send %s", cmd.toString().c_str());
    bool result = sendBuf(std::move(cmd));
    if (!result)
        CHATDS_LOG_DEBUG("Can't send, we are offline");
    return result;
}

bool Chat::sendCommand(Command&& cmd)
{
    CHATID_LOG_DEBUG("send %s", cmd.toString().c_str());
    bool result = mConnection.sendBuf(std::move(cmd));
    if (!result)
        CHATID_LOG_DEBUG("  Can't send, we are offline");
    return result;
}

bool Chat::sendCommand(const Command& cmd)
{
    Buffer buf(cmd.buf(), cmd.dataSize());
    CHATID_LOG_DEBUG("send %s", cmd.toString().c_str());
    auto result = mConnection.sendBuf(std::move(buf));
    if (!result)
        CHATID_LOG_DEBUG("  Can't send, we are offline");
    return result;
}

string Command::toString(const StaticBuffer& data)
{
    auto opcode = data.read<uint8_t>(0);
    switch(opcode)
    {
        case OP_JOINRANGEHIST:
        {
            string tmpString;
            karere::Id chatid = data.read<uint64_t>(1);
            karere::Id oldestMsgid = data.read<uint64_t>(9);
            karere::Id newestId = data.read<uint64_t>(17);

            tmpString.append("JOINRANGEHIST chatid: ");
            tmpString.append(chatid.toString());

            tmpString.append(" oldest: ");
            tmpString.append(oldestMsgid.toString());

            tmpString.append(" newest: ");
            tmpString.append(newestId.toString());
            return tmpString;
        }
        case OP_NEWMSG:
        case OP_NEWNODEMSG:
        {
            auto& msgcmd = static_cast<const MsgCommand&>(data);
            string tmpString;
            if (opcode == OP_NEWMSG)
                tmpString.append("NEWMSG - msgxid: ");
            else
                tmpString.append("NEWNODEMSG - msgxid: ");
            tmpString.append(ID_CSTR(msgcmd.msgid()));
            tmpString.append(", keyid: ");
            tmpString.append(to_string(msgcmd.keyId()));
            tmpString.append(", ts: ");
            tmpString.append(to_string(msgcmd.ts()));
            return tmpString;
        }
        case OP_MSGUPD:
        {
            auto& msgcmd = static_cast<const MsgCommand&>(data);
            string tmpString;
            tmpString.append("MSGUPD - msgid: ");
            tmpString.append(ID_CSTR(msgcmd.msgid()));
            tmpString.append(", keyid: ");
            tmpString.append(to_string(msgcmd.keyId()));
            tmpString.append(", ts: ");
            tmpString.append(to_string(msgcmd.ts()));
            tmpString.append(", tsdelta: ");
            tmpString.append(to_string(msgcmd.updated()));
            return tmpString;
        }
        case OP_MSGUPDX:
        {
            auto& msgcmd = static_cast<const MsgCommand&>(data);
            string tmpString;
            tmpString.append("MSGUPDX - msgxid: ");
            tmpString.append(ID_CSTR(msgcmd.msgid()));
            tmpString.append(", keyid: ");
            tmpString.append(to_string(msgcmd.keyId()));
            tmpString.append(", ts: ");
            tmpString.append(to_string(msgcmd.ts()));
            tmpString.append(", tsdelta: ");
            tmpString.append(to_string(msgcmd.updated()));
            return tmpString;
        }
        case OP_SEEN:
        {
            Id msgId = data.read<uint64_t>(9);
            string tmpString;
            tmpString.append("SEEN - msgid: ");
            tmpString.append(ID_CSTR(msgId));
            return tmpString;
        }
        case OP_NEWKEY:
        {
            auto& keycmd = static_cast<const KeyCommand&>(data);
            string tmpString;
            tmpString.append("NEWKEY - keyxid: ");
            tmpString.append(to_string(keycmd.keyId()));
            tmpString.append(", localkeyid: ");
            tmpString.append(to_string(keycmd.localKeyid()));
            return tmpString;
        }
        case OP_CLIENTID:
        {
            char tmpbuf[64];
            snprintf(tmpbuf, 63, "0x%" PRIx64, data.read<uint64_t>(1));
            return string("CLIENTID: ")+tmpbuf;
        }
        case OP_INCALL:
        {
            string tmpString;
            karere::Id userId = data.read<uint64_t>(9);
            uint32_t clientId = data.read<uint32_t>(17);
            tmpString.append("INCALL userId: ");
            tmpString.append(ID_CSTR(userId));
            tmpString.append(", clientId: ");
            std::stringstream stream;
            stream << std::hex << clientId;
            tmpString.append(stream.str());
            return tmpString;
        }
        case OP_ENDCALL:
        {
            string tmpString;
            karere::Id userId = data.read<uint64_t>(9);
            uint32_t clientId = data.read<uint32_t>(17);
            tmpString.append("ENDCALL userId: ");
            tmpString.append(ID_CSTR(userId));
            tmpString.append(", clientId: ");
            std::stringstream stream;
            stream << std::hex << clientId;
            tmpString.append(stream.str());
            return tmpString;
        }
        case OP_HANDLEJOIN:
        {
            string tmpString;
            karere::Id ph;
            memcpy(&ph, data.readPtr(1, Id::CHATLINKHANDLE), Id::CHATLINKHANDLE);
            karere::Id userId = data.read<uint64_t>(7);
            uint8_t priv = data.read<uint8_t>(15);

            tmpString.append("HANDLEJOIN ph: ");
            tmpString.append(ph.toString(Id::CHATLINKHANDLE).c_str());

            tmpString.append(" userid: ");
            tmpString.append(ID_CSTR(userId));

            tmpString.append(" priv: ");
            tmpString.append(std::to_string(priv));
            return tmpString;
        }
        case OP_HANDLELEAVE:
        {
            string tmpString;
            karere::Id ph;
            memcpy(&ph, data.readPtr(1, Id::CHATLINKHANDLE), Id::CHATLINKHANDLE);

            tmpString.append("HANDLELEAVE ph: ");
            tmpString.append(ph.toString(Id::CHATLINKHANDLE).c_str());

            return tmpString;
        }
        case OP_HANDLEJOINRANGEHIST:
        {
            string tmpString;
            karere::Id ph;
            memcpy(&ph, data.readPtr(1, Id::CHATLINKHANDLE), Id::CHATLINKHANDLE);
            karere::Id oldestMsgid = data.read<uint64_t>(7);
            karere::Id newestId = data.read<uint64_t>(15);

            tmpString.append("HANDLEJOINRANGEHIST ph: ");
            tmpString.append(ph.toString(Id::CHATLINKHANDLE).c_str());

            tmpString.append(" oldest: ");
            tmpString.append(oldestMsgid.toString());

            tmpString.append(" newest: ");
            tmpString.append(newestId.toString());
            return tmpString;
        }

        case OP_NODEHIST:
        {
            string tmpString;
            karere::Id chatid = data.read<uint64_t>(1);
            karere::Id msgid = data.read<uint64_t>(9);
            int32_t count = data.read<int32_t>(17);
            tmpString.append("NODEHIST chatid: ");
            tmpString.append(ID_CSTR(chatid));
            tmpString.append(", msgid: ");
            tmpString.append(ID_CSTR(msgid));
            tmpString.append(", count: ");
            tmpString.append(std::to_string(count));
            return tmpString;
        }
        case OP_ADDREACTION:
        {
            string tmpString;
            karere::Id chatid = data.read<uint64_t>(1);
            karere::Id userid = data.read<uint64_t>(9);
            karere::Id msgid = data.read<uint64_t>(17);
            int8_t len = data.read<int8_t>(25);
            const char *reaction = data.readPtr(26, len);
            tmpString.append("ADDREACTION chatid: ");
            tmpString.append(ID_CSTR(chatid));
            tmpString.append(", userid: ");
            tmpString.append(ID_CSTR(userid));
            tmpString.append(", msgid: ");
            tmpString.append(ID_CSTR(msgid));
            tmpString.append(", len: ");
            tmpString.append(std::to_string(len));
            tmpString.append(", reaction: ");
            tmpString.append(base64urlencode(reaction, len));
            return tmpString;
        }
        case OP_DELREACTION:
        {
            string tmpString;
            karere::Id chatid = data.read<uint64_t>(1);
            karere::Id userid = data.read<uint64_t>(9);
            karere::Id msgid = data.read<uint64_t>(17);
            int8_t len = data.read<int8_t>(25);
            const char *reaction = data.readPtr(26, len);
            tmpString.append("DELREACTION chatid: ");
            tmpString.append(ID_CSTR(chatid));
            tmpString.append(", userid: ");
            tmpString.append(ID_CSTR(userid));
            tmpString.append(", msgid: ");
            tmpString.append(ID_CSTR(msgid));
            tmpString.append(", len: ");
            tmpString.append(std::to_string(len));
            tmpString.append(", reaction: ");
            tmpString.append(base64urlencode(reaction, len));
            return tmpString;
        }
        case OP_REACTIONSN:
        {
            string tmpString;
            karere::Id chatid = data.read<uint64_t>(1);
            karere::Id rsn = data.read<uint64_t>(9);
            tmpString.append("REACTIONSN chatid: ");
            tmpString.append(ID_CSTR(chatid));
            tmpString.append(", rsn: ");
            tmpString.append(ID_CSTR(rsn));
            return tmpString;
        }

        default:
            return opcodeToStr(opcode);
    }
}
string Command::toString() const
{
    return toString(*this);
}

string KeyCommand::toString() const
{
    assert(opcode() == OP_NEWKEY);
    string tmpString;
    tmpString.append("NEWKEY - keyxid: ");
    tmpString.append(to_string(keyId()));
    tmpString.append(", localkeyid: ");
    tmpString.append(to_string(mLocalKeyid));
    return tmpString;
}
// rejoin all open chats after reconnection (this is mandatory)
bool Connection::rejoinExistingChats()
{
    for (auto& chatid: mChatIds)
    {
        try
        {
            Chat& chat = mChatdClient.chats(chatid);
            if (!chat.isDisabled())
                chat.login();
        }
        catch(std::exception& e)
        {
            CHATDS_LOG_ERROR("rejoinExistingChats: Exception: %s", e.what());
            return false;
        }
    }
    return true;
}

// send JOIN
void Chat::join()
{
    //We don't have any local history, otherwise joinRangeHist() would be called instead of this
    //Reset handshake state, as we may be reconnecting
    mServerFetchState = kHistNotFetching;
    CHATID_LOG_DEBUG("Sending JOIN");
    sendCommand(Command(OP_JOIN) + mChatId + mChatdClient.mMyHandle + (int8_t)PRIV_NOCHANGE);
    requestHistoryFromServer(-initialHistoryFetchCount);
}

void Chat::handlejoin()
{
    assert(previewMode());

    //We don't have any local history, otherwise joinRangeHist() would be called instead of this
    //Reset handshake state, as we may be reconnecting
    mServerFetchState = kHistNotFetching;
    CHATID_LOG_DEBUG("Sending HANDLEJOIN");

    //Create command `OPCODE_HANDLEJOIN(1) + chathandle(6) + userId(8) + priv(1)`
    uint64_t ph = getPublicHandle();
    Command comm (OP_HANDLEJOIN);
    comm.append((const char*) &ph, Id::CHATLINKHANDLE);
    sendCommand(comm + mChatdClient.mMyHandle + (uint8_t)PRIV_RDONLY);
    requestHistoryFromServer(-initialHistoryFetchCount);
}

void Chat::handleleave()
{
    assert(previewMode());

    uint64_t ph = getPublicHandle();
    Command comm (OP_HANDLELEAVE);
    comm.append((const char*) &ph, Id::CHATLINKHANDLE);
    sendCommand(comm);
}

void Chat::onJoinRejected()
{
    CHATID_LOG_WARNING("JOIN was rejected, setting chat offline and disabling it");
    disable(true);
}

void Chat::onHandleJoinRejected()
{
    CHATID_LOG_WARNING("HANDLEJOIN was rejected, setting chat offline and disabling it");
    disable(true);

    // public-handle is not valid anymore --> notify the app: privilege is now PRIV_NOTPRESENT
    CALL_LISTENER(onUserLeave, Id::null());
}

void Chat::onDisconnect()
{
    assert(mFetchRequest.size() <= 2);  // no more than a HIST+NODEHIST in parallel are allowed

    while (mFetchRequest.size())
    {
        FetchType fetchType = mFetchRequest.front();
        mFetchRequest.pop();
        if (fetchType == FetchType::kFetchMessages)
        {
            if (mServerOldHistCbEnabled && (mServerFetchState & kHistFetchingOldFromServer))
            {
                //app has been receiving old history from server, but we are now
                //about to receive new history (if any), so notify app about end of
                //old history
                CALL_LISTENER(onHistoryDone, kHistSourceServer);
            }
        }
        else if (fetchType == kFetchNodeHistory)
        {
            mAttachNodesReceived = 0;
            mAttachNodesRequestedToServer = 0;
            mAttachmentNodes->finishFetchingFromServer();
        }
    }

    //Reset mNumPreviewers and notify
    if (isPublic())
    {
        onPreviewersUpdate(0);
    }

    mServerFetchState = kHistNotFetching;
    setOnlineState(kChatStateOffline);

    if (mChatdClient.mKarereClient->rtc)
    {
        rtcModule::ICall *call = mChatdClient.mKarereClient->rtc->findCallByChatid(mChatId);
        if (call)
        {
<<<<<<< HEAD
            CHATD_LOG_ERROR("chatd::onDisconnect stop sfu reconnection and remove participants");
            call->onDisconnectFromChatd();
=======
            CHATD_LOG_DEBUG("chatd::onDisconnect stop sfu reconnection and remove participants");
            call->disconnectFromChatd();
>>>>>>> c9069de8
        }
    }
}

HistSource Chat::getHistory(unsigned count)
{
    if (isNotifyingOldHistFromServer())
    {
        return kHistSourceServer;
    }
    if ((mNextHistFetchIdx == CHATD_IDX_INVALID) && !empty())
    {
        //start from newest message and go backwards
        mNextHistFetchIdx = highnum();
    }

    Idx countSoFar = 0;
    if (mNextHistFetchIdx != CHATD_IDX_INVALID)
    {
        assert(mNextHistFetchIdx <= highnum());
        auto end = lownum()-1;
        if (mNextHistFetchIdx > end) //we are in the RAM range
        {
            CHATID_LOG_DEBUG("Fetching history(%u) from RAM...", count);
            Idx fetchEnd = mNextHistFetchIdx - count;
            if (fetchEnd < end)
            {
                fetchEnd = end;
            }

            for (Idx i = mNextHistFetchIdx; i > fetchEnd; i--)
            {
                auto& msg = at(i);
                if (msg.isPendingToDecrypt())
                {
                    // specially in public-mode, it may happen we're still decrypting the message (i.e. due
                    // to a pending fetch of public keys of the sender), so we need to stop the load of
                    // messages at this point

                    CHATID_LOG_WARNING("Skipping the load of a message still encrypted. "
                                       "msgid: %s idx: %d", ID_CSTR(msg.id()), i);
                    break;
                }

                CALL_LISTENER(onRecvHistoryMessage, i, msg, getMsgStatus(msg, i), true);
            }
            countSoFar = mNextHistFetchIdx - fetchEnd;
            mNextHistFetchIdx -= countSoFar;
            if (countSoFar >= (int)count)
            {
                CALL_LISTENER(onHistoryDone, kHistSourceRam);
                return kHistSourceRam;
            }
        }
    }

    // more than what is available in RAM is requested
    auto nextSource = getHistoryFromDbOrServer(count - countSoFar);
    if (nextSource == kHistSourceNone) //no history in db and server
    {
        auto source = (countSoFar > 0) ? kHistSourceRam : kHistSourceNone;
        CALL_LISTENER(onHistoryDone, source);
        return source;
    }
    if (nextSource == kHistSourceDb || nextSource == kHistSourceNotLoggedIn)
    {
        CALL_LISTENER(onHistoryDone, nextSource);
    }
    return nextSource;
}

HistSource Chat::getNodeHistory(uint32_t count)
{
    return mAttachmentNodes->getHistory(count);
}

HistSource Chat::getHistoryFromDbOrServer(unsigned count)
{
    if (mHasMoreHistoryInDb)
    {
        CHATID_LOG_DEBUG("Fetching history(%u) from db...", count);
        getHistoryFromDb(count);
        return kHistSourceDb;
    }
    else //have to fetch history from server
    {
        if (mHaveAllHistory)
        {
            CHATID_LOG_DEBUG("getHistoryFromDbOrServer: No more history exists");
            return kHistSourceNone;
        }

        if (previewMode() && mOwnPrivilege == PRIV_NOTPRESENT)
        {
            CHATID_LOG_DEBUG("getHistoryFromDbOrServer: no more history available for invalid chat-link");
            return kHistSourceNotLoggedIn;
        }

        if (!isLoggedIn())
            return kHistSourceNotLoggedIn;

        if (mServerFetchState & kHistOldFlag)
        {
            CHATID_LOG_DEBUG("getHistoryFromDbOrServer: Need more history, and server history fetch is already in progress, will get next messages from there");
        }
        else
        {
            auto wptr = weakHandle();
            marshallCall([wptr, this, count]()
            {
                if (wptr.deleted())
                    return;

                CHATID_LOG_DEBUG("Fetching history (%u messages) from server...", count);
                requestHistoryFromServer(-count);
            }, mChatdClient.mKarereClient->appCtx);
        }
        mServerOldHistCbEnabled = true;
        return kHistSourceServer;
    }
}

void Chat::requestHistoryFromServer(int32_t count)
{
    // the connection must be established, but might not be logged in yet (for a JOIN + HIST)
    assert(mConnection.isOnline());
    mLastServerHistFetchCount = mLastHistDecryptCount = 0;
    mServerFetchState = (count > 0)
        ? kHistFetchingNewFromServer
        : kHistFetchingOldFromServer;

    mFetchRequest.push(FetchType::kFetchMessages);
    sendCommand(Command(OP_HIST) + mChatId + count);
}

void Chat::requestNodeHistoryFromServer(Id oldestMsgid, uint32_t count)
{
    // avoid to access websockets from app's thread --> marshall the request
    auto wptr = weakHandle();
    marshallCall([wptr, this, oldestMsgid, count]()
    {
        if (wptr.deleted())
            return;

        if (!isLoggedIn())
        {
            mAttachmentNodes->finishFetchingFromServer();
            return;
        }

        CHATID_LOG_DEBUG("Fetching node history (%u messages) from server...", count);

        mFetchRequest.push(FetchType::kFetchNodeHistory);
        mAttachNodesRequestedToServer = count;
        assert(mAttachNodesReceived == 0);
        mAttachmentHistDoneReceived = false;
        sendCommand(Command(OP_NODEHIST) + mChatId + oldestMsgid + -count);
    }, mChatdClient.mKarereClient->appCtx);
}

Message *Chat::oldest() const
{
    if (!mBackwardList.empty())
    {
        return mBackwardList.back().get();
    }

    if (!mForwardList.empty())
    {
        return mForwardList.front().get();
    }

    return NULL;
}

Message *Chat::newest() const
{
    if (!mForwardList.empty())
    {
        return mForwardList.back().get();
    }

    if (!mBackwardList.empty())
    {
        return mBackwardList.front().get();
    }

    return NULL;
}

Chat::Chat(Connection& conn, Id chatid, Listener* listener,
    const karere::SetOfIds& initialUsers, uint32_t chatCreationTs,
    ICrypto* crypto, bool isGroup)
    : mChatdClient(conn.mChatdClient), mConnection(conn), mChatId(chatid),
      mListener(listener), mUsers(initialUsers), mCrypto(crypto),
      mLastMsgTs(chatCreationTs), mIsGroup(isGroup)
{
    assert(mChatId);
    assert(mListener);
    assert(mCrypto);
    assert(!mUsers.empty() || isPublic());
    mNextUnsent = mSending.begin();
    //we don't use CALL_LISTENER here because if init() throws, then something is wrong and we should not continue
    mListener->init(*this, mDbInterface);
    CALL_CRYPTO(setUsers, &mUsers);

    if (isPublic())
    {
        // disable the chat if decryption of unified key fails
        mCrypto->getUnifiedKey()
        .fail([this] (const ::promise::Error &err)
        {
            CHATID_LOG_ERROR("Unified key not available, disabling chatroom. Error: %s", err.what());
            disable(true);
            return err;
        });
    }

    assert(mDbInterface);
    initChat();
    mAttachmentNodes = std::unique_ptr<FilteredHistory>(new FilteredHistory(*mDbInterface, *this));
    ChatDbInfo info;
    mDbInterface->getHistoryInfo(info);
    mOldestKnownMsgId = info.oldestDbId;
    mLastSeenId = info.lastSeenId;
    mLastReceivedId = info.lastRecvId;
    mLastSeenIdx = mDbInterface->getIdxOfMsgidFromHistory(mLastSeenId);
    mLastReceivedIdx = mDbInterface->getIdxOfMsgidFromHistory(mLastReceivedId);
    std::string reactionSn = mDbInterface->getReactionSn();
    if (!reactionSn.empty())
    {
        mReactionSn = Id(reactionSn.data(), reactionSn.size());
    }

    if ((mHaveAllHistory = mDbInterface->chatVar("have_all_history")))
    {
        CHATID_LOG_DEBUG("All backward history of chat is available locally");
        mAttachmentNodes->setHaveAllHistory(true);
    }

    if (!mOldestKnownMsgId)
    {
        //no history in db
        mHasMoreHistoryInDb = false;
        mForwardStart = CHATD_IDX_RANGE_MIDDLE;
        CHATID_LOG_DEBUG("Db has no local history for chat");
        loadAndProcessUnsent();
    }
    else
    {
        assert(info.newestDbIdx != CHATD_IDX_INVALID);
        mHasMoreHistoryInDb = true;
        mForwardStart = info.newestDbIdx + 1;
        CHATID_LOG_DEBUG("Db has local history: %s - %s (middle point: %u)",
            ID_CSTR(info.oldestDbId), ID_CSTR(info.newestDbId), mForwardStart);
        loadAndProcessUnsent();
        getHistoryFromDb(initialHistoryFetchCount); // ensure we have a minimum set of messages loaded and ready
    }

    calculateUnreadCount();
}
Chat::~Chat()
{
    CALL_LISTENER(onDestroy); //we don't delete because it may have its own idea of its lifetime (i.e. it could be a GUI class)
    try { delete mCrypto; }
    catch(std::exception& e)
    { CHATID_LOG_ERROR("EXCEPTION from ICrypto destructor: %s", e.what()); }
    mCrypto = nullptr;
    clear();
    try { delete mDbInterface; }
    catch(std::exception& e)
    { CHATID_LOG_ERROR("EXCEPTION from DbInterface destructor: %s", e.what()); }
    mDbInterface = nullptr;
}

void Chat::disable(bool state)
{
    if (mIsDisabled == state)
        return;

    mIsDisabled = state;

    if (mIsDisabled)
    {
        mServerFetchState = kHistNotFetching;
        setOnlineState(kChatStateOffline);
    }
}

Idx Chat::getHistoryFromDb(unsigned count)
{
    assert(mHasMoreHistoryInDb); //we are within the db range
    std::vector<Message*> messages;
    CALL_DB(fetchDbHistory, lownum()-1, count, messages);
    for (auto msg: messages)
    {
        // Load msg reactions from cache
        std::vector<std::pair<std::string, karere::Id>> reactions;
        CALL_DB(getReactions, msg->id(), reactions);
        for (auto& reaction : reactions)
        {
            // Add reaction to confirmed reactions queue in message
            msg->addReaction(reaction.first, reaction.second);
        }

        msgIncoming(false, msg, true); //increments mLastHistFetch/DecryptCount, may reset mHasMoreHistoryInDb if this msgid == mLastKnownMsgid
    }
    if (mNextHistFetchIdx == CHATD_IDX_INVALID)
    {
        mNextHistFetchIdx = mForwardStart - 1 - static_cast<Idx>(messages.size());
    }
    else
    {
        mNextHistFetchIdx -= static_cast<Idx>(messages.size());
    }

    // Load all pending reactions stored in cache
    std::vector<PendingReaction> pendingReactions;
    CALL_DB(getPendingReactions, pendingReactions);
    for (auto &auxReaction : pendingReactions)
    {
        // Add pending reaction to queue in chat
        addPendingReaction(auxReaction.mReactionString, auxReaction.mReactionStringEnc, auxReaction.mMsgId, auxReaction.mStatus);
    }

    CALL_LISTENER(onHistoryDone, kHistSourceDb);

    // If we haven't yet seen the message with the last-seen msgid, then all messages
    // in the buffer (and in the loaded range) are unseen - so we just loaded
    // more unseen messages
    if ((messages.size() < count) && mHasMoreHistoryInDb)
        throw std::runtime_error(mChatId.toString()+": Db says it has no more messages, but we still haven't seen mOldestKnownMsgId of "+std::to_string((int64_t)mOldestKnownMsgId.val));
    return (Idx)messages.size();
}

#define READ_ID(varname, offset)\
    assert(offset==pos-base); Id varname(buf.read<uint64_t>(pos)); pos+=sizeof(uint64_t)
#define READ_CHATID(offset)\
    assert(offset==pos-base); chatid = buf.read<uint64_t>(pos); pos+=sizeof(uint64_t)

#define READ_32(varname, offset)\
    assert(offset==pos-base); uint32_t varname(buf.read<uint32_t>(pos)); pos+=4
#define READ_16(varname, offset)\
    assert(offset==pos-base); uint16_t varname(buf.read<uint16_t>(pos)); pos+=2
#define READ_8(varname, offset)\
    assert(offset==pos-base); uint8_t varname(buf.read<uint8_t>(pos)); pos+=1

void Connection::wsHandleMsgCb(char *data, size_t len)
{
    mTsLastRecv = time(NULL);
    execCommand(StaticBuffer(data, len));
}

void Connection::wsSendMsgCb(const char *, size_t)
{
    assert(!mSendPromise.done());
    mSendPromise.resolve();
}

bool Connection::wsSSLsessionUpdateCb(const CachedSession &sess)
{
    // update the session's data in the DNS cache
    return mDnsCache.updateTlsSession(sess);
}

// inbound command processing
// multiple commands can appear as one WebSocket frame, but commands never cross frame boundaries
// CHECK: is this assumption correct on all browsers and under all circumstances?
void Connection::execCommand(const StaticBuffer& buf)
{
    size_t pos = 0;
//IMPORTANT: Increment pos before calling the command handler, because the handler may throw, in which
//case the next iteration will not advance and will execute the same command again, resulting in
//infinite loop
    while (pos < buf.dataSize())
    {
      char opcode = buf.buf()[pos];
      Id chatid;
      try
      {
        pos++;
#ifndef NDEBUG
        size_t base = pos;
#endif
        switch (opcode)
        {
            case OP_KEEPALIVE:
            {
                CHATDS_LOG_DEBUG("recv KEEPALIVE");
                sendKeepalive();
                break;
            }
            case OP_BROADCAST:
            {
                READ_CHATID(0);
                READ_ID(userid, 8);
                READ_8(bcastType, 16);
                auto& chat = mChatdClient.chats(chatid);
                chat.handleBroadcast(userid, bcastType);
                break;
            }
            case OP_JOIN:
            {
                READ_CHATID(0);
                READ_ID(userid, 8);
                Priv priv = (Priv)buf.read<int8_t>(pos);
                pos++;
                CHATDS_LOG_DEBUG("%s: recv JOIN - user '%s' with privilege level %d",
                                ID_CSTR(chatid), ID_CSTR(userid), priv);

                if (userid == Id::COMMANDER())
                {
                    CHATDS_LOG_ERROR("recv JOIN for API user");
                    assert(false);
                    break;
                }

                auto& chat =  mChatdClient.chats(chatid);
                if (priv == PRIV_NOTPRESENT)
                    chat.onUserLeave(userid);
                else
                    chat.onUserJoin(userid, priv);
                break;
            }
            case OP_OLDMSG:
            case OP_NEWMSG:
            case OP_MSGUPD:
            {
                READ_CHATID(0);
                READ_ID(userid, 8);
                READ_ID(msgid, 16);
                READ_32(ts, 24);
                READ_16(updated, 28);
                READ_32(keyid, 30);
                READ_32(msglen, 34);
                const char* msgdata = buf.readPtr(pos, msglen);
                pos += msglen;

                CHATDS_LOG_DEBUG("%s: recv %s - msgid: '%s', from user '%s' with keyid %u, ts %u, tsdelta %u",
                    ID_CSTR(chatid), Command::opcodeToStr(opcode), ID_CSTR(msgid),
                    ID_CSTR(userid), keyid, ts, updated);

                std::unique_ptr<Message> msg(new Message(msgid, userid, ts, updated, msgdata, msglen, false, keyid));
                msg->setEncrypted(Message::kEncryptedPending);
                Chat& chat = mChatdClient.chats(chatid);
                if (opcode == OP_MSGUPD)
                {
                    chat.onMsgUpdated(msg.release());
                }
                else
                {
                    if (!chat.isFetchingNodeHistory() || opcode == OP_NEWMSG)
                    {
                        chat.msgIncoming((opcode == OP_NEWMSG), msg.release(), false);
                    }
                    else
                    {
                        chat.msgNodeHistIncoming(msg.release());
                    }
                }
                break;
            }
            case OP_SEEN:
            {
                READ_CHATID(0);
                READ_ID(msgid, 8);
                CHATDS_LOG_DEBUG("%s: recv SEEN - msgid: '%s'", ID_CSTR(chatid), ID_CSTR(msgid));
                mChatdClient.chats(chatid).onLastSeen(msgid);
                break;
            }
            case OP_RECEIVED:
            {
                READ_CHATID(0);
                READ_ID(msgid, 8);
                CHATDS_LOG_DEBUG("%s: recv RECEIVED - msgid: '%s'", ID_CSTR(chatid), ID_CSTR(msgid));
                mChatdClient.chats(chatid).onLastReceived(msgid);
                break;
            }
            case OP_RETENTION:
            {
                READ_CHATID(0);
                READ_ID(userid, 8);
                READ_32(period, 16);
                CHATDS_LOG_DEBUG("%s: recv RETENTION by user '%s' to %u second(s)",
                                ID_CSTR(chatid), ID_CSTR(userid), period);

                auto &chat = mChatdClient.chats(chatid);
                chat.onRetentionTimeUpdated(period);
                break;
            }
            case OP_MSGID:
            {
                READ_ID(msgxid, 0);
                READ_ID(msgid, 8);
                CHATDS_LOG_DEBUG("recv MSGID: '%s' -> '%s'", ID_CSTR(msgxid), ID_CSTR(msgid));
                mChatdClient.onMsgAlreadySent(msgxid, msgid);
                break;
            }
            case OP_NEWMSGID:
            {
                READ_ID(msgxid, 0);
                READ_ID(msgid, 8);
                CHATDS_LOG_DEBUG("recv NEWMSGID: '%s' -> '%s'", ID_CSTR(msgxid), ID_CSTR(msgid));
                mChatdClient.msgConfirm(msgxid, msgid);
                break;
            }
/*            case OP_RANGE:
            {
                READ_CHATID(0);
                READ_ID(oldest, 8);
                READ_ID(newest, 16);
                CHATDS_LOG_DEBUG("%s: recv RANGE - (%s - %s)",
                                ID_CSTR(chatid), ID_CSTR(oldest), ID_CSTR(newest));
                auto& msgs = mClient.chats(chatid);
                if (msgs.onlineState() == kChatStateJoining)
                    msgs.initialFetchHistory(newest);
                break;
            }
*/
            case OP_REJECT:
            {
                READ_CHATID(0);
                READ_ID(id, 8);
                READ_8(op, 16);
                READ_8(reason, 17);

                if (op == OP_HANDLEJOIN)
                {
                    // find the actual chatid from the invalid ph (received chatid)
                    karere::Id actualChatid = mChatdClient.chatidFromPh(chatid);
                    if (actualChatid.isValid())
                    {
                        CHATDS_LOG_WARNING("%s: recv REJECT of %s: ph='%s', reason: %hu",
                                        ID_CSTR(actualChatid), Command::opcodeToStr(op),
                                        chatid.toString(Id::CHATLINKHANDLE).c_str(), reason);

                        auto& chat = mChatdClient.chats(actualChatid);
                        chat.onHandleJoinRejected();
                    }
                    else
                    {
                        CHATDS_LOG_WARNING("recv REJECT of %s: ph='%s' (unknown)",
                                           Command::opcodeToStr(op), chatid.toString(Id::CHATLINKHANDLE).c_str());
                    }
                    break;
                }

                CHATDS_LOG_WARNING("%s: recv REJECT of %s: id='%s', reason: %hu",
                    ID_CSTR(chatid), Command::opcodeToStr(op), ID_CSTR(id), reason);
                auto& chat = mChatdClient.chats(chatid);
                if (op == OP_ADDREACTION || op == OP_DELREACTION)
                {
                    chat.onReactionReject(id);
                }
                else if (op == OP_NEWMSG || op == OP_NEWNODEMSG) // the message was rejected
                {
                    chat.msgConfirm(id, Id::null());
                }
                else if ((op == OP_MSGUPD) || (op == OP_MSGUPDX))
                {
                    chat.rejectMsgupd(id, reason);
                }
                else if (op == OP_JOIN)
                {
                    chat.onJoinRejected();
                }
                else if (op == OP_RANGE && reason == 1)
                {
                    chat.clearHistory();
                    // we were notifying NEWMSGs in result of JOINRANGEHIST, but after reload we start receiving OLDMSGs
                    chat.mServerOldHistCbEnabled = mChatdClient.mKarereClient->isChatRoomOpened(chatid);
                    chat.requestHistoryFromServer(-chat.initialHistoryFetchCount);
                }
                else if (op == OP_NEWKEY)
                {
                    chat.onKeyReject();
                }
                else if (op == OP_HIST)
                {
                    chat.onHistReject();
                }
                else
                {
                    chat.rejectGeneric(op, reason);
                }
                break;
            }
            case OP_HISTDONE:
            {
                READ_CHATID(0);
                CHATDS_LOG_DEBUG("%s: recv HISTDONE - history retrieval finished", ID_CSTR(chatid));
                Chat &chat = mChatdClient.chats(chatid);
                chat.onHistDone();
                break;
            }
            case OP_NEWKEYID:
            {
                READ_CHATID(0);
                READ_32(keyxid, 8);
                READ_32(keyid, 12);
                CHATDS_LOG_DEBUG("%s: recv NEWKEYID: %u -> %u", ID_CSTR(chatid), keyxid, keyid);
                mChatdClient.chats(chatid).keyConfirm(keyxid, keyid);
                break;
            }
            case OP_NEWKEY:
            {
                READ_CHATID(0);
                READ_32(keyid, 8);
                READ_32(totalLen, 12);
                const char* keys = buf.readPtr(pos, totalLen);
                pos+=totalLen;
                CHATDS_LOG_DEBUG("%s: recv NEWKEY %u", ID_CSTR(chatid), keyid);
                mChatdClient.chats(chatid).onNewKeys(StaticBuffer(keys, totalLen));
                break;
            }
            case OP_INCALL:
            {
                // opcode.1 chatid.8 userid.8 clientid.4
                READ_CHATID(0);
                READ_ID(userid, 8);
                READ_32(clientid, 16);
                CHATDS_LOG_DEBUG("(Deprecated) %s: recv INCALL userid %s, clientid: %x", ID_CSTR(chatid), ID_CSTR(userid), clientid);
                break;
            }
            case OP_ENDCALL:
            {
                // opcode.1 chatid.8 userid.8 clientid.4
                READ_CHATID(0);
                READ_ID(userid, 8);
                READ_32(clientid, 16);
                CHATDS_LOG_DEBUG("(Deprecated) %s: recv ENDCALL userid: %s, clientid: %x", ID_CSTR(chatid), ID_CSTR(userid), clientid);
                break;
            }
            case OP_CALLDATA:
            {
                READ_CHATID(0);
                READ_ID(userid, 8);
                READ_32(clientid, 16);
                READ_16(payloadLen, 20);
                CHATDS_LOG_DEBUG("(Deprecated) %s: recv CALLDATA userid: %s, clientid: %x, PayloadLen: %d", ID_CSTR(chatid), ID_CSTR(userid), clientid, payloadLen);
                pos += payloadLen; // payload bytes will be consumed by handleCallData(), but does not update `pos` pointer
                break;
            }
            case OP_RTMSG_ENDPOINT:
            case OP_RTMSG_USER:
            case OP_RTMSG_BROADCAST:
            {
                //opcode.1 chatid.8 userid.8 clientid.4 len.2 data.len
                READ_CHATID(0);
                size_t cmdstart = pos - 9; //pos points after opcode
                (void)cmdstart; //disable unused var warning if webrtc is disabled
                READ_ID(userid, 8);
                READ_32(clientid, 16);
                (void)clientid; //disable unused var warning if webrtc is enabled
                READ_16(payloadLen, 20);
                pos += payloadLen; //skip the payload
                CHATDS_LOG_WARNING("(Deprecated) %s: recv %s userid: %s, clientid: %x", ID_CSTR(chatid), Command::opcodeToStr(opcode), ID_CSTR(userid), clientid);
                break;
            }
            case OP_CLIENTID:
            {
                // clientid.4 reserved.4
                READ_32(clientid, 0);
                mClientId = clientid;
                CHATDS_LOG_DEBUG("recv CLIENTID - %x", clientid);
                break;
            }
            case OP_ECHO:
            {
                CHATDS_LOG_DEBUG("recv ECHO");
                if (mEchoTimer)
                {
                    CHATDS_LOG_DEBUG("Socket is still alive");
                    cancelTimeout(mEchoTimer, mChatdClient.mKarereClient->appCtx);
                    mEchoTimer = 0;
                }
                break;
            }
            case OP_ADDREACTION:
            {
                READ_CHATID(0);
                READ_ID(userid, 8);
                READ_ID(msgid, 16);
                READ_8(payloadLen, 24);
                std::string reaction(buf.readPtr(pos, payloadLen), payloadLen);
                pos += payloadLen;

                CHATDS_LOG_DEBUG("%s: recv ADDREACTION from user %s to message %s reaction %s",
                                ID_CSTR(chatid), ID_CSTR(userid), ID_CSTR(msgid),
                                base64urlencode(reaction.data(), reaction.size()).c_str());

                auto& chat = mChatdClient.chats(chatid);
                chat.onAddReaction(msgid, userid, std::move(reaction));
                break;
            }
            case OP_DELREACTION:
            {
                READ_CHATID(0);
                READ_ID(userid, 8);
                READ_ID(msgid, 16);
                READ_8(payloadLen, 24);
                std::string reaction(buf.readPtr(pos, payloadLen), payloadLen);
                pos += payloadLen;

                CHATDS_LOG_DEBUG("%s: recv DELREACTION from user %s to message %s reaction %s",
                                ID_CSTR(chatid), ID_CSTR(userid), ID_CSTR(msgid),
                                base64urlencode(reaction.data(), reaction.size()).c_str());

                auto& chat = mChatdClient.chats(chatid);
                chat.onDelReaction(msgid, userid, std::move(reaction));
                break;
            }
            case OP_REACTIONSN:
            {
                READ_CHATID(0);
                READ_ID(rsn, 8);
                CHATDS_LOG_DEBUG("%s: recv REACTIONSN rsn %s", ID_CSTR(chatid), ID_CSTR(rsn));
                auto& chat = mChatdClient.chats(chatid);
                chat.onReactionSn(rsn);
                break;
            }
            case OP_SYNC:
            {
                READ_CHATID(0);
                CHATDS_LOG_DEBUG("%s: recv SYNC", ID_CSTR(chatid));
                mChatdClient.mKarereClient->onSyncReceived(chatid);
                break;
            }
            case OP_CALLTIME:
            {
                READ_CHATID(0);
                READ_32(duration, 8);
                CHATDS_LOG_DEBUG("(Deprecated) %s: recv CALLTIME: %d", ID_CSTR(chatid), duration);
                break;
            }
            case OP_NUMBYHANDLE:
            {
                READ_CHATID(0);
                READ_32(count, 8);
                CHATDS_LOG_DEBUG("%s: recv NUMBYHANDLE: %d", ID_CSTR(chatid), count);

                auto& chat =  mChatdClient.chats(chatid);
                chat.onPreviewersUpdate(count);
                break;
            }
            case OP_MSGIDTIMESTAMP:
            {
                READ_ID(msgxid, 0);
                READ_ID(msgid, 8);
                READ_32(timestamp, 16);
                CHATDS_LOG_DEBUG("recv MSGIDTIMESTAMP: '%s' -> '%s'  %d", ID_CSTR(msgxid), ID_CSTR(msgid), timestamp);
                mChatdClient.onMsgAlreadySent(msgxid, msgid);
                break;
            }
            case OP_NEWMSGIDTIMESTAMP:
            {
                READ_ID(msgxid, 0);
                READ_ID(msgid, 8);
                READ_32(timestamp, 16);
                CHATDS_LOG_DEBUG("recv NEWMSGIDTIMESTAMP: '%s' -> '%s'   %d", ID_CSTR(msgxid), ID_CSTR(msgid), timestamp);
                mChatdClient.msgConfirm(msgxid, msgid, timestamp);
                break;
            }
            case OP_JOINEDCALL:
            case OP_LEFTCALL:
            {
                READ_ID(chatid, 0);
                READ_ID(callid, 8);
                READ_8(userListCount, 16);
                const char *tmpStr = (opcode == OP_JOINEDCALL) ? "JOINEDCALL" : "LEFTCALL";
                std::vector<karere::Id> users;
                std::string userListStr;
                for (unsigned int i = 0; i < userListCount; i++)
                {
                    READ_ID(user, 17 + i * 8);
                    users.push_back(user);
                    userListStr.append(ID_CSTR(user)).append(", ");
                }
                userListStr.erase(userListStr.size() - 2);
                CHATDS_LOG_DEBUG("recv %s chatid: %s, callid: %s userList: [%s]", tmpStr, ID_CSTR(chatid), ID_CSTR(callid), userListStr.c_str());

                if (mChatdClient.mKarereClient->rtc)
                {
                    auto& chat = mChatdClient.chats(chatid);
                    if (chat.previewMode())
                    {
                        break;
                    }

                    rtcModule::ICall *call = mChatdClient.mKarereClient->rtc->findCall(callid);
                    if (!call)
                    {
                        assert(opcode != OP_LEFTCALL);  // chatd should never send a LEFTCALL for an unknown call

                        promise::Promise<std::shared_ptr<std::string>> pms;
                        if (chat.isPublic())
                        {
                            pms = chat.crypto()->getUnifiedKey();
                        }
                        else
                        {
                            pms.resolve(std::make_shared<string>());
                        }

                        auto wptr = weakHandle();
                        pms.then([wptr, this, chatid, callid, opcode, users] (shared_ptr<string> unifiedKey)
                        {
                            if (wptr.deleted())
                            {
                                return;
                            }

                            auto& chat = mChatdClient.chats(chatid);
                            rtcModule::ICall* call = mChatdClient.mKarereClient->rtc->findCall(callid);

                            // in case that OP_CALLSTATE were received first, it might have created the call already
                            // (this is just a protection, in case chatd changes the order of the opcodes)
                            assert(!call);

                            mChatdClient.mKarereClient->rtc->handleNewCall(chatid, karere::Id::inval(), callid, false, chat.isGroup(), unifiedKey);
<<<<<<< HEAD
=======
                            assert(mChatdClient.mKarereClient->rtc->findCall(callid));
>>>>>>> c9069de8
                            opcode == OP_JOINEDCALL
                                    ? mChatdClient.mKarereClient->rtc->handleJoinedCall(chatid, callid, users)
                                    : mChatdClient.mKarereClient->rtc->handleLeftCall(chatid, callid, users);
                        })
                        .fail([] (const ::promise::Error &err)
                        {
                            // Todo: check if it's necessary to throw an exception
                            throw std::runtime_error("Failed to decrypt unified key");
                        });
                    }
                    else // if call already exists.
                    {
                        opcode == OP_JOINEDCALL
                                ? mChatdClient.mKarereClient->rtc->handleJoinedCall(chatid, callid, users)
                                : mChatdClient.mKarereClient->rtc->handleLeftCall(chatid, callid, users);
                    }
                }

                break;
            }
            case OP_CALLSTATE:
            {
                READ_ID(chatid, 0);
                READ_ID(userid, 8); // call originator id
                READ_ID(callid, 16);
                READ_8(ringing, 24);
                CHATDS_LOG_DEBUG("recv CALLSTATE chatid: %s, userid: %s, callid %s, ringing: %d", ID_CSTR(chatid), ID_CSTR(userid), ID_CSTR(callid), ringing);
                if (mChatdClient.mKarereClient->rtc)
                {
                    auto& chat = mChatdClient.chats(chatid);
                    if (chat.previewMode())
                    {
                        break;
                    }
                    rtcModule::ICall* call = mChatdClient.mKarereClient->rtc->findCall(callid);
                    if (!call)
                    {
                        promise::Promise<std::shared_ptr<std::string>> pms;
                        if (chat.isPublic())
                        {
                            pms = chat.crypto()->getUnifiedKey();
                        }
                        else
                        {
                            pms.resolve(std::make_shared<string>());
                        }

                        auto wptr = weakHandle();
                        pms.then([wptr, this, chatid, callid, userid, ringing] (shared_ptr<string> unifiedKey)
                        {
                            if (wptr.deleted())
                            {
                                return;
                            }

                            auto& chat = mChatdClient.chats(chatid);
                            rtcModule::ICall* call = mChatdClient.mKarereClient->rtc->findCall(callid);
                            if (!call)
                            {
                                mChatdClient.mKarereClient->rtc->handleNewCall(chatid, userid, callid, ringing, chat.isGroup(), unifiedKey);
                            }
                            else
                            {
                                // if OP_JOINEDCALL was received first and needed to wait for the unified key,
                                // it may have created the call object already

                                call->setCallerId(userid);
                                call->setRinging(ringing);
                            }

                        })
                        .fail([] (const ::promise::Error &err)
                        {
                            // Todo: check if it's necessary to throw an exception
                            throw std::runtime_error("Failed to decrypt unified key");
                        });
                    }
                    else
                    {
                        call->setCallerId(userid);
                        call->setRinging(ringing);
                    }
                }
                break;

            }
                break;
            case OP_CALLEND:
            case OP_DELCALLREASON:
            {
                READ_ID(chatid, 0);
                READ_ID(callid, 8);
                rtcModule::TermCode termCode = rtcModule::TermCode::kUserHangup;
                if (opcode == OP_DELCALLREASON)
                {
                    READ_8(reason, 16);
                    termCode = static_cast<rtcModule::TermCode>(reason);
                }

                CHATDS_LOG_DEBUG("recv %s chatid: %s, callid %s - reason %d", opcode == OP_CALLEND ? "CALLEND" : "DELCALLREASON",
                                 ID_CSTR(chatid), ID_CSTR(callid), opcode == OP_CALLEND ? -1 : termCode);

                if (mChatdClient.mKarereClient->rtc)
                {
                    mChatdClient.mKarereClient->rtc->removeCall(chatid, termCode);
                }
                break;
            }
            default:
            {
                CHATDS_LOG_ERROR("Unknown opcode %d, ignoring all subsequent commands", opcode);
                return;
            }
        }
      }
      catch(BufferRangeError& e)
      {
            CHATDS_LOG_ERROR("%s: Buffer bound check error while parsing %s:\n\t%s\n\tAborting command processing", ID_CSTR(chatid), Command::opcodeToStr(opcode), e.what());
            return;
      }
      catch(std::exception& e)
      {
            CHATDS_LOG_ERROR("%s: Exception while processing incoming %s: %s", ID_CSTR(chatid), Command::opcodeToStr(opcode), e.what());
      }
    }
}

void Chat::onNewKeys(StaticBuffer&& keybuf)
{
    size_t pos = 0;
    size_t size = keybuf.dataSize();
    while ((pos + 14) < size)
    {
        Id userid(keybuf.read<uint64_t>(pos));          pos += 8;
        KeyId keyid = keybuf.read<KeyId>(pos);          pos += 4;
        uint16_t keylen = keybuf.read<uint16_t>(pos);   pos += 2;
        const char *key = keybuf.readPtr(pos, keylen);  pos += keylen;

        CHATID_LOG_DEBUG("sending key %d for user %s with length %zu to crypto module",
                         keyid, userid.toString().c_str(), keybuf.dataSize());
        CALL_CRYPTO(onKeyReceived, keyid, userid, mChatdClient.myHandle(), key, keylen);
    }

    if (pos != size)
    {
        CHATID_LOG_ERROR("onNewKeys: unexpected size of received NEWKEY");
        assert(false);
    }
}

void Chat::onHistDone()
{
    FetchType fetchType = mFetchRequest.front();
    mFetchRequest.pop();
    if (fetchType == FetchType::kFetchMessages)
    {
        // We may be fetching from memory and db because of a resetHistFetch()
        // while fetching from server. In that case, we don't notify about
        // fetched messages and onHistDone()

        if (isFetchingFromServer()) //HISTDONE is received for new history or after JOINRANGEHIST
        {
            onFetchHistDone();
            handleRetentionTime();
        }
        if (isJoining())
        {
            onJoinComplete();
        }
        flushChatPendingReactions();
    }
    else if (fetchType == FetchType::kFetchNodeHistory)
    {
        if (!mDecryptionAttachmentsHalted)
        {
            attachmentHistDone();
        }

        mAttachmentHistDoneReceived = true;
    }
    else
    {
        CHATID_LOG_WARNING("onHistDone: unknown type of fetch");
        assert(false);
    }
}

void Chat::onFetchHistDone()
{
    assert(isFetchingFromServer());

    //resetHistFetch() may have been called while fetching from server,
    //so state may be fetching-from-ram or fetching-from-db
    bool fetchingOld = (mServerFetchState & kHistOldFlag);
    if (fetchingOld)
    {
        if (mDecryptOldHaltedAt != CHATD_IDX_INVALID)
        {
            mServerFetchState = kHistDecryptingOld;
        }
        else
        {
            mServerFetchState = kHistNotFetching;
            // if app tries to load messages before first join and there's no local history available yet,
            // they received a `HistSource == kSourceNotLoggedIn`. During login, received messages won't be
            // notified, but after login the app can attempt to load messages again and should be notified
            // about messages from the beginning
            if (!mIsFirstJoin)
            {
                mNextHistFetchIdx = lownum()-1;
            }
        }
        if (mLastServerHistFetchCount <= 0)
        {
            //server returned zero messages
            assert((mDecryptOldHaltedAt == CHATD_IDX_INVALID) && (mDecryptNewHaltedAt == CHATD_IDX_INVALID));
            mHaveAllHistory = true;
            mAttachmentNodes->setHaveAllHistory(true);
            CALL_DB(setHaveAllHistory, true);
            CHATID_LOG_DEBUG("Start of history reached");
            //last text msg stuff
            if (mLastTextMsg.isFetching())
            {
                mLastTextMsg.clear();
                notifyLastTextMsg();
            }
        }
    }
    else
    {
        mServerFetchState = (mDecryptNewHaltedAt != CHATD_IDX_INVALID)
            ? kHistDecryptingNew : kHistNotFetching;
    }

    if (mServerFetchState == kHistNotFetching) //if not still decrypting
    {
        if (fetchingOld && mServerOldHistCbEnabled)
        {
            //we are forwarding to the app the history we are receiving from
            //server. Tell app that is complete.
            CALL_LISTENER(onHistoryDone, kHistSourceServer);
        }
    }

    // handle last text message fetching
    if (mLastTextMsg.isFetching())
    {
        assert(!mHaveAllHistory); //if we reach start of history, mLastTextMsg.state() will be set to kNone
        CHATID_LOG_DEBUG("No text message seen yet, fetching more history from server");
        getHistory(initialHistoryFetchCount);
    }
}

void Chat::loadAndProcessUnsent()
{
    assert(mSending.empty());
    CALL_DB(loadSendQueue, mSending);
    if (mSending.empty())
        return;

    mNextUnsent = mSending.begin();
    replayUnsentNotifications();

    //last text message stuff
    for (auto it = mSending.rbegin(); it!=mSending.rend(); it++)
    {
        if (it->msg->isValidLastMessage())
        {
            onLastTextMsgUpdated(*it->msg);
            return;
        }
    }
}

void Chat::resetListenerState()
{
    resetGetHistory();
    replayUnsentNotifications();
    loadManualSending();
}

void Chat::replayUnsentNotifications()
{
    for (auto it = mSending.begin(); it != mSending.end(); it++)
    {
        auto& item = *it;
        if (item.opcode() == OP_NEWMSG || item.opcode() == OP_NEWNODEMSG)
        {
            CALL_LISTENER(onUnsentMsgLoaded, *item.msg);
        }
        else if (item.opcode() == OP_MSGUPD)
        {
            CHATID_LOG_DEBUG("Adding a pending edit of msgid %s", ID_CSTR(item.msg->id()));
            mPendingEdits[item.msg->id()] = item.msg;
            CALL_LISTENER(onUnsentEditLoaded, *item.msg, false);
        }
        else if (item.opcode() == OP_MSGUPDX)
        {
            //in case of MSGUPDX, when msgModify posted it, it must have updated
            //the text of the original message with that msgxid in the send queue.
            //So we can technically do without the this
            //'else if (item.opcode == OP_MSGUPDX)' case. However, if we don't tell
            //the GUI there is an actual edit pending, (although it may be a dummy one,
            //because the pending NEWMSG in the send queue was updated with the new msg),
            //it will display a normal pending outgoing message without any sign
            //of an edit. Then, when it receives the MSGUPD confirmation, it will
            //suddenly flash an indicator that the message was edited, which may be
            //confusing to the user.
            CHATID_LOG_DEBUG("Adding a pending edit of msgxid %s", ID_CSTR(item.msg->id()));
            CALL_LISTENER(onUnsentEditLoaded, *item.msg, true);
        }
    }
}

void Chat::loadManualSending()
{
    std::vector<ManualSendItem> items;
    CALL_DB(loadManualSendItems, items);
    for (auto& item: items)
    {
        CALL_LISTENER(onManualSendRequired, item.msg, item.rowid, item.reason);
    }
}

void Chat::calculateUnreadCount()
{
    int count = 0;
    if (mLastSeenIdx == CHATD_IDX_INVALID)
    {
        if (mHaveAllHistory)
        {
            count = mDbInterface->getUnreadMsgCountAfterIdx(mLastSeenIdx);
        }
        else
        {
            count = -mDbInterface->getUnreadMsgCountAfterIdx(CHATD_IDX_INVALID);
        }
    }
    else if (mLastSeenIdx < lownum())
    {
        count = mDbInterface->getUnreadMsgCountAfterIdx(mLastSeenIdx);
    }
    else
    {
        Idx first = mLastSeenIdx+1;
        auto last = highnum();
        for (Idx i=first; i<=last; i++)
        {
            auto& msg = at(i);
            if (msg.isValidUnread(mChatdClient.myHandle()))
            {
                count++;
            }
        }
    }

    if (count != mUnreadCount)
    {
        mUnreadCount = count;
        CALL_LISTENER(onUnreadChanged);
    }
}

Message* Chat::getManualSending(uint64_t rowid, ManualSendReason& reason)
{
    ManualSendItem item;
    CALL_DB(loadManualSendItem, rowid, item);
    reason = item.reason;
    return item.msg;
}

Idx Chat::lastIdxReceivedFromServer() const
{
    return mLastIdxReceivedFromServer;
}

bool Chat::isGroup() const
{
    return mIsGroup;
}

bool Chat::isPublic() const
{
    return mCrypto->isPublicChat();
}

uint32_t Chat::getNumPreviewers() const
{
    return mNumPreviewers;
}

void Chat::clearHistory()
{
    initChat();
    CALL_DB(clearHistory);
    CALL_CRYPTO(onHistoryReload);
    CALL_LISTENER(onHistoryReloaded);
}

void Chat::sendSync()
{
    sendCommand(Command(OP_SYNC) + mChatId);
}

const Chat::PendingReactions& Chat::getPendingReactions() const
{
    return mPendingReactions;
}

int Chat::getPendingReactionStatus(const string &reaction, Id msgId) const
{
    for (auto &auxReaction : mPendingReactions)
    {
        if (auxReaction.mMsgId == msgId && auxReaction.mReactionString == reaction)
        {
            return auxReaction.mStatus;
        }
    }
    return -1;
}

void Chat::addPendingReaction(const std::string &reaction, const std::string &encReaction, Id msgId, uint8_t status)
{
    for (auto &auxReaction : mPendingReactions)
    {
        // If reaction already exists in pending list, only update it's status
        if (auxReaction.mMsgId == msgId && auxReaction.mReactionString == reaction)
        {
            assert(encReaction == auxReaction.mReactionStringEnc);
            auxReaction.mStatus = status;
            return;
        }
    }

    mPendingReactions.emplace_back(PendingReaction(reaction, encReaction, msgId, status));
}

void Chat::removePendingReaction(const string &reaction, Id msgId)
{
    for (auto it = mPendingReactions.begin(); it != mPendingReactions.end(); it++)
    {
        if (it->mMsgId == msgId
            && it->mReactionString == reaction)
        {
            mPendingReactions.erase(it);
            return;
        }
    }
}

void Chat::retryPendingReactions()
{
    for (auto& reaction: mPendingReactions)
    {
        assert(!reaction.mReactionStringEnc.empty());
        sendCommand(Command(reaction.mStatus) + mChatId + client().myHandle() + reaction.mMsgId + (int8_t)reaction.mReactionStringEnc.size() + reaction.mReactionStringEnc);
    }
}

void Chat::onReactionReject(const karere::Id &msgId)
{
    Idx idx = msgIndexFromId(msgId);
    assert(idx != CHATD_IDX_INVALID);
    const Message *message = findOrNull(idx);
    for (auto it = mPendingReactions.begin(); it != mPendingReactions.end();)
    {
        auto auxit = it++;
        PendingReaction reaction = (*auxit);
        if (reaction.mMsgId == msgId)
        {
            mPendingReactions.erase(auxit);
            if (message)
            {
                CALL_LISTENER(onReactionUpdate, msgId, reaction.mReactionString.c_str(), message->getReactionCount(reaction.mReactionString));
            }
        }
    }
    CALL_DB(cleanPendingReactions, msgId);
}

void Chat::cleanPendingReactions(const karere::Id &msgId)
{
    mPendingReactions.remove_if([msgId](PendingReaction& reaction)
    {
        return reaction.mMsgId == msgId;
    });
}

void Chat::cleanPendingReactionsOlderThan(Idx idx)
{
    mPendingReactions.remove_if([idx, this](PendingReaction& reaction)
    {
        return msgIndexFromId(reaction.mMsgId) <= idx;
    });
}

void Chat::flushChatPendingReactions()
{
    for (auto &reaction : mPendingReactions)
    {
        Idx index = msgIndexFromId(reaction.mMsgId);
        if (index == CHATD_IDX_INVALID)
        {
            // couldn't find msg
            CHATID_LOG_WARNING("flushChatPendingReactions: message with id(%d) not loaded in RAM", reaction.mMsgId);
        }
        else
        {
            const Message &message = at(index);
            CALL_LISTENER(onReactionUpdate, message.mId, reaction.mReactionString.c_str(), message.getReactionCount(reaction.mReactionString));
        }
        CALL_DB(cleanPendingReactions, reaction.mMsgId);
    }
    mPendingReactions.clear();

    // Ensure that all pending reactions are flushed upon HISTDONE reception
    assert(!mDbInterface->hasPendingReactions());
}

void Chat::manageReaction(const Message &message, const std::string &reaction, Opcode opcode)
{
    assert(opcode == OP_ADDREACTION || opcode == OP_DELREACTION);
    std::shared_ptr<Buffer> data = mCrypto->reactionEncrypt(message, reaction);
    std::string encReaction(data->buf(), data->bufSize());
    addPendingReaction(reaction, encReaction, message.id(), opcode);
    CALL_DB(addPendingReaction, message.mId, reaction, encReaction, opcode);
    sendCommand(Command(opcode) + mChatId + client().myHandle() + message.id()
                    + static_cast<int8_t>(data->bufSize()) + encReaction);
}

void Chat::sendReactionSn()
{
    if (!mReactionSn.isValid())
    {
        return;
    }

    sendCommand(Command(OP_REACTIONSN) + mChatId + mReactionSn.val);
}

bool Chat::isFetchingNodeHistory() const
{
    return (!mFetchRequest.empty() && (mFetchRequest.front() == FetchType::kFetchNodeHistory));
}

bool Chat::isFetchingHistory() const
{
    return (!mFetchRequest.empty() && (mFetchRequest.front() == FetchType::kFetchMessages));
}

void Chat::setNodeHistoryHandler(FilteredHistoryHandler *handler)
{
    mAttachmentNodes->setHandler(handler);
}

void Chat::unsetHandlerToNodeHistory()
{
    mAttachmentNodes->unsetHandler();
}

Message* Chat::getMsgByXid(Id msgxid)
{
    for (auto& item: mSending)
    {
        if (!item.msg)
            continue;
        //id() of MSGUPD messages is a real msgid, not a msgxid
        if ((item.msg->id() == msgxid) && (item.opcode() != OP_MSGUPD))
        {
            assert(item.msg->isSending());
            return item.msg;
        }
    }
    return nullptr;
}

bool Chat::haveAllHistoryNotified() const
{
    if (!mHaveAllHistory || mHasMoreHistoryInDb)
        return false;

    return (mNextHistFetchIdx < lownum() || empty());
}

Message *Chat::getMessageFromNodeHistory(Id msgid) const
{
    return mAttachmentNodes->getMessage(msgid);
}

Idx Chat::getIdxFromNodeHistory(Id msgid) const
{
    return mAttachmentNodes->getMessageIdx(msgid);
}

uint64_t Chat::generateRefId(const ICrypto* aCrypto)
{
    uint64_t ts = time(nullptr);
    uint64_t rand;
    aCrypto->randomBytes(&rand, sizeof(rand));
    return (ts & 0x0000000000ffffff) | (rand << 40);
}

void Chat::initChat()
{
    mBackwardList.clear();
    mForwardList.clear();
    mIdToIndexMap.clear();
    if (mAttachmentNodes)
    {
        mAttachmentNodes->clear();
    }

    mForwardStart = CHATD_IDX_RANGE_MIDDLE;

    mOldestKnownMsgId = 0;
    mLastSeenIdx = CHATD_IDX_INVALID;
    mLastReceivedIdx = CHATD_IDX_INVALID;
    mNextHistFetchIdx = CHATD_IDX_INVALID;
    mOldestIdxInDb = CHATD_IDX_INVALID;
    mLastIdxReceivedFromServer = CHATD_IDX_INVALID;
    mLastServerHistFetchCount = 0;
    mLastHistDecryptCount = 0;
    mRetentionTime = 0;

    mLastTextMsg.clear();
    mEncryptionHalted = false;
    mDecryptNewHaltedAt = CHATD_IDX_INVALID;
    mDecryptOldHaltedAt = CHATD_IDX_INVALID;
    mRefidToIdxMap.clear();

    mHasMoreHistoryInDb = false;
    mHaveAllHistory = false;
}

void Chat::requestRichLink(Message &message)
{
    std::string text = message.toText();
    std::string url;
    if (Message::hasUrl(text, url))
    {
        std::regex expresion("^(http://|https://)(.+)");
        std::string linkRequest = url;
        if (!regex_match(url, expresion))
        {
            linkRequest = std::string("http://") + url;
        }

        auto wptr = weakHandle();
        karere::Id msgId = message.id();
        uint16_t updated = message.updated;
        client().mKarereClient->api.call(&::mega::MegaApi::requestRichPreview, linkRequest.c_str())
        .then([wptr, this, msgId, updated](ReqResult result)
        {
            if (wptr.deleted())
                return;

            const char *requestText = result->getText();
            if (!requestText || (strlen(requestText) == 0))
            {
                CHATID_LOG_ERROR("requestRichLink: API request succeed, but returned an empty metadata for: %s", result->getLink());
                return;
            }

            Idx messageIdx = msgIndexFromId(msgId);
            Message *msg = (messageIdx != CHATD_IDX_INVALID) ? findOrNull(messageIdx) : NULL;
            if (msg && updated == msg->updated)
            {
                std::string text = requestText;
                std::string originalMessage = msg->toText();
                std::string textMessage;
                textMessage.reserve(originalMessage.size());
                for (std::string::size_type i = 0; i < originalMessage.size(); i++)
                {
                    unsigned char character = originalMessage[i];
                    switch (character)
                    {
                        case '\n':
                            textMessage.push_back('\\');
                            textMessage.push_back('n');
                        break;
                        case '\r':
                            textMessage.push_back('\\');
                            textMessage.push_back('r');
                        break;
                        case '\t':
                            textMessage.push_back('\\');
                            textMessage.push_back('t');
                        break;
                        case '\"':
                        case '\\':
                            textMessage.push_back('\\');
                            textMessage.push_back(character);
                        break;
                        default:
                            if (character > 31 && character != 127) // control ASCII characters are removed
                            {
                                textMessage.push_back(character);
                            }
                        break;
                    }
                }

                std::string updateText = std::string("{\"textMessage\":\"") + textMessage + std::string("\",\"extra\":[");
                updateText = updateText + text + std::string("]}");

                rapidjson::StringStream stringStream(updateText.c_str());
                rapidjson::Document document;
                document.ParseStream(stringStream);

                if (document.GetParseError() != rapidjson::ParseErrorCode::kParseErrorNone)
                {
                    API_LOG_ERROR("requestRichLink: Json is not valid");
                    return;
                }

                updateText.insert(updateText.begin(), Message::ContainsMetaSubType::kRichLink);
                updateText.insert(updateText.begin(), Message::kMsgContainsMeta - Message::kMsgOffset);
                updateText.insert(updateText.begin(), 0x0);
                std::string::size_type size = updateText.size();

                if (!msgModify(*msg, updateText.c_str(), size, NULL, Message::kMsgContainsMeta))
                {
                    CHATID_LOG_ERROR("requestRichLink: Message can't be updated with the rich-link (%s)", ID_CSTR(msgId));
                }
            }
            else if (!msg)
            {
                CHATID_LOG_WARNING("requestRichLink: Message not found (%s)", ID_CSTR(msgId));
            }
            else
            {
                CHATID_LOG_DEBUG("requestRichLink: Message has been updated during rich link request (%s)", ID_CSTR(msgId));
            }
        })
        .fail([wptr, this](const ::promise::Error& err)
        {
            if (wptr.deleted())
                return;

            CHATID_LOG_ERROR("Failed to request rich link: request error (%d)", err.code());
        });
    }
}

Message *Chat::removeRichLink(Message &message, const string& content)
{

    Message *msg = msgModify(message, content.c_str(), content.size(), NULL, Message::kMsgNormal);
    if (!msg)
    {
        CHATID_LOG_ERROR("requestRichLink: Message can't be updated with the rich-link (%s)", ID_CSTR(message.id()));
    }
    else
    {
        // prevent to create a new rich-link upon acknowledge of update at onMsgUpdated()
        msg->richLinkRemoved = true;
    }

    return msg;
}

void Chat::requestPendingRichLinks()
{
    for (std::set<karere::Id>::iterator it = mMsgsToUpdateWithRichLink.begin();
         it != mMsgsToUpdateWithRichLink.end();
         it++)
    {
        karere::Id msgid = *it;
        Idx index = msgIndexFromId(msgid);
        if (index != CHATD_IDX_INVALID)     // only confirmed messages have index
        {
            Message *msg = findOrNull(index);
            if (msg)
            {
                requestRichLink(*msg);
            }
            else
            {
                CHATID_LOG_DEBUG("Failed to find message by index, being index retrieved from message id (index: %d, id: %s)", index, ID_CSTR(msgid));
            }
        }
        else
        {
            CHATID_LOG_DEBUG("Failed to find message by id (id: %s)", ID_CSTR(msgid));
        }
    }

    mMsgsToUpdateWithRichLink.clear();
}

void Chat::removePendingRichLinks()
{
    mMsgsToUpdateWithRichLink.clear();
}

void Chat::removePendingRichLinks(Idx idx)
{
    for (std::set<karere::Id>::iterator it = mMsgsToUpdateWithRichLink.begin(); it != mMsgsToUpdateWithRichLink.end(); )
    {
        karere::Id msgid = *it;
        it++;
        Idx index = msgIndexFromId(msgid);
        assert(index != CHATD_IDX_INVALID);
        if (index <= idx)
        {
            mMsgsToUpdateWithRichLink.erase(msgid);
        }
    }
}

void Chat::removeMessageReactions(Idx idx, bool cleanPrevious)
{
    Message *msg = findOrNull(idx);
    if (msg)
    {
        msg->cleanReactions();

        (cleanPrevious)
                ? cleanPendingReactionsOlderThan(idx)
                : cleanPendingReactions(msg->id());
    }
    // reactions in DB are removed along with messages (FK delete on cascade)
}

void Chat::manageRichLinkMessage(Message &message)
{
    std::string url;
    bool hasURL = Message::hasUrl(message.toText(), url);
    bool isMsgQueued = (mMsgsToUpdateWithRichLink.find(message.id()) != mMsgsToUpdateWithRichLink.end());

    if (!isMsgQueued && hasURL)
    {
        mMsgsToUpdateWithRichLink.insert(message.id());
    }
    else if (isMsgQueued && !hasURL)    // another edit removed the previous URL
    {
        mMsgsToUpdateWithRichLink.erase(message.id());
    }
}

void Chat::attachmentHistDone()
{
    assert(mAttachNodesRequestedToServer);
    if (mAttachNodesReceived < mAttachNodesRequestedToServer)
    {
        mAttachmentNodes->setHaveAllHistory(true);
    }

    mAttachNodesReceived = 0;
    mAttachNodesRequestedToServer = 0;
    mAttachmentNodes->finishFetchingFromServer();
}

promise::Promise<void> Chat::requestUserAttributes(Id sender)
{
    return mChatdClient.mKarereClient->userAttrCache().getAttributes(sender, getPublicHandle());
}

Message* Chat::msgSubmit(const char* msg, size_t msglen, unsigned char type, void* userp)
{
    if (msglen > kMaxMsgSize)
    {
        CHATID_LOG_WARNING("msgSubmit: Denying sending message because it's too long");
        return NULL;
    }

    if (mOwnPrivilege == PRIV_NOTPRESENT)
    {
        CHATID_LOG_WARNING("msgSubmit: Denying sending message because we don't participate in the chat");
        return NULL;
    }

    // write the new message to the message buffer and mark as in sending state
    auto message = new Message(makeRandomId(), client().myHandle(), time(NULL),
        0, msg, msglen, true, CHATD_KEYID_INVALID, type, userp, generateRefId(mCrypto));

    auto wptr = weakHandle();
    SetOfIds recipients = mUsers;
    marshallCall([wptr, this, message, recipients]()
    {
        if (wptr.deleted())
            return;

        msgSubmit(message, recipients);

    }, mChatdClient.mKarereClient->appCtx);
    return message;
}
void Chat::msgSubmit(Message* msg, SetOfIds recipients)
{
    assert(msg->isSending());
    assert(msg->keyid == CHATD_KEYID_INVALID);

    int opcode = (msg->type == Message::Type::kMsgAttachment) ? OP_NEWNODEMSG : OP_NEWMSG;
    postMsgToSending(opcode, msg, recipients);

    // last text msg stuff
    if (msg->isValidLastMessage())
    {
        onLastTextMsgUpdated(*msg);
    }
}

void Chat::createMsgBackRefs(Chat::OutputQueue::iterator msgit)
{
#ifndef _MSC_VER
    static std::uniform_int_distribution<uint8_t>distrib(0, 0xff);
#else
//MSVC has a bug - no char template argument allowed
    static std::uniform_int_distribution<uint32_t>distrib(0,0xff);
#endif

    static std::random_device rd;

    // mSending is a list, so we don't have random access by index there.
    // Therefore, we copy the relevant part of it to a vector
    std::vector<SendingItem*> sendingIdx;
    sendingIdx.reserve(mSending.size());
    auto next = msgit;
    next++;
    for (auto it = mSending.begin(); it != next; it++)
    {
        sendingIdx.push_back(&(*it));
    }

    Idx maxEnd = size() - sendingIdx.size();
    if (maxEnd <= 0)
    {
        return;
    }

    // We include 7 backreferences, each in a different range of preceding messages
    // The exact message in these ranges is picked randomly
    // The ranges (as backward offsets from the current message's position) are:
    // 1<<0 - 1<<1, 1<<1 - 1<<2, 1<<2 - 1<<3, etc
    Idx rangeStart = 0;
    for (uint8_t i = 0; i < 7; i++)
    {
        Idx rangeEnd = 1 << i;
        if (rangeEnd > maxEnd)
        {
            rangeEnd = maxEnd;
        }

        //backward offset range is [start - end)
        Idx span = (rangeEnd - rangeStart);
        assert(span >= 0);

        bool hasMessage = false;
        std::set<Idx> backrefs;

        // Iterate while no msg with valid backrefid found and until all messages within the range has been checked
        while (!hasMessage && backrefs.size() < static_cast<size_t>(span))
        {
            // The actual offset of the picked target backreferenced message
            // It is zero-based: idx of 0 means the message preceding the one for which we are creating backrefs.
            Idx idx;
            if (span > 1)
            {
                idx = rangeStart + (distrib(rd) % span);
            }
            else
            {
                idx = rangeStart;
            }

            if (backrefs.find(idx) != backrefs.end())
            {
                // If idx found in backrefs skip
                continue;
            }

            backrefs.insert(idx);
            Message &msg = (idx < (Idx)sendingIdx.size())
                    ? *(sendingIdx[sendingIdx.size()-1-idx]->msg)   // msg is from sending queue
                    : at(highnum()-(idx-sendingIdx.size()));        // msg is from history buffer

            if (!msg.isManagementMessage()) // management-msgs don't have a valid backrefid
            {
                hasMessage = true;
                msgit->msg->backRefs.push_back(msg.backRefId);
            }
            else
            {
                CHATID_LOG_WARNING("Skipping backrefid for a management message: %s", ID_CSTR(msg.id()));
            }
        }

        if (!hasMessage)
        {
            CHATID_LOG_DEBUG("Not message found with a valid backrefid for this range [%d, %d]", rangeStart, rangeEnd);
        }

        if (rangeEnd == maxEnd)
        {
            return;
        }

        rangeStart = rangeEnd;
    }
}

Chat::SendingItem* Chat::postMsgToSending(uint8_t opcode, Message* msg, SetOfIds recipients)
{
    // for NEWMSG/NEWNODEMSG, recipients is always current set of participants
    // for MSGXUPD, recipients must always be the same participants than in the pending NEWMSG (and MSGUPDX, if any)
    // for MSGUPD, recipients is not used (the keyid is already confirmed)
    assert(((opcode == OP_NEWMSG || opcode == OP_NEWNODEMSG ) && recipients == mUsers)
           || (opcode == OP_MSGUPDX)    // can use unconfirmed or confirmed key
           || (opcode == OP_MSGUPD && !isLocalKeyId(msg->keyid))
           || (isPublic() && msg->keyid == CHATD_KEYID_INVALID));

    mSending.emplace_back(opcode, msg, recipients);
    CALL_DB(addSendingItem, mSending.back());
    if (mNextUnsent == mSending.end())
    {
        mNextUnsent--;
    }
    flushOutputQueue();
    return &mSending.back();
}

bool Chat::sendKeyAndMessage(std::pair<MsgCommand*, KeyCommand*> cmd)
{
    assert(cmd.first);
    if (cmd.second) // if NEWKEY is required for this NEWMSG...
    {
        if (!sendCommand(*cmd.second))
            return false;
    }
    return sendCommand(*cmd.first);
}

bool Chat::msgEncryptAndSend(OutputQueue::iterator it)
{
    if (it->msgCmd)
    {
        sendKeyAndMessage(std::make_pair(it->msgCmd, it->keyCmd));
        return true;
    }

    Message* msg = it->msg;
    uint64_t rowid = it->rowid;
    assert(msg->id());

    //opcode can be NEWMSG, NEWNODEMSG, MSGUPD or MSGUPDX
    if ((it->opcode() == OP_NEWMSG || it->opcode() == OP_NEWNODEMSG) && msg->backRefs.empty())
    {
        createMsgBackRefs(it);  // only for new messages
    }

    if (mEncryptionHalted)
        return false;

    auto msgCmd = new MsgCommand(it->opcode(), mChatId, client().myHandle(),
         msg->id(), msg->ts, msg->updated);

    CHATD_LOG_CRYPTO_CALL("Calling ICrypto::encrypt()");
    auto pms = mCrypto->msgEncrypt(msg, it->recipients, msgCmd);
    // if using current keyid or original keyid from msg, promise is resolved immediately
    if (pms.succeeded())
    {
        MsgCommand *msgCmd = pms.value().first;
        KeyCommand *keyCmd = pms.value().second;
        assert(!keyCmd                                              // no newkey required...
               || (keyCmd && keyCmd->localKeyid() == msg->keyid     // ... or localkeyid is assigned to message
                   && msgCmd->keyId() == CHATD_KEYID_UNCONFIRMED)); // and msgCmd's keyid is unconfirmed

        it->msgCmd = pms.value().first;
        it->keyCmd = pms.value().second;
        CALL_DB(addBlobsToSendingItem, rowid, it->msgCmd, it->keyCmd, msg->keyid);

        sendKeyAndMessage(pms.value());
        return true;
    }
    // else --> new key is required: KeyCommand != NULL in pms.value()

    mEncryptionHalted = true;
    CHATID_LOG_DEBUG("Can't encrypt message immediately, halting output");

    pms.then([this, msg, rowid](std::pair<MsgCommand*, KeyCommand*> result)
    {
        assert(mEncryptionHalted);
        assert(!mSending.empty());

        MsgCommand *msgCmd = result.first;
        KeyCommand *keyCmd = result.second;
        if (isPublic())
        {
            assert(!keyCmd
                   && msgCmd->keyId() == CHATD_KEYID_INVALID
                   && msg->keyid == CHATD_KEYID_INVALID);
        }
        else
        {
            assert(keyCmd);
            assert(keyCmd->localKeyid() == msg->keyid);
            assert(msgCmd->keyId() == CHATD_KEYID_UNCONFIRMED);
        }

        SendingItem &item = mSending.front();
        item.msgCmd = msgCmd;
        item.keyCmd = keyCmd;
        CALL_DB(addBlobsToSendingItem, rowid, item.msgCmd, item.keyCmd, msg->keyid);

        sendKeyAndMessage(result);
        mEncryptionHalted = false;
        flushOutputQueue();
    });

    pms.fail([this, msg, msgCmd](const ::promise::Error& err)
    {
        CHATID_LOG_ERROR("ICrypto::encrypt error encrypting message %s: %s", ID_CSTR(msg->id()), err.what());
        delete msgCmd;
        return err;
    });

    return false;
    //we don't sent a msgStatusChange event to the listener, as the GUI should initialize the
    //message's status with something already, so it's redundant.
    //The GUI should by default show it as sending
}

// Can be called for a message in history or a NEWMSG,MSGUPD,MSGUPDX message in sending queue
Message* Chat::msgModify(Message& msg, const char* newdata, size_t newlen, void* userp, uint8_t newtype)
{
    uint32_t now = time(NULL);
    uint32_t age = now - msg.ts;
    if (!msg.isSending() && age > CHATD_MAX_EDIT_AGE)
    {
        CHATID_LOG_DEBUG("msgModify: Denying edit of msgid %s because message is too old", ID_CSTR(msg.id()));
        return nullptr;
    }
    if (newlen > kMaxMsgSize)
    {
        CHATID_LOG_WARNING("msgModify: Denying edit of msgid %s because message is too long", ID_CSTR(msg.id()));
        return nullptr;
    }

    SetOfIds recipients;    // empty for already confirmed messages, since they already have a keyid
    if (msg.isSending())
    {
        // recipients must be the same from original message/s
        // content of original message/s should be updated with the new content
        // delta of original message/s should be updated to the current timestamp
        // Note that there could be more than one item in the sending queue
        // referencing to the same message that wants to be edited (more than one
        // unconfirmed edit, for both confirmed or unconfirmed messages)

        // find the most-recent item in the queue, which has the most recent timestamp
        SendingItem* item = nullptr;
        for (list<SendingItem>::reverse_iterator loopItem = mSending.rbegin();
             loopItem != mSending.rend(); loopItem++)
        {
            if (loopItem->msg->id() == msg.id())
            {
                item = &(*loopItem);
                break;
            }
        }
        assert(item);

        // avoid same "delta" for different edits
        switch (item->opcode())
        {
            case OP_NEWMSG:
            case OP_NEWNODEMSG:
                if (age == 0)
                {
                    age++;
                }
            break;

            case OP_MSGUPD:
            case OP_MSGUPDX:
                if (item->msg->updated == age)
                {
                    age++;
                }
                break;

            default:
                CHATID_LOG_ERROR("msgModify: unexpected opcode for the msgid %s in the sending queue", ID_CSTR(msg.id()));
                return nullptr;
        }

        // update original content+delta of the message being edited...
        msg.updated = age;
        msg.assign((void*)newdata, newlen);
        // ...and also for all messages with same msgid in the sending queue , trying to avoid sending the original content
        int count = 0;
        for (auto& it: mSending)
        {
            SendingItem &item = it;
            if (item.msg->id() == msg.id())
            {
                item.msg->assign((void*)newdata, newlen);
                count++;
            }
        }
        assert(count);  // an edit of a message in sending always indicates the former message is in the queue
        if (count)
        {
            int countDb = mDbInterface->updateSendingItemsContentAndDelta(msg);
            assert(countDb == count);
            CHATID_LOG_DEBUG("msgModify: updated the content and delta of %d message/s in the sending queue", count);
        }

        // recipients must not change
        recipients = SetOfIds(item->recipients);
    }
    else if (age == 0)  // in the very unlikely case the msg is already confirmed, but edit is done in the same second
    {
        age++;
    }

    auto upd = new Message(msg.id(), msg.userid, msg.ts, age, newdata, newlen,
        msg.isSending(), msg.keyid, newtype, userp, msg.backRefId, msg.backRefs);

    auto wptr = weakHandle();
    marshallCall([wptr, this, upd, recipients]()
    {
        if (wptr.deleted())
            return;

        Id lastMsgId = mLastTextMsg.idx() == CHATD_IDX_INVALID
                ? mLastTextMsg.xid()
                : mLastTextMsg.id();

        postMsgToSending(upd->isSending() ? OP_MSGUPDX : OP_MSGUPD, upd, recipients);
        if (lastMsgId == upd->id())
        {
            if (upd->isValidLastMessage())
            {
                onLastTextMsgUpdated(*upd, msgIndexFromId(upd->id()));
            }
            else //our last text msg is not valid anymore, find another one
            {
                findAndNotifyLastTextMsg();
                if (!mLastTextMsg.isValid() && mHaveAllHistory)
                {
                    CHATID_LOG_DEBUG("msgModify: lastTextMessage not found, no text message in whole history");
                }
            }
        }

    }, mChatdClient.mKarereClient->appCtx);

    return upd;
}

void Chat::msgImport(std::unique_ptr<Message> msg, bool isUpdate)
{
    if (isUpdate)
    {
        onMsgUpdated(msg.release());
    }
    else
    {
        msgIncoming(true, msg.release(), false);
    }
}

void Chat::seenImport(Id lastSeenId)
{
    if (lastSeenId != mLastSeenId)
    {
        // false: avoid to resend the imported SEEN to chatd, since it
        // is already known by server (it was received by the NSE)
        onLastSeen(lastSeenId, false);
    }
}

void Chat::keyImport(KeyId keyid, Id userid, const char *key, uint16_t keylen)
{
    CALL_CRYPTO(onKeyReceived, keyid, userid, mChatdClient.myHandle(), key, keylen, false);
}

void Chat::onLastReceived(Id msgid)
{
    mLastReceivedId = msgid;
    CALL_DB(setLastReceived, msgid);
    auto it = mIdToIndexMap.find(msgid);
    if (it == mIdToIndexMap.end())
    { // we don't have that message in the buffer yet, so we don't know its index
        Idx idx = mDbInterface->getIdxOfMsgidFromHistory(msgid);
        if (idx != CHATD_IDX_INVALID)
        {
            if ((mLastReceivedIdx != CHATD_IDX_INVALID) && (idx < mLastReceivedIdx))
            {
                CHATID_LOG_ERROR("onLastReceived: Tried to set the index to an older message, ignoring");
                CHATID_LOG_DEBUG("highnum() = %zu, mLastReceivedIdx = %zu, idx = %zu", highnum(), mLastReceivedIdx, idx);
            }
            else
            {
                mLastReceivedIdx = idx;
            }
        }
        return; //last-received is behind history in memory, so nothing to notify about
    }

    auto idx = it->second;
    if (idx == mLastReceivedIdx)
        return; //probably set from db
    if (at(idx).userid != mChatdClient.myHandle())
    {
        CHATID_LOG_WARNING("Last-received pointer points to a message not by us,"
            " possibly the pointer was set incorrectly");
    }
    //notify about messages that become 'received'
    Idx notifyOldest;
    if (mLastReceivedIdx != CHATD_IDX_INVALID) //we have a previous last-received index, notify user about received messages
    {
        if (mLastReceivedIdx > idx)
        {
            CHATID_LOG_ERROR("onLastReceived: Tried to set the index to an older message, ignoring");
            CHATID_LOG_DEBUG("highnum() = %zu, mLastReceivedIdx = %zu, idx = %zu", highnum(), mLastReceivedIdx, idx);
            return;
        }
        notifyOldest = mLastReceivedIdx + 1;
        auto low = lownum();
        if (notifyOldest < low)
        { // mLastReceivedIdx may point to a message in db, older than what we have in RAM
            notifyOldest = low;
        }
        mLastReceivedIdx = idx;
    }
    else
    {
        // No mLastReceivedIdx - notify all messages in RAM
        mLastReceivedIdx = idx;
        notifyOldest = lownum();
    }
    for (Idx i=notifyOldest; i<=mLastReceivedIdx; i++)
    {
        auto& msg = at(i);
        if (msg.userid == mChatdClient.mMyHandle)
        {
            CALL_LISTENER(onMessageStatusChange, i, Message::kDelivered, msg);
        }
    }
}

void Chat::setPublicHandle(uint64_t ph)
{
    crypto()->setPublicHandle(ph);

    if (Id(ph).isValid())
    {
        mOwnPrivilege = PRIV_RDONLY;
    }
}

uint64_t Chat::getPublicHandle() const
{
    return crypto()->getPublicHandle();
}

bool Chat::previewMode()
{
    return crypto()->previewMode();
}

void Chat::onLastSeen(Id msgid, bool resend)
{
    Idx idx = CHATD_IDX_INVALID;

    auto it = mIdToIndexMap.find(msgid);
    if (it == mIdToIndexMap.end())  // msgid not loaded in RAM
    {
        idx = mDbInterface->getIdxOfMsgidFromHistory(msgid);   // return CHATD_IDX_INVALID if not found in DB
    }
    else    // msgid is in RAM
    {
        idx = it->second;

        if (at(idx).userid == mChatdClient.mMyHandle)
        {
            CHATID_LOG_WARNING("Last-seen points to a message by us, possibly the pointer was not set properly");
        }
    }

    if (idx == CHATD_IDX_INVALID)   // msgid is unknown locally (during initialization, or very old msg)
    {
        if (mLastSeenIdx == CHATD_IDX_INVALID)  // don't have a previous idx yet --> initialization
        {
            CHATID_LOG_DEBUG("onLastSeen: Setting last seen msgid to %s", ID_CSTR(msgid));
            mLastSeenId = msgid;
            CALL_DB(setLastSeen, msgid);

            calculateUnreadCount();
            return;
        }
    }
    else // msgid was found locally
    {
        // if both `msgid` and `mLastSeenId` are known and localy available, there's an index to compare
        if (mLastSeenIdx != CHATD_IDX_INVALID && idx < mLastSeenIdx)
        {
            CHATID_LOG_WARNING("onLastSeen: ignoring attempt to set last seen msgid backwards. Current: %s Attempt: %s", ID_CSTR(mLastSeenId), ID_CSTR(msgid));
            if (resend)
            {
                // it means the SEEN sent to chatd was not applied remotely (network issue), but it was locally
                CHATID_LOG_WARNING("onLastSeen: chatd last seen message is older than local last seen message. Updating chatd...");
                sendCommand(Command(OP_SEEN) + mChatId + mLastSeenId);
            }
            return; // `mLastSeenId` is newer than the received `msgid`
        }
    }

    assert(mLastSeenId.isValid());

    if (idx == mLastSeenIdx)
    {
        return; // we are up to date
    }

    CHATID_LOG_DEBUG("setMessageSeen: Setting last seen msgid to %s", ID_CSTR(msgid));
    mLastSeenId = msgid;
    CALL_DB(setLastSeen, msgid);

    if (idx != CHATD_IDX_INVALID)   // if msgid is known locally, notify the unread count
    {
        Idx oldLastSeenIdx = mLastSeenIdx;
        mLastSeenIdx = idx;

        //notify about messages that have become 'seen'
        Idx  notifyOldest = oldLastSeenIdx + 1;
        Idx low = lownum();
        if (notifyOldest < low) // consider only messages in RAM
        {
            notifyOldest = low;
        }

        for (Idx i = notifyOldest; i <= mLastSeenIdx; i++)
        {
            auto& msg = at(i);
            if (msg.userid != mChatdClient.mMyHandle)
            {
                CALL_LISTENER(onMessageStatusChange, i, Message::kSeen, msg);
            }
        }
    }

    calculateUnreadCount();
}

bool Chat::setMessageSeen(Idx idx)
{
    assert(idx != CHATD_IDX_INVALID);
    if ((mLastSeenIdx != CHATD_IDX_INVALID) && (idx <= mLastSeenIdx))
        return false;

    auto& msg = at(idx);
    if (msg.userid == mChatdClient.mMyHandle)
    {
        CHATID_LOG_DEBUG("Asked to mark own message %s as seen, ignoring", ID_CSTR(msg.id()));
        return false;
    }

    auto wptr = weakHandle();
    karere::Id id = msg.id();
    megaHandle seenTimer = karere::setTimeout([this, wptr, idx, id, seenTimer]()
    {
        if (wptr.deleted())
          return;

        mChatdClient.mSeenTimers.erase(seenTimer);

        if ((mLastSeenIdx != CHATD_IDX_INVALID) && (idx <= mLastSeenIdx))
            return;

        CHATID_LOG_DEBUG("setMessageSeen: Setting last seen msgid to %s", ID_CSTR(id));
        sendCommand(Command(OP_SEEN) + mChatId + id);

        Idx notifyStart;
        if (mLastSeenIdx == CHATD_IDX_INVALID)
        {
            notifyStart = lownum()-1;
        }
        else
        {
            Idx lowest = lownum()-1;
            notifyStart = (mLastSeenIdx < lowest) ? lowest : mLastSeenIdx;
        }
        mLastSeenIdx = idx;
        Idx highest = highnum();
        Idx notifyEnd = (mLastSeenIdx > highest) ? highest : mLastSeenIdx;

        for (Idx i=notifyStart+1; i<=notifyEnd; i++)
        {
            auto& m = at(i);
            if (m.userid != mChatdClient.mMyHandle)
            {
                CALL_LISTENER(onMessageStatusChange, i, Message::kSeen, m);
            }
        }
        mLastSeenId = id;
        CALL_DB(setLastSeen, mLastSeenId);
        calculateUnreadCount();
    }, kSeenTimeout, mChatdClient.mKarereClient->appCtx);

    mChatdClient.mSeenTimers.insert(seenTimer);

    return true;
}

bool Chat::setMessageSeen(Id msgid)
{
    auto it = mIdToIndexMap.find(msgid);
    if (it == mIdToIndexMap.end())
    {
        CHATID_LOG_WARNING("setMessageSeen: unknown msgid '%s'", ID_CSTR(msgid));
        return false;
    }
    return setMessageSeen(it->second);
}

int Chat::unreadMsgCount() const
{
    return mUnreadCount;
}

void Chat::flushOutputQueue(bool fromStart)
{
    if (!isLoggedIn())
        return;

    if (fromStart)
        mNextUnsent = mSending.begin();

    while (mNextUnsent != mSending.end())
    {
        //kickstart encryption
        //return true if we encrypted at least one message
        if (!msgEncryptAndSend(mNextUnsent++))
            return;
    }
}

void Chat::moveItemToManualSending(OutputQueue::iterator it, ManualSendReason reason)
{
    CALL_DB(deleteSendingItem, it->rowid);
    CALL_DB(saveItemToManualSending, *it, reason);
    CALL_LISTENER(onManualSendRequired, it->msg, it->rowid, reason); //GUI should put this message at end of that list of messages requiring 'manual' resend
    it->msg = nullptr; //don't delete the Message object, it will be owned by the app
    mSending.erase(it);
}

void Chat::removeManualSend(uint64_t rowid)
{
    try
    {
        ManualSendReason reason;
        Message *msg = getManualSending(rowid, reason);
        bool updateLastMsg = (mLastTextMsg.idx() == CHATD_IDX_INVALID) // if not confirmed yet...
                ? (msg->id() == mLastTextMsg.xid()) // ...and it's the msgxid about to be removed
                : (msg->id() == mLastTextMsg.id()); // or was confirmed and the msgid is about to be removed (a pending edit)
        if (updateLastMsg)
        {
            findAndNotifyLastTextMsg();
        }
        delete msg;

        mDbInterface->deleteManualSendItem(rowid);
    }
    catch(std::runtime_error& e)
    {
        CHATID_LOG_ERROR("removeManualSend: Unknown manual send id: %s", e.what());
    }
}

// after a reconnect, we tell the chatd the oldest and newest buffered message
void Chat::joinRangeHist(const ChatDbInfo& dbInfo)
{
    assert(dbInfo.oldestDbId && dbInfo.newestDbId);
    mServerFetchState = kHistFetchingNewFromServer;

    mFetchRequest.push(FetchType::kFetchMessages);
    sendCommand(Command(OP_JOINRANGEHIST) + mChatId + dbInfo.oldestDbId + at(highnum()).id());
}

// after a reconnect, we tell the chatd the oldest and newest buffered message
void Chat::handlejoinRangeHist(const ChatDbInfo& dbInfo)
{
    assert(previewMode());
    assert(dbInfo.oldestDbId && dbInfo.newestDbId);
    mServerFetchState = kHistFetchingNewFromServer;

    uint64_t ph = getPublicHandle();
    Command comm (OP_HANDLEJOINRANGEHIST);
    comm.append((const char*) &ph, Id::CHATLINKHANDLE);
    mFetchRequest.push(FetchType::kFetchMessages);
    sendCommand(comm + dbInfo.oldestDbId + at(highnum()).id());
}

Client::~Client()
{
    cancelSeenTimers();
    cancelRetentionTimer();
    mKarereClient->userAttrCache().removeCb(mRichPrevAttrCbHandle);
}

const Id Client::myHandle() const
{
    return mMyHandle;
}

Id Client::chatidFromPh(Id ph)
{
    Id chatid = Id::inval();

    for (auto it = mChatForChatId.begin(); it != mChatForChatId.end(); it++)
    {
        if (it->second->getPublicHandle() == ph)
        {
            chatid = it->second->chatId();
            break;
        }
    }

    return chatid;
}

void Client::msgConfirm(Id msgxid, Id msgid, uint32_t timestamp)
{
    // TODO: maybe it's more efficient to keep a separate mapping of msgxid to messages?
    for (auto& chat: mChatForChatId)
    {
        if (chat.second->msgConfirm(msgxid, msgid, timestamp) != CHATD_IDX_INVALID)
            return;
    }
    CHATD_LOG_DEBUG("msgConfirm: No chat knows about message transaction id %s", ID_CSTR(msgxid));
}

//called when MSGID is received
bool Client::onMsgAlreadySent(Id msgxid, Id msgid)
{
    for (auto& chat: mChatForChatId)
    {
        if (chat.second->msgAlreadySent(msgxid, msgid))
            return true;
    }
    return false;
}

bool Chat::msgAlreadySent(Id msgxid, Id msgid)
{
    auto msg = msgRemoveFromSending(msgxid, msgid);
    if (!msg)
        return false; // message does not belong to our chat

    CHATID_LOG_DEBUG("message is sending status was already received by server '%s' -> '%s'", ID_CSTR(msgxid), ID_CSTR(msgid));
    CALL_LISTENER(onMessageRejected, *msg, 0);
    delete msg;
    return true;
}

Message* Chat::msgRemoveFromSending(Id msgxid, Id msgid)
{
    // as msgConfirm() is tried on all chatids, it's normal that we don't have
    // the message, so no error logging of error, just return invalid index
    if (mSending.empty())
        return nullptr;

    SendingItem& item = mSending.front();
    if (item.opcode() == OP_MSGUPDX)
    {
        CHATID_LOG_DEBUG("msgConfirm: sendQueue doesnt start with NEWMSG or MSGUPD, but with MSGUPDX");
        return nullptr;
    }
    Id msgxidOri = item.msg->id();
    if ((item.opcode() == OP_NEWMSG || item.opcode() == OP_NEWNODEMSG) && (msgxidOri != msgxid))
    {
        CHATID_LOG_DEBUG("msgConfirm: sendQueue starts with NEWMSG, but the msgxid is different"
                         " (sent msgxid: '%s', received '%s')", ID_CSTR(msgxidOri), ID_CSTR(msgxid));
        return nullptr;
    }

    if (mNextUnsent == mSending.begin())
        mNextUnsent++; //because we remove the first element

    if (!msgid) // message was rejected by chatd
    {
        moveItemToManualSending(mSending.begin(), (mOwnPrivilege < PRIV_FULL)
            ? kManualSendNoWriteAccess
            : kManualSendGeneralReject); //deletes item
        return nullptr;
    }

    Message *msg = item.msg;
    item.msg = nullptr; // avoid item.msg to be deleted in SendingItem dtor
    assert(msg);
    assert(msg->isSending());

    CALL_DB(deleteSendingItem, item.rowid);
    mSending.pop_front(); //deletes item

    return msg; // gives the ownership
}

// msgid can be 0 in case of rejections
Idx Chat::msgConfirm(Id msgxid, Id msgid, uint32_t timestamp)
{
    Message* msg = msgRemoveFromSending(msgxid, msgid);
    if (!msg)
        return CHATD_IDX_INVALID;

    CHATID_LOG_DEBUG("recv NEWMSGID: '%s' -> '%s'", ID_CSTR(msgxid), ID_CSTR(msgid));

    // update msgxid to msgid
    msg->setId(msgid, false);

    bool tsUpdated = false;
    if (timestamp != 0)
    {
        msg->ts = timestamp;
        tsUpdated = true;
        CHATID_LOG_DEBUG("Message timestamp has been updated in confirmation");
    }

    // the keyid should be already confirmed by this time
    assert(!msg->isLocalKeyid());

    // add message to history
    push_forward(msg);
    auto idx = mIdToIndexMap[msgid] = highnum();
    if (msg->type == Message::kMsgAttachment)
    {
        mAttachmentNodes->addMessage(*msg, true, false);
    }

    CALL_DB(addMsgToHistory, *msg, idx);
    if (mOldestIdxInDb == CHATD_IDX_INVALID)
    {
        mOldestIdxInDb = idx;
        handleRetentionTime();
    }

    assert(msg->backRefId);
    if (!mRefidToIdxMap.emplace(msg->backRefId, idx).second)
    {
        CALL_LISTENER(onMsgOrderVerificationFail, *msg, idx, "A message with that backrefId "+std::to_string(msg->backRefId)+" already exists");
    }

    //update any following MSGUPDX-s referring to this msgxid
    int count = 0;
    for (auto& item: mSending)
    {
        if (item.msg->id() == msgxid)
        {
            assert(item.opcode() == OP_MSGUPDX);
            item.msg->setId(msgid, false);
            item.setOpcode(OP_MSGUPD);
            count++;
        }
    }
    if (count)
    {
        int countDb = mDbInterface->updateSendingItemsMsgidAndOpcode(msgxid, msgid);
        assert(countDb == count);
        CHATD_LOG_DEBUG("msgConfirm: updated opcode MSGUPDx to MSGUPD and the msgxid=%s to msgid=%s of %d message/s in the sending queue", ID_CSTR(msgxid), ID_CSTR(msgid), count);
    }

    CALL_LISTENER(onMessageConfirmed, msgxid, *msg, idx, tsUpdated);

    // if first message is own msg we need to init mNextHistFetchIdx to avoid loading own messages twice
    if (mNextHistFetchIdx == CHATD_IDX_INVALID && size() == 1)
    {
        mNextHistFetchIdx = -1;
    }

    // last text message stuff
    if (msg->isValidLastMessage())
    {
        if (mLastTextMsg.idx() == CHATD_IDX_INVALID)
        {
            if (mLastTextMsg.xid() != msgxid) //it's another message
            {
                onLastTextMsgUpdated(*msg, idx);
            }
            else
            { //it's the same message - set its index, and don't notify again
                mLastTextMsg.confirm(idx, msgid);
                if (!mLastTextMsg.mIsNotified)
                    notifyLastTextMsg();
            }
        }
        else if (idx > mLastTextMsg.idx())
        {
            onLastTextMsgUpdated(*msg, idx);
        }
        else if (idx == mLastTextMsg.idx() && !mLastTextMsg.mIsNotified)
        {
            notifyLastTextMsg();
        }
    }

    if (msg->type == Message::kMsgNormal)
    {
        if (mChatdClient.richLinkState() == Client::kRichLinkEnabled)
        {
            requestRichLink(*msg);
        }
        else if (mChatdClient.richLinkState() == Client::kRichLinkNotDefined)
        {
            manageRichLinkMessage(*msg);
        }
    }

    return idx;
}

void Chat::keyConfirm(KeyId keyxid, KeyId keyid)
{
    if (keyxid != CHATD_KEYID_UNCONFIRMED)
    {
        CHATID_LOG_ERROR("keyConfirm: Key transaction id != 0xfffffffe");
        return;
    }

    if (mSending.empty())
    {
        CHATID_LOG_ERROR("keyConfirm: Sending queue is empty");
        return;
    }

    const SendingItem &item = mSending.front();
    assert(item.keyCmd);  // first message in sending queue should send a NEWKEY
    KeyId localKeyid = item.keyCmd->localKeyid();
    assert(item.msg->keyid == localKeyid);

    CALL_CRYPTO(onKeyConfirmed, localKeyid, keyid);

    // update keyid of all messages using this confirmed new key
    int count = 0;
    for (auto& item: mSending)
    {
        Message *msg = item.msg;
        if (msg->keyid == localKeyid)
        {
            msg->keyid = keyid;
            delete item.keyCmd;
            item.keyCmd = NULL;
            item.msgCmd->setKeyId(keyid);
            count++;
        }
    }
    assert(count);  // a confirmed key should always indicate that a new message was sent
    if (count)
    {
        int countDb = mDbInterface->updateSendingItemsKeyid(localKeyid, keyid);
        assert(countDb == count);
        CHATID_LOG_DEBUG("keyConfirm: updated the localkeyid=%u to keyid=%u of %d message/s in the sending queue", localKeyid, keyid, count);
    }
}

void Chat::onKeyReject()
{
    CALL_CRYPTO(onKeyRejected);
}

void Chat::onHistReject()
{
    CHATID_LOG_WARNING("HIST was rejected, setting chat offline and disabling it");
    disable(true);

    // We want to notify the app that cannot load more history
    CALL_LISTENER(onHistoryDone, kHistSourceNotLoggedIn);
}

void Chat::rejectMsgupd(Id id, uint8_t serverReason)
{
    if (mSending.empty())
    {
        throw std::runtime_error("rejectMsgupd: Send queue is empty");
    }

    auto& front = mSending.front();
    auto opcode = front.opcode();
    if (opcode != OP_MSGUPD && opcode != OP_MSGUPDX)
    {
        throw std::runtime_error(std::string("rejectMsgupd: Front of send queue does not match - expected opcode MSGUPD or MSGUPDX, actual opcode: ")
        +Command::opcodeToStr(opcode));
    }

    auto& msg = *front.msg;
    if (msg.id() != id)
    {
        std::string errorMsg = "rejectMsgupd: Message msgid/msgxid does not match the one at the front of send queue. Rejected: '";
        errorMsg.append(id.toString());
        errorMsg.append("' Sent: '");
        errorMsg.append(msg.id().toString());
        errorMsg.append("'");

        throw std::runtime_error(errorMsg);
    }

    // Update with contains meta has been rejected by server. We don't notify
    if (msg.type == Message::kMsgContainsMeta)
    {
        CHATID_LOG_DEBUG("Message can't be update with meta contained. Reason: %d", serverReason);
        CALL_DB(deleteSendingItem, mSending.front().rowid);
        mSending.pop_front();
        return;
    }

    /* Server reason:
        0 - insufficient privs or not in chat
        1 - message is not your own or you are outside the time window
        2 - message did not change (with same content)
    */
    if (serverReason == 2)
    {
        CALL_LISTENER(onEditRejected, msg, kManualSendEditNoChange);
        CALL_DB(deleteSendingItem, mSending.front().rowid);
        mSending.pop_front();
    }
    else
    {
        moveItemToManualSending(mSending.begin(), (serverReason == 0)
            ? kManualSendNoWriteAccess : kManualSendTooOld);
    }
}

void Chat::rejectGeneric(uint8_t /*opcode*/, uint8_t /*reason*/)
{
    //TODO: Implement
}

void Chat::onMsgUpdated(Message* cipherMsg)
{
//first, if it was us who updated the message confirm the update by removing any
//queued msgupds from sending, even if they are not the same edit (i.e. a received
//MSGUPD from another client with out user will cancel any pending edit by our client
    time_t updateTs = 0;
    bool richLinkRemoved = false;

    if (cipherMsg->userid == client().myHandle())
    {
        for (auto it = mSending.begin(); it != mSending.end(); )
        {
            auto& item = *it;
            if (((item.opcode() != OP_MSGUPD) && (item.opcode() != OP_MSGUPDX))
                    || (item.msg->id() != cipherMsg->id())
                    || (cipherMsg->type != Message::kMsgTruncate        // a truncate prevents any further edit
                        && (item.msg->updated > cipherMsg->updated)))   // the newer edition prevails
            {
                it++;
                continue;
            }
            //erase item
            CALL_DB(deleteSendingItem, item.rowid);
            auto erased = it;
            it++;
            mPendingEdits.erase(cipherMsg->id());
            updateTs = item.msg->updated;
            richLinkRemoved = item.msg->richLinkRemoved;
            mSending.erase(erased);
        }
    }

    // in case of imported messages, they can be decrypted already
    if (!cipherMsg->isEncrypted())
    {
        onMsgUpdatedAfterDecrypt(updateTs, richLinkRemoved, cipherMsg);
        return;
    }

    mCrypto->msgDecrypt(cipherMsg)
    .fail([this, cipherMsg](const ::promise::Error& err) -> ::promise::Promise<Message*>
    {
        assert(cipherMsg->isPendingToDecrypt());

        int type = err.type();
        switch (type)
        {
            case SVCRYPTO_EEXPIRED:
                return ::promise::Error("Strongvelope was deleted, ignore message", EINVAL, SVCRYPTO_EEXPIRED);

            case SVCRYPTO_ENOMSG:
                return ::promise::Error("History was reloaded, ignore message", EINVAL, SVCRYPTO_ENOMSG);

            case SVCRYPTO_ENOKEY:
                //we have a normal situation where a message was sent just before a user joined, so it will be undecryptable
                CHATID_LOG_WARNING("No key to decrypt message %s, possibly message was sent just before user joined", ID_CSTR(cipherMsg->id()));
                assert(mChatdClient.chats(mChatId).isGroup());
                assert(cipherMsg->keyid < 0xffff0001);   // a confirmed keyid should never be the transactional keyxid
                cipherMsg->setEncrypted(Message::kEncryptedNoKey);
                break;

            case SVCRYPTO_ESIGNATURE:
                CHATID_LOG_ERROR("Signature verification failure for message: %s", ID_CSTR(cipherMsg->id()));
                cipherMsg->setEncrypted(Message::kEncryptedSignature);
                break;

            case SVCRYPTO_ENOTYPE:
                CHATID_LOG_WARNING("Unknown type of management message: %d (msgid: %s)", cipherMsg->type, ID_CSTR(cipherMsg->id()));
                cipherMsg->setEncrypted(Message::kEncryptedNoType);
                break;

            case SVCRYPTO_EMALFORMED:
            default:
                CHATID_LOG_ERROR("Malformed message: %s", ID_CSTR(cipherMsg->id()));
                cipherMsg->setEncrypted(Message::kEncryptedMalformed);
                break;
        }

        return cipherMsg;
    })
    .then([this, updateTs, richLinkRemoved](Message* msg)
    {
        onMsgUpdatedAfterDecrypt(updateTs, richLinkRemoved, msg);
    })
    .fail([this, cipherMsg](const ::promise::Error& err)
    {
        if (err.type() == SVCRYPTO_ENOMSG)
        {
            CHATID_LOG_WARNING("Msg has been deleted during decryption process");

            //if (err.type() == SVCRYPTO_ENOMSG)
                //TODO: If a message could be deleted individually, decryption process should be restarted again
                // It isn't a possibilty with actual implementation
        }
        else
        {
            CHATID_LOG_WARNING("Message %s can't be decrypted: Failure type %s (%d)",
                               ID_CSTR(cipherMsg->id()), err.what(), err.type());
            delete cipherMsg;
        }
    });
}

void Chat::onMsgUpdatedAfterDecrypt(time_t updateTs, bool richLinkRemoved, Message* msg)
{
    assert(!msg->isPendingToDecrypt()); //either decrypted or error
    if (!msg->empty() && msg->type == Message::kMsgNormal && (*msg->buf() == 0))
    {
        if (msg->dataSize() < 2)
            CHATID_LOG_ERROR("onMsgUpdated: Malformed special message received - starts with null char received, but its length is 1. Assuming type of normal message");
        else
            msg->type = msg->buf()[1] + Message::Type::kMsgOffset;
    }

    //update in memory, if loaded
    auto msgit = mIdToIndexMap.find(msg->id());
    Idx idx;
    if (msgit != mIdToIndexMap.end())   // message is loaded in RAM
    {
        idx = msgit->second;
        auto& histmsg = at(idx);
        unsigned char histType = histmsg.type;

        if ( (msg->type == Message::kMsgTruncate
              && histmsg.type == msg->type
              && histmsg.ts == msg->ts)
                || (msg->type != Message::kMsgTruncate
                    && histmsg.updated == msg->updated) )
        {
            CHATID_LOG_DEBUG("Skipping replayed MSGUPD");
            delete msg;
            return;
        }

        if (!msg->empty() && msg->type == Message::kMsgNormal
                         && !richLinkRemoved        // user have not requested to remove rich-link preview (generate it)
                         && updateTs && (updateTs == msg->updated)) // message could have been updated by another client earlier/later than our update's attempt
        {
            if (client().richLinkState() == Client::kRichLinkEnabled)
            {
                requestRichLink(*msg);
            }
            else if (mChatdClient.richLinkState() == Client::kRichLinkNotDefined)
            {
                manageRichLinkMessage(*msg);
            }
        }

        //update in db
        CALL_DB(updateMsgInHistory, msg->id(), *msg);

        // update in RAM
        histmsg.assign(*msg);     // content
        histmsg.updated = msg->updated;
        histmsg.type = msg->type;
        histmsg.userid = msg->userid;
        histmsg.setEncrypted(msg->isEncrypted());
        if (msg->type == Message::kMsgTruncate)
        {
            histmsg.ts = msg->ts;   // truncates update the `ts` instead of `update`
            histmsg.keyid = msg->keyid;
        }

        if (idx > mNextHistFetchIdx)
        {
            // msg.ts is zero - chatd doesn't send the original timestamp
            CALL_LISTENER(onMessageEdited, histmsg, idx);
        }
        else
        {
            CHATID_LOG_DEBUG("onMessageEdited() skipped for not-loaded-yet (by the app) message");
        }

        if (msg->isDeleted())
        {
            if (!msg->isOwnMessage(client().myHandle()))
            {
                calculateUnreadCount();
            }

            if (histType == Message::kMsgAttachment)
            {
                mAttachmentNodes->deleteMessage(*msg);
            }

            // Clean message reactions and pending reactions for the deleted message
            removeMessageReactions(msgIndexFromId(msg->mId));
            CALL_DB(cleanReactions, msg->id());
            CALL_DB(cleanPendingReactions, msg->id());
        }

        if (msg->type == Message::kMsgTruncate)
        {
            handleTruncate(*msg, idx);
        }

        if (mLastTextMsg.idx() == idx) //last text msg stuff
        {
            //our last text message was edited
            if (histmsg.isValidLastMessage()) //same message, but with updated contents
            {
                onLastTextMsgUpdated(histmsg, idx);
            }
            else //our last text msg is not valid anymore, find another one
            {
                findAndNotifyLastTextMsg();
                if (!mLastTextMsg.isValid() && mHaveAllHistory)
                {
                    CHATID_LOG_DEBUG("onMsgUpdatedAfterDecrypt: lastTextMessage not found, no text message in whole history");
                }
            }
        }
    }
    else    // message not loaded in RAM
    {
        CHATID_LOG_DEBUG("onMsgUpdated(): update for message not loaded");

        // check if message in DB is outdated
        uint16_t delta = 0;
        CALL_DB(getMessageDelta, msg->id(), &delta);

        if (delta < msg->updated)
        {
            //update in db
            CALL_DB(updateMsgInHistory, msg->id(), *msg);
        }

        if (msg->isDeleted()) // previous type is unknown, so cannot check for attachment type here
        {
            mAttachmentNodes->deleteMessage(*msg);
        }
    }

    delete msg;
}
void Chat::handleTruncate(const Message& msg, Idx idx)
{
// chatd may re-send a MSGUPD at login, if there are no newer messages in the
// chat. We have to be prepared to handle this, i.e. handleTruncate() must
// be idempotent.
// However, handling the SEEN and RECEIVED pointers in in a replayed truncate
// is a bit tricky, because if they point to the truncate point (i.e. idx)
// normally we would set them in a way that makes the truncate management message
// at the truncation point unseen. But in case of a replay, we don't want it
// to be unseen, as this will reset the unread message count to '1+' every time
// the client connects, until someoone posts a new message in the chat.
// To avoid this, we have to detect the replay. But if we detect it, we can actually
// avoid the whole replay (even the idempotent part), and just bail out.

    CHATID_LOG_DEBUG("Truncating chat history before msgid %s, idx %d, fwdStart %d", ID_CSTR(msg.id()), idx, mForwardStart);
    CALL_CRYPTO(resetSendKey);      // discard current key, if any
    CALL_DB(truncateHistory, msg);
    mOldestIdxInDb = idx;
    if (idx != CHATD_IDX_INVALID)   // message is loaded in RAM
    {
        //GUI must detach and free any resources associated with
        //messages older than the one specified
        CALL_LISTENER(onHistoryTruncated, msg, idx);

        // Reactions must be cleared before call deleteMessagesBefore
        removeMessageReactions(idx, true);
        deleteMessagesBefore(idx);
        removePendingRichLinks(idx);

        // update last-seen pointer
        if (mLastSeenIdx != CHATD_IDX_INVALID)
        {
            if (mLastSeenIdx <= idx)
            {
                //if we haven't seen even messages before the truncation point,
                //now we will have not seen any message after the truncation
                mLastSeenIdx = CHATD_IDX_INVALID;
                mLastSeenId = 0;
                CALL_DB(setLastSeen, 0);
            }
        }

        // update last-received pointer
        if (mLastReceivedIdx != CHATD_IDX_INVALID)
        {
            if (mLastReceivedIdx <= idx)
            {
                mLastReceivedIdx = CHATD_IDX_INVALID;
                mLastReceivedId = 0;
                CALL_DB(setLastReceived, 0);
            }
        }

        if (mChatdClient.isMessageReceivedConfirmationActive() && mLastIdxReceivedFromServer <= idx)
        {
            mLastIdxReceivedFromServer = CHATD_IDX_INVALID;
            // TODO: the update of this variable should be persisted
        }
    }

    // since we have the truncate message in local history (otherwise chatd wouldn't have sent us
    // the truncate), now we know we have all history and what's the oldest msgid.
    CALL_DB(setHaveAllHistory, true);
    mHaveAllHistory = true;
    mOldestKnownMsgId = msg.id();

    // if truncate was received for a message not loaded in RAM, we may have more history in DB
    mHasMoreHistoryInDb = at(lownum()).id() != mOldestKnownMsgId;
    truncateAttachmentHistory();
    calculateUnreadCount();
}

time_t Chat::handleRetentionTime(bool updateTimer)
{
    if (!mRetentionTime || mOldestIdxInDb == CHATD_IDX_INVALID)
    {
        // If retentionTime is disabled or there's no messages to truncate
        return 0;
    }

    // Get idx of the most recent msg affected by retention time, if any
    chatd::Idx idx = getIdxByRetentionTime();
    if (idx == CHATD_IDX_INVALID)
    {
        // If there are no messages to remove
        return nextRetentionHistCheck(updateTimer);
    }

    bool notifyUnreadChanged = (idx >= mLastSeenIdx) || (mLastSeenIdx == CHATD_IDX_INVALID);
    Message *msg = findOrNull(idx);
    if (msg)
    {
       CALL_LISTENER(onHistoryTruncatedByRetentionTime, *msg, idx, getMsgStatus(*msg, idx));
    }

    // Clean affected messages in db and RAM
    CHATID_LOG_DEBUG("Cleaning messages older than %d seconds", mRetentionTime);
    CALL_DB(retentionHistoryTruncate, idx);
    cleanPendingReactionsOlderThan(idx); //clean pending reactions, including previous indexes
    truncateByRetentionTime(idx);

    removePendingRichLinks(idx);

    // update oldest index in db
    mOldestIdxInDb = (idx + 1 <= highnum()) ? idx + 1 : CHATD_IDX_INVALID;

    if (mOldestIdxInDb == CHATD_IDX_INVALID) // If there's no messages in db
    {
        mLastIdxReceivedFromServer = CHATD_IDX_INVALID;
        mHaveAllHistory = true;
        mHasMoreHistoryInDb = false;
        CALL_DB(setHaveAllHistory, true);
    }

    if (empty()) // There's no messages loaded in RAM
    {
        mForwardStart = CHATD_IDX_RANGE_MIDDLE;

        mLastSeenIdx = CHATD_IDX_INVALID;
        mLastSeenId = 0;
        CALL_DB(setLastSeen, 0);

        mLastReceivedIdx = CHATD_IDX_INVALID;
        mLastReceivedId = 0;
        CALL_DB(setLastReceived, 0);

        mAttachmentNodes->truncateHistory(Id::inval());

        mOldestKnownMsgId = 0;
        mNextHistFetchIdx = CHATD_IDX_INVALID;
    }
    else
    {
        // Find oldest msg id in loaded messages in RAM
        if (!mBackwardList.empty())
        {
            mOldestKnownMsgId =  mBackwardList.back()->id();
        }
        else if (!mForwardList.empty())
        {
            mOldestKnownMsgId = mForwardList.front()->id();
        }

        truncateAttachmentHistory();
    }

    if (notifyUnreadChanged)
    {
        calculateUnreadCount();
    }
    return nextRetentionHistCheck(updateTimer);
}

Idx Chat::getIdxByRetentionTime()
{
    time_t expireRetentionTs = time(nullptr) - mRetentionTime;
    for (Idx i = highnum(); i >= lownum(); i--)
    {
        if (at(i).ts <= expireRetentionTs)
        {
            return i;
        }
    }

    if (lownum() == mOldestIdxInDb)
    {
        assert(!mHasMoreHistoryInDb);
        return CHATD_IDX_INVALID;
    }

    return mDbInterface->getIdxByRetentionTime(expireRetentionTs);
}

time_t Chat::nextRetentionHistCheck(bool updateTimer)
{
    if (!mRetentionTime || mOldestIdxInDb == CHATD_IDX_INVALID)
    {
        return 0;
    }

    Message *auxmsg = findOrNull(mOldestIdxInDb);
    uint32_t oldestMsgTs = auxmsg
            ? auxmsg->ts                        // Oldest msg is loaded in Ram
            : mDbInterface->getOldestMsgTs();   // Oldest msg is loaded in Db

    // Ensure that the oldest msg has not exceeded retention time yet, and nextCheck ts it's valid
    time_t nextCheck = oldestMsgTs + mRetentionTime;
    if (updateTimer)
    {
        mChatdClient.updateRetentionCheckTs(nextCheck, false);
    }
    return nextCheck;
}

void Chat::truncateAttachmentHistory()
{
    // Find an attachment newer than truncate (lownum) in order to truncate node-history
    // (if no more attachments in history buffer, node-history will be fully cleared)
    Id attachmentTruncateFromId = Id::inval();
    for (Idx i = lownum(); i < highnum(); i++)
    {
        if (at(i).type == Message::kMsgAttachment)
        {
            attachmentTruncateFromId = at(i).id();
            break;
        }
    }

    mAttachmentNodes->truncateHistory(attachmentTruncateFromId);
    if (mDecryptionAttachmentsHalted)
    {
        while (!mAttachmentsPendingToDecrypt.empty())
        {
            mAttachmentsPendingToDecrypt.pop();
        }
        mTruncateAttachment = true; // --> indicates the message being decrypted must be discarded
    }
}

Id Chat::makeRandomId()
{
    static std::uniform_int_distribution<uint64_t>distrib(0, 0xffffffffffffffff);
    static std::random_device rd;
    return distrib(rd);
}

void Chat::deleteMessagesBefore(Idx idx)
{
    //delete everything before idx, but not including idx
    if (idx > mForwardStart)
    {
        mBackwardList.clear();
        auto delCount = idx-mForwardStart;
        mForwardList.erase(mForwardList.begin(), mForwardList.begin()+delCount);
        mForwardStart += delCount;
    }
    else
    {
        mBackwardList.erase(mBackwardList.begin()+mForwardStart-idx, mBackwardList.end());
    }
}

void Chat::truncateByRetentionTime(Idx idx)
{
    if (idx >= mForwardStart)
    {
        mBackwardList.clear();
        assert(static_cast<size_t>(idx - mForwardStart + 1) <= mForwardList.size());
        auto delCount = idx - mForwardStart;
        auto end = mForwardList.begin() + delCount;
        mForwardList.erase(mForwardList.begin(), end + 1);
        mForwardStart += delCount + 1;
    }
    else
    {
        mBackwardList.erase(mBackwardList.begin() + mForwardStart - idx - 1, mBackwardList.end());
    }
}

Message::Status Chat::getMsgStatus(const Message& msg, Idx idx) const
{
    assert(idx != CHATD_IDX_INVALID);
    if (msg.userid == mChatdClient.mMyHandle)
    {
        if (msg.isSending())
            return Message::kSending;

        // Check if we have an unconfirmed edit
        for (auto& item: mSending)
        {
            if (item.msg->id() == msg.id())
            {
                auto op = item.opcode();
                if (op == OP_MSGUPD || op == OP_MSGUPDX)
                    return Message::kSending;
            }
        }
        if (idx <= mLastReceivedIdx)
            return Message::kDelivered;
        else
        {
            return Message::kServerReceived;
        }
    } //message is from a peer
    else
    {
        if (mLastSeenIdx == CHATD_IDX_INVALID)
            return Message::kNotSeen;
        return (idx <= mLastSeenIdx) ? Message::kSeen : Message::kNotSeen;
    }
}
/* We have 3 stages:
 - add to history buffer, allocating an index
 - decrypt - may happen asynchronous if crypto needs to fetch stuff from network.
 Also the message may be undecryptable - in this case continue as normal, but message's
 isEncrypted() flag will be set to true, so GUI can decide how to show it
 - add message to history db (including its isEncrypted() state(), handle received
 and seen pointers, call old/new message user callbacks. This may be executed for
 messages that are actually encrypted - app must be prepared for that
*/
Idx Chat::msgIncoming(bool isNew, Message* message, bool isLocal)
{
    assert((isLocal && !isNew) || !isLocal);
    auto msgid = message->id();
    assert(msgid);
    Idx idx;

    if (isNew)
    {
        auto it = mIdToIndexMap.find(message->id());
        if (it != mIdToIndexMap.end())  // message already received
        {
            CHATID_LOG_WARNING("Ignoring duplicated NEWMSG: msgid %s, idx %d", ID_CSTR(it->first), it->second);
            return it->second;
        }

        push_forward(message);
        idx = highnum();
        if (!mOldestKnownMsgId)
            mOldestKnownMsgId = msgid;

        // upon first message received we need to init mNextHistFetchIdx if history was empty, to avoid loading messages twice
        if (mNextHistFetchIdx == CHATD_IDX_INVALID && size() == 1)
        {
            mNextHistFetchIdx = -1;
        }
    }
    else
    {
        if (!isLocal)
        {
            //history message older than the oldest we have
            assert(isFetchingFromServer());
            assert(message->isPendingToDecrypt());
            mLastServerHistFetchCount++;
            if (mHasMoreHistoryInDb)
            { //we have db history that is not loaded, so we determine the index
              //by the db, and don't add the message to RAM
                idx = mDbInterface->getOldestIdx()-1;
            }
            else
            {
                //all history is in RAM, determine the index from RAM
                push_back(message);
                idx = lownum();
            }
            //shouldn't we update this only after we save the msg to db?
            mOldestKnownMsgId = msgid;
        }
        else //local history message - load from DB to RAM
        {
            push_back(message);
            idx = lownum();
            if (msgid == mOldestKnownMsgId)
            //we have just processed the oldest message from the db
                mHasMoreHistoryInDb = false;
        }
    }
    mIdToIndexMap[msgid] = idx;
    handleLastReceivedSeen(msgid);
    msgIncomingAfterAdd(isNew, isLocal, *message, idx);
    return idx;
}

bool Chat::msgIncomingAfterAdd(bool isNew, bool isLocal, Message& msg, Idx idx)
{
    if (isLocal)
    {
        if (msg.isEncrypted() != Message::kEncryptedNoType)
        {
            msgIncomingAfterDecrypt(isNew, true, msg, idx);
        }
        else    // --> unknown management msg type, we may want to try to decode it again
        {
            Message *message = &msg;
            mCrypto->msgDecrypt(message)
            .fail([this, message](const ::promise::Error& err) -> ::promise::Promise<Message*>
            {
                assert(message->isEncrypted() == Message::kEncryptedNoType);
                int type = err.type();
                switch (type)
                {
                    case SVCRYPTO_EEXPIRED:
                        return ::promise::Error("Strongvelope was deleted, ignore message", EINVAL, SVCRYPTO_EEXPIRED);

                    case SVCRYPTO_ENOTYPE:
                        CHATID_LOG_WARNING("Retry to decrypt unknown type of management message failed (not yet supported): %d (msgid: %s)", message->type, ID_CSTR(message->id()));
                        break;

                    default:
                        CHATID_LOG_ERROR("Retry to decrypt type of management message failed. Malformed message: %s", ID_CSTR(message->id()));
                        message->setEncrypted(Message::kEncryptedMalformed);
                        break;
                }
                return message;
            })
            .then([this, isNew, idx](Message* message)
            {
                if (message->isEncrypted() != Message::kEncryptedNoType)
                {
                    CALL_DB(updateMsgInHistory, message->id(), *message);   // update 'data' & 'is_encrypted'
                }
                msgIncomingAfterDecrypt(isNew, true, *message, idx);
            })
            .fail([this, message](const ::promise::Error& err)
            {
                CHATID_LOG_WARNING("Retry to decrypt unknown type of management message failed. (msgid: %s, failure type %s (%d))",
                                   ID_CSTR(message->id()), err.what(), err.type());
            });
        }
        return true;    // decrypt was not done immediately, but none checks the returned value in this codepath
    }
    else    // (isLocal == false)
    {
        // in case of imported messages, they can be decrypted already
        if (!msg.isEncrypted())
        {
            msgIncomingAfterDecrypt(isNew, false, msg, idx);
            return true;
        }

        assert(msg.isPendingToDecrypt()); //no decrypt attempt was made
    }

    if (!msg.isPendingToDecrypt() && msg.isEncrypted() != Message::kEncryptedNoType)
    {
        CHATID_LOG_DEBUG("Message already decrypted or undecryptable: %s, bailing out", ID_CSTR(msg.id()));
        return true;
    }

    if (isNew)
    {
        if (mDecryptNewHaltedAt != CHATD_IDX_INVALID)
        {
            CHATID_LOG_DEBUG("Decryption of new messages is halted, message queued for decryption");
            return false;
        }
    }
    else
    {
        if (mDecryptOldHaltedAt != CHATD_IDX_INVALID)
        {
            CHATID_LOG_DEBUG("Decryption of old messages is halted, message queued for decryption");
            return false;
        }
    }
    CHATD_LOG_CRYPTO_CALL("Calling ICrypto::decrypt()");
    auto pms = mCrypto->msgDecrypt(&msg);
    if (pms.succeeded())
    {
        assert(!msg.isEncrypted());
        msgIncomingAfterDecrypt(isNew, false, msg, idx);
        return true;
    }

    CHATID_LOG_DEBUG("Decryption could not be done immediately, halting for next messages");
    if (isNew)
        mDecryptNewHaltedAt = idx;
    else
        mDecryptOldHaltedAt = idx;

    auto message = &msg;
    pms.fail([this, message](const ::promise::Error& err) -> ::promise::Promise<Message*>
    {
        assert(message->isPendingToDecrypt());

        int type = err.type();
        switch (type)
        {
            case SVCRYPTO_EEXPIRED:
                return ::promise::Error("Strongvelope was deleted, ignore message", EINVAL, SVCRYPTO_EEXPIRED);

            case SVCRYPTO_ENOMSG:
                return ::promise::Error("History was reloaded, ignore message", EINVAL, SVCRYPTO_ENOMSG);

            case SVCRYPTO_ENOKEY:
                //we have a normal situation where a message was sent just before a user joined, so it will be undecryptable
                CHATID_LOG_WARNING("No key to decrypt message %s, possibly message was sent just before user joined", ID_CSTR(message->id()));
                assert(mChatdClient.chats(mChatId).isGroup());
                assert(message->keyid < 0xffff0001);   // a confirmed keyid should never be the transactional keyxid
                message->setEncrypted(Message::kEncryptedNoKey);
                break;

            case SVCRYPTO_ESIGNATURE:
                CHATID_LOG_ERROR("Signature verification failure for message: %s", ID_CSTR(message->id()));
                message->setEncrypted(Message::kEncryptedSignature);
                break;

            case SVCRYPTO_ENOTYPE:
                CHATID_LOG_WARNING("Unknown type of management message: %d (msgid: %s)", message->type, ID_CSTR(message->id()));
                message->setEncrypted(Message::kEncryptedNoType);
                break;

            case SVCRYPTO_EMALFORMED:
            default:
                CHATID_LOG_ERROR("Malformed message: %s", ID_CSTR(message->id()));
                message->setEncrypted(Message::kEncryptedMalformed);
                break;
        }

        return message;
    })
    .then([this, isNew, isLocal, idx](Message* message)
    {
#ifndef NDEBUG
        if (isNew)
            assert(mDecryptNewHaltedAt == idx);
        else
            assert(mDecryptOldHaltedAt == idx);
#endif
        msgIncomingAfterDecrypt(isNew, false, *message, idx);
        if (isNew)
        {
            // Decrypt the rest - try to decrypt immediately (synchromously),
            // so that order is guaranteed. Bail out of the loop at the first
            // message that can't be decrypted immediately(msgIncomingAfterAdd()
            // returns false). Will continue when the delayed decrypt finishes

            auto first = mDecryptNewHaltedAt + 1;
            mDecryptNewHaltedAt = CHATD_IDX_INVALID;
            auto last = highnum();
            for (Idx i = first; i <= last; i++)
            {
                if (!msgIncomingAfterAdd(isNew, false, at(i), i))
                    break;
            }
            if ((mServerFetchState == kHistDecryptingNew) &&
                (mDecryptNewHaltedAt == CHATD_IDX_INVALID)) //all messages decrypted
            {
                mServerFetchState = kHistNotFetching;
            }
        }
        else
        {
            // Old history
            // Decrypt the rest synchronously, bail out on first that can't
            // decrypt synchonously.
            // Local messages are always decrypted, this is handled
            // at the start of this func

            assert(!isLocal);
            auto first = mDecryptOldHaltedAt - 1;
            mDecryptOldHaltedAt = CHATD_IDX_INVALID;
            auto last = lownum();
            for (Idx i = first; i >= last; i--)
            {
                if (!msgIncomingAfterAdd(isNew, false, at(i), i))
                    break;
            }
            if ((mServerFetchState == kHistDecryptingOld) &&
                (mDecryptOldHaltedAt == CHATD_IDX_INVALID))
            {
                mServerFetchState = kHistNotFetching;
                if (mServerOldHistCbEnabled)
                {
                    CALL_LISTENER(onHistoryDone, kHistSourceServer);
                }
            }
        }
    })
    .fail([this, message](const ::promise::Error& err)
    {
        if (err.type() == SVCRYPTO_ENOMSG)
        {
            CHATID_LOG_WARNING("Msg has been deleted during decryption process");

            //if (err.type() == SVCRYPTO_ENOMSG)
                //TODO: If a message could be deleted individually, decryption process should be restarted again
                // It isn't a possibilty with actual implementation
        }
        else
        {
            CHATID_LOG_WARNING("Message %s can't be decrypted: Failure type %s (%d)",
                               ID_CSTR(message->id()), err.what(), err.type());
        }
    });

    return false; //decrypt was not done immediately
}

// Save to history db, handle received and seen pointers, call new/old message user callbacks
void Chat::msgIncomingAfterDecrypt(bool isNew, bool isLocal, Message& msg, Idx idx)
{
    assert(idx != CHATD_IDX_INVALID);
    if (!isNew)
    {
        mLastHistDecryptCount++;
    }

    bool checkRetentionHist = mOldestIdxInDb == CHATD_IDX_INVALID;
    if (mOldestIdxInDb == CHATD_IDX_INVALID || idx < mOldestIdxInDb)
    {
        // If mOldestIdxInDb is not set, or idx is oldest that current value update it
        mOldestIdxInDb = idx;
    }

    auto msgid = msg.id();
    if (!isLocal)
    {
        assert(!msg.isPendingToDecrypt()); //either decrypted or error
        if (!msg.empty() && msg.type == Message::kMsgNormal && (*msg.buf() == 0)) //'special' message - attachment etc
        {
            if (msg.dataSize() < 2)
                CHATID_LOG_ERROR("Malformed special message received - starts with null char received, but its length is 1. Assuming type of normal message");
            else
                msg.type = msg.buf()[1] + Message::Type::kMsgOffset;
        }

        verifyMsgOrder(msg, idx);
        if (msg.type == Message::Type::kMsgAttachment)
        {
            mAttachmentNodes->addMessage(msg, isNew, false);
        }
        CALL_DB(addMsgToHistory, msg, idx);
        if (checkRetentionHist)
        {
            // Call after add message to history
            handleRetentionTime();
        }

        if (mChatdClient.isMessageReceivedConfirmationActive() && !isGroup() &&
                (msg.userid != mChatdClient.mMyHandle) && // message is not ours
                ((mLastIdxReceivedFromServer == CHATD_IDX_INVALID) ||   // no local history
                 (idx > mLastIdxReceivedFromServer)))   // newer message than last received
        {
            mLastIdxReceivedFromServer = idx;
            // TODO: the update of this variable should be persisted

            sendCommand(Command(OP_RECEIVED) + mChatId + msgid);
        }
    }
    if (msg.backRefId && !mRefidToIdxMap.emplace(msg.backRefId, idx).second)
    {
        CALL_LISTENER(onMsgOrderVerificationFail, msg, idx, "A message with that backrefId "+std::to_string(msg.backRefId)+" already exists");
    }

    if (isPublic() && msg.userid != mChatdClient.mMyHandle)
    {
        requestUserAttributes(msg.userid);
    }

    auto status = getMsgStatus(msg, idx);
    if (isNew)
    {
        // update in memory the timestamp of the most recent message from this user
        if (msg.ts > mChatdClient.getLastMsgTs(msg.userid))
        {
            mChatdClient.setLastMsgTs(msg.userid, msg.ts);
            mChatdClient.mKarereClient->updateAndNotifyLastGreen(msg.userid);
        }

        CALL_LISTENER(onRecvNewMessage, idx, msg, status);
    }
    else
    {
        // old message
        // local messages are obtained on-demand, so if isLocal,
        // then always send to app
        bool isChatRoomOpened = mChatdClient.mKarereClient->isChatRoomOpened(mChatId);
        if (isLocal || (mServerOldHistCbEnabled && isChatRoomOpened))
        {
            CALL_LISTENER(onRecvHistoryMessage, idx, msg, status, isLocal);
        }
    }
    if (msg.type == Message::kMsgTruncate)
    {
        if (isNew)
        {
            handleTruncate(msg, idx);
        }
    }

    if (msg.isValidUnread(mChatdClient.myHandle())
            && (isNew || mLastSeenIdx == CHATD_IDX_INVALID))
    {
        calculateUnreadCount();
    }

    //handle last text message
    if (msg.isValidLastMessage())
    {
        if (!mLastTextMsg.isValid()  // we don't have any last-text-msg yet, just use any
                || (mLastTextMsg.idx() == CHATD_IDX_INVALID) //current last-text-msg is a pending send, always override it
                || (idx > mLastTextMsg.idx())) //we have a newer message
        {
            onLastTextMsgUpdated(msg, idx);
        }
        else if (idx == mLastTextMsg.idx() && !mLastTextMsg.mIsNotified)
        { //we have already updated mLastTextMsg because app called
          //lastTextMessage() from the onRecvXXX callback, but we haven't done
          //onLastTextMessageUpdated() with it
            notifyLastTextMsg();
        }
    }
}

bool Chat::msgNodeHistIncoming(Message *msg)
{
    mAttachNodesReceived++;
    if (!mDecryptionAttachmentsHalted)
    {
        auto pms = mCrypto->msgDecrypt(msg);
        if (pms.succeeded())
        {
            assert(!msg->isEncrypted());
            mAttachmentNodes->addMessage(*msg, false, false);
            delete msg;

            return true;
        }
        else
        {
            mDecryptionAttachmentsHalted = true;
            pms.then([this](Message* msg)
            {
                if (!mTruncateAttachment)
                {
                    mAttachmentNodes->addMessage(*msg, false, false);
                }
                delete msg;
                mTruncateAttachment = false;
                bool decrypt = true;
                mDecryptionAttachmentsHalted = false;
                while (!mAttachmentsPendingToDecrypt.empty() && decrypt)
                {
                    decrypt = msgNodeHistIncoming(mAttachmentsPendingToDecrypt.front());
                    mAttachmentsPendingToDecrypt.pop();
                }

                if (mAttachmentsPendingToDecrypt.empty() && decrypt && mAttachmentHistDoneReceived)
                {
                    attachmentHistDone();
                }
            })
            .fail([this, msg](const ::promise::Error& /*err*/)
            {
                assert(msg->isPendingToDecrypt());
                delete msg;
                mTruncateAttachment = false;
                bool decrypt = true;
                mDecryptionAttachmentsHalted = false;
                while (mAttachmentsPendingToDecrypt.size() && decrypt)
                {
                    decrypt = msgNodeHistIncoming(mAttachmentsPendingToDecrypt.front());
                    mAttachmentsPendingToDecrypt.pop();
                }

                if (!mAttachmentsPendingToDecrypt.empty() && decrypt && mAttachmentHistDoneReceived)
                {
                    attachmentHistDone();
                }
            });
        }
    }
    else
    {
        mAttachmentsPendingToDecrypt.push(msg);
    }

    return false;
}

void Chat::verifyMsgOrder(const Message& msg, Idx idx)
{
    for (auto refid: msg.backRefs)
    {
        if (!refid)
        {
            CHATID_LOG_WARNING("verifyMsgOrder: invalid message backRefId [%d]", refid);
            continue;
        }

        auto it = mRefidToIdxMap.find(refid);
        if (it == mRefidToIdxMap.end())
            continue;
        Idx targetIdx = it->second;
        if (targetIdx >= idx)
        {
            CALL_LISTENER(onMsgOrderVerificationFail, msg, idx, "Message order verification failed, possible history tampering");
            client().mKarereClient->api.callIgnoreResult(&::mega::MegaApi::sendEvent, 99000, "order tampering native");
            return;
        }
    }
}

void Chat::handleLastReceivedSeen(Id msgid)
{
    //normally the indices will not be set if mLastXXXId == msgid, as there will be only
    //one chance to set the idx (we receive the msg only once).
    if (msgid == mLastSeenId) //we didn't have the message when we received the last seen id
    {
        CHATID_LOG_DEBUG("Received the message with the last-seen msgid '%s', "
            "setting the index pointer to it", ID_CSTR(msgid));
        onLastSeen(msgid);
    }
    if (mLastReceivedId == msgid)
    {
        //we didn't have the message when we received the last received msgid pointer,
        //and now we just received the message - set the index pointer
        CHATID_LOG_DEBUG("Received the message with the last-received msgid '%s', "
            "setting the index pointer to it", ID_CSTR(msgid));
        onLastReceived(msgid);
    }
}

void Chat::onUserJoin(Id userid, Priv priv)
{
    if (mOnlineState < kChatStateJoining)
        throw std::runtime_error("onUserJoin received while not joining and not online");

    if (userid == client().myHandle())
    {
        mOwnPrivilege = priv;
    }

    mUsers.insert(userid);
    if (!isPublic())
    {
        CALL_CRYPTO(onUserJoin, userid);
    }

    CALL_LISTENER(onUserJoin, userid, priv);
}

void Chat::onUserLeave(Id userid)
{
    assert(mOnlineState >= kChatStateJoining);

    bool previewer = (userid == Id::null());  // the handle of a public chat (being previewer) has become invalid
    if (userid == client().myHandle() || previewer)
    {
        mOwnPrivilege = PRIV_NOTPRESENT;
        disable(previewer);    // the ph is invalid -> do not keep trying to login into chatd anymore
        onPreviewersUpdate(0);

        // due to a race-condition at client-side receiving the removal of own user from API and chatd,
        // if own user was the only moderator, chatd sends the JOIN 3 for remaining peers followed by the
        // JOIN -1 for own user, but API response might have cleared the peer list already. In that case,
        // chatd's removal needs to clear the peer list again, since remaining peers would have been
        // added as moderators
        bool commitEach = mChatdClient.mKarereClient->commitEach();
        mChatdClient.mKarereClient->setCommitMode(false);
        for (auto &it: mUsers)
        {
            CALL_CRYPTO(onUserLeave, it);
            CALL_LISTENER(onUserLeave, it);
        }
        mUsers.clear();
            mChatdClient.mKarereClient->setCommitMode(commitEach);

        // remove call associated to chatRoom if our own user is not an active participant
        if (mChatdClient.mKarereClient->rtc && !previewMode())
        {
            mChatdClient.mKarereClient->rtc->removeCall(mChatId);
        }
    }
    else
    {
        mUsers.erase(userid);
        CALL_CRYPTO(onUserLeave, userid);
        CALL_LISTENER(onUserLeave, userid);
    }
}

void Chat::onAddReaction(Id msgId, Id userId, std::string reaction)
{
    if (reaction.empty())
    {
        CHATID_LOG_ERROR("onAddReaction: reaction received is empty. msgid: %s", ID_CSTR(msgId));
        return;
    }

    promise::Promise<std::shared_ptr<Buffer>> pms;
    Idx messageIdx = msgIndexFromId(msgId);
    if (messageIdx != CHATD_IDX_INVALID)
    {
        // message loaded in RAM
        Message &message = at(messageIdx);
        if (message.isManagementMessage())
        {
            CHATID_LOG_ERROR("onAddReaction: reaction received for a management message with msgid: %s", ID_CSTR(msgId));
            return;
        }
        pms = mCrypto->reactionDecrypt(msgId, message.userid, message.keyid, reaction);
    }
    else
    {
        if (!mDbInterface->isValidReactedMessage(msgId, messageIdx))
        {
            (messageIdx == CHATD_IDX_INVALID)
                    ? CHATID_LOG_WARNING("onAddReaction: message id not found. msgid: %s", ID_CSTR(msgId))
                    : CHATID_LOG_ERROR("onAddReaction: reaction received for a management message with msgid: %s", ID_CSTR(msgId));
            return;
        }

        uint32_t keyId = 0;
        Id msgUserId = Id::inval();
        mDbInterface->getMessageUserKeyId(msgId, msgUserId, keyId);
        pms = mCrypto->reactionDecrypt(msgId, msgUserId, keyId, reaction);
    }

    auto wptr = weakHandle();
    pms.then([this, wptr, &msgId, &messageIdx, userId, reaction](std::shared_ptr<Buffer> data)   // data is the UTF-8 string (the emoji)
    {
        if (wptr.deleted())
            return;

        const std::string reaction(data->buf(), data->size());

        // Add reaction to db
        CALL_DB(addReaction, msgId, userId, reaction);

        if (userId == mChatdClient.myHandle() && !isFetchingHistory())
        {
            // If we are not fetching history and reaction is own, remove pending reaction from ram and cache.
            // In case we are fetching history, pending reactions will be flushed upon HISTDONE receive
            removePendingReaction(reaction, msgId);
            CALL_DB(delPendingReaction, msgId, reaction);
        }

        if (messageIdx != CHATD_IDX_INVALID)
        {
            // If reaction is loaded in RAM
            Message &message = at(messageIdx);
            message.addReaction(reaction, userId);
            CALL_LISTENER(onReactionUpdate, msgId, reaction.c_str(), message.getReactionCount(reaction));
        }
    })
    .fail([this, msgId](const ::promise::Error& err)
    {
        CHATID_LOG_ERROR("onAddReaction: failed to decrypt reaction. msgid: %s, error: %s", ID_CSTR(msgId), err.what());
    });
}

void Chat::onDelReaction(Id msgId, Id userId, std::string reaction)
{
    if (reaction.empty())
    {
        CHATID_LOG_ERROR("onDelReaction: reaction received is empty. msgid: %s", ID_CSTR(msgId));
        return;
    }

    promise::Promise<std::shared_ptr<Buffer>> pms;
    Idx messageIdx = msgIndexFromId(msgId);
    if (messageIdx != CHATD_IDX_INVALID)
    {
        // message loaded in RAM
        Message &message = at(messageIdx);
        if (message.isManagementMessage())
        {
            CHATID_LOG_ERROR("onDelReaction: reaction received for a management message with msgid: %s", ID_CSTR(msgId));
            return;
        }
        pms = mCrypto->reactionDecrypt(msgId, message.userid, message.keyid, reaction);
    }
    else
    {
        if (!mDbInterface->isValidReactedMessage(msgId, messageIdx))
        {
            (messageIdx == CHATD_IDX_INVALID)
                    ? CHATID_LOG_WARNING("onDelReaction: message id not found. msgid: %s", ID_CSTR(msgId))
                    : CHATID_LOG_ERROR("onDelReaction: reaction received for a management message with msgid: %s", ID_CSTR(msgId));
            return;
        }

        uint32_t keyId = 0;
        Id msgUserId = Id::inval();
        mDbInterface->getMessageUserKeyId(msgId, msgUserId, keyId);
        pms = mCrypto->reactionDecrypt(msgId, msgUserId, keyId, reaction);
    }

    auto wptr = weakHandle();
    pms.then([this, wptr, &msgId, &messageIdx, userId, reaction](std::shared_ptr<Buffer> data)   // data is the UTF-8 string (the emoji)
    {
        if (wptr.deleted())
            return;

        const std::string reaction(data->buf(), data->size());

        // Del reaction from db
        CALL_DB(delReaction, msgId, userId, reaction);

        if (userId == mChatdClient.myHandle() && !isFetchingHistory())
        {
            // If we are not fetching history and reaction is own, remove pending reaction from ram and cache.
            // In case we are fetching history, pending reactions will be flushed upon HISTDONE receive
            removePendingReaction(reaction, msgId);
            CALL_DB(delPendingReaction, msgId, reaction);
        }

        if (messageIdx != CHATD_IDX_INVALID)
        {
            // If reaction is loaded in RAM
            Message &message = at(messageIdx);
            message.delReaction(reaction, userId);
            CALL_LISTENER(onReactionUpdate, msgId, reaction.c_str(), message.getReactionCount(reaction));
        }
    })
    .fail([this, msgId](const ::promise::Error& err)
    {
        CHATID_LOG_ERROR("onDelReaction: failed to decryp reaction. msgid: %s, error: %s", ID_CSTR(msgId), err.what());
    });
}

void Chat::onReactionSn(Id rsn)
{
    if (mReactionSn != rsn)
    {
        mReactionSn = rsn;
        CALL_DB(setReactionSn, mReactionSn.toString());
    }
}

void Chat::onRetentionTimeUpdated(uint32_t period)
{
    if (mRetentionTime != period)
    {
        mRetentionTime = period;
        CALL_LISTENER(onRetentionTimeUpdated, period);
    }

    handleRetentionTime();
}

void Chat::onPreviewersUpdate(uint32_t numPrev)
{
    if ((mNumPreviewers == numPrev)
        || !isPublic())
    {
        return;
    }

    mNumPreviewers = numPrev;
    CALL_LISTENER(onPreviewersUpdate);
}

void Chat::onJoinComplete()
{
    mEncryptionHalted = false;
    setOnlineState(kChatStateOnline);
    flushOutputQueue(true); //flush encrypted messages

    if (mIsFirstJoin)
    {
        mIsFirstJoin = false;
        if (!mLastTextMsg.isValid())
        {
            CHATID_LOG_DEBUG("onJoinComplete: Haven't received a text message during join, getting last text message on-demand");
            findAndNotifyLastTextMsg();
            if (!mLastTextMsg.isValid() && mHaveAllHistory)
            {
                CHATID_LOG_DEBUG("onJoinComplete: lastTextMessage not found, no text message in whole history");
            }
        }
    }
}

void Chat::resetGetHistory()
{
    mNextHistFetchIdx = CHATD_IDX_INVALID;
    mServerOldHistCbEnabled = false;
}

void Chat::setOnlineState(ChatState state)
{
    if (state == mOnlineState)
        return;

    CHATID_LOG_DEBUG("Online state change: %s --> %s", chatStateToStr(mOnlineState), chatStateToStr(state));

    mOnlineState = state;
    CALL_CRYPTO(onOnlineStateChange, state);
    mListener->onOnlineStateChange(state);  // avoid log message, we already have the one above

    if (state == kChatStateOnline)
    {
        if (mChatdClient.areAllChatsLoggedIn(connection().shardNo()))
        {
            mChatdClient.mKarereClient->initStats().shardEnd(InitStats::kStatsLoginChatd, connection().shardNo());
        }

        if (mChatdClient.areAllChatsLoggedIn())
        {
            InitStats& initStats = mChatdClient.mKarereClient->initStats();
            initStats.stageEnd(InitStats::kStatsConnection);
            mChatdClient.mKarereClient->sendStats();

            mChatdClient.mKarereClient->setCommitMode(true);
            if (!mChatdClient.mKarereClient->mSyncPromise.done())
            {
                CHATID_LOG_DEBUG("Pending pushReceived is completed now");
                if (mChatdClient.mKarereClient->mSyncTimer)
                {
                    cancelTimeout(mChatdClient.mKarereClient->mSyncTimer, mChatdClient.mKarereClient->appCtx);
                    mChatdClient.mKarereClient->mSyncTimer = 0;
                }
                mChatdClient.mKarereClient->mSyncPromise.resolve();
            }
        }

        if (mChatdClient.mKarereClient->rtc)
        {
            rtcModule::ICall *call = mChatdClient.mKarereClient->rtc->findCallByChatid(mChatId);
            if (call)
            {
                if (call->getParticipants().empty())
                {
                    mChatdClient.mKarereClient->rtc->removeCall(call->getChatid(), rtcModule::TermCode::kErrNoCall);
                }
                else if (call->getState() >= rtcModule::CallState::kStateConnecting && call->getState() <= rtcModule::CallState::kStateInProgress)
                {
                    CHATD_LOG_ERROR("chatd::setOnlineState (kChatStateOnline) -> reconnection to sfu ");
                    call->reconnectToSfu();
                }
            }
        }
    }
}

void Chat::onLastTextMsgUpdated(const Message& msg, Idx idx)
{
    //idx == CHATD_IDX_INVALID when we notify about a message in the send queue
    //either (msg.isSending() && idx-is-invalid) or (!msg.isSending() && index-is-valid)
    assert(!((idx == CHATD_IDX_INVALID) ^ msg.isSending()));
    assert(!msg.empty() || msg.isManagementMessage());
    assert(msg.type != Message::kMsgRevokeAttachment);
    mLastTextMsg.assign(msg, idx);
    mLastMsgTs = msg.ts;
    notifyLastTextMsg();

}

void Chat::notifyLastTextMsg()
{
    CALL_LISTENER(onLastTextMessageUpdated, mLastTextMsg);
    mLastTextMsg.mIsNotified = true;

    // upon deletion of lastMessage and/or truncate, need to find the new suitable
    // lastMessage through the history. In that case, we need to notify also the
    // message's timestamp to reorder the list of chats
    // there is an actual last-message in the history (sending or already confirmed
    if (findOrNull(mLastTextMsg.idx())              // message is confirmed
            || getMsgByXid(mLastTextMsg.xid()))     // message is sending
    {
        CALL_LISTENER(onLastMessageTsUpdated, mLastMsgTs);
    }
}

uint8_t Chat::lastTextMessage(LastTextMsg*& msg)
{
    if (mLastTextMsg.isValid())
    {
        msg = &mLastTextMsg;
        return LastTextMsgState::kHave;
    }

    if (mLastTextMsg.isFetching() || !findLastTextMsg())
    {
        msg = nullptr;
        return LastTextMsgState::kFetching;
    }

    if (mLastTextMsg.isValid()) // findLastTextMsg() may have found it locally
    {
        msg = &mLastTextMsg;
        return LastTextMsgState::kHave;
    }

    msg = nullptr;
    return mLastTextMsg.state();
}

bool Chat::findLastTextMsg()
{
    if (!mSending.empty())
    {
        for (auto it = mSending.rbegin(); it!= mSending.rend(); it++)
        {
            assert(it->msg);
            auto& msg = *it->msg;
            if (msg.isValidLastMessage())
            {
                mLastTextMsg.assign(msg, CHATD_IDX_INVALID);
                mLastMsgTs = msg.ts;
                CHATID_LOG_DEBUG("lastTextMessage: Text message found in send queue");
                return true;
            }
        }
    }
    if (!empty())
    {
        //check in ram
        auto low = lownum();
        for (Idx i=highnum(); i >= low; i--)
        {
            auto& msg = at(i);
            if (msg.isValidLastMessage())
            {
                mLastTextMsg.assign(msg, i);
                mLastMsgTs = msg.ts;
                CHATID_LOG_DEBUG("lastTextMessage: Text message found in RAM");
                return true;
            }
        }
        //check in db
        CALL_DB(getLastTextMessage, lownum()-1, mLastTextMsg, mLastMsgTs);
        if (mLastTextMsg.isValid())
        {
            CHATID_LOG_DEBUG("lastTextMessage: Text message found in DB");
            return true;
        }
    }
    if (mHaveAllHistory)
    {
        assert(!mLastTextMsg.isValid());
        return true;
    }

    CHATID_LOG_DEBUG("lastTextMessage: No text message found locally");

    // prevent access to websockets from app's thread
    auto wptr = weakHandle();
    marshallCall([wptr, this]()
    {
        if (wptr.deleted())
            return;

        // since this codepath is marshalled, it could happen the last
        // text message is already found before the marshall is executed
        if (mLastTextMsg.isValid())
            return;

        if (isFetchingFromServer())
        {
            mLastTextMsg.setState(LastTextMsgState::kFetching);
        }
        else if (isLoggedIn())
        {
            CHATID_LOG_DEBUG("lastTextMessage: fetching history from server");

            mServerOldHistCbEnabled = false;
            requestHistoryFromServer(-initialHistoryFetchCount);
            mLastTextMsg.setState(LastTextMsgState::kFetching);
        }

    }, mChatdClient.mKarereClient->appCtx);

    return false;
}

void Chat::findAndNotifyLastTextMsg()
{
    if (!findLastTextMsg())
        return;

    notifyLastTextMsg();
}

void Chat::sendTypingNotification()
{
    sendCommand(Command(OP_BROADCAST) + mChatId + karere::Id::null() +(uint8_t)Command::kBroadcastUserTyping);
}

void Chat::sendStopTypingNotification()
{
    sendCommand(Command(OP_BROADCAST) + mChatId + karere::Id::null() +(uint8_t)Command::kBroadcastUserStopTyping);
}

void Chat::handleBroadcast(karere::Id from, uint8_t type)
{
    if (type == Command::kBroadcastUserTyping)
    {
        CHATID_LOG_DEBUG("recv BROADCAST kBroadcastUserTyping");
        CALL_LISTENER(onUserTyping, from);

        if (isPublic() && from != mChatdClient.mMyHandle)
        {
            requestUserAttributes(from);
        }
    }
    else if (type == Command::kBroadcastUserStopTyping)
    {
        CHATID_LOG_DEBUG("recv BROADCAST kBroadcastUserStopTyping");
        CALL_LISTENER(onUserStopTyping, from);
    }
    else
    {
        CHATID_LOG_WARNING("recv BROADCAST <unknown_type>");
    }
}

uint32_t Chat::getRetentionTime() const
{
    return mRetentionTime;
}

Priv Chat::getOwnprivilege() const
{
    return mOwnPrivilege;
}

void Client::leave(Id chatid)
{
    auto conn = mConnectionForChatId.find(chatid);
    if (conn == mConnectionForChatId.end())
    {
        CHATD_LOG_ERROR("Client::leave: Unknown chat %s", ID_CSTR(chatid));
        return;
    }
    conn->second->mChatIds.erase(chatid);
    mConnectionForChatId.erase(conn);
    auto it = mChatForChatId.find(chatid);
    if (it != mChatForChatId.end())
    {
        if (it->second->previewMode())
        {
            it->second->handleleave();
        }
        mChatForChatId.erase(it);
    }
}

#define RET_ENUM_NAME(name) case OP_##name: return #name

const char* Command::opcodeToStr(uint8_t code)
{
    switch(code)
    {
        RET_ENUM_NAME(KEEPALIVE);
        RET_ENUM_NAME(JOIN);
        RET_ENUM_NAME(OLDMSG);
        RET_ENUM_NAME(NEWMSG);
        RET_ENUM_NAME(MSGUPD);
        RET_ENUM_NAME(SEEN);
        RET_ENUM_NAME(RECEIVED);
        RET_ENUM_NAME(RETENTION);
        RET_ENUM_NAME(HIST);
        RET_ENUM_NAME(RANGE);
        RET_ENUM_NAME(NEWMSGID);
        RET_ENUM_NAME(REJECT);
        RET_ENUM_NAME(BROADCAST);
        RET_ENUM_NAME(HISTDONE);
        RET_ENUM_NAME(NEWKEY);
        RET_ENUM_NAME(NEWKEYID);
        RET_ENUM_NAME(JOINRANGEHIST);
        RET_ENUM_NAME(MSGUPDX);
        RET_ENUM_NAME(MSGID);
        RET_ENUM_NAME(CLIENTID);
        RET_ENUM_NAME(RTMSG_BROADCAST);
        RET_ENUM_NAME(RTMSG_USER);
        RET_ENUM_NAME(RTMSG_ENDPOINT);
        RET_ENUM_NAME(INCALL);
        RET_ENUM_NAME(ENDCALL);
        RET_ENUM_NAME(KEEPALIVEAWAY);
        RET_ENUM_NAME(CALLDATA);
        RET_ENUM_NAME(ECHO);
        RET_ENUM_NAME(ADDREACTION);
        RET_ENUM_NAME(DELREACTION);
        RET_ENUM_NAME(HANDLEJOIN);
        RET_ENUM_NAME(HANDLEJOINRANGEHIST);
        RET_ENUM_NAME(SYNC);
        RET_ENUM_NAME(NEWNODEMSG);
        RET_ENUM_NAME(CALLTIME);
        RET_ENUM_NAME(NODEHIST);
        RET_ENUM_NAME(NUMBYHANDLE);
        RET_ENUM_NAME(HANDLELEAVE);
        RET_ENUM_NAME(REACTIONSN);
        RET_ENUM_NAME(MSGIDTIMESTAMP);
        RET_ENUM_NAME(NEWMSGIDTIMESTAMP);
        RET_ENUM_NAME(JOINEDCALL);
        RET_ENUM_NAME(LEFTCALL);
        RET_ENUM_NAME(CALLSTATE);
        RET_ENUM_NAME(CALLEND);
        RET_ENUM_NAME(DELCALLREASON);
        default: return "(invalid opcode)";
    };
}

const char* Message::statusNames[] =
{
  "Sending", "SendingManual", "ServerReceived", "ServerRejected", "Delivered", "NotSeen", "Seen"
};

bool Message::hasUrl(const string &text, string &url)
{
    std::string::size_type position = 0;
    std::string partialString;
    while (position < text.size())
    {
        char character = text[position];
        if ((character >= 33 && character <= 126)
                && character != '"'
                && character != '\''
                && character != '\\'
                && character != '<'
                && character != '>'
                && character != '{'
                && character != '}'
                && character != '|')
        {
            partialString.push_back(character);
        }
        else
        {
            if (!partialString.empty())
            {
                removeUnnecessaryFirstCharacters(partialString);
                removeUnnecessaryLastCharacters(partialString);
                if (parseUrl(partialString))
                {
                    url = partialString;
                    return true;
                }
            }

            partialString.clear();
        }

        position ++;
    }

    if (!partialString.empty())
    {
        removeUnnecessaryFirstCharacters(partialString);
        removeUnnecessaryLastCharacters(partialString);
        if (parseUrl(partialString))
        {
            url = partialString;
            return true;
        }
    }

    return false;
}

bool Message::parseUrl(const std::string &url)
{
    if (url.find('.') == std::string::npos)
    {
        return false;
    }

    if (isValidEmail(url))
    {
        return false;
    }

    std::string urlToParse = url;
    std::string::size_type position = urlToParse.find("://");
    if (position != std::string::npos)
    {
        std::regex expresion("^(http://|https://)(.+)");
        if (regex_match(urlToParse, expresion))
        {
            urlToParse = urlToParse.substr(position + 3);
        }
        else
        {
            return false;
        }
    }

    std::regex megaUrlExpression("((WWW.|www.)?mega.+(nz/|co.nz/)).*((#F!|#!|C!|chat/|file/|folder/)[a-z0-9A-Z-._~:/?#!$&'()*+,;= \\-@]+)$");
    if (regex_match(urlToParse, megaUrlExpression))
    {
        return false;
    }

    std::regex regularExpresion("((^([0-9]{1,3}[.]{1}[0-9]{1,3}[.]{1}[0-9]{1,3}[.]{1}[0-9]{1,3}))|((^(WWW.|www.))?([a-z0-9A-Z]+)([a-z0-9A-Z-._~?#!$&'()*+,;=])*([a-z0-9A-Z]+)([.]{1}[a-zA-Z]{2,5}){1,2}))([:]{1}[0-9]{1,5})?([/]{1}[a-z0-9A-Z-._~:?#/@!$&'()*+,;=]*)?$");

    return regex_match(urlToParse, regularExpresion);
}

Chat::SendingItem::SendingItem(uint8_t aOpcode, Message *aMsg, const SetOfIds &aRcpts, uint64_t aRowid)
    : mOpcode(aOpcode), msg(aMsg), recipients(aRcpts), rowid(aRowid)
{

}

Chat::SendingItem::~SendingItem()
{
    delete msg;
    delete msgCmd;
    delete keyCmd;
}

Chat::ManualSendItem::ManualSendItem(Message *aMsg, uint64_t aRowid, uint8_t aOpcode, ManualSendReason aReason)
    :msg(aMsg), rowid(aRowid), opcode(aOpcode), reason(aReason)
{

}

Chat::ManualSendItem::ManualSendItem()
    :msg(nullptr), rowid(0), opcode(0), reason(kManualSendInvalidReason)
{

}

Chat::PendingReaction::PendingReaction(const std::string &aReactionString, const std::string &aReactionStringEnc, uint64_t aMsgId, uint8_t aStatus)
    : mReactionString(aReactionString)
    , mReactionStringEnc(aReactionStringEnc)
    , mMsgId(aMsgId)
    , mStatus(aStatus)
{

}

void Message::removeUnnecessaryLastCharacters(string &buf)
{
    if (!buf.empty())
    {
        char lastCharacter = buf.back();
        while (!buf.empty() && (lastCharacter == '.' || lastCharacter == ',' || lastCharacter == ':'
                               || lastCharacter == '?' || lastCharacter == '!' || lastCharacter == ';'))
        {
            buf.erase(buf.size() - 1);

            if (!buf.empty())
            {
                lastCharacter = buf.back();
            }
        }
    }
}

void Message::removeUnnecessaryFirstCharacters(string &buf)
{
    if (!buf.empty())
    {
        char firstCharacter = buf.front();
        while (!buf.empty() && (firstCharacter == '.' || firstCharacter == ',' || firstCharacter == ':'
                               || firstCharacter == '?' || firstCharacter == '!' || firstCharacter == ';'))
        {
            buf.erase(0, 1);

            if (!buf.empty())
            {
                firstCharacter = buf.front();
            }
        }
    }
}

bool Message::isValidEmail(const string &buf)
{
    std::regex regularExpresion("^[a-z0-9A-Z._%+-]+@[a-z0-9A-Z.-]+[.][a-zA-Z]{2,6}");
    return regex_match(buf, regularExpresion);
}

FilteredHistory::FilteredHistory(DbInterface &db, Chat &chat)
    : mDb(&db), mChat(&chat), mListener(NULL)
{
    init();
    CALL_DB_FH(getNodeHistoryInfo, mNewestIdx, mOldestIdxInDb);
    mOldestIdx = (mNewestIdx < 0) ? 0 : (mNewestIdx + 1);
}

void FilteredHistory::addMessage(Message &msg, bool isNew, bool isLocal)
{
    if (msg.size()) // protect against deleted node-attachment messages
    {
        msg.type = msg.buf()[1] + Message::Type::kMsgOffset;
        assert(msg.type == Message::Type::kMsgAttachment);
    }

    Id msgid = msg.id();
    if (isNew)
    {
        mBuffer.emplace_front(new Message(msg));
        mIdToMsgMap[msgid] =  mBuffer.begin();
        mNewestIdx++;
        CALL_DB_FH(addMsgToNodeHistory, msg, mNewestIdx);
        CALL_LISTENER_FH(onReceived, mBuffer.front().get(), mNewestIdx);
    }
    else    // from DB or from NODEHIST/HIST
    {
        if (mIdToMsgMap.find(msgid) == mIdToMsgMap.end())  // if it doesn't exist
        {
            mBuffer.emplace_back(isLocal ? &msg : new Message(msg));    // if it's local (from DB), take the ownership
            mIdToMsgMap[msgid] = --mBuffer.end();
            mOldestIdx--;
            if (!isLocal)
            {
                // mOldestIdx can be updated with value in DB
                CALL_DB_FH(addMsgToNodeHistory, msg, mOldestIdx);
                mOldestIdxInDb = (mOldestIdx < mOldestIdxInDb) ? mOldestIdx : mOldestIdxInDb;  // avoid update if already in cache
            }

            // I can receive an old message but we don't have to notify because it was not requested by the app
            if (mListener && (mFetchingFromServer || isLocal))
            {
                CALL_LISTENER_FH(onLoaded, mBuffer.back().get(), mOldestIdx);
                mNextMsgToNotify = mBuffer.end();
            }
        }
    }
}

void FilteredHistory::deleteMessage(const Message &msg)
{
    auto it = mIdToMsgMap.find(msg.id());
    if (it != mIdToMsgMap.end())
    {
        // Remove message's content and modify updated field, it is the same that delete a file
        (*it->second)->free();
        (*it->second)->updated = msg.updated;
        (*it->second)->type = msg.type;
        // Only it's necessary notify messages that are loaded in RAM
        CALL_LISTENER_FH(onDeleted, msg.id());
    }

    CALL_DB_FH(deleteMsgFromNodeHistory, msg);
}

void FilteredHistory::truncateHistory(Id id)
{
    if (id.isValid())
    {
        auto it = mIdToMsgMap.find(id);
        if (it != mIdToMsgMap.end())
        {
            // id is a message in the history, we want to remove from the next message until the oldest
            for (auto itLoop = ++it->second; itLoop != mBuffer.end(); itLoop++)
            {
                mIdToMsgMap.erase((*itLoop)->id());

                // if next message to notify was truncated, point to the end of the buffer
                if (itLoop == mNextMsgToNotify)
                {
                    mNextMsgToNotify = mBuffer.end();
                }
            }
            mBuffer.erase(it->second, mBuffer.end());
        }

        CALL_DB_FH(truncateNodeHistory, id);
        CALL_DB_FH(getNodeHistoryInfo, mNewestIdx, mOldestIdxInDb);
        CALL_LISTENER_FH(onTruncated, id);
        mOldestIdx = (mOldestIdx < mOldestIdxInDb) ? mOldestIdxInDb : mOldestIdx;
    }
    else    // full-history truncated or no remaining attachments
    {
        if (!mBuffer.empty())
        {
            CALL_LISTENER_FH(onTruncated, (*mBuffer.begin())->id());
        }

        clear();
    }

    mHaveAllHistory = true;
}

void FilteredHistory::clear()
{
    mBuffer.clear();
    mIdToMsgMap.clear();
    CALL_DB_FH(clearNodeHistory);
    init();
}

HistSource FilteredHistory::getHistory(uint32_t count)
{
    // Get messages from RAM
    if (mNextMsgToNotify != mBuffer.end())
    {
        uint32_t msgsLoadedFromRam = 0;
        auto it = mNextMsgToNotify;
        while ((it != mBuffer.end()) && (msgsLoadedFromRam < count))
        {
            Idx index = mNewestIdx - std::distance(mBuffer.begin(), it);
            CALL_LISTENER_FH(onLoaded,  it->get(), index);
            msgsLoadedFromRam++;

            it++;
            mNextMsgToNotify = it;
        }

        if (msgsLoadedFromRam)
        {
            CALL_LISTENER_FH(onLoaded, NULL, 0); // All messages requested has been returned or no more messages from this source
            return HistSource::kHistSourceRam;
        }
    }

    // Get messages from DB
    if (mOldestIdx > mOldestIdxInDb)  // more messages available in DB
    {
        // First time we want messages from newest. If already have messages, we want to load from the oldest message
        Idx indexValue = mBuffer.empty() ? mNewestIdx : mOldestIdx - 1;

        std::vector<chatd::Message*> messages;
        CALL_DB_FH(fetchDbNodeHistory, indexValue, count, messages);
        if (messages.size())
        {
            for (unsigned int i = 0; i < messages.size(); i++)
            {
                addMessage(*messages[i], false, true);   // takes ownership of Message*
            }

            CALL_LISTENER_FH(onLoaded, NULL, 0);  // All messages requested has been returned or no more messages from this source
            return HistSource::kHistSourceDb;
        }
    }

    // Get messages from Server
    if (!mHaveAllHistory && mChat->isLoggedIn())
    {
        if (!mFetchingFromServer)
        {
            const Message *msgNode = !mBuffer.empty() ? mBuffer.back().get() : NULL;
            const Message *msgText = mChat->oldest();
            Id oldestMsgid = Id::inval();
            if (msgNode && msgText)
            {
                oldestMsgid = (msgNode->ts <= msgText->ts) ? msgNode->id() : msgText->id();
            }
            else if (msgNode)
            {
                oldestMsgid = msgNode->id();
            }
            else if (msgText)
            {
                oldestMsgid = msgText->id();
            }
            // else --> no history at all, use invalid id

            mFetchingFromServer = true;
            mChat->requestNodeHistoryFromServer(oldestMsgid, count);
        }
        return HistSource::kHistSourceServer;
    }

    // No more messages in history, or not logged-in to load more messages from server
    HistSource hist = mHaveAllHistory ? HistSource::kHistSourceNone : HistSource::kHistSourceNotLoggedIn;
    CALL_LISTENER_FH(onLoaded, NULL, 0); // No more messages

    return hist;
}

void FilteredHistory::setHaveAllHistory(bool haveAllHistory)
{
    mHaveAllHistory = haveAllHistory;
    // TODO: persist this variable in DB (chat_vars::have_all_history)
}

void FilteredHistory::setHandler(FilteredHistoryHandler *handler)
{
    if (mListener)
        throw std::runtime_error("App node history handler is already set, remove it first");

    mNextMsgToNotify = mBuffer.begin();
    mListener = handler;
}

void FilteredHistory::unsetHandler()
{
    mListener = NULL;
}

void FilteredHistory::finishFetchingFromServer()
{
    assert(mFetchingFromServer);
    CALL_LISTENER_FH(onLoaded, NULL, 0);
    mFetchingFromServer = false;
}

Message *FilteredHistory::getMessage(Id id)
{
    Message *msg = NULL;
    auto msgItetrator = mIdToMsgMap.find(id);
    if (msgItetrator != mIdToMsgMap.end())
    {
        msg = msgItetrator->second->get();
    }

    return msg;
}

Idx FilteredHistory::getMessageIdx(Id id)
{
    return mDb->getIdxOfMsgidFromNodeHistory(id);
}

void FilteredHistory::init()
{
    mNewestIdx = -1;
    mOldestIdx = 0;
    mOldestIdxInDb = 0;
    mNextMsgToNotify = mBuffer.begin();
    mHaveAllHistory = false;
}

} // end chatd namespace<|MERGE_RESOLUTION|>--- conflicted
+++ resolved
@@ -1654,13 +1654,8 @@
         rtcModule::ICall *call = mChatdClient.mKarereClient->rtc->findCallByChatid(mChatId);
         if (call)
         {
-<<<<<<< HEAD
             CHATD_LOG_ERROR("chatd::onDisconnect stop sfu reconnection and remove participants");
             call->onDisconnectFromChatd();
-=======
-            CHATD_LOG_DEBUG("chatd::onDisconnect stop sfu reconnection and remove participants");
-            call->disconnectFromChatd();
->>>>>>> c9069de8
         }
     }
 }
@@ -2474,17 +2469,12 @@
                             }
 
                             auto& chat = mChatdClient.chats(chatid);
-                            rtcModule::ICall* call = mChatdClient.mKarereClient->rtc->findCall(callid);
 
                             // in case that OP_CALLSTATE were received first, it might have created the call already
                             // (this is just a protection, in case chatd changes the order of the opcodes)
-                            assert(!call);
+                            assert(mChatdClient.mKarereClient->rtc->findCall(callid));
 
                             mChatdClient.mKarereClient->rtc->handleNewCall(chatid, karere::Id::inval(), callid, false, chat.isGroup(), unifiedKey);
-<<<<<<< HEAD
-=======
-                            assert(mChatdClient.mKarereClient->rtc->findCall(callid));
->>>>>>> c9069de8
                             opcode == OP_JOINEDCALL
                                     ? mChatdClient.mKarereClient->rtc->handleJoinedCall(chatid, callid, users)
                                     : mChatdClient.mKarereClient->rtc->handleLeftCall(chatid, callid, users);
