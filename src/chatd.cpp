--- conflicted
+++ resolved
@@ -4260,13 +4260,6 @@
             histmsg.keyid = msg->keyid;
         }
 
-<<<<<<< HEAD
-                // Clean message reactions and pending reactions for the deleted message
-                removeMessageReactions(msgIndexFromId(msg->mId));
-                CALL_DB(cleanReactions, msg->id());
-                CALL_DB(cleanPendingReactions, msg->id());
-            }
-=======
         if (idx > mNextHistFetchIdx)
         {
             // msg.ts is zero - chatd doesn't send the original timestamp
@@ -4276,7 +4269,6 @@
         {
             CHATID_LOG_DEBUG("onMessageEdited() skipped for not-loaded-yet (by the app) message");
         }
->>>>>>> 4fa11295
 
         if (msg->isDeleted())
         {
@@ -4290,9 +4282,10 @@
                 mAttachmentNodes->deleteMessage(*msg);
             }
 
-            // Clean message reactions
-            msg->cleanReactions();
+            // Clean message reactions and pending reactions for the deleted message
+            removeMessageReactions(msgIndexFromId(msg->mId));
             CALL_DB(cleanReactions, msg->id());
+            CALL_DB(cleanPendingReactions, msg->id());
         }
 
         if (msg->type == Message::kMsgTruncate)
