--- conflicted
+++ resolved
@@ -5781,12 +5781,8 @@
                 }
                 else if (call->getState() >= rtcModule::CallState::kStateConnecting && call->getState() <= rtcModule::CallState::kStateInProgress)
                 {
-<<<<<<< HEAD
-                    mChatdClient.mKarereClient->rtc->removeCall(mChatId, rtcModule::TermCode::kErrNoCall);
-=======
                     CHATD_LOG_ERROR("chatd::setOnlineState (kChatStateOnline) -> reconnection to sfu ");
                     call->reconnectToSfu();
->>>>>>> b27df669
                 }
             }
         }
