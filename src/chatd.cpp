--- conflicted
+++ resolved
@@ -195,29 +195,8 @@
     string reason;
     if (preason)
         reason.assign(preason, reason_len);
-<<<<<<< HEAD
     
     onSocketClose(errcode, errtype, reason);
-=======
-
-    //we don't want to initiate websocket reconnect from within a websocket callback
-    auto wptr = self->getDelTracker();
-    marshallCall([self, reason, errcode, errtype, wptr]()
-    {
-        if (wptr.deleted())
-            return;
-
-        self->onSocketClose(errcode, errtype, reason);
-    });
-}
-
-void Connection::websockMsgCb(ws_t ws, char *msg, uint64_t len, int binary, void *arg)
-{
-    Connection* self = static_cast<Connection*>(arg);
-    ASSERT_NOT_ANOTHER_WS("message");
-    self->mInactivityBeats = 0;
-    self->execCommand(StaticBuffer(msg, len));
->>>>>>> c0fa8052
 }
 
 void Connection::onSocketClose(int errcode, int errtype, const std::string& reason)
@@ -437,18 +416,10 @@
 {
     if (!isLoggedIn() && !isConnected())
         return false;
-<<<<<<< HEAD
     
     bool rc = wsSendMessage(buf.buf(), buf.dataSize());
     buf.free();
-    return rc && isOnline();
-=======
-//WARNING: ws_send_msg_ex() is destructive to the buffer - it applies the websocket mask directly
-//Copy the data to preserve the original
-    auto rc = ws_send_msg_ex(mWebSocket, buf.buf(), buf.dataSize(), 1);
-    buf.free(); //just in case, as it's content is xor-ed with the websock datamask so it's unusable
-    return (rc == 0);
->>>>>>> c0fa8052
+    return rc;
 }
 bool Chat::sendCommand(Command&& cmd)
 {
