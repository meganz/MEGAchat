/**
 * @file megachatapi_impl.h
 * @brief Private header file of the intermediate layer for the MEGA Chat C++ SDK.
 *
 * (c) 2013-2016 by Mega Limited, Auckland, New Zealand
 *
 * This file is part of the MEGA SDK - Client Access Engine.
 *
 * Applications using the MEGA API must present a valid application key
 * and comply with the the rules set forth in the Terms of Service.
 *
 * The MEGA SDK is distributed in the hope that it will be useful,
 * but WITHOUT ANY WARRANTY; without even the implied warranty of
 * MERCHANTABILITY or FITNESS FOR A PARTICULAR PURPOSE.
 *
 * @copyright Simplified (2-clause) BSD License.
 *
 * You should have received a copy of the license along with this
 * program.
 */

#ifndef MEGACHATAPI_IMPL_H
#define MEGACHATAPI_IMPL_H

#include "megachatapi.h"

//the megaapi.h header needs this defined externally
//#ifndef ENABLE_CHAT
//    #define ENABLE_CHAT 1
//#endif
#include <megaapi.h>
#include <megaapi_impl.h>

#ifndef KARERE_DISABLE_WEBRTC
#include <rtcModule/webrtc.h>
#include <IVideoRenderer.h>
#endif

#include <chatClient.h>
#include <chatd.h>
#include <sdkApi.h>
#include <karereCommon.h>
#include <logger.h>

#include "net/websocketsIO.h"

#include <stdint.h>

#ifdef USE_LIBWEBSOCKETS

#include "net/libwebsocketsIO.h"
#include "waiter/libuvWaiter.h"

typedef LibwebsocketsIO MegaWebsocketsIO;
typedef ::mega::LibuvWaiter MegaChatWaiter;

#else

#include "net/libwsIO.h"
#include "waiter/libeventWaiter.h"

typedef LibwsIO MegaWebsocketsIO;
typedef ::mega::LibeventWaiter MegaChatWaiter;

#endif

namespace megachat
{
    
class MegaChatRequestPrivate : public MegaChatRequest
{

public:
    MegaChatRequestPrivate(int type, MegaChatRequestListener *listener = NULL);
    MegaChatRequestPrivate(MegaChatRequestPrivate &request);
    virtual ~MegaChatRequestPrivate();
    MegaChatRequest *copy();
    virtual int getType() const;
    virtual MegaChatRequestListener *getListener() const;
    virtual const char *getRequestString() const;
    virtual const char* toString() const;
    virtual int getTag() const;
    virtual long long getNumber() const;
    virtual int getNumRetry() const;
    virtual bool getFlag() const;
    virtual MegaChatPeerList *getMegaChatPeerList();
    virtual MegaChatHandle getChatHandle();
    virtual MegaChatHandle getUserHandle();
    virtual int getPrivilege();
    virtual const char *getText() const;
    virtual const char *getLink() const;
    virtual MegaChatMessage *getMegaChatMessage();
    virtual mega::MegaNodeList *getMegaNodeList();
    virtual mega::MegaHandleList *getMegaHandleListByChat(MegaChatHandle chatid);
    virtual mega::MegaHandleList *getMegaHandleList();
    virtual int getParamType();

    void setTag(int tag);
    void setListener(MegaChatRequestListener *listener);
    void setNumber(long long number);
    void setNumRetry(int retry);
    void setFlag(bool flag);
    void setMegaChatPeerList(MegaChatPeerList *peerList);
    void setChatHandle(MegaChatHandle chatid);
    void setUserHandle(MegaChatHandle userhandle);
    void setPrivilege(int priv);
    void setLink(const char *link);
    void setText(const char *text);
    void setMegaChatMessage(MegaChatMessage *message);
    void setMegaNodeList(mega::MegaNodeList *nodelist);
    void setMegaHandleList(mega::MegaHandleList *handlelist);
    void setMegaHandleListByChat(MegaChatHandle chatid, mega::MegaHandleList *handlelist);
    void setParamType(int paramType);

protected:
    int type;
    int tag;
    MegaChatRequestListener *listener;

    long long number;
    int retry;
    bool flag;
    MegaChatPeerList *peerList;
    MegaChatHandle chatid;
    MegaChatHandle userHandle;
    int privilege;
    const char* text;
    const char* link;
    MegaChatMessage* mMessage;
    mega::MegaNodeList* mMegaNodeList;
    mega::MegaHandleList *mMegaHandleList;
    std::map<MegaChatHandle, mega::MegaHandleList*> mMegaHandleListMap;
    int mParamType;
};

class MegaChatPresenceConfigPrivate : public MegaChatPresenceConfig
{
public:
    MegaChatPresenceConfigPrivate(const MegaChatPresenceConfigPrivate &config);
    MegaChatPresenceConfigPrivate(const presenced::Config &config, bool isPending);
    virtual ~MegaChatPresenceConfigPrivate();
    virtual MegaChatPresenceConfig *copy() const;

    virtual int getOnlineStatus() const;
    virtual bool isAutoawayEnabled() const;
    virtual int64_t getAutoawayTimeout() const;
    virtual bool isPersist() const;
    virtual bool isPending() const;
    virtual bool isSignalActivityRequired() const;

private:
    int status;
    bool persistEnabled;
    bool autoawayEnabled;
    int64_t autoawayTimeout;
    bool pending;
};


#ifndef KARERE_DISABLE_WEBRTC

class MegaChatVideoReceiver;

class MegaChatCallPrivate :
        public MegaChatCall
{
public:
    MegaChatCallPrivate(const rtcModule::ICall& call);
    MegaChatCallPrivate(const MegaChatCallPrivate &call);

    virtual ~MegaChatCallPrivate();

    virtual MegaChatCall *copy();

    virtual int getStatus() const;
    virtual MegaChatHandle getChatid() const;
    virtual MegaChatHandle getId() const;

    virtual bool hasLocalAudio();
    virtual bool hasRemoteAudio();
    virtual bool hasLocalVideo();
    virtual bool hasRemoteVideo();

    virtual int getChanges() const;
    virtual bool hasChanged(int changeType) const;

    virtual int64_t getDuration() const;
    virtual int64_t getInitialTimeStamp() const;
    virtual int64_t getFinalTimeStamp() const;
    virtual const char *getTemporaryError() const;
    virtual int getTermCode() const;
    virtual bool isLocalTermCode() const;
    virtual bool isRinging() const;
    virtual int getSessionStatus(MegaChatHandle peerId) const;
    virtual MegaChatHandle getPeerSessionStatusChange() const;
    virtual bool isIgnored() const;
    virtual bool isIncoming() const;
    virtual bool isOutgoing() const;

    void setStatus(int status);
    void setLocalAudioVideoFlags(karere::AvFlags localAVFlags);
    void setRemoteAudioVideoFlags(karere::AvFlags remoteAVFlags);
    void setInitialTimeStamp(int64_t timeStamp);
    void setFinalTimeStamp(int64_t timeStamp);
    void removeChanges();
    void setError(const std::string &temporaryError);
    void setTermCode(rtcModule::TermCode termCode);
    void setIsRinging(bool ringing);
    void setSessionStatus(uint8_t status, MegaChatHandle peer);
    void removeSession(MegaChatHandle peer);
    void setIgnoredCall(bool ignored);

protected:
    MegaChatHandle chatid;
    int status;
    MegaChatHandle callid;
    karere::AvFlags localAVFlags;
    karere::AvFlags remoteAVFlags;
    int changed;
    int64_t initialTs;
    int64_t finalTs;
    std::string temporaryError;
    std::map<MegaChatHandle, int> sessionStatus;
    MegaChatHandle peerId;

    int termCode;
    bool ignored;
    bool localTermCode;
    void convertTermCode(rtcModule::TermCode termCode);

    bool ringing;
    bool mIsCaller;
};

class MegaChatVideoFrame
{
public:
    unsigned char *buffer;
    int width;
    int height;
};

class MegaChatVideoReceiver : public rtcModule::IVideoRenderer
{
public:
    MegaChatVideoReceiver(MegaChatApiImpl *chatApi, rtcModule::ICall *call, bool local);
    ~MegaChatVideoReceiver();

    void setWidth(int width);
    void setHeight(int height);

    // rtcModule::IVideoRenderer implementation
    virtual void* getImageBuffer(unsigned short width, unsigned short height, void*& userData);
    virtual void frameComplete(void* userData);
    virtual void onVideoAttach();
    virtual void onVideoDetach();
    virtual void clearViewport();
    virtual void released();

protected:
    MegaChatApiImpl *chatApi;
    rtcModule::ICall *call;
    MegaChatHandle chatid;
    bool local;
};

#endif

class MegaChatListItemPrivate : public MegaChatListItem
{
public:
    MegaChatListItemPrivate(karere::ChatRoom& chatroom);
    MegaChatListItemPrivate(const MegaChatListItem *item);
    virtual ~MegaChatListItemPrivate();
    virtual MegaChatListItem *copy() const;

private:
    int changed;

    MegaChatHandle chatid;
    int ownPriv;
    std::string title;
    int unreadCount;
    std::string lastMsg;
    int lastMsgType;
    MegaChatHandle lastMsgSender;
    int64_t lastTs;
    bool group;
    bool mPublicChat;
    bool mPreviewMode;
    bool active;
    bool archived;
<<<<<<< HEAD
=======
    bool mIsCallInProgress;
>>>>>>> 9315d0a2
    MegaChatHandle peerHandle;  // only for 1on1 chatrooms
    MegaChatHandle mLastMsgId;
    int lastMsgPriv;
    MegaChatHandle lastMsgHandle;

public:
    virtual int getChanges() const;
    virtual bool hasChanged(int changeType) const;

    virtual MegaChatHandle getChatId() const;
    virtual const char *getTitle() const;
    virtual int getOwnPrivilege() const;
    virtual int getUnreadCount() const;
    virtual const char *getLastMessage() const;
    virtual MegaChatHandle getLastMessageId() const;
    virtual int getLastMessageType() const;
    virtual MegaChatHandle getLastMessageSender() const;
    virtual int64_t getLastTimestamp() const;
    virtual bool isGroup() const;
    virtual bool isPublic() const;
    virtual bool isPreview() const;
    virtual bool isActive() const;
    virtual bool isArchived() const;
<<<<<<< HEAD
=======
    virtual bool isCallInProgress() const;
>>>>>>> 9315d0a2
    virtual MegaChatHandle getPeerHandle() const;
    virtual int getLastMessagePriv() const;
    virtual MegaChatHandle getLastMessageHandle() const;

    void setOwnPriv(int ownPriv);
    void setTitle(const std::string &title);
    void setUnreadCount(int count);
    void setMembersUpdated();
    void setClosed();
    void setLastTimestamp(int64_t ts);
    void setArchived(bool);
<<<<<<< HEAD
=======
    void setCallInProgress();
>>>>>>> 9315d0a2

    /**
     * If the message is of type MegaChatMessage::TYPE_ATTACHMENT, this function
     * recives the filenames of the attached nodes. The filenames of nodes are separated
     * by ASCII character '0x01'
     * If the message is of type MegaChatMessage::TYPE_CONTACT, this function
     * recives the usernames. The usernames are separated
     * by ASCII character '0x01'
     */
    void setLastMessage();
    void setChatMode(bool mode);
};

class MegaChatListItemHandler :public virtual karere::IApp::IChatListItem
{
public:
    MegaChatListItemHandler(MegaChatApiImpl&, karere::ChatRoom&);

    // karere::IApp::IListItem::ITitleHandler implementation
    virtual void onTitleChanged(const std::string& title);
    virtual void onUnreadCountChanged(int count);

    // karere::IApp::IListItem::IChatListItem implementation
    virtual void onExcludedFromChat();
    virtual void onRejoinedChat();
    virtual void onLastMessageUpdated(const chatd::LastTextMsg& msg);
    virtual void onLastTsUpdated(uint32_t ts);
    virtual void onChatOnlineState(const chatd::ChatState state);
<<<<<<< HEAD
    virtual void onChatModeChanged(bool mode);
    virtual void onChatArchived(bool archived);
=======
    virtual void onChatArchived(bool archived);

>>>>>>> 9315d0a2
    virtual const karere::ChatRoom& getChatRoom() const;

protected:
    MegaChatApiImpl &chatApi;
    karere::ChatRoom &mRoom;
};

class MegaChatGroupListItemHandler :
        public MegaChatListItemHandler,
        public virtual karere::IApp::IGroupChatListItem
{
public:
    MegaChatGroupListItemHandler(MegaChatApiImpl&, karere::ChatRoom&);

    // karere::IApp::IListItem::IGroupChatListItem implementation
    virtual void onUserJoin(uint64_t userid, chatd::Priv priv);
    virtual void onUserLeave(uint64_t userid);
};

class MegaChatPeerListItemHandler :
        public MegaChatListItemHandler,
        public virtual karere::IApp::IPeerChatListItem
{
public:
    MegaChatPeerListItemHandler(MegaChatApiImpl &, karere::ChatRoom&);
};

class MegaChatRoomHandler :public karere::IApp::IChatHandler
{
public:
    MegaChatRoomHandler(MegaChatApiImpl *chatApiImpl, MegaChatApi *chatApi, MegaChatHandle chatid);

    void addChatRoomListener(MegaChatRoomListener *listener);
    void removeChatRoomListener(MegaChatRoomListener *listener);

    // MegaChatRoomListener callbacks
    void fireOnChatRoomUpdate(MegaChatRoom *chat);
    void fireOnMessageLoaded(MegaChatMessage *msg);
    void fireOnMessageReceived(MegaChatMessage *msg);
    void fireOnMessageUpdate(MegaChatMessage *msg);
    void fireOnHistoryReloaded(MegaChatRoom *chat);

    // karere::IApp::IChatHandler implementation
#ifndef KARERE_DISABLE_WEBRTC
    virtual rtcModule::ICallHandler* callHandler();
#endif
    virtual void onMemberNameChanged(uint64_t userid, const std::string &newName);
    virtual void onChatArchived(bool archived);
    //virtual void* userp();


    // karere::IApp::IChatHandler::ITitleHandler implementation
    virtual void onTitleChanged(const std::string& title);
    virtual void onUnreadCountChanged(int count);

    // karere::IApp::IChatHandler::chatd::Listener implementation
    virtual void init(chatd::Chat& chat, chatd::DbInterface*&);
    virtual void onDestroy();
    virtual void onRecvNewMessage(chatd::Idx idx, chatd::Message& msg, chatd::Message::Status status);
    virtual void onRecvHistoryMessage(chatd::Idx idx, chatd::Message& msg, chatd::Message::Status status, bool isLocal);
    virtual void onHistoryDone(chatd::HistSource source);
    virtual void onUnsentMsgLoaded(chatd::Message& msg);
    virtual void onUnsentEditLoaded(chatd::Message& msg, bool oriMsgIsSending);
    virtual void onMessageConfirmed(karere::Id msgxid, const chatd::Message& msg, chatd::Idx idx);
    virtual void onMessageRejected(const chatd::Message& msg, uint8_t reason);
    virtual void onMessageStatusChange(chatd::Idx idx, chatd::Message::Status newStatus, const chatd::Message& msg);
    virtual void onMessageEdited(const chatd::Message& msg, chatd::Idx idx);
    virtual void onEditRejected(const chatd::Message& msg, chatd::ManualSendReason reason);
    virtual void onOnlineStateChange(chatd::ChatState state);
    virtual void onUserJoin(karere::Id userid, chatd::Priv privilege);
    virtual void onUserLeave(karere::Id userid);
    virtual void onExcludedFromChat();
    virtual void onRejoinedChat();
    virtual void onUnreadChanged();
    virtual void onManualSendRequired(chatd::Message* msg, uint64_t id, chatd::ManualSendReason reason);
    //virtual void onHistoryTruncated(const chatd::Message& msg, chatd::Idx idx);
    //virtual void onMsgOrderVerificationFail(const chatd::Message& msg, chatd::Idx idx, const std::string& errmsg);
    virtual void onUserTyping(karere::Id user);
    virtual void onUserStopTyping(karere::Id user);
    virtual void onLastTextMessageUpdated(const chatd::LastTextMsg& msg);
    virtual void onLastMessageTsUpdated(uint32_t ts);
    virtual void onHistoryReloaded();
    virtual void onChatModeChanged(bool mode);

    bool isRevoked(MegaChatHandle h);
    // update access to attachments
    void handleHistoryMessage(MegaChatMessage *message);
    // update access to attachments, returns messages requiring updates (you take ownership)
    std::set<MegaChatHandle> *handleNewMessage(MegaChatMessage *msg);

protected:

private:
    MegaChatApiImpl *chatApiImpl;
    MegaChatApi *chatApi;       // for notifications in callbacks
    MegaChatHandle chatid;

    chatd::Chat *mChat;
    karere::ChatRoom *mRoom;

    std::set<MegaChatRoomListener *> roomListeners;

    // nodes with granted/revoked access from loaded messsages
    std::map<MegaChatHandle, bool> attachmentsAccess;  // handle, access
    std::map<MegaChatHandle, std::set<MegaChatHandle>> attachmentsIds;    // nodehandle, msgids
};

class LoggerHandler : public karere::Logger::ILoggerBackend
{
public:
    LoggerHandler();
    virtual ~LoggerHandler();

    void setMegaChatLogger(MegaChatLogger *logger);
    void setLogLevel(int logLevel);
    void setLogWithColors(bool useColors);
    void setLogToConsole(bool enable);
    virtual void log(krLogLevel level, const char* msg, size_t len, unsigned flags);

private:
    mega::MegaMutex mutex;
    MegaChatLogger *megaLogger;
};

#ifndef KARERE_DISABLE_WEBRTC
class MegaChatSessionHandler;

class MegaChatCallHandler : public rtcModule::ICallHandler
{
public:
    MegaChatCallHandler(MegaChatApiImpl *megaChatApi);
    virtual ~MegaChatCallHandler();
    virtual void setCall(rtcModule::ICall* call);
    virtual void onStateChange(uint8_t newState);
    virtual void onDestroy(rtcModule::TermCode reason, bool byPeer, const std::string& msg);
    virtual rtcModule::ISessionHandler *onNewSession(rtcModule::ISession& sess);
    virtual void onLocalStreamObtained(rtcModule::IVideoRenderer*& rendererOut);
    virtual void onLocalMediaError(const std::string errors);
    virtual void onRingOut(karere::Id peer);
    virtual void onCallStarting();
    virtual void onCallStarted();
    rtcModule::ICall *getCall();
    MegaChatCallPrivate *getMegaChatCall();
private:
    MegaChatApiImpl *megaChatApi;
    rtcModule::ICall *call;
    MegaChatCallPrivate *chatCall;

    rtcModule::IVideoRenderer *localVideoReceiver;
};

class MegaChatSessionHandler : public rtcModule::ISessionHandler
{
public:
    MegaChatSessionHandler(MegaChatApiImpl *megaChatApi, MegaChatCallHandler* callHandler, rtcModule::ISession *session);
    virtual ~MegaChatSessionHandler();
    virtual void onSessStateChange(uint8_t newState);
    virtual void onSessDestroy(rtcModule::TermCode reason, bool byPeer, const std::string& msg);
    virtual void onRemoteStreamAdded(rtcModule::IVideoRenderer*& rendererOut);
    virtual void onRemoteStreamRemoved();
    virtual void onPeerMute(karere::AvFlags av, karere::AvFlags oldAv);
    virtual void onVideoRecv();

private:
    MegaChatApiImpl *megaChatApi;
    MegaChatCallHandler *callHandler;
    rtcModule::ISession *session;
    rtcModule::IVideoRenderer *remoteVideoRender;

};
#endif

class MegaChatErrorPrivate :
        public MegaChatError,
        private promise::Error
{
public:

    MegaChatErrorPrivate(const std::string& msg, int code=ERROR_OK, int type=promise::kErrorTypeGeneric);
    MegaChatErrorPrivate(int code=ERROR_OK, int type=promise::kErrorTypeGeneric);
    virtual ~MegaChatErrorPrivate() {}

private:
    MegaChatErrorPrivate(const MegaChatErrorPrivate *);
    static const char* getGenericErrorString(int errorCode);

    // MegaChatError interface
public:
    MegaChatError *copy();
    int getErrorCode() const;
    int getErrorType() const;
    const char *getErrorString() const;
    const char *toString() const;
};

class MegaChatPeerListPrivate : public MegaChatPeerList
{
public:
    MegaChatPeerListPrivate();
    MegaChatPeerListPrivate(mega::userpriv_vector *);

    virtual ~MegaChatPeerListPrivate();
    virtual MegaChatPeerList *copy() const;

    virtual void addPeer(MegaChatHandle h, int priv);
    virtual MegaChatHandle getPeerHandle(int i) const;
    virtual int getPeerPrivilege(int i) const;
    virtual int size() const;

    // returns the list of user-privilege (this object keeps the ownership)
    const mega::userpriv_vector * getList() const;

private:
    mega::userpriv_vector list;
};

class MegaChatListItemListPrivate :  public MegaChatListItemList
{
public:
    MegaChatListItemListPrivate();
    virtual ~MegaChatListItemListPrivate();
    virtual MegaChatListItemListPrivate *copy() const;

    virtual const MegaChatListItem *get(unsigned int i) const;
    virtual unsigned int size() const;

    void addChatListItem(MegaChatListItem*);

private:
    MegaChatListItemListPrivate(const MegaChatListItemListPrivate *list);
    std::vector<MegaChatListItem*> list;
};

class MegaChatRoomPrivate : public MegaChatRoom
{
public:
    MegaChatRoomPrivate(const MegaChatRoom *);
    MegaChatRoomPrivate(const karere::ChatRoom&);

    virtual ~MegaChatRoomPrivate() {}
    virtual MegaChatRoom *copy() const;

    virtual MegaChatHandle getChatId() const;
    virtual int getOwnPrivilege() const;
    virtual int getPeerPrivilegeByHandle(MegaChatHandle userhandle) const;
    virtual const char *getPeerFirstnameByHandle(MegaChatHandle userhandle) const;
    virtual const char *getPeerLastnameByHandle(MegaChatHandle userhandle) const;
    virtual const char *getPeerFullnameByHandle(MegaChatHandle userhandle) const;
    virtual const char *getPeerEmailByHandle(MegaChatHandle userhandle) const;
    virtual int getPeerPrivilege(unsigned int i) const;
    virtual unsigned int getPeerCount() const;
    virtual MegaChatHandle getPeerHandle(unsigned int i) const;
    virtual const char *getPeerFirstname(unsigned int i) const;
    virtual const char *getPeerLastname(unsigned int i) const;
    virtual const char *getPeerFullname(unsigned int i) const;
    virtual const char *getPeerEmail(unsigned int i) const;
    virtual bool isGroup() const;
    virtual bool isPublic() const;
    virtual bool isPreview() const;
    virtual const char *getTitle() const;
    virtual bool hasCustomTitle() const;
    virtual bool isActive() const;
    virtual bool isArchived() const;

    virtual int getChanges() const;
    virtual bool hasChanged(int changeType) const;

    virtual int getUnreadCount() const;
    virtual MegaChatHandle getUserTyping() const;

    void setOwnPriv(int ownPriv);
    void setTitle(const std::string &title);
    void setUnreadCount(int count);
    void setMembersUpdated();
    void setUserTyping(MegaChatHandle uh);
    void setUserStopTyping(MegaChatHandle uh);
    void setClosed();
<<<<<<< HEAD
    void setChatMode(bool mode);
=======
>>>>>>> 9315d0a2
    void setArchived(bool archived);

private:
    int changed;

    MegaChatHandle chatid;
    mega::privilege_t priv;
    mega::userpriv_vector peers;
    std::vector<std::string> peerFirstnames;
    std::vector<std::string> peerLastnames;
    std::vector<std::string> peerEmails;
    bool group;
    bool mPublicChat;
    bool mPreviewMode;
    bool active;
    bool archived;
    bool mHasCustomTitle;

    std::string title;
    int unreadCount;
    MegaChatHandle uh;

public:
    // you take the ownership of return value
    static char *firstnameFromBuffer(const std::string &buffer);

    // you take the ownership of return value
    static char *lastnameFromBuffer(const std::string &buffer);
};

class MegaChatRoomListPrivate :  public MegaChatRoomList
{
public:
    MegaChatRoomListPrivate();
    virtual ~MegaChatRoomListPrivate() {}
    virtual MegaChatRoomList *copy() const;

    virtual const MegaChatRoom *get(unsigned int i) const;
    virtual unsigned int size() const;

    void addChatRoom(MegaChatRoom*);

private:
    MegaChatRoomListPrivate(const MegaChatRoomListPrivate *list);
    std::vector<MegaChatRoom*> list;
};

class MegaChatAttachedUser;
class MegaChatRichPreviewPrivate;
class MegaChatContainsMetaPrivate;

class MegaChatMessagePrivate : public MegaChatMessage
{
public:
    MegaChatMessagePrivate(const MegaChatMessage *msg);
    MegaChatMessagePrivate(const chatd::Message &msg, chatd::Message::Status status, chatd::Idx index);

    virtual ~MegaChatMessagePrivate();
    virtual MegaChatMessage *copy() const;

    // MegaChatMessage interface
    virtual int getStatus() const;
    virtual MegaChatHandle getMsgId() const;
    virtual MegaChatHandle getTempId() const;
    virtual int getMsgIndex() const;
    virtual MegaChatHandle getUserHandle() const;
    virtual int getType() const;
    virtual int64_t getTimestamp() const;
    virtual const char *getContent() const;
    virtual bool isEdited() const;
    virtual bool isDeleted() const;
    virtual bool isEditable() const;
    virtual bool isDeletable() const;
    virtual bool isManagementMessage() const;
    virtual MegaChatHandle getHandleOfAction() const;
    virtual int getPrivilege() const;
    virtual int getCode() const;
    virtual MegaChatHandle getRowId() const;
    virtual unsigned int getUsersCount() const;
    virtual MegaChatHandle getUserHandle(unsigned int index) const;
    virtual const char *getUserName(unsigned int index) const;
    virtual const char *getUserEmail(unsigned int index) const;
    virtual mega::MegaNodeList *getMegaNodeList() const;
    virtual const MegaChatContainsMeta *getContainsMeta() const;
    virtual mega::MegaHandleList *getMegaHandleList() const;
    virtual int getDuration() const;
    virtual int getTermCode() const;

    virtual int getChanges() const;
    virtual bool hasChanged(int changeType) const;

    void setStatus(int status);
    void setTempId(MegaChatHandle tempId);
    void setRowId(int id);
    void setContentChanged();
    void setCode(int code);
    void setAccess();

    static int convertEndCallTermCodeToUI(const chatd::Message::CallEndedInfo &callEndInfo);

private:
    int changed;

    int type;
    int status;
    MegaChatHandle msgId;   // definitive unique ID given by server
    MegaChatHandle tempId;  // used until it's given a definitive ID by server
    MegaChatHandle rowId;   // used to identify messages in the manual-sending queue
    MegaChatHandle uh;
    MegaChatHandle hAction;// certain messages need additional handle: such us priv changes, revoke attachment
    int index;              // position within the history buffer
    int64_t ts;
    const char *msg;
    bool edited;
    bool deleted;
    int priv;               // certain messages need additional info, like priv changes
    int code;               // generic field for additional information (ie. the reason of manual sending)
    std::vector<MegaChatAttachedUser> *megaChatUsers = NULL;
    mega::MegaNodeList *megaNodeList = NULL;
    mega::MegaHandleList *megaHandleList = NULL;
    const MegaChatContainsMeta *mContainsMeta = NULL;
};

//Thread safe request queue
class ChatRequestQueue
{
    protected:
        std::deque<MegaChatRequestPrivate *> requests;
        mega::MegaMutex mutex;

    public:
        ChatRequestQueue();
        void push(MegaChatRequestPrivate *request);
        void push_front(MegaChatRequestPrivate *request);
        MegaChatRequestPrivate * pop();
        void removeListener(MegaChatRequestListener *listener);
};

//Thread safe transfer queue
class EventQueue
{
protected:
    std::deque<void *> events;
    mega::MegaMutex mutex;

public:
    EventQueue();
    void push(void* event);
    void push_front(void *event);
    void* pop();
    bool isEmpty();
    size_t size();
};

class MegaChatApiImpl :
        public karere::IApp,
        public karere::IApp::IChatListHandler
{
public:

    MegaChatApiImpl(MegaChatApi *chatApi, mega::MegaApi *megaApi);
    virtual ~MegaChatApiImpl();

    mega::MegaMutex sdkMutex;
    mega::MegaMutex videoMutex;
    mega::Waiter *waiter;
private:
    MegaChatApi *chatApi;
    mega::MegaApi *megaApi;
    WebsocketsIO *websocketsIO;
    karere::Client *mClient;
    bool terminating;

    mega::MegaThread thread;
    int threadExit;
    static void *threadEntryPoint(void *param);
    void loop();

    void init(MegaChatApi *chatApi, mega::MegaApi *megaApi);

    static LoggerHandler *loggerHandler;

    ChatRequestQueue requestQueue;
    EventQueue eventQueue;

    std::set<MegaChatListener *> listeners;
    std::set<MegaChatNotificationListener *> notificationListeners;
    std::set<MegaChatRequestListener *> requestListeners;

    std::set<MegaChatPeerListItemHandler *> chatPeerListItemHandler;
    std::set<MegaChatGroupListItemHandler *> chatGroupListItemHandler;
    std::map<MegaChatHandle, MegaChatRoomHandler*> chatRoomHandler;

    int reqtag;
    std::map<int, MegaChatRequestPrivate *> requestMap;

#ifndef KARERE_DISABLE_WEBRTC
    std::set<MegaChatCallListener *> callListeners;
    std::set<MegaChatVideoListener *> localVideoListeners;
    std::set<MegaChatVideoListener *> remoteVideoListeners;

    std::map<MegaChatHandle, MegaChatCallHandler*> callHandlers;

    mega::MegaStringList *getChatInDevices(const std::vector<std::string> &devicesVector);
    void cleanCallHandlerMap();
#endif

    static int convertInitState(int state);

    MegaChatMessage *prepareAttachNodesMessage(std::string buffer, MegaChatHandle chatid);

public:
    static void megaApiPostMessage(void* msg, void* ctx);
    void postMessage(void *msg);

    void sendPendingRequests();
    void sendPendingEvents();

    static void setLogLevel(int logLevel);
    static void setLoggerClass(MegaChatLogger *megaLogger);
    static void setLogWithColors(bool useColors);
    static void setLogToConsole(bool enable);

    int init(const char *sid);
    int getInitState();

    MegaChatRoomHandler* getChatRoomHandler(MegaChatHandle chatid);
    void removeChatRoomHandler(MegaChatHandle chatid);

    karere::ChatRoom *findChatRoom(MegaChatHandle chatid);
    karere::ChatRoom *findChatRoomByUser(MegaChatHandle userhandle);
    chatd::Message *findMessage(MegaChatHandle chatid, MegaChatHandle msgid);
    chatd::Message *findMessageNotConfirmed(MegaChatHandle chatid, MegaChatHandle msgxid);

#ifndef KARERE_DISABLE_WEBRTC
    MegaChatCallHandler *findChatCallHandler(MegaChatHandle chatid);
    void removeChatCallHandler(MegaChatHandle chatid);
#endif

    static void setCatchException(bool enable);
    static bool hasUrl(const char* text);

    // ============= Listeners ================

    // Registration
    void addChatRequestListener(MegaChatRequestListener *listener);
    void addChatListener(MegaChatListener *listener);
    void addChatRoomListener(MegaChatHandle chatid, MegaChatRoomListener *listener);
    void addChatNotificationListener(MegaChatNotificationListener *listener);
    void removeChatRequestListener(MegaChatRequestListener *listener);
    void removeChatListener(MegaChatListener *listener);
    void removeChatRoomListener(MegaChatHandle chatid, MegaChatRoomListener *listener);
    void removeChatNotificationListener(MegaChatNotificationListener *listener);
#ifndef KARERE_DISABLE_WEBRTC
    void addChatCallListener(MegaChatCallListener *listener);
    void addChatLocalVideoListener(MegaChatVideoListener *listener);
    void addChatRemoteVideoListener(MegaChatVideoListener *listener);
    void removeChatLocalVideoListener(MegaChatVideoListener *listener);
    void removeChatRemoteVideoListener(MegaChatVideoListener *listener);
    void removeChatCallListener(MegaChatCallListener *listener);
#endif

    // MegaChatRequestListener callbacks
    void fireOnChatRequestStart(MegaChatRequestPrivate *request);
    void fireOnChatRequestFinish(MegaChatRequestPrivate *request, MegaChatError *e);
    void fireOnChatRequestUpdate(MegaChatRequestPrivate *request);
    void fireOnChatRequestTemporaryError(MegaChatRequestPrivate *request, MegaChatError *e);

#ifndef KARERE_DISABLE_WEBRTC
    // MegaChatCallListener callbacks
    void fireOnChatCallUpdate(MegaChatCallPrivate *call);

    // MegaChatVideoListener callbacks
    void fireOnChatRemoteVideoData(MegaChatHandle chatid, int width, int height, char*buffer);
    void fireOnChatLocalVideoData(MegaChatHandle chatid, int width, int height, char*buffer);
#endif

    // MegaChatListener callbacks (specific ones)
    void fireOnChatListItemUpdate(MegaChatListItem *item);
    void fireOnChatInitStateUpdate(int newState);
    void fireOnChatOnlineStatusUpdate(MegaChatHandle userhandle, int status, bool inProgress);
    void fireOnChatPresenceConfigUpdate(MegaChatPresenceConfig *config);
    void fireOnChatConnectionStateUpdate(MegaChatHandle chatid, int newState);

    // MegaChatNotificationListener callbacks
    void fireOnChatNotification(MegaChatHandle chatid, MegaChatMessage *msg);

    // ============= API requests ================

    // General chat methods
    void connect(MegaChatRequestListener *listener = NULL);
    void connectInBackground(MegaChatRequestListener *listener = NULL);
    void disconnect(MegaChatRequestListener *listener = NULL);
    int getConnectionState();
    int getChatConnectionState(MegaChatHandle chatid);
    static int convertChatConnectionState(chatd::ChatState state);
    void retryPendingConnections(MegaChatRequestListener *listener = NULL);
    void logout(MegaChatRequestListener *listener = NULL);
    void localLogout(MegaChatRequestListener *listener = NULL);

    void setOnlineStatus(int status, MegaChatRequestListener *listener = NULL);
    int getOnlineStatus();
    bool isOnlineStatusPending();

    void setPresenceAutoaway(bool enable, int64_t timeout, MegaChatRequestListener *listener = NULL);
    void setPresencePersist(bool enable, MegaChatRequestListener *listener = NULL);
    void signalPresenceActivity(MegaChatRequestListener *listener = NULL);
    MegaChatPresenceConfig *getPresenceConfig();
    bool isSignalActivityRequired();

    int getUserOnlineStatus(MegaChatHandle userhandle);
    void setBackgroundStatus(bool background, MegaChatRequestListener *listener = NULL);
    int getBackgroundStatus();

    void getUserFirstname(MegaChatHandle userhandle, MegaChatRequestListener *listener = NULL);
    void getUserLastname(MegaChatHandle userhandle, MegaChatRequestListener *listener = NULL);
    void getUserEmail(MegaChatHandle userhandle, MegaChatRequestListener *listener = NULL);
    char *getContactEmail(MegaChatHandle userhandle);
    MegaChatHandle getUserHandleByEmail(const char *email);
    MegaChatHandle getMyUserHandle();
    char *getMyFirstname();
    char *getMyLastname();
    char *getMyFullname();
    char *getMyEmail();
    MegaChatRoomList* getChatRooms();
    MegaChatRoom* getChatRoom(MegaChatHandle chatid);
    MegaChatRoom *getChatRoomByUser(MegaChatHandle userhandle);
    MegaChatListItemList *getChatListItems();
    MegaChatListItemList *getChatListItemsByPeers(MegaChatPeerList *peers);
    MegaChatListItem *getChatListItem(MegaChatHandle chatid);
    int getUnreadChats();
    MegaChatListItemList *getActiveChatListItems();
    MegaChatListItemList *getInactiveChatListItems();
    MegaChatListItemList *getArchivedChatListItems();
    MegaChatListItemList *getUnreadChatListItems();
    MegaChatHandle getChatHandleByUser(MegaChatHandle userhandle);

    // Chatrooms management
    void createChat(bool group, MegaChatPeerList *peerList, MegaChatRequestListener *listener = NULL);
    void createChat(bool group, MegaChatPeerList *peerList, const char *title, MegaChatRequestListener *listener = NULL);
    void createPublicChat(MegaChatPeerList *peerList, const char *title = NULL, MegaChatRequestListener *listener = NULL);
    void exportChatLink(MegaChatHandle chatid, MegaChatRequestListener *listener = NULL);
    void inviteToChat(MegaChatHandle chatid, MegaChatHandle uh, int privilege, MegaChatRequestListener *listener = NULL);
    void joinChatLink(MegaChatHandle chatid, MegaChatRequestListener *listener = NULL);
    void removeFromChat(MegaChatHandle chatid, MegaChatHandle uh = MEGACHAT_INVALID_HANDLE, MegaChatRequestListener *listener = NULL);
    void updateChatPermissions(MegaChatHandle chatid, MegaChatHandle uh, int privilege, MegaChatRequestListener *listener = NULL);
    void truncateChat(MegaChatHandle chatid, MegaChatHandle messageid, MegaChatRequestListener *listener = NULL);
    void setChatTitle(MegaChatHandle chatid, const char *title, MegaChatRequestListener *listener = NULL);
<<<<<<< HEAD
    void loadChatLink(const char *link, MegaChatRequestListener *listener = NULL);
    void closeChatLink(MegaChatHandle chatid, MegaChatRequestListener *listener = NULL);
    void removeChatLink(MegaChatHandle chatid, MegaChatRequestListener *listener = NULL);
    void archiveChat(MegaChatHandle chatid, bool archive, MegaChatRequestListener *listener = NULL);
=======
    void archiveChat(MegaChatHandle chatid, bool archive, MegaChatRequestListener *listener = NULL);

>>>>>>> 9315d0a2
    bool openChatRoom(MegaChatHandle chatid, MegaChatRoomListener *listener = NULL);
    void closeChatRoom(MegaChatHandle chatid, MegaChatRoomListener *listener = NULL);

    int loadMessages(MegaChatHandle chatid, int count);
    bool isFullHistoryLoaded(MegaChatHandle chatid);
    MegaChatMessage *getMessage(MegaChatHandle chatid, MegaChatHandle msgid);
    MegaChatMessage *getManualSendingMessage(MegaChatHandle chatid, MegaChatHandle rowid);
    MegaChatMessage *sendMessage(MegaChatHandle chatid, const char* msg);
    MegaChatMessage *attachContacts(MegaChatHandle chatid, mega::MegaHandleList* handles);
    MegaChatMessage *forwardContact(MegaChatHandle sourceChatid, MegaChatHandle msgid, MegaChatHandle targetChatId);
    void attachNodes(MegaChatHandle chatid, mega::MegaNodeList *nodes, MegaChatRequestListener *listener = NULL);
    void attachNode(MegaChatHandle chatid, MegaChatHandle nodehandle, MegaChatRequestListener *listener = NULL);
    void revokeAttachment(MegaChatHandle chatid, MegaChatHandle handle, MegaChatRequestListener *listener = NULL);
    bool isRevoked(MegaChatHandle chatid, MegaChatHandle nodeHandle);
    MegaChatMessage *editMessage(MegaChatHandle chatid, MegaChatHandle msgid, const char* msg);
    MegaChatMessage *removeRichLink(MegaChatHandle chatid, MegaChatHandle msgid);
    bool setMessageSeen(MegaChatHandle chatid, MegaChatHandle msgid);
    MegaChatMessage *getLastMessageSeen(MegaChatHandle chatid);
    MegaChatHandle getLastMessageSeenId(MegaChatHandle chatid);
    void removeUnsentMessage(MegaChatHandle chatid, MegaChatHandle rowid);
    void sendTypingNotification(MegaChatHandle chatid, MegaChatRequestListener *listener = NULL);
    void sendStopTypingNotification(MegaChatHandle chatid, MegaChatRequestListener *listener = NULL);
    bool isMessageReceptionConfirmationActive() const;
    void saveCurrentState();
    void pushReceived(bool beep, MegaChatRequestListener *listener = NULL);

#ifndef KARERE_DISABLE_WEBRTC

    // Audio/Video devices
    mega::MegaStringList *getChatAudioInDevices();
    mega::MegaStringList *getChatVideoInDevices();
    bool setChatAudioInDevice(const char *device);
    bool setChatVideoInDevice(const char *device);

    // Calls
    void startChatCall(MegaChatHandle chatid, bool enableVideo = true, MegaChatRequestListener *listener = NULL);
    void answerChatCall(MegaChatHandle chatid, bool enableVideo = true, MegaChatRequestListener *listener = NULL);
    void hangChatCall(MegaChatHandle chatid, MegaChatRequestListener *listener = NULL);
    void hangAllChatCalls(MegaChatRequestListener *listener);
    void setAudioEnable(MegaChatHandle chatid, bool enable, MegaChatRequestListener *listener = NULL);
    void setVideoEnable(MegaChatHandle chatid, bool enable, MegaChatRequestListener *listener = NULL);
    void loadAudioVideoDeviceList(MegaChatRequestListener *listener = NULL);
    MegaChatCall *getChatCall(MegaChatHandle chatId);
    void setIgnoredCall(MegaChatHandle chatId);
    MegaChatCall *getChatCallByCallId(MegaChatHandle callId);
    int getNumCalls();
    mega::MegaHandleList *getChatCalls();
    mega::MegaHandleList *getChatCallsIds();
#endif

//    MegaChatCallPrivate *getChatCallByPeer(const char* jid);


    // ============= karere API implementation ================

    // karere::IApp implementation
    //virtual ILoginDialog* createLoginDialog();
    virtual IApp::IChatHandler *createChatHandler(karere::ChatRoom &chat);
    virtual IApp::IContactListHandler *contactListHandler();
    virtual IApp::IChatListHandler *chatListHandler();
    virtual void onPresenceChanged(karere::Id userid, karere::Presence pres, bool inProgress);
    virtual void onPresenceConfigChanged(const presenced::Config& state, bool pending);
#ifndef KARERE_DISABLE_WEBRTC
    virtual rtcModule::ICallHandler *onIncomingCall(rtcModule::ICall& call, karere::AvFlags av);
#endif
    virtual void onInitStateChange(int newState);
    virtual void onChatNotification(karere::Id chatid, const chatd::Message &msg, chatd::Message::Status status, chatd::Idx idx);

    // rtcModule::IChatListHandler implementation
    virtual IApp::IGroupChatListItem *addGroupChatItem(karere::GroupChatRoom &chat);
    virtual void removeGroupChatItem(IApp::IGroupChatListItem& item);
    virtual IApp::IPeerChatListItem *addPeerChatItem(karere::PeerChatRoom& chat);
    virtual void removePeerChatItem(IApp::IPeerChatListItem& item);
};

/**
 * @brief This class represents users attached to a message
 *
 * Messages of type MegaChatMessage::TYPE_CONTACT_ATTACHMENT include a list of
 * users with handle, email and name. The MegaChatMessage provides methods to
 * get each of them separatedly.
 *
 * This class is used internally by MegaChatMessagePrivate, not exposed to apps.
 *
 * @see MegaChatMessage::getUserHandle, MegaChatMessage::getUserName and
 * MegaChatMessage::getUserEmail.
 */
class MegaChatAttachedUser
{
public:
    MegaChatAttachedUser(MegaChatHandle contactId, const std::string& email, const std::string& name);
    virtual ~MegaChatAttachedUser();

    virtual MegaChatHandle getHandle() const;
    virtual const char *getEmail() const;
    virtual const char *getName() const;

protected:
    megachat::MegaChatHandle mHandle;
    std::string mEmail;
    std::string mName;
};

class MegaChatRichPreviewPrivate : public MegaChatRichPreview
{
public:
    MegaChatRichPreviewPrivate(const MegaChatRichPreview *richPreview);
    MegaChatRichPreviewPrivate(const std::string &text, const std::string &title, const std::string &description,
                        const std::string &image, const std::string &imageFormat, const std::string &icon,
                        const std::string &iconFormat, const std::string &url);

    virtual MegaChatRichPreview *copy() const;
    virtual ~MegaChatRichPreviewPrivate();

    virtual const char *getText() const;
    virtual const char *getTitle() const;
    virtual const char *getDescription() const;
    virtual const char *getImage() const;
    virtual const char *getImageFormat() const;
    virtual const char *getIcon() const;
    virtual const char *getIconFormat() const;
    virtual const char *getUrl() const;
    virtual const char *getDomainName() const;

protected:
    std::string mText;
    std::string mTitle;
    std::string mDescription;
    std::string mImage;
    std::string mImageFormat;
    std::string mIcon;
    std::string mIconFormat;
    std::string mUrl;
    std::string mDomainName;
};

class MegaChatContainsMetaPrivate : public MegaChatContainsMeta
{
public:
    MegaChatContainsMetaPrivate(const MegaChatContainsMeta *containsMeta = NULL);
    virtual ~MegaChatContainsMetaPrivate();

    virtual MegaChatContainsMeta *copy() const;

    virtual int getType() const;
    virtual const MegaChatRichPreview *getRichPreview() const;

    // This function take the property from memory that it receives as parameter
    void setRichPreview(MegaChatRichPreview *richPreview);

protected:
    int mType = MegaChatContainsMeta::CONTAINS_META_INVALID;
    MegaChatRichPreview *mRichPreview = NULL;
};

class DataTranslation
{
public:
    /**
     * @brief Transform binary string into a vector. For example: string.length() = 32 => vector.size() = 8
     * The vector output is similar to "[669070598,-250738112,2059051645,-1942187558, 324123143, 86148965]"
     * @param data string in binary format
     * @return vector
     */
    static std::vector<int32_t> b_to_vector(const std::string& data);

    /**
     * @brief Transform int32_t vector into a birnary string. For example: string.length() = 32 => vector.size() = 8
     * The vector input is similar to "[669070598,-250738112,2059051645,-1942187558, 324123143, 86148965]"
     * @param data vector of int32_t
     * @return binary string
     */
    static std::string vector_to_b(std::vector<int32_t> vector);

};

class JSonUtils
{
public:
    // you take the ownership of the returned value. NULL if error
    static const char* generateAttachNodeJSon(mega::MegaNodeList* nodes);
    // you take the ownership of returned value. NULL if error
    static mega::MegaNodeList *parseAttachNodeJSon(const char* json);
    // you take the ownership of returned value. NULL if error
    static std::vector<MegaChatAttachedUser> *parseAttachContactJSon(const char* json);

    /**
     * If the message is of type MegaChatMessage::TYPE_ATTACHMENT, this function
     * recives the filenames of the attached nodes. The filenames of nodes are separated
     * by ASCII character '0x01'
     * If the message is of type MegaChatMessage::TYPE_CONTACT, this function
     * recives the usernames. The usernames are separated
     * by ASCII character '0x01'
     */
    static std::string getLastMessageContent(const std::string &content, uint8_t type);
    static const MegaChatContainsMeta *parseContainsMeta(const char* json);
    static MegaChatRichPreview *parseRichPreview(const char* json);

private:
    static std::string getImageFormat(const char* imagen);
};

}

#endif // MEGACHATAPI_IMPL_H<|MERGE_RESOLUTION|>--- conflicted
+++ resolved
@@ -290,10 +290,7 @@
     bool mPreviewMode;
     bool active;
     bool archived;
-<<<<<<< HEAD
-=======
     bool mIsCallInProgress;
->>>>>>> 9315d0a2
     MegaChatHandle peerHandle;  // only for 1on1 chatrooms
     MegaChatHandle mLastMsgId;
     int lastMsgPriv;
@@ -317,10 +314,7 @@
     virtual bool isPreview() const;
     virtual bool isActive() const;
     virtual bool isArchived() const;
-<<<<<<< HEAD
-=======
     virtual bool isCallInProgress() const;
->>>>>>> 9315d0a2
     virtual MegaChatHandle getPeerHandle() const;
     virtual int getLastMessagePriv() const;
     virtual MegaChatHandle getLastMessageHandle() const;
@@ -332,10 +326,7 @@
     void setClosed();
     void setLastTimestamp(int64_t ts);
     void setArchived(bool);
-<<<<<<< HEAD
-=======
     void setCallInProgress();
->>>>>>> 9315d0a2
 
     /**
      * If the message is of type MegaChatMessage::TYPE_ATTACHMENT, this function
@@ -364,13 +355,9 @@
     virtual void onLastMessageUpdated(const chatd::LastTextMsg& msg);
     virtual void onLastTsUpdated(uint32_t ts);
     virtual void onChatOnlineState(const chatd::ChatState state);
-<<<<<<< HEAD
     virtual void onChatModeChanged(bool mode);
     virtual void onChatArchived(bool archived);
-=======
-    virtual void onChatArchived(bool archived);
-
->>>>>>> 9315d0a2
+
     virtual const karere::ChatRoom& getChatRoom() const;
 
 protected:
@@ -648,10 +635,7 @@
     void setUserTyping(MegaChatHandle uh);
     void setUserStopTyping(MegaChatHandle uh);
     void setClosed();
-<<<<<<< HEAD
     void setChatMode(bool mode);
-=======
->>>>>>> 9315d0a2
     void setArchived(bool archived);
 
 private:
@@ -1000,15 +984,11 @@
     void updateChatPermissions(MegaChatHandle chatid, MegaChatHandle uh, int privilege, MegaChatRequestListener *listener = NULL);
     void truncateChat(MegaChatHandle chatid, MegaChatHandle messageid, MegaChatRequestListener *listener = NULL);
     void setChatTitle(MegaChatHandle chatid, const char *title, MegaChatRequestListener *listener = NULL);
-<<<<<<< HEAD
     void loadChatLink(const char *link, MegaChatRequestListener *listener = NULL);
     void closeChatLink(MegaChatHandle chatid, MegaChatRequestListener *listener = NULL);
     void removeChatLink(MegaChatHandle chatid, MegaChatRequestListener *listener = NULL);
     void archiveChat(MegaChatHandle chatid, bool archive, MegaChatRequestListener *listener = NULL);
-=======
-    void archiveChat(MegaChatHandle chatid, bool archive, MegaChatRequestListener *listener = NULL);
-
->>>>>>> 9315d0a2
+
     bool openChatRoom(MegaChatHandle chatid, MegaChatRoomListener *listener = NULL);
     void closeChatRoom(MegaChatHandle chatid, MegaChatRoomListener *listener = NULL);
 
