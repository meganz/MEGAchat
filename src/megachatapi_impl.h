/**
 * @file megachatapi_impl.h
 * @brief Private header file of the intermediate layer for the MEGA Chat C++ SDK.
 *
 * (c) 2013-2016 by Mega Limited, Auckland, New Zealand
 *
 * This file is part of the MEGA SDK - Client Access Engine.
 *
 * Applications using the MEGA API must present a valid application key
 * and comply with the the rules set forth in the Terms of Service.
 *
 * The MEGA SDK is distributed in the hope that it will be useful,
 * but WITHOUT ANY WARRANTY; without even the implied warranty of
 * MERCHANTABILITY or FITNESS FOR A PARTICULAR PURPOSE.
 *
 * @copyright Simplified (2-clause) BSD License.
 *
 * You should have received a copy of the license along with this
 * program.
 */

#ifndef MEGACHATAPI_IMPL_H
#define MEGACHATAPI_IMPL_H

#include "megachatapi.h"

//the megaapi.h header needs this defined externally
//#ifndef ENABLE_CHAT
//    #define ENABLE_CHAT 1
//#endif
#include <megaapi.h>
#include <megaapi_impl.h>

#include <rtcModule/webrtc.h>

#ifndef KARERE_DISABLE_WEBRTC
#include <IVideoRenderer.h>
#endif

#include <chatClient.h>
#include <chatd.h>
#include <sdkApi.h>
#include <karereCommon.h>
#include <logger.h>
#include <stdint.h>
#include "net/libwebsocketsIO.h"
#include "waiter/libuvWaiter.h"
#include <bitset>

#ifdef _WIN32
#pragma warning(push)
#pragma warning(disable: 4996) // rapidjson: The std::iterator class template (used as a base class to provide typedefs) is deprecated in C++17. (The <iterator> header is NOT deprecated.)
#endif

#include <rapidjson/document.h>

#ifdef _WIN32
#pragma warning(pop)
#endif


typedef LibwebsocketsIO MegaWebsocketsIO;
typedef ::mega::LibuvWaiter MegaChatWaiter;

namespace megachat
{

typedef std::set<MegaChatVideoListener *> MegaChatVideoListener_set;
typedef std::map<Cid_t, MegaChatVideoListener_set> MegaChatPeerVideoListener_map;

#ifdef _WIN32
#pragma warning(push)
#pragma warning(disable: 4250) // many, many of this form: 'megachat::MegaChatPeerListItemHandler': inherits 'megachat::MegaChatListItemHandler::megachat::MegaChatListItemHandler::onLastMessageUpdated' via dominance
#endif

class MegaChatRequestPrivate : public MegaChatRequest
{

public:
    MegaChatRequestPrivate(int type, MegaChatRequestListener *listener = NULL);
    MegaChatRequestPrivate(MegaChatRequestPrivate &request);
    virtual ~MegaChatRequestPrivate();
    MegaChatRequest *copy();
    virtual int getType() const;
    virtual MegaChatRequestListener *getListener() const;
    virtual const char *getRequestString() const;
    virtual const char* toString() const;
    virtual int getTag() const;
    virtual long long getNumber() const;
    virtual int getNumRetry() const;
    virtual bool getFlag() const;
    virtual MegaChatPeerList *getMegaChatPeerList();
    virtual MegaChatHandle getChatHandle();
    virtual MegaChatHandle getUserHandle();
    virtual int getPrivilege();
    virtual const char *getText() const;
    virtual const char *getLink() const;
    virtual MegaChatMessage *getMegaChatMessage();
    virtual mega::MegaNodeList *getMegaNodeList();
    virtual mega::MegaHandleList *getMegaHandleListByChat(MegaChatHandle chatid);
    virtual mega::MegaHandleList *getMegaHandleList();
    virtual int getParamType();
    virtual MegaChatScheduledMeetingList* getMegaChatScheduledMeetingList() const;
    virtual MegaChatScheduledMeetingOccurrList* getMegaChatScheduledMeetingOccurrList() const;

    bool hasPerformRequest() const { return mPerformRequest != nullptr; }
    int performRequest() const { assert(hasPerformRequest()); return mPerformRequest(); }

    void setPerformRequest(std::function<int()> f) { mPerformRequest = f; }
    void setMegaChatScheduledMeetingList(const MegaChatScheduledMeetingList* schedMeetingList);
    void setMegaChatScheduledMeetingOccurrList(const MegaChatScheduledMeetingOccurrList* schedMeetingOccurrList);
    void setTag(int tag);
    void setListener(MegaChatRequestListener *listener);
    void setStringList(mega::MegaStringList* stringList);
    void setNumber(long long number);
    void setNumRetry(int retry);
    void setFlag(bool flag);
    void setMegaChatPeerList(MegaChatPeerList *peerList);
    void setChatHandle(MegaChatHandle chatid);
    void setUserHandle(MegaChatHandle userhandle);
    void setPrivilege(int priv);
    void setLink(const char *link);
    void setText(const char *text);
    void setMegaChatMessage(MegaChatMessage *message);
    void setMegaNodeList(mega::MegaNodeList *nodelist);
    void setMegaHandleList(const mega::MegaHandleList* handlelist);
    void setMegaHandleListByChat(MegaChatHandle chatid, mega::MegaHandleList *handlelist);
    void setParamType(int paramType);

private:
    mega::MegaHandleList *doGetMegaHandleListByChat(MegaChatHandle chatid);
    // Perform the request by executing this function, instead of adding code to sendPendingRequests()
    std::function<int()> mPerformRequest;

protected:
    int mType;
    int mTag;
    MegaChatRequestListener *mListener;

    long long mNumber;
    int mRetry;
    bool mFlag;
    MegaChatPeerList *mPeerList;
    MegaChatHandle mChatid;
    MegaChatHandle mUserHandle;
    int mPrivilege;
    const char* mText;
    const char* mLink;
    MegaChatMessage* mMessage;
    mega::MegaNodeList* mMegaNodeList;
    mega::MegaHandleList *mMegaHandleList;
    std::map<MegaChatHandle, mega::MegaHandleList*> mMegaHandleListMap;
    std::unique_ptr<MegaChatScheduledMeetingList> mScheduledMeetingList;
    std::unique_ptr<MegaChatScheduledMeetingOccurrList> mScheduledMeetingOccurrList;
    int mParamType;
};

class MegaChatPresenceConfigPrivate : public MegaChatPresenceConfig
{
public:
    MegaChatPresenceConfigPrivate(const MegaChatPresenceConfigPrivate &config);
    MegaChatPresenceConfigPrivate(const presenced::Config &config, bool isPending);
    virtual ~MegaChatPresenceConfigPrivate();
    MegaChatPresenceConfig *copy() const override;

    int getOnlineStatus() const override;
    bool isAutoawayEnabled() const override;
    int64_t getAutoawayTimeout() const override;
    bool isPersist() const override;
    bool isPending() const override;
    bool isLastGreenVisible() const override;

private:
    int status;
    bool persistEnabled;
    bool autoawayEnabled;
    int64_t autoawayTimeout;
    bool pending;
    bool lastGreenVisible;
};


#ifndef KARERE_DISABLE_WEBRTC

class MegaChatVideoReceiver;

class MegaChatSessionPrivate : public MegaChatSession
{
public:
    MegaChatSessionPrivate(const rtcModule::ISession &session);
    MegaChatSessionPrivate(const MegaChatSessionPrivate &session);
    virtual ~MegaChatSessionPrivate() override;
    virtual MegaChatSession *copy() override;
    virtual int getStatus() const override;
    virtual MegaChatHandle getPeerid() const override;
    virtual MegaChatHandle getClientid() const override;
    virtual bool hasAudio() const override;
    virtual bool hasVideo() const override;
    virtual bool isHiResVideo() const override;
    virtual bool isLowResVideo() const override;
    virtual bool hasScreenShare() const override;
    virtual bool isHiResScreenShare() const override;
    virtual bool isLowResScreenShare() const override;
    virtual bool hasCamera() const override;
    virtual bool isLowResCamera() const override;
    virtual bool isHiResCamera() const override;
    virtual bool isOnHold() const override;
    virtual bool isRecording() const override;
    virtual int getChanges() const override;
    virtual int getTermCode() const override;
    virtual bool hasChanged(int changeType) const override;
    virtual bool isAudioDetected() const override;
    virtual bool canRecvVideoHiRes() const override;
    virtual bool canRecvVideoLowRes() const override;
    virtual bool isModerator() const override;

    char* avFlagsToString() const override;
    karere::AvFlags getAvFlags() const; // for internal use
    void setState(uint8_t state);
    void setAudioDetected(bool audioDetected);
    void setOnHold(bool onHold);
    void setChange(int change);
    void setRecording(const bool isRecording);
    void removeChanges();
    int convertTermCode(rtcModule::TermCode termCode);

private:
    uint8_t mState = MegaChatSession::SESSION_STATUS_INVALID;
    karere::Id mPeerId;
    Cid_t mClientId;
    karere::AvFlags mAvFlags = karere::AvFlags::kEmpty;
    int mTermCode = MegaChatSession::SESS_TERM_CODE_INVALID;
    int mChanged = MegaChatSession::CHANGE_TYPE_NO_CHANGES;
    bool mAudioDetected = false;
    bool mHasHiResTrack = false;
    bool mHasLowResTrack = false;
    bool mIsModerator = false;
};

class MegaChatCallPrivate : public MegaChatCall
{
public:
    MegaChatCallPrivate(const rtcModule::ICall& call);
    MegaChatCallPrivate(const MegaChatCallPrivate &call);

    virtual ~MegaChatCallPrivate() override;

    virtual MegaChatCall *copy() override;

    virtual int getStatus() const override;
    virtual MegaChatHandle getChatid() const override;
    virtual MegaChatHandle getCallId() const override;

    virtual bool hasLocalAudio() const override;
    virtual bool hasLocalVideo() const override;

    virtual int getChanges() const override;
    virtual bool hasChanged(int changeType) const override;

    virtual bool hasUserSpeakPermission(const MegaChatHandle uh) const override;
    virtual int64_t getDuration() const override;
    virtual int64_t getInitialTimeStamp() const override;
    virtual int64_t getFinalTimeStamp() const override;
    virtual int getTermCode() const override;
    int getEndCallReason() const override;
    bool isSpeakRequestEnabled() const override;
    int getNotificationType() const override;
    MegaChatHandle getAuxHandle() const override;
    virtual bool isRinging() const override;
    virtual bool isOwnModerator() const override;
    mega::MegaHandleList* getSessionsClientidByUserHandle(const MegaChatHandle uh) const override;
    virtual mega::MegaHandleList *getSessionsClientid() const override;
    virtual MegaChatHandle getPeeridCallCompositionChange() const override;
    virtual int getCallCompositionChange() const override;
    virtual MegaChatSession *getMegaChatSession(MegaChatHandle clientId) override;
    virtual int getNumParticipants() const override;
    virtual mega::MegaHandleList *getPeeridParticipants() const override;
    virtual const mega::MegaHandleList* getModerators() const override;
    virtual bool isIgnored() const override;
    virtual bool isIncoming() const override;
    virtual bool isOutgoing() const override;
    virtual bool isOwnClientCaller() const override;
    virtual MegaChatHandle getCaller() const override;
    virtual bool isOnHold() const override;
    const char* getGenericMessage() const override;
    int getNetworkQuality() const override;
    bool hasUserPendingSpeakRequest(const MegaChatHandle uh) const override;
    int getWrJoiningState() const override;
    const MegaChatWaitingRoom* getWaitingRoom() const override;
<<<<<<< HEAD
    MegaChatHandle getHandle() const override;
    void setHandle(const MegaChatHandle h);
    bool getFlag() const override;
    void setFlag(const bool f);
=======
    int getNum() const override;
    int getCallDurationLimit() const override;

    void setCallDurationLimit(const int lim);
>>>>>>> a525ac4a
    void setStatus(int status);
    void removeChanges();
    void setChange(int changed);
    MegaChatSessionPrivate *addSession(rtcModule::ISession &sess);

    /**
     * @brief Set generic numeric value that can be used for multiple purposes
     *
     * @note if this method is called more than once for the same MegaChatCallPrivate instance,
     * the value stored at mNum will be overwritten,
     *
     * It's recommended to check under which circumstances is used, to avoid conflicts.
     */
    void setNum(const int n);

    int availableAudioSlots();
    int availableVideoSlots();
    void setPeerid(const karere::Id& peerid, bool added);
    bool isParticipating(const karere::Id& userid) const;
    void setId(const karere::Id& callid);
    void setCaller(const karere::Id& caller);
    void setHandleList(const mega::MegaHandleList* handleList);
    void setSpeakersList(const ::mega::MegaHandleList* speakersList);
    const ::mega::MegaHandleList* getSpeakRequestsList() const override;
    const mega::MegaHandleList* getSpeakersList() const override;
    const mega::MegaHandleList* getHandleList() const override;
    void setNotificationType(int notificationType);
    void setAuxHandle(const MegaChatHandle h);
    void setTermCode(int termCode);
    void setMessage(const std::string &errMsg);
    void setOnHold(bool onHold);
    static int convertCallState(rtcModule::CallState newState);
    int convertTermCode(rtcModule::TermCode termCode);
    int convertSfuCmdToCode(const std::string& cmd) const;

protected:
    MegaChatHandle mChatid = MEGACHAT_INVALID_HANDLE;;
    int mStatus = MegaChatCall::CALL_STATUS_INITIAL;
    MegaChatHandle mCallId = MEGACHAT_INVALID_HANDLE;;
    karere::AvFlags mLocalAVFlags;
    int mChanged = MegaChatCall::CHANGE_TYPE_NO_CHANGES;
    int64_t mInitialTs = 0;
    int64_t mFinalTs = 0;
    std::map<MegaChatHandle, std::unique_ptr<MegaChatSession>> mSessions;
    std::vector<MegaChatHandle> mParticipants;
    MegaChatHandle mPeerId = MEGACHAT_INVALID_HANDLE;
    MegaChatHandle mHandle = MEGACHAT_INVALID_HANDLE;
    int mCallCompositionChange = MegaChatCall::NO_COMPOSITION_CHANGE;
    MegaChatHandle mCallerId;
    std::string mMessage;
    std::unique_ptr<::mega::MegaHandleList> mModerators;
    std::unique_ptr<::mega::MegaHandleList> mHandleList;
    std::unique_ptr<::mega::MegaHandleList> mSpeakersList;
    std::unique_ptr<::mega::MegaHandleList> mSpeakRequestsList;
    std::unique_ptr<MegaChatWaitingRoom> mMegaChatWaitingRoom;

    int mTermCode = MegaChatCall::TERM_CODE_INVALID;
    int mEndCallReason = MegaChatCall::END_CALL_REASON_INVALID;
    int mNotificationType = MegaChatCall::NOTIFICATION_TYPE_INVALID;
    bool mIgnored = false;
    bool mRinging = false;
    bool mIsCaller = false;
    bool mIsOwnClientCaller = false;
    bool mOwnModerator = false;
    bool mSpeakRequest = false;
    bool mFlag = false;
    int mNetworkQuality = rtcModule::kNetworkQualityGood;
    int mWrJoiningState = MegaChatWaitingRoom::MWR_UNKNOWN;
    MegaChatHandle mAuxHandle = MEGACHAT_INVALID_HANDLE;
    int mCallDurationLimit = CALL_LIMIT_DURATION_DISABLED; // in seconds
    int64_t mNum = 0; // generic numeric value that can be used for multiple purposes
};

class MegaChatWaitingRoomPrivate: public MegaChatWaitingRoom
{
public:
    virtual ~MegaChatWaitingRoomPrivate() override {};
    MegaChatWaitingRoom* copy() const override
    {
        return new MegaChatWaitingRoomPrivate(*this);
    }

    size_t size() const override
    {
        return mWaitingRoomUsers ? mWaitingRoomUsers->size() : 0;
    }

    mega::MegaHandleList* getUsers() const override;

    int getUserStatus(const uint64_t& userid) const override
    {
        if (!mWaitingRoomUsers) { return MWR_UNKNOWN; }
        return convertIntoValidStatus(mWaitingRoomUsers->getUserStatus(userid));
    }

protected:
    MegaChatWaitingRoomPrivate() = delete;
    MegaChatWaitingRoomPrivate(const MegaChatWaitingRoomPrivate&& other) = delete;
    MegaChatWaitingRoomPrivate& operator = (const MegaChatWaitingRoomPrivate& other) = delete;
    MegaChatWaitingRoomPrivate& operator = (MegaChatWaitingRoomPrivate&& other) = delete;

    MegaChatWaitingRoomPrivate(const rtcModule::KarereWaitingRoom& other)
    {
        mWaitingRoomUsers.reset(new rtcModule::KarereWaitingRoom(other));
    }

    MegaChatWaitingRoomPrivate(const MegaChatWaitingRoomPrivate& other)
        : mWaitingRoomUsers(other.getWaitingRoomUsers()
                                ? new rtcModule::KarereWaitingRoom(*other.getWaitingRoomUsers())
                                : nullptr)
    {
    }

    int convertIntoValidStatus(const int status) const
    {

        switch (static_cast<sfu::WrState>(status))
        {
            case sfu::WrState::WR_NOT_ALLOWED: return MWR_NOT_ALLOWED;
            case sfu::WrState::WR_ALLOWED:     return MWR_ALLOWED;
            case sfu::WrState::WR_UNKNOWN:
            default:                           return MWR_UNKNOWN;
        }
    }

    const rtcModule::KarereWaitingRoom* getWaitingRoomUsers() const { return mWaitingRoomUsers.get(); }
    friend class MegaChatCallPrivate;
private:

    std::unique_ptr<rtcModule::KarereWaitingRoom> mWaitingRoomUsers;
};

class MegaChatVideoFrame
{
public:
    unsigned char *buffer;
    int width;
    int height;
};

class MegaChatVideoReceiver : public rtcModule::IVideoRenderer
{
public:
    // no peerid --> local video from own user
    MegaChatVideoReceiver(MegaChatApiImpl *chatApi, const karere::Id& chatid, rtcModule::VideoResolution videoResolution, uint32_t clientId = 0);
    ~MegaChatVideoReceiver();

    void setWidth(int width);
    void setHeight(int height);

    // rtcModule::IVideoRenderer implementation
    virtual void* getImageBuffer(unsigned short width, unsigned short height, void*& userData);
    virtual void frameComplete(void* userData);
    virtual void onVideoAttach();
    virtual void onVideoDetach();
    virtual void clearViewport();
    virtual void released();

protected:
    MegaChatApiImpl *mChatApi;
    MegaChatHandle mChatid;
    rtcModule::VideoResolution mVideoResolution;
    uint32_t mClientId;
};

#endif

class MegaChatListItemPrivate : public MegaChatListItem
{
public:
    MegaChatListItemPrivate(karere::ChatRoom& chatroom);
    MegaChatListItemPrivate(const MegaChatListItem *item);
    virtual ~MegaChatListItemPrivate();
    MegaChatListItem *copy() const override;

private:
    int mChanged;

    MegaChatHandle chatid;
    int mOwnPriv;
    std::string mTitle;
    int unreadCount;
    std::string lastMsg;
    int lastMsgType;
    MegaChatHandle lastMsgSender;
    int64_t lastTs;
    bool group;
    bool mPublicChat;
    bool mPreviewMode;
    bool active;
    bool mArchived;
    bool mDeleted;  // only true when chatlink is takendown (see removeGroupChatItem())
    bool mIsCallInProgress;
    MegaChatHandle peerHandle;  // only for 1on1 chatrooms
    MegaChatHandle mLastMsgId;
    int lastMsgPriv;
    MegaChatHandle lastMsgHandle;
    unsigned int mNumPreviewers;
    bool mMeeting;

public:
    int getChanges() const override;
    bool hasChanged(int changeType) const override;

    MegaChatHandle getChatId() const override;
    const char *getTitle() const override;
    int getOwnPrivilege() const override;
    int getUnreadCount() const override;
    const char *getLastMessage() const override;
    MegaChatHandle getLastMessageId() const override;
    int getLastMessageType() const override;
    MegaChatHandle getLastMessageSender() const override;
    int64_t getLastTimestamp() const override;
    bool isGroup() const override;
    bool isPublic() const override;
    bool isPreview() const override;
    bool isActive() const override;
    bool isArchived() const override;
    bool isDeleted() const override;
    bool isCallInProgress() const override;
    MegaChatHandle getPeerHandle() const override;
    int getLastMessagePriv() const override;
    MegaChatHandle getLastMessageHandle() const override;
    unsigned int getNumPreviewers() const override;
    bool isMeeting() const override;

    void setOwnPriv(int ownPriv);
    void setTitle(const std::string &title);
    void changeUnreadCount();
    void setNumPreviewers(unsigned int numPrev);
    void setPreviewClosed();
    void setMembersUpdated();
    void setClosed();
    void setLastTimestamp(int64_t ts);
    void setArchived(bool);
    void setDeleted();
    void setCallInProgress();

    /**
     * If the message is of type MegaChatMessage::TYPE_ATTACHMENT, this function
     * recives the filenames of the attached nodes. The filenames of nodes are separated
     * by ASCII character '0x01'
     * If the message is of type MegaChatMessage::TYPE_CONTACT, this function
     * recives the usernames. The usernames are separated
     * by ASCII character '0x01'
     */
    void setLastMessage();
    void setChatMode(bool mode);
};

class MegaChatListItemHandler :public virtual karere::IApp::IChatListItem
{
public:
    MegaChatListItemHandler(MegaChatApiImpl&, karere::ChatRoom&);

    // karere::IApp::IListItem::ITitleHandler implementation
    void onTitleChanged(const std::string& title) override;
    void onUnreadCountChanged() override;

    // karere::IApp::IListItem::IChatListItem implementation
    void onExcludedFromChat() override;
    void onRejoinedChat() override;
    void onLastMessageUpdated(const chatd::LastTextMsg& msg) override;
    void onLastTsUpdated(uint32_t ts) override;
    void onChatOnlineState(const chatd::ChatState state) override;
    void onChatModeChanged(bool mode) override;
    void onChatArchived(bool archived) override;
    void onChatDeleted() const override;
    void onPreviewersCountUpdate(uint32_t numPrev) override;
    void onPreviewClosed() override;

protected:
    MegaChatApiImpl &chatApi;
    karere::ChatRoom &mRoom;
};

class MegaChatGroupListItemHandler :
        public MegaChatListItemHandler,
        public virtual karere::IApp::IGroupChatListItem
{
public:
    MegaChatGroupListItemHandler(MegaChatApiImpl&, karere::ChatRoom&);

    // karere::IApp::IListItem::IGroupChatListItem implementation
    void onUserJoin(uint64_t userid, chatd::Priv priv) override;
    void onUserLeave(uint64_t userid) override;
};

class MegaChatPeerListItemHandler :
        public MegaChatListItemHandler,
        public virtual karere::IApp::IPeerChatListItem
{
public:
    MegaChatPeerListItemHandler(MegaChatApiImpl &, karere::ChatRoom&);
};

class MegaChatRoomHandler :public karere::IApp::IChatHandler
{
public:
    MegaChatRoomHandler(MegaChatApiImpl *chatApiImpl, MegaChatApi *chatApi, mega::MegaApi *megaApi, MegaChatHandle chatid);

    void addChatRoomListener(MegaChatRoomListener *listener);
    void removeChatRoomListener(MegaChatRoomListener *listener);

    // MegaChatRoomListener callbacks
    void fireOnChatRoomUpdate(MegaChatRoom *chat);
    void fireOnMessageLoaded(MegaChatMessage *msg);
    void fireOnMessageReceived(MegaChatMessage *msg);
    void fireOnHistoryTruncatedByRetentionTime(MegaChatMessage *msg);
    void fireOnMessageUpdate(MegaChatMessage *msg);
    void fireOnHistoryReloaded(MegaChatRoom *chat);
    void fireOnReactionUpdate(MegaChatHandle msgid, const char *reaction, int count);
    // karere::IApp::IChatHandler implementation
    virtual void onMemberNameChanged(uint64_t userid, const std::string &newName) override;
    virtual void onChatArchived(bool archived) override;
    //virtual void* userp();


    // karere::IApp::IChatHandler::ITitleHandler implementation
    void onTitleChanged(const std::string& title) override;
    void onUnreadCountChanged() override;
    void onPreviewersCountUpdate(uint32_t numPrev) override;

    // karere::IApp::IChatHandler::chatd::Listener implementation
    void init(chatd::Chat& chat, chatd::DbInterface*&) override;
    void onDestroy() override;
    void onRecvNewMessage(chatd::Idx idx, chatd::Message& msg, chatd::Message::Status status) override;
    void onRecvHistoryMessage(chatd::Idx idx, chatd::Message& msg, chatd::Message::Status status, bool isLocal) override;
    void onHistoryDone(chatd::HistSource source) override;
    void onUnsentMsgLoaded(chatd::Message& msg) override;
    void onUnsentEditLoaded(chatd::Message& msg, bool oriMsgIsSending) override;
    void onMessageConfirmed(karere::Id msgxid, const chatd::Message& msg, chatd::Idx idx, bool tsUpdated) override;
    void onMessageRejected(const chatd::Message& msg, uint8_t reason) override;
    void onMessageStatusChange(chatd::Idx idx, chatd::Message::Status newStatus, const chatd::Message& msg) override;
    void onMessageEdited(const chatd::Message& msg, chatd::Idx idx) override;
    void onEditRejected(const chatd::Message& msg, chatd::ManualSendReason reason) override;
    void onOnlineStateChange(chatd::ChatState state) override;
    void onUserJoin(karere::Id userid, chatd::Priv privilege) override;
    void onUserLeave(karere::Id userid) override;
    void onExcludedFromChat() override;
    void onRejoinedChat() override;
    void onUnreadChanged() override;
    void onRetentionTimeUpdated(unsigned int period) override;
    void onPreviewersUpdate() override;
    void onManualSendRequired(chatd::Message* msg, uint64_t id, chatd::ManualSendReason reason) override;
    //virtual void onHistoryTruncated(const chatd::Message& msg, chatd::Idx idx);
    //virtual void onMsgOrderVerificationFail(const chatd::Message& msg, chatd::Idx idx, const std::string& errmsg);
    void onUserTyping(karere::Id user) override;
    void onUserStopTyping(karere::Id user) override;
    void onLastTextMessageUpdated(const chatd::LastTextMsg& msg) override;
    void onLastMessageTsUpdated(uint32_t ts) override;
    void onHistoryReloaded() override;
    void onChatModeChanged(bool mode) override;
    void onChatOptionsChanged(int option) override;
    void onReactionUpdate(karere::Id msgid, const char *reaction, int count) override;
    void onHistoryTruncatedByRetentionTime(const chatd::Message &msg, const chatd::Idx &idx, const chatd::Message::Status &status) override;

    bool isRevoked(MegaChatHandle h);
    // update access to attachments
    void handleHistoryMessage(MegaChatMessage *message);
    // update access to attachments, returns messages requiring updates (you take ownership)
    std::set<MegaChatHandle> *handleNewMessage(MegaChatMessage *msg);

protected:

private:
    MegaChatApiImpl *mChatApiImpl;
    MegaChatApi *mChatApi;       // for notifications in callbacks
    mega::MegaApi *mMegaApi;
    MegaChatHandle mChatid;

    chatd::Chat *mChat;
    karere::ChatRoom *mRoom;

    std::set<MegaChatRoomListener *> roomListeners;

    // nodes with granted/revoked access from loaded messsages
    std::map<MegaChatHandle, bool> attachmentsAccess;  // handle, access
    std::map<MegaChatHandle, std::set<MegaChatHandle>> attachmentsIds;    // nodehandle, msgids
};

class MegaChatNodeHistoryHandler : public chatd::FilteredHistoryHandler
{
public:
    MegaChatNodeHistoryHandler(MegaChatApi *api);
     virtual ~MegaChatNodeHistoryHandler(){}

    void fireOnAttachmentReceived(MegaChatMessage *message);
    void fireOnAttachmentLoaded(MegaChatMessage *message);
    void fireOnAttachmentDeleted(const karere::Id& id);
    void fireOnTruncate(const karere::Id& id);

    void onReceived(chatd::Message* msg, chatd::Idx idx) override;
    void onLoaded(chatd::Message* msg, chatd::Idx idx) override;
    void onDeleted(karere::Id id) override;
    void onTruncated(karere::Id id) override;

    void addMegaNodeHistoryListener(MegaChatNodeHistoryListener *listener);
    void removeMegaNodeHistoryListener(MegaChatNodeHistoryListener *listener);

protected:
    std::set<MegaChatNodeHistoryListener *>nodeHistoryListeners;
    MegaChatApi *chatApi;
};

class LoggerHandler : public karere::Logger::ILoggerBackend
{
public:
    LoggerHandler();
    virtual ~LoggerHandler();

    void setMegaChatLogger(MegaChatLogger *logger);
    void setLogLevel(int logLevel);
    void setLogWithColors(bool useColors);
    void setLogToConsole(bool enable);
    virtual void log(krLogLevel level, const char* msg, size_t len, unsigned flags);

private:
    std::recursive_mutex mutex;
    MegaChatLogger *megaLogger;
};

#ifndef KARERE_DISABLE_WEBRTC
class MegaChatSessionHandler;

class MegaChatCallHandler : public rtcModule::CallHandler
{
public:
    MegaChatCallHandler(MegaChatApiImpl *megaChatApi);
    ~MegaChatCallHandler();
    void onCallStateChange(rtcModule::ICall& call) override;
    void onCallRinging(rtcModule::ICall &call) override;
    void onCallWillEndr(rtcModule::ICall &call, const int endsIn) override;
    void onCallError(rtcModule::ICall &call, int code, const std::string &errMsg) override;
    void onNewSession(rtcModule::ISession& session, const rtcModule::ICall& call) override;
    void onLocalFlagsChanged(const rtcModule::ICall& call, const Cid_t cidPerf = K_INVALID_CID) override;
    void onOnHold(const rtcModule::ICall& call) override;
    void onAddPeer(const rtcModule::ICall &call, karere::Id peer) override;
    void onRemovePeer(const rtcModule::ICall &call,  karere::Id peer) override;
    void onNetworkQualityChanged(const rtcModule::ICall &call) override;
    void onStopOutgoingRinging(const rtcModule::ICall& call) override;
    void onPermissionsChanged(const rtcModule::ICall& call) override;
    void onWrUsersAllow(const rtcModule::ICall& call, const mega::MegaHandleList* users) override;
    void onWrUsersDeny(const rtcModule::ICall& call, const mega::MegaHandleList* users) override;
    void onWrUserDump(const rtcModule::ICall& call) override;
    void onWrAllow(const rtcModule::ICall& call) override;
    void onWrDeny(const rtcModule::ICall& call) override;
    void onWrUsersEntered(const rtcModule::ICall& call, const mega::MegaHandleList* users) override;
    void onWrUsersLeave(const rtcModule::ICall& call, const mega::MegaHandleList* users) override;
    void onWrPushedFromCall(const rtcModule::ICall& call) override;
    void onCallDeny(const rtcModule::ICall& call, const std::string& cmd, const std::string& msg) override;
    void onUserSpeakStatusUpdate(const rtcModule::ICall& call, const karere::Id& userid, const bool add) override;
    void onSpeakRequest(const rtcModule::ICall& call, const karere::Id& userid, const bool add);

private:
    MegaChatApiImpl* mMegaChatApi;
};
#endif

class MegaChatScheduledMeetingHandler: public karere::ScheduledMeetingHandler
{
public:
    MegaChatScheduledMeetingHandler(MegaChatApiImpl* megaChatApi);
    ~MegaChatScheduledMeetingHandler();
    void onSchedMeetingChange(const karere::KarereScheduledMeeting* sm, unsigned long diff) override;
    void onSchedMeetingOccurrencesChange(const karere::Id& id, bool append) override;

private:
    MegaChatApiImpl* mMegaChatApi;
};

#ifndef KARERE_DISABLE_WEBRTC
class MegaChatSessionHandler : public rtcModule::SessionHandler
{
public:
    MegaChatSessionHandler(MegaChatApiImpl *mMegaChatApi, const rtcModule::ICall& call);
    virtual ~MegaChatSessionHandler();
    void onVThumbReceived(rtcModule::ISession& session) override;
    void onHiResReceived(rtcModule::ISession& session) override;
    void onDestroySession(rtcModule::ISession& session) override;
    void onRemoteFlagsChanged(rtcModule::ISession& session) override;
    void onOnHold(rtcModule::ISession& session) override;
    void onRemoteAudioDetected(rtcModule::ISession& session) override;
    void onPermissionsChanged(rtcModule::ISession& session) override;
    void onRecordingChanged(rtcModule::ISession& session) override;

private:
    MegaChatApiImpl *mMegaChatApi;
    MegaChatHandle mCallid;
    MegaChatHandle mChatid;
};
#endif

class MegaChatErrorPrivate :
        public MegaChatError,
        private ::promise::Error
{
public:

    MegaChatErrorPrivate(const std::string& msg, int code=ERROR_OK, int type=promise::kErrorTypeGeneric);
    MegaChatErrorPrivate(int code=ERROR_OK, int type=promise::kErrorTypeGeneric);
    virtual ~MegaChatErrorPrivate() {}

private:
    MegaChatErrorPrivate(const MegaChatErrorPrivate *);
    static const char* getGenericErrorString(int errorCode);

    // MegaChatError interface
public:
    MegaChatError *copy();
    int getErrorCode() const;
    int getErrorType() const;
    const char *getErrorString() const;
    const char *toString() const;
};

class MegaChatPeerListPrivate : public MegaChatPeerList
{
public:
    MegaChatPeerListPrivate();
    MegaChatPeerListPrivate(mega::userpriv_vector *);

    virtual ~MegaChatPeerListPrivate();
    virtual MegaChatPeerList *copy() const;

    virtual void addPeer(MegaChatHandle h, int priv);
    virtual MegaChatHandle getPeerHandle(int i) const;
    virtual int getPeerPrivilege(int i) const;
    virtual int size() const;

    // returns the list of user-privilege (this object keeps the ownership)
    const mega::userpriv_vector * getList() const;

private:
    mega::userpriv_vector list;
};

class MegaChatListItemListPrivate :  public MegaChatListItemList
{
public:
    MegaChatListItemListPrivate();
    virtual ~MegaChatListItemListPrivate();
    virtual MegaChatListItemListPrivate *copy() const;

    virtual const MegaChatListItem *get(unsigned int i) const;
    virtual unsigned int size() const;

    void addChatListItem(MegaChatListItem*);

private:
    MegaChatListItemListPrivate(const MegaChatListItemListPrivate *list);
    std::vector<MegaChatListItem*> mList;
};

class MegaChatRoomPrivate : public MegaChatRoom
{
public:
    MegaChatRoomPrivate(const MegaChatRoom *);
    MegaChatRoomPrivate(const karere::ChatRoom&);

    virtual ~MegaChatRoomPrivate() {}
    MegaChatRoom *copy() const override;

    MegaChatHandle getChatId() const override;
    int getOwnPrivilege() const override;
    unsigned int getNumPreviewers() const override;
    int getPeerPrivilegeByHandle(MegaChatHandle userhandle) const override;
    int getPeerPrivilege(unsigned int i) const override;
    unsigned int getPeerCount() const override;
    MegaChatHandle getPeerHandle(unsigned int i) const override;
    bool isGroup() const override;
    bool isPublic() const override;
    bool isPreview() const override;
    const char *getAuthorizationToken() const override;
    const char *getTitle() const override;
    bool hasCustomTitle() const override;
    bool isActive() const override;
    bool isArchived() const override;
    bool isMeeting() const override;
    bool isWaitingRoom() const override;
    bool isOpenInvite() const override;
    bool isSpeakRequest() const override;
    int64_t getCreationTs() const override;

    int getChanges() const override;
    bool hasChanged(int changeType) const override;

    int getUnreadCount() const override;
    MegaChatHandle getUserHandle() const override;
    MegaChatHandle getUserTyping() const override;

    unsigned getRetentionTime() const override;

    void setRetentionTime(unsigned int period);
    void setOwnPriv(int ownPriv);
    void setTitle(const std::string &title);
    void changeUnreadCount();
    void changeChatRoomOption(int option);
    void setNumPreviewers(unsigned int numPrev);
    void setMembersUpdated(MegaChatHandle uh);
    void setUserTyping(MegaChatHandle uh);
    void setUserStopTyping(MegaChatHandle uh);
    void setClosed();
    void setChatMode(bool mode);
    void setArchived(bool archived);

private:
    int mChanged;

    MegaChatHandle mChatid;
    mega::privilege_t priv;
    mega::userpriv_vector mPeers;
    bool group;
    bool mPublicChat;
    karere::Id mAuthToken;
    bool active;
    bool mArchived;
    bool mHasCustomTitle;
    int64_t mCreationTs;
    bool mMeeting = false;
    bool mWaitingRoom = false;
    bool mOpenInvite = false;
    bool mSpeakRequest = false;

    std::string mTitle;
    int unreadCount;
    unsigned int mNumPreviewers;
    MegaChatHandle mUh;
    uint32_t mRetentionTime;

public:
    // you take the ownership of return value
    static char *firstnameFromBuffer(const std::string &buffer);

    // you take the ownership of return value
    static char *lastnameFromBuffer(const std::string &buffer);
};

class MegaChatRoomListPrivate :  public MegaChatRoomList
{
public:
    MegaChatRoomListPrivate();
    virtual ~MegaChatRoomListPrivate();
    virtual MegaChatRoomList *copy() const;
    virtual const MegaChatRoom *get(unsigned int i) const;
    virtual unsigned int size() const;

    void addChatRoom(MegaChatRoom*);

private:
    MegaChatRoomListPrivate(const MegaChatRoomListPrivate *list);
    std::vector<MegaChatRoom*> mList;
};

class MegaChatScheduledFlagsPrivate: public MegaChatScheduledFlags
{
public:
    MegaChatScheduledFlagsPrivate();
    MegaChatScheduledFlagsPrivate(const unsigned long numericValue);
    MegaChatScheduledFlagsPrivate(const MegaChatScheduledFlagsPrivate *flags);
    MegaChatScheduledFlagsPrivate(const karere::KarereScheduledFlags* flags);
    ~MegaChatScheduledFlagsPrivate() override = default;
    MegaChatScheduledFlagsPrivate(const MegaChatScheduledFlagsPrivate&) = delete;
    MegaChatScheduledFlagsPrivate(const MegaChatScheduledFlagsPrivate&&) = delete;
    MegaChatScheduledFlagsPrivate& operator=(const MegaChatScheduledFlagsPrivate&) = delete;
    MegaChatScheduledFlagsPrivate& operator=(const MegaChatScheduledFlagsPrivate&&) = delete;

    void reset() override;
    void setSendEmails(bool enabled) override;

    unsigned long getNumericValue() const;
    bool sendEmails() const override;
    bool isEmpty() const override;

    MegaChatScheduledFlagsPrivate* copy() const override { return new MegaChatScheduledFlagsPrivate(this); }
    std::unique_ptr<karere::KarereScheduledFlags> getKarereScheduledFlags() const;

private:
    std::unique_ptr<karere::KarereScheduledFlags> mKScheduledFlags;
};

class MegaChatScheduledRulesPrivate : public MegaChatScheduledRules
{
public:
    MegaChatScheduledRulesPrivate(const int freq,
                                  const int interval = INTERVAL_INVALID,
                                  const MegaChatTimeStamp until = MEGACHAT_INVALID_TIMESTAMP,
                                  const mega::MegaIntegerList* byWeekDay = nullptr,
                                  const mega::MegaIntegerList* byMonthDay = nullptr,
                                  const mega::MegaIntegerMap* byMonthWeekDay = nullptr);

    MegaChatScheduledRulesPrivate(const MegaChatScheduledRulesPrivate *rules);
    MegaChatScheduledRulesPrivate(const karere::KarereScheduledRules* rules);
    ~MegaChatScheduledRulesPrivate() override = default;
    MegaChatScheduledRulesPrivate(const MegaChatScheduledRulesPrivate&) = delete;
    MegaChatScheduledRulesPrivate(const MegaChatScheduledRulesPrivate&&) = delete;
    MegaChatScheduledRulesPrivate& operator=(const MegaChatScheduledRulesPrivate&) = delete;
    MegaChatScheduledRulesPrivate& operator=(const MegaChatScheduledRulesPrivate&&) = delete;

    void setFreq(int freq) override;
    void setInterval(int interval) override;
    void setUntil(MegaChatTimeStamp until) override;
    void setByWeekDay(const mega::MegaIntegerList* byWeekDay) override;
    void setByMonthDay(const mega::MegaIntegerList* byMonthDay)  override;
    void setByMonthWeekDay(const mega::MegaIntegerMap* byMonthWeekDay) override;

    int freq() const override;
    int interval() const override;
    MegaChatTimeStamp until() const override;
    const mega::MegaIntegerList* byWeekDay()  const override;
    const mega::MegaIntegerList* byMonthDay()  const  override;
    const mega::MegaIntegerMap* byMonthWeekDay() const override;

    MegaChatScheduledRulesPrivate* copy() const override { return new MegaChatScheduledRulesPrivate(this); }
    std::unique_ptr<karere::KarereScheduledRules> getKarereScheduledRules() const;
    static bool isValidFreq(const int freq)              { return (freq >= FREQ_DAILY && freq <= FREQ_MONTHLY); }
    static bool isValidInterval(const int interval)      { return interval > INTERVAL_INVALID; }
    static bool isValidUntil(const mega::m_time_t until) { return until > MEGACHAT_INVALID_TIMESTAMP; }

private:
    std::unique_ptr<karere::KarereScheduledRules> mKScheduledRules;

    // temp memory must be held somewhere since there is a data transformation and ownership is not returned in the getters
    // (to be removed once MegaChatAPI homogenizes with MegaAPI)
    mutable std::unique_ptr<mega::MegaIntegerList> mTransformedByWeekDay;
    mutable std::unique_ptr<mega::MegaIntegerList> mTransformedByMonthDay;
    mutable std::unique_ptr<mega::MegaIntegerMap> mTransformedByMonthWeekDay;
};

class MegaChatScheduledMeetingPrivate: public MegaChatScheduledMeeting
{
public:
    using megachat_sched_bs_t = karere::KarereScheduledMeeting::sched_bs_t;

    MegaChatScheduledMeetingPrivate(const MegaChatHandle chatid,
                                    const char* timezone,
                                    const MegaChatTimeStamp startDateTime,
                                    const MegaChatTimeStamp endDateTime,
                                    const char* title,
                                    const char* description,
                                    const MegaChatHandle schedId = MEGACHAT_INVALID_HANDLE,
                                    const MegaChatHandle parentSchedId = MEGACHAT_INVALID_HANDLE,
                                    const MegaChatHandle organizerUserId = MEGACHAT_INVALID_HANDLE,
                                    const int cancelled = -1,
                                    const char* attributes = nullptr,
                                    const MegaChatTimeStamp overrides = MEGACHAT_INVALID_TIMESTAMP,
                                    const MegaChatScheduledFlags* flags = nullptr,
                                    const MegaChatScheduledRules* rules = nullptr);

    MegaChatScheduledMeetingPrivate(const MegaChatScheduledMeetingPrivate *scheduledMeeting);
    MegaChatScheduledMeetingPrivate(const karere::KarereScheduledMeeting* scheduledMeeting);
    ~MegaChatScheduledMeetingPrivate() override = default;
    MegaChatScheduledMeetingPrivate(const MegaChatScheduledMeetingPrivate&) = delete;
    MegaChatScheduledMeetingPrivate(const MegaChatScheduledMeetingPrivate&&) = delete;
    MegaChatScheduledMeetingPrivate& operator=(const MegaChatScheduledMeetingPrivate&) = delete;
    MegaChatScheduledMeetingPrivate& operator=(const MegaChatScheduledMeetingPrivate&&) = delete;
    MegaChatScheduledMeetingPrivate(const mega::MegaScheduledMeeting& msm)
        : mKScheduledMeeting(std::make_unique<karere::KarereScheduledMeeting>(msm.chatid()
                                                                              , msm.organizerUserid()
                                                                              , msm.timezone() ? msm.timezone() : std::string()
                                                                              , msm.startDateTime()
                                                                              , msm.endDateTime()
                                                                              , msm.title() ? msm.title() : std::string()
                                                                              , msm.description() ? msm.description() : std::string()
                                                                              , msm.schedId()
                                                                              , msm.parentSchedId()
                                                                              , msm.cancelled()
                                                                              , msm.attributes() ? msm.attributes() : std::string()
                                                                              , msm.overrides()
                                                                              , msm.flags() ? std::make_unique<karere::KarereScheduledFlags>(msm.flags()).get() : nullptr
                                                                              , msm.rules() ? std::make_unique<karere::KarereScheduledRules>(msm.rules()).get() : nullptr))
    {}

    void setChanged(const unsigned long val) { mChanged = megachat_sched_bs_t(val); }
    megachat_sched_bs_t getChanges() const   { return mChanged; }

    megachat_sched_bs_t getChanged() const   { return mChanged; }
    MegaChatHandle chatId() const override;
    MegaChatHandle schedId() const override;
    MegaChatHandle parentSchedId() const override;
    MegaChatHandle organizerUserId() const override;
    const char* timezone() const override;
    MegaChatTimeStamp startDateTime() const override;
    MegaChatTimeStamp endDateTime() const override;
    const char* title() const override;
    const char* description() const override;
    const char* attributes() const override;
    MegaChatTimeStamp overrides() const override;
    int cancelled() const override;
    MegaChatScheduledFlags* flags() const override;
    MegaChatScheduledRules* rules() const override;
    bool hasChanged(size_t changeType) const override;
    bool isNew() const override;
    bool isDeleted() const override;

    MegaChatScheduledMeetingPrivate* copy() const override { return new MegaChatScheduledMeetingPrivate(this); }

private:
    std::unique_ptr<karere::KarereScheduledMeeting> mKScheduledMeeting;

    // changed bitmap
    megachat_sched_bs_t mChanged;

    // temp memory must be held somewhere since there is a data transformation and ownership is not returned in the getters
    mutable std::unique_ptr<MegaChatScheduledFlags> mTransformedMCSFlags;
    mutable std::unique_ptr<MegaChatScheduledRules> mTransformedMCSRules;
};


class MegaChatScheduledMeetingOccurrPrivate: public MegaChatScheduledMeetingOccurr
{
public:
    MegaChatScheduledMeetingOccurrPrivate(const MegaChatScheduledMeetingOccurrPrivate *scheduledMeeting);
    MegaChatScheduledMeetingOccurrPrivate(const karere::KarereScheduledMeetingOccurr* scheduledMeeting);
    virtual ~MegaChatScheduledMeetingOccurrPrivate();
    MegaChatScheduledMeetingOccurrPrivate* copy() const override;
    MegaChatHandle schedId() const override;
    MegaChatHandle parentSchedId() const override;
    const char* timezone() const override;
    MegaChatTimeStamp startDateTime() const override;
    MegaChatTimeStamp endDateTime() const override;
    MegaChatTimeStamp overrides() const override;
    int cancelled() const override;

private:
    // scheduled meeting handle
    MegaChatHandle mSchedId;

    // parent scheduled meeting handle
    MegaChatHandle mParentSchedId;

    // start dateTime of the original meeting series event to be replaced (unix timestamp)
    MegaChatTimeStamp mOverrides;

    // timeZone
    std::string mTimezone;

    // start dateTime (unix timestamp)
    MegaChatTimeStamp mStartDateTime;

    // end dateTime (unix timestamp)
    MegaChatTimeStamp mEndDateTime;

    // cancelled flag
    int mCancelled;
};

class MegaChatScheduledMeetingListPrivate: public MegaChatScheduledMeetingList
{
public:
    MegaChatScheduledMeetingListPrivate();
    MegaChatScheduledMeetingListPrivate(const MegaChatScheduledMeetingListPrivate &l);
    ~MegaChatScheduledMeetingListPrivate();

    MegaChatScheduledMeetingListPrivate *copy() const override;

    // getters
    unsigned long size() const override;
    const MegaChatScheduledMeeting *at(unsigned long i) const override;

    // setters
    void insert(MegaChatScheduledMeeting *sm) override;
    void clear() override;

private:
    std::vector<std::unique_ptr<MegaChatScheduledMeeting>> mList;
};

class MegaChatScheduledMeetingOccurrListPrivate: public MegaChatScheduledMeetingOccurrList
{
public:
    MegaChatScheduledMeetingOccurrListPrivate();
    MegaChatScheduledMeetingOccurrListPrivate(const MegaChatScheduledMeetingOccurrListPrivate &l);
    ~MegaChatScheduledMeetingOccurrListPrivate();

    MegaChatScheduledMeetingOccurrListPrivate *copy() const override;

    // getters
    unsigned long size() const override;
    const MegaChatScheduledMeetingOccurr *at(unsigned long i) const override;

    // setters
    void insert(MegaChatScheduledMeetingOccurr *sm) override;
    void clear() override;

private:
    std::vector<std::unique_ptr<MegaChatScheduledMeetingOccurr>> mList;
};

class MegaChatAttachedUser;
class MegaChatRichPreviewPrivate;
class MegaChatContainsMetaPrivate;

class MegaChatMessagePrivate : public MegaChatMessage
{
public:
    MegaChatMessagePrivate(const MegaChatMessage *msg);
    MegaChatMessagePrivate(const chatd::Message &msg, chatd::Message::Status status, chatd::Idx index);

    virtual ~MegaChatMessagePrivate();
    MegaChatMessage *copy() const override;

    // MegaChatMessage interface
    int getStatus() const override;
    MegaChatHandle getMsgId() const override;
    MegaChatHandle getTempId() const override;
    int getMsgIndex() const override;
    MegaChatHandle getUserHandle() const override;
    int getType() const override;
    bool hasConfirmedReactions() const override;
    int64_t getTimestamp() const override;
    const char *getContent() const override;
    bool isEdited() const override;
    bool isDeleted() const override;
    bool isEditable() const override;
    bool isDeletable() const override;
    bool isManagementMessage() const override;
    MegaChatHandle getHandleOfAction() const override;
    int getPrivilege() const override;
    int getCode() const override;
    MegaChatHandle getRowId() const override;
    unsigned int getUsersCount() const override;
    MegaChatHandle getUserHandle(unsigned int index) const override;
    const char *getUserName(unsigned int index) const override;
    const char *getUserEmail(unsigned int index) const override;
    mega::MegaNodeList *getMegaNodeList() const override;
    const MegaChatContainsMeta *getContainsMeta() const override;
    mega::MegaHandleList *getMegaHandleList() const override;
    int getDuration() const override;
    unsigned getRetentionTime() const override;
    int getTermCode() const override;
    bool hasSchedMeetingChanged(unsigned int change) const override;

    const mega::MegaStringList* getStringList() const override;
    const mega::MegaStringListMap* getStringListMap() const override;
    const mega::MegaStringList* getScheduledMeetingChange(const unsigned int changeType) const override;
    const MegaChatScheduledRules* getScheduledMeetingRules() const override;

    int getChanges() const override;
    bool hasChanged(int changeType) const override;

    void setStatus(int status);
    void setTempId(MegaChatHandle tempId);
    void setRowId(int id);
    void setContentChanged();
    void setCode(int code);
    void setAccess();
    void setTsUpdated();

    static int convertEndCallTermCodeToUI(const chatd::Message::CallEndedInfo &callEndInfo);

private:
    bool isGiphy() const;

    int changed;

    int type;
    int mStatus;
    MegaChatHandle msgId;   // definitive unique ID given by server
    MegaChatHandle mTempId;  // used until it's given a definitive ID by server
    MegaChatHandle rowId;   // used to identify messages in the manual-sending queue
    MegaChatHandle uh;
    MegaChatHandle hAction;// certain messages need additional handle: such us priv changes, revoke attachment
    int mIndex;              // position within the history buffer
    int64_t ts;
    const char *mMsg;
    bool edited;
    bool deleted;
    int priv;               // certain messages need additional info, like priv changes
    int mCode;               // generic field for additional information (ie. the reason of manual sending)
    bool mHasReactions;
    std::vector<MegaChatAttachedUser> *megaChatUsers = NULL;
    mega::MegaNodeList *megaNodeList = NULL;
    mega::MegaHandleList *megaHandleList = NULL;
    const MegaChatContainsMeta *mContainsMeta = NULL;
    std::unique_ptr<::mega::MegaStringList> mStringList;
    std::unique_ptr<::mega::MegaStringListMap> mStringListMap;
    std::unique_ptr<MegaChatScheduledRules> mScheduledRules;
};

//Thread safe request queue
class ChatRequestQueue
{
    protected:
        std::deque<MegaChatRequestPrivate *> requests;
        std::mutex mutex;

    public:
        void push(MegaChatRequestPrivate *request);
        void push_front(MegaChatRequestPrivate *request);
        MegaChatRequestPrivate * pop();
        void removeListener(MegaChatRequestListener *listener);
};

//Thread safe transfer queue
class EventQueue
{
protected:
    std::deque<megaMessage*> events;
    std::mutex mutex;

public:
    void push(megaMessage* event);
    void push_front(megaMessage* event);
    megaMessage *pop();
    bool isEmpty();
    size_t size();
};

class MegaChatApiImpl :
        public karere::IApp,
        public karere::IApp::IChatListHandler
{
public:

    MegaChatApiImpl(MegaChatApi *chatApi, mega::MegaApi *megaApi);
    virtual ~MegaChatApiImpl();

    using SdkMutexGuard = std::unique_lock<std::recursive_mutex>;   // (equivalent to typedef)
    mutable std::recursive_mutex sdkMutex;
    std::recursive_mutex videoMutex;
    mega::Waiter *waiter;
private:
    MegaChatApi *mChatApi;
    mega::MegaApi *mMegaApi;
    WebsocketsIO *mWebsocketsIO;
    karere::Client *mClient;
    bool mTerminating;

    mega::MegaThread thread;
    int threadExit;
    static void *threadEntryPoint(void *param);
    void loop();

    void init(MegaChatApi *chatApi, mega::MegaApi *megaApi);

    static LoggerHandler *loggerHandler;

    ChatRequestQueue requestQueue;
    EventQueue eventQueue;

    std::set<MegaChatListener *> listeners;
    std::set<MegaChatNotificationListener *> notificationListeners;
    std::set<MegaChatRequestListener *> requestListeners;

    std::set<MegaChatPeerListItemHandler *> chatPeerListItemHandler;
    std::set<MegaChatGroupListItemHandler *> chatGroupListItemHandler;
    std::map<MegaChatHandle, MegaChatRoomHandler*> chatRoomHandler;
    std::map<MegaChatHandle, MegaChatNodeHistoryHandler*> nodeHistoryHandlers;

    int reqtag;
    std::map<int, MegaChatRequestPrivate *> requestMap;

#ifndef KARERE_DISABLE_WEBRTC
    std::set<MegaChatCallListener *> callListeners;
    std::map<MegaChatHandle, MegaChatPeerVideoListener_map> mVideoListenersHiRes;
    std::map<MegaChatHandle, MegaChatPeerVideoListener_map> mVideoListenersLowRes;
    std::map<MegaChatHandle, MegaChatVideoListener_set> mLocalVideoListeners;

    mega::MegaStringList *getChatInDevices(const std::set<std::string> &devices);
    void cleanCalls();
    std::unique_ptr<MegaChatCallHandler> mCallHandler;
#endif

    std::unique_ptr<MegaChatScheduledMeetingHandler> mScheduledMeetingHandler;
    std::set<MegaChatScheduledMeetingListener *> mSchedMeetingListeners;

    void cleanChatHandlers();

    static int convertInitState(int state);
    static int convertDbError(int errCode);
    bool isChatroomFromType(const karere::ChatRoom& chat, int type) const;

    int performRequest_retryPendingConnections(MegaChatRequestPrivate* request);
    int performRequest_signalActivity(MegaChatRequestPrivate* request);
    int performRequest_setPresenceAutoaway(MegaChatRequestPrivate* request);
    int performRequest_setPresencePersist(MegaChatRequestPrivate* request);
    int performRequest_setLastGreenVisible(MegaChatRequestPrivate* request);
    int performRequest_lastGreen(MegaChatRequestPrivate* request);
    int performRequest_logout(MegaChatRequestPrivate* request);
    int performRequest_delete(MegaChatRequestPrivate* request);
    int performRequest_setOnlineStatus(MegaChatRequestPrivate* request);
    int performRequest_createChatroom(MegaChatRequestPrivate* request);
    int performRequest_setChatroomOptions(MegaChatRequestPrivate* request);
    int performRequest_inviteToChatroom(MegaChatRequestPrivate* request);
    int performRequest_autojoinPublicChat(MegaChatRequestPrivate* request);
    int performRequest_updatePeerPermissions(MegaChatRequestPrivate* request);
    int performRequest_removeFromChatroom(MegaChatRequestPrivate* request);
    int performRequest_truncateHistory(MegaChatRequestPrivate* request);
    int performRequest_editChatroomName(MegaChatRequestPrivate* request);
    int performRequest_loadPreview(MegaChatRequestPrivate* request);
    int performRequest_setPrivateMode(MegaChatRequestPrivate* request);
    int performRequest_chatLinkHandle(MegaChatRequestPrivate* request);
    int performRequest_getFirstname(MegaChatRequestPrivate* request);
    int performRequest_getLastname(MegaChatRequestPrivate* request);
    int performRequest_getEmail(MegaChatRequestPrivate* request);
    int performRequest_attachNodeMessage(MegaChatRequestPrivate* request);
    int performRequest_revokeNodeMessage(MegaChatRequestPrivate* request);
    int performRequest_setBackgroundStatus(MegaChatRequestPrivate* request);
    int performRequest_pushReceived(MegaChatRequestPrivate* request);
    int performRequest_archiveChat(MegaChatRequestPrivate* request);
    int performRequest_loadUserAttributes(MegaChatRequestPrivate* request);
    int performRequest_setChatRetentionTime(MegaChatRequestPrivate* request);
    int performRequest_manageReaction(MegaChatRequestPrivate* request);
    int performRequest_importMessages(MegaChatRequestPrivate* request);
    int performRequest_sendTypingNotification(MegaChatRequestPrivate* request);
#ifndef KARERE_DISABLE_WEBRTC
    int performRequest_startChatCall(MegaChatRequestPrivate* request);
    int performRequest_answerChatCall(MegaChatRequestPrivate* request);
    int performRequest_hangChatCall(MegaChatRequestPrivate* request);
    int performRequest_setAudioVideoEnable(MegaChatRequestPrivate* request);
    int performRequest_setCallOnHold(MegaChatRequestPrivate* request);
    int performRequest_setChatVideoInDevice(MegaChatRequestPrivate* request);
    int performRequest_enableAudioLevelMonitor(MegaChatRequestPrivate* request);
    int performRequest_addDelspeakRequest(MegaChatRequestPrivate* request);
    int performRequest_addRevokeSpeakePermission(MegaChatRequestPrivate* request);
    int performRequest_hiResVideo(MegaChatRequestPrivate* request);
    int performRequest_lowResVideo(MegaChatRequestPrivate* request);
    int performRequest_videoDevice(MegaChatRequestPrivate* request);
    int performRequest_requestHiResQuality(MegaChatRequestPrivate* request);
    int performRequest_pushOrAllowJoinCall(MegaChatRequestPrivate* request);
    int performRequest_kickUsersFromCall(MegaChatRequestPrivate* request);
    int performRequest_rejectCall(MegaChatRequestPrivate* request);
    int performRequest_sendRingIndividualInACall(MegaChatRequestPrivate* request);
    int performRequest_mutePeersInCall(MegaChatRequestPrivate* request);
    int performRequest_setLimitsInCall(MegaChatRequestPrivate* request);
#endif
    int performRequest_removeScheduledMeeting(MegaChatRequestPrivate* request);
    int performRequest_fetchScheduledMeetingOccurrences(MegaChatRequestPrivate* request);
    int performRequest_updateScheduledMeetingOccurrence(MegaChatRequestPrivate* request);
    int performRequest_updateScheduledMeeting(MegaChatRequestPrivate* request);

public:
    static void megaApiPostMessage(megaMessage *msg, void* ctx);
    void postMessage(megaMessage *msg);

    void sendPendingRequests();
    void sendPendingEvents();

    static void setLogLevel(int logLevel);
    static void setLoggerClass(MegaChatLogger *megaLogger);
    static void setLogWithColors(bool useColors);
    static void setLogToConsole(bool enable);

    int init(const char *sid, bool waitForFetchnodesToConnect = true);
    int initAnonymous();
    void createKarereClient();
    void resetClientid();
    int getInitState();

    void importMessages(const char *externalDbPath, MegaChatRequestListener *listener);

    MegaChatRoomHandler* getChatRoomHandler(MegaChatHandle chatid);
    void removeChatRoomHandler(MegaChatHandle chatid);

    karere::ChatRoom *findChatRoom(MegaChatHandle chatid);
    karere::ChatRoom *findChatRoomByUser(MegaChatHandle userhandle);
    chatd::Message *findMessage(MegaChatHandle chatid, MegaChatHandle msgid);
    chatd::Message *findMessageNotConfirmed(MegaChatHandle chatid, MegaChatHandle msgxid);

#ifndef KARERE_DISABLE_WEBRTC
    rtcModule::ICall* findCall(MegaChatHandle chatid);
    int getCurrentInputVideoTracksLimit() const;
    bool setCurrentInputVideoTracksLimit(const int numInputVideoTracks);
#endif

    static void setCatchException(bool enable);
    static bool hasUrl(const char* text);
    bool openNodeHistory(MegaChatHandle chatid, MegaChatNodeHistoryListener *listener);
    bool closeNodeHistory(MegaChatHandle chatid, MegaChatNodeHistoryListener *listener);
    void addNodeHistoryListener(MegaChatHandle chatid, MegaChatNodeHistoryListener *listener);
    void removeNodeHistoryListener(MegaChatHandle chatid, MegaChatNodeHistoryListener *listener);
    int loadAttachments(MegaChatHandle chatid, int count);

    // ============= Listeners ================

    // Registration
    void addChatRequestListener(MegaChatRequestListener *listener);
    void addChatListener(MegaChatListener *listener);
    void addChatRoomListener(MegaChatHandle chatid, MegaChatRoomListener *listener);
    void addChatNotificationListener(MegaChatNotificationListener *listener);
    void removeChatRequestListener(MegaChatRequestListener *listener);
    void removeChatListener(MegaChatListener *listener);
    void removeChatRoomListener(MegaChatHandle chatid, MegaChatRoomListener *listener);
    void removeChatNotificationListener(MegaChatNotificationListener *listener);
    int getMessageReactionCount(MegaChatHandle chatid, MegaChatHandle msgid, const char *reaction);
    mega::MegaStringList* getMessageReactions(MegaChatHandle chatid, MegaChatHandle msgid);
    mega::MegaHandleList* getReactionUsers(MegaChatHandle chatid, MegaChatHandle msgid, const char *reaction);
    void setPublicKeyPinning(bool enable);
#ifndef KARERE_DISABLE_WEBRTC
    void addChatCallListener(MegaChatCallListener *listener);
    void addSchedMeetingListener(MegaChatScheduledMeetingListener* listener);
    void removeChatCallListener(MegaChatCallListener *listener);
    void removeSchedMeetingListener(MegaChatScheduledMeetingListener* listener);
    void addChatVideoListener(MegaChatHandle chatid, MegaChatHandle clientId, rtcModule::VideoResolution videoResolution, MegaChatVideoListener *listener);
    void removeChatVideoListener(MegaChatHandle chatid, MegaChatHandle clientId, rtcModule::VideoResolution videoResolution, MegaChatVideoListener *listener);
    void setSFUid(int sfuid);
#endif

    // MegaChatRequestListener callbacks
    void fireOnChatRequestStart(MegaChatRequestPrivate *request);
    void fireOnChatRequestFinish(MegaChatRequestPrivate *request, MegaChatError *e);
    void fireOnChatRequestUpdate(MegaChatRequestPrivate *request);
    void fireOnChatRequestTemporaryError(MegaChatRequestPrivate *request, MegaChatError *e);

#ifndef KARERE_DISABLE_WEBRTC
    // MegaChatScheduledMeetListener callbacks
    void fireOnChatSchedMeetingUpdate(MegaChatScheduledMeetingPrivate* sm);
    void fireOnSchedMeetingOccurrencesChange(const karere::Id& id, bool append);

    // MegaChatCallListener callbacks
    void fireOnChatCallUpdate(MegaChatCallPrivate *call);
    void fireOnChatSessionUpdate(MegaChatHandle chatid, MegaChatHandle callid, MegaChatSessionPrivate *session);

    // MegaChatVideoListener callbacks
    void fireOnChatVideoData(MegaChatHandle chatid, uint32_t clientId, int width, int height, char*buffer, rtcModule::VideoResolution videoResolution);
#endif

    // MegaChatListener callbacks (specific ones)
    void fireOnChatListItemUpdate(MegaChatListItem *item);
    void fireOnChatInitStateUpdate(int newState);
    void fireOnChatOnlineStatusUpdate(MegaChatHandle userhandle, int status, bool inProgress);
    void fireOnChatPresenceConfigUpdate(MegaChatPresenceConfig *config);
    void fireOnChatPresenceLastGreenUpdated(MegaChatHandle userhandle, int lastGreen);
    void fireOnChatConnectionStateUpdate(MegaChatHandle chatid, int newState);
    void fireOnDbError(int error, const char* msg);

    // MegaChatNotificationListener callbacks
    void fireOnChatNotification(MegaChatHandle chatid, MegaChatMessage *msg);

    // ============= API requests ================

    // General chat methods
    int getConnectionState();
    int getChatConnectionState(MegaChatHandle chatid);
    bool areAllChatsLoggedIn();
    static int convertChatConnectionState(chatd::ChatState state);
    void retryPendingConnections(bool disconnect = false, bool refreshURL = false, MegaChatRequestListener *listener = NULL);
    void logout(MegaChatRequestListener *listener = NULL);
    void localLogout(MegaChatRequestListener *listener = NULL);

    void setOnlineStatus(int status, MegaChatRequestListener *listener = NULL);
    int getOnlineStatus();
    bool isOnlineStatusPending();

    void setPresenceAutoaway(bool enable, int64_t timeout, MegaChatRequestListener *listener = NULL);
    void setPresencePersist(bool enable, MegaChatRequestListener *listener = NULL);
    void signalPresenceActivity(MegaChatRequestListener *listener = NULL);
    void setLastGreenVisible(bool enable, MegaChatRequestListener *listener = NULL);
    void requestLastGreen(MegaChatHandle userid, MegaChatRequestListener *listener = NULL);
    MegaChatPresenceConfig *getPresenceConfig();
    bool isSignalActivityRequired();

    int getUserOnlineStatus(MegaChatHandle userhandle);
    void setBackgroundStatus(bool background, MegaChatRequestListener *listener = NULL);
    int getBackgroundStatus();

    void getUserFirstname(MegaChatHandle userhandle, const char *authorizationToken, MegaChatRequestListener *listener = NULL);
    const char* getUserFirstnameFromCache(MegaChatHandle userhandle);
    void getUserLastname(MegaChatHandle userhandle, const char *authorizationToken, MegaChatRequestListener *listener = NULL);
    const char* getUserLastnameFromCache(MegaChatHandle userhandle);
    const char* getUserFullnameFromCache(MegaChatHandle userhandle);
    void getUserEmail(MegaChatHandle userhandle, MegaChatRequestListener *listener = NULL);
    const char* getUserEmailFromCache(MegaChatHandle userhandle);
    const char* getUserAliasFromCache(MegaChatHandle userhandle);
    ::mega::MegaStringMap *getUserAliasesFromCache();
    void loadUserAttributes(MegaChatHandle chatid, mega::MegaHandleList* userList, MegaChatRequestListener *listener = nullptr);
    unsigned int getMaxParticipantsWithAttributes();
    char *getContactEmail(MegaChatHandle userhandle);
    MegaChatHandle getUserHandleByEmail(const char *email);
    MegaChatHandle getMyUserHandle();
    MegaChatHandle getMyClientidHandle(MegaChatHandle chatid);
    char *getMyFirstname();
    char *getMyLastname();
    char *getMyFullname();
    char *getMyEmail();
    MegaChatRoomList* getChatRooms();
    MegaChatRoomList* getChatRoomsByType(int type);
    MegaChatRoom* getChatRoom(MegaChatHandle chatid);
    MegaChatRoom *getChatRoomByUser(MegaChatHandle userhandle);
    MegaChatListItemList* getChatListItems(const int mask, const int filter) const;
    MegaChatListItemList *getChatListItems() const;
    MegaChatListItemList* getChatListItemsByType(int type);
    MegaChatListItemList *getChatListItemsByPeers(MegaChatPeerList *peers);
    MegaChatListItem *getChatListItem(MegaChatHandle chatid);
    int getUnreadChats();
    MegaChatListItemList *getActiveChatListItems();
    MegaChatListItemList *getInactiveChatListItems();
    MegaChatListItemList *getArchivedChatListItems();
    MegaChatListItemList *getUnreadChatListItems();
    MegaChatHandle getChatHandleByUser(MegaChatHandle userhandle);

    // Chatrooms management
    void createChatroomAndSchedMeeting(MegaChatPeerList* peerList, bool isMeeting, bool publicChat, const char* title, bool speakRequest, bool waitingRoom, bool openInvite,
                                                          const char* timezone, MegaChatTimeStamp startDate, MegaChatTimeStamp endDate, const char* description,
                                                          const MegaChatScheduledFlags* flags, const MegaChatScheduledRules* rules,
                                                          const char* attributes, MegaChatRequestListener* listener = nullptr);

    // updates a scheduled meeting
    void updateScheduledMeeting(MegaChatHandle chatid, MegaChatHandle schedId, const char* timezone, MegaChatTimeStamp startDate, MegaChatTimeStamp endDate,
                                             const char* title, const char* description, bool cancelled, const MegaChatScheduledFlags* flags, const MegaChatScheduledRules* rules,
                                             const bool updateChatTitle, MegaChatRequestListener* listener = nullptr);

    // updates a scheduled meeting ocurrence
    void updateScheduledMeetingOccurrence(MegaChatHandle chatid, MegaChatHandle schedId, MegaChatTimeStamp overrides, MegaChatTimeStamp newStartDate,
                                                       MegaChatTimeStamp newEndDate, bool cancelled, MegaChatRequestListener* listener = nullptr);

    // removes a scheduled meeting
    void removeScheduledMeeting(MegaChatHandle chatid, MegaChatHandle schedId, MegaChatRequestListener* listener = nullptr);

    // get all scheduled meetings given a chatid
    MegaChatScheduledMeetingList* getScheduledMeetingsByChat(MegaChatHandle chatid);

    // return a specific scheduled meeting given a chatid and a scheduled meeting id
    MegaChatScheduledMeeting* getScheduledMeeting(MegaChatHandle chatid, MegaChatHandle schedId);

    // return a list of scheduled meeting for all chatrooms
    MegaChatScheduledMeetingList* getAllScheduledMeetings();

    // get all future scheduled meetings occurrences given a chatid, if there are not enough occurrences, MEGAChat will fetch automatically from API
    void fetchScheduledMeetingOccurrencesByChat(MegaChatHandle chatid, MegaChatTimeStamp since, MegaChatTimeStamp until, MegaChatRequestListener* listener);

    void setChatOption(MegaChatHandle chatid, int option, bool enabled, MegaChatRequestListener* listener = NULL);
    void createChat(bool group, MegaChatPeerList *peerList, MegaChatRequestListener *listener = NULL);
    void createChat(bool group, MegaChatPeerList* peerList, const char* title, bool speakRequest, bool waitingRoom, bool openInvite, MegaChatRequestListener* listener = NULL);
    void createPublicChat(MegaChatPeerList *peerList, bool meeting, const char *title = NULL, bool speakRequest = false, bool waitingRoom = false, bool openInvite = false,  MegaChatRequestListener *listener = NULL);
    void chatLinkHandle(MegaChatHandle chatid, bool del, bool createifmissing, MegaChatRequestListener *listener = NULL);
    void inviteToChat(MegaChatHandle chatid, MegaChatHandle uh, int privilege, MegaChatRequestListener *listener = NULL);
    void autojoinPublicChat(MegaChatHandle chatid, MegaChatRequestListener *listener = NULL);
    void autorejoinPublicChat(MegaChatHandle chatid, MegaChatHandle ph, MegaChatRequestListener *listener = NULL);
    void removeFromChat(MegaChatHandle chatid, MegaChatHandle uh = MEGACHAT_INVALID_HANDLE, MegaChatRequestListener *listener = NULL);
    void updateChatPermissions(MegaChatHandle chatid, MegaChatHandle uh, int privilege, MegaChatRequestListener *listener = NULL);
    void truncateChat(MegaChatHandle chatid, MegaChatHandle messageid, MegaChatRequestListener *listener = NULL);
    void setChatTitle(MegaChatHandle chatid, const char *title, MegaChatRequestListener *listener = NULL);
    void openChatPreview(const char *link, MegaChatRequestListener *listener = NULL);
    void checkChatLink(const char *link, MegaChatRequestListener *listener = NULL);
    void setPublicChatToPrivate(MegaChatHandle chatid, MegaChatRequestListener *listener = NULL);
    void removeChatLink(MegaChatHandle chatid, MegaChatRequestListener *listener = NULL);
    void archiveChat(MegaChatHandle chatid, bool archive, MegaChatRequestListener *listener = NULL);
    void setChatRetentionTime(MegaChatHandle chatid, unsigned period, MegaChatRequestListener *listener = NULL);

    bool openChatRoom(MegaChatHandle chatid, MegaChatRoomListener *listener = NULL);
    void closeChatRoom(MegaChatHandle chatid, MegaChatRoomListener *listener = NULL);
    void closeChatPreview(MegaChatHandle chatid);

    int loadMessages(MegaChatHandle chatid, int count);
    bool isFullHistoryLoaded(MegaChatHandle chatid);
    void manageReaction(MegaChatHandle chatid, MegaChatHandle msgid, const char *reaction, bool add, MegaChatRequestListener *listener = NULL);
    MegaChatMessage *getMessage(MegaChatHandle chatid, MegaChatHandle msgid);
    MegaChatMessage *getMessageFromNodeHistory(MegaChatHandle chatid, MegaChatHandle msgid);
    MegaChatMessage *getManualSendingMessage(MegaChatHandle chatid, MegaChatHandle rowid);
    MegaChatMessage *sendMessage(MegaChatHandle chatid, const char* msg, size_t msgLen, int type = MegaChatMessage::TYPE_NORMAL);
    MegaChatMessage *attachContacts(MegaChatHandle chatid, mega::MegaHandleList* contacts);
    MegaChatMessage *forwardContact(MegaChatHandle sourceChatid, MegaChatHandle msgid, MegaChatHandle targetChatId);
    void attachNodes(MegaChatHandle chatid, mega::MegaNodeList *nodes, MegaChatRequestListener *listener = NULL);
    void attachNode(MegaChatHandle chatid, MegaChatHandle nodehandle, MegaChatRequestListener *listener = NULL);
    MegaChatMessage *sendGeolocation(MegaChatHandle chatid, float longitude, float latitude, const char *img = NULL);
    MegaChatMessage *editGeolocation(MegaChatHandle chatid, MegaChatHandle msgid, float longitude, float latitude, const char *img = NULL);
    MegaChatMessage *sendGiphy(MegaChatHandle chatid, const char* srcMp4, const char* srcWebp, long long sizeMp4, long long sizeWebp, int width, int height, const char* title);
    void attachVoiceMessage(MegaChatHandle chatid, MegaChatHandle nodehandle, MegaChatRequestListener *listener = NULL);
    void revokeAttachment(MegaChatHandle chatid, MegaChatHandle handle, MegaChatRequestListener *listener = NULL);
    bool isRevoked(MegaChatHandle chatid, MegaChatHandle nodeHandle);
    MegaChatMessage *editMessage(MegaChatHandle chatid, MegaChatHandle msgid, const char* msg, size_t msgLen);
    MegaChatMessage *removeRichLink(MegaChatHandle chatid, MegaChatHandle msgid);
    bool setMessageSeen(MegaChatHandle chatid, MegaChatHandle msgid);
    MegaChatMessage *getLastMessageSeen(MegaChatHandle chatid);
    MegaChatHandle getLastMessageSeenId(MegaChatHandle chatid);
    void removeUnsentMessage(MegaChatHandle chatid, MegaChatHandle rowid);
    void sendTypingNotification(MegaChatHandle chatid, MegaChatRequestListener *listener = NULL);
    void sendStopTypingNotification(MegaChatHandle chatid, MegaChatRequestListener *listener = NULL);
    bool isMessageReceptionConfirmationActive() const;
    void saveCurrentState();
    void pushReceived(bool beep, MegaChatHandle chatid, int type, MegaChatRequestListener *listener = NULL);
    int createChatOptionsBitMask(bool speakRequest, bool waitingRoom, bool openInvite);
    bool isValidChatOptionsBitMask(int chatOptionsBitMask);
    static bool hasChatOptionEnabled(int option, int chatOptionsBitMask);

#ifndef KARERE_DISABLE_WEBRTC

    // Audio/Video devices
    mega::MegaStringList *getChatVideoInDevices();
    void setChatVideoInDevice(const char *device, MegaChatRequestListener *listener = NULL);
    char *getVideoDeviceSelected();

    // Calls
    void startChatCall(MegaChatHandle chatid, bool enableVideo = true,  bool enableAudio = true, bool notRinging = false, MegaChatRequestListener *listener = NULL);
    void ringIndividualInACall(const MegaChatHandle chatId, const MegaChatHandle userId, const int ringTimeout, MegaChatRequestListener* listener = nullptr);
    void answerChatCall(MegaChatHandle chatid, bool enableVideo = true,  bool enableAudio = true, MegaChatRequestListener *listener = NULL);
    void hangChatCall(MegaChatHandle callid, MegaChatRequestListener *listener = NULL);
    void endChatCall(MegaChatHandle callid, MegaChatRequestListener *listener = NULL);
    void setAudioEnable(MegaChatHandle chatid, bool enable, MegaChatRequestListener *listener = NULL);
    void setVideoEnable(MegaChatHandle chatid, bool enable, MegaChatRequestListener *listener = NULL);
    void openVideoDevice(MegaChatRequestListener *listener = NULL);
    void releaseVideoDevice(MegaChatRequestListener *listener = NULL);
    void requestHiResQuality(MegaChatHandle chatid, MegaChatHandle clientId, int quality, MegaChatRequestListener *listener = NULL);
    void rejectCall(const MegaChatHandle callId, MegaChatRequestListener* listener = nullptr);
    void setCallOnHold(MegaChatHandle chatid, bool setOnHold, MegaChatRequestListener *listener = NULL);
    void pushUsersIntoWaitingRoom(MegaChatHandle chatid, mega::MegaHandleList* users, const bool all, MegaChatRequestListener* listener = nullptr);
    void allowUsersJoinCall(MegaChatHandle chatid, const mega::MegaHandleList* users, const bool all, MegaChatRequestListener* listener = nullptr);
    void kickUsersFromCall(MegaChatHandle chatid, mega::MegaHandleList* users, MegaChatRequestListener* listener = nullptr);
    void setLimitsInCall(const MegaChatHandle chatid, const unsigned callDur, const unsigned numUsers, const unsigned numClientsPerUser, const unsigned numClients, MegaChatRequestListener* listener = nullptr);
    void mutePeers(const MegaChatHandle chatid, const MegaChatHandle clientId, MegaChatRequestListener* listener = nullptr);
    MegaChatCall *getChatCall(MegaChatHandle chatId);
    bool setIgnoredCall(MegaChatHandle chatId);
    MegaChatCall *getChatCallByCallId(MegaChatHandle callId);
    int getNumCalls();
    mega::MegaHandleList *getChatCalls(int callState = -1);
    mega::MegaHandleList *getChatCallsIds();
    bool hasCallInChatRoom(MegaChatHandle chatid);
    int getMaxCallParticipants();
    int getMaxSupportedVideoCallParticipants();
    bool isValidSimVideoTracks(const unsigned int maxSimVideoTracks) const;
    bool isAudioLevelMonitorEnabled(MegaChatHandle chatid);
    void enableAudioLevelMonitor(bool enable, MegaChatHandle chatid, MegaChatRequestListener *listener = NULL);
    void addRevokeSpeakPermission(MegaChatHandle chatid, MegaChatHandle userid, bool add, MegaChatRequestListener* listener = NULL);
    void enableSpeakRequestSupportForCalls(const bool enable);
    void addDelSpeakRequest(MegaChatHandle chatid, MegaChatHandle userid, bool add, MegaChatRequestListener* listener = NULL);
    void requestHiResVideo(MegaChatHandle chatid, MegaChatHandle clientId, int quality, MegaChatRequestListener *listener = NULL);
    void stopHiResVideo(MegaChatHandle chatid, mega::MegaHandleList *clientIds, MegaChatRequestListener *listener = NULL);
    void requestLowResVideo(MegaChatHandle chatid, mega::MegaHandleList *clientIds, MegaChatRequestListener *listener = NULL);
    void stopLowResVideo(MegaChatHandle chatid, mega::MegaHandleList *clientIds, MegaChatRequestListener *listener = NULL);
    std::pair<int, rtcModule::ICall*> getCall(const MegaChatHandle chatid, const std::string& msg, const bool ownPrivMod, karere::MTristate waitingRoom = karere::MTristate());
#endif

//    MegaChatCallPrivate *getChatCallByPeer(const char* jid);


    // ============= karere API implementation ================

    // karere::IApp implementation
    //virtual ILoginDialog* createLoginDialog();
    virtual IApp::IChatHandler *createChatHandler(karere::ChatRoom &chat);
    IApp::IChatListHandler *chatListHandler() override;
    void onPresenceChanged(karere::Id userid, karere::Presence pres, bool inProgress) override;
    void onPresenceConfigChanged(const presenced::Config& state, bool pending) override;
    void onPresenceLastGreenUpdated(karere::Id userid, uint16_t lastGreen) override;
    void onInitStateChange(int newState) override;
    void onChatNotification(karere::Id chatid, const chatd::Message &msg, chatd::Message::Status status, chatd::Idx idx) override;
    void onDbError(int error, const std::string &msg) override;

    // rtcModule::IChatListHandler implementation
    IApp::IGroupChatListItem *addGroupChatItem(karere::GroupChatRoom &chat) override;
    void removeGroupChatItem(IApp::IGroupChatListItem& item) override;
    IApp::IPeerChatListItem *addPeerChatItem(karere::PeerChatRoom& chat) override;
    void removePeerChatItem(IApp::IPeerChatListItem& item) override;
};

/**
 * @brief This class represents users attached to a message
 *
 * Messages of type MegaChatMessage::TYPE_CONTACT_ATTACHMENT include a list of
 * users with handle, email and name. The MegaChatMessage provides methods to
 * get each of them separatedly.
 *
 * This class is used internally by MegaChatMessagePrivate, not exposed to apps.
 *
 * @see MegaChatMessage::getUserHandle, MegaChatMessage::getUserName and
 * MegaChatMessage::getUserEmail.
 */
class MegaChatAttachedUser
{
public:
    MegaChatAttachedUser(MegaChatHandle contactId, const std::string& email, const std::string& name);
    virtual ~MegaChatAttachedUser();

    virtual MegaChatHandle getHandle() const;
    virtual const char *getEmail() const;
    virtual const char *getName() const;

protected:
    megachat::MegaChatHandle mHandle;
    std::string mEmail;
    std::string mName;
};

class MegaChatRichPreviewPrivate : public MegaChatRichPreview
{
public:
    MegaChatRichPreviewPrivate(const MegaChatRichPreview *richPreview);
    MegaChatRichPreviewPrivate(const std::string &text, const std::string &title, const std::string &description,
                        const std::string &image, const std::string &imageFormat, const std::string &icon,
                        const std::string &iconFormat, const std::string &url);

    virtual MegaChatRichPreview *copy() const;
    virtual ~MegaChatRichPreviewPrivate();

    virtual const char *getText() const;
    virtual const char *getTitle() const;
    virtual const char *getDescription() const;
    virtual const char *getImage() const;
    virtual const char *getImageFormat() const;
    virtual const char *getIcon() const;
    virtual const char *getIconFormat() const;
    virtual const char *getUrl() const;
    virtual const char *getDomainName() const;

protected:
    std::string mText;
    std::string mTitle;
    std::string mDescription;
    std::string mImage;
    std::string mImageFormat;
    std::string mIcon;
    std::string mIconFormat;
    std::string mUrl;
    std::string mDomainName;
};

class MegaChatGeolocationPrivate : public MegaChatGeolocation
{
public:
    MegaChatGeolocationPrivate(float longitude, float latitude, const std::string &image);
    MegaChatGeolocationPrivate(const MegaChatGeolocationPrivate *geolocation);
    virtual ~MegaChatGeolocationPrivate() {}
    virtual MegaChatGeolocation *copy() const;

    virtual float getLongitude() const;
    virtual float getLatitude() const;
    virtual const char *getImage() const;

protected:
    float mLongitude;
    float mLatitude;
    std::string mImage;
};

class MegaChatGiphyPrivate : public MegaChatGiphy
{
public:
    MegaChatGiphyPrivate(const std::string& srcMp4, const std::string& srcWebp, long long sizeMp4, long long sizeWebp, int width, int height, const std::string& title);
    MegaChatGiphyPrivate(const MegaChatGiphyPrivate* giphy);
    virtual ~MegaChatGiphyPrivate() {}
    virtual MegaChatGiphy* copy() const override;

    virtual const char* getMp4Src() const override;
    virtual const char* getWebpSrc() const override;
    virtual const char* getTitle() const override;
    virtual long getMp4Size() const override;
    virtual long getWebpSize() const override;
    virtual int getWidth() const override;
    virtual int getHeight() const override;

protected:
    std::string mMp4Src;
    std::string mWebpSrc;
    std::string mTitle;
    long mMp4Size   = 0;
    long mWebpSize  = 0;
    int mWidth      = 0;
    int mHeight     = 0;
};

class MegaChatContainsMetaPrivate : public MegaChatContainsMeta
{
public:
    MegaChatContainsMetaPrivate(const MegaChatContainsMeta *containsMeta = NULL);
    virtual ~MegaChatContainsMetaPrivate();

    MegaChatContainsMeta *copy() const override;

    int getType() const override;
    const char *getTextMessage() const override;
    const MegaChatRichPreview *getRichPreview() const override;
    const MegaChatGeolocation *getGeolocation() const override;
    const MegaChatGiphy *getGiphy() const override;

    // This function take the property from memory that it receives as parameter
    void setRichPreview(MegaChatRichPreview *richPreview);
    void setGeolocation(MegaChatGeolocation *geolocation);
    void setTextMessage(const std::string &text);
    void setGiphy(std::unique_ptr<MegaChatGiphy> giphy);

protected:
    int mType = MegaChatContainsMeta::CONTAINS_META_INVALID;
    std::string mText;
    MegaChatRichPreview *mRichPreview = NULL;
    MegaChatGeolocation *mGeolocation = NULL;
    std::unique_ptr<MegaChatGiphy> mGiphy;
};

class JSonUtils
{
public:
    static std::string generateAttachNodeJSon(mega::MegaNodeList* nodes, uint8_t type);
    static std::string generateAttachContactJSon(mega::MegaHandleList *contacts, karere::ContactList *contactList);
    static std::string generateGeolocationJSon(float longitude, float latitude, const char* img);
    static std::string generateGiphyJSon(const char* srcMp4, const char* srcWebp, long long sizeMp4, long long sizeWebp, int width, int height, const char* title);

    // you take the ownership of returned value. NULL if error
    static mega::MegaNodeList *parseAttachNodeJSon(const char* json);

    // you take the ownership of returned value. NULL if error
    static std::vector<MegaChatAttachedUser> *parseAttachContactJSon(const char* json);

    // you take the ownership of the returned value. NULL if error
    static const MegaChatContainsMeta *parseContainsMeta(const char* json, uint8_t type, bool onlyTextMessage = false);

    /**
     * If the message is of type MegaChatMessage::TYPE_ATTACHMENT, this function
     * recives the filenames of the attached nodes. The filenames of nodes are separated
     * by ASCII character '0x01'
     * If the message is of type MegaChatMessage::TYPE_CONTACT, this function
     * recives the usernames. The usernames are separated
     * by ASCII character '0x01'
     */
    static std::string getLastMessageContent(const std::string &content, uint8_t type);

private:
    static std::string getImageFormat(const char* imagen);
    static void getRichLinckImageFromJson(const std::string& field, const rapidjson::Value& richPreviewValue, std::string& image, std::string& format);
    static MegaChatRichPreview *parseRichPreview(rapidjson::Document &document, std::string &textMessage);
    static MegaChatGeolocation *parseGeolocation(rapidjson::Document &document);
    static std::unique_ptr<MegaChatGiphy> parseGiphy(rapidjson::Document& document);
};

#ifdef _WIN32
#pragma warning(pop) // C2450
#endif

}

#endif // MEGACHATAPI_IMPL_H<|MERGE_RESOLUTION|>--- conflicted
+++ resolved
@@ -287,17 +287,13 @@
     bool hasUserPendingSpeakRequest(const MegaChatHandle uh) const override;
     int getWrJoiningState() const override;
     const MegaChatWaitingRoom* getWaitingRoom() const override;
-<<<<<<< HEAD
     MegaChatHandle getHandle() const override;
     void setHandle(const MegaChatHandle h);
     bool getFlag() const override;
     void setFlag(const bool f);
-=======
     int getNum() const override;
     int getCallDurationLimit() const override;
-
     void setCallDurationLimit(const int lim);
->>>>>>> a525ac4a
     void setStatus(int status);
     void removeChanges();
     void setChange(int changed);
