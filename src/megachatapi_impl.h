/**
 * @file megachatapi_impl.h
 * @brief Private header file of the intermediate layer for the MEGA Chat C++ SDK.
 *
 * (c) 2013-2016 by Mega Limited, Auckland, New Zealand
 *
 * This file is part of the MEGA SDK - Client Access Engine.
 *
 * Applications using the MEGA API must present a valid application key
 * and comply with the the rules set forth in the Terms of Service.
 *
 * The MEGA SDK is distributed in the hope that it will be useful,
 * but WITHOUT ANY WARRANTY; without even the implied warranty of
 * MERCHANTABILITY or FITNESS FOR A PARTICULAR PURPOSE.
 *
 * @copyright Simplified (2-clause) BSD License.
 *
 * You should have received a copy of the license along with this
 * program.
 */

#ifndef MEGACHATAPI_IMPL_H
#define MEGACHATAPI_IMPL_H

#include "megachatapi.h"

//the megaapi.h header needs this defined externally
//#ifndef ENABLE_CHAT
//    #define ENABLE_CHAT 1
//#endif
#include <megaapi.h>
#include <megaapi_impl.h>

#ifndef KARERE_DISABLE_WEBRTC
#include <rtcModule/webrtc.h>
#include <IVideoRenderer.h>
#endif

#include <chatClient.h>
#include <chatd.h>
#include <sdkApi.h>
#include <karereCommon.h>
#include <logger.h>

#include "net/websocketsIO.h"

#include <stdint.h>

#ifdef USE_LIBWEBSOCKETS

#include "net/libwebsocketsIO.h"
#include "waiter/libuvWaiter.h"

typedef LibwebsocketsIO MegaWebsocketsIO;
typedef ::mega::LibuvWaiter MegaChatWaiter;

#else

#include "net/libwsIO.h"
#include "waiter/libeventWaiter.h"

typedef LibwsIO MegaWebsocketsIO;
typedef ::mega::LibeventWaiter MegaChatWaiter;

#endif

namespace megachat
{
    
class MegaChatRequestPrivate : public MegaChatRequest
{

public:
    MegaChatRequestPrivate(int type, MegaChatRequestListener *listener = NULL);
    MegaChatRequestPrivate(MegaChatRequestPrivate &request);
    virtual ~MegaChatRequestPrivate();
    MegaChatRequest *copy();
    virtual int getType() const;
    virtual MegaChatRequestListener *getListener() const;
    virtual const char *getRequestString() const;
    virtual const char* toString() const;
    virtual int getTag() const;
    virtual long long getNumber() const;
    virtual int getNumRetry() const;
    virtual bool getFlag() const;
    virtual MegaChatPeerList *getMegaChatPeerList();
    virtual MegaChatHandle getChatHandle();
    virtual MegaChatHandle getUserHandle();
    virtual int getPrivilege();
    virtual const char *getText() const;
    virtual MegaChatMessage *getMegaChatMessage();
    virtual mega::MegaNodeList *getMegaNodeList();
    virtual mega::MegaHandleList *getMegaHandleListByChat(MegaChatHandle chatid);
    virtual mega::MegaHandleList *getMegaHandleList();
    virtual int getParamType();

    void setTag(int tag);
    void setListener(MegaChatRequestListener *listener);
    void setNumber(long long number);
    void setNumRetry(int retry);
    void setFlag(bool flag);
    void setMegaChatPeerList(MegaChatPeerList *peerList);
    void setChatHandle(MegaChatHandle chatid);
    void setUserHandle(MegaChatHandle userhandle);
    void setPrivilege(int priv);
    void setText(const char *text);
    void setMegaChatMessage(MegaChatMessage *message);
    void setMegaNodeList(mega::MegaNodeList *nodelist);
    void setMegaHandleList(mega::MegaHandleList *handlelist);
    void setMegaHandleListByChat(MegaChatHandle chatid, mega::MegaHandleList *handlelist);
    void setParamType(int paramType);

protected:
    int type;
    int tag;
    MegaChatRequestListener *listener;

    long long number;
    int retry;
    bool flag;
    MegaChatPeerList *peerList;
    MegaChatHandle chatid;
    MegaChatHandle userHandle;
    int privilege;
    const char* text;
    MegaChatMessage* mMessage;
    mega::MegaNodeList* mMegaNodeList;
    mega::MegaHandleList *mMegaHandleList;
    std::map<MegaChatHandle, mega::MegaHandleList*> mMegaHandleListMap;
    int mParamType;
};

class MegaChatPresenceConfigPrivate : public MegaChatPresenceConfig
{
public:
    MegaChatPresenceConfigPrivate(const MegaChatPresenceConfigPrivate &config);
    MegaChatPresenceConfigPrivate(const presenced::Config &config, bool isPending);
    virtual ~MegaChatPresenceConfigPrivate();
    virtual MegaChatPresenceConfig *copy() const;

    virtual int getOnlineStatus() const;
    virtual bool isAutoawayEnabled() const;
    virtual int64_t getAutoawayTimeout() const;
    virtual bool isPersist() const;
    virtual bool isPending() const;
    virtual bool isSignalActivityRequired() const;

private:
    int status;
    bool persistEnabled;
    bool autoawayEnabled;
    int64_t autoawayTimeout;
    bool pending;
};


#ifndef KARERE_DISABLE_WEBRTC

class MegaChatVideoReceiver;

class MegaChatCallPrivate :
        public MegaChatCall
{
public:
    MegaChatCallPrivate(const rtcModule::ICall& call);
    MegaChatCallPrivate(const MegaChatCallPrivate &call);

    virtual ~MegaChatCallPrivate();

    virtual MegaChatCall *copy();

    virtual int getStatus() const;
    virtual MegaChatHandle getChatid() const;
    virtual MegaChatHandle getId() const;

    virtual bool hasLocalAudio();
    virtual bool hasRemoteAudio();
    virtual bool hasLocalVideo();
    virtual bool hasRemoteVideo();

    virtual int getChanges() const;
    virtual bool hasChanged(int changeType) const;

    virtual int64_t getDuration() const;
    virtual int64_t getInitialTimeStamp() const;
    virtual int64_t getFinalTimeStamp() const;
    virtual const char *getTemporaryError() const;
    virtual int getTermCode() const;
    virtual bool isLocalTermCode() const;
    virtual bool isRinging() const;
    virtual int getSessionStatus(MegaChatHandle peerId) const;
    virtual MegaChatHandle getPeerSessionStatusChange() const;
    virtual bool isIgnored() const;

    void setStatus(int status);
    void setLocalAudioVideoFlags(karere::AvFlags localAVFlags);
    void setRemoteAudioVideoFlags(karere::AvFlags remoteAVFlags);
    void setInitialTimeStamp(int64_t timeStamp);
    void setFinalTimeStamp(int64_t timeStamp);
    void removeChanges();
    void setError(const std::string &temporaryError);
    void setTermCode(rtcModule::TermCode termCode);
    void setIsRinging(bool ringing);
    void setSessionStatus(uint8_t status, MegaChatHandle peer);
    void removeSession(MegaChatHandle peer);
    void setIgnoredCall(bool ignored);

protected:
    MegaChatHandle chatid;
    int status;
    MegaChatHandle callid;
    karere::AvFlags localAVFlags;
    karere::AvFlags remoteAVFlags;
    int changed;
    int64_t initialTs;
    int64_t finalTs;
    std::string temporaryError;
    std::map<MegaChatHandle, int> sessionStatus;
    MegaChatHandle peerId;

    int termCode;
    bool ignored;
    bool localTermCode;
    void convertTermCode(rtcModule::TermCode termCode);

    bool ringing;
};

class MegaChatVideoFrame
{
public:
    unsigned char *buffer;
    int width;
    int height;
};

class MegaChatVideoReceiver : public rtcModule::IVideoRenderer
{
public:
    MegaChatVideoReceiver(MegaChatApiImpl *chatApi, rtcModule::ICall *call, bool local);
    ~MegaChatVideoReceiver();

    void setWidth(int width);
    void setHeight(int height);

    // rtcModule::IVideoRenderer implementation
    virtual void* getImageBuffer(unsigned short width, unsigned short height, void*& userData);
    virtual void frameComplete(void* userData);
    virtual void onVideoAttach();
    virtual void onVideoDetach();
    virtual void clearViewport();
    virtual void released();

protected:
    MegaChatApiImpl *chatApi;
    rtcModule::ICall *call;
    MegaChatHandle chatid;
    bool local;
};

#endif

class MegaChatListItemPrivate : public MegaChatListItem
{
public:
    MegaChatListItemPrivate(karere::ChatRoom& chatroom);
    MegaChatListItemPrivate(const MegaChatListItem *item);
    virtual ~MegaChatListItemPrivate();
    virtual MegaChatListItem *copy() const;

private:
    int changed;

    MegaChatHandle chatid;
    int ownPriv;
    std::string title;
    int unreadCount;
    std::string lastMsg;
    int lastMsgType;
    MegaChatHandle lastMsgSender;
    int64_t lastTs;
    bool group;
    bool active;
    bool archived;
    MegaChatHandle peerHandle;  // only for 1on1 chatrooms
    MegaChatHandle mLastMsgId;
    int lastMsgPriv;
    MegaChatHandle lastMsgHandle;

public:
    virtual int getChanges() const;
    virtual bool hasChanged(int changeType) const;

    virtual MegaChatHandle getChatId() const;
    virtual const char *getTitle() const;
    virtual int getOwnPrivilege() const;
    virtual int getUnreadCount() const;
    virtual const char *getLastMessage() const;
    virtual MegaChatHandle getLastMessageId() const;
    virtual int getLastMessageType() const;
    virtual MegaChatHandle getLastMessageSender() const;
    virtual int64_t getLastTimestamp() const;
    virtual bool isGroup() const;
    virtual bool isActive() const;
    virtual bool isArchived() const;
    virtual MegaChatHandle getPeerHandle() const;
    virtual int getLastMessagePriv() const;
    virtual MegaChatHandle getLastMessageHandle() const;

    void setOwnPriv(int ownPriv);
    void setTitle(const std::string &title);
    void setUnreadCount(int count);
    void setMembersUpdated();
    void setClosed();
    void setLastTimestamp(int64_t ts);
    void setArchived(bool);

    /**
     * If the message is of type MegaChatMessage::TYPE_ATTACHMENT, this function
     * recives the filenames of the attached nodes. The filenames of nodes are separated
     * by ASCII character '0x01'
     * If the message is of type MegaChatMessage::TYPE_CONTACT, this function
     * recives the usernames. The usernames are separated
     * by ASCII character '0x01'
     */
    void setLastMessage();
};

class MegaChatListItemHandler :public virtual karere::IApp::IChatListItem
{
public:
    MegaChatListItemHandler(MegaChatApiImpl&, karere::ChatRoom&);

    // karere::IApp::IListItem::ITitleHandler implementation
    virtual void onTitleChanged(const std::string& title);
    virtual void onUnreadCountChanged(int count);

    // karere::IApp::IListItem::IChatListItem implementation
    virtual void onExcludedFromChat();
    virtual void onRejoinedChat();
    virtual void onLastMessageUpdated(const chatd::LastTextMsg& msg);
    virtual void onLastTsUpdated(uint32_t ts);
    virtual void onChatOnlineState(const chatd::ChatState state);
    virtual void onChatArchived(bool archived);

    virtual const karere::ChatRoom& getChatRoom() const;

protected:
    MegaChatApiImpl &chatApi;
    karere::ChatRoom &mRoom;
};

class MegaChatGroupListItemHandler :
        public MegaChatListItemHandler,
        public virtual karere::IApp::IGroupChatListItem
{
public:
    MegaChatGroupListItemHandler(MegaChatApiImpl&, karere::ChatRoom&);

    // karere::IApp::IListItem::IGroupChatListItem implementation
    virtual void onUserJoin(uint64_t userid, chatd::Priv priv);
    virtual void onUserLeave(uint64_t userid);
};

class MegaChatPeerListItemHandler :
        public MegaChatListItemHandler,
        public virtual karere::IApp::IPeerChatListItem
{
public:
    MegaChatPeerListItemHandler(MegaChatApiImpl &, karere::ChatRoom&);
};

class MegaChatRoomHandler :public karere::IApp::IChatHandler
{
public:
    MegaChatRoomHandler(MegaChatApiImpl *chatApiImpl, MegaChatApi *chatApi, MegaChatHandle chatid);

    void addChatRoomListener(MegaChatRoomListener *listener);
    void removeChatRoomListener(MegaChatRoomListener *listener);

    // MegaChatRoomListener callbacks
    void fireOnChatRoomUpdate(MegaChatRoom *chat);
    void fireOnMessageLoaded(MegaChatMessage *msg);
    void fireOnMessageReceived(MegaChatMessage *msg);
    void fireOnMessageUpdate(MegaChatMessage *msg);
    void fireOnHistoryReloaded(MegaChatRoom *chat);

    // karere::IApp::IChatHandler implementation
#ifndef KARERE_DISABLE_WEBRTC
    virtual rtcModule::ICallHandler* callHandler();
#endif
    virtual void onMemberNameChanged(uint64_t userid, const std::string &newName);
    //virtual void* userp();


    // karere::IApp::IChatHandler::ITitleHandler implementation
    virtual void onTitleChanged(const std::string& title);
    virtual void onUnreadCountChanged(int count);

    // karere::IApp::IChatHandler::chatd::Listener implementation
    virtual void init(chatd::Chat& chat, chatd::DbInterface*&);
    virtual void onDestroy();
    virtual void onRecvNewMessage(chatd::Idx idx, chatd::Message& msg, chatd::Message::Status status);
    virtual void onRecvHistoryMessage(chatd::Idx idx, chatd::Message& msg, chatd::Message::Status status, bool isLocal);
    virtual void onHistoryDone(chatd::HistSource source);
    virtual void onUnsentMsgLoaded(chatd::Message& msg);
    virtual void onUnsentEditLoaded(chatd::Message& msg, bool oriMsgIsSending);
    virtual void onMessageConfirmed(karere::Id msgxid, const chatd::Message& msg, chatd::Idx idx);
    virtual void onMessageRejected(const chatd::Message& msg, uint8_t reason);
    virtual void onMessageStatusChange(chatd::Idx idx, chatd::Message::Status newStatus, const chatd::Message& msg);
    virtual void onMessageEdited(const chatd::Message& msg, chatd::Idx idx);
    virtual void onEditRejected(const chatd::Message& msg, chatd::ManualSendReason reason);
    virtual void onOnlineStateChange(chatd::ChatState state);
    virtual void onUserJoin(karere::Id userid, chatd::Priv privilege);
    virtual void onUserLeave(karere::Id userid);
    virtual void onExcludedFromChat();
    virtual void onRejoinedChat();
    virtual void onUnreadChanged();
    virtual void onManualSendRequired(chatd::Message* msg, uint64_t id, chatd::ManualSendReason reason);
    //virtual void onHistoryTruncated(const chatd::Message& msg, chatd::Idx idx);
    //virtual void onMsgOrderVerificationFail(const chatd::Message& msg, chatd::Idx idx, const std::string& errmsg);
    virtual void onUserTyping(karere::Id user);
    virtual void onUserStopTyping(karere::Id user);
    virtual void onLastTextMessageUpdated(const chatd::LastTextMsg& msg);
    virtual void onLastMessageTsUpdated(uint32_t ts);
    virtual void onHistoryReloaded();

    bool isRevoked(MegaChatHandle h);
    // update access to attachments
    void handleHistoryMessage(MegaChatMessage *message);
    // update access to attachments, returns messages requiring updates (you take ownership)
    std::set<MegaChatHandle> *handleNewMessage(MegaChatMessage *msg);

protected:

private:
    MegaChatApiImpl *chatApiImpl;
    MegaChatApi *chatApi;       // for notifications in callbacks
    MegaChatHandle chatid;

    chatd::Chat *mChat;
    karere::ChatRoom *mRoom;

    std::set<MegaChatRoomListener *> roomListeners;

    // nodes with granted/revoked access from loaded messsages
    std::map<MegaChatHandle, bool> attachmentsAccess;  // handle, access
    std::map<MegaChatHandle, std::set<MegaChatHandle>> attachmentsIds;    // nodehandle, msgids
};

class LoggerHandler : public karere::Logger::ILoggerBackend
{
public:
    LoggerHandler();
    virtual ~LoggerHandler();

    void setMegaChatLogger(MegaChatLogger *logger);
    void setLogLevel(int logLevel);
    void setLogWithColors(bool useColors);
    void setLogToConsole(bool enable);
    virtual void log(krLogLevel level, const char* msg, size_t len, unsigned flags);

private:
    mega::MegaMutex mutex;
    MegaChatLogger *megaLogger;
};

#ifndef KARERE_DISABLE_WEBRTC
class MegaChatSessionHandler;

class MegaChatCallHandler : public rtcModule::ICallHandler
{
public:
    MegaChatCallHandler(MegaChatApiImpl *megaChatApi);
    virtual ~MegaChatCallHandler();
    virtual void setCall(rtcModule::ICall* call);
    virtual void onStateChange(uint8_t newState);
    virtual void onDestroy(rtcModule::TermCode reason, bool byPeer, const std::string& msg);
    virtual rtcModule::ISessionHandler *onNewSession(rtcModule::ISession& sess);
    virtual void onLocalStreamObtained(rtcModule::IVideoRenderer*& rendererOut);
    virtual void onLocalMediaError(const std::string errors);
    virtual void onRingOut(karere::Id peer);
    virtual void onCallStarting();
    virtual void onCallStarted();
    rtcModule::ICall *getCall();
    MegaChatCallPrivate *getMegaChatCall();
private:
    MegaChatApiImpl *megaChatApi;
    rtcModule::ICall *call;
    MegaChatCallPrivate *chatCall;

    rtcModule::IVideoRenderer *localVideoReceiver;
};

class MegaChatSessionHandler : public rtcModule::ISessionHandler
{
public:
    MegaChatSessionHandler(MegaChatApiImpl *megaChatApi, MegaChatCallHandler* callHandler, rtcModule::ISession *session);
    virtual ~MegaChatSessionHandler();
    virtual void onSessStateChange(uint8_t newState);
    virtual void onSessDestroy(rtcModule::TermCode reason, bool byPeer, const std::string& msg);
    virtual void onRemoteStreamAdded(rtcModule::IVideoRenderer*& rendererOut);
    virtual void onRemoteStreamRemoved();
    virtual void onPeerMute(karere::AvFlags av, karere::AvFlags oldAv);
    virtual void onVideoRecv();

private:
    MegaChatApiImpl *megaChatApi;
    MegaChatCallHandler *callHandler;
    rtcModule::ISession *session;
    rtcModule::IVideoRenderer *remoteVideoRender;

};
#endif

class MegaChatErrorPrivate :
        public MegaChatError,
        private promise::Error
{
public:

    MegaChatErrorPrivate(const std::string& msg, int code=ERROR_OK, int type=promise::kErrorTypeGeneric);
    MegaChatErrorPrivate(int code=ERROR_OK, int type=promise::kErrorTypeGeneric);
    virtual ~MegaChatErrorPrivate() {}

private:
    MegaChatErrorPrivate(const MegaChatErrorPrivate *);
    static const char* getGenericErrorString(int errorCode);

    // MegaChatError interface
public:
    MegaChatError *copy();
    int getErrorCode() const;
    int getErrorType() const;
    const char *getErrorString() const;
    const char *toString() const;
};

class MegaChatPeerListPrivate : public MegaChatPeerList
{
public:
    MegaChatPeerListPrivate();
    MegaChatPeerListPrivate(mega::userpriv_vector *);

    virtual ~MegaChatPeerListPrivate();
    virtual MegaChatPeerList *copy() const;

    virtual void addPeer(MegaChatHandle h, int priv);
    virtual MegaChatHandle getPeerHandle(int i) const;
    virtual int getPeerPrivilege(int i) const;
    virtual int size() const;

    // returns the list of user-privilege (this object keeps the ownership)
    const mega::userpriv_vector * getList() const;

private:
    mega::userpriv_vector list;
};

class MegaChatListItemListPrivate :  public MegaChatListItemList
{
public:
    MegaChatListItemListPrivate();
    virtual ~MegaChatListItemListPrivate();
    virtual MegaChatListItemListPrivate *copy() const;

    virtual const MegaChatListItem *get(unsigned int i) const;
    virtual unsigned int size() const;

    void addChatListItem(MegaChatListItem*);

private:
    MegaChatListItemListPrivate(const MegaChatListItemListPrivate *list);
    std::vector<MegaChatListItem*> list;
};

class MegaChatRoomPrivate : public MegaChatRoom
{
public:
    MegaChatRoomPrivate(const MegaChatRoom *);
    MegaChatRoomPrivate(const karere::ChatRoom&);

    virtual ~MegaChatRoomPrivate() {}
    virtual MegaChatRoom *copy() const;

    virtual MegaChatHandle getChatId() const;
    virtual int getOwnPrivilege() const;
    virtual int getPeerPrivilegeByHandle(MegaChatHandle userhandle) const;
    virtual const char *getPeerFirstnameByHandle(MegaChatHandle userhandle) const;
    virtual const char *getPeerLastnameByHandle(MegaChatHandle userhandle) const;
    virtual const char *getPeerFullnameByHandle(MegaChatHandle userhandle) const;
    virtual const char *getPeerEmailByHandle(MegaChatHandle userhandle) const;
    virtual int getPeerPrivilege(unsigned int i) const;
    virtual unsigned int getPeerCount() const;
    virtual MegaChatHandle getPeerHandle(unsigned int i) const;
    virtual const char *getPeerFirstname(unsigned int i) const;
    virtual const char *getPeerLastname(unsigned int i) const;
    virtual const char *getPeerFullname(unsigned int i) const;
    virtual const char *getPeerEmail(unsigned int i) const;
    virtual bool isGroup() const;
    virtual const char *getTitle() const;
    virtual bool hasCustomTitle() const;
    virtual bool isActive() const;
    virtual bool isArchived() const;

    virtual int getChanges() const;
    virtual bool hasChanged(int changeType) const;

    virtual int getUnreadCount() const;
    virtual MegaChatHandle getUserTyping() const;

    void setOwnPriv(int ownPriv);
    void setTitle(const std::string &title);
    void setUnreadCount(int count);
    void setMembersUpdated();
    void setUserTyping(MegaChatHandle uh);
    void setUserStopTyping(MegaChatHandle uh);
    void setClosed();

private:
    int changed;

    MegaChatHandle chatid;
    mega::privilege_t priv;
    mega::userpriv_vector peers;
    std::vector<std::string> peerFirstnames;
    std::vector<std::string> peerLastnames;
    std::vector<std::string> peerEmails;
    bool group;
    bool active;
<<<<<<< HEAD
    bool archived;
=======
    bool mHasCustomTitle;
>>>>>>> de66dcbe

    std::string title;
    int unreadCount;
    MegaChatHandle uh;

public:
    // you take the ownership of return value
    static char *firstnameFromBuffer(const std::string &buffer);

    // you take the ownership of return value
    static char *lastnameFromBuffer(const std::string &buffer);
};

class MegaChatRoomListPrivate :  public MegaChatRoomList
{
public:
    MegaChatRoomListPrivate();
    virtual ~MegaChatRoomListPrivate() {}
    virtual MegaChatRoomList *copy() const;

    virtual const MegaChatRoom *get(unsigned int i) const;
    virtual unsigned int size() const;

    void addChatRoom(MegaChatRoom*);

private:
    MegaChatRoomListPrivate(const MegaChatRoomListPrivate *list);
    std::vector<MegaChatRoom*> list;
};

class MegaChatAttachedUser;
class MegaChatRichPreviewPrivate;
class MegaChatContainsMetaPrivate;

class MegaChatMessagePrivate : public MegaChatMessage
{
public:
    MegaChatMessagePrivate(const MegaChatMessage *msg);
    MegaChatMessagePrivate(const chatd::Message &msg, chatd::Message::Status status, chatd::Idx index);

    virtual ~MegaChatMessagePrivate();
    virtual MegaChatMessage *copy() const;

    // MegaChatMessage interface
    virtual int getStatus() const;
    virtual MegaChatHandle getMsgId() const;
    virtual MegaChatHandle getTempId() const;
    virtual int getMsgIndex() const;
    virtual MegaChatHandle getUserHandle() const;
    virtual int getType() const;
    virtual int64_t getTimestamp() const;
    virtual const char *getContent() const;
    virtual bool isEdited() const;
    virtual bool isDeleted() const;
    virtual bool isEditable() const;
    virtual bool isDeletable() const;
    virtual bool isManagementMessage() const;
    virtual MegaChatHandle getHandleOfAction() const;
    virtual int getPrivilege() const;
    virtual int getCode() const;
    virtual MegaChatHandle getRowId() const;
    virtual unsigned int getUsersCount() const;
    virtual MegaChatHandle getUserHandle(unsigned int index) const;
    virtual const char *getUserName(unsigned int index) const;
    virtual const char *getUserEmail(unsigned int index) const;
    virtual mega::MegaNodeList *getMegaNodeList() const;
    virtual const MegaChatContainsMeta *getContainsMeta() const;
    virtual mega::MegaHandleList *getMegaHandleList() const;
    virtual int getDuration() const;
    virtual int getTermCode() const;

    virtual int getChanges() const;
    virtual bool hasChanged(int changeType) const;

    void setStatus(int status);
    void setTempId(MegaChatHandle tempId);
    void setRowId(int id);
    void setContentChanged();
    void setCode(int code);
    void setAccess();

private:
    int changed;

    int type;
    int status;
    MegaChatHandle msgId;   // definitive unique ID given by server
    MegaChatHandle tempId;  // used until it's given a definitive ID by server
    MegaChatHandle rowId;   // used to identify messages in the manual-sending queue
    MegaChatHandle uh;
    MegaChatHandle hAction;// certain messages need additional handle: such us priv changes, revoke attachment
    int index;              // position within the history buffer
    int64_t ts;
    const char *msg;
    bool edited;
    bool deleted;
    int priv;               // certain messages need additional info, like priv changes
    int code;               // generic field for additional information (ie. the reason of manual sending)
    std::vector<MegaChatAttachedUser> *megaChatUsers = NULL;
    mega::MegaNodeList *megaNodeList = NULL;
    mega::MegaHandleList *megaHandleList = NULL;
    const MegaChatContainsMeta *mContainsMeta = NULL;
};

//Thread safe request queue
class ChatRequestQueue
{
    protected:
        std::deque<MegaChatRequestPrivate *> requests;
        mega::MegaMutex mutex;

    public:
        ChatRequestQueue();
        void push(MegaChatRequestPrivate *request);
        void push_front(MegaChatRequestPrivate *request);
        MegaChatRequestPrivate * pop();
        void removeListener(MegaChatRequestListener *listener);
};

//Thread safe transfer queue
class EventQueue
{
protected:
    std::deque<void *> events;
    mega::MegaMutex mutex;

public:
    EventQueue();
    void push(void* event);
    void push_front(void *event);
    void* pop();
    bool isEmpty();
    size_t size();
};

class MegaChatApiImpl :
        public karere::IApp,
        public karere::IApp::IChatListHandler
{
public:

    MegaChatApiImpl(MegaChatApi *chatApi, mega::MegaApi *megaApi);
    virtual ~MegaChatApiImpl();

    mega::MegaMutex sdkMutex;
    mega::MegaMutex videoMutex;
    mega::Waiter *waiter;
private:
    MegaChatApi *chatApi;
    mega::MegaApi *megaApi;
    WebsocketsIO *websocketsIO;
    karere::Client *mClient;
    bool terminating;

    mega::MegaThread thread;
    int threadExit;
    static void *threadEntryPoint(void *param);
    void loop();

    void init(MegaChatApi *chatApi, mega::MegaApi *megaApi);

    static LoggerHandler *loggerHandler;

    ChatRequestQueue requestQueue;
    EventQueue eventQueue;

    std::set<MegaChatListener *> listeners;
    std::set<MegaChatNotificationListener *> notificationListeners;
    std::set<MegaChatRequestListener *> requestListeners;

    std::set<MegaChatPeerListItemHandler *> chatPeerListItemHandler;
    std::set<MegaChatGroupListItemHandler *> chatGroupListItemHandler;
    std::map<MegaChatHandle, MegaChatRoomHandler*> chatRoomHandler;

    int reqtag;
    std::map<int, MegaChatRequestPrivate *> requestMap;

#ifndef KARERE_DISABLE_WEBRTC
    std::set<MegaChatCallListener *> callListeners;
    std::set<MegaChatVideoListener *> localVideoListeners;
    std::set<MegaChatVideoListener *> remoteVideoListeners;

    std::map<MegaChatHandle, MegaChatCallHandler*> callHandlers;

    mega::MegaStringList *getChatInDevices(const std::vector<std::string> &devicesVector);
    void cleanCallHandlerMap();
#endif

    static int convertInitState(int state);

    MegaChatMessage *prepareAttachNodesMessage(std::string buffer, MegaChatHandle chatid);

public:
    static void megaApiPostMessage(void* msg, void* ctx);
    void postMessage(void *msg);

    void sendPendingRequests();
    void sendPendingEvents();

    static void setLogLevel(int logLevel);
    static void setLoggerClass(MegaChatLogger *megaLogger);
    static void setLogWithColors(bool useColors);
    static void setLogToConsole(bool enable);

    int init(const char *sid);
    int getInitState();

    MegaChatRoomHandler* getChatRoomHandler(MegaChatHandle chatid);
    void removeChatRoomHandler(MegaChatHandle chatid);

    karere::ChatRoom *findChatRoom(MegaChatHandle chatid);
    karere::ChatRoom *findChatRoomByUser(MegaChatHandle userhandle);
    chatd::Message *findMessage(MegaChatHandle chatid, MegaChatHandle msgid);
    chatd::Message *findMessageNotConfirmed(MegaChatHandle chatid, MegaChatHandle msgxid);

#ifndef KARERE_DISABLE_WEBRTC
    MegaChatCallHandler *findChatCallHandler(MegaChatHandle chatid);
    void removeChatCallHandler(MegaChatHandle chatid);
#endif

    static void setCatchException(bool enable);
    static bool hasUrl(const char* text);

    // ============= Listeners ================

    // Registration
    void addChatRequestListener(MegaChatRequestListener *listener);
    void addChatListener(MegaChatListener *listener);
    void addChatRoomListener(MegaChatHandle chatid, MegaChatRoomListener *listener);
    void addChatNotificationListener(MegaChatNotificationListener *listener);
    void removeChatRequestListener(MegaChatRequestListener *listener);
    void removeChatListener(MegaChatListener *listener);
    void removeChatRoomListener(MegaChatHandle chatid, MegaChatRoomListener *listener);
    void removeChatNotificationListener(MegaChatNotificationListener *listener);
#ifndef KARERE_DISABLE_WEBRTC
    void addChatCallListener(MegaChatCallListener *listener);
    void addChatLocalVideoListener(MegaChatVideoListener *listener);
    void addChatRemoteVideoListener(MegaChatVideoListener *listener);
    void removeChatLocalVideoListener(MegaChatVideoListener *listener);
    void removeChatRemoteVideoListener(MegaChatVideoListener *listener);
    void removeChatCallListener(MegaChatCallListener *listener);
#endif

    // MegaChatRequestListener callbacks
    void fireOnChatRequestStart(MegaChatRequestPrivate *request);
    void fireOnChatRequestFinish(MegaChatRequestPrivate *request, MegaChatError *e);
    void fireOnChatRequestUpdate(MegaChatRequestPrivate *request);
    void fireOnChatRequestTemporaryError(MegaChatRequestPrivate *request, MegaChatError *e);

#ifndef KARERE_DISABLE_WEBRTC
    // MegaChatCallListener callbacks
    void fireOnChatCallUpdate(MegaChatCallPrivate *call);

    // MegaChatVideoListener callbacks
    void fireOnChatRemoteVideoData(MegaChatHandle chatid, int width, int height, char*buffer);
    void fireOnChatLocalVideoData(MegaChatHandle chatid, int width, int height, char*buffer);
#endif

    // MegaChatListener callbacks (specific ones)
    void fireOnChatListItemUpdate(MegaChatListItem *item);
    void fireOnChatInitStateUpdate(int newState);
    void fireOnChatOnlineStatusUpdate(MegaChatHandle userhandle, int status, bool inProgress);
    void fireOnChatPresenceConfigUpdate(MegaChatPresenceConfig *config);
    void fireOnChatConnectionStateUpdate(MegaChatHandle chatid, int newState);

    // MegaChatNotificationListener callbacks
    void fireOnChatNotification(MegaChatHandle chatid, MegaChatMessage *msg);

    // ============= API requests ================

    // General chat methods
    void connect(MegaChatRequestListener *listener = NULL);
    void connectInBackground(MegaChatRequestListener *listener = NULL);
    void disconnect(MegaChatRequestListener *listener = NULL);
    int getConnectionState();
    int getChatConnectionState(MegaChatHandle chatid);
    static int convertChatConnectionState(chatd::ChatState state);
    void retryPendingConnections(MegaChatRequestListener *listener = NULL);
    void logout(MegaChatRequestListener *listener = NULL);
    void localLogout(MegaChatRequestListener *listener = NULL);

    void setOnlineStatus(int status, MegaChatRequestListener *listener = NULL);
    int getOnlineStatus();
    bool isOnlineStatusPending();

    void setPresenceAutoaway(bool enable, int64_t timeout, MegaChatRequestListener *listener = NULL);
    void setPresencePersist(bool enable, MegaChatRequestListener *listener = NULL);
    void signalPresenceActivity(MegaChatRequestListener *listener = NULL);
    MegaChatPresenceConfig *getPresenceConfig();
    bool isSignalActivityRequired();

    int getUserOnlineStatus(MegaChatHandle userhandle);
    void setBackgroundStatus(bool background, MegaChatRequestListener *listener = NULL);
    int getBackgroundStatus();

    void getUserFirstname(MegaChatHandle userhandle, MegaChatRequestListener *listener = NULL);
    void getUserLastname(MegaChatHandle userhandle, MegaChatRequestListener *listener = NULL);
    void getUserEmail(MegaChatHandle userhandle, MegaChatRequestListener *listener = NULL);
    char *getContactEmail(MegaChatHandle userhandle);
    MegaChatHandle getUserHandleByEmail(const char *email);
    MegaChatHandle getMyUserHandle();
    char *getMyFirstname();
    char *getMyLastname();
    char *getMyFullname();
    char *getMyEmail();
    MegaChatRoomList* getChatRooms();
    MegaChatRoom* getChatRoom(MegaChatHandle chatid);
    MegaChatRoom *getChatRoomByUser(MegaChatHandle userhandle);
    MegaChatListItemList *getChatListItems();
    MegaChatListItemList *getChatListItemsByPeers(MegaChatPeerList *peers);
    MegaChatListItem *getChatListItem(MegaChatHandle chatid);
    int getUnreadChats();
    MegaChatListItemList *getActiveChatListItems();
    MegaChatListItemList *getInactiveChatListItems();
    MegaChatListItemList *getArchivedChatListItems();
    MegaChatListItemList *getUnreadChatListItems();
    MegaChatHandle getChatHandleByUser(MegaChatHandle userhandle);

    // Chatrooms management
    void createChat(bool group, MegaChatPeerList *peerList, MegaChatRequestListener *listener = NULL);
    void inviteToChat(MegaChatHandle chatid, MegaChatHandle uh, int privilege, MegaChatRequestListener *listener = NULL);
    void removeFromChat(MegaChatHandle chatid, MegaChatHandle uh = MEGACHAT_INVALID_HANDLE, MegaChatRequestListener *listener = NULL);
    void updateChatPermissions(MegaChatHandle chatid, MegaChatHandle uh, int privilege, MegaChatRequestListener *listener = NULL);
    void truncateChat(MegaChatHandle chatid, MegaChatHandle messageid, MegaChatRequestListener *listener = NULL);
    void setChatTitle(MegaChatHandle chatid, const char *title, MegaChatRequestListener *listener = NULL);
    void archiveChat(MegaChatHandle chatid, bool archive, MegaChatRequestListener *listener = NULL);

    bool openChatRoom(MegaChatHandle chatid, MegaChatRoomListener *listener = NULL);
    void closeChatRoom(MegaChatHandle chatid, MegaChatRoomListener *listener = NULL);

    int loadMessages(MegaChatHandle chatid, int count);
    bool isFullHistoryLoaded(MegaChatHandle chatid);
    MegaChatMessage *getMessage(MegaChatHandle chatid, MegaChatHandle msgid);
    MegaChatMessage *getManualSendingMessage(MegaChatHandle chatid, MegaChatHandle rowid);
    MegaChatMessage *sendMessage(MegaChatHandle chatid, const char* msg);
    MegaChatMessage *attachContacts(MegaChatHandle chatid, mega::MegaHandleList* handles);
    MegaChatMessage *forwardContact(MegaChatHandle sourceChatid, MegaChatHandle msgid, MegaChatHandle targetChatId);
    void attachNodes(MegaChatHandle chatid, mega::MegaNodeList *nodes, MegaChatRequestListener *listener = NULL);
    void attachNode(MegaChatHandle chatid, MegaChatHandle nodehandle, MegaChatRequestListener *listener = NULL);
    void revokeAttachment(MegaChatHandle chatid, MegaChatHandle handle, MegaChatRequestListener *listener = NULL);
    bool isRevoked(MegaChatHandle chatid, MegaChatHandle nodeHandle);
    MegaChatMessage *editMessage(MegaChatHandle chatid, MegaChatHandle msgid, const char* msg);
    MegaChatMessage *removeRichLink(MegaChatHandle chatid, MegaChatHandle msgid);
    bool setMessageSeen(MegaChatHandle chatid, MegaChatHandle msgid);
    MegaChatMessage *getLastMessageSeen(MegaChatHandle chatid);
    MegaChatHandle getLastMessageSeenId(MegaChatHandle chatid);
    void removeUnsentMessage(MegaChatHandle chatid, MegaChatHandle rowid);
    void sendTypingNotification(MegaChatHandle chatid, MegaChatRequestListener *listener = NULL);
    void sendStopTypingNotification(MegaChatHandle chatid, MegaChatRequestListener *listener = NULL);
    bool isMessageReceptionConfirmationActive() const;
    void saveCurrentState();
    void pushReceived(bool beep, MegaChatRequestListener *listener = NULL);

#ifndef KARERE_DISABLE_WEBRTC

    // Audio/Video devices
    mega::MegaStringList *getChatAudioInDevices();
    mega::MegaStringList *getChatVideoInDevices();
    bool setChatAudioInDevice(const char *device);
    bool setChatVideoInDevice(const char *device);

    // Calls
    void startChatCall(MegaChatHandle chatid, bool enableVideo = true, MegaChatRequestListener *listener = NULL);
    void answerChatCall(MegaChatHandle chatid, bool enableVideo = true, MegaChatRequestListener *listener = NULL);
    void hangChatCall(MegaChatHandle chatid, MegaChatRequestListener *listener = NULL);
    void hangAllChatCalls(MegaChatRequestListener *listener);
    void setAudioEnable(MegaChatHandle chatid, bool enable, MegaChatRequestListener *listener = NULL);
    void setVideoEnable(MegaChatHandle chatid, bool enable, MegaChatRequestListener *listener = NULL);
    void loadAudioVideoDeviceList(MegaChatRequestListener *listener = NULL);
    MegaChatCall *getChatCall(MegaChatHandle chatId);
    void setIgnoredCall(MegaChatHandle chatId);
    MegaChatCall *getChatCallByCallId(MegaChatHandle callId);
    int getNumCalls();
    mega::MegaHandleList *getChatCalls();
    mega::MegaHandleList *getChatCallsIds();
#endif

//    MegaChatCallPrivate *getChatCallByPeer(const char* jid);


    // ============= karere API implementation ================

    // karere::IApp implementation
    //virtual ILoginDialog* createLoginDialog();
    virtual IApp::IChatHandler *createChatHandler(karere::ChatRoom &chat);
    virtual IApp::IContactListHandler *contactListHandler();
    virtual IApp::IChatListHandler *chatListHandler();
    virtual void onPresenceChanged(karere::Id userid, karere::Presence pres, bool inProgress);
    virtual void onPresenceConfigChanged(const presenced::Config& state, bool pending);
#ifndef KARERE_DISABLE_WEBRTC
    virtual rtcModule::ICallHandler *onIncomingCall(rtcModule::ICall& call, karere::AvFlags av);
#endif
    virtual void onInitStateChange(int newState);
    virtual void onChatNotification(karere::Id chatid, const chatd::Message &msg, chatd::Message::Status status, chatd::Idx idx);

    // rtcModule::IChatListHandler implementation
    virtual IApp::IGroupChatListItem *addGroupChatItem(karere::GroupChatRoom &chat);
    virtual void removeGroupChatItem(IApp::IGroupChatListItem& item);
    virtual IApp::IPeerChatListItem *addPeerChatItem(karere::PeerChatRoom& chat);
    virtual void removePeerChatItem(IApp::IPeerChatListItem& item);
};

/**
 * @brief This class represents users attached to a message
 *
 * Messages of type MegaChatMessage::TYPE_CONTACT_ATTACHMENT include a list of
 * users with handle, email and name. The MegaChatMessage provides methods to
 * get each of them separatedly.
 *
 * This class is used internally by MegaChatMessagePrivate, not exposed to apps.
 *
 * @see MegaChatMessage::getUserHandle, MegaChatMessage::getUserName and
 * MegaChatMessage::getUserEmail.
 */
class MegaChatAttachedUser
{
public:
    MegaChatAttachedUser(MegaChatHandle contactId, const std::string& email, const std::string& name);
    virtual ~MegaChatAttachedUser();

    virtual MegaChatHandle getHandle() const;
    virtual const char *getEmail() const;
    virtual const char *getName() const;

protected:
    megachat::MegaChatHandle mHandle;
    std::string mEmail;
    std::string mName;
};

class MegaChatRichPreviewPrivate : public MegaChatRichPreview
{
public:
    MegaChatRichPreviewPrivate(const MegaChatRichPreview *richPreview);
    MegaChatRichPreviewPrivate(const std::string &text, const std::string &title, const std::string &description,
                        const std::string &image, const std::string &imageFormat, const std::string &icon,
                        const std::string &iconFormat, const std::string &url);

    virtual MegaChatRichPreview *copy() const;
    virtual ~MegaChatRichPreviewPrivate();

    virtual const char *getText() const;
    virtual const char *getTitle() const;
    virtual const char *getDescription() const;
    virtual const char *getImage() const;
    virtual const char *getImageFormat() const;
    virtual const char *getIcon() const;
    virtual const char *getIconFormat() const;
    virtual const char *getUrl() const;
    virtual const char *getDomainName() const;

protected:
    std::string mText;
    std::string mTitle;
    std::string mDescription;
    std::string mImage;
    std::string mImageFormat;
    std::string mIcon;
    std::string mIconFormat;
    std::string mUrl;
    std::string mDomainName;
};

class MegaChatContainsMetaPrivate : public MegaChatContainsMeta
{
public:
    MegaChatContainsMetaPrivate(const MegaChatContainsMeta *containsMeta = NULL);
    virtual ~MegaChatContainsMetaPrivate();

    virtual MegaChatContainsMeta *copy() const;

    virtual int getType() const;
    virtual const MegaChatRichPreview *getRichPreview() const;

    // This function take the property from memory that it receives as parameter
    void setRichPreview(MegaChatRichPreview *richPreview);

protected:
    int mType = MegaChatContainsMeta::CONTAINS_META_INVALID;
    MegaChatRichPreview *mRichPreview = NULL;
};

class DataTranslation
{
public:
    /**
     * @brief Transform binary string into a vector. For example: string.length() = 32 => vector.size() = 8
     * The vector output is similar to "[669070598,-250738112,2059051645,-1942187558, 324123143, 86148965]"
     * @param data string in binary format
     * @return vector
     */
    static std::vector<int32_t> b_to_vector(const std::string& data);

    /**
     * @brief Transform int32_t vector into a birnary string. For example: string.length() = 32 => vector.size() = 8
     * The vector input is similar to "[669070598,-250738112,2059051645,-1942187558, 324123143, 86148965]"
     * @param data vector of int32_t
     * @return binary string
     */
    static std::string vector_to_b(std::vector<int32_t> vector);

};

class JSonUtils
{
public:
    // you take the ownership of the returned value. NULL if error
    static const char* generateAttachNodeJSon(mega::MegaNodeList* nodes);
    // you take the ownership of returned value. NULL if error
    static mega::MegaNodeList *parseAttachNodeJSon(const char* json);
    // you take the ownership of returned value. NULL if error
    static std::vector<MegaChatAttachedUser> *parseAttachContactJSon(const char* json);

    /**
     * If the message is of type MegaChatMessage::TYPE_ATTACHMENT, this function
     * recives the filenames of the attached nodes. The filenames of nodes are separated
     * by ASCII character '0x01'
     * If the message is of type MegaChatMessage::TYPE_CONTACT, this function
     * recives the usernames. The usernames are separated
     * by ASCII character '0x01'
     */
    static std::string getLastMessageContent(const std::string &content, uint8_t type);
    static const MegaChatContainsMeta *parseContainsMeta(const char* json);
    static MegaChatRichPreview *parseRichPreview(const char* json);

private:
    static std::string getImageFormat(const char* imagen);
};

}

#endif // MEGACHATAPI_IMPL_H<|MERGE_RESOLUTION|>--- conflicted
+++ resolved
@@ -628,11 +628,8 @@
     std::vector<std::string> peerEmails;
     bool group;
     bool active;
-<<<<<<< HEAD
     bool archived;
-=======
     bool mHasCustomTitle;
->>>>>>> de66dcbe
 
     std::string title;
     int unreadCount;
