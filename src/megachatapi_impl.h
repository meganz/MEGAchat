/**
 * @file megachatapi_impl.h
 * @brief Private header file of the intermediate layer for the MEGA Chat C++ SDK.
 *
 * (c) 2013-2016 by Mega Limited, Auckland, New Zealand
 *
 * This file is part of the MEGA SDK - Client Access Engine.
 *
 * Applications using the MEGA API must present a valid application key
 * and comply with the the rules set forth in the Terms of Service.
 *
 * The MEGA SDK is distributed in the hope that it will be useful,
 * but WITHOUT ANY WARRANTY; without even the implied warranty of
 * MERCHANTABILITY or FITNESS FOR A PARTICULAR PURPOSE.
 *
 * @copyright Simplified (2-clause) BSD License.
 *
 * You should have received a copy of the license along with this
 * program.
 */

#ifndef MEGACHATAPI_IMPL_H
#define MEGACHATAPI_IMPL_H


#include "megachatapi.h"

//the megaapi.h header needs this defined externally
//#ifndef ENABLE_CHAT
//    #define ENABLE_CHAT 1
//#endif
#include <megaapi.h>
#include <megaapi_impl.h>

#include <IRtcModule.h>
#include <IVideoRenderer.h>
#include <IJingleSession.h>
#include <chatClient.h>
#include <chatd.h>
#include <sdkApi.h>
//#include <mstrophepp.h>
#include <karereCommon.h>
#include <logger.h>


namespace megachat
{

class MegaChatRequestPrivate : public MegaChatRequest
{

public:
    MegaChatRequestPrivate(int type, MegaChatRequestListener *listener = NULL);
    MegaChatRequestPrivate(MegaChatRequestPrivate &request);
    virtual ~MegaChatRequestPrivate();
    MegaChatRequest *copy();
    virtual int getType() const;
    virtual MegaChatRequestListener *getListener() const;
    virtual const char *getRequestString() const;
    virtual const char* toString() const;
    virtual int getTag() const;
    virtual long long getNumber() const;
    virtual int getNumRetry() const;
    virtual bool getFlag() const;
    virtual MegaChatPeerList *getMegaChatPeerList();
    virtual MegaChatHandle getChatHandle();
    virtual MegaChatHandle getUserHandle();
    virtual int getPrivilege();
    virtual const char *getText() const;

    void setTag(int tag);
    void setListener(MegaChatRequestListener *listener);
    void setNumber(long long number);
    void setNumRetry(int retry);
    void setFlag(bool flag);
    void setMegaChatPeerList(MegaChatPeerList *peerList);
    void setChatHandle(MegaChatHandle chatid);
    void setUserHandle(MegaChatHandle userhandle);
    void setPrivilege(int priv);
    void setText(const char *text);

protected:
    int type;
    int tag;
    MegaChatRequestListener *listener;

    long long number;
    int retry;
    bool flag;
    MegaChatPeerList *peerList;
    MegaChatHandle chatid;
    MegaChatHandle userHandle;
    int privilege;
    const char* text;
};

class MegaChatVideoReceiver;

class MegaChatCallPrivate :
        public MegaChatCall,
        public karere::IApp::ICallHandler,
        public rtcModule::ICallAnswer
{
public:
    MegaChatCallPrivate(const std::shared_ptr<rtcModule::ICallAnswer> &ans);
    MegaChatCallPrivate(const char *peer);
    MegaChatCallPrivate(const MegaChatCallPrivate &call);

    virtual ~MegaChatCallPrivate();

    virtual MegaChatCall *copy();

    virtual int getStatus() const;
    virtual int getTag() const;
    virtual MegaChatHandle getContactHandle() const;

//    shared_ptr<rtcModule::ICallAnswer> getAnswerObject();

    const char* getPeer() const;
    void setStatus(int status);
    void setTag(int tag);
    void setVideoReceiver(MegaChatVideoReceiver *videoReceiver);
    //void setAnswerObject(rtcModule::ICallAnswer *answerObject);

    // IApp::ICallHandler implementation (empty)

    // rtcModule::IEventHandler implementation (inherit from ICallHandler)
//    virtual void onLocalMediaFail(const std::string& errMsg, bool* cont);
//    virtual void onOutgoingCallCreated(const std::shared_ptr<ICall>& call);
//    virtual void onCallAnswered(const std::string& peerFullJid);
//    virtual void onLocalStreamObtained(IVideoRenderer*& localVidRenderer);
//    virtual void removeRemotePlayer();
//    virtual void onMediaRecv(stats::Options& statOptions);
//    virtual void onCallEnded(TermCode termcode, const std::string& text,
//                             const std::shared_ptr<stats::IRtcStats>& stats);
//    virtual void onRemoteSdpRecv(IVideoRenderer*& rendererRet);
//    virtual void onPeerMute(AvFlags what);
//    virtual void onPeerUnmute(AvFlags what);

    // rtcModule::ICallAnswer implementation
    virtual std::shared_ptr<rtcModule::ICall> call() const;
    virtual bool reqStillValid() const;
    virtual std::set<std::string>* files() const;
    virtual karere::AvFlags peerMedia() const;
    virtual bool answer(bool accept, karere::AvFlags ownMedia);


protected:
    int tag;
    int status;
    const char *peer;
    MegaChatVideoReceiver *videoReceiver;
    std::shared_ptr<rtcModule::ICallAnswer> mAns;
};

class MegaChatVideoFrame
{
public:
    unsigned char *buffer;
    int width;
    int height;
};

class MegaChatVideoReceiver : public rtcModule::IVideoRenderer
{
public:
    MegaChatVideoReceiver(MegaChatApiImpl *chatApi, MegaChatCallPrivate *call, bool local);
    ~MegaChatVideoReceiver();

    void setWidth(int width);
    void setHeight(int height);

    // rtcModule::IVideoRenderer implementation
    virtual unsigned char* getImageBuffer(unsigned short width, unsigned short height, void** userData);
    virtual void frameComplete(void* userData);
    virtual void onVideoAttach();
    virtual void onVideoDetach();
    virtual void clearViewport();
    virtual void released();

protected:
    MegaChatApiImpl *chatApi;
    MegaChatCallPrivate *call;
    bool local;
};

class MegaChatListItemPrivate : public MegaChatListItem
{
public:
    MegaChatListItemPrivate(karere::ChatRoom &chatroom);
    MegaChatListItemPrivate(const MegaChatListItem *item);
    virtual ~MegaChatListItemPrivate();
    virtual MegaChatListItem *copy() const;

private:
    int changed;

    MegaChatHandle chatid;
    mega::visibility_t visibility;
    std::string title;
    int unreadCount;
    int status;
    MegaChatMessage *lastMsg;
    bool group;
    MegaChatHandle peerHandle;  // only for 1on1 chatrooms

public:
    virtual int getChanges() const;
    virtual bool hasChanged(int changeType) const;

    virtual MegaChatHandle getChatId() const;
    virtual const char *getTitle() const;
    virtual int getVisibility() const;
    virtual int getUnreadCount() const;
    virtual int getOnlineStatus() const;
    virtual MegaChatMessage *getLastMessage() const;
    virtual bool isGroup() const;
    virtual MegaChatHandle getPeerHandle() const;

    void setVisibility(mega::visibility_t visibility);
    void setTitle(const std::string &title);
    void setUnreadCount(int count);
    void setOnlineStatus(int status);
    void setMembersUpdated();
    void setClosed();
    void setLastMessage(MegaChatMessage *msg);
};

class MegaChatListItemHandler :public virtual karere::IApp::IChatListItem
{
public:
    MegaChatListItemHandler(MegaChatApiImpl&, karere::ChatRoom&);

    // karere::IApp::IListItem::ITitleHandler implementation
    virtual void onTitleChanged(const std::string& title);
    virtual void onUnreadCountChanged(int count);
    virtual void onPresenceChanged(karere::Presence state);

    // karere::IApp::IListItem::IChatListItem implementation
    virtual void onExcludedFromChat();
    virtual void onRejoinedChat();
    virtual void onLastMessageUpdated(const chatd::Message& msg, chatd::Message::Status status, chatd::Idx idx);

    virtual const karere::ChatRoom& getChatRoom() const;

protected:
    MegaChatApiImpl &chatApi;
    karere::ChatRoom &mRoom;
};

class MegaChatGroupListItemHandler :
        public MegaChatListItemHandler,
        public virtual karere::IApp::IGroupChatListItem
{
public:
    MegaChatGroupListItemHandler(MegaChatApiImpl&, karere::ChatRoom&);

    // karere::IApp::IListItem::IGroupChatListItem implementation
    virtual void onUserJoin(uint64_t userid, chatd::Priv priv);
    virtual void onUserLeave(uint64_t userid);
    virtual void onPeerPresence(karere::Presence pres);
};

class MegaChatPeerListItemHandler :
        public MegaChatListItemHandler,
        public virtual karere::IApp::IPeerChatListItem
{
public:
    MegaChatPeerListItemHandler(MegaChatApiImpl &, karere::ChatRoom&);
};

class MegaChatRoomHandler :public karere::IApp::IChatHandler
{
public:    
    MegaChatRoomHandler(MegaChatApiImpl*, MegaChatHandle chatid);

    // karere::IApp::IChatHandler implementation
    virtual karere::IApp::ICallHandler* callHandler();
    virtual void onMemberNameChanged(uint64_t userid, const std::string &newName);
    //virtual void* userp();


    // karere::IApp::IChatHandler::ITitleHandler implementation
    virtual void onTitleChanged(const std::string& title);
    virtual void onUnreadCountChanged(int count);
    virtual void onPresenceChanged(karere::Presence state);
//    virtual void onLastMessageUpdate();   // TBD in IGui.h

    // karere::IApp::IChatHandler::chatd::Listener implementation
    virtual void init(chatd::Chat& chat, chatd::DbInterface*&);
    virtual void onDestroy();
    virtual void onRecvNewMessage(chatd::Idx idx, chatd::Message& msg, chatd::Message::Status status);
    virtual void onRecvHistoryMessage(chatd::Idx idx, chatd::Message& msg, chatd::Message::Status status, bool isLocal);
    virtual void onHistoryDone(chatd::HistSource source);
    virtual void onUnsentMsgLoaded(chatd::Message& msg);
    virtual void onUnsentEditLoaded(chatd::Message& msg, bool oriMsgIsSending);
    virtual void onMessageConfirmed(karere::Id msgxid, const chatd::Message& msg, chatd::Idx idx);
    virtual void onMessageRejected(const chatd::Message& msg);
    virtual void onMessageStatusChange(chatd::Idx idx, chatd::Message::Status newStatus, const chatd::Message& msg);
    virtual void onMessageEdited(const chatd::Message& msg, chatd::Idx idx);
    virtual void onEditRejected(const chatd::Message& msg, bool oriIsConfirmed);
    virtual void onOnlineStateChange(chatd::ChatState state);
    virtual void onUserJoin(karere::Id userid, chatd::Priv privilege);
    virtual void onUserLeave(karere::Id userid);
    virtual void onExcludedFromChat();
    virtual void onRejoinedChat();
    virtual void onUnreadChanged();
    virtual void onManualSendRequired(chatd::Message* msg, uint64_t id, chatd::ManualSendReason reason);
    //virtual void onHistoryTruncated(const chatd::Message& msg, chatd::Idx idx);
    //virtual void onMsgOrderVerificationFail(const chatd::Message& msg, chatd::Idx idx, const std::string& errmsg);
    virtual void onUserTyping(karere::Id user);


protected:

private:
    MegaChatApiImpl *chatApi;
    MegaChatHandle chatid;

    chatd::Chat *mChat;
    karere::ChatRoom *mRoom;
};

class LoggerHandler : public karere::Logger::ILoggerBackend
{
public:
    LoggerHandler();
    virtual ~LoggerHandler();

    void setMegaChatLogger(MegaChatLogger *logger);
    void setLogLevel(int logLevel);
    void setLogWithColors(bool useColors);
    virtual void log(krLogLevel level, const char* msg, size_t len, unsigned flags);

private:
    mega::MegaMutex mutex;
    MegaChatLogger *megaLogger;
};

class MegaChatErrorPrivate :
        public MegaChatError,
        private promise::Error
{
public:

    MegaChatErrorPrivate(const std::string& msg, int code=ERROR_OK, int type=promise::kErrorTypeGeneric);
    MegaChatErrorPrivate(int code=ERROR_OK, int type=promise::kErrorTypeGeneric);
    virtual ~MegaChatErrorPrivate() {}

private:
    MegaChatErrorPrivate(const MegaChatErrorPrivate *);
    static const char* getGenericErrorString(int errorCode);

    // MegaChatError interface
public:
    MegaChatError *copy();
    int getErrorCode() const;
    int getErrorType() const;
    const char *getErrorString() const;
    const char *toString() const;
};

class MegaChatPeerListPrivate : public MegaChatPeerList
{
public:
    MegaChatPeerListPrivate();
    MegaChatPeerListPrivate(mega::userpriv_vector *);

    virtual ~MegaChatPeerListPrivate();
    virtual MegaChatPeerList *copy() const;

    virtual void addPeer(MegaChatHandle h, int priv);
    virtual MegaChatHandle getPeerHandle(int i) const;
    virtual int getPeerPrivilege(int i) const;
    virtual int size() const;

    // returns the list of user-privilege (this object keeps the ownership)
    const mega::userpriv_vector * getList() const;

private:
    mega::userpriv_vector list;
};

class MegaChatListItemListPrivate :  public MegaChatListItemList
{
public:
    MegaChatListItemListPrivate();
    virtual ~MegaChatListItemListPrivate() {}
    virtual MegaChatListItemListPrivate *copy() const;

    virtual const MegaChatListItem *get(unsigned int i) const;
    virtual unsigned int size() const;

    void addChatListItem(MegaChatListItem*);

private:
    MegaChatListItemListPrivate(const MegaChatListItemListPrivate *list);
    std::vector<MegaChatListItem*> list;
};

class MegaChatRoomPrivate : public MegaChatRoom
{
public:
    MegaChatRoomPrivate(const MegaChatRoom *);
    MegaChatRoomPrivate(const karere::ChatRoom&);

    virtual ~MegaChatRoomPrivate() {}
    virtual MegaChatRoom *copy() const;

    virtual MegaChatHandle getChatId() const;
    virtual int getOwnPrivilege() const;
    virtual int getPeerPrivilegeByHandle(MegaChatHandle userhandle) const;
    virtual const char *getPeerFirstnameByHandle(MegaChatHandle userhandle) const;
    virtual const char *getPeerLastnameByHandle(MegaChatHandle userhandle) const;
    virtual const char *getPeerFullnameByHandle(MegaChatHandle userhandle) const;
    virtual int getPeerPrivilege(unsigned int i) const;
    virtual unsigned int getPeerCount() const;
    virtual MegaChatHandle getPeerHandle(unsigned int i) const;
    virtual const char *getPeerFirstname(unsigned int i) const;
    virtual const char *getPeerLastname(unsigned int i) const;
    virtual const char *getPeerFullname(unsigned int i) const;
    virtual bool isGroup() const;
    virtual const char *getTitle() const;
<<<<<<< HEAD
    virtual int getOnlineState() const;
    virtual bool isActive() const;
=======
>>>>>>> e6fa9fa8

    virtual int getChanges() const;
    virtual bool hasChanged(int changeType) const;

    virtual int getUnreadCount() const;
    virtual int getOnlineStatus() const;
    virtual MegaChatHandle getUserTyping() const;

    void setTitle(const std::string &title);
    void setUnreadCount(int count);
    void setOnlineStatus(int status);
    void setMembersUpdated();
    void setUserTyping(MegaChatHandle uh);
    void setClosed();

private:
    int changed;

    MegaChatHandle chatid;
    int priv;
    mega::userpriv_vector peers;
    std::vector<std::string> peerFirstnames;
    std::vector<std::string> peerLastnames;
    bool group;
    bool active;

    std::string title;
    int unreadCount;
    int status;
    MegaChatHandle uh;

public:
    // you take the ownership of return value
    static char *firstnameFromBuffer(const std::string &buffer);

    // you take the ownership of return value
    static char *lastnameFromBuffer(const std::string &buffer);
};

class MegaChatRoomListPrivate :  public MegaChatRoomList
{
public:
    MegaChatRoomListPrivate();
    virtual ~MegaChatRoomListPrivate() {}
    virtual MegaChatRoomList *copy() const;

    virtual const MegaChatRoom *get(unsigned int i) const;
    virtual unsigned int size() const;

    void addChatRoom(MegaChatRoom*);

private:
    MegaChatRoomListPrivate(const MegaChatRoomListPrivate *list);
    std::vector<MegaChatRoom*> list;
};

class MegaChatMessagePrivate : public MegaChatMessage
{
public:
    MegaChatMessagePrivate(const MegaChatMessage *msg);
    MegaChatMessagePrivate(const chatd::Message &msg, chatd::Message::Status status, chatd::Idx index);

    virtual ~MegaChatMessagePrivate();
    virtual MegaChatMessage *copy() const;

    // MegaChatMessage interface
    virtual int getStatus() const;
    virtual MegaChatHandle getMsgId() const;
    virtual MegaChatHandle getTempId() const;
    virtual int getMsgIndex() const;
    virtual MegaChatHandle getUserHandle() const;
    virtual int getType() const;
    virtual int64_t getTimestamp() const;
    virtual const char *getContent() const;
    virtual bool isEdited() const;
    virtual bool isDeleted() const;
    virtual bool isEditable() const;
    virtual bool isManagementMessage() const;
    virtual MegaChatHandle getUserHandleOfAction() const;
    virtual int getPrivilege() const;

    virtual int getChanges() const;
    virtual bool hasChanged(int changeType) const;

    void setStatus(int status);
    void setTempId(MegaChatHandle tempId);
    void setContentChanged();

private:
    int changed;

    int type;
    int status;
    MegaChatHandle msgId;   // definitive unique ID given by server
    MegaChatHandle tempId;  // used until it's given a definitive ID by server
    MegaChatHandle uh;
    MegaChatHandle uhAction;// certain messages need additional userhandle, such us priv changes
    int index;              // position within the history buffer
    int64_t ts;
    char *msg;
    bool edited;
    bool deleted;
    int priv;               // certain messages need additional info, like priv changes
};

//Thread safe request queue
class ChatRequestQueue
{
    protected:
        std::deque<MegaChatRequestPrivate *> requests;
        mega::MegaMutex mutex;

    public:
        ChatRequestQueue();
        void push(MegaChatRequestPrivate *request);
        void push_front(MegaChatRequestPrivate *request);
        MegaChatRequestPrivate * pop();
        void removeListener(MegaChatRequestListener *listener);
};

//Thread safe transfer queue
class EventQueue
{
protected:
    std::deque<void *> events;
    mega::MegaMutex mutex;

public:
    EventQueue();
    void push(void* event);
    void push_front(void *event);
    void* pop();
};


class MegaChatApiImpl :
        public karere::IApp,
        public karere::IApp::IChatListHandler,
        public mega::MegaRequestListener
{
public:

    MegaChatApiImpl(MegaChatApi *chatApi, mega::MegaApi *megaApi);
//    MegaChatApiImpl(MegaChatApi *chatApi, const char *appKey, const char *appDir);
    virtual ~MegaChatApiImpl();

    static std::vector<MegaChatApiImpl *> megaChatApiRefs;
    static mega::MegaMutex refsMutex;
    static mega::MegaMutex sdkMutex;

private:
    MegaChatApi *chatApi;
    mega::MegaApi *megaApi;

    karere::Client *mClient;

    mega::MegaWaiter *waiter;
    mega::MegaThread thread;
    int threadExit;
    static void *threadEntryPoint(void *param);
    void loop();

    void init(MegaChatApi *chatApi, mega::MegaApi *megaApi);
    const char* resumeSession;
    MegaChatError *initResult;
    MegaChatRequestPrivate *initRequest;

    static LoggerHandler *loggerHandler;

    ChatRequestQueue requestQueue;
    EventQueue eventQueue;

    std::set<MegaChatListener *> listeners;
    std::set<MegaChatRoomListener *> roomListeners;
    std::set<MegaChatRequestListener *> requestListeners;
    std::set<MegaChatCallListener *> callListeners;
    std::set<MegaChatVideoListener *> localVideoListeners;
    std::set<MegaChatVideoListener *> remoteVideoListeners;

    std::set<MegaChatPeerListItemHandler *> chatPeerListItemHandler;
    std::set<MegaChatGroupListItemHandler *> chatGroupListItemHandler;
    std::map<MegaChatHandle, MegaChatRoomHandler*> chatRoomHandler;

    int reqtag;
    std::map<int, MegaChatRequestPrivate *> requestMap;
    std::map<int, MegaChatCallPrivate *> callMap;
    MegaChatVideoReceiver *localVideoReceiver;

    // online status of user
    int status;

    static int convertInitState(int state);

public:    
    static void megaApiPostMessage(void* msg);
    void postMessage(void *msg);

    void sendPendingRequests();
    void sendPendingEvents();

    static void setLogLevel(int logLevel);
    static void setLoggerClass(MegaChatLogger *megaLogger);
    static void setLogWithColors(bool useColors);

    int init(const char *sid);
    int getInitState();

    MegaChatRoomHandler* getChatRoomHandler(MegaChatHandle chatid);
    void removeChatRoomHandler(MegaChatHandle chatid);

    karere::ChatRoom *findChatRoom(MegaChatHandle chatid);
    karere::ChatRoom *findChatRoomByUser(MegaChatHandle userhandle);
    chatd::Message *findMessage(MegaChatHandle chatid, MegaChatHandle msgid);
    chatd::Message *findMessageNotConfirmed(MegaChatHandle chatid, MegaChatHandle msgxid);

    // ============= Listeners ================

    // Registration
    void addChatCallListener(MegaChatCallListener *listener);
    void addChatRequestListener(MegaChatRequestListener *listener);
    void addChatLocalVideoListener(MegaChatVideoListener *listener);
    void addChatRemoteVideoListener(MegaChatVideoListener *listener);
    void addChatListener(MegaChatListener *listener);
    void addChatRoomListener(MegaChatHandle chatid, MegaChatRoomListener *listener);
    void removeChatCallListener(MegaChatCallListener *listener);
    void removeChatRequestListener(MegaChatRequestListener *listener);
    void removeChatLocalVideoListener(MegaChatVideoListener *listener);
    void removeChatRemoteVideoListener(MegaChatVideoListener *listener);
    void removeChatListener(MegaChatListener *listener);
    void removeChatRoomListener(MegaChatRoomListener *listener);

    // MegaChatRequestListener callbacks
    void fireOnChatRequestStart(MegaChatRequestPrivate *request);
    void fireOnChatRequestFinish(MegaChatRequestPrivate *request, MegaChatError *e);
    void fireOnChatRequestUpdate(MegaChatRequestPrivate *request);
    void fireOnChatRequestTemporaryError(MegaChatRequestPrivate *request, MegaChatError *e);

    // MegaChatCallListener callbacks
    void fireOnChatCallStart(MegaChatCallPrivate *call);
    void fireOnChatCallStateChange(MegaChatCallPrivate *call);
    void fireOnChatCallTemporaryError(MegaChatCallPrivate *call, MegaChatError *e);
    void fireOnChatCallFinish(MegaChatCallPrivate *call, MegaChatError *e);

    // MegaChatVideoListener callbacks
    void fireOnChatRemoteVideoData(MegaChatCallPrivate *call, int width, int height, char*buffer);
    void fireOnChatLocalVideoData(MegaChatCallPrivate *call, int width, int height, char*buffer);

    // MegaChatRoomListener callbacks
    void fireOnChatRoomUpdate(MegaChatRoom *chat);
    void fireOnMessageLoaded(MegaChatMessage *msg);
    void fireOnMessageReceived(MegaChatMessage *msg);
    void fireOnMessageUpdate(MegaChatMessage *msg);

    // MegaChatListener callbacks (specific ones)
    void fireOnChatListItemUpdate(MegaChatListItem *item);
    void fireOnChatInitStateUpdate(int newState);
    void fireOnChatOnlineStatusUpdate(int status);

    // ============= API requests ================

    // General chat methods
    void connect(MegaChatRequestListener *listener = NULL);
    void disconnect(MegaChatRequestListener *listener = NULL);
    void logout(MegaChatRequestListener *listener = NULL);
    void localLogout(MegaChatRequestListener *listener = NULL);

    void setOnlineStatus(int status, MegaChatRequestListener *listener = NULL);
    int getOnlineStatus();
    int getUserOnlineStatus(MegaChatHandle userhandle);
    void getUserFirstname(MegaChatHandle userhandle, MegaChatRequestListener *listener = NULL);
    void getUserLastname(MegaChatHandle userhandle, MegaChatRequestListener *listener = NULL);
    void getUserEmail(MegaChatHandle userhandle, MegaChatRequestListener *listener = NULL);
    char *getContactEmail(MegaChatHandle userhandle);
    MegaChatHandle getMyUserHandle();
    char *getMyFirstname();
    char *getMyLastname();
    char *getMyFullname();
    char *getMyEmail();
    MegaChatRoomList* getChatRooms();
    MegaChatRoom* getChatRoom(MegaChatHandle chatid);
    MegaChatRoom *getChatRoomByUser(MegaChatHandle userhandle);
    MegaChatListItemList *getChatListItems();
    MegaChatListItem *getChatListItem(MegaChatHandle chatid);
    MegaChatHandle getChatHandleByUser(MegaChatHandle userhandle);

    // Chatrooms management
    void createChat(bool group, MegaChatPeerList *peerList, MegaChatRequestListener *listener = NULL);
    void inviteToChat(MegaChatHandle chatid, MegaChatHandle uh, int privilege, MegaChatRequestListener *listener = NULL);
    void removeFromChat(MegaChatHandle chatid, MegaChatHandle uh = MEGACHAT_INVALID_HANDLE, MegaChatRequestListener *listener = NULL);
    void updateChatPermissions(MegaChatHandle chatid, MegaChatHandle uh, int privilege, MegaChatRequestListener *listener = NULL);
    void truncateChat(MegaChatHandle chatid, MegaChatHandle messageid, MegaChatRequestListener *listener = NULL);
    void setChatTitle(MegaChatHandle chatid, const char *title, MegaChatRequestListener *listener = NULL);

    bool openChatRoom(MegaChatHandle chatid, MegaChatRoomListener *listener = NULL);
    void closeChatRoom(MegaChatHandle chatid, MegaChatRoomListener *listener = NULL);

    int loadMessages(MegaChatHandle chatid, int count);
    bool isFullHistoryLoaded(MegaChatHandle chatid);
    MegaChatMessage *getMessage(MegaChatHandle chatid, MegaChatHandle msgid);
    MegaChatMessage *sendMessage(MegaChatHandle chatid, const char* msg);
    MegaChatMessage *editMessage(MegaChatHandle chatid, MegaChatHandle msgid, const char* msg);
    bool setMessageSeen(MegaChatHandle chatid, MegaChatHandle msgid);
    MegaChatMessage *getLastMessageSeen(MegaChatHandle chatid);
    void removeUnsentMessage(MegaChatHandle chatid, MegaChatHandle tempid);
    void sendTypingNotification(MegaChatHandle chatid);

    // Audio/Video devices
    mega::MegaStringList *getChatAudioInDevices();
    mega::MegaStringList *getChatVideoInDevices();
    bool setChatAudioInDevice(const char *device);
    bool setChatVideoInDevice(const char *device);

    // Calls
    void startChatCall(mega::MegaUser *peer, bool enableVideo = true, MegaChatRequestListener *listener = NULL);
    void answerChatCall(MegaChatCall *call, bool accept, MegaChatRequestListener *listener = NULL);
    void hangAllChatCalls();

//    MegaChatCallPrivate *getChatCallByPeer(const char* jid);


    // ============= karere API implementation ================

    // karere::IApp implementation
    //virtual ILoginDialog* createLoginDialog();
    virtual IApp::IChatHandler *createChatHandler(karere::ChatRoom &chat);
    virtual IApp::IContactListHandler *contactListHandler();
    virtual IApp::IChatListHandler *chatListHandler();
    virtual void onOwnPresence(karere::Presence pres, bool inProgress);
    virtual void onIncomingContactRequest(const mega::MegaContactRequest& req);
    virtual rtcModule::IEventHandler* onIncomingCall(const std::shared_ptr<rtcModule::ICallAnswer>& ans);
    virtual void notifyInvited(const karere::ChatRoom& room);
    virtual void onInitStateChange(int newState);

    // rtcModule::IChatListHandler implementation
    virtual IApp::IGroupChatListItem *addGroupChatItem(karere::GroupChatRoom &chat);
    virtual void removeGroupChatItem(IApp::IGroupChatListItem& item);
    virtual IApp::IPeerChatListItem *addPeerChatItem(karere::PeerChatRoom& chat);
    virtual void removePeerChatItem(IApp::IPeerChatListItem& item);

    // mega::MegaRequestListener implementation
//    virtual void onRequestStart(MegaApi* api, MegaRequest *request);
//    virtual void onRequestFinish(mega::MegaApi* api, mega::MegaRequest *request, mega::MegaError* e);
//    virtual void onRequestUpdate(MegaApi*api, MegaRequest *request);
//    virtual void onRequestTemporaryError(MegaApi *api, MegaRequest *request, MegaError* error);

};


//public karere::IApp::IChatHandler
// public rtcModule::IEventHandler

// rtcModule::IEventHandler implementation
//    virtual void onLocalStreamObtained(rtcModule::IVideoRenderer** renderer);
//    virtual void onRemoteSdpRecv(rtcModule::IJingleSession* sess, rtcModule::IVideoRenderer** rendererRet);
//    virtual void onCallIncomingRequest(rtcModule::ICallAnswer* ctrl);
//    virtual void onIncomingCallCanceled(const char *sid, const char *event, const char *by, int accepted, void **userp);
//    virtual void onCallEnded(rtcModule::IJingleSession *sess, const char* reason, const char* text, rtcModule::stats::IRtcStats *stats);
//    virtual void discoAddFeature(const char *feature);
//    virtual void onLocalMediaFail(const char* err, int* cont = nullptr);
//    virtual void onCallInit(rtcModule::IJingleSession* sess, int isDataCall);
//    virtual void onCallDeclined(const char* fullPeerJid, const char* sid, const char* reason, const char* text, int isDataCall);
//    virtual void onCallAnswerTimeout(const char* peer);
//    virtual void onCallAnswered(rtcModule::IJingleSession* sess);
//    virtual void remotePlayerRemove(rtcModule::IJingleSession* sess, rtcModule::IVideoRenderer* videoRenderer);
//    virtual void onMediaRecv(rtcModule::IJingleSession* sess, rtcModule::stats::Options* statOptions);
//    virtual void onJingleError(rtcModule::IJingleSession* sess, const char* origin, const char* stanza, const char* origXml, char type);
//    virtual void onLocalVideoDisabled();
//    virtual void onLocalVideoEnabled();

// karere::IApp::IChatHandler implementation
//    virtual ICallGui* callGui();
//    virtual rtcModule::IEventHandler* callEventHandler();
//    virtual void init(chatd::Chat& messages, chatd::DbInterface*& dbIntf);


}

#endif // MEGACHATAPI_IMPL_H<|MERGE_RESOLUTION|>--- conflicted
+++ resolved
@@ -421,11 +421,7 @@
     virtual const char *getPeerFullname(unsigned int i) const;
     virtual bool isGroup() const;
     virtual const char *getTitle() const;
-<<<<<<< HEAD
-    virtual int getOnlineState() const;
     virtual bool isActive() const;
-=======
->>>>>>> e6fa9fa8
 
     virtual int getChanges() const;
     virtual bool hasChanged(int changeType) const;
