--- conflicted
+++ resolved
@@ -601,11 +601,8 @@
     void onOnHold(const rtcModule::ICall& call) override;
     void onAddPeer(const rtcModule::ICall &call, karere::Id peer) override;
     void onRemovePeer(const rtcModule::ICall &call,  karere::Id peer) override;
-<<<<<<< HEAD
     void onNetworkQualityChanged(const rtcModule::ICall &call) override;
-=======
     void onStopOutgoingRinging(const rtcModule::ICall& call) override;
->>>>>>> 9e25cee4
 
 private:
     MegaChatApiImpl* mMegaChatApi;
