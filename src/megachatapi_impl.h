/**
 * @file megachatapi_impl.h
 * @brief Private header file of the intermediate layer for the MEGA Chat C++ SDK.
 *
 * (c) 2013-2016 by Mega Limited, Auckland, New Zealand
 *
 * This file is part of the MEGA SDK - Client Access Engine.
 *
 * Applications using the MEGA API must present a valid application key
 * and comply with the the rules set forth in the Terms of Service.
 *
 * The MEGA SDK is distributed in the hope that it will be useful,
 * but WITHOUT ANY WARRANTY; without even the implied warranty of
 * MERCHANTABILITY or FITNESS FOR A PARTICULAR PURPOSE.
 *
 * @copyright Simplified (2-clause) BSD License.
 *
 * You should have received a copy of the license along with this
 * program.
 */

#ifndef MEGACHATAPI_IMPL_H
#define MEGACHATAPI_IMPL_H

#include "megachatapi.h"

//the megaapi.h header needs this defined externally
//#ifndef ENABLE_CHAT
//    #define ENABLE_CHAT 1
//#endif
#include <megaapi.h>
#include <megaapi_impl.h>

#include <rtcModule/webrtc.h>

#ifndef KARERE_DISABLE_WEBRTC
#include <IVideoRenderer.h>
#endif

#include <chatClient.h>
#include <chatd.h>
#include <sdkApi.h>
#include <karereCommon.h>
#include <logger.h>
#include <stdint.h>
#include "net/libwebsocketsIO.h"
#include "waiter/libuvWaiter.h"
#include <bitset>

#ifdef _WIN32
#pragma warning(push)
#pragma warning(disable: 4996) // rapidjson: The std::iterator class template (used as a base class to provide typedefs) is deprecated in C++17. (The <iterator> header is NOT deprecated.)
#endif

#include <rapidjson/document.h>

#ifdef _WIN32
#pragma warning(pop)
#endif


typedef LibwebsocketsIO MegaWebsocketsIO;
typedef ::mega::LibuvWaiter MegaChatWaiter;

namespace megachat
{

typedef std::set<MegaChatVideoListener *> MegaChatVideoListener_set;
typedef std::map<Cid_t, MegaChatVideoListener_set> MegaChatPeerVideoListener_map;

#ifdef _WIN32
#pragma warning(push)
#pragma warning(disable: 4250) // many, many of this form: 'megachat::MegaChatPeerListItemHandler': inherits 'megachat::MegaChatListItemHandler::megachat::MegaChatListItemHandler::onLastMessageUpdated' via dominance
#endif

class MegaChatRequestPrivate : public MegaChatRequest
{

public:
    MegaChatRequestPrivate(int type, MegaChatRequestListener *listener = NULL);
    MegaChatRequestPrivate(MegaChatRequestPrivate &request);
    virtual ~MegaChatRequestPrivate();
    MegaChatRequest *copy();
    virtual int getType() const;
    virtual MegaChatRequestListener *getListener() const;
    virtual const char *getRequestString() const;
    virtual const char* toString() const;
    virtual int getTag() const;
    virtual long long getNumber() const;
    virtual int getNumRetry() const;
    virtual bool getFlag() const;
    virtual MegaChatPeerList *getMegaChatPeerList();
    virtual MegaChatHandle getChatHandle();
    virtual MegaChatHandle getUserHandle();
    virtual int getPrivilege();
    virtual const char *getText() const;
    virtual const char *getLink() const;
    virtual MegaChatMessage *getMegaChatMessage();
    virtual mega::MegaNodeList *getMegaNodeList();
    virtual mega::MegaHandleList *getMegaHandleListByChat(MegaChatHandle chatid);
    virtual mega::MegaHandleList *getMegaHandleList();
    virtual int getParamType();
    virtual MegaChatScheduledMeetingList* getMegaChatScheduledMeetingList() const;
    virtual MegaChatScheduledMeetingOccurrList* getMegaChatScheduledMeetingOccurrList() const;

    bool hasPerformRequest() const { return mPerformRequest != nullptr; }
    int performRequest() const { assert(hasPerformRequest()); return mPerformRequest(); }

    void setPerformRequest(std::function<int()> f) { mPerformRequest = f; }
    void setMegaChatScheduledMeetingList(const MegaChatScheduledMeetingList* schedMeetingList);
    void setMegaChatScheduledMeetingOccurrList(const MegaChatScheduledMeetingOccurrList* schedMeetingOccurrList);
    void setTag(int tag);
    void setListener(MegaChatRequestListener *listener);
    void setStringList(mega::MegaStringList* stringList);
    void setNumber(long long number);
    void setNumRetry(int retry);
    void setFlag(bool flag);
    void setMegaChatPeerList(MegaChatPeerList *peerList);
    void setChatHandle(MegaChatHandle chatid);
    void setUserHandle(MegaChatHandle userhandle);
    void setPrivilege(int priv);
    void setLink(const char *link);
    void setText(const char *text);
    void setMegaChatMessage(MegaChatMessage *message);
    void setMegaNodeList(mega::MegaNodeList *nodelist);
    void setMegaHandleList(const mega::MegaHandleList* handlelist);
    void setMegaHandleListByChat(MegaChatHandle chatid, mega::MegaHandleList *handlelist);
    void setParamType(int paramType);
    void setStringMap(mega::MegaStringMap* stringMap);

private:
    mega::MegaHandleList *doGetMegaHandleListByChat(MegaChatHandle chatid);
    // Perform the request by executing this function, instead of adding code to sendPendingRequests()
    std::function<int()> mPerformRequest;

protected:
    int mType;
    int mTag;
    MegaChatRequestListener *mListener;

    long long mNumber;
    int mRetry;
    bool mFlag;
    MegaChatPeerList *mPeerList;
    MegaChatHandle mChatid;
    MegaChatHandle mUserHandle;
    int mPrivilege;
    const char* mText;
    const char* mLink;
    MegaChatMessage* mMessage;
    mega::MegaNodeList* mMegaNodeList;
    mega::MegaHandleList *mMegaHandleList;
    std::map<MegaChatHandle, mega::MegaHandleList*> mMegaHandleListMap;
    std::unique_ptr<MegaChatScheduledMeetingList> mScheduledMeetingList;
    std::unique_ptr<MegaChatScheduledMeetingOccurrList> mScheduledMeetingOccurrList;
    int mParamType;
};

class MegaChatPresenceConfigPrivate : public MegaChatPresenceConfig
{
public:
    MegaChatPresenceConfigPrivate(const MegaChatPresenceConfigPrivate &config);
    MegaChatPresenceConfigPrivate(const presenced::Config &config, bool isPending);
    virtual ~MegaChatPresenceConfigPrivate();
    MegaChatPresenceConfig *copy() const override;

    int getOnlineStatus() const override;
    bool isAutoawayEnabled() const override;
    int64_t getAutoawayTimeout() const override;
    bool isPersist() const override;
    bool isPending() const override;
    bool isLastGreenVisible() const override;

private:
    int status;
    bool persistEnabled;
    bool autoawayEnabled;
    int64_t autoawayTimeout;
    bool pending;
    bool lastGreenVisible;
};


#ifndef KARERE_DISABLE_WEBRTC

class MegaChatVideoReceiver;

class MegaChatSessionPrivate : public MegaChatSession
{
public:
    MegaChatSessionPrivate(const rtcModule::ISession &session);
    MegaChatSessionPrivate(const MegaChatSessionPrivate &session);
    virtual ~MegaChatSessionPrivate() override;
    virtual MegaChatSession *copy() override;
    virtual int getStatus() const override;
    virtual MegaChatHandle getPeerid() const override;
    virtual MegaChatHandle getClientid() const override;
    bool isSpeakAllowed() const override;
    virtual bool hasAudio() const override;
    virtual bool hasVideo() const override;
    virtual bool isHiResVideo() const override;
    virtual bool isLowResVideo() const override;
    virtual bool hasScreenShare() const override;
    virtual bool isHiResScreenShare() const override;
    virtual bool isLowResScreenShare() const override;
    virtual bool hasCamera() const override;
    virtual bool isLowResCamera() const override;
    virtual bool isHiResCamera() const override;
    virtual bool isOnHold() const override;
    virtual bool isRecording() const override;
    virtual int getChanges() const override;
    virtual int getTermCode() const override;
    virtual bool hasChanged(int changeType) const override;
    virtual bool isAudioDetected() const override;
    virtual bool hasPendingSpeakRequest() const override;
    virtual bool canRecvVideoHiRes() const override;
    virtual bool canRecvVideoLowRes() const override;
    virtual bool hasSpeakPermission() const override;
    virtual bool isModerator() const override;

    char* avFlagsToString() const override;
    karere::AvFlags getAvFlags() const; // for internal use
    void setState(uint8_t state);
    void setAudioDetected(bool audioDetected);
    void setOnHold(bool onHold);
    void setChange(int change);
    void setRecording(const bool isRecording);
    void removeChanges();
    int convertTermCode(rtcModule::TermCode termCode);

private:
    uint8_t mState = MegaChatSession::SESSION_STATUS_INVALID;
    karere::Id mPeerId;
    Cid_t mClientId;
    karere::AvFlags mAvFlags = karere::AvFlags::kEmpty;
    int mTermCode = MegaChatSession::SESS_TERM_CODE_INVALID;
    int mChanged = MegaChatSession::CHANGE_TYPE_NO_CHANGES;
    bool mHasRequestSpeak = false;
    bool mAudioDetected = false;
    bool mHasHiResTrack = false;
    bool mHasLowResTrack = false;
    bool mIsModerator = false;
    bool mHasSpeakPermission = false;
};

class MegaChatCallPrivate : public MegaChatCall
{
public:
    MegaChatCallPrivate(const rtcModule::ICall& call);
    MegaChatCallPrivate(const MegaChatCallPrivate &call);

    virtual ~MegaChatCallPrivate() override;

    virtual MegaChatCall *copy() override;

    virtual int getStatus() const override;
    virtual MegaChatHandle getChatid() const override;
    virtual MegaChatHandle getCallId() const override;

    virtual bool hasLocalAudio() const override;
    virtual bool hasLocalVideo() const override;

    virtual int getChanges() const override;
    virtual bool hasChanged(int changeType) const override;
    bool hasSpeakPermission() const override;

    virtual int64_t getDuration() const override;
    virtual int64_t getInitialTimeStamp() const override;
    virtual int64_t getFinalTimeStamp() const override;
    virtual int getTermCode() const override;
    int getEndCallReason() const override;
    bool isSpeakRequestEnabled() const override;
    int getNotificationType() const override;
    virtual bool isRinging() const override;
    virtual bool isOwnModerator() const override;
    virtual mega::MegaHandleList *getSessionsClientid() const override;
    virtual MegaChatHandle getPeeridCallCompositionChange() const override;
    virtual int getCallCompositionChange() const override;
    virtual MegaChatSession *getMegaChatSession(MegaChatHandle clientId) override;
    virtual int getNumParticipants() const override;
    virtual mega::MegaHandleList *getPeeridParticipants() const override;
    virtual const mega::MegaHandleList* getModerators() const override;
    virtual bool isIgnored() const override;
    virtual bool isIncoming() const override;
    virtual bool isOutgoing() const override;
    virtual bool isOwnClientCaller() const override;
    virtual unsigned int getSpeakerState() const override;
    virtual MegaChatHandle getCaller() const override;
    virtual bool isOnHold() const override;
    const char* getGenericMessage() const override;
    bool isSpeakAllowed() const override;
    int getNetworkQuality() const override;
    bool hasPendingSpeakRequest() const override;
    int getWrJoiningState() const override;
    const MegaChatWaitingRoom* getWaitingRoom() const override;

    void setStatus(int status);
    void removeChanges();
    void setChange(int changed);
    MegaChatSessionPrivate *addSession(rtcModule::ISession &sess);

    int availableAudioSlots();
    int availableVideoSlots();
    void setPeerid(const karere::Id& peerid, bool added);
    bool isParticipating(const karere::Id& userid) const;
    void setId(const karere::Id& callid);
    void setCaller(const karere::Id& caller);
    void setHandleList(const mega::MegaHandleList* handleList);
    const mega::MegaHandleList* getHandleList() const override;
    void setNotificationType(int notificationType);
    void setTermCode(int termCode);
    void setMessage(const std::string &errMsg);
    void setOnHold(bool onHold);
    static int convertCallState(rtcModule::CallState newState);
    int convertTermCode(rtcModule::TermCode termCode);
    int convertSfuCmdToCode(const std::string& cmd) const;

protected:
    MegaChatHandle mChatid = MEGACHAT_INVALID_HANDLE;;
    int mStatus = MegaChatCall::CALL_STATUS_INITIAL;
    MegaChatHandle mCallId = MEGACHAT_INVALID_HANDLE;;
    karere::AvFlags mLocalAVFlags;
    int mChanged = MegaChatCall::CHANGE_TYPE_NO_CHANGES;
    int64_t mInitialTs = 0;
    int64_t mFinalTs = 0;
    std::map<MegaChatHandle, std::unique_ptr<MegaChatSession>> mSessions;
    std::vector<MegaChatHandle> mParticipants;
    MegaChatHandle mPeerId = MEGACHAT_INVALID_HANDLE;
    int mCallCompositionChange = MegaChatCall::NO_COMPOSITION_CHANGE;
    MegaChatHandle mCallerId;
    std::string mMessage;
    std::unique_ptr<::mega::MegaHandleList> mModerators;
    std::unique_ptr<::mega::MegaHandleList> mHandleList;
    std::unique_ptr<MegaChatWaitingRoom> mMegaChatWaitingRoom;

    int mTermCode = MegaChatCall::TERM_CODE_INVALID;
    int mEndCallReason = MegaChatCall::END_CALL_REASON_INVALID;
    int mNotificationType = MegaChatCall::NOTIFICATION_TYPE_INVALID;
    unsigned int mSpeakerState = SPEAKER_STATUS_DISABLED;
    bool mIgnored = false;
    bool mRinging = false;
    bool mIsCaller = false;
    bool mIsOwnClientCaller = false;
    bool mOwnModerator = false;
    bool mSpeakRequest = false;
    int mNetworkQuality = rtcModule::kNetworkQualityGood;
    int mWrJoiningState = MegaChatWaitingRoom::MWR_UNKNOWN;
};

class MegaChatWaitingRoomPrivate: public MegaChatWaitingRoom
{
public:
    virtual ~MegaChatWaitingRoomPrivate() override {};
    MegaChatWaitingRoom* copy() const override
    {
        return new MegaChatWaitingRoomPrivate(*this);
    }

    size_t size() const override
    {
        return mWaitingRoomUsers ? mWaitingRoomUsers->size() : 0;
    }

    mega::MegaHandleList* getPeers() const override;

    int getPeerStatus(const uint64_t& peerid) const override
    {
        if (!mWaitingRoomUsers) { return MWR_UNKNOWN; }
        return convertIntoValidStatus(mWaitingRoomUsers->getPeerStatus(peerid));
    }

protected:
    MegaChatWaitingRoomPrivate() = delete;
    MegaChatWaitingRoomPrivate(const MegaChatWaitingRoomPrivate&& other) = delete;
    MegaChatWaitingRoomPrivate& operator = (const MegaChatWaitingRoomPrivate& other) = delete;
    MegaChatWaitingRoomPrivate& operator = (MegaChatWaitingRoomPrivate&& other) = delete;

    MegaChatWaitingRoomPrivate(const rtcModule::KarereWaitingRoom& other)
    {
        mWaitingRoomUsers.reset(new rtcModule::KarereWaitingRoom(other));
    }

    MegaChatWaitingRoomPrivate(const MegaChatWaitingRoomPrivate& other)
        : mWaitingRoomUsers(other.getWaitingRoomUsers()
                                ? new rtcModule::KarereWaitingRoom(*other.getWaitingRoomUsers())
                                : nullptr)
    {
    }

    int convertIntoValidStatus(const int status) const
    {
        switch (static_cast<rtcModule::WrState>(status))
        {
            case rtcModule::WrState::WR_NOT_ALLOWED: return MWR_NOT_ALLOWED;
            case rtcModule::WrState::WR_ALLOWED:     return MWR_ALLOWED;
            case rtcModule::WrState::WR_UNKNOWN:
            default:                                 return MWR_UNKNOWN;
        }
    }

    const rtcModule::KarereWaitingRoom* getWaitingRoomUsers() const { return mWaitingRoomUsers.get(); }
    friend class MegaChatCallPrivate;
private:

    std::unique_ptr<rtcModule::KarereWaitingRoom> mWaitingRoomUsers;
};

class MegaChatVideoFrame
{
public:
    unsigned char *buffer;
    int width;
    int height;
};

class MegaChatVideoReceiver : public rtcModule::IVideoRenderer
{
public:
    // no peerid --> local video from own user
    MegaChatVideoReceiver(MegaChatApiImpl *chatApi, const karere::Id& chatid, rtcModule::VideoResolution videoResolution, uint32_t clientId = 0);
    ~MegaChatVideoReceiver();

    void setWidth(int width);
    void setHeight(int height);

    // rtcModule::IVideoRenderer implementation
    virtual void* getImageBuffer(unsigned short width, unsigned short height, void*& userData);
    virtual void frameComplete(void* userData);
    virtual void onVideoAttach();
    virtual void onVideoDetach();
    virtual void clearViewport();
    virtual void released();

protected:
    MegaChatApiImpl *mChatApi;
    MegaChatHandle mChatid;
    rtcModule::VideoResolution mVideoResolution;
    uint32_t mClientId;
};

#endif

class MegaChatListItemPrivate : public MegaChatListItem
{
public:
    MegaChatListItemPrivate(karere::ChatRoom& chatroom);
    MegaChatListItemPrivate(const MegaChatListItem *item);
    virtual ~MegaChatListItemPrivate();
    MegaChatListItem *copy() const override;

private:
    int mChanged;

    MegaChatHandle chatid;
    int mOwnPriv;
    std::string mTitle;
    int unreadCount;
    std::string lastMsg;
    int lastMsgType;
    MegaChatHandle lastMsgSender;
    int64_t lastTs;
    bool group;
    bool mPublicChat;
    bool mPreviewMode;
    bool active;
    bool mArchived;
    bool mDeleted;  // only true when chatlink is takendown (see removeGroupChatItem())
    bool mIsCallInProgress;
    MegaChatHandle peerHandle;  // only for 1on1 chatrooms
    MegaChatHandle mLastMsgId;
    int lastMsgPriv;
    MegaChatHandle lastMsgHandle;
    unsigned int mNumPreviewers;
    bool mMeeting;

public:
    int getChanges() const override;
    bool hasChanged(int changeType) const override;

    MegaChatHandle getChatId() const override;
    const char *getTitle() const override;
    int getOwnPrivilege() const override;
    int getUnreadCount() const override;
    const char *getLastMessage() const override;
    MegaChatHandle getLastMessageId() const override;
    int getLastMessageType() const override;
    MegaChatHandle getLastMessageSender() const override;
    int64_t getLastTimestamp() const override;
    bool isGroup() const override;
    bool isPublic() const override;
    bool isPreview() const override;
    bool isActive() const override;
    bool isArchived() const override;
    bool isDeleted() const override;
    bool isCallInProgress() const override;
    MegaChatHandle getPeerHandle() const override;
    int getLastMessagePriv() const override;
    MegaChatHandle getLastMessageHandle() const override;
    unsigned int getNumPreviewers() const override;
    bool isMeeting() const override;

    void setOwnPriv(int ownPriv);
    void setTitle(const std::string &title);
    void changeUnreadCount();
    void setNumPreviewers(unsigned int numPrev);
    void setPreviewClosed();
    void setMembersUpdated();
    void setClosed();
    void setLastTimestamp(int64_t ts);
    void setArchived(bool);
    void setDeleted();
    void setCallInProgress();

    /**
     * If the message is of type MegaChatMessage::TYPE_ATTACHMENT, this function
     * recives the filenames of the attached nodes. The filenames of nodes are separated
     * by ASCII character '0x01'
     * If the message is of type MegaChatMessage::TYPE_CONTACT, this function
     * recives the usernames. The usernames are separated
     * by ASCII character '0x01'
     */
    void setLastMessage();
    void setChatMode(bool mode);
};

class MegaChatListItemHandler :public virtual karere::IApp::IChatListItem
{
public:
    MegaChatListItemHandler(MegaChatApiImpl&, karere::ChatRoom&);

    // karere::IApp::IListItem::ITitleHandler implementation
    void onTitleChanged(const std::string& title) override;
    void onUnreadCountChanged() override;

    // karere::IApp::IListItem::IChatListItem implementation
    void onExcludedFromChat() override;
    void onRejoinedChat() override;
    void onLastMessageUpdated(const chatd::LastTextMsg& msg) override;
    void onLastTsUpdated(uint32_t ts) override;
    void onChatOnlineState(const chatd::ChatState state) override;
    void onChatModeChanged(bool mode) override;
    void onChatArchived(bool archived) override;
    void onChatDeleted() const override;
    void onPreviewersCountUpdate(uint32_t numPrev) override;
    void onPreviewClosed() override;

protected:
    MegaChatApiImpl &chatApi;
    karere::ChatRoom &mRoom;
};

class MegaChatGroupListItemHandler :
        public MegaChatListItemHandler,
        public virtual karere::IApp::IGroupChatListItem
{
public:
    MegaChatGroupListItemHandler(MegaChatApiImpl&, karere::ChatRoom&);

    // karere::IApp::IListItem::IGroupChatListItem implementation
    void onUserJoin(uint64_t userid, chatd::Priv priv) override;
    void onUserLeave(uint64_t userid) override;
};

class MegaChatPeerListItemHandler :
        public MegaChatListItemHandler,
        public virtual karere::IApp::IPeerChatListItem
{
public:
    MegaChatPeerListItemHandler(MegaChatApiImpl &, karere::ChatRoom&);
};

class MegaChatRoomHandler :public karere::IApp::IChatHandler
{
public:
    MegaChatRoomHandler(MegaChatApiImpl *chatApiImpl, MegaChatApi *chatApi, mega::MegaApi *megaApi, MegaChatHandle chatid);

    void addChatRoomListener(MegaChatRoomListener *listener);
    void removeChatRoomListener(MegaChatRoomListener *listener);

    // MegaChatRoomListener callbacks
    void fireOnChatRoomUpdate(MegaChatRoom *chat);
    void fireOnMessageLoaded(MegaChatMessage *msg);
    void fireOnMessageReceived(MegaChatMessage *msg);
    void fireOnHistoryTruncatedByRetentionTime(MegaChatMessage *msg);
    void fireOnMessageUpdate(MegaChatMessage *msg);
    void fireOnHistoryReloaded(MegaChatRoom *chat);
    void fireOnReactionUpdate(MegaChatHandle msgid, const char *reaction, int count);
    // karere::IApp::IChatHandler implementation
    virtual void onMemberNameChanged(uint64_t userid, const std::string &newName) override;
    virtual void onChatArchived(bool archived) override;
    //virtual void* userp();


    // karere::IApp::IChatHandler::ITitleHandler implementation
    void onTitleChanged(const std::string& title) override;
    void onUnreadCountChanged() override;
    void onPreviewersCountUpdate(uint32_t numPrev) override;

    // karere::IApp::IChatHandler::chatd::Listener implementation
    void init(chatd::Chat& chat, chatd::DbInterface*&) override;
    void onDestroy() override;
    void onRecvNewMessage(chatd::Idx idx, chatd::Message& msg, chatd::Message::Status status) override;
    void onRecvHistoryMessage(chatd::Idx idx, chatd::Message& msg, chatd::Message::Status status, bool isLocal) override;
    void onHistoryDone(chatd::HistSource source) override;
    void onUnsentMsgLoaded(chatd::Message& msg) override;
    void onUnsentEditLoaded(chatd::Message& msg, bool oriMsgIsSending) override;
    void onMessageConfirmed(karere::Id msgxid, const chatd::Message& msg, chatd::Idx idx, bool tsUpdated) override;
    void onMessageRejected(const chatd::Message& msg, uint8_t reason) override;
    void onMessageStatusChange(chatd::Idx idx, chatd::Message::Status newStatus, const chatd::Message& msg) override;
    void onMessageEdited(const chatd::Message& msg, chatd::Idx idx) override;
    void onEditRejected(const chatd::Message& msg, chatd::ManualSendReason reason) override;
    void onOnlineStateChange(chatd::ChatState state) override;
    void onUserJoin(karere::Id userid, chatd::Priv privilege) override;
    void onUserLeave(karere::Id userid) override;
    void onExcludedFromChat() override;
    void onRejoinedChat() override;
    void onUnreadChanged() override;
    void onRetentionTimeUpdated(unsigned int period) override;
    void onPreviewersUpdate() override;
    void onManualSendRequired(chatd::Message* msg, uint64_t id, chatd::ManualSendReason reason) override;
    //virtual void onHistoryTruncated(const chatd::Message& msg, chatd::Idx idx);
    //virtual void onMsgOrderVerificationFail(const chatd::Message& msg, chatd::Idx idx, const std::string& errmsg);
    void onUserTyping(karere::Id user) override;
    void onUserStopTyping(karere::Id user) override;
    void onLastTextMessageUpdated(const chatd::LastTextMsg& msg) override;
    void onLastMessageTsUpdated(uint32_t ts) override;
    void onHistoryReloaded() override;
    void onChatModeChanged(bool mode) override;
    void onChatOptionsChanged(int option) override;
    void onReactionUpdate(karere::Id msgid, const char *reaction, int count) override;
    void onHistoryTruncatedByRetentionTime(const chatd::Message &msg, const chatd::Idx &idx, const chatd::Message::Status &status) override;

    bool isRevoked(MegaChatHandle h);
    // update access to attachments
    void handleHistoryMessage(MegaChatMessage *message);
    // update access to attachments, returns messages requiring updates (you take ownership)
    std::set<MegaChatHandle> *handleNewMessage(MegaChatMessage *msg);

protected:

private:
    MegaChatApiImpl *mChatApiImpl;
    MegaChatApi *mChatApi;       // for notifications in callbacks
    mega::MegaApi *mMegaApi;
    MegaChatHandle mChatid;

    chatd::Chat *mChat;
    karere::ChatRoom *mRoom;

    std::set<MegaChatRoomListener *> roomListeners;

    // nodes with granted/revoked access from loaded messsages
    std::map<MegaChatHandle, bool> attachmentsAccess;  // handle, access
    std::map<MegaChatHandle, std::set<MegaChatHandle>> attachmentsIds;    // nodehandle, msgids
};

class MegaChatNodeHistoryHandler : public chatd::FilteredHistoryHandler
{
public:
    MegaChatNodeHistoryHandler(MegaChatApi *api);
     virtual ~MegaChatNodeHistoryHandler(){}

    void fireOnAttachmentReceived(MegaChatMessage *message);
    void fireOnAttachmentLoaded(MegaChatMessage *message);
    void fireOnAttachmentDeleted(const karere::Id& id);
    void fireOnTruncate(const karere::Id& id);

    void onReceived(chatd::Message* msg, chatd::Idx idx) override;
    void onLoaded(chatd::Message* msg, chatd::Idx idx) override;
    void onDeleted(karere::Id id) override;
    void onTruncated(karere::Id id) override;

    void addMegaNodeHistoryListener(MegaChatNodeHistoryListener *listener);
    void removeMegaNodeHistoryListener(MegaChatNodeHistoryListener *listener);

protected:
    std::set<MegaChatNodeHistoryListener *>nodeHistoryListeners;
    MegaChatApi *chatApi;
};

class LoggerHandler : public karere::Logger::ILoggerBackend
{
public:
    LoggerHandler();
    virtual ~LoggerHandler();

    void setMegaChatLogger(MegaChatLogger *logger);
    void setLogLevel(int logLevel);
    void setLogWithColors(bool useColors);
    void setLogToConsole(bool enable);
    virtual void log(krLogLevel level, const char* msg, size_t len, unsigned flags);

private:
    std::recursive_mutex mutex;
    MegaChatLogger *megaLogger;
};

#ifndef KARERE_DISABLE_WEBRTC
class MegaChatSessionHandler;

class MegaChatCallHandler : public rtcModule::CallHandler
{
public:
    MegaChatCallHandler(MegaChatApiImpl *megaChatApi);
    ~MegaChatCallHandler();
    void onCallStateChange(rtcModule::ICall& call) override;
    void onCallRinging(rtcModule::ICall &call) override;
    void onCallError(rtcModule::ICall &call, int code, const std::string &errMsg) override;
    void onNewSession(rtcModule::ISession& session, const rtcModule::ICall& call) override;
    void onLocalFlagsChanged(const rtcModule::ICall& call) override;
    void onOnHold(const rtcModule::ICall& call) override;
    void onAddPeer(const rtcModule::ICall &call, karere::Id peer) override;
    void onRemovePeer(const rtcModule::ICall &call,  karere::Id peer) override;
    void onNetworkQualityChanged(const rtcModule::ICall &call) override;
    void onStopOutgoingRinging(const rtcModule::ICall& call) override;
    void onPermissionsChanged(const rtcModule::ICall& call) override;
    void onWrUsersAllow(const rtcModule::ICall& call, const mega::MegaHandleList* users) override;
    void onWrUsersDeny(const rtcModule::ICall& call, const mega::MegaHandleList* users) override;
    void onWrUserDump(const rtcModule::ICall& call) override;
    void onWrAllow(const rtcModule::ICall& call) override;
    void onWrDeny(const rtcModule::ICall& call) override;
    void onWrUsersEntered(const rtcModule::ICall& call, const mega::MegaHandleList* users) override;
    void onWrUsersLeave(const rtcModule::ICall& call, const mega::MegaHandleList* users) override;
    void onWrPushedFromCall(const rtcModule::ICall& call) override;
    void onCallDeny(const rtcModule::ICall& call, const std::string& cmd, const std::string& msg) override;
    void onSpeakStatusUpdate(const rtcModule::ICall& call) override;

private:
    MegaChatApiImpl* mMegaChatApi;
};
#endif

class MegaChatScheduledMeetingHandler: public karere::ScheduledMeetingHandler
{
public:
    MegaChatScheduledMeetingHandler(MegaChatApiImpl* megaChatApi);
    ~MegaChatScheduledMeetingHandler();
    void onSchedMeetingChange(const karere::KarereScheduledMeeting* sm, unsigned long diff) override;
    void onSchedMeetingOccurrencesChange(const karere::Id& id, bool append) override;

private:
    MegaChatApiImpl* mMegaChatApi;
};

#ifndef KARERE_DISABLE_WEBRTC
class MegaChatSessionHandler : public rtcModule::SessionHandler
{
public:
    MegaChatSessionHandler(MegaChatApiImpl *mMegaChatApi, const rtcModule::ICall& call);
    virtual ~MegaChatSessionHandler();
    void onSpeakRequest(rtcModule::ISession& session) override;
    void onVThumbReceived(rtcModule::ISession& session) override;
    void onHiResReceived(rtcModule::ISession& session) override;
    void onDestroySession(rtcModule::ISession& session) override;
    void onRemoteFlagsChanged(rtcModule::ISession& session) override;
    void onOnHold(rtcModule::ISession& session) override;
    void onRemoteAudioDetected(rtcModule::ISession& session) override;
    void onPermissionsChanged(rtcModule::ISession& session) override;
<<<<<<< HEAD
    void onRecordingChanged(rtcModule::ISession& session) override;
=======
    void onSpeakStatusUpdate(rtcModule::ISession& session) override;
>>>>>>> e45239fb

private:
    MegaChatApiImpl *mMegaChatApi;
    MegaChatHandle mCallid;
    MegaChatHandle mChatid;
};
#endif

class MegaChatErrorPrivate :
        public MegaChatError,
        private ::promise::Error
{
public:

    MegaChatErrorPrivate(const std::string& msg, int code=ERROR_OK, int type=promise::kErrorTypeGeneric);
    MegaChatErrorPrivate(int code=ERROR_OK, int type=promise::kErrorTypeGeneric);
    virtual ~MegaChatErrorPrivate() {}

private:
    MegaChatErrorPrivate(const MegaChatErrorPrivate *);
    static const char* getGenericErrorString(int errorCode);

    // MegaChatError interface
public:
    MegaChatError *copy();
    int getErrorCode() const;
    int getErrorType() const;
    const char *getErrorString() const;
    const char *toString() const;
};

class MegaChatPeerListPrivate : public MegaChatPeerList
{
public:
    MegaChatPeerListPrivate();
    MegaChatPeerListPrivate(mega::userpriv_vector *);

    virtual ~MegaChatPeerListPrivate();
    virtual MegaChatPeerList *copy() const;

    virtual void addPeer(MegaChatHandle h, int priv);
    virtual MegaChatHandle getPeerHandle(int i) const;
    virtual int getPeerPrivilege(int i) const;
    virtual int size() const;

    // returns the list of user-privilege (this object keeps the ownership)
    const mega::userpriv_vector * getList() const;

private:
    mega::userpriv_vector list;
};

class MegaChatListItemListPrivate :  public MegaChatListItemList
{
public:
    MegaChatListItemListPrivate();
    virtual ~MegaChatListItemListPrivate();
    virtual MegaChatListItemListPrivate *copy() const;

    virtual const MegaChatListItem *get(unsigned int i) const;
    virtual unsigned int size() const;

    void addChatListItem(MegaChatListItem*);

private:
    MegaChatListItemListPrivate(const MegaChatListItemListPrivate *list);
    std::vector<MegaChatListItem*> mList;
};

class MegaChatRoomPrivate : public MegaChatRoom
{
public:
    MegaChatRoomPrivate(const MegaChatRoom *);
    MegaChatRoomPrivate(const karere::ChatRoom&);

    virtual ~MegaChatRoomPrivate() {}
    MegaChatRoom *copy() const override;

    MegaChatHandle getChatId() const override;
    int getOwnPrivilege() const override;
    unsigned int getNumPreviewers() const override;
    int getPeerPrivilegeByHandle(MegaChatHandle userhandle) const override;
    const char *getPeerFirstnameByHandle(MegaChatHandle userhandle) const override;
    const char *getPeerLastnameByHandle(MegaChatHandle userhandle) const override;
    const char *getPeerFullnameByHandle(MegaChatHandle userhandle) const override;
    const char *getPeerEmailByHandle(MegaChatHandle userhandle) const override;
    int getPeerPrivilege(unsigned int i) const override;
    unsigned int getPeerCount() const override;
    MegaChatHandle getPeerHandle(unsigned int i) const override;
    const char *getPeerFirstname(unsigned int i) const override;
    const char *getPeerLastname(unsigned int i) const override;
    const char *getPeerFullname(unsigned int i) const override;
    const char *getPeerEmail(unsigned int i) const override;
    bool isGroup() const override;
    bool isPublic() const override;
    bool isPreview() const override;
    const char *getAuthorizationToken() const override;
    const char *getTitle() const override;
    bool hasCustomTitle() const override;
    bool isActive() const override;
    bool isArchived() const override;
    bool isMeeting() const override;
    bool isWaitingRoom() const override;
    bool isOpenInvite() const override;
    bool isSpeakRequest() const override;
    int64_t getCreationTs() const override;

    int getChanges() const override;
    bool hasChanged(int changeType) const override;

    int getUnreadCount() const override;
    MegaChatHandle getUserHandle() const override;
    MegaChatHandle getUserTyping() const override;

    unsigned getRetentionTime() const override;

    void setRetentionTime(unsigned int period);
    void setOwnPriv(int ownPriv);
    void setTitle(const std::string &title);
    void changeUnreadCount();
    void changeChatRoomOption(int option);
    void setNumPreviewers(unsigned int numPrev);
    void setMembersUpdated(MegaChatHandle uh);
    void setUserTyping(MegaChatHandle uh);
    void setUserStopTyping(MegaChatHandle uh);
    void setClosed();
    void setChatMode(bool mode);
    void setArchived(bool archived);

private:
    int mChanged;

    MegaChatHandle mChatid;
    mega::privilege_t priv;
    mega::userpriv_vector mPeers;
    std::vector<std::string> peerFirstnames;
    std::vector<std::string> peerLastnames;
    std::vector<std::string> peerEmails;
    bool group;
    bool mPublicChat;
    karere::Id mAuthToken;
    bool active;
    bool mArchived;
    bool mHasCustomTitle;
    int64_t mCreationTs;
    bool mMeeting = false;
    bool mWaitingRoom = false;
    bool mOpenInvite = false;
    bool mSpeakRequest = false;

    std::string mTitle;
    int unreadCount;
    unsigned int mNumPreviewers;
    MegaChatHandle mUh;
    uint32_t mRetentionTime;

public:
    // you take the ownership of return value
    static char *firstnameFromBuffer(const std::string &buffer);

    // you take the ownership of return value
    static char *lastnameFromBuffer(const std::string &buffer);
};

class MegaChatRoomListPrivate :  public MegaChatRoomList
{
public:
    MegaChatRoomListPrivate();
    virtual ~MegaChatRoomListPrivate() {}
    virtual MegaChatRoomList *copy() const;
    virtual const MegaChatRoom *get(unsigned int i) const;
    virtual unsigned int size() const;

    void addChatRoom(MegaChatRoom*);

private:
    MegaChatRoomListPrivate(const MegaChatRoomListPrivate *list);
    std::vector<MegaChatRoom*> mList;
};

class MegaChatScheduledFlagsPrivate: public MegaChatScheduledFlags
{
public:
    MegaChatScheduledFlagsPrivate();
    MegaChatScheduledFlagsPrivate(const unsigned long numericValue);
    MegaChatScheduledFlagsPrivate(const MegaChatScheduledFlagsPrivate *flags);
    MegaChatScheduledFlagsPrivate(const karere::KarereScheduledFlags* flags);
    ~MegaChatScheduledFlagsPrivate() override = default;
    MegaChatScheduledFlagsPrivate(const MegaChatScheduledFlagsPrivate&) = delete;
    MegaChatScheduledFlagsPrivate(const MegaChatScheduledFlagsPrivate&&) = delete;
    MegaChatScheduledFlagsPrivate& operator=(const MegaChatScheduledFlagsPrivate&) = delete;
    MegaChatScheduledFlagsPrivate& operator=(const MegaChatScheduledFlagsPrivate&&) = delete;

    void reset() override;
    void setSendEmails(bool enabled) override;

    unsigned long getNumericValue() const;
    bool sendEmails() const override;
    bool isEmpty() const override;

    MegaChatScheduledFlagsPrivate* copy() const override { return new MegaChatScheduledFlagsPrivate(this); }
    std::unique_ptr<karere::KarereScheduledFlags> getKarereScheduledFlags() const;

private:
    std::unique_ptr<karere::KarereScheduledFlags> mKScheduledFlags;
};

class MegaChatScheduledRulesPrivate : public MegaChatScheduledRules
{
public:
    MegaChatScheduledRulesPrivate(const int freq,
                                  const int interval = INTERVAL_INVALID,
                                  const MegaChatTimeStamp until = MEGACHAT_INVALID_TIMESTAMP,
                                  const mega::MegaIntegerList* byWeekDay = nullptr,
                                  const mega::MegaIntegerList* byMonthDay = nullptr,
                                  const mega::MegaIntegerMap* byMonthWeekDay = nullptr);

    MegaChatScheduledRulesPrivate(const MegaChatScheduledRulesPrivate *rules);
    MegaChatScheduledRulesPrivate(const karere::KarereScheduledRules* rules);
    ~MegaChatScheduledRulesPrivate() override = default;
    MegaChatScheduledRulesPrivate(const MegaChatScheduledRulesPrivate&) = delete;
    MegaChatScheduledRulesPrivate(const MegaChatScheduledRulesPrivate&&) = delete;
    MegaChatScheduledRulesPrivate& operator=(const MegaChatScheduledRulesPrivate&) = delete;
    MegaChatScheduledRulesPrivate& operator=(const MegaChatScheduledRulesPrivate&&) = delete;

    void setFreq(int freq) override;
    void setInterval(int interval) override;
    void setUntil(MegaChatTimeStamp until) override;
    void setByWeekDay(const mega::MegaIntegerList* byWeekDay) override;
    void setByMonthDay(const mega::MegaIntegerList* byMonthDay)  override;
    void setByMonthWeekDay(const mega::MegaIntegerMap* byMonthWeekDay) override;

    int freq() const override;
    int interval() const override;
    MegaChatTimeStamp until() const override;
    const mega::MegaIntegerList* byWeekDay()  const override;
    const mega::MegaIntegerList* byMonthDay()  const  override;
    const mega::MegaIntegerMap* byMonthWeekDay() const override;

    MegaChatScheduledRulesPrivate* copy() const override { return new MegaChatScheduledRulesPrivate(this); }
    std::unique_ptr<karere::KarereScheduledRules> getKarereScheduledRules() const;
    static bool isValidFreq(const int freq)              { return (freq >= FREQ_DAILY && freq <= FREQ_MONTHLY); }
    static bool isValidInterval(const int interval)      { return interval > INTERVAL_INVALID; }
    static bool isValidUntil(const mega::m_time_t until) { return until > MEGACHAT_INVALID_TIMESTAMP; }

private:
    std::unique_ptr<karere::KarereScheduledRules> mKScheduledRules;

    // temp memory must be held somewhere since there is a data transformation and ownership is not returned in the getters
    // (to be removed once MegaChatAPI homogenizes with MegaAPI)
    mutable std::unique_ptr<mega::MegaIntegerList> mTransformedByWeekDay;
    mutable std::unique_ptr<mega::MegaIntegerList> mTransformedByMonthDay;
    mutable std::unique_ptr<mega::MegaIntegerMap> mTransformedByMonthWeekDay;
};

class MegaChatScheduledMeetingPrivate: public MegaChatScheduledMeeting
{
public:
    using megachat_sched_bs_t = karere::KarereScheduledMeeting::sched_bs_t;

    MegaChatScheduledMeetingPrivate(const MegaChatHandle chatid,
                                    const char* timezone,
                                    const MegaChatTimeStamp startDateTime,
                                    const MegaChatTimeStamp endDateTime,
                                    const char* title,
                                    const char* description,
                                    const MegaChatHandle schedId = MEGACHAT_INVALID_HANDLE,
                                    const MegaChatHandle parentSchedId = MEGACHAT_INVALID_HANDLE,
                                    const MegaChatHandle organizerUserId = MEGACHAT_INVALID_HANDLE,
                                    const int cancelled = -1,
                                    const char* attributes = nullptr,
                                    const MegaChatTimeStamp overrides = MEGACHAT_INVALID_TIMESTAMP,
                                    const MegaChatScheduledFlags* flags = nullptr,
                                    const MegaChatScheduledRules* rules = nullptr);

    MegaChatScheduledMeetingPrivate(const MegaChatScheduledMeetingPrivate *scheduledMeeting);
    MegaChatScheduledMeetingPrivate(const karere::KarereScheduledMeeting* scheduledMeeting);
    ~MegaChatScheduledMeetingPrivate() override = default;
    MegaChatScheduledMeetingPrivate(const MegaChatScheduledMeetingPrivate&) = delete;
    MegaChatScheduledMeetingPrivate(const MegaChatScheduledMeetingPrivate&&) = delete;
    MegaChatScheduledMeetingPrivate& operator=(const MegaChatScheduledMeetingPrivate&) = delete;
    MegaChatScheduledMeetingPrivate& operator=(const MegaChatScheduledMeetingPrivate&&) = delete;
    MegaChatScheduledMeetingPrivate(const mega::MegaScheduledMeeting& msm)
        : mKScheduledMeeting(std::make_unique<karere::KarereScheduledMeeting>(msm.chatid()
                                                                              , msm.organizerUserid()
                                                                              , msm.timezone() ? msm.timezone() : std::string()
                                                                              , msm.startDateTime()
                                                                              , msm.endDateTime()
                                                                              , msm.title() ? msm.title() : std::string()
                                                                              , msm.description() ? msm.description() : std::string()
                                                                              , msm.schedId()
                                                                              , msm.parentSchedId()
                                                                              , msm.cancelled()
                                                                              , msm.attributes() ? msm.attributes() : std::string()
                                                                              , msm.overrides()
                                                                              , msm.flags() ? std::make_unique<karere::KarereScheduledFlags>(msm.flags()).get() : nullptr
                                                                              , msm.rules() ? std::make_unique<karere::KarereScheduledRules>(msm.rules()).get() : nullptr))
    {}

    void setChanged(const unsigned long val) { mChanged = megachat_sched_bs_t(val); }
    megachat_sched_bs_t getChanges() const   { return mChanged; }

    megachat_sched_bs_t getChanged() const   { return mChanged; }
    MegaChatHandle chatId() const override;
    MegaChatHandle schedId() const override;
    MegaChatHandle parentSchedId() const override;
    MegaChatHandle organizerUserId() const override;
    const char* timezone() const override;
    MegaChatTimeStamp startDateTime() const override;
    MegaChatTimeStamp endDateTime() const override;
    const char* title() const override;
    const char* description() const override;
    const char* attributes() const override;
    MegaChatTimeStamp overrides() const override;
    int cancelled() const override;
    MegaChatScheduledFlags* flags() const override;
    MegaChatScheduledRules* rules() const override;
    bool hasChanged(size_t changeType) const override;
    bool isNew() const override;
    bool isDeleted() const override;

    MegaChatScheduledMeetingPrivate* copy() const override { return new MegaChatScheduledMeetingPrivate(this); }

private:
    std::unique_ptr<karere::KarereScheduledMeeting> mKScheduledMeeting;

    // changed bitmap
    megachat_sched_bs_t mChanged;

    // temp memory must be held somewhere since there is a data transformation and ownership is not returned in the getters
    mutable std::unique_ptr<MegaChatScheduledFlags> mTransformedMCSFlags;
    mutable std::unique_ptr<MegaChatScheduledRules> mTransformedMCSRules;
};


class MegaChatScheduledMeetingOccurrPrivate: public MegaChatScheduledMeetingOccurr
{
public:
    MegaChatScheduledMeetingOccurrPrivate(const MegaChatScheduledMeetingOccurrPrivate *scheduledMeeting);
    MegaChatScheduledMeetingOccurrPrivate(const karere::KarereScheduledMeetingOccurr* scheduledMeeting);
    virtual ~MegaChatScheduledMeetingOccurrPrivate();
    MegaChatScheduledMeetingOccurrPrivate* copy() const override;
    MegaChatHandle schedId() const override;
    MegaChatHandle parentSchedId() const override;
    const char* timezone() const override;
    MegaChatTimeStamp startDateTime() const override;
    MegaChatTimeStamp endDateTime() const override;
    MegaChatTimeStamp overrides() const override;
    int cancelled() const override;

private:
    // scheduled meeting handle
    MegaChatHandle mSchedId;

    // parent scheduled meeting handle
    MegaChatHandle mParentSchedId;

    // start dateTime of the original meeting series event to be replaced (unix timestamp)
    MegaChatTimeStamp mOverrides;

    // timeZone
    std::string mTimezone;

    // start dateTime (unix timestamp)
    MegaChatTimeStamp mStartDateTime;

    // end dateTime (unix timestamp)
    MegaChatTimeStamp mEndDateTime;

    // cancelled flag
    int mCancelled;
};

class MegaChatScheduledMeetingListPrivate: public MegaChatScheduledMeetingList
{
public:
    MegaChatScheduledMeetingListPrivate();
    MegaChatScheduledMeetingListPrivate(const MegaChatScheduledMeetingListPrivate &l);
    ~MegaChatScheduledMeetingListPrivate();

    MegaChatScheduledMeetingListPrivate *copy() const override;

    // getters
    unsigned long size() const override;
    const MegaChatScheduledMeeting *at(unsigned long i) const override;

    // setters
    void insert(MegaChatScheduledMeeting *sm) override;
    void clear() override;

private:
    std::vector<std::unique_ptr<MegaChatScheduledMeeting>> mList;
};

class MegaChatScheduledMeetingOccurrListPrivate: public MegaChatScheduledMeetingOccurrList
{
public:
    MegaChatScheduledMeetingOccurrListPrivate();
    MegaChatScheduledMeetingOccurrListPrivate(const MegaChatScheduledMeetingOccurrListPrivate &l);
    ~MegaChatScheduledMeetingOccurrListPrivate();

    MegaChatScheduledMeetingOccurrListPrivate *copy() const override;

    // getters
    unsigned long size() const override;
    const MegaChatScheduledMeetingOccurr *at(unsigned long i) const override;

    // setters
    void insert(MegaChatScheduledMeetingOccurr *sm) override;
    void clear() override;

private:
    std::vector<std::unique_ptr<MegaChatScheduledMeetingOccurr>> mList;
};

class MegaChatAttachedUser;
class MegaChatRichPreviewPrivate;
class MegaChatContainsMetaPrivate;

class MegaChatMessagePrivate : public MegaChatMessage
{
public:
    MegaChatMessagePrivate(const MegaChatMessage *msg);
    MegaChatMessagePrivate(const chatd::Message &msg, chatd::Message::Status status, chatd::Idx index);

    virtual ~MegaChatMessagePrivate();
    MegaChatMessage *copy() const override;

    // MegaChatMessage interface
    int getStatus() const override;
    MegaChatHandle getMsgId() const override;
    MegaChatHandle getTempId() const override;
    int getMsgIndex() const override;
    MegaChatHandle getUserHandle() const override;
    int getType() const override;
    bool hasConfirmedReactions() const override;
    int64_t getTimestamp() const override;
    const char *getContent() const override;
    bool isEdited() const override;
    bool isDeleted() const override;
    bool isEditable() const override;
    bool isDeletable() const override;
    bool isManagementMessage() const override;
    MegaChatHandle getHandleOfAction() const override;
    int getPrivilege() const override;
    int getCode() const override;
    MegaChatHandle getRowId() const override;
    unsigned int getUsersCount() const override;
    MegaChatHandle getUserHandle(unsigned int index) const override;
    const char *getUserName(unsigned int index) const override;
    const char *getUserEmail(unsigned int index) const override;
    mega::MegaNodeList *getMegaNodeList() const override;
    const MegaChatContainsMeta *getContainsMeta() const override;
    mega::MegaHandleList *getMegaHandleList() const override;
    int getDuration() const override;
    unsigned getRetentionTime() const override;
    int getTermCode() const override;
    bool hasSchedMeetingChanged(unsigned int change) const override;

    const mega::MegaStringList* getStringList() const override;
    const mega::MegaStringListMap* getStringListMap() const override;
    const mega::MegaStringList* getScheduledMeetingChange(const unsigned int changeType) const override;
    const MegaChatScheduledRules* getScheduledMeetingRules() const override;

    int getChanges() const override;
    bool hasChanged(int changeType) const override;

    void setStatus(int status);
    void setTempId(MegaChatHandle tempId);
    void setRowId(int id);
    void setContentChanged();
    void setCode(int code);
    void setAccess();
    void setTsUpdated();

    static int convertEndCallTermCodeToUI(const chatd::Message::CallEndedInfo &callEndInfo);

private:
    bool isGiphy() const;

    int changed;

    int type;
    int mStatus;
    MegaChatHandle msgId;   // definitive unique ID given by server
    MegaChatHandle mTempId;  // used until it's given a definitive ID by server
    MegaChatHandle rowId;   // used to identify messages in the manual-sending queue
    MegaChatHandle uh;
    MegaChatHandle hAction;// certain messages need additional handle: such us priv changes, revoke attachment
    int mIndex;              // position within the history buffer
    int64_t ts;
    const char *mMsg;
    bool edited;
    bool deleted;
    int priv;               // certain messages need additional info, like priv changes
    int mCode;               // generic field for additional information (ie. the reason of manual sending)
    bool mHasReactions;
    std::vector<MegaChatAttachedUser> *megaChatUsers = NULL;
    mega::MegaNodeList *megaNodeList = NULL;
    mega::MegaHandleList *megaHandleList = NULL;
    const MegaChatContainsMeta *mContainsMeta = NULL;
    std::unique_ptr<::mega::MegaStringList> mStringList;
    std::unique_ptr<::mega::MegaStringListMap> mStringListMap;
    std::unique_ptr<MegaChatScheduledRules> mScheduledRules;
};

//Thread safe request queue
class ChatRequestQueue
{
    protected:
        std::deque<MegaChatRequestPrivate *> requests;
        std::mutex mutex;

    public:
        void push(MegaChatRequestPrivate *request);
        void push_front(MegaChatRequestPrivate *request);
        MegaChatRequestPrivate * pop();
        void removeListener(MegaChatRequestListener *listener);
};

//Thread safe transfer queue
class EventQueue
{
protected:
    std::deque<megaMessage*> events;
    std::mutex mutex;

public:
    void push(megaMessage* event);
    void push_front(megaMessage* event);
    megaMessage *pop();
    bool isEmpty();
    size_t size();
};

class MegaChatApiImpl :
        public karere::IApp,
        public karere::IApp::IChatListHandler
{
public:

    MegaChatApiImpl(MegaChatApi *chatApi, mega::MegaApi *megaApi);
    virtual ~MegaChatApiImpl();

    using SdkMutexGuard = std::unique_lock<std::recursive_mutex>;   // (equivalent to typedef)
    mutable std::recursive_mutex sdkMutex;
    std::recursive_mutex videoMutex;
    mega::Waiter *waiter;
private:
    MegaChatApi *mChatApi;
    mega::MegaApi *mMegaApi;
    WebsocketsIO *mWebsocketsIO;
    karere::Client *mClient;
    bool mTerminating;

    mega::MegaThread thread;
    int threadExit;
    static void *threadEntryPoint(void *param);
    void loop();

    void init(MegaChatApi *chatApi, mega::MegaApi *megaApi);

    static LoggerHandler *loggerHandler;

    ChatRequestQueue requestQueue;
    EventQueue eventQueue;

    std::set<MegaChatListener *> listeners;
    std::set<MegaChatNotificationListener *> notificationListeners;
    std::set<MegaChatRequestListener *> requestListeners;

    std::set<MegaChatPeerListItemHandler *> chatPeerListItemHandler;
    std::set<MegaChatGroupListItemHandler *> chatGroupListItemHandler;
    std::map<MegaChatHandle, MegaChatRoomHandler*> chatRoomHandler;
    std::map<MegaChatHandle, MegaChatNodeHistoryHandler*> nodeHistoryHandlers;

    int reqtag;
    std::map<int, MegaChatRequestPrivate *> requestMap;

#ifndef KARERE_DISABLE_WEBRTC
    std::set<MegaChatCallListener *> callListeners;
    std::map<MegaChatHandle, MegaChatPeerVideoListener_map> mVideoListenersHiRes;
    std::map<MegaChatHandle, MegaChatPeerVideoListener_map> mVideoListenersLowRes;
    std::map<MegaChatHandle, MegaChatVideoListener_set> mLocalVideoListeners;

    mega::MegaStringList *getChatInDevices(const std::set<std::string> &devices);
    void cleanCalls();
    std::unique_ptr<MegaChatCallHandler> mCallHandler;
#endif

    std::unique_ptr<MegaChatScheduledMeetingHandler> mScheduledMeetingHandler;
    std::set<MegaChatScheduledMeetingListener *> mSchedMeetingListeners;

    void cleanChatHandlers();

    static int convertInitState(int state);
    static int convertDbError(int errCode);
    bool isChatroomFromType(const karere::ChatRoom& chat, int type) const;

    int performRequest_updatePeerPermissions(MegaChatRequestPrivate* request);
    int performRequest_removeFromChatroom(MegaChatRequestPrivate* request);
    int performRequest_truncateHistory(MegaChatRequestPrivate* request);
    int performRequest_editChatroomName(MegaChatRequestPrivate* request);
    int performRequest_loadPreview(MegaChatRequestPrivate* request);
    int performRequest_setPrivateMode(MegaChatRequestPrivate* request);
    int performRequest_chatLinkHandle(MegaChatRequestPrivate* request);
    int performRequest_getFirstname(MegaChatRequestPrivate* request);
    int performRequest_getLastname(MegaChatRequestPrivate* request);
    int performRequest_getEmail(MegaChatRequestPrivate* request);
    int performRequest_attachNodeMessage(MegaChatRequestPrivate* request);
    int performRequest_revokeNodeMessage(MegaChatRequestPrivate* request);
    int performRequest_setBackgroundStatus(MegaChatRequestPrivate* request);
    int performRequest_pushReceived(MegaChatRequestPrivate* request);
    int performRequest_archiveChat(MegaChatRequestPrivate* request);
    int performRequest_loadUserAttributes(MegaChatRequestPrivate* request);
    int performRequest_setChatRetentionTime(MegaChatRequestPrivate* request);
    int performRequest_manageReaction(MegaChatRequestPrivate* request);
    int performRequest_importMessages(MegaChatRequestPrivate* request);
    int performRequest_sendTypingNotification(MegaChatRequestPrivate* request);
#ifndef KARERE_DISABLE_WEBRTC
    int performRequest_startChatCall(MegaChatRequestPrivate* request);
    int performRequest_answerChatCall(MegaChatRequestPrivate* request);
    int performRequest_hangChatCall(MegaChatRequestPrivate* request);
    int performRequest_setAudioVideoEnable(MegaChatRequestPrivate* request);
    int performRequest_setCallOnHold(MegaChatRequestPrivate* request);
    int performRequest_setChatVideoInDevice(MegaChatRequestPrivate* request);
    int performRequest_enableAudioLevelMonitor(MegaChatRequestPrivate* request);
    int performRequest_speakRequest(MegaChatRequestPrivate* request);
    int performRequest_speakApproval(MegaChatRequestPrivate* request);
    int performRequest_hiResVideo(MegaChatRequestPrivate* request);
    int performRequest_lowResVideo(MegaChatRequestPrivate* request);
    int performRequest_videoDevice(MegaChatRequestPrivate* request);
    int performRequest_requestHiResQuality(MegaChatRequestPrivate* request);
    int performRequest_removeSpeaker(MegaChatRequestPrivate* request);
    int performRequest_pushOrAllowJoinCall(MegaChatRequestPrivate* request);
    int performRequest_kickUsersFromCall(MegaChatRequestPrivate* request);
    int performRequest_sendRingIndividualInACall(MegaChatRequestPrivate* request);
    int performRequest_mutePeersInCall(MegaChatRequestPrivate* request);
#endif
    int performRequest_removeScheduledMeeting(MegaChatRequestPrivate* request);
    int performRequest_fetchScheduledMeetingOccurrences(MegaChatRequestPrivate* request);
    int performRequest_updateScheduledMeetingOccurrence(MegaChatRequestPrivate* request);
    int performRequest_updateScheduledMeeting(MegaChatRequestPrivate* request);

public:
    static void megaApiPostMessage(megaMessage *msg, void* ctx);
    void postMessage(megaMessage *msg);

    void sendPendingRequests();
    void sendPendingEvents();

    static void setLogLevel(int logLevel);
    static void setLoggerClass(MegaChatLogger *megaLogger);
    static void setLogWithColors(bool useColors);
    static void setLogToConsole(bool enable);

    int init(const char *sid, bool waitForFetchnodesToConnect = true);
    int initAnonymous();
    void createKarereClient();
    void resetClientid();
    int getInitState();

    void importMessages(const char *externalDbPath, MegaChatRequestListener *listener);

    MegaChatRoomHandler* getChatRoomHandler(MegaChatHandle chatid);
    void removeChatRoomHandler(MegaChatHandle chatid);

    karere::ChatRoom *findChatRoom(MegaChatHandle chatid);
    karere::ChatRoom *findChatRoomByUser(MegaChatHandle userhandle);
    chatd::Message *findMessage(MegaChatHandle chatid, MegaChatHandle msgid);
    chatd::Message *findMessageNotConfirmed(MegaChatHandle chatid, MegaChatHandle msgxid);

#ifndef KARERE_DISABLE_WEBRTC
    rtcModule::ICall* findCall(MegaChatHandle chatid);
    int getCurrentInputVideoTracksLimit() const;
    bool setCurrentInputVideoTracksLimit(const int numInputVideoTracks);
#endif

    static void setCatchException(bool enable);
    static bool hasUrl(const char* text);
    bool openNodeHistory(MegaChatHandle chatid, MegaChatNodeHistoryListener *listener);
    bool closeNodeHistory(MegaChatHandle chatid, MegaChatNodeHistoryListener *listener);
    void addNodeHistoryListener(MegaChatHandle chatid, MegaChatNodeHistoryListener *listener);
    void removeNodeHistoryListener(MegaChatHandle chatid, MegaChatNodeHistoryListener *listener);
    int loadAttachments(MegaChatHandle chatid, int count);

    // ============= Listeners ================

    // Registration
    void addChatRequestListener(MegaChatRequestListener *listener);
    void addChatListener(MegaChatListener *listener);
    void addChatRoomListener(MegaChatHandle chatid, MegaChatRoomListener *listener);
    void addChatNotificationListener(MegaChatNotificationListener *listener);
    void removeChatRequestListener(MegaChatRequestListener *listener);
    void removeChatListener(MegaChatListener *listener);
    void removeChatRoomListener(MegaChatHandle chatid, MegaChatRoomListener *listener);
    void removeChatNotificationListener(MegaChatNotificationListener *listener);
    int getMessageReactionCount(MegaChatHandle chatid, MegaChatHandle msgid, const char *reaction);
    mega::MegaStringList* getMessageReactions(MegaChatHandle chatid, MegaChatHandle msgid);
    mega::MegaHandleList* getReactionUsers(MegaChatHandle chatid, MegaChatHandle msgid, const char *reaction);
    void setPublicKeyPinning(bool enable);
#ifndef KARERE_DISABLE_WEBRTC
    void addChatCallListener(MegaChatCallListener *listener);
    void addSchedMeetingListener(MegaChatScheduledMeetingListener* listener);
    void removeChatCallListener(MegaChatCallListener *listener);
    void removeSchedMeetingListener(MegaChatScheduledMeetingListener* listener);
    void addChatVideoListener(MegaChatHandle chatid, MegaChatHandle clientId, rtcModule::VideoResolution videoResolution, MegaChatVideoListener *listener);
    void removeChatVideoListener(MegaChatHandle chatid, MegaChatHandle clientId, rtcModule::VideoResolution videoResolution, MegaChatVideoListener *listener);
    void setSFUid(int sfuid);
#endif

    // MegaChatRequestListener callbacks
    void fireOnChatRequestStart(MegaChatRequestPrivate *request);
    void fireOnChatRequestFinish(MegaChatRequestPrivate *request, MegaChatError *e);
    void fireOnChatRequestUpdate(MegaChatRequestPrivate *request);
    void fireOnChatRequestTemporaryError(MegaChatRequestPrivate *request, MegaChatError *e);

#ifndef KARERE_DISABLE_WEBRTC
    // MegaChatScheduledMeetListener callbacks
    void fireOnChatSchedMeetingUpdate(MegaChatScheduledMeetingPrivate* sm);
    void fireOnSchedMeetingOccurrencesChange(const karere::Id& id, bool append);

    // MegaChatCallListener callbacks
    void fireOnChatCallUpdate(MegaChatCallPrivate *call);
    void fireOnChatSessionUpdate(MegaChatHandle chatid, MegaChatHandle callid, MegaChatSessionPrivate *session);

    // MegaChatVideoListener callbacks
    void fireOnChatVideoData(MegaChatHandle chatid, uint32_t clientId, int width, int height, char*buffer, rtcModule::VideoResolution videoResolution);
#endif

    // MegaChatListener callbacks (specific ones)
    void fireOnChatListItemUpdate(MegaChatListItem *item);
    void fireOnChatInitStateUpdate(int newState);
    void fireOnChatOnlineStatusUpdate(MegaChatHandle userhandle, int status, bool inProgress);
    void fireOnChatPresenceConfigUpdate(MegaChatPresenceConfig *config);
    void fireOnChatPresenceLastGreenUpdated(MegaChatHandle userhandle, int lastGreen);
    void fireOnChatConnectionStateUpdate(MegaChatHandle chatid, int newState);
    void fireOnDbError(int error, const char* msg);

    // MegaChatNotificationListener callbacks
    void fireOnChatNotification(MegaChatHandle chatid, MegaChatMessage *msg);

    // ============= API requests ================

    // General chat methods
    int getConnectionState();
    int getChatConnectionState(MegaChatHandle chatid);
    bool areAllChatsLoggedIn();
    static int convertChatConnectionState(chatd::ChatState state);
    void retryPendingConnections(bool disconnect = false, bool refreshURL = false, MegaChatRequestListener *listener = NULL);
    void logout(MegaChatRequestListener *listener = NULL);
    void localLogout(MegaChatRequestListener *listener = NULL);

    void setOnlineStatus(int status, MegaChatRequestListener *listener = NULL);
    int getOnlineStatus();
    bool isOnlineStatusPending();

    void setPresenceAutoaway(bool enable, int64_t timeout, MegaChatRequestListener *listener = NULL);
    void setPresencePersist(bool enable, MegaChatRequestListener *listener = NULL);
    void signalPresenceActivity(MegaChatRequestListener *listener = NULL);
    void setLastGreenVisible(bool enable, MegaChatRequestListener *listener = NULL);
    void requestLastGreen(MegaChatHandle userid, MegaChatRequestListener *listener = NULL);
    MegaChatPresenceConfig *getPresenceConfig();
    bool isSignalActivityRequired();

    int getUserOnlineStatus(MegaChatHandle userhandle);
    void setBackgroundStatus(bool background, MegaChatRequestListener *listener = NULL);
    int getBackgroundStatus();

    void getUserFirstname(MegaChatHandle userhandle, const char *authorizationToken, MegaChatRequestListener *listener = NULL);
    const char* getUserFirstnameFromCache(MegaChatHandle userhandle);
    void getUserLastname(MegaChatHandle userhandle, const char *authorizationToken, MegaChatRequestListener *listener = NULL);
    const char* getUserLastnameFromCache(MegaChatHandle userhandle);
    const char* getUserFullnameFromCache(MegaChatHandle userhandle);
    void getUserEmail(MegaChatHandle userhandle, MegaChatRequestListener *listener = NULL);
    const char* getUserEmailFromCache(MegaChatHandle userhandle);
    const char* getUserAliasFromCache(MegaChatHandle userhandle);
    ::mega::MegaStringMap *getUserAliasesFromCache();
    void loadUserAttributes(MegaChatHandle chatid, mega::MegaHandleList* userList, MegaChatRequestListener *listener = nullptr);
    unsigned int getMaxParticipantsWithAttributes();
    char *getContactEmail(MegaChatHandle userhandle);
    MegaChatHandle getUserHandleByEmail(const char *email);
    MegaChatHandle getMyUserHandle();
    MegaChatHandle getMyClientidHandle(MegaChatHandle chatid);
    char *getMyFirstname();
    char *getMyLastname();
    char *getMyFullname();
    char *getMyEmail();
    MegaChatRoomList* getChatRooms();
    MegaChatRoomList* getChatRoomsByType(int type);
    MegaChatRoom* getChatRoom(MegaChatHandle chatid);
    MegaChatRoom *getChatRoomByUser(MegaChatHandle userhandle);
    MegaChatListItemList* getChatListItems(const int mask, const int filter) const;
    MegaChatListItemList *getChatListItems() const;
    MegaChatListItemList* getChatListItemsByType(int type);
    MegaChatListItemList *getChatListItemsByPeers(MegaChatPeerList *peers);
    MegaChatListItem *getChatListItem(MegaChatHandle chatid);
    int getUnreadChats();
    MegaChatListItemList *getActiveChatListItems();
    MegaChatListItemList *getInactiveChatListItems();
    MegaChatListItemList *getArchivedChatListItems();
    MegaChatListItemList *getUnreadChatListItems();
    MegaChatHandle getChatHandleByUser(MegaChatHandle userhandle);

    // Chatrooms management
    void createChatroomAndSchedMeeting(MegaChatPeerList* peerList, bool isMeeting, bool publicChat, const char* title, bool speakRequest, bool waitingRoom, bool openInvite,
                                                          const char* timezone, MegaChatTimeStamp startDate, MegaChatTimeStamp endDate, const char* description,
                                                          const MegaChatScheduledFlags* flags, const MegaChatScheduledRules* rules,
                                                          const char* attributes, MegaChatRequestListener* listener = nullptr);

    // updates a scheduled meeting
    void updateScheduledMeeting(MegaChatHandle chatid, MegaChatHandle schedId, const char* timezone, MegaChatTimeStamp startDate, MegaChatTimeStamp endDate,
                                             const char* title, const char* description, bool cancelled, const MegaChatScheduledFlags* flags, const MegaChatScheduledRules* rules,
                                             MegaChatRequestListener* listener = nullptr);


    // updates a scheduled meeting ocurrence
    void updateScheduledMeetingOccurrence(MegaChatHandle chatid, MegaChatHandle schedId, MegaChatTimeStamp overrides, MegaChatTimeStamp newStartDate,
                                                       MegaChatTimeStamp newEndDate, bool cancelled, MegaChatRequestListener* listener = nullptr);

    // removes a scheduled meeting
    void removeScheduledMeeting(MegaChatHandle chatid, MegaChatHandle schedId, MegaChatRequestListener* listener = nullptr);

    // get all scheduled meetings given a chatid
    MegaChatScheduledMeetingList* getScheduledMeetingsByChat(MegaChatHandle chatid);

    // return a specific scheduled meeting given a chatid and a scheduled meeting id
    MegaChatScheduledMeeting* getScheduledMeeting(MegaChatHandle chatid, MegaChatHandle schedId);

    // return a list of scheduled meeting for all chatrooms
    MegaChatScheduledMeetingList* getAllScheduledMeetings();

    // get all future scheduled meetings occurrences given a chatid, if there are not enough occurrences, MEGAChat will fetch automatically from API
    void fetchScheduledMeetingOccurrencesByChat(MegaChatHandle chatid, MegaChatTimeStamp since, MegaChatTimeStamp until, MegaChatRequestListener* listener);

    void setChatOption(MegaChatHandle chatid, int option, bool enabled, MegaChatRequestListener* listener = NULL);
    void createChat(bool group, MegaChatPeerList *peerList, MegaChatRequestListener *listener = NULL);
    void createChat(bool group, MegaChatPeerList* peerList, const char* title, bool speakRequest, bool waitingRoom, bool openInvite, MegaChatRequestListener* listener = NULL);
    void createPublicChat(MegaChatPeerList *peerList, bool meeting, const char *title = NULL, bool speakRequest = false, bool waitingRoom = false, bool openInvite = false,  MegaChatRequestListener *listener = NULL);
    void chatLinkHandle(MegaChatHandle chatid, bool del, bool createifmissing, MegaChatRequestListener *listener = NULL);
    void inviteToChat(MegaChatHandle chatid, MegaChatHandle uh, int privilege, MegaChatRequestListener *listener = NULL);
    void autojoinPublicChat(MegaChatHandle chatid, MegaChatRequestListener *listener = NULL);
    void autorejoinPublicChat(MegaChatHandle chatid, MegaChatHandle ph, MegaChatRequestListener *listener = NULL);
    void removeFromChat(MegaChatHandle chatid, MegaChatHandle uh = MEGACHAT_INVALID_HANDLE, MegaChatRequestListener *listener = NULL);
    void updateChatPermissions(MegaChatHandle chatid, MegaChatHandle uh, int privilege, MegaChatRequestListener *listener = NULL);
    void truncateChat(MegaChatHandle chatid, MegaChatHandle messageid, MegaChatRequestListener *listener = NULL);
    void setChatTitle(MegaChatHandle chatid, const char *title, MegaChatRequestListener *listener = NULL);
    void openChatPreview(const char *link, MegaChatRequestListener *listener = NULL);
    void checkChatLink(const char *link, MegaChatRequestListener *listener = NULL);
    void setPublicChatToPrivate(MegaChatHandle chatid, MegaChatRequestListener *listener = NULL);
    void removeChatLink(MegaChatHandle chatid, MegaChatRequestListener *listener = NULL);
    void archiveChat(MegaChatHandle chatid, bool archive, MegaChatRequestListener *listener = NULL);
    void setChatRetentionTime(MegaChatHandle chatid, unsigned period, MegaChatRequestListener *listener = NULL);

    bool openChatRoom(MegaChatHandle chatid, MegaChatRoomListener *listener = NULL);
    void closeChatRoom(MegaChatHandle chatid, MegaChatRoomListener *listener = NULL);
    void closeChatPreview(MegaChatHandle chatid);

    int loadMessages(MegaChatHandle chatid, int count);
    bool isFullHistoryLoaded(MegaChatHandle chatid);
    void manageReaction(MegaChatHandle chatid, MegaChatHandle msgid, const char *reaction, bool add, MegaChatRequestListener *listener = NULL);
    MegaChatMessage *getMessage(MegaChatHandle chatid, MegaChatHandle msgid);
    MegaChatMessage *getMessageFromNodeHistory(MegaChatHandle chatid, MegaChatHandle msgid);
    MegaChatMessage *getManualSendingMessage(MegaChatHandle chatid, MegaChatHandle rowid);
    MegaChatMessage *sendMessage(MegaChatHandle chatid, const char* msg, size_t msgLen, int type = MegaChatMessage::TYPE_NORMAL);
    MegaChatMessage *attachContacts(MegaChatHandle chatid, mega::MegaHandleList* contacts);
    MegaChatMessage *forwardContact(MegaChatHandle sourceChatid, MegaChatHandle msgid, MegaChatHandle targetChatId);
    void attachNodes(MegaChatHandle chatid, mega::MegaNodeList *nodes, MegaChatRequestListener *listener = NULL);
    void attachNode(MegaChatHandle chatid, MegaChatHandle nodehandle, MegaChatRequestListener *listener = NULL);
    MegaChatMessage *sendGeolocation(MegaChatHandle chatid, float longitude, float latitude, const char *img = NULL);
    MegaChatMessage *editGeolocation(MegaChatHandle chatid, MegaChatHandle msgid, float longitude, float latitude, const char *img = NULL);
    MegaChatMessage *sendGiphy(MegaChatHandle chatid, const char* srcMp4, const char* srcWebp, long long sizeMp4, long long sizeWebp, int width, int height, const char* title);
    void attachVoiceMessage(MegaChatHandle chatid, MegaChatHandle nodehandle, MegaChatRequestListener *listener = NULL);
    void revokeAttachment(MegaChatHandle chatid, MegaChatHandle handle, MegaChatRequestListener *listener = NULL);
    bool isRevoked(MegaChatHandle chatid, MegaChatHandle nodeHandle);
    MegaChatMessage *editMessage(MegaChatHandle chatid, MegaChatHandle msgid, const char* msg, size_t msgLen);
    MegaChatMessage *removeRichLink(MegaChatHandle chatid, MegaChatHandle msgid);
    bool setMessageSeen(MegaChatHandle chatid, MegaChatHandle msgid);
    MegaChatMessage *getLastMessageSeen(MegaChatHandle chatid);
    MegaChatHandle getLastMessageSeenId(MegaChatHandle chatid);
    void removeUnsentMessage(MegaChatHandle chatid, MegaChatHandle rowid);
    void sendTypingNotification(MegaChatHandle chatid, MegaChatRequestListener *listener = NULL);
    void sendStopTypingNotification(MegaChatHandle chatid, MegaChatRequestListener *listener = NULL);
    bool isMessageReceptionConfirmationActive() const;
    void saveCurrentState();
    void pushReceived(bool beep, MegaChatHandle chatid, int type, MegaChatRequestListener *listener = NULL);
    int createChatOptionsBitMask(bool speakRequest, bool waitingRoom, bool openInvite);
    bool isValidChatOptionsBitMask(int chatOptionsBitMask);
    static bool hasChatOptionEnabled(int option, int chatOptionsBitMask);

#ifndef KARERE_DISABLE_WEBRTC

    // Audio/Video devices
    mega::MegaStringList *getChatVideoInDevices();
    void setChatVideoInDevice(const char *device, MegaChatRequestListener *listener = NULL);
    char *getVideoDeviceSelected();

    // Calls
    void startChatCall(MegaChatHandle chatid, bool waitingRoom, bool enableVideo = true,  bool enableAudio = true, MegaChatHandle schedId = MEGACHAT_INVALID_HANDLE, MegaChatRequestListener *listener = NULL);
    void ringIndividualInACall(const MegaChatHandle chatId, const MegaChatHandle userId, const int ringTimeout, MegaChatRequestListener* listener = nullptr);
    void answerChatCall(MegaChatHandle chatid, bool enableVideo = true,  bool enableAudio = true, MegaChatRequestListener *listener = NULL);
    void hangChatCall(MegaChatHandle callid, MegaChatRequestListener *listener = NULL);
    void endChatCall(MegaChatHandle callid, MegaChatRequestListener *listener = NULL);
    void setAudioEnable(MegaChatHandle chatid, bool enable, MegaChatRequestListener *listener = NULL);
    void setVideoEnable(MegaChatHandle chatid, bool enable, MegaChatRequestListener *listener = NULL);
    void openVideoDevice(MegaChatRequestListener *listener = NULL);
    void releaseVideoDevice(MegaChatRequestListener *listener = NULL);
    void requestHiResQuality(MegaChatHandle chatid, MegaChatHandle clientId, int quality, MegaChatRequestListener *listener = NULL);
    void setCallOnHold(MegaChatHandle chatid, bool setOnHold, MegaChatRequestListener *listener = NULL);
    void removeSpeaker(MegaChatHandle chatid, MegaChatHandle clientId, MegaChatRequestListener *listener = NULL);
    void pushUsersIntoWaitingRoom(MegaChatHandle chatid, mega::MegaHandleList* users, const bool all, MegaChatRequestListener* listener = nullptr);
    void allowUsersJoinCall(MegaChatHandle chatid, const mega::MegaHandleList* users, const bool all, MegaChatRequestListener* listener = nullptr);
    void kickUsersFromCall(MegaChatHandle chatid, mega::MegaHandleList* users, MegaChatRequestListener* listener = nullptr);
    void mutePeers(const MegaChatHandle chatid, const MegaChatHandle clientId, MegaChatRequestListener* listener = nullptr);
    MegaChatCall *getChatCall(MegaChatHandle chatId);
    bool setIgnoredCall(MegaChatHandle chatId);
    MegaChatCall *getChatCallByCallId(MegaChatHandle callId);
    int getNumCalls();
    mega::MegaHandleList *getChatCalls(int callState = -1);
    mega::MegaHandleList *getChatCallsIds();
    bool hasCallInChatRoom(MegaChatHandle chatid);
    int getMaxCallParticipants();
    int getMaxSupportedVideoCallParticipants();
    bool isValidSimVideoTracks(const unsigned int maxSimVideoTracks) const;
    bool isAudioLevelMonitorEnabled(MegaChatHandle chatid);
    void enableAudioLevelMonitor(bool enable, MegaChatHandle chatid, MegaChatRequestListener *listener = NULL);
    void requestSpeak(MegaChatHandle chatid, MegaChatRequestListener *listener = NULL);
    void removeRequestSpeak(MegaChatHandle chatid, MegaChatRequestListener *listener = NULL);
    void approveSpeakRequest(MegaChatHandle chatid, MegaChatHandle clientId, MegaChatRequestListener *listener = NULL);
    void rejectSpeakRequest(MegaChatHandle chatid, MegaChatHandle clientId, MegaChatRequestListener *listener = NULL);
    void requestHiResVideo(MegaChatHandle chatid, MegaChatHandle clientId, int quality, MegaChatRequestListener *listener = NULL);
    void stopHiResVideo(MegaChatHandle chatid, mega::MegaHandleList *clientIds, MegaChatRequestListener *listener = NULL);
    void requestLowResVideo(MegaChatHandle chatid, mega::MegaHandleList *clientIds, MegaChatRequestListener *listener = NULL);
    void stopLowResVideo(MegaChatHandle chatid, mega::MegaHandleList *clientIds, MegaChatRequestListener *listener = NULL);
    std::pair<int, rtcModule::ICall*> getCallWithModPermissions(const MegaChatHandle chatid, bool waitingRoom, const std::string& msg);
#endif

//    MegaChatCallPrivate *getChatCallByPeer(const char* jid);


    // ============= karere API implementation ================

    // karere::IApp implementation
    //virtual ILoginDialog* createLoginDialog();
    virtual IApp::IChatHandler *createChatHandler(karere::ChatRoom &chat);
    IApp::IChatListHandler *chatListHandler() override;
    void onPresenceChanged(karere::Id userid, karere::Presence pres, bool inProgress) override;
    void onPresenceConfigChanged(const presenced::Config& state, bool pending) override;
    void onPresenceLastGreenUpdated(karere::Id userid, uint16_t lastGreen) override;
    void onInitStateChange(int newState) override;
    void onChatNotification(karere::Id chatid, const chatd::Message &msg, chatd::Message::Status status, chatd::Idx idx) override;
    void onDbError(int error, const std::string &msg) override;

    // rtcModule::IChatListHandler implementation
    IApp::IGroupChatListItem *addGroupChatItem(karere::GroupChatRoom &chat) override;
    void removeGroupChatItem(IApp::IGroupChatListItem& item) override;
    IApp::IPeerChatListItem *addPeerChatItem(karere::PeerChatRoom& chat) override;
    void removePeerChatItem(IApp::IPeerChatListItem& item) override;
};

/**
 * @brief This class represents users attached to a message
 *
 * Messages of type MegaChatMessage::TYPE_CONTACT_ATTACHMENT include a list of
 * users with handle, email and name. The MegaChatMessage provides methods to
 * get each of them separatedly.
 *
 * This class is used internally by MegaChatMessagePrivate, not exposed to apps.
 *
 * @see MegaChatMessage::getUserHandle, MegaChatMessage::getUserName and
 * MegaChatMessage::getUserEmail.
 */
class MegaChatAttachedUser
{
public:
    MegaChatAttachedUser(MegaChatHandle contactId, const std::string& email, const std::string& name);
    virtual ~MegaChatAttachedUser();

    virtual MegaChatHandle getHandle() const;
    virtual const char *getEmail() const;
    virtual const char *getName() const;

protected:
    megachat::MegaChatHandle mHandle;
    std::string mEmail;
    std::string mName;
};

class MegaChatRichPreviewPrivate : public MegaChatRichPreview
{
public:
    MegaChatRichPreviewPrivate(const MegaChatRichPreview *richPreview);
    MegaChatRichPreviewPrivate(const std::string &text, const std::string &title, const std::string &description,
                        const std::string &image, const std::string &imageFormat, const std::string &icon,
                        const std::string &iconFormat, const std::string &url);

    virtual MegaChatRichPreview *copy() const;
    virtual ~MegaChatRichPreviewPrivate();

    virtual const char *getText() const;
    virtual const char *getTitle() const;
    virtual const char *getDescription() const;
    virtual const char *getImage() const;
    virtual const char *getImageFormat() const;
    virtual const char *getIcon() const;
    virtual const char *getIconFormat() const;
    virtual const char *getUrl() const;
    virtual const char *getDomainName() const;

protected:
    std::string mText;
    std::string mTitle;
    std::string mDescription;
    std::string mImage;
    std::string mImageFormat;
    std::string mIcon;
    std::string mIconFormat;
    std::string mUrl;
    std::string mDomainName;
};

class MegaChatGeolocationPrivate : public MegaChatGeolocation
{
public:
    MegaChatGeolocationPrivate(float longitude, float latitude, const std::string &image);
    MegaChatGeolocationPrivate(const MegaChatGeolocationPrivate *geolocation);
    virtual ~MegaChatGeolocationPrivate() {}
    virtual MegaChatGeolocation *copy() const;

    virtual float getLongitude() const;
    virtual float getLatitude() const;
    virtual const char *getImage() const;

protected:
    float mLongitude;
    float mLatitude;
    std::string mImage;
};

class MegaChatGiphyPrivate : public MegaChatGiphy
{
public:
    MegaChatGiphyPrivate(const std::string& srcMp4, const std::string& srcWebp, long long sizeMp4, long long sizeWebp, int width, int height, const std::string& title);
    MegaChatGiphyPrivate(const MegaChatGiphyPrivate* giphy);
    virtual ~MegaChatGiphyPrivate() {}
    virtual MegaChatGiphy* copy() const override;

    virtual const char* getMp4Src() const override;
    virtual const char* getWebpSrc() const override;
    virtual const char* getTitle() const override;
    virtual long getMp4Size() const override;
    virtual long getWebpSize() const override;
    virtual int getWidth() const override;
    virtual int getHeight() const override;

protected:
    std::string mMp4Src;
    std::string mWebpSrc;
    std::string mTitle;
    long mMp4Size   = 0;
    long mWebpSize  = 0;
    int mWidth      = 0;
    int mHeight     = 0;
};

class MegaChatContainsMetaPrivate : public MegaChatContainsMeta
{
public:
    MegaChatContainsMetaPrivate(const MegaChatContainsMeta *containsMeta = NULL);
    virtual ~MegaChatContainsMetaPrivate();

    MegaChatContainsMeta *copy() const override;

    int getType() const override;
    const char *getTextMessage() const override;
    const MegaChatRichPreview *getRichPreview() const override;
    const MegaChatGeolocation *getGeolocation() const override;
    const MegaChatGiphy *getGiphy() const override;

    // This function take the property from memory that it receives as parameter
    void setRichPreview(MegaChatRichPreview *richPreview);
    void setGeolocation(MegaChatGeolocation *geolocation);
    void setTextMessage(const std::string &text);
    void setGiphy(std::unique_ptr<MegaChatGiphy> giphy);

protected:
    int mType = MegaChatContainsMeta::CONTAINS_META_INVALID;
    std::string mText;
    MegaChatRichPreview *mRichPreview = NULL;
    MegaChatGeolocation *mGeolocation = NULL;
    std::unique_ptr<MegaChatGiphy> mGiphy;
};

class JSonUtils
{
public:
    static std::string generateAttachNodeJSon(mega::MegaNodeList* nodes, uint8_t type);
    static std::string generateAttachContactJSon(mega::MegaHandleList *contacts, karere::ContactList *contactList);
    static std::string generateGeolocationJSon(float longitude, float latitude, const char* img);
    static std::string generateGiphyJSon(const char* srcMp4, const char* srcWebp, long long sizeMp4, long long sizeWebp, int width, int height, const char* title);

    // you take the ownership of returned value. NULL if error
    static mega::MegaNodeList *parseAttachNodeJSon(const char* json);

    // you take the ownership of returned value. NULL if error
    static std::vector<MegaChatAttachedUser> *parseAttachContactJSon(const char* json);

    // you take the ownership of the returned value. NULL if error
    static const MegaChatContainsMeta *parseContainsMeta(const char* json, uint8_t type, bool onlyTextMessage = false);

    /**
     * If the message is of type MegaChatMessage::TYPE_ATTACHMENT, this function
     * recives the filenames of the attached nodes. The filenames of nodes are separated
     * by ASCII character '0x01'
     * If the message is of type MegaChatMessage::TYPE_CONTACT, this function
     * recives the usernames. The usernames are separated
     * by ASCII character '0x01'
     */
    static std::string getLastMessageContent(const std::string &content, uint8_t type);

private:
    static std::string getImageFormat(const char* imagen);
    static void getRichLinckImageFromJson(const std::string& field, const rapidjson::Value& richPreviewValue, std::string& image, std::string& format);
    static MegaChatRichPreview *parseRichPreview(rapidjson::Document &document, std::string &textMessage);
    static MegaChatGeolocation *parseGeolocation(rapidjson::Document &document);
    static std::unique_ptr<MegaChatGiphy> parseGiphy(rapidjson::Document& document);
};

#ifdef _WIN32
#pragma warning(pop) // C2450
#endif

}

#endif // MEGACHATAPI_IMPL_H<|MERGE_RESOLUTION|>--- conflicted
+++ resolved
@@ -756,11 +756,8 @@
     void onOnHold(rtcModule::ISession& session) override;
     void onRemoteAudioDetected(rtcModule::ISession& session) override;
     void onPermissionsChanged(rtcModule::ISession& session) override;
-<<<<<<< HEAD
     void onRecordingChanged(rtcModule::ISession& session) override;
-=======
     void onSpeakStatusUpdate(rtcModule::ISession& session) override;
->>>>>>> e45239fb
 
 private:
     MegaChatApiImpl *mMegaChatApi;
