/**
 * @file megachatapi_impl.h
 * @brief Private header file of the intermediate layer for the MEGA Chat C++ SDK.
 *
 * (c) 2013-2016 by Mega Limited, Auckland, New Zealand
 *
 * This file is part of the MEGA SDK - Client Access Engine.
 *
 * Applications using the MEGA API must present a valid application key
 * and comply with the the rules set forth in the Terms of Service.
 *
 * The MEGA SDK is distributed in the hope that it will be useful,
 * but WITHOUT ANY WARRANTY; without even the implied warranty of
 * MERCHANTABILITY or FITNESS FOR A PARTICULAR PURPOSE.
 *
 * @copyright Simplified (2-clause) BSD License.
 *
 * You should have received a copy of the license along with this
 * program.
 */

#ifndef MEGACHATAPI_IMPL_H
#define MEGACHATAPI_IMPL_H


#include "megachatapi.h"

//the megaapi.h header needs this defined externally
//#ifndef ENABLE_CHAT
//    #define ENABLE_CHAT 1
//#endif
#include <megaapi.h>
#include <megaapi_impl.h>

#include <IRtcModule.h>
#include <IVideoRenderer.h>
#include <IJingleSession.h>
#include <chatClient.h>
#include <chatd.h>
#include <sdkApi.h>
//#include <mstrophepp.h>
#include <karereCommon.h>
#include <logger.h>

#include <stdint.h>

namespace megachat
{

class MegaChatRequestPrivate : public MegaChatRequest
{

public:
    MegaChatRequestPrivate(int type, MegaChatRequestListener *listener = NULL);
    MegaChatRequestPrivate(MegaChatRequestPrivate &request);
    virtual ~MegaChatRequestPrivate();
    MegaChatRequest *copy();
    virtual int getType() const;
    virtual MegaChatRequestListener *getListener() const;
    virtual const char *getRequestString() const;
    virtual const char* toString() const;
    virtual int getTag() const;
    virtual long long getNumber() const;
    virtual int getNumRetry() const;
    virtual bool getFlag() const;
    virtual MegaChatPeerList *getMegaChatPeerList();
    virtual MegaChatHandle getChatHandle();
    virtual MegaChatHandle getUserHandle();
    virtual int getPrivilege();
    virtual const char *getText() const;
    virtual MegaChatMessage *getMegaChatMessage();
    virtual mega::MegaNodeList *getMegaNodeList();

    void setTag(int tag);
    void setListener(MegaChatRequestListener *listener);
    void setNumber(long long number);
    void setNumRetry(int retry);
    void setFlag(bool flag);
    void setMegaChatPeerList(MegaChatPeerList *peerList);
    void setChatHandle(MegaChatHandle chatid);
    void setUserHandle(MegaChatHandle userhandle);
    void setPrivilege(int priv);
    void setText(const char *text);
    void setMegaChatMessage(MegaChatMessage *message);
    void setMegaNodeList(mega::MegaNodeList *nodelist);

protected:
    int type;
    int tag;
    MegaChatRequestListener *listener;

    long long number;
    int retry;
    bool flag;
    MegaChatPeerList *peerList;
    MegaChatHandle chatid;
    MegaChatHandle userHandle;
    int privilege;
    const char* text;
    MegaChatMessage* mMessage;
    mega::MegaNodeList* mMegaNodeList;
};

class MegaChatPresenceConfigPrivate : public MegaChatPresenceConfig
{
public:
    MegaChatPresenceConfigPrivate(const MegaChatPresenceConfigPrivate &config);
    MegaChatPresenceConfigPrivate(const presenced::Config &config, bool isPending);
    virtual ~MegaChatPresenceConfigPrivate();
    virtual MegaChatPresenceConfig *copy() const;

    virtual int getOnlineStatus() const;
    virtual bool isAutoawayEnabled() const;
    virtual int64_t getAutoawayTimeout() const;
    virtual bool isPersist() const;
    virtual bool isPending() const;
    virtual bool isSignalActivityRequired() const;

private:
    int status;
    bool persistEnabled;
    bool autoawayEnabled;
    int64_t autoawayTimeout;
    bool pending;
};

class MegaChatVideoReceiver;

class MegaChatCallPrivate :
        public MegaChatCall,
        public karere::IApp::ICallHandler,
        public rtcModule::ICallAnswer
{
public:
    MegaChatCallPrivate(const std::shared_ptr<rtcModule::ICallAnswer> &ans);
    MegaChatCallPrivate(const char *peer);
    MegaChatCallPrivate(const MegaChatCallPrivate &call);

    virtual ~MegaChatCallPrivate();

    virtual MegaChatCall *copy();

    virtual int getStatus() const;
    virtual int getTag() const;
    virtual MegaChatHandle getContactHandle() const;

//    shared_ptr<rtcModule::ICallAnswer> getAnswerObject();

    const char* getPeer() const;
    void setStatus(int status);
    void setTag(int tag);
    void setVideoReceiver(MegaChatVideoReceiver *videoReceiver);
    //void setAnswerObject(rtcModule::ICallAnswer *answerObject);

    // IApp::ICallHandler implementation (empty)

    // rtcModule::IEventHandler implementation (inherit from ICallHandler)
//    virtual void onLocalMediaFail(const std::string& errMsg, bool* cont);
//    virtual void onOutgoingCallCreated(const std::shared_ptr<ICall>& call);
//    virtual void onCallAnswered(const std::string& peerFullJid);
//    virtual void onLocalStreamObtained(IVideoRenderer*& localVidRenderer);
//    virtual void removeRemotePlayer();
//    virtual void onMediaRecv(stats::Options& statOptions);
//    virtual void onCallEnded(TermCode termcode, const std::string& text,
//                             const std::shared_ptr<stats::IRtcStats>& stats);
//    virtual void onRemoteSdpRecv(IVideoRenderer*& rendererRet);
//    virtual void onPeerMute(AvFlags what);
//    virtual void onPeerUnmute(AvFlags what);

    // rtcModule::ICallAnswer implementation
    virtual std::shared_ptr<rtcModule::ICall> call() const;
    virtual bool reqStillValid() const;
    virtual std::set<std::string>* files() const;
    virtual karere::AvFlags peerMedia() const;
    virtual bool answer(bool accept, karere::AvFlags ownMedia);


protected:
    int tag;
    int status;
    const char *peer;
    MegaChatVideoReceiver *videoReceiver;
    std::shared_ptr<rtcModule::ICallAnswer> mAns;
};

class MegaChatVideoFrame
{
public:
    unsigned char *buffer;
    int width;
    int height;
};

class MegaChatVideoReceiver : public rtcModule::IVideoRenderer
{
public:
    MegaChatVideoReceiver(MegaChatApiImpl *chatApi, MegaChatCallPrivate *call, bool local);
    ~MegaChatVideoReceiver();

    void setWidth(int width);
    void setHeight(int height);

    // rtcModule::IVideoRenderer implementation
    virtual unsigned char* getImageBuffer(unsigned short width, unsigned short height, void** userData);
    virtual void frameComplete(void* userData);
    virtual void onVideoAttach();
    virtual void onVideoDetach();
    virtual void clearViewport();
    virtual void released();

protected:
    MegaChatApiImpl *chatApi;
    MegaChatCallPrivate *call;
    bool local;
};

class MegaChatListItemPrivate : public MegaChatListItem
{
public:
    MegaChatListItemPrivate(karere::ChatRoom& chatroom);
    MegaChatListItemPrivate(const MegaChatListItem *item);
    virtual ~MegaChatListItemPrivate();
    virtual MegaChatListItem *copy() const;

private:
    int changed;

    MegaChatHandle chatid;
    int ownPriv;
    std::string title;
    int unreadCount;
    std::string lastMsg;
    int lastMsgType;
    MegaChatHandle lastMsgSender;
    int64_t lastTs;
    bool group;
    bool active;
    MegaChatHandle peerHandle;  // only for 1on1 chatrooms

public:
    virtual int getChanges() const;
    virtual bool hasChanged(int changeType) const;

    virtual MegaChatHandle getChatId() const;
    virtual const char *getTitle() const;
    virtual int getOwnPrivilege() const;
    virtual int getUnreadCount() const;
    virtual const char *getLastMessage() const;
    virtual int getLastMessageType() const;
    virtual MegaChatHandle getLastMessageSender() const;
    virtual int64_t getLastTimestamp() const;
    virtual bool isGroup() const;
    virtual bool isActive() const;
    virtual MegaChatHandle getPeerHandle() const;

    void setOwnPriv(int ownPriv);
    void setTitle(const std::string &title);
    void setUnreadCount(int count);
    void setMembersUpdated();
    void setClosed();
    void setLastTimestamp(int64_t ts);

    /**
     * If the message is of type MegaChatMessage::TYPE_ATTACHMENT, this function
     * recives the filenames of the attached nodes. The filenames of nodes are separated
     * by ASCII character '0x01'
     * If the message is of type MegaChatMessage::TYPE_CONTACT, this function
     * recives the usernames. The usernames are separated
     * by ASCII character '0x01'
     */
    void setLastMessage(int type, const std::string &msg, const uint64_t uh);
};

class MegaChatListItemHandler :public virtual karere::IApp::IChatListItem
{
public:
    MegaChatListItemHandler(MegaChatApiImpl&, karere::ChatRoom&);

    // karere::IApp::IListItem::ITitleHandler implementation
    virtual void onTitleChanged(const std::string& title);
    virtual void onUnreadCountChanged(int count);

    // karere::IApp::IListItem::IChatListItem implementation
    virtual void onExcludedFromChat();
    virtual void onRejoinedChat();
    virtual void onLastMessageUpdated(const chatd::LastTextMsg& msg);
    virtual void onLastTsUpdated(uint32_t ts);
    virtual void onOnlineChatState(const chatd::ChatState state);

    virtual const karere::ChatRoom& getChatRoom() const;

protected:
    MegaChatApiImpl &chatApi;
    karere::ChatRoom &mRoom;
};

class MegaChatGroupListItemHandler :
        public MegaChatListItemHandler,
        public virtual karere::IApp::IGroupChatListItem
{
public:
    MegaChatGroupListItemHandler(MegaChatApiImpl&, karere::ChatRoom&);

    // karere::IApp::IListItem::IGroupChatListItem implementation
    virtual void onUserJoin(uint64_t userid, chatd::Priv priv);
    virtual void onUserLeave(uint64_t userid);
};

class MegaChatPeerListItemHandler :
        public MegaChatListItemHandler,
        public virtual karere::IApp::IPeerChatListItem
{
public:
    MegaChatPeerListItemHandler(MegaChatApiImpl &, karere::ChatRoom&);
};

class MegaChatRoomHandler :public karere::IApp::IChatHandler
{
public:
    MegaChatRoomHandler(MegaChatApiImpl*, MegaChatHandle chatid);

    // karere::IApp::IChatHandler implementation
    virtual karere::IApp::ICallHandler* callHandler();
    virtual void onMemberNameChanged(uint64_t userid, const std::string &newName);
    //virtual void* userp();


    // karere::IApp::IChatHandler::ITitleHandler implementation
    virtual void onTitleChanged(const std::string& title);
    virtual void onUnreadCountChanged(int count);

    // karere::IApp::IChatHandler::chatd::Listener implementation
    virtual void init(chatd::Chat& chat, chatd::DbInterface*&);
    virtual void onDestroy();
    virtual void onRecvNewMessage(chatd::Idx idx, chatd::Message& msg, chatd::Message::Status status);
    virtual void onRecvHistoryMessage(chatd::Idx idx, chatd::Message& msg, chatd::Message::Status status, bool isLocal);
    virtual void onHistoryDone(chatd::HistSource source);
    virtual void onUnsentMsgLoaded(chatd::Message& msg);
    virtual void onUnsentEditLoaded(chatd::Message& msg, bool oriMsgIsSending);
    virtual void onMessageConfirmed(karere::Id msgxid, const chatd::Message& msg, chatd::Idx idx);
    virtual void onMessageRejected(const chatd::Message& msg, uint8_t reason);
    virtual void onMessageStatusChange(chatd::Idx idx, chatd::Message::Status newStatus, const chatd::Message& msg);
    virtual void onMessageEdited(const chatd::Message& msg, chatd::Idx idx);
    virtual void onEditRejected(const chatd::Message& msg, chatd::ManualSendReason reason);
    virtual void onOnlineStateChange(chatd::ChatState state);
    virtual void onUserJoin(karere::Id userid, chatd::Priv privilege);
    virtual void onUserLeave(karere::Id userid);
    virtual void onExcludedFromChat();
    virtual void onRejoinedChat();
    virtual void onUnreadChanged();
    virtual void onManualSendRequired(chatd::Message* msg, uint64_t id, chatd::ManualSendReason reason);
    //virtual void onHistoryTruncated(const chatd::Message& msg, chatd::Idx idx);
    //virtual void onMsgOrderVerificationFail(const chatd::Message& msg, chatd::Idx idx, const std::string& errmsg);
    virtual void onUserTyping(karere::Id user);
    virtual void onLastTextMessageUpdated(const chatd::LastTextMsg& msg);
    virtual void onLastMessageTsUpdated(uint32_t ts);

    bool isRevoked(MegaChatHandle h);
    // update access to attachments
    void handleHistoryMessage(MegaChatMessage *message);
    // update access to attachments, returns messages requiring updates (you take ownership)
    std::set<MegaChatHandle> *handleNewMessage(MegaChatMessage *msg);

protected:

private:
    MegaChatApiImpl *chatApi;
    MegaChatHandle chatid;

    chatd::Chat *mChat;
    karere::ChatRoom *mRoom;

    // nodes with granted/revoked access from loaded messsages
    std::map<MegaChatHandle, bool> attachmentsAccess;  // handle, access
    std::map<MegaChatHandle, std::set<MegaChatHandle>> attachmentsIds;    // nodehandle, msgids
};

class LoggerHandler : public karere::Logger::ILoggerBackend
{
public:
    LoggerHandler();
    virtual ~LoggerHandler();

    void setMegaChatLogger(MegaChatLogger *logger);
    void setLogLevel(int logLevel);
    void setLogWithColors(bool useColors);
    void setLogToConsole(bool enable);
    virtual void log(krLogLevel level, const char* msg, size_t len, unsigned flags);

private:
    mega::MegaMutex mutex;
    MegaChatLogger *megaLogger;
};

class MegaChatErrorPrivate :
        public MegaChatError,
        private promise::Error
{
public:

    MegaChatErrorPrivate(const std::string& msg, int code=ERROR_OK, int type=promise::kErrorTypeGeneric);
    MegaChatErrorPrivate(int code=ERROR_OK, int type=promise::kErrorTypeGeneric);
    virtual ~MegaChatErrorPrivate() {}

private:
    MegaChatErrorPrivate(const MegaChatErrorPrivate *);
    static const char* getGenericErrorString(int errorCode);

    // MegaChatError interface
public:
    MegaChatError *copy();
    int getErrorCode() const;
    int getErrorType() const;
    const char *getErrorString() const;
    const char *toString() const;
};

class MegaChatPeerListPrivate : public MegaChatPeerList
{
public:
    MegaChatPeerListPrivate();
    MegaChatPeerListPrivate(mega::userpriv_vector *);

    virtual ~MegaChatPeerListPrivate();
    virtual MegaChatPeerList *copy() const;

    virtual void addPeer(MegaChatHandle h, int priv);
    virtual MegaChatHandle getPeerHandle(int i) const;
    virtual int getPeerPrivilege(int i) const;
    virtual int size() const;

    // returns the list of user-privilege (this object keeps the ownership)
    const mega::userpriv_vector * getList() const;

private:
    mega::userpriv_vector list;
};

class MegaChatListItemListPrivate :  public MegaChatListItemList
{
public:
    MegaChatListItemListPrivate();
    virtual ~MegaChatListItemListPrivate();
    virtual MegaChatListItemListPrivate *copy() const;

    virtual const MegaChatListItem *get(unsigned int i) const;
    virtual unsigned int size() const;

    void addChatListItem(MegaChatListItem*);

private:
    MegaChatListItemListPrivate(const MegaChatListItemListPrivate *list);
    std::vector<MegaChatListItem*> list;
};

class MegaChatRoomPrivate : public MegaChatRoom
{
public:
    MegaChatRoomPrivate(const MegaChatRoom *);
    MegaChatRoomPrivate(const karere::ChatRoom&);

    virtual ~MegaChatRoomPrivate() {}
    virtual MegaChatRoom *copy() const;

    virtual MegaChatHandle getChatId() const;
    virtual int getOwnPrivilege() const;
    virtual int getPeerPrivilegeByHandle(MegaChatHandle userhandle) const;
    virtual const char *getPeerFirstnameByHandle(MegaChatHandle userhandle) const;
    virtual const char *getPeerLastnameByHandle(MegaChatHandle userhandle) const;
    virtual const char *getPeerFullnameByHandle(MegaChatHandle userhandle) const;
    virtual const char *getPeerEmailByHandle(MegaChatHandle userhandle) const;
    virtual int getPeerPrivilege(unsigned int i) const;
    virtual unsigned int getPeerCount() const;
    virtual MegaChatHandle getPeerHandle(unsigned int i) const;
    virtual const char *getPeerFirstname(unsigned int i) const;
    virtual const char *getPeerLastname(unsigned int i) const;
    virtual const char *getPeerFullname(unsigned int i) const;
    virtual const char *getPeerEmail(unsigned int i) const;
    virtual bool isGroup() const;
    virtual const char *getTitle() const;
    virtual bool isActive() const;

    virtual int getChanges() const;
    virtual bool hasChanged(int changeType) const;

    virtual int getUnreadCount() const;
    virtual MegaChatHandle getUserTyping() const;

    void setTitle(const std::string &title);
    void setUnreadCount(int count);
    void setMembersUpdated();
    void setUserTyping(MegaChatHandle uh);
    void setClosed();

private:
    int changed;

    MegaChatHandle chatid;
    int priv;
    mega::userpriv_vector peers;
    std::vector<std::string> peerFirstnames;
    std::vector<std::string> peerLastnames;
    std::vector<std::string> peerEmails;
    bool group;
    bool active;

    std::string title;
    int unreadCount;
    MegaChatHandle uh;

public:
    // you take the ownership of return value
    static char *firstnameFromBuffer(const std::string &buffer);

    // you take the ownership of return value
    static char *lastnameFromBuffer(const std::string &buffer);
};

class MegaChatRoomListPrivate :  public MegaChatRoomList
{
public:
    MegaChatRoomListPrivate();
    virtual ~MegaChatRoomListPrivate() {}
    virtual MegaChatRoomList *copy() const;

    virtual const MegaChatRoom *get(unsigned int i) const;
    virtual unsigned int size() const;

    void addChatRoom(MegaChatRoom*);

private:
    MegaChatRoomListPrivate(const MegaChatRoomListPrivate *list);
    std::vector<MegaChatRoom*> list;
};

class MegaChatAttachedUser;

class MegaChatMessagePrivate : public MegaChatMessage
{
public:
    MegaChatMessagePrivate(const MegaChatMessage *msg);
    MegaChatMessagePrivate(const chatd::Message &msg, chatd::Message::Status status, chatd::Idx index);

    virtual ~MegaChatMessagePrivate();
    virtual MegaChatMessage *copy() const;

    // MegaChatMessage interface
    virtual int getStatus() const;
    virtual MegaChatHandle getMsgId() const;
    virtual MegaChatHandle getTempId() const;
    virtual int getMsgIndex() const;
    virtual MegaChatHandle getUserHandle() const;
    virtual int getType() const;
    virtual int64_t getTimestamp() const;
    virtual const char *getContent() const;
    virtual bool isEdited() const;
    virtual bool isDeleted() const;
    virtual bool isEditable() const;
    virtual bool isDeletable() const;
    virtual bool isManagementMessage() const;
    virtual MegaChatHandle getHandleOfAction() const;
    virtual int getPrivilege() const;
    virtual int getCode() const;
    virtual MegaChatHandle getRowId() const;
    virtual unsigned int getUsersCount() const;
    virtual MegaChatHandle getUserHandle(unsigned int index) const;
    virtual const char *getUserName(unsigned int index) const;
    virtual const char *getUserEmail(unsigned int index) const;
    virtual mega::MegaNodeList *getMegaNodeList() const;

    virtual int getChanges() const;
    virtual bool hasChanged(int changeType) const;

    void setStatus(int status);
    void setTempId(MegaChatHandle tempId);
    void setRowId(int id);
    void setContentChanged();
    void setCode(int code);
    void setAccess();

private:
    int changed;

    int type;
    int status;
    MegaChatHandle msgId;   // definitive unique ID given by server
    MegaChatHandle tempId;  // used until it's given a definitive ID by server
    MegaChatHandle rowId;   // used to identify messages in the manual-sending queue
    MegaChatHandle uh;
    MegaChatHandle hAction;// certain messages need additional handle: such us priv changes, revoke attachment
    int index;              // position within the history buffer
    int64_t ts;
    char *msg;
    bool edited;
    bool deleted;
    int priv;               // certain messages need additional info, like priv changes
    int code;               // generic field for additional information (ie. the reason of manual sending)
    std::vector<MegaChatAttachedUser>* megaChatUsers;
    mega::MegaNodeList* megaNodeList;
};

//Thread safe request queue
class ChatRequestQueue
{
    protected:
        std::deque<MegaChatRequestPrivate *> requests;
        mega::MegaMutex mutex;

    public:
        ChatRequestQueue();
        void push(MegaChatRequestPrivate *request);
        void push_front(MegaChatRequestPrivate *request);
        MegaChatRequestPrivate * pop();
        void removeListener(MegaChatRequestListener *listener);
};

//Thread safe transfer queue
class EventQueue
{
protected:
    std::deque<void *> events;
    mega::MegaMutex mutex;

public:
    EventQueue();
    void push(void* event);
    void push_front(void *event);
    void* pop();
};

/**
 * @brief Any app using this library requires to init some services at startup.
 * They will be started along with the construction of the first MegaChatApi object created by the app.
 * When the app terminates, the resources required by the aforementioned services will be automatically
 * released. In case the app is terminated abruptly and you have a chance to explicitly release them,
 * call ServiceManager::cleanup.
 */
class ServiceManager
{
public:
    static void init();
    static void cleanup();
    ~ServiceManager();

private:
    ServiceManager();
    static std::shared_ptr<ServiceManager> mInstance;
};


class MegaChatApiImpl :
        public karere::IApp,
        public karere::IApp::IChatListHandler
{
public:

    MegaChatApiImpl(MegaChatApi *chatApi, mega::MegaApi *megaApi);
//    MegaChatApiImpl(MegaChatApi *chatApi, const char *appKey, const char *appDir);
    virtual ~MegaChatApiImpl();

    static std::vector<MegaChatApiImpl *> megaChatApiRefs;
    static mega::MegaMutex refsMutex;
    static mega::MegaMutex sdkMutex;

private:
    MegaChatApi *chatApi;
    mega::MegaApi *megaApi;

    karere::Client *mClient;
    bool terminating;

    mega::MegaWaiter *waiter;
    mega::MegaThread thread;
    int threadExit;
    static void *threadEntryPoint(void *param);
    void loop();

    void init(MegaChatApi *chatApi, mega::MegaApi *megaApi);

    static LoggerHandler *loggerHandler;

    ChatRequestQueue requestQueue;
    EventQueue eventQueue;

    std::set<MegaChatListener *> listeners;
    std::set<MegaChatRoomListener *> roomListeners;
    std::set<MegaChatRequestListener *> requestListeners;
    std::set<MegaChatCallListener *> callListeners;
    std::set<MegaChatVideoListener *> localVideoListeners;
    std::set<MegaChatVideoListener *> remoteVideoListeners;

    std::set<MegaChatPeerListItemHandler *> chatPeerListItemHandler;
    std::set<MegaChatGroupListItemHandler *> chatGroupListItemHandler;
    std::map<MegaChatHandle, MegaChatRoomHandler*> chatRoomHandler;

    int reqtag;
    std::map<int, MegaChatRequestPrivate *> requestMap;
    std::map<int, MegaChatCallPrivate *> callMap;
    MegaChatVideoReceiver *localVideoReceiver;

    static int convertInitState(int state);

public:
    static void megaApiPostMessage(void* msg);
    void postMessage(void *msg);

    void sendPendingRequests();
    void sendPendingEvents();

    static void setLogLevel(int logLevel);
    static void setLoggerClass(MegaChatLogger *megaLogger);
    static void setLogWithColors(bool useColors);
    static void setLogToConsole(bool enable);

    int init(const char *sid);
    int getInitState();

    MegaChatRoomHandler* getChatRoomHandler(MegaChatHandle chatid);
    void removeChatRoomHandler(MegaChatHandle chatid);

    karere::ChatRoom *findChatRoom(MegaChatHandle chatid);
    karere::ChatRoom *findChatRoomByUser(MegaChatHandle userhandle);
    chatd::Message *findMessage(MegaChatHandle chatid, MegaChatHandle msgid);
    chatd::Message *findMessageNotConfirmed(MegaChatHandle chatid, MegaChatHandle msgxid);

    // ============= Listeners ================

    // Registration
    void addChatCallListener(MegaChatCallListener *listener);
    void addChatRequestListener(MegaChatRequestListener *listener);
    void addChatLocalVideoListener(MegaChatVideoListener *listener);
    void addChatRemoteVideoListener(MegaChatVideoListener *listener);
    void addChatListener(MegaChatListener *listener);
    void addChatRoomListener(MegaChatHandle chatid, MegaChatRoomListener *listener);
    void removeChatCallListener(MegaChatCallListener *listener);
    void removeChatRequestListener(MegaChatRequestListener *listener);
    void removeChatLocalVideoListener(MegaChatVideoListener *listener);
    void removeChatRemoteVideoListener(MegaChatVideoListener *listener);
    void removeChatListener(MegaChatListener *listener);
    void removeChatRoomListener(MegaChatRoomListener *listener);

    // MegaChatRequestListener callbacks
    void fireOnChatRequestStart(MegaChatRequestPrivate *request);
    void fireOnChatRequestFinish(MegaChatRequestPrivate *request, MegaChatError *e);
    void fireOnChatRequestUpdate(MegaChatRequestPrivate *request);
    void fireOnChatRequestTemporaryError(MegaChatRequestPrivate *request, MegaChatError *e);

    // MegaChatCallListener callbacks
    void fireOnChatCallStart(MegaChatCallPrivate *call);
    void fireOnChatCallStateChange(MegaChatCallPrivate *call);
    void fireOnChatCallTemporaryError(MegaChatCallPrivate *call, MegaChatError *e);
    void fireOnChatCallFinish(MegaChatCallPrivate *call, MegaChatError *e);

    // MegaChatVideoListener callbacks
    void fireOnChatRemoteVideoData(MegaChatCallPrivate *call, int width, int height, char*buffer);
    void fireOnChatLocalVideoData(MegaChatCallPrivate *call, int width, int height, char*buffer);

    // MegaChatRoomListener callbacks
    void fireOnChatRoomUpdate(MegaChatRoom *chat);
    void fireOnMessageLoaded(MegaChatMessage *msg);
    void fireOnMessageReceived(MegaChatMessage *msg);
    void fireOnMessageUpdate(MegaChatMessage *msg);

    // MegaChatListener callbacks (specific ones)
    void fireOnChatListItemUpdate(MegaChatListItem *item);
    void fireOnChatInitStateUpdate(int newState);
    void fireOnChatOnlineStatusUpdate(MegaChatHandle userhandle, int status, bool inProgress);
    void fireOnChatPresenceConfigUpdate(MegaChatPresenceConfig *config);

    // ============= API requests ================

    // General chat methods
    void connect(MegaChatRequestListener *listener = NULL);
    void disconnect(MegaChatRequestListener *listener = NULL);
    void logout(MegaChatRequestListener *listener = NULL);
    void localLogout(MegaChatRequestListener *listener = NULL);

    void setOnlineStatus(int status, MegaChatRequestListener *listener = NULL);
    int getOnlineStatus();
    bool isOnlineStatusPending();

    void setPresenceAutoaway(bool enable, int64_t timeout);
    void setPresencePersist(bool enable);
    void signalPresenceActivity();
    MegaChatPresenceConfig *getPresenceConfig();
    bool isSignalActivityRequired();

    int getUserOnlineStatus(MegaChatHandle userhandle);

    void getUserFirstname(MegaChatHandle userhandle, MegaChatRequestListener *listener = NULL);
    void getUserLastname(MegaChatHandle userhandle, MegaChatRequestListener *listener = NULL);
    void getUserEmail(MegaChatHandle userhandle, MegaChatRequestListener *listener = NULL);
    char *getContactEmail(MegaChatHandle userhandle);
    MegaChatHandle getUserHandleByEmail(const char *email);
    MegaChatHandle getMyUserHandle();
    char *getMyFirstname();
    char *getMyLastname();
    char *getMyFullname();
    char *getMyEmail();
    MegaChatRoomList* getChatRooms();
    MegaChatRoom* getChatRoom(MegaChatHandle chatid);
    MegaChatRoom *getChatRoomByUser(MegaChatHandle userhandle);
    MegaChatListItemList *getChatListItems();
    MegaChatListItem *getChatListItem(MegaChatHandle chatid);
    int getUnreadChats();
    MegaChatListItemList *getActiveChatListItems();
    MegaChatListItemList *getInactiveChatListItems();
    MegaChatHandle getChatHandleByUser(MegaChatHandle userhandle);

    // Chatrooms management
    void createChat(bool group, MegaChatPeerList *peerList, MegaChatRequestListener *listener = NULL);
    void inviteToChat(MegaChatHandle chatid, MegaChatHandle uh, int privilege, MegaChatRequestListener *listener = NULL);
    void removeFromChat(MegaChatHandle chatid, MegaChatHandle uh = MEGACHAT_INVALID_HANDLE, MegaChatRequestListener *listener = NULL);
    void updateChatPermissions(MegaChatHandle chatid, MegaChatHandle uh, int privilege, MegaChatRequestListener *listener = NULL);
    void truncateChat(MegaChatHandle chatid, MegaChatHandle messageid, MegaChatRequestListener *listener = NULL);
    void setChatTitle(MegaChatHandle chatid, const char *title, MegaChatRequestListener *listener = NULL);

    bool openChatRoom(MegaChatHandle chatid, MegaChatRoomListener *listener = NULL);
    void closeChatRoom(MegaChatHandle chatid, MegaChatRoomListener *listener = NULL);

    int loadMessages(MegaChatHandle chatid, int count);
    bool isFullHistoryLoaded(MegaChatHandle chatid);
    MegaChatMessage *getMessage(MegaChatHandle chatid, MegaChatHandle msgid);
    MegaChatMessage *sendMessage(MegaChatHandle chatid, const char* msg);
<<<<<<< HEAD
    MegaChatMessage *attachContacts(MegaChatHandle chatid, MegaChatHandleList* handles);
=======
    MegaChatMessage *attachContacts(MegaChatHandle chatid, unsigned int contactsNumber, MegaChatHandle* contacts);
    MegaChatMessage *attachContacts(MegaChatHandle chatid, mega::MegaHandleList* handles);
>>>>>>> 107554e3
    void attachNodes(MegaChatHandle chatid, mega::MegaNodeList *nodes, MegaChatRequestListener *listener = NULL);
    void revokeAttachment(MegaChatHandle chatid, MegaChatHandle handle, MegaChatRequestListener *listener = NULL);
    bool isRevoked(MegaChatHandle chatid, MegaChatHandle nodeHandle) const;
    MegaChatMessage *editMessage(MegaChatHandle chatid, MegaChatHandle msgid, const char* msg);
    bool setMessageSeen(MegaChatHandle chatid, MegaChatHandle msgid);
    MegaChatMessage *getLastMessageSeen(MegaChatHandle chatid);
    void removeUnsentMessage(MegaChatHandle chatid, MegaChatHandle rowid);
    void sendTypingNotification(MegaChatHandle chatid);

    // Audio/Video devices
    mega::MegaStringList *getChatAudioInDevices();
    mega::MegaStringList *getChatVideoInDevices();
    bool setChatAudioInDevice(const char *device);
    bool setChatVideoInDevice(const char *device);

    // Calls
    void startChatCall(mega::MegaUser *peer, bool enableVideo = true, MegaChatRequestListener *listener = NULL);
    void answerChatCall(MegaChatCall *call, bool accept, MegaChatRequestListener *listener = NULL);
    void hangAllChatCalls();

//    MegaChatCallPrivate *getChatCallByPeer(const char* jid);


    // ============= karere API implementation ================

    // karere::IApp implementation
    //virtual ILoginDialog* createLoginDialog();
    virtual IApp::IChatHandler *createChatHandler(karere::ChatRoom &chat);
    virtual IApp::IContactListHandler *contactListHandler();
    virtual IApp::IChatListHandler *chatListHandler();
    virtual void onPresenceChanged(karere::Id userid, karere::Presence pres, bool inProgress);
    virtual void onPresenceConfigChanged(const presenced::Config& state, bool pending);
    virtual void onIncomingContactRequest(const mega::MegaContactRequest& req);
    virtual rtcModule::IEventHandler* onIncomingCall(const std::shared_ptr<rtcModule::ICallAnswer>& ans);
    virtual void notifyInvited(const karere::ChatRoom& room);
    virtual void onInitStateChange(int newState);

    // rtcModule::IChatListHandler implementation
    virtual IApp::IGroupChatListItem *addGroupChatItem(karere::GroupChatRoom &chat);
    virtual void removeGroupChatItem(IApp::IGroupChatListItem& item);
    virtual IApp::IPeerChatListItem *addPeerChatItem(karere::PeerChatRoom& chat);
    virtual void removePeerChatItem(IApp::IPeerChatListItem& item);
};

/**
 * @brief This class represents users attached to a message
 *
 * Messages of type MegaChatMessage::TYPE_CONTACT_ATTACHMENT include a list of
 * users with handle, email and name. The MegaChatMessage provides methods to
 * get each of them separatedly.
 *
 * This class is used internally by MegaChatMessagePrivate, not exposed to apps.
 *
 * @see MegaChatMessage::getUserHandle, MegaChatMessage::getUserName and
 * MegaChatMessage::getUserEmail.
 */
class MegaChatAttachedUser
{
public:
    MegaChatAttachedUser(MegaChatHandle contactId, const std::string& email, const std::string& name);
    virtual ~MegaChatAttachedUser();

    virtual MegaChatHandle getHandle() const;
    virtual const char *getEmail() const;
    virtual const char *getName() const;

protected:
    megachat::MegaChatHandle mHandle;
    std::string mEmail;
    std::string mName;
};

class DataTranslation
{
public:
    /**
     * @brief Transform binary string into a vector. For example: string.length() = 32 => vector.size() = 8
     * The vector output is similar to "[669070598,-250738112,2059051645,-1942187558, 324123143, 86148965]"
     * @param data string in binary format
     * @return vector
     */
    static std::vector<int32_t> b_to_vector(const std::string& data);

    /**
     * @brief Transform int32_t vector into a birnary string. For example: string.length() = 32 => vector.size() = 8
     * The vector input is similar to "[669070598,-250738112,2059051645,-1942187558, 324123143, 86148965]"
     * @param data vector of int32_t
     * @return binary string
     */
    static std::string vector_to_b(std::vector<int32_t> vector);

};

class JSonUtils
{
public:
    // you take the ownership of the returned value. NULL if error
    static const char* generateAttachNodeJSon(mega::MegaNodeList* nodes, mega::MegaApi* megaApi);
    // you take the ownership of returned value. NULL if error
    static mega::MegaNodeList *parseAttachNodeJSon(const char* json);
    // you take the ownership of returned value. NULL if error
    static std::vector<MegaChatAttachedUser> *parseAttachContactJSon(const char* json);
    static std::string getLastMessageContent(const std::string &content, uint8_t type);

};

//public karere::IApp::IChatHandler
// public rtcModule::IEventHandler

// rtcModule::IEventHandler implementation
//    virtual void onLocalStreamObtained(rtcModule::IVideoRenderer** renderer);
//    virtual void onRemoteSdpRecv(rtcModule::IJingleSession* sess, rtcModule::IVideoRenderer** rendererRet);
//    virtual void onCallIncomingRequest(rtcModule::ICallAnswer* ctrl);
//    virtual void onIncomingCallCanceled(const char *sid, const char *event, const char *by, int accepted, void **userp);
//    virtual void onCallEnded(rtcModule::IJingleSession *sess, const char* reason, const char* text, rtcModule::stats::IRtcStats *stats);
//    virtual void discoAddFeature(const char *feature);
//    virtual void onLocalMediaFail(const char* err, int* cont = nullptr);
//    virtual void onCallInit(rtcModule::IJingleSession* sess, int isDataCall);
//    virtual void onCallDeclined(const char* fullPeerJid, const char* sid, const char* reason, const char* text, int isDataCall);
//    virtual void onCallAnswerTimeout(const char* peer);
//    virtual void onCallAnswered(rtcModule::IJingleSession* sess);
//    virtual void remotePlayerRemove(rtcModule::IJingleSession* sess, rtcModule::IVideoRenderer* videoRenderer);
//    virtual void onMediaRecv(rtcModule::IJingleSession* sess, rtcModule::stats::Options* statOptions);
//    virtual void onJingleError(rtcModule::IJingleSession* sess, const char* origin, const char* stanza, const char* origXml, char type);
//    virtual void onLocalVideoDisabled();
//    virtual void onLocalVideoEnabled();

// karere::IApp::IChatHandler implementation
//    virtual ICallGui* callGui();
//    virtual rtcModule::IEventHandler* callEventHandler();
//    virtual void init(chatd::Chat& messages, chatd::DbInterface*& dbIntf);


}

#endif // MEGACHATAPI_IMPL_H<|MERGE_RESOLUTION|>--- conflicted
+++ resolved
@@ -822,12 +822,7 @@
     bool isFullHistoryLoaded(MegaChatHandle chatid);
     MegaChatMessage *getMessage(MegaChatHandle chatid, MegaChatHandle msgid);
     MegaChatMessage *sendMessage(MegaChatHandle chatid, const char* msg);
-<<<<<<< HEAD
-    MegaChatMessage *attachContacts(MegaChatHandle chatid, MegaChatHandleList* handles);
-=======
-    MegaChatMessage *attachContacts(MegaChatHandle chatid, unsigned int contactsNumber, MegaChatHandle* contacts);
     MegaChatMessage *attachContacts(MegaChatHandle chatid, mega::MegaHandleList* handles);
->>>>>>> 107554e3
     void attachNodes(MegaChatHandle chatid, mega::MegaNodeList *nodes, MegaChatRequestListener *listener = NULL);
     void revokeAttachment(MegaChatHandle chatid, MegaChatHandle handle, MegaChatRequestListener *listener = NULL);
     bool isRevoked(MegaChatHandle chatid, MegaChatHandle nodeHandle) const;
