/**
 * @file megachatapi_impl.h
 * @brief Private header file of the intermediate layer for the MEGA Chat C++ SDK.
 *
 * (c) 2013-2016 by Mega Limited, Auckland, New Zealand
 *
 * This file is part of the MEGA SDK - Client Access Engine.
 *
 * Applications using the MEGA API must present a valid application key
 * and comply with the the rules set forth in the Terms of Service.
 *
 * The MEGA SDK is distributed in the hope that it will be useful,
 * but WITHOUT ANY WARRANTY; without even the implied warranty of
 * MERCHANTABILITY or FITNESS FOR A PARTICULAR PURPOSE.
 *
 * @copyright Simplified (2-clause) BSD License.
 *
 * You should have received a copy of the license along with this
 * program.
 */

#ifndef MEGACHATAPI_IMPL_H
#define MEGACHATAPI_IMPL_H

#include "megachatapi.h"

//the megaapi.h header needs this defined externally
//#ifndef ENABLE_CHAT
//    #define ENABLE_CHAT 1
//#endif
#include <megaapi.h>
#include <megaapi_impl.h>

#include <rtcModule/webrtc.h>

#ifndef KARERE_DISABLE_WEBRTC
#include <IVideoRenderer.h>
#endif

#include <chatClient.h>
#include <chatd.h>
#include <sdkApi.h>
#include <karereCommon.h>
#include <logger.h>
#include <stdint.h>
#include "net/libwebsocketsIO.h"
#include "waiter/libuvWaiter.h"

#ifdef _WIN32
#pragma warning(push)
#pragma warning(disable: 4996) // rapidjson: The std::iterator class template (used as a base class to provide typedefs) is deprecated in C++17. (The <iterator> header is NOT deprecated.) 
#endif

#include <rapidjson/document.h>

#ifdef _WIN32
#pragma warning(pop)
#endif


typedef LibwebsocketsIO MegaWebsocketsIO;
typedef ::mega::LibuvWaiter MegaChatWaiter;

namespace megachat
{
    
typedef std::set<MegaChatVideoListener *> MegaChatVideoListener_set;
typedef std::map<uint32_t, MegaChatVideoListener_set> MegaChatPeerVideoListener_map;

class MegaChatRequestPrivate : public MegaChatRequest
{

public:
    MegaChatRequestPrivate(int type, MegaChatRequestListener *listener = NULL);
    MegaChatRequestPrivate(MegaChatRequestPrivate &request);
    virtual ~MegaChatRequestPrivate();
    MegaChatRequest *copy();
    virtual int getType() const;
    virtual MegaChatRequestListener *getListener() const;
    virtual const char *getRequestString() const;
    virtual const char* toString() const;
    virtual int getTag() const;
    virtual long long getNumber() const;
    virtual int getNumRetry() const;
    virtual bool getFlag() const;
    virtual MegaChatPeerList *getMegaChatPeerList();
    virtual MegaChatHandle getChatHandle();
    virtual MegaChatHandle getUserHandle();
    virtual int getPrivilege();
    virtual const char *getText() const;
    virtual const char *getLink() const;
    virtual MegaChatMessage *getMegaChatMessage();
    virtual mega::MegaNodeList *getMegaNodeList();
    virtual mega::MegaHandleList *getMegaHandleListByChat(MegaChatHandle chatid);
    virtual mega::MegaHandleList *getMegaHandleList();
    virtual int getParamType();

    void setTag(int tag);
    void setListener(MegaChatRequestListener *listener);
    void setNumber(long long number);
    void setNumRetry(int retry);
    void setFlag(bool flag);
    void setMegaChatPeerList(MegaChatPeerList *peerList);
    void setChatHandle(MegaChatHandle chatid);
    void setUserHandle(MegaChatHandle userhandle);
    void setPrivilege(int priv);
    void setLink(const char *link);
    void setText(const char *text);
    void setMegaChatMessage(MegaChatMessage *message);
    void setMegaNodeList(mega::MegaNodeList *nodelist);
    void setMegaHandleList(mega::MegaHandleList *handlelist);
    void setMegaHandleListByChat(MegaChatHandle chatid, mega::MegaHandleList *handlelist);
    void setParamType(int paramType);

protected:
    int type;
    int tag;
    MegaChatRequestListener *listener;

    long long number;
    int retry;
    bool flag;
    MegaChatPeerList *peerList;
    MegaChatHandle chatid;
    MegaChatHandle userHandle;
    int privilege;
    const char* text;
    const char* link;
    MegaChatMessage* mMessage;
    mega::MegaNodeList* mMegaNodeList;
    mega::MegaHandleList *mMegaHandleList;
    std::map<MegaChatHandle, mega::MegaHandleList*> mMegaHandleListMap;
    int mParamType;
};

class MegaChatPresenceConfigPrivate : public MegaChatPresenceConfig
{
public:
    MegaChatPresenceConfigPrivate(const MegaChatPresenceConfigPrivate &config);
    MegaChatPresenceConfigPrivate(const presenced::Config &config, bool isPending);
    virtual ~MegaChatPresenceConfigPrivate();
    MegaChatPresenceConfig *copy() const override;

    int getOnlineStatus() const override;
    bool isAutoawayEnabled() const override;
    int64_t getAutoawayTimeout() const override;
    bool isPersist() const override;
    bool isPending() const override;
    bool isLastGreenVisible() const override;

private:
    int status;
    bool persistEnabled;
    bool autoawayEnabled;
    int64_t autoawayTimeout;
    bool pending;
    bool lastGreenVisible;
};


#ifndef KARERE_DISABLE_WEBRTC

class MegaChatVideoReceiver;

class MegaChatSessionPrivate : public MegaChatSession
{
public:
    MegaChatSessionPrivate(const rtcModule::ISession &session);
    MegaChatSessionPrivate(const MegaChatSessionPrivate &session);
    virtual ~MegaChatSessionPrivate() override;
    virtual MegaChatSession *copy() override;
    virtual int getStatus() const override;
    virtual MegaChatHandle getPeerid() const override;
    virtual MegaChatHandle getClientid() const override;
    virtual bool hasAudio() const override;
    virtual bool hasVideo() const override;
    virtual bool isHiResVideo() const override;
    virtual bool isLowResVideo() const override;
    virtual int getTermCode() const override;
    virtual bool isLocalTermCode() const override;
    virtual int getNetworkQuality() const override;
    virtual bool getAudioDetected() const override;
    virtual bool isOnHold() const override;
    virtual int getChanges() const override;
    virtual bool hasChanged(int changeType) const override;
    virtual bool isModerator() const override;
    virtual bool hasRequestSpeak() const override;

    karere::AvFlags getAvFlags() const; // for internal use
    void setState(uint8_t state);
    void setAvFlags(karere::AvFlags flags);
    void setNetworkQuality(int quality);
    void setAudioDetected(bool audioDetected);
    void setSessionFullyOperative();
    void setOnHold(bool onHold);
    void setTermCode(int termCode);
    void setChange(int change);
    void removeChanges();

private:
    uint8_t state = MegaChatSession::SESSION_STATUS_INVALID;
    karere::Id peerid;
    uint32_t clientid;
    karere::AvFlags mAvFlags = 0;
    int mChanged = MegaChatSession::CHANGE_TYPE_NO_CHANGES;
    karere::AvFlags mAVFlags;
    bool mHasRequestSpeak = false;
    bool mIsModerator = false;
};

class MegaChatCallPrivate : public MegaChatCall
{
public:
    MegaChatCallPrivate(const rtcModule::ICall& call);
    MegaChatCallPrivate(karere::Id chatid, karere::Id callid, uint32_t duration = 0);
    MegaChatCallPrivate(const MegaChatCallPrivate &call);

    virtual ~MegaChatCallPrivate() override;

    virtual MegaChatCall *copy() override;

    virtual int getStatus() const override;
    virtual MegaChatHandle getChatid() const override;
    virtual MegaChatHandle getId() const override;

    virtual bool hasLocalAudio() const override;
    virtual bool hasAudioInitialCall() const override;
    virtual bool hasLocalVideo() const override;
    virtual bool hasVideoInitialCall() const override;

    virtual int getChanges() const override;
    virtual bool hasChanged(int changeType) const override;

    virtual int64_t getDuration() const override;
    virtual int64_t getInitialTimeStamp() const override;
    virtual int64_t getFinalTimeStamp() const override;
    virtual int getTermCode() const override;
    virtual bool isLocalTermCode() const override;
    virtual bool isRinging() const override;
    virtual mega::MegaHandleList *getSessionsClientid() const override;
    virtual MegaChatHandle getPeeridCallCompositionChange() const override;
    virtual int getCallCompositionChange() const override;
    virtual MegaChatSession *getMegaChatSession(MegaChatHandle clientid) override;
    virtual int getNumParticipants(int audioVideo) const override;
    virtual mega::MegaHandleList *getPeeridParticipants() const override;
    virtual bool isIgnored() const override;
    virtual bool isIncoming() const override;
    virtual bool isOutgoing() const override;
    virtual MegaChatHandle getCaller() const override;
    virtual bool isOnHold() const override;
    virtual bool isModerator() const override;

    void setStatus(int status);
    void setLocalAudioVideoFlags(karere::AvFlags localAVFlags);
    void setInitialAudioVideoFlags(karere::AvFlags initialAVFlags);
    void setInitialTimeStamp(int64_t timeStamp);
    void setFinalTimeStamp(int64_t timeStamp);
    void removeChanges();
    void setChange(int mChanged);
    void setTermCode(rtcModule::TermCode termCode);
    void setIsRinging(bool ringing);
    void setIgnoredCall(bool ignored);
    MegaChatSessionPrivate *addSession(rtcModule::ISession &sess);

    int availableAudioSlots();
    int availableVideoSlots();
    void setPeerid(karere::Id peerid, bool added);
    bool isParticipating(karere::Id userid);
    void setId(karere::Id callid);
    void setCaller(karere::Id caller);
    void setOnHold(bool onHold);
    static void convertTermCode(rtcModule::TermCode termCode, int &megaTermCode, bool &local);

protected:
    MegaChatHandle chatid;
    int status = MegaChatCall::CALL_STATUS_INITIAL;
    MegaChatHandle callid;
    karere::AvFlags localAVFlags;
    karere::AvFlags initialAVFlags;
    int mChanged = MegaChatCall::CHANGE_TYPE_NO_CHANGES;
    int64_t initialTs;
    int64_t finalTs;
    std::map<MegaChatHandle, std::unique_ptr<MegaChatSession>> mSessions;
    std::map<MegaChatHandle, karere::AvFlags> participants;
    MegaChatHandle mPeerId;
    int callCompositionChange = MegaChatCall::NO_COMPOSITION_CHANGE;
    MegaChatHandle callerId;

    int termCode;
    bool ignored;
    bool localTermCode;

    bool ringing = false;
    bool mIsCaller;
    bool mIsModerator = false;
};

class MegaChatVideoFrame
{
public:
    unsigned char *buffer;
    int width;
    int height;
};

class MegaChatVideoReceiver : public rtcModule::IVideoRenderer
{
public:
    // no peerid --> local video from own user
    MegaChatVideoReceiver(MegaChatApiImpl *mChatApi, karere::Id mChatid, bool hiRes, uint32_t mClientid = 0);
    ~MegaChatVideoReceiver();

    void setWidth(int width);
    void setHeight(int height);

    // rtcModule::IVideoRenderer implementation
    virtual void* getImageBuffer(unsigned short width, unsigned short height, void*& userData);
    virtual void frameComplete(void* userData);
    virtual void onVideoAttach();
    virtual void onVideoDetach();
    virtual void clearViewport();
    virtual void released();

protected:
    MegaChatApiImpl *mChatApi;
    MegaChatHandle mChatid;
    bool mHiRes = false;
    uint32_t mClientid;
};

#endif

class MegaChatListItemPrivate : public MegaChatListItem
{
public:
    MegaChatListItemPrivate(karere::ChatRoom& chatroom);
    MegaChatListItemPrivate(const MegaChatListItem *item);
    virtual ~MegaChatListItemPrivate();
    virtual MegaChatListItem *copy() const;

private:
    int changed;

    MegaChatHandle chatid;
    int ownPriv;
    std::string title;
    int unreadCount;
    std::string lastMsg;
    int lastMsgType;
    MegaChatHandle lastMsgSender;
    int64_t lastTs;
    bool group;
    bool mPublicChat;
    bool mPreviewMode;
    bool active;
    bool archived;
    bool mIsCallInProgress;
    MegaChatHandle peerHandle;  // only for 1on1 chatrooms
    MegaChatHandle mLastMsgId;
    int lastMsgPriv;
    MegaChatHandle lastMsgHandle;
    unsigned int mNumPreviewers;

public:
    virtual int getChanges() const;
    virtual bool hasChanged(int changeType) const;

    virtual MegaChatHandle getChatId() const;
    virtual const char *getTitle() const;
    virtual int getOwnPrivilege() const;
    virtual int getUnreadCount() const;
    virtual const char *getLastMessage() const;
    virtual MegaChatHandle getLastMessageId() const;
    virtual int getLastMessageType() const;
    virtual MegaChatHandle getLastMessageSender() const;
    virtual int64_t getLastTimestamp() const;
    virtual bool isGroup() const;
    virtual bool isPublic() const;
    virtual bool isPreview() const;
    virtual bool isActive() const;
    virtual bool isArchived() const;
    virtual bool isCallInProgress() const;
    virtual MegaChatHandle getPeerHandle() const;
    virtual int getLastMessagePriv() const;
    virtual MegaChatHandle getLastMessageHandle() const;
    virtual unsigned int getNumPreviewers() const;

    void setOwnPriv(int ownPriv);
    void setTitle(const std::string &title);
    void changeUnreadCount();
    void setNumPreviewers(unsigned int numPrev);
    void setPreviewClosed();
    void setMembersUpdated();
    void setClosed();
    void setLastTimestamp(int64_t ts);
    void setArchived(bool);
    void setCallInProgress();

    /**
     * If the message is of type MegaChatMessage::TYPE_ATTACHMENT, this function
     * recives the filenames of the attached nodes. The filenames of nodes are separated
     * by ASCII character '0x01'
     * If the message is of type MegaChatMessage::TYPE_CONTACT, this function
     * recives the usernames. The usernames are separated
     * by ASCII character '0x01'
     */
    void setLastMessage();
    void setChatMode(bool mode);
};

class MegaChatListItemHandler :public virtual karere::IApp::IChatListItem
{
public:
    MegaChatListItemHandler(MegaChatApiImpl&, karere::ChatRoom&);

    // karere::IApp::IListItem::ITitleHandler implementation
    virtual void onTitleChanged(const std::string& title);
    virtual void onUnreadCountChanged();

    // karere::IApp::IListItem::IChatListItem implementation
    virtual void onExcludedFromChat();
    virtual void onRejoinedChat();
    virtual void onLastMessageUpdated(const chatd::LastTextMsg& msg);
    virtual void onLastTsUpdated(uint32_t ts);
    virtual void onChatOnlineState(const chatd::ChatState state);
    virtual void onChatModeChanged(bool mode);
    virtual void onChatArchived(bool archived);
    virtual void onPreviewersCountUpdate(uint32_t numPrev);
    virtual void onPreviewClosed();

protected:
    MegaChatApiImpl &chatApi;
    karere::ChatRoom &mRoom;
};

class MegaChatGroupListItemHandler :
        public MegaChatListItemHandler,
        public virtual karere::IApp::IGroupChatListItem
{
public:
    MegaChatGroupListItemHandler(MegaChatApiImpl&, karere::ChatRoom&);

    // karere::IApp::IListItem::IGroupChatListItem implementation
    virtual void onUserJoin(uint64_t userid, chatd::Priv priv);
    virtual void onUserLeave(uint64_t userid);
};

class MegaChatPeerListItemHandler :
        public MegaChatListItemHandler,
        public virtual karere::IApp::IPeerChatListItem
{
public:
    MegaChatPeerListItemHandler(MegaChatApiImpl &, karere::ChatRoom&);
};

class MegaChatRoomHandler :public karere::IApp::IChatHandler
{
public:
    MegaChatRoomHandler(MegaChatApiImpl *chatApiImpl, MegaChatApi *chatApi, mega::MegaApi *megaApi, MegaChatHandle chatid);

    void addChatRoomListener(MegaChatRoomListener *listener);
    void removeChatRoomListener(MegaChatRoomListener *listener);

    // MegaChatRoomListener callbacks
    void fireOnChatRoomUpdate(MegaChatRoom *chat);
    void fireOnMessageLoaded(MegaChatMessage *msg);
    void fireOnMessageReceived(MegaChatMessage *msg);
    void fireOnHistoryTruncatedByRetentionTime(MegaChatMessage *msg);
    void fireOnMessageUpdate(MegaChatMessage *msg);
    void fireOnHistoryReloaded(MegaChatRoom *chat);
    void fireOnReactionUpdate(MegaChatHandle msgid, const char *reaction, int count);
    // karere::IApp::IChatHandler implementation
    virtual void onMemberNameChanged(uint64_t userid, const std::string &newName);
    virtual void onChatArchived(bool archived);
    //virtual void* userp();


    // karere::IApp::IChatHandler::ITitleHandler implementation
    virtual void onTitleChanged(const std::string& title);
    virtual void onUnreadCountChanged();
    virtual void onPreviewersCountUpdate(uint32_t numPrev);

    // karere::IApp::IChatHandler::chatd::Listener implementation
    virtual void init(chatd::Chat& chat, chatd::DbInterface*&);
    virtual void onDestroy();
    virtual void onRecvNewMessage(chatd::Idx idx, chatd::Message& msg, chatd::Message::Status status);
    virtual void onRecvHistoryMessage(chatd::Idx idx, chatd::Message& msg, chatd::Message::Status status, bool isLocal);
    virtual void onHistoryDone(chatd::HistSource source);
    virtual void onUnsentMsgLoaded(chatd::Message& msg);
    virtual void onUnsentEditLoaded(chatd::Message& msg, bool oriMsgIsSending);
    virtual void onMessageConfirmed(karere::Id msgxid, const chatd::Message& msg, chatd::Idx idx, bool tsUpdated);
    virtual void onMessageRejected(const chatd::Message& msg, uint8_t reason);
    virtual void onMessageStatusChange(chatd::Idx idx, chatd::Message::Status newStatus, const chatd::Message& msg);
    virtual void onMessageEdited(const chatd::Message& msg, chatd::Idx idx);
    virtual void onEditRejected(const chatd::Message& msg, chatd::ManualSendReason reason);
    virtual void onOnlineStateChange(chatd::ChatState state);
    virtual void onUserJoin(karere::Id userid, chatd::Priv privilege);
    virtual void onUserLeave(karere::Id userid);
    virtual void onExcludedFromChat();
    virtual void onRejoinedChat();
    virtual void onUnreadChanged();
    void onRetentionTimeUpdated(unsigned int period) override;
    void onPreviewersUpdate();
    virtual void onManualSendRequired(chatd::Message* msg, uint64_t id, chatd::ManualSendReason reason);
    //virtual void onHistoryTruncated(const chatd::Message& msg, chatd::Idx idx);
    //virtual void onMsgOrderVerificationFail(const chatd::Message& msg, chatd::Idx idx, const std::string& errmsg);
    virtual void onUserTyping(karere::Id user);
    virtual void onUserStopTyping(karere::Id user);
    virtual void onLastTextMessageUpdated(const chatd::LastTextMsg& msg);
    virtual void onLastMessageTsUpdated(uint32_t ts);
    virtual void onHistoryReloaded();
    virtual void onChatModeChanged(bool mode);
    virtual void onReactionUpdate(karere::Id msgid, const char *reaction, int count);
    void onHistoryTruncatedByRetentionTime(const chatd::Message &msg, const chatd::Idx &idx, const chatd::Message::Status &status) override;

    bool isRevoked(MegaChatHandle h);
    // update access to attachments
    void handleHistoryMessage(MegaChatMessage *message);
    // update access to attachments, returns messages requiring updates (you take ownership)
    std::set<MegaChatHandle> *handleNewMessage(MegaChatMessage *msg);

protected:

private:
    MegaChatApiImpl *chatApiImpl;
    MegaChatApi *chatApi;       // for notifications in callbacks
    mega::MegaApi *megaApi;
    MegaChatHandle chatid;

    chatd::Chat *mChat;
    karere::ChatRoom *mRoom;

    std::set<MegaChatRoomListener *> roomListeners;

    // nodes with granted/revoked access from loaded messsages
    std::map<MegaChatHandle, bool> attachmentsAccess;  // handle, access
    std::map<MegaChatHandle, std::set<MegaChatHandle>> attachmentsIds;    // nodehandle, msgids
};

class MegaChatNodeHistoryHandler : public chatd::FilteredHistoryHandler
{
public:
    MegaChatNodeHistoryHandler(MegaChatApi *api);
     virtual ~MegaChatNodeHistoryHandler(){}

    void fireOnAttachmentReceived(MegaChatMessage *message);
    void fireOnAttachmentLoaded(MegaChatMessage *message);
    void fireOnAttachmentDeleted(karere::Id id);
    void fireOnTruncate(karere::Id id);

    virtual void onReceived(chatd::Message* msg, chatd::Idx idx);
    virtual void onLoaded(chatd::Message* msg, chatd::Idx idx);
    virtual void onDeleted(karere::Id id);
    virtual void onTruncated(karere::Id id);

    void addMegaNodeHistoryListener(MegaChatNodeHistoryListener *listener);
    void removeMegaNodeHistoryListener(MegaChatNodeHistoryListener *listener);

protected:
    std::set<MegaChatNodeHistoryListener *>nodeHistoryListeners;
    MegaChatApi *chatApi;
};

class LoggerHandler : public karere::Logger::ILoggerBackend
{
public:
    LoggerHandler();
    virtual ~LoggerHandler();

    void setMegaChatLogger(MegaChatLogger *logger);
    void setLogLevel(int logLevel);
    void setLogWithColors(bool useColors);
    void setLogToConsole(bool enable);
    virtual void log(krLogLevel level, const char* msg, size_t len, unsigned flags);

private:
    std::recursive_mutex mutex;
    MegaChatLogger *megaLogger;
};

#ifndef KARERE_DISABLE_WEBRTC
class MegaChatSessionHandler;

class MegaChatCallHandler : public rtcModule::CallHandler
{
public:
    MegaChatCallHandler(MegaChatApiImpl *megaChatApi);
    ~MegaChatCallHandler();
    void onCallStateChange(rtcModule::ICall& call) override;
    void onCallRinging(rtcModule::ICall &call) override;
    void onNewSession(rtcModule::ISession& session, const rtcModule::ICall& call) override;
<<<<<<< HEAD
    void onRemoteAvFlagsChange(rtcModule::ISession& sess, const rtcModule::ICall &call) override;
=======
    void onModeratorChange(const rtcModule::ICall& call) override;
    void onAudioApproved(const rtcModule::ICall& call) override;
>>>>>>> 1aacee90

protected:
    MegaChatApiImpl* mMegaChatApi;
};

class MegaChatSessionHandler : public rtcModule::SessionHandler
{
public:
    MegaChatSessionHandler(MegaChatApiImpl *mMegaChatApi, const rtcModule::ICall& call);
    virtual ~MegaChatSessionHandler();
    void onSpeakRequest(rtcModule::ISession& session, bool requested) override;
    void onVThumbReceived(rtcModule::ISession& session) override;
    void onHiResReceived(rtcModule::ISession& session) override;
    void onDestroySession(rtcModule::ISession& session) override;
    void onModeratorChange(rtcModule::ISession& session) override;
    void onAudioRequested(rtcModule::ISession& session) override;

private:
    MegaChatApiImpl *mMegaChatApi;
    MegaChatHandle mCallid;
    MegaChatHandle mChatid;
    rtcModule::IVideoRenderer *remoteVideoRender;

};
#endif

class MegaChatErrorPrivate :
        public MegaChatError,
        private ::promise::Error
{
public:

    MegaChatErrorPrivate(const std::string& msg, int code=ERROR_OK, int type=promise::kErrorTypeGeneric);
    MegaChatErrorPrivate(int code=ERROR_OK, int type=promise::kErrorTypeGeneric);
    virtual ~MegaChatErrorPrivate() {}

private:
    MegaChatErrorPrivate(const MegaChatErrorPrivate *);
    static const char* getGenericErrorString(int errorCode);

    // MegaChatError interface
public:
    MegaChatError *copy();
    int getErrorCode() const;
    int getErrorType() const;
    const char *getErrorString() const;
    const char *toString() const;
};

class MegaChatPeerListPrivate : public MegaChatPeerList
{
public:
    MegaChatPeerListPrivate();
    MegaChatPeerListPrivate(mega::userpriv_vector *);

    virtual ~MegaChatPeerListPrivate();
    virtual MegaChatPeerList *copy() const;

    virtual void addPeer(MegaChatHandle h, int priv);
    virtual MegaChatHandle getPeerHandle(int i) const;
    virtual int getPeerPrivilege(int i) const;
    virtual int size() const;

    // returns the list of user-privilege (this object keeps the ownership)
    const mega::userpriv_vector * getList() const;

private:
    mega::userpriv_vector list;
};

class MegaChatListItemListPrivate :  public MegaChatListItemList
{
public:
    MegaChatListItemListPrivate();
    virtual ~MegaChatListItemListPrivate();
    virtual MegaChatListItemListPrivate *copy() const;

    virtual const MegaChatListItem *get(unsigned int i) const;
    virtual unsigned int size() const;

    void addChatListItem(MegaChatListItem*);

private:
    MegaChatListItemListPrivate(const MegaChatListItemListPrivate *list);
    std::vector<MegaChatListItem*> list;
};

class MegaChatRoomPrivate : public MegaChatRoom
{
public:
    MegaChatRoomPrivate(const MegaChatRoom *);
    MegaChatRoomPrivate(const karere::ChatRoom&);

    virtual ~MegaChatRoomPrivate() {}
    virtual MegaChatRoom *copy() const;

    virtual MegaChatHandle getChatId() const;
    virtual int getOwnPrivilege() const;
    virtual unsigned int getNumPreviewers() const;
    virtual int getPeerPrivilegeByHandle(MegaChatHandle userhandle) const;
    virtual const char *getPeerFirstnameByHandle(MegaChatHandle userhandle) const;
    virtual const char *getPeerLastnameByHandle(MegaChatHandle userhandle) const;
    virtual const char *getPeerFullnameByHandle(MegaChatHandle userhandle) const;
    virtual const char *getPeerEmailByHandle(MegaChatHandle userhandle) const;
    virtual int getPeerPrivilege(unsigned int i) const;
    virtual unsigned int getPeerCount() const;
    virtual MegaChatHandle getPeerHandle(unsigned int i) const;
    virtual const char *getPeerFirstname(unsigned int i) const;
    virtual const char *getPeerLastname(unsigned int i) const;
    virtual const char *getPeerFullname(unsigned int i) const;
    virtual const char *getPeerEmail(unsigned int i) const;
    virtual bool isGroup() const;
    virtual bool isPublic() const;
    virtual bool isPreview() const;
    virtual const char *getAuthorizationToken() const;
    virtual const char *getTitle() const;
    virtual bool hasCustomTitle() const;
    virtual bool isActive() const;
    virtual bool isArchived() const;
    virtual int64_t getCreationTs() const;

    virtual int getChanges() const;
    virtual bool hasChanged(int changeType) const;

    virtual int getUnreadCount() const;
    virtual MegaChatHandle getUserHandle() const;
    virtual MegaChatHandle getUserTyping() const;
    unsigned getRetentionTime() const override;

    void setRetentionTime(unsigned int period);
    void setOwnPriv(int ownPriv);
    void setTitle(const std::string &title);
    void changeUnreadCount();
    void setNumPreviewers(unsigned int numPrev);
    void setMembersUpdated(MegaChatHandle uh);
    void setUserTyping(MegaChatHandle uh);
    void setUserStopTyping(MegaChatHandle uh);
    void setClosed();
    void setChatMode(bool mode);
    void setArchived(bool archived);

private:
    int changed;

    MegaChatHandle chatid;
    mega::privilege_t priv;
    mega::userpriv_vector peers;
    std::vector<std::string> peerFirstnames;
    std::vector<std::string> peerLastnames;
    std::vector<std::string> peerEmails;
    bool group;
    bool mPublicChat;
    karere::Id mAuthToken;
    bool active;
    bool archived;
    bool mHasCustomTitle;
    int64_t mCreationTs;

    std::string title;
    int unreadCount;
    unsigned int mNumPreviewers;
    MegaChatHandle uh;
    uint32_t mRetentionTime;

public:
    // you take the ownership of return value
    static char *firstnameFromBuffer(const std::string &buffer);

    // you take the ownership of return value
    static char *lastnameFromBuffer(const std::string &buffer);
};

class MegaChatRoomListPrivate :  public MegaChatRoomList
{
public:
    MegaChatRoomListPrivate();
    virtual ~MegaChatRoomListPrivate() {}
    virtual MegaChatRoomList *copy() const;

    virtual const MegaChatRoom *get(unsigned int i) const;
    virtual unsigned int size() const;

    void addChatRoom(MegaChatRoom*);

private:
    MegaChatRoomListPrivate(const MegaChatRoomListPrivate *list);
    std::vector<MegaChatRoom*> list;
};

class MegaChatAttachedUser;
class MegaChatRichPreviewPrivate;
class MegaChatContainsMetaPrivate;

class MegaChatMessagePrivate : public MegaChatMessage
{
public:
    MegaChatMessagePrivate(const MegaChatMessage *msg);
    MegaChatMessagePrivate(const chatd::Message &msg, chatd::Message::Status status, chatd::Idx index);

    virtual ~MegaChatMessagePrivate();
    virtual MegaChatMessage *copy() const;

    // MegaChatMessage interface
    virtual int getStatus() const;
    virtual MegaChatHandle getMsgId() const;
    virtual MegaChatHandle getTempId() const;
    virtual int getMsgIndex() const;
    virtual MegaChatHandle getUserHandle() const;
    virtual int getType() const;
    virtual bool hasConfirmedReactions() const;
    virtual int64_t getTimestamp() const;
    virtual const char *getContent() const;
    virtual bool isEdited() const;
    virtual bool isDeleted() const;
    virtual bool isEditable() const;
    virtual bool isDeletable() const;
    virtual bool isManagementMessage() const;
    virtual MegaChatHandle getHandleOfAction() const;
    virtual int getPrivilege() const;
    virtual int getCode() const;
    virtual MegaChatHandle getRowId() const;
    virtual unsigned int getUsersCount() const;
    virtual MegaChatHandle getUserHandle(unsigned int index) const;
    virtual const char *getUserName(unsigned int index) const;
    virtual const char *getUserEmail(unsigned int index) const;
    virtual mega::MegaNodeList *getMegaNodeList() const;
    virtual const MegaChatContainsMeta *getContainsMeta() const;
    virtual mega::MegaHandleList *getMegaHandleList() const;
    virtual int getDuration() const;
    unsigned getRetentionTime() const override;
    virtual int getTermCode() const;

    virtual int getChanges() const;
    virtual bool hasChanged(int changeType) const;

    void setStatus(int status);
    void setTempId(MegaChatHandle tempId);
    void setRowId(int id);
    void setContentChanged();
    void setCode(int code);
    void setAccess();
    void setTsUpdated();

    static int convertEndCallTermCodeToUI(const chatd::Message::CallEndedInfo &callEndInfo);

private:
    bool isGiphy() const;

    int changed;

    int type;
    int status;
    MegaChatHandle msgId;   // definitive unique ID given by server
    MegaChatHandle tempId;  // used until it's given a definitive ID by server
    MegaChatHandle rowId;   // used to identify messages in the manual-sending queue
    MegaChatHandle uh;
    MegaChatHandle hAction;// certain messages need additional handle: such us priv changes, revoke attachment
    int index;              // position within the history buffer
    int64_t ts;
    const char *msg;
    bool edited;
    bool deleted;
    int priv;               // certain messages need additional info, like priv changes
    int code;               // generic field for additional information (ie. the reason of manual sending)
    bool mHasReactions;
    std::vector<MegaChatAttachedUser> *megaChatUsers = NULL;
    mega::MegaNodeList *megaNodeList = NULL;
    mega::MegaHandleList *megaHandleList = NULL;
    const MegaChatContainsMeta *mContainsMeta = NULL;
};

//Thread safe request queue
class ChatRequestQueue
{
    protected:
        std::deque<MegaChatRequestPrivate *> requests;
        std::mutex mutex;

    public:
        void push(MegaChatRequestPrivate *request);
        void push_front(MegaChatRequestPrivate *request);
        MegaChatRequestPrivate * pop();
        void removeListener(MegaChatRequestListener *listener);
};

//Thread safe transfer queue
class EventQueue
{
protected:
    std::deque<megaMessage*> events;
    std::mutex mutex;

public:
    void push(megaMessage* event);
    void push_front(megaMessage* event);
    megaMessage *pop();
    bool isEmpty();
    size_t size();
};

class MegaChatApiImpl :
        public karere::IApp,
        public karere::IApp::IChatListHandler,
        public rtcModule::IGlobalCallHandler
{
public:

    MegaChatApiImpl(MegaChatApi *chatApi, mega::MegaApi *megaApi);
    virtual ~MegaChatApiImpl();

    using SdkMutexGuard = std::unique_lock<std::recursive_mutex>;   // (equivalent to typedef)
    std::recursive_mutex sdkMutex;
    std::recursive_mutex videoMutex;
    mega::Waiter *waiter;
private:
    MegaChatApi *chatApi;
    mega::MegaApi *megaApi;
    WebsocketsIO *websocketsIO;
    karere::Client *mClient;
    bool terminating;

    mega::MegaThread thread;
    int threadExit;
    static void *threadEntryPoint(void *param);
    void loop();

    void init(MegaChatApi *chatApi, mega::MegaApi *megaApi);

    static LoggerHandler *loggerHandler;

    ChatRequestQueue requestQueue;
    EventQueue eventQueue;

    std::set<MegaChatListener *> listeners;
    std::set<MegaChatNotificationListener *> notificationListeners;
    std::set<MegaChatRequestListener *> requestListeners;

    std::set<MegaChatPeerListItemHandler *> chatPeerListItemHandler;
    std::set<MegaChatGroupListItemHandler *> chatGroupListItemHandler;
    std::map<MegaChatHandle, MegaChatRoomHandler*> chatRoomHandler;
    std::map<MegaChatHandle, MegaChatNodeHistoryHandler*> nodeHistoryHandlers;

    int reqtag;
    std::map<int, MegaChatRequestPrivate *> requestMap;

#ifndef KARERE_DISABLE_WEBRTC
    std::set<MegaChatCallListener *> callListeners;
    std::map<MegaChatHandle, MegaChatPeerVideoListener_map> mVideoListenersHiRes;
    std::map<MegaChatHandle, MegaChatPeerVideoListener_map> mVideoListenersLowRes;

    mega::MegaStringList *getChatInDevices(const std::set<std::string> &devices);
    void cleanCalls();
#endif

    void cleanChatHandlers();

    static int convertInitState(int state);

public:
    static void megaApiPostMessage(megaMessage *msg, void* ctx);
    void postMessage(megaMessage *msg);

    void sendPendingRequests();
    void sendPendingEvents();

    static void setLogLevel(int logLevel);
    static void setLoggerClass(MegaChatLogger *megaLogger);
    static void setLogWithColors(bool useColors);
    static void setLogToConsole(bool enable);

    int init(const char *sid, bool waitForFetchnodesToConnect = true);
    int initAnonymous();
    void createKarereClient();
    void resetClientid();
    int getInitState();

    void importMessages(const char *externalDbPath, MegaChatRequestListener *listener);

    MegaChatRoomHandler* getChatRoomHandler(MegaChatHandle chatid);
    void removeChatRoomHandler(MegaChatHandle chatid);

    karere::ChatRoom *findChatRoom(MegaChatHandle chatid);
    karere::ChatRoom *findChatRoomByUser(MegaChatHandle userhandle);
    chatd::Message *findMessage(MegaChatHandle chatid, MegaChatHandle msgid);
    chatd::Message *findMessageNotConfirmed(MegaChatHandle chatid, MegaChatHandle msgxid);

#ifndef KARERE_DISABLE_WEBRTC
    rtcModule::ICall* findCall(MegaChatHandle chatid);
#endif

    static void setCatchException(bool enable);
    static bool hasUrl(const char* text);
    bool openNodeHistory(MegaChatHandle chatid, MegaChatNodeHistoryListener *listener);
    bool closeNodeHistory(MegaChatHandle chatid, MegaChatNodeHistoryListener *listener);
    void addNodeHistoryListener(MegaChatHandle chatid, MegaChatNodeHistoryListener *listener);
    void removeNodeHistoryListener(MegaChatHandle chatid, MegaChatNodeHistoryListener *listener);
    int loadAttachments(MegaChatHandle chatid, int count);

    // ============= Listeners ================

    // Registration
    void addChatRequestListener(MegaChatRequestListener *listener);
    void addChatListener(MegaChatListener *listener);
    void addChatRoomListener(MegaChatHandle chatid, MegaChatRoomListener *listener);
    void addChatNotificationListener(MegaChatNotificationListener *listener);
    void removeChatRequestListener(MegaChatRequestListener *listener);
    void removeChatListener(MegaChatListener *listener);
    void removeChatRoomListener(MegaChatHandle chatid, MegaChatRoomListener *listener);
    void removeChatNotificationListener(MegaChatNotificationListener *listener);
    int getMessageReactionCount(MegaChatHandle chatid, MegaChatHandle msgid, const char *reaction);
    mega::MegaStringList* getMessageReactions(MegaChatHandle chatid, MegaChatHandle msgid);
    mega::MegaHandleList* getReactionUsers(MegaChatHandle chatid, MegaChatHandle msgid, const char *reaction);
#ifndef KARERE_DISABLE_WEBRTC
    void addChatCallListener(MegaChatCallListener *listener);
    void removeChatCallListener(MegaChatCallListener *listener);
    void addChatVideoListener(MegaChatHandle chatid, MegaChatHandle clientid, bool hiRes, MegaChatVideoListener *listener);
    void removeChatVideoListener(MegaChatHandle chatid, MegaChatHandle clientid, bool hiRes, MegaChatVideoListener *listener);
#endif

    // MegaChatRequestListener callbacks
    void fireOnChatRequestStart(MegaChatRequestPrivate *request);
    void fireOnChatRequestFinish(MegaChatRequestPrivate *request, MegaChatError *e);
    void fireOnChatRequestUpdate(MegaChatRequestPrivate *request);
    void fireOnChatRequestTemporaryError(MegaChatRequestPrivate *request, MegaChatError *e);

#ifndef KARERE_DISABLE_WEBRTC
    // MegaChatCallListener callbacks
    void fireOnChatCallUpdate(MegaChatCallPrivate *call);
    void fireOnChatSessionUpdate(MegaChatHandle chatid, MegaChatHandle callid, MegaChatSessionPrivate *session);

    // MegaChatVideoListener callbacks
    void fireOnChatVideoData(MegaChatHandle chatid, uint32_t clientid, int width, int height, char*buffer, bool hiRes);
#endif

    // MegaChatListener callbacks (specific ones)
    void fireOnChatListItemUpdate(MegaChatListItem *item);
    void fireOnChatInitStateUpdate(int newState);
    void fireOnChatOnlineStatusUpdate(MegaChatHandle userhandle, int status, bool inProgress);
    void fireOnChatPresenceConfigUpdate(MegaChatPresenceConfig *config);
    void fireOnChatPresenceLastGreenUpdated(MegaChatHandle userhandle, int lastGreen);
    void fireOnChatConnectionStateUpdate(MegaChatHandle chatid, int newState);

    // MegaChatNotificationListener callbacks
    void fireOnChatNotification(MegaChatHandle chatid, MegaChatMessage *msg);

    // ============= API requests ================

    // General chat methods
    void connect(MegaChatRequestListener *listener = NULL);
    void connectInBackground(MegaChatRequestListener *listener = NULL);
    void disconnect(MegaChatRequestListener *listener = NULL);
    int getConnectionState();
    int getChatConnectionState(MegaChatHandle chatid);
    bool areAllChatsLoggedIn();
    static int convertChatConnectionState(chatd::ChatState state);
    void retryPendingConnections(bool disconnect = false, bool refreshURL = false, MegaChatRequestListener *listener = NULL);
    void logout(MegaChatRequestListener *listener = NULL);
    void localLogout(MegaChatRequestListener *listener = NULL);

    void setOnlineStatus(int status, MegaChatRequestListener *listener = NULL);
    int getOnlineStatus();
    bool isOnlineStatusPending();

    void setPresenceAutoaway(bool enable, int64_t timeout, MegaChatRequestListener *listener = NULL);
    void setPresencePersist(bool enable, MegaChatRequestListener *listener = NULL);
    void signalPresenceActivity(MegaChatRequestListener *listener = NULL);
    void setLastGreenVisible(bool enable, MegaChatRequestListener *listener = NULL);
    void requestLastGreen(MegaChatHandle userid, MegaChatRequestListener *listener = NULL);
    MegaChatPresenceConfig *getPresenceConfig();
    bool isSignalActivityRequired();

    int getUserOnlineStatus(MegaChatHandle userhandle);
    void setBackgroundStatus(bool background, MegaChatRequestListener *listener = NULL);
    int getBackgroundStatus();

    void getUserFirstname(MegaChatHandle userhandle, const char *authorizationToken, MegaChatRequestListener *listener = NULL);
    const char* getUserFirstnameFromCache(MegaChatHandle userhandle);
    void getUserLastname(MegaChatHandle userhandle, const char *authorizationToken, MegaChatRequestListener *listener = NULL);
    const char* getUserLastnameFromCache(MegaChatHandle userhandle);
    const char* getUserFullnameFromCache(MegaChatHandle userhandle);
    void getUserEmail(MegaChatHandle userhandle, MegaChatRequestListener *listener = NULL);
    const char* getUserEmailFromCache(MegaChatHandle userhandle);
    void loadUserAttributes(MegaChatHandle chatid, mega::MegaHandleList* userList, MegaChatRequestListener *listener = nullptr);
    unsigned int getMaxParticipantsWithAttributes();
    char *getContactEmail(MegaChatHandle userhandle);
    MegaChatHandle getUserHandleByEmail(const char *email);
    MegaChatHandle getMyUserHandle();
    MegaChatHandle getMyClientidHandle(MegaChatHandle chatid);
    char *getMyFirstname();
    char *getMyLastname();
    char *getMyFullname();
    char *getMyEmail();
    MegaChatRoomList* getChatRooms();
    MegaChatRoom* getChatRoom(MegaChatHandle chatid);
    MegaChatRoom *getChatRoomByUser(MegaChatHandle userhandle);
    MegaChatListItemList *getChatListItems();
    MegaChatListItemList *getChatListItemsByPeers(MegaChatPeerList *peers);
    MegaChatListItem *getChatListItem(MegaChatHandle chatid);
    int getUnreadChats();
    MegaChatListItemList *getActiveChatListItems();
    MegaChatListItemList *getInactiveChatListItems();
    MegaChatListItemList *getArchivedChatListItems();
    MegaChatListItemList *getUnreadChatListItems();
    MegaChatHandle getChatHandleByUser(MegaChatHandle userhandle);

    // Chatrooms management
    void createChat(bool group, MegaChatPeerList *peerList, MegaChatRequestListener *listener = NULL);
    void createChat(bool group, MegaChatPeerList *peerList, const char *title, MegaChatRequestListener *listener = NULL);
    void createPublicChat(MegaChatPeerList *peerList, const char *title = NULL, MegaChatRequestListener *listener = NULL);
    void chatLinkHandle(MegaChatHandle chatid, bool del, bool createifmissing, MegaChatRequestListener *listener = NULL);
    void inviteToChat(MegaChatHandle chatid, MegaChatHandle uh, int privilege, MegaChatRequestListener *listener = NULL);
    void autojoinPublicChat(MegaChatHandle chatid, MegaChatRequestListener *listener = NULL);
    void autorejoinPublicChat(MegaChatHandle chatid, MegaChatHandle ph, MegaChatRequestListener *listener = NULL);
    void removeFromChat(MegaChatHandle chatid, MegaChatHandle uh = MEGACHAT_INVALID_HANDLE, MegaChatRequestListener *listener = NULL);
    void updateChatPermissions(MegaChatHandle chatid, MegaChatHandle uh, int privilege, MegaChatRequestListener *listener = NULL);
    void truncateChat(MegaChatHandle chatid, MegaChatHandle messageid, MegaChatRequestListener *listener = NULL);
    void setChatTitle(MegaChatHandle chatid, const char *title, MegaChatRequestListener *listener = NULL);
    void openChatPreview(const char *link, MegaChatRequestListener *listener = NULL);
    void checkChatLink(const char *link, MegaChatRequestListener *listener = NULL);
    void setPublicChatToPrivate(MegaChatHandle chatid, MegaChatRequestListener *listener = NULL);
    void removeChatLink(MegaChatHandle chatid, MegaChatRequestListener *listener = NULL);
    void archiveChat(MegaChatHandle chatid, bool archive, MegaChatRequestListener *listener = NULL);
    void setChatRetentionTime(MegaChatHandle chatid, unsigned period, MegaChatRequestListener *listener = NULL);

    bool openChatRoom(MegaChatHandle chatid, MegaChatRoomListener *listener = NULL);
    void closeChatRoom(MegaChatHandle chatid, MegaChatRoomListener *listener = NULL);
    void closeChatPreview(MegaChatHandle chatid);

    int loadMessages(MegaChatHandle chatid, int count);
    bool isFullHistoryLoaded(MegaChatHandle chatid);
    void manageReaction(MegaChatHandle chatid, MegaChatHandle msgid, const char *reaction, bool add, MegaChatRequestListener *listener = NULL);
    MegaChatMessage *getMessage(MegaChatHandle chatid, MegaChatHandle msgid);
    MegaChatMessage *getMessageFromNodeHistory(MegaChatHandle chatid, MegaChatHandle msgid);
    MegaChatMessage *getManualSendingMessage(MegaChatHandle chatid, MegaChatHandle rowid);
    MegaChatMessage *sendMessage(MegaChatHandle chatid, const char* msg, size_t msgLen, int type = MegaChatMessage::TYPE_NORMAL);
    MegaChatMessage *attachContacts(MegaChatHandle chatid, mega::MegaHandleList* contacts);
    MegaChatMessage *forwardContact(MegaChatHandle sourceChatid, MegaChatHandle msgid, MegaChatHandle targetChatId);
    void attachNodes(MegaChatHandle chatid, mega::MegaNodeList *nodes, MegaChatRequestListener *listener = NULL);
    void attachNode(MegaChatHandle chatid, MegaChatHandle nodehandle, MegaChatRequestListener *listener = NULL);
    MegaChatMessage *sendGeolocation(MegaChatHandle chatid, float longitude, float latitude, const char *img = NULL);
    MegaChatMessage *editGeolocation(MegaChatHandle chatid, MegaChatHandle msgid, float longitude, float latitude, const char *img = NULL);
    MegaChatMessage *sendGiphy(MegaChatHandle chatid, const char* srcMp4, const char* srcWebp, long long sizeMp4, long long sizeWebp, int width, int height, const char* title);
    void attachVoiceMessage(MegaChatHandle chatid, MegaChatHandle nodehandle, MegaChatRequestListener *listener = NULL);
    void revokeAttachment(MegaChatHandle chatid, MegaChatHandle handle, MegaChatRequestListener *listener = NULL);
    bool isRevoked(MegaChatHandle chatid, MegaChatHandle nodeHandle);
    MegaChatMessage *editMessage(MegaChatHandle chatid, MegaChatHandle msgid, const char* msg, size_t msgLen);
    MegaChatMessage *removeRichLink(MegaChatHandle chatid, MegaChatHandle msgid);
    bool setMessageSeen(MegaChatHandle chatid, MegaChatHandle msgid);
    MegaChatMessage *getLastMessageSeen(MegaChatHandle chatid);
    MegaChatHandle getLastMessageSeenId(MegaChatHandle chatid);
    void removeUnsentMessage(MegaChatHandle chatid, MegaChatHandle rowid);
    void sendTypingNotification(MegaChatHandle chatid, MegaChatRequestListener *listener = NULL);
    void sendStopTypingNotification(MegaChatHandle chatid, MegaChatRequestListener *listener = NULL);
    bool isMessageReceptionConfirmationActive() const;
    void saveCurrentState();
    void pushReceived(bool beep, MegaChatHandle chatid, int type, MegaChatRequestListener *listener = NULL);

#ifndef KARERE_DISABLE_WEBRTC

    // Audio/Video devices
    mega::MegaStringList *getChatVideoInDevices();
    void setChatVideoInDevice(const char *device, MegaChatRequestListener *listener = NULL);
    char *getVideoDeviceSelected();

    // Calls
    void startChatCall(MegaChatHandle chatid, bool enableVideo = true, MegaChatRequestListener *listener = NULL);
    void answerChatCall(MegaChatHandle chatid, bool enableVideo = true, MegaChatRequestListener *listener = NULL);
    void hangChatCall(MegaChatHandle chatid, MegaChatRequestListener *listener = NULL);
    void hangAllChatCalls(MegaChatRequestListener *listener);
    void setAudioEnable(MegaChatHandle chatid, bool enable, MegaChatRequestListener *listener = NULL);
    void setVideoEnable(MegaChatHandle chatid, bool enable, MegaChatRequestListener *listener = NULL);
    void setCallOnHold(MegaChatHandle chatid, bool setOnHold, MegaChatRequestListener *listener = NULL);
    void loadAudioVideoDeviceList(MegaChatRequestListener *listener = NULL);
    MegaChatCall *getChatCall(MegaChatHandle chatId);
    void setIgnoredCall(MegaChatHandle chatId);
    MegaChatCall *getChatCallByCallId(MegaChatHandle callId);
    int getNumCalls();
    mega::MegaHandleList *getChatCalls(int callState = -1);
    mega::MegaHandleList *getChatCallsIds();
    bool hasCallInChatRoom(MegaChatHandle chatid);
    int getMaxCallParticipants();
    int getMaxVideoCallParticipants();
    bool isAudioLevelMonitorEnabled(MegaChatHandle chatid);  /// ***Deprecated
    void enableAudioLevelMonitor(bool enable, MegaChatHandle chatid, MegaChatRequestListener *listener = NULL); /// ***Deprecated
    bool isCallModerator(MegaChatHandle chatid);
    bool isSpeakAllow(MegaChatHandle chatid);
    mega::MegaHandleList *getReqestedSpeakers(MegaChatHandle chatid);
    void requestSpeak(MegaChatHandle chatid, MegaChatRequestListener *listener = NULL);
    void removeRequestSpeak(MegaChatHandle chatid, MegaChatRequestListener *listener = NULL);
    void approveSpeakRequest(MegaChatHandle chatid, MegaChatHandle cid, MegaChatRequestListener *listener = NULL);
    void rejectSpeakRequest(MegaChatHandle chatid, MegaChatHandle cid, MegaChatRequestListener *listener = NULL);
    void requestHiResVideo(MegaChatHandle chatid, MegaChatHandle cid, MegaChatRequestListener *listener = NULL);
    void stoptHiResVideo(MegaChatHandle chatid, MegaChatHandle cid, MegaChatRequestListener *listener = NULL);
    void requestLowResVideo(MegaChatHandle chatid, mega::MegaHandleList *cids, MegaChatRequestListener *listener = NULL);
    void stoptLowResVideo(MegaChatHandle chatid, mega::MegaHandleList *cids, MegaChatRequestListener *listener = NULL);

    void onNewCall(rtcModule::ICall& call) override;
    void onAddPeer(rtcModule::ICall& call, karere::Id peer) override;
    void onRemovePeer(rtcModule::ICall& call, karere::Id peer) override;
    void onEndCall(rtcModule::ICall& call) override;
#endif

//    MegaChatCallPrivate *getChatCallByPeer(const char* jid);


    // ============= karere API implementation ================

    // karere::IApp implementation
    //virtual ILoginDialog* createLoginDialog();
    virtual IApp::IChatHandler *createChatHandler(karere::ChatRoom &chat);
    virtual IApp::IChatListHandler *chatListHandler();
    virtual void onPresenceChanged(karere::Id userid, karere::Presence pres, bool inProgress);
    virtual void onPresenceConfigChanged(const presenced::Config& state, bool pending);
    virtual void onPresenceLastGreenUpdated(karere::Id userid, uint16_t lastGreen);
    virtual void onInitStateChange(int newState);
    virtual void onChatNotification(karere::Id chatid, const chatd::Message &msg, chatd::Message::Status status, chatd::Idx idx);

    // rtcModule::IChatListHandler implementation
    virtual IApp::IGroupChatListItem *addGroupChatItem(karere::GroupChatRoom &chat);
    virtual void removeGroupChatItem(IApp::IGroupChatListItem& item);
    virtual IApp::IPeerChatListItem *addPeerChatItem(karere::PeerChatRoom& chat);
    virtual void removePeerChatItem(IApp::IPeerChatListItem& item);
};

/**
 * @brief This class represents users attached to a message
 *
 * Messages of type MegaChatMessage::TYPE_CONTACT_ATTACHMENT include a list of
 * users with handle, email and name. The MegaChatMessage provides methods to
 * get each of them separatedly.
 *
 * This class is used internally by MegaChatMessagePrivate, not exposed to apps.
 *
 * @see MegaChatMessage::getUserHandle, MegaChatMessage::getUserName and
 * MegaChatMessage::getUserEmail.
 */
class MegaChatAttachedUser
{
public:
    MegaChatAttachedUser(MegaChatHandle contactId, const std::string& email, const std::string& name);
    virtual ~MegaChatAttachedUser();

    virtual MegaChatHandle getHandle() const;
    virtual const char *getEmail() const;
    virtual const char *getName() const;

protected:
    megachat::MegaChatHandle mHandle;
    std::string mEmail;
    std::string mName;
};

class MegaChatRichPreviewPrivate : public MegaChatRichPreview
{
public:
    MegaChatRichPreviewPrivate(const MegaChatRichPreview *richPreview);
    MegaChatRichPreviewPrivate(const std::string &text, const std::string &title, const std::string &description,
                        const std::string &image, const std::string &imageFormat, const std::string &icon,
                        const std::string &iconFormat, const std::string &url);

    virtual MegaChatRichPreview *copy() const;
    virtual ~MegaChatRichPreviewPrivate();

    virtual const char *getText() const;
    virtual const char *getTitle() const;
    virtual const char *getDescription() const;
    virtual const char *getImage() const;
    virtual const char *getImageFormat() const;
    virtual const char *getIcon() const;
    virtual const char *getIconFormat() const;
    virtual const char *getUrl() const;
    virtual const char *getDomainName() const;

protected:
    std::string mText;
    std::string mTitle;
    std::string mDescription;
    std::string mImage;
    std::string mImageFormat;
    std::string mIcon;
    std::string mIconFormat;
    std::string mUrl;
    std::string mDomainName;
};

class MegaChatGeolocationPrivate : public MegaChatGeolocation
{
public:
    MegaChatGeolocationPrivate(float longitude, float latitude, const std::string &image);
    MegaChatGeolocationPrivate(const MegaChatGeolocationPrivate *geolocation);
    virtual ~MegaChatGeolocationPrivate() {}
    virtual MegaChatGeolocation *copy() const;

    virtual float getLongitude() const;
    virtual float getLatitude() const;
    virtual const char *getImage() const;

protected:
    float mLongitude;
    float mLatitude;
    std::string mImage;
};

class MegaChatGiphyPrivate : public MegaChatGiphy
{
public:
    MegaChatGiphyPrivate(const std::string& srcMp4, const std::string& srcWebp, long long sizeMp4, long long sizeWebp, int width, int height, const std::string& title);
    MegaChatGiphyPrivate(const MegaChatGiphyPrivate* giphy);
    virtual ~MegaChatGiphyPrivate() {}
    virtual MegaChatGiphy* copy() const override;

    virtual const char* getMp4Src() const override;
    virtual const char* getWebpSrc() const override;
    virtual const char* getTitle() const override;
    virtual long getMp4Size() const override;
    virtual long getWebpSize() const override;
    virtual int getWidth() const override;
    virtual int getHeight() const override;

protected:
    std::string mMp4Src;
    std::string mWebpSrc;
    std::string mTitle;
    long mMp4Size   = 0;
    long mWebpSize  = 0;
    int mWidth      = 0;
    int mHeight     = 0;
};

class MegaChatContainsMetaPrivate : public MegaChatContainsMeta
{
public:
    MegaChatContainsMetaPrivate(const MegaChatContainsMeta *containsMeta = NULL);
    virtual ~MegaChatContainsMetaPrivate();

    virtual MegaChatContainsMeta *copy() const;

    virtual int getType() const;
    virtual const char *getTextMessage() const;
    virtual const MegaChatRichPreview *getRichPreview() const;
    virtual const MegaChatGeolocation *getGeolocation() const;
    virtual const MegaChatGiphy *getGiphy() const override;

    // This function take the property from memory that it receives as parameter
    void setRichPreview(MegaChatRichPreview *richPreview);
    void setGeolocation(MegaChatGeolocation *geolocation);
    void setTextMessage(const std::string &text);
    void setGiphy(std::unique_ptr<MegaChatGiphy> giphy);

protected:
    int mType = MegaChatContainsMeta::CONTAINS_META_INVALID;
    std::string mText;
    MegaChatRichPreview *mRichPreview = NULL;
    MegaChatGeolocation *mGeolocation = NULL;
    std::unique_ptr<MegaChatGiphy> mGiphy;
};

class JSonUtils
{
public:
    static std::string generateAttachNodeJSon(mega::MegaNodeList* nodes, uint8_t type);
    static std::string generateAttachContactJSon(mega::MegaHandleList *contacts, karere::ContactList *contactList);
    static std::string generateGeolocationJSon(float longitude, float latitude, const char* img);
    static std::string generateGiphyJSon(const char* srcMp4, const char* srcWebp, long long sizeMp4, long long sizeWebp, int width, int height, const char* title);

    // you take the ownership of returned value. NULL if error
    static mega::MegaNodeList *parseAttachNodeJSon(const char* json);

    // you take the ownership of returned value. NULL if error
    static std::vector<MegaChatAttachedUser> *parseAttachContactJSon(const char* json);

    // you take the ownership of the returned value. NULL if error
    static const MegaChatContainsMeta *parseContainsMeta(const char* json, uint8_t type, bool onlyTextMessage = false);

    /**
     * If the message is of type MegaChatMessage::TYPE_ATTACHMENT, this function
     * recives the filenames of the attached nodes. The filenames of nodes are separated
     * by ASCII character '0x01'
     * If the message is of type MegaChatMessage::TYPE_CONTACT, this function
     * recives the usernames. The usernames are separated
     * by ASCII character '0x01'
     */
    static std::string getLastMessageContent(const std::string &content, uint8_t type);

private:
    static std::string getImageFormat(const char* imagen);
    static void getRichLinckImageFromJson(const std::string& field, const rapidjson::Value& richPreviewValue, std::string& image, std::string& format);
    static MegaChatRichPreview *parseRichPreview(rapidjson::Document &document, std::string &textMessage);
    static MegaChatGeolocation *parseGeolocation(rapidjson::Document &document);
    static std::unique_ptr<MegaChatGiphy> parseGiphy(rapidjson::Document& document);
};

}

#endif // MEGACHATAPI_IMPL_H<|MERGE_RESOLUTION|>--- conflicted
+++ resolved
@@ -589,12 +589,9 @@
     void onCallStateChange(rtcModule::ICall& call) override;
     void onCallRinging(rtcModule::ICall &call) override;
     void onNewSession(rtcModule::ISession& session, const rtcModule::ICall& call) override;
-<<<<<<< HEAD
     void onRemoteAvFlagsChange(rtcModule::ISession& sess, const rtcModule::ICall &call) override;
-=======
     void onModeratorChange(const rtcModule::ICall& call) override;
     void onAudioApproved(const rtcModule::ICall& call) override;
->>>>>>> 1aacee90
 
 protected:
     MegaChatApiImpl* mMegaChatApi;
