/**
 * @file megachatapi_impl.h
 * @brief Private header file of the intermediate layer for the MEGA Chat C++ SDK.
 *
 * (c) 2013-2016 by Mega Limited, Auckland, New Zealand
 *
 * This file is part of the MEGA SDK - Client Access Engine.
 *
 * Applications using the MEGA API must present a valid application key
 * and comply with the the rules set forth in the Terms of Service.
 *
 * The MEGA SDK is distributed in the hope that it will be useful,
 * but WITHOUT ANY WARRANTY; without even the implied warranty of
 * MERCHANTABILITY or FITNESS FOR A PARTICULAR PURPOSE.
 *
 * @copyright Simplified (2-clause) BSD License.
 *
 * You should have received a copy of the license along with this
 * program.
 */

#ifndef MEGACHATAPI_IMPL_H
#define MEGACHATAPI_IMPL_H

#include "megachatapi.h"

//the megaapi.h header needs this defined externally
//#ifndef ENABLE_CHAT
//    #define ENABLE_CHAT 1
//#endif
#include <megaapi.h>
#include <megaapi_impl.h>

#include <rtcModule/webrtc.h>

#ifndef KARERE_DISABLE_WEBRTC
#include <IVideoRenderer.h>
#endif

#include <chatClient.h>
#include <chatd.h>
#include <sdkApi.h>
#include <karereCommon.h>
#include <logger.h>
#include <stdint.h>
#include "net/libwebsocketsIO.h"
#include "waiter/libuvWaiter.h"
#include <bitset>

#ifdef _WIN32
#pragma warning(push)
#pragma warning(disable: 4996) // rapidjson: The std::iterator class template (used as a base class to provide typedefs) is deprecated in C++17. (The <iterator> header is NOT deprecated.)
#endif

#include <rapidjson/document.h>

#ifdef _WIN32
#pragma warning(pop)
#endif


typedef LibwebsocketsIO MegaWebsocketsIO;
typedef ::mega::LibuvWaiter MegaChatWaiter;

namespace megachat
{

typedef std::set<MegaChatVideoListener *> MegaChatVideoListener_set;
typedef std::map<Cid_t, MegaChatVideoListener_set> MegaChatPeerVideoListener_map;

#ifdef _WIN32
#pragma warning(push)
#pragma warning(disable: 4250) // many, many of this form: 'megachat::MegaChatPeerListItemHandler': inherits 'megachat::MegaChatListItemHandler::megachat::MegaChatListItemHandler::onLastMessageUpdated' via dominance
#endif

class MegaChatRequestPrivate : public MegaChatRequest
{

public:
    MegaChatRequestPrivate(int type, MegaChatRequestListener *listener = NULL);
    MegaChatRequestPrivate(MegaChatRequestPrivate &request);
    virtual ~MegaChatRequestPrivate();
    MegaChatRequest *copy();
    virtual int getType() const;
    virtual MegaChatRequestListener *getListener() const;
    virtual const char *getRequestString() const;
    virtual const char* toString() const;
    virtual int getTag() const;
    virtual long long getNumber() const;
    virtual int getNumRetry() const;
    virtual bool getFlag() const;
    virtual MegaChatPeerList *getMegaChatPeerList();
    virtual MegaChatHandle getChatHandle();
    virtual MegaChatHandle getUserHandle();
    virtual int getPrivilege();
    virtual const char *getText() const;
    virtual const char *getLink() const;
    virtual MegaChatMessage *getMegaChatMessage();
    virtual mega::MegaNodeList *getMegaNodeList();
    virtual mega::MegaHandleList *getMegaHandleListByChat(MegaChatHandle chatid);
    virtual mega::MegaHandleList *getMegaHandleList();
    virtual int getParamType();
    virtual MegaChatScheduledMeetingList* getMegaChatScheduledMeetingList() const;
    virtual MegaChatScheduledMeetingOccurrList* getMegaChatScheduledMeetingOccurrList() const;

    bool hasPerformRequest() const { return mPerformRequest != nullptr; }
    int performRequest() const { assert(hasPerformRequest()); return mPerformRequest(); }

    void setPerformRequest(std::function<int()> f) { mPerformRequest = f; }
    void setMegaChatScheduledMeetingList(const MegaChatScheduledMeetingList* schedMeetingList);
    void setMegaChatScheduledMeetingOccurrList(const MegaChatScheduledMeetingOccurrList* schedMeetingOccurrList);
    void setTag(int tag);
    void setListener(MegaChatRequestListener *listener);
    void setStringList(mega::MegaStringList* stringList);
    void setNumber(long long number);
    void setNumRetry(int retry);
    void setFlag(bool flag);
    void setMegaChatPeerList(MegaChatPeerList *peerList);
    void setChatHandle(MegaChatHandle chatid);
    void setUserHandle(MegaChatHandle userhandle);
    void setPrivilege(int priv);
    void setLink(const char *link);
    void setText(const char *text);
    void setMegaChatMessage(MegaChatMessage *message);
    void setMegaNodeList(mega::MegaNodeList *nodelist);
    void setMegaHandleList(const mega::MegaHandleList* handlelist);
    void setMegaHandleListByChat(MegaChatHandle chatid, mega::MegaHandleList *handlelist);
    void setParamType(int paramType);
    void setStringMap(mega::MegaStringMap* stringMap);

private:
    mega::MegaHandleList *doGetMegaHandleListByChat(MegaChatHandle chatid);
    // Perform the request by executing this function, instead of adding code to sendPendingRequests()
    std::function<int()> mPerformRequest;

protected:
    int mType;
    int mTag;
    MegaChatRequestListener *mListener;

    long long mNumber;
    int mRetry;
    bool mFlag;
    MegaChatPeerList *mPeerList;
    MegaChatHandle mChatid;
    MegaChatHandle mUserHandle;
    int mPrivilege;
    const char* mText;
    const char* mLink;
    MegaChatMessage* mMessage;
    mega::MegaNodeList* mMegaNodeList;
    mega::MegaHandleList *mMegaHandleList;
    std::map<MegaChatHandle, mega::MegaHandleList*> mMegaHandleListMap;
    std::unique_ptr<MegaChatScheduledMeetingList> mScheduledMeetingList;
    std::unique_ptr<MegaChatScheduledMeetingOccurrList> mScheduledMeetingOccurrList;
    int mParamType;
};

class MegaChatPresenceConfigPrivate : public MegaChatPresenceConfig
{
public:
    MegaChatPresenceConfigPrivate(const MegaChatPresenceConfigPrivate &config);
    MegaChatPresenceConfigPrivate(const presenced::Config &config, bool isPending);
    virtual ~MegaChatPresenceConfigPrivate();
    MegaChatPresenceConfig *copy() const override;

    int getOnlineStatus() const override;
    bool isAutoawayEnabled() const override;
    int64_t getAutoawayTimeout() const override;
    bool isPersist() const override;
    bool isPending() const override;
    bool isLastGreenVisible() const override;

private:
    int status;
    bool persistEnabled;
    bool autoawayEnabled;
    int64_t autoawayTimeout;
    bool pending;
    bool lastGreenVisible;
};


#ifndef KARERE_DISABLE_WEBRTC

class MegaChatVideoReceiver;

class MegaChatSessionPrivate : public MegaChatSession
{
public:
    MegaChatSessionPrivate(const rtcModule::ISession &session);
    MegaChatSessionPrivate(const MegaChatSessionPrivate &session);
    virtual ~MegaChatSessionPrivate() override;
    virtual MegaChatSession *copy() override;
    virtual int getStatus() const override;
    virtual MegaChatHandle getPeerid() const override;
    virtual MegaChatHandle getClientid() const override;
    virtual bool hasAudio() const override;
    virtual bool hasVideo() const override;
    virtual bool isHiResVideo() const override;
    virtual bool isLowResVideo() const override;
    virtual bool hasScreenShare() const override;
    virtual bool isHiResScreenShare() const override;
    virtual bool isLowResScreenShare() const override;
    virtual bool hasCamera() const override;
    virtual bool isLowResCamera() const override;
    virtual bool isHiResCamera() const override;
    virtual bool isOnHold() const override;
    virtual int getChanges() const override;
    virtual int getTermCode() const override;
    virtual bool hasChanged(int changeType) const override;
    virtual bool isAudioDetected() const override;
    virtual bool hasRequestSpeak() const override;
    virtual bool canRecvVideoHiRes() const override;
    virtual bool canRecvVideoLowRes() const override;
    virtual bool isModerator() const override;

    char* avFlagsToString() const override;
    karere::AvFlags getAvFlags() const; // for internal use
    void setState(uint8_t state);
    void setAudioDetected(bool audioDetected);
    void setOnHold(bool onHold);
    void setChange(int change);
    void removeChanges();
    int convertTermCode(rtcModule::TermCode termCode);

private:
    uint8_t mState = MegaChatSession::SESSION_STATUS_INVALID;
    karere::Id mPeerId;
    Cid_t mClientId;
    karere::AvFlags mAvFlags = karere::AvFlags::kEmpty;
    int mTermCode = MegaChatSession::SESS_TERM_CODE_INVALID;
    int mChanged = MegaChatSession::CHANGE_TYPE_NO_CHANGES;
    bool mHasRequestSpeak = false;
    bool mAudioDetected = false;
    bool mHasHiResTrack = false;
    bool mHasLowResTrack = false;
    bool mIsModerator = false;
};

class MegaChatCallPrivate : public MegaChatCall
{
public:
    MegaChatCallPrivate(const rtcModule::ICall& call);
    MegaChatCallPrivate(const MegaChatCallPrivate &call);

    virtual ~MegaChatCallPrivate() override;

    virtual MegaChatCall *copy() override;

    virtual int getStatus() const override;
    virtual MegaChatHandle getChatid() const override;
    virtual MegaChatHandle getCallId() const override;

    virtual bool hasLocalAudio() const override;
    virtual bool hasLocalVideo() const override;

    virtual int getChanges() const override;
    virtual bool hasChanged(int changeType) const override;

    virtual int64_t getDuration() const override;
    virtual int64_t getInitialTimeStamp() const override;
    virtual int64_t getFinalTimeStamp() const override;
    virtual int getTermCode() const override;
    int getEndCallReason() const override;
    int getNotificationType() const override;
    virtual bool isRinging() const override;
    virtual bool isOwnModerator() const override;
    virtual mega::MegaHandleList *getSessionsClientid() const override;
    virtual MegaChatHandle getPeeridCallCompositionChange() const override;
    virtual int getCallCompositionChange() const override;
    virtual MegaChatSession *getMegaChatSession(MegaChatHandle clientId) override;
    virtual int getNumParticipants() const override;
    virtual mega::MegaHandleList *getPeeridParticipants() const override;
    virtual const mega::MegaHandleList* getModerators() const override;
    virtual bool isIgnored() const override;
    virtual bool isIncoming() const override;
    virtual bool isOutgoing() const override;
    virtual bool isOwnClientCaller() const override;
    virtual MegaChatHandle getCaller() const override;
    virtual bool isOnHold() const override;
    const char* getGenericMessage() const override;
    bool isSpeakAllow() const override;
    int getNetworkQuality() const override;
    bool hasRequestSpeak() const override;
    int getWrJoiningState() const override;
    const MegaChatWaitingRoom* getWaitingRoom() const override;

    void setStatus(int status);
    void setLocalAudioVideoFlags(karere::AvFlags localAVFlags);
    void removeChanges();
    void setChange(int changed);
    MegaChatSessionPrivate *addSession(rtcModule::ISession &sess);

    int availableAudioSlots();
    int availableVideoSlots();
    void setPeerid(const karere::Id& peerid, bool added);
    bool isParticipating(const karere::Id& userid) const;
    void setId(const karere::Id& callid);
    void setCaller(const karere::Id& caller);
    void setHandleList(const mega::MegaHandleList* handleList);
    const mega::MegaHandleList* getHandleList() const override;
    void setNotificationType(int notificationType);
    void setTermCode(int termCode);
    void setMessage(const std::string &errMsg);
    void setOnHold(bool onHold);
    static int convertCallState(rtcModule::CallState newState);
    int convertTermCode(rtcModule::TermCode termCode);
    int convertSfuCmdToCode(const std::string& cmd) const;

protected:
    MegaChatHandle mChatid = MEGACHAT_INVALID_HANDLE;;
    int mStatus = MegaChatCall::CALL_STATUS_INITIAL;
    MegaChatHandle mCallId = MEGACHAT_INVALID_HANDLE;;
    karere::AvFlags mLocalAVFlags;
    int mChanged = MegaChatCall::CHANGE_TYPE_NO_CHANGES;
    int64_t mInitialTs = 0;
    int64_t mFinalTs = 0;
    std::map<MegaChatHandle, std::unique_ptr<MegaChatSession>> mSessions;
    std::vector<MegaChatHandle> mParticipants;
    MegaChatHandle mPeerId = MEGACHAT_INVALID_HANDLE;
    int mCallCompositionChange = MegaChatCall::NO_COMPOSITION_CHANGE;
    MegaChatHandle mCallerId;
    std::string mMessage;
    std::unique_ptr<::mega::MegaHandleList> mModerators;
    std::unique_ptr<::mega::MegaHandleList> mHandleList;
    std::unique_ptr<MegaChatWaitingRoom> mMegaChatWaitingRoom;

    int mTermCode = MegaChatCall::TERM_CODE_INVALID;
    int mEndCallReason = MegaChatCall::END_CALL_REASON_INVALID;
    int mNotificationType = MegaChatCall::NOTIFICATION_TYPE_INVALID;
    bool mIgnored = false;
    bool mRinging = false;
    bool mIsCaller = false;
    bool mIsOwnClientCaller = false;
    bool mIsSpeakAllow = false;
    bool mHasRequestSpeak = false;
    bool mOwnModerator = false;
    int mNetworkQuality = rtcModule::kNetworkQualityGood;
    int mWrJoiningState = MegaChatWaitingRoom::MWR_UNKNOWN;
};

class MegaChatWaitingRoomPrivate: public MegaChatWaitingRoom
{
public:
    virtual ~MegaChatWaitingRoomPrivate() override {};
    MegaChatWaitingRoom* copy() const override
    {
        return new MegaChatWaitingRoomPrivate(*this);
    }

    size_t size() const override
    {
        return mWaitingRoomUsers ? mWaitingRoomUsers->size() : 0;
    }

    mega::MegaHandleList* getPeers() const override;

    int getPeerStatus(const uint64_t& peerid) const override
    {
        if (!mWaitingRoomUsers) { return MWR_UNKNOWN; }
        return convertIntoValidStatus(mWaitingRoomUsers->getPeerStatus(peerid));
    }

protected:
    MegaChatWaitingRoomPrivate() = delete;
    MegaChatWaitingRoomPrivate(const MegaChatWaitingRoomPrivate&& other) = delete;
    MegaChatWaitingRoomPrivate& operator = (const MegaChatWaitingRoomPrivate& other) = delete;
    MegaChatWaitingRoomPrivate& operator = (MegaChatWaitingRoomPrivate&& other) = delete;

    MegaChatWaitingRoomPrivate(const rtcModule::KarereWaitingRoom& other)
    {
        mWaitingRoomUsers.reset(new rtcModule::KarereWaitingRoom(other));
    }

    MegaChatWaitingRoomPrivate(const MegaChatWaitingRoomPrivate& other)
        : mWaitingRoomUsers(other.getWaitingRoomUsers()
                                ? new rtcModule::KarereWaitingRoom(*other.getWaitingRoomUsers())
                                : nullptr)
    {
    }

    int convertIntoValidStatus(const int status) const
    {
        switch (static_cast<rtcModule::WrState>(status))
        {
            case rtcModule::WrState::WR_NOT_ALLOWED: return MWR_NOT_ALLOWED;
            case rtcModule::WrState::WR_ALLOWED:     return MWR_ALLOWED;
            case rtcModule::WrState::WR_UNKNOWN:
            default:                                 return MWR_UNKNOWN;
        }
    }

    const rtcModule::KarereWaitingRoom* getWaitingRoomUsers() const { return mWaitingRoomUsers.get(); }
    friend class MegaChatCallPrivate;
private:

    std::unique_ptr<rtcModule::KarereWaitingRoom> mWaitingRoomUsers;
};

class MegaChatVideoFrame
{
public:
    unsigned char *buffer;
    int width;
    int height;
};

class MegaChatVideoReceiver : public rtcModule::IVideoRenderer
{
public:
    // no peerid --> local video from own user
    MegaChatVideoReceiver(MegaChatApiImpl *chatApi, const karere::Id& chatid, rtcModule::VideoResolution videoResolution, uint32_t clientId = 0);
    ~MegaChatVideoReceiver();

    void setWidth(int width);
    void setHeight(int height);

    // rtcModule::IVideoRenderer implementation
    virtual void* getImageBuffer(unsigned short width, unsigned short height, void*& userData);
    virtual void frameComplete(void* userData);
    virtual void onVideoAttach();
    virtual void onVideoDetach();
    virtual void clearViewport();
    virtual void released();

protected:
    MegaChatApiImpl *mChatApi;
    MegaChatHandle mChatid;
    rtcModule::VideoResolution mVideoResolution;
    uint32_t mClientId;
};

#endif

class MegaChatListItemPrivate : public MegaChatListItem
{
public:
    MegaChatListItemPrivate(karere::ChatRoom& chatroom);
    MegaChatListItemPrivate(const MegaChatListItem *item);
    virtual ~MegaChatListItemPrivate();
    MegaChatListItem *copy() const override;

private:
    int mChanged;

    MegaChatHandle chatid;
    int mOwnPriv;
    std::string mTitle;
    int unreadCount;
    std::string lastMsg;
    int lastMsgType;
    MegaChatHandle lastMsgSender;
    int64_t lastTs;
    bool group;
    bool mPublicChat;
    bool mPreviewMode;
    bool active;
    bool mArchived;
    bool mDeleted;  // only true when chatlink is takendown (see removeGroupChatItem())
    bool mIsCallInProgress;
    MegaChatHandle peerHandle;  // only for 1on1 chatrooms
    MegaChatHandle mLastMsgId;
    int lastMsgPriv;
    MegaChatHandle lastMsgHandle;
    unsigned int mNumPreviewers;
    bool mMeeting;

public:
    int getChanges() const override;
    bool hasChanged(int changeType) const override;

    MegaChatHandle getChatId() const override;
    const char *getTitle() const override;
    int getOwnPrivilege() const override;
    int getUnreadCount() const override;
    const char *getLastMessage() const override;
    MegaChatHandle getLastMessageId() const override;
    int getLastMessageType() const override;
    MegaChatHandle getLastMessageSender() const override;
    int64_t getLastTimestamp() const override;
    bool isGroup() const override;
    bool isPublic() const override;
    bool isPreview() const override;
    bool isActive() const override;
    bool isArchived() const override;
    bool isDeleted() const override;
    bool isCallInProgress() const override;
    MegaChatHandle getPeerHandle() const override;
    int getLastMessagePriv() const override;
    MegaChatHandle getLastMessageHandle() const override;
    unsigned int getNumPreviewers() const override;
    bool isMeeting() const override;

    void setOwnPriv(int ownPriv);
    void setTitle(const std::string &title);
    void changeUnreadCount();
    void setNumPreviewers(unsigned int numPrev);
    void setPreviewClosed();
    void setMembersUpdated();
    void setClosed();
    void setLastTimestamp(int64_t ts);
    void setArchived(bool);
    void setDeleted();
    void setCallInProgress();

    /**
     * If the message is of type MegaChatMessage::TYPE_ATTACHMENT, this function
     * recives the filenames of the attached nodes. The filenames of nodes are separated
     * by ASCII character '0x01'
     * If the message is of type MegaChatMessage::TYPE_CONTACT, this function
     * recives the usernames. The usernames are separated
     * by ASCII character '0x01'
     */
    void setLastMessage();
    void setChatMode(bool mode);
};

class MegaChatListItemHandler :public virtual karere::IApp::IChatListItem
{
public:
    MegaChatListItemHandler(MegaChatApiImpl&, karere::ChatRoom&);

    // karere::IApp::IListItem::ITitleHandler implementation
    void onTitleChanged(const std::string& title) override;
    void onUnreadCountChanged() override;

    // karere::IApp::IListItem::IChatListItem implementation
    void onExcludedFromChat() override;
    void onRejoinedChat() override;
    void onLastMessageUpdated(const chatd::LastTextMsg& msg) override;
    void onLastTsUpdated(uint32_t ts) override;
    void onChatOnlineState(const chatd::ChatState state) override;
    void onChatModeChanged(bool mode) override;
    void onChatArchived(bool archived) override;
    void onChatDeleted() const override;
    void onPreviewersCountUpdate(uint32_t numPrev) override;
    void onPreviewClosed() override;

protected:
    MegaChatApiImpl &chatApi;
    karere::ChatRoom &mRoom;
};

class MegaChatGroupListItemHandler :
        public MegaChatListItemHandler,
        public virtual karere::IApp::IGroupChatListItem
{
public:
    MegaChatGroupListItemHandler(MegaChatApiImpl&, karere::ChatRoom&);

    // karere::IApp::IListItem::IGroupChatListItem implementation
    void onUserJoin(uint64_t userid, chatd::Priv priv) override;
    void onUserLeave(uint64_t userid) override;
};

class MegaChatPeerListItemHandler :
        public MegaChatListItemHandler,
        public virtual karere::IApp::IPeerChatListItem
{
public:
    MegaChatPeerListItemHandler(MegaChatApiImpl &, karere::ChatRoom&);
};

class MegaChatRoomHandler :public karere::IApp::IChatHandler
{
public:
    MegaChatRoomHandler(MegaChatApiImpl *chatApiImpl, MegaChatApi *chatApi, mega::MegaApi *megaApi, MegaChatHandle chatid);

    void addChatRoomListener(MegaChatRoomListener *listener);
    void removeChatRoomListener(MegaChatRoomListener *listener);

    // MegaChatRoomListener callbacks
    void fireOnChatRoomUpdate(MegaChatRoom *chat);
    void fireOnMessageLoaded(MegaChatMessage *msg);
    void fireOnMessageReceived(MegaChatMessage *msg);
    void fireOnHistoryTruncatedByRetentionTime(MegaChatMessage *msg);
    void fireOnMessageUpdate(MegaChatMessage *msg);
    void fireOnHistoryReloaded(MegaChatRoom *chat);
    void fireOnReactionUpdate(MegaChatHandle msgid, const char *reaction, int count);
    // karere::IApp::IChatHandler implementation
    virtual void onMemberNameChanged(uint64_t userid, const std::string &newName) override;
    virtual void onChatArchived(bool archived) override;
    //virtual void* userp();


    // karere::IApp::IChatHandler::ITitleHandler implementation
    void onTitleChanged(const std::string& title) override;
    void onUnreadCountChanged() override;
    void onPreviewersCountUpdate(uint32_t numPrev) override;

    // karere::IApp::IChatHandler::chatd::Listener implementation
    void init(chatd::Chat& chat, chatd::DbInterface*&) override;
    void onDestroy() override;
    void onRecvNewMessage(chatd::Idx idx, chatd::Message& msg, chatd::Message::Status status) override;
    void onRecvHistoryMessage(chatd::Idx idx, chatd::Message& msg, chatd::Message::Status status, bool isLocal) override;
    void onHistoryDone(chatd::HistSource source) override;
    void onUnsentMsgLoaded(chatd::Message& msg) override;
    void onUnsentEditLoaded(chatd::Message& msg, bool oriMsgIsSending) override;
    void onMessageConfirmed(karere::Id msgxid, const chatd::Message& msg, chatd::Idx idx, bool tsUpdated) override;
    void onMessageRejected(const chatd::Message& msg, uint8_t reason) override;
    void onMessageStatusChange(chatd::Idx idx, chatd::Message::Status newStatus, const chatd::Message& msg) override;
    void onMessageEdited(const chatd::Message& msg, chatd::Idx idx) override;
    void onEditRejected(const chatd::Message& msg, chatd::ManualSendReason reason) override;
    void onOnlineStateChange(chatd::ChatState state) override;
    void onUserJoin(karere::Id userid, chatd::Priv privilege) override;
    void onUserLeave(karere::Id userid) override;
    void onExcludedFromChat() override;
    void onRejoinedChat() override;
    void onUnreadChanged() override;
    void onRetentionTimeUpdated(unsigned int period) override;
    void onPreviewersUpdate() override;
    void onManualSendRequired(chatd::Message* msg, uint64_t id, chatd::ManualSendReason reason) override;
    //virtual void onHistoryTruncated(const chatd::Message& msg, chatd::Idx idx);
    //virtual void onMsgOrderVerificationFail(const chatd::Message& msg, chatd::Idx idx, const std::string& errmsg);
    void onUserTyping(karere::Id user) override;
    void onUserStopTyping(karere::Id user) override;
    void onLastTextMessageUpdated(const chatd::LastTextMsg& msg) override;
    void onLastMessageTsUpdated(uint32_t ts) override;
    void onHistoryReloaded() override;
    void onChatModeChanged(bool mode) override;
    void onChatOptionsChanged(int option) override;
    void onReactionUpdate(karere::Id msgid, const char *reaction, int count) override;
    void onHistoryTruncatedByRetentionTime(const chatd::Message &msg, const chatd::Idx &idx, const chatd::Message::Status &status) override;

    bool isRevoked(MegaChatHandle h);
    // update access to attachments
    void handleHistoryMessage(MegaChatMessage *message);
    // update access to attachments, returns messages requiring updates (you take ownership)
    std::set<MegaChatHandle> *handleNewMessage(MegaChatMessage *msg);

protected:

private:
    MegaChatApiImpl *mChatApiImpl;
    MegaChatApi *mChatApi;       // for notifications in callbacks
    mega::MegaApi *mMegaApi;
    MegaChatHandle mChatid;

    chatd::Chat *mChat;
    karere::ChatRoom *mRoom;

    std::set<MegaChatRoomListener *> roomListeners;

    // nodes with granted/revoked access from loaded messsages
    std::map<MegaChatHandle, bool> attachmentsAccess;  // handle, access
    std::map<MegaChatHandle, std::set<MegaChatHandle>> attachmentsIds;    // nodehandle, msgids
};

class MegaChatNodeHistoryHandler : public chatd::FilteredHistoryHandler
{
public:
    MegaChatNodeHistoryHandler(MegaChatApi *api);
     virtual ~MegaChatNodeHistoryHandler(){}

    void fireOnAttachmentReceived(MegaChatMessage *message);
    void fireOnAttachmentLoaded(MegaChatMessage *message);
    void fireOnAttachmentDeleted(const karere::Id& id);
    void fireOnTruncate(const karere::Id& id);

    void onReceived(chatd::Message* msg, chatd::Idx idx) override;
    void onLoaded(chatd::Message* msg, chatd::Idx idx) override;
    void onDeleted(karere::Id id) override;
    void onTruncated(karere::Id id) override;

    void addMegaNodeHistoryListener(MegaChatNodeHistoryListener *listener);
    void removeMegaNodeHistoryListener(MegaChatNodeHistoryListener *listener);

protected:
    std::set<MegaChatNodeHistoryListener *>nodeHistoryListeners;
    MegaChatApi *chatApi;
};

class LoggerHandler : public karere::Logger::ILoggerBackend
{
public:
    LoggerHandler();
    virtual ~LoggerHandler();

    void setMegaChatLogger(MegaChatLogger *logger);
    void setLogLevel(int logLevel);
    void setLogWithColors(bool useColors);
    void setLogToConsole(bool enable);
    virtual void log(krLogLevel level, const char* msg, size_t len, unsigned flags);

private:
    std::recursive_mutex mutex;
    MegaChatLogger *megaLogger;
};

#ifndef KARERE_DISABLE_WEBRTC
class MegaChatSessionHandler;

class MegaChatCallHandler : public rtcModule::CallHandler
{
public:
    MegaChatCallHandler(MegaChatApiImpl *megaChatApi);
    ~MegaChatCallHandler();
    void onCallStateChange(rtcModule::ICall& call) override;
    void onCallRinging(rtcModule::ICall &call) override;
    void onCallError(rtcModule::ICall &call, int code, const std::string &errMsg) override;
    void onNewSession(rtcModule::ISession& session, const rtcModule::ICall& call) override;
    void onAudioApproved(const rtcModule::ICall& call) override;
    void onLocalFlagsChanged(const rtcModule::ICall& call) override;
    void onOnHold(const rtcModule::ICall& call) override;
    void onAddPeer(const rtcModule::ICall &call, karere::Id peer) override;
    void onRemovePeer(const rtcModule::ICall &call,  karere::Id peer) override;
    void onNetworkQualityChanged(const rtcModule::ICall &call) override;
    void onStopOutgoingRinging(const rtcModule::ICall& call) override;
    void onPermissionsChanged(const rtcModule::ICall& call) override;
    void onWrUsersAllow(const rtcModule::ICall& call, const mega::MegaHandleList* users) override;
    void onWrUsersDeny(const rtcModule::ICall& call, const mega::MegaHandleList* users) override;
    void onWrUserDump(const rtcModule::ICall& call) override;
    void onWrAllow(const rtcModule::ICall& call) override;
    void onWrDeny(const rtcModule::ICall& call) override;
    void onWrUsersEntered(const rtcModule::ICall& call, const mega::MegaHandleList* users) override;
    void onWrUsersLeave(const rtcModule::ICall& call, const mega::MegaHandleList* users) override;
    void onWrPushedFromCall(const rtcModule::ICall& call) override;
    void onCallDeny(const rtcModule::ICall& call, const std::string& cmd, const std::string& msg) override;

private:
    MegaChatApiImpl* mMegaChatApi;
};
#endif

class MegaChatScheduledMeetingHandler: public karere::ScheduledMeetingHandler
{
public:
    MegaChatScheduledMeetingHandler(MegaChatApiImpl* megaChatApi);
    ~MegaChatScheduledMeetingHandler();
    void onSchedMeetingChange(const karere::KarereScheduledMeeting* sm, unsigned long diff) override;
    void onSchedMeetingOccurrencesChange(const karere::Id& id, bool append) override;

private:
    MegaChatApiImpl* mMegaChatApi;
};

#ifndef KARERE_DISABLE_WEBRTC
class MegaChatSessionHandler : public rtcModule::SessionHandler
{
public:
    MegaChatSessionHandler(MegaChatApiImpl *mMegaChatApi, const rtcModule::ICall& call);
    virtual ~MegaChatSessionHandler();
    void onSpeakRequest(rtcModule::ISession& session, bool requested) override;
    void onVThumbReceived(rtcModule::ISession& session) override;
    void onHiResReceived(rtcModule::ISession& session) override;
    void onDestroySession(rtcModule::ISession& session) override;
    void onAudioRequested(rtcModule::ISession& session) override;
    void onRemoteFlagsChanged(rtcModule::ISession& session) override;
    void onOnHold(rtcModule::ISession& session) override;
    void onRemoteAudioDetected(rtcModule::ISession& session) override;
    void onPermissionsChanged(rtcModule::ISession& session) override;

private:
    MegaChatApiImpl *mMegaChatApi;
    MegaChatHandle mCallid;
    MegaChatHandle mChatid;
};
#endif

class MegaChatErrorPrivate :
        public MegaChatError,
        private ::promise::Error
{
public:

    MegaChatErrorPrivate(const std::string& msg, int code=ERROR_OK, int type=promise::kErrorTypeGeneric);
    MegaChatErrorPrivate(int code=ERROR_OK, int type=promise::kErrorTypeGeneric);
    virtual ~MegaChatErrorPrivate() {}

private:
    MegaChatErrorPrivate(const MegaChatErrorPrivate *);
    static const char* getGenericErrorString(int errorCode);

    // MegaChatError interface
public:
    MegaChatError *copy();
    int getErrorCode() const;
    int getErrorType() const;
    const char *getErrorString() const;
    const char *toString() const;
};

class MegaChatPeerListPrivate : public MegaChatPeerList
{
public:
    MegaChatPeerListPrivate();
    MegaChatPeerListPrivate(mega::userpriv_vector *);

    virtual ~MegaChatPeerListPrivate();
    virtual MegaChatPeerList *copy() const;

    virtual void addPeer(MegaChatHandle h, int priv);
    virtual MegaChatHandle getPeerHandle(int i) const;
    virtual int getPeerPrivilege(int i) const;
    virtual int size() const;

    // returns the list of user-privilege (this object keeps the ownership)
    const mega::userpriv_vector * getList() const;

private:
    mega::userpriv_vector list;
};

class MegaChatListItemListPrivate :  public MegaChatListItemList
{
public:
    MegaChatListItemListPrivate();
    virtual ~MegaChatListItemListPrivate();
    virtual MegaChatListItemListPrivate *copy() const;

    virtual const MegaChatListItem *get(unsigned int i) const;
    virtual unsigned int size() const;

    void addChatListItem(MegaChatListItem*);

private:
    MegaChatListItemListPrivate(const MegaChatListItemListPrivate *list);
    std::vector<MegaChatListItem*> mList;
};

class MegaChatRoomPrivate : public MegaChatRoom
{
public:
    MegaChatRoomPrivate(const MegaChatRoom *);
    MegaChatRoomPrivate(const karere::ChatRoom&);

    virtual ~MegaChatRoomPrivate() {}
    MegaChatRoom *copy() const override;

    MegaChatHandle getChatId() const override;
    int getOwnPrivilege() const override;
    unsigned int getNumPreviewers() const override;
    int getPeerPrivilegeByHandle(MegaChatHandle userhandle) const override;
    const char *getPeerFirstnameByHandle(MegaChatHandle userhandle) const override;
    const char *getPeerLastnameByHandle(MegaChatHandle userhandle) const override;
    const char *getPeerFullnameByHandle(MegaChatHandle userhandle) const override;
    const char *getPeerEmailByHandle(MegaChatHandle userhandle) const override;
    int getPeerPrivilege(unsigned int i) const override;
    unsigned int getPeerCount() const override;
    MegaChatHandle getPeerHandle(unsigned int i) const override;
    const char *getPeerFirstname(unsigned int i) const override;
    const char *getPeerLastname(unsigned int i) const override;
    const char *getPeerFullname(unsigned int i) const override;
    const char *getPeerEmail(unsigned int i) const override;
    bool isGroup() const override;
    bool isPublic() const override;
    bool isPreview() const override;
    const char *getAuthorizationToken() const override;
    const char *getTitle() const override;
    bool hasCustomTitle() const override;
    bool isActive() const override;
    bool isArchived() const override;
    bool isMeeting() const override;
    bool isWaitingRoom() const override;
    bool isOpenInvite() const override;
    bool isSpeakRequest() const override;
    int64_t getCreationTs() const override;

    int getChanges() const override;
    bool hasChanged(int changeType) const override;

    int getUnreadCount() const override;
    MegaChatHandle getUserHandle() const override;
    MegaChatHandle getUserTyping() const override;

    unsigned getRetentionTime() const override;

    void setRetentionTime(unsigned int period);
    void setOwnPriv(int ownPriv);
    void setTitle(const std::string &title);
    void changeUnreadCount();
    void changeChatRoomOption(int option);
    void setNumPreviewers(unsigned int numPrev);
    void setMembersUpdated(MegaChatHandle uh);
    void setUserTyping(MegaChatHandle uh);
    void setUserStopTyping(MegaChatHandle uh);
    void setClosed();
    void setChatMode(bool mode);
    void setArchived(bool archived);

private:
    int mChanged;

    MegaChatHandle mChatid;
    mega::privilege_t priv;
    mega::userpriv_vector mPeers;
    std::vector<std::string> peerFirstnames;
    std::vector<std::string> peerLastnames;
    std::vector<std::string> peerEmails;
    bool group;
    bool mPublicChat;
    karere::Id mAuthToken;
    bool active;
    bool mArchived;
    bool mHasCustomTitle;
    int64_t mCreationTs;
    bool mMeeting = false;
    bool mWaitingRoom = false;
    bool mOpenInvite = false;
    bool mSpeakRequest = false;

    std::string mTitle;
    int unreadCount;
    unsigned int mNumPreviewers;
    MegaChatHandle mUh;
    uint32_t mRetentionTime;

public:
    // you take the ownership of return value
    static char *firstnameFromBuffer(const std::string &buffer);

    // you take the ownership of return value
    static char *lastnameFromBuffer(const std::string &buffer);
};

class MegaChatRoomListPrivate :  public MegaChatRoomList
{
public:
    MegaChatRoomListPrivate();
    virtual ~MegaChatRoomListPrivate() {}
    virtual MegaChatRoomList *copy() const;
    virtual const MegaChatRoom *get(unsigned int i) const;
    virtual unsigned int size() const;

    void addChatRoom(MegaChatRoom*);

private:
    MegaChatRoomListPrivate(const MegaChatRoomListPrivate *list);
    std::vector<MegaChatRoom*> mList;
};

class MegaChatScheduledFlagsPrivate: public MegaChatScheduledFlags
{
public:
    MegaChatScheduledFlagsPrivate();
    MegaChatScheduledFlagsPrivate(const unsigned long numericValue);
    MegaChatScheduledFlagsPrivate(const MegaChatScheduledFlagsPrivate *flags);
    MegaChatScheduledFlagsPrivate(const karere::KarereScheduledFlags* flags);
    ~MegaChatScheduledFlagsPrivate() override = default;
    MegaChatScheduledFlagsPrivate(const MegaChatScheduledFlagsPrivate&) = delete;
    MegaChatScheduledFlagsPrivate(const MegaChatScheduledFlagsPrivate&&) = delete;
    MegaChatScheduledFlagsPrivate& operator=(const MegaChatScheduledFlagsPrivate&) = delete;
    MegaChatScheduledFlagsPrivate& operator=(const MegaChatScheduledFlagsPrivate&&) = delete;

    void reset() override;
    void setSendEmails(bool enabled) override;

    unsigned long getNumericValue() const;
    bool sendEmails() const override;
    bool isEmpty() const override;

    MegaChatScheduledFlagsPrivate* copy() const override { return new MegaChatScheduledFlagsPrivate(this); }
    std::unique_ptr<karere::KarereScheduledFlags> getKarereScheduledFlags() const;

private:
    std::unique_ptr<karere::KarereScheduledFlags> mKScheduledFlags;
};

class MegaChatScheduledRulesPrivate : public MegaChatScheduledRules
{
public:
    MegaChatScheduledRulesPrivate(const int freq,
                                  const int interval = INTERVAL_INVALID,
                                  const MegaChatTimeStamp until = MEGACHAT_INVALID_TIMESTAMP,
                                  const mega::MegaIntegerList* byWeekDay = nullptr,
                                  const mega::MegaIntegerList* byMonthDay = nullptr,
                                  const mega::MegaIntegerMap* byMonthWeekDay = nullptr);

    MegaChatScheduledRulesPrivate(const MegaChatScheduledRulesPrivate *rules);
    MegaChatScheduledRulesPrivate(const karere::KarereScheduledRules* rules);
    ~MegaChatScheduledRulesPrivate() override = default;
    MegaChatScheduledRulesPrivate(const MegaChatScheduledRulesPrivate&) = delete;
    MegaChatScheduledRulesPrivate(const MegaChatScheduledRulesPrivate&&) = delete;
    MegaChatScheduledRulesPrivate& operator=(const MegaChatScheduledRulesPrivate&) = delete;
    MegaChatScheduledRulesPrivate& operator=(const MegaChatScheduledRulesPrivate&&) = delete;

    void setFreq(int freq) override;
    void setInterval(int interval) override;
    void setUntil(MegaChatTimeStamp until) override;
    void setByWeekDay(const mega::MegaIntegerList* byWeekDay) override;
    void setByMonthDay(const mega::MegaIntegerList* byMonthDay)  override;
    void setByMonthWeekDay(const mega::MegaIntegerMap* byMonthWeekDay) override;

    int freq() const override;
    int interval() const override;
    MegaChatTimeStamp until() const override;
    const mega::MegaIntegerList* byWeekDay()  const override;
    const mega::MegaIntegerList* byMonthDay()  const  override;
    const mega::MegaIntegerMap* byMonthWeekDay() const override;

    MegaChatScheduledRulesPrivate* copy() const override { return new MegaChatScheduledRulesPrivate(this); }
    std::unique_ptr<karere::KarereScheduledRules> getKarereScheduledRules() const;
    static bool isValidFreq(const int freq)              { return (freq >= FREQ_DAILY && freq <= FREQ_MONTHLY); }
    static bool isValidInterval(const int interval)      { return interval > INTERVAL_INVALID; }
    static bool isValidUntil(const mega::m_time_t until) { return until > MEGACHAT_INVALID_TIMESTAMP; }

private:
    std::unique_ptr<karere::KarereScheduledRules> mKScheduledRules;

    // temp memory must be held somewhere since there is a data transformation and ownership is not returned in the getters
    // (to be removed once MegaChatAPI homogenizes with MegaAPI)
    mutable std::unique_ptr<mega::MegaIntegerList> mTransformedByWeekDay;
    mutable std::unique_ptr<mega::MegaIntegerList> mTransformedByMonthDay;
    mutable std::unique_ptr<mega::MegaIntegerMap> mTransformedByMonthWeekDay;
};

class MegaChatScheduledMeetingPrivate: public MegaChatScheduledMeeting
{
public:
    using megachat_sched_bs_t = karere::KarereScheduledMeeting::sched_bs_t;

    MegaChatScheduledMeetingPrivate(const MegaChatHandle chatid,
                                    const char* timezone,
                                    const MegaChatTimeStamp startDateTime,
                                    const MegaChatTimeStamp endDateTime,
                                    const char* title,
                                    const char* description,
                                    const MegaChatHandle schedId = MEGACHAT_INVALID_HANDLE,
                                    const MegaChatHandle parentSchedId = MEGACHAT_INVALID_HANDLE,
                                    const MegaChatHandle organizerUserId = MEGACHAT_INVALID_HANDLE,
                                    const int cancelled = -1,
                                    const char* attributes = nullptr,
                                    const MegaChatTimeStamp overrides = MEGACHAT_INVALID_TIMESTAMP,
                                    const MegaChatScheduledFlags* flags = nullptr,
                                    const MegaChatScheduledRules* rules = nullptr);

    MegaChatScheduledMeetingPrivate(const MegaChatScheduledMeetingPrivate *scheduledMeeting);
    MegaChatScheduledMeetingPrivate(const karere::KarereScheduledMeeting* scheduledMeeting);
    ~MegaChatScheduledMeetingPrivate() override = default;
    MegaChatScheduledMeetingPrivate(const MegaChatScheduledMeetingPrivate&) = delete;
    MegaChatScheduledMeetingPrivate(const MegaChatScheduledMeetingPrivate&&) = delete;
    MegaChatScheduledMeetingPrivate& operator=(const MegaChatScheduledMeetingPrivate&) = delete;
    MegaChatScheduledMeetingPrivate& operator=(const MegaChatScheduledMeetingPrivate&&) = delete;

    void setChanged(const unsigned long val) { mChanged = megachat_sched_bs_t(val); }

    megachat_sched_bs_t getChanged() const   { return mChanged; }
    MegaChatHandle chatId() const override;
    MegaChatHandle schedId() const override;
    MegaChatHandle parentSchedId() const override;
    MegaChatHandle organizerUserId() const override;
    const char* timezone() const override;
    MegaChatTimeStamp startDateTime() const override;
    MegaChatTimeStamp endDateTime() const override;
    const char* title() const override;
    const char* description() const override;
    const char* attributes() const override;
    MegaChatTimeStamp overrides() const override;
    int cancelled() const override;
    MegaChatScheduledFlags* flags() const override;
    MegaChatScheduledRules* rules() const override;
    bool hasChanged(size_t changeType) const override;
    bool isNew() const override;
    bool isDeleted() const override;

    MegaChatScheduledMeetingPrivate* copy() const override { return new MegaChatScheduledMeetingPrivate(this); }

private:
    // changed bitmap
    megachat_sched_bs_t mChanged;

    std::unique_ptr<karere::KarereScheduledMeeting> mKScheduledMeeting;

    // temp memory must be held somewhere since there is a data transformation and ownership is not returned in the getters
    mutable std::unique_ptr<MegaChatScheduledFlags> mTransformedMCSFlags;
    mutable std::unique_ptr<MegaChatScheduledRules> mTransformedMCSRules;
};


class MegaChatScheduledMeetingOccurrPrivate: public MegaChatScheduledMeetingOccurr
{
public:
    MegaChatScheduledMeetingOccurrPrivate(const MegaChatScheduledMeetingOccurrPrivate *scheduledMeeting);
    MegaChatScheduledMeetingOccurrPrivate(const karere::KarereScheduledMeetingOccurr* scheduledMeeting);
    virtual ~MegaChatScheduledMeetingOccurrPrivate();
    MegaChatScheduledMeetingOccurrPrivate* copy() const override;
    MegaChatHandle schedId() const override;
    MegaChatHandle parentSchedId() const override;
    const char* timezone() const override;
    MegaChatTimeStamp startDateTime() const override;
    MegaChatTimeStamp endDateTime() const override;
    MegaChatTimeStamp overrides() const override;
    int cancelled() const override;

private:
    // scheduled meeting handle
    MegaChatHandle mSchedId;

    // parent scheduled meeting handle
    MegaChatHandle mParentSchedId;

    // start dateTime of the original meeting series event to be replaced (unix timestamp)
    MegaChatTimeStamp mOverrides;

    // timeZone
    std::string mTimezone;

    // start dateTime (unix timestamp)
    MegaChatTimeStamp mStartDateTime;

    // end dateTime (unix timestamp)
    MegaChatTimeStamp mEndDateTime;

    // cancelled flag
    int mCancelled;
};

class MegaChatScheduledMeetingListPrivate: public MegaChatScheduledMeetingList
{
public:
    MegaChatScheduledMeetingListPrivate();
    MegaChatScheduledMeetingListPrivate(const MegaChatScheduledMeetingListPrivate &l);
    ~MegaChatScheduledMeetingListPrivate();

    MegaChatScheduledMeetingListPrivate *copy() const override;

    // getters
    unsigned long size() const override;
    const MegaChatScheduledMeeting *at(unsigned long i) const override;

    // setters
    void insert(MegaChatScheduledMeeting *sm) override;
    void clear() override;

private:
    std::vector<std::unique_ptr<MegaChatScheduledMeeting>> mList;
};

class MegaChatScheduledMeetingOccurrListPrivate: public MegaChatScheduledMeetingOccurrList
{
public:
    MegaChatScheduledMeetingOccurrListPrivate();
    MegaChatScheduledMeetingOccurrListPrivate(const MegaChatScheduledMeetingOccurrListPrivate &l);
    ~MegaChatScheduledMeetingOccurrListPrivate();

    MegaChatScheduledMeetingOccurrListPrivate *copy() const override;

    // getters
    unsigned long size() const override;
    const MegaChatScheduledMeetingOccurr *at(unsigned long i) const override;

    // setters
    void insert(MegaChatScheduledMeetingOccurr *sm) override;
    void clear() override;

private:
    std::vector<std::unique_ptr<MegaChatScheduledMeetingOccurr>> mList;
};

class MegaChatAttachedUser;
class MegaChatRichPreviewPrivate;
class MegaChatContainsMetaPrivate;

class MegaChatMessagePrivate : public MegaChatMessage
{
public:
    MegaChatMessagePrivate(const MegaChatMessage *msg);
    MegaChatMessagePrivate(const chatd::Message &msg, chatd::Message::Status status, chatd::Idx index);

    virtual ~MegaChatMessagePrivate();
    MegaChatMessage *copy() const override;

    // MegaChatMessage interface
    int getStatus() const override;
    MegaChatHandle getMsgId() const override;
    MegaChatHandle getTempId() const override;
    int getMsgIndex() const override;
    MegaChatHandle getUserHandle() const override;
    int getType() const override;
    bool hasConfirmedReactions() const override;
    int64_t getTimestamp() const override;
    const char *getContent() const override;
    bool isEdited() const override;
    bool isDeleted() const override;
    bool isEditable() const override;
    bool isDeletable() const override;
    bool isManagementMessage() const override;
    MegaChatHandle getHandleOfAction() const override;
    int getPrivilege() const override;
    int getCode() const override;
    MegaChatHandle getRowId() const override;
    unsigned int getUsersCount() const override;
    MegaChatHandle getUserHandle(unsigned int index) const override;
    const char *getUserName(unsigned int index) const override;
    const char *getUserEmail(unsigned int index) const override;
    mega::MegaNodeList *getMegaNodeList() const override;
    const MegaChatContainsMeta *getContainsMeta() const override;
    mega::MegaHandleList *getMegaHandleList() const override;
    int getDuration() const override;
    unsigned getRetentionTime() const override;
    int getTermCode() const override;
    bool hasSchedMeetingChanged(unsigned int change) const override;

    const mega::MegaStringList* getStringList() const override;

    int getChanges() const override;
    bool hasChanged(int changeType) const override;

    void setStatus(int status);
    void setTempId(MegaChatHandle tempId);
    void setRowId(int id);
    void setContentChanged();
    void setCode(int code);
    void setAccess();
    void setTsUpdated();

    static int convertEndCallTermCodeToUI(const chatd::Message::CallEndedInfo &callEndInfo);

private:
    bool isGiphy() const;

    int changed;

    int type;
    int mStatus;
    MegaChatHandle msgId;   // definitive unique ID given by server
    MegaChatHandle mTempId;  // used until it's given a definitive ID by server
    MegaChatHandle rowId;   // used to identify messages in the manual-sending queue
    MegaChatHandle uh;
    MegaChatHandle hAction;// certain messages need additional handle: such us priv changes, revoke attachment
    int mIndex;              // position within the history buffer
    int64_t ts;
    const char *mMsg;
    bool edited;
    bool deleted;
    int priv;               // certain messages need additional info, like priv changes
    int mCode;               // generic field for additional information (ie. the reason of manual sending)
    bool mHasReactions;
    std::vector<MegaChatAttachedUser> *megaChatUsers = NULL;
    mega::MegaNodeList *megaNodeList = NULL;
    mega::MegaHandleList *megaHandleList = NULL;
    const MegaChatContainsMeta *mContainsMeta = NULL;
    std::unique_ptr<::mega::MegaStringList> mStringList;
};

//Thread safe request queue
class ChatRequestQueue
{
    protected:
        std::deque<MegaChatRequestPrivate *> requests;
        std::mutex mutex;

    public:
        void push(MegaChatRequestPrivate *request);
        void push_front(MegaChatRequestPrivate *request);
        MegaChatRequestPrivate * pop();
        void removeListener(MegaChatRequestListener *listener);
};

//Thread safe transfer queue
class EventQueue
{
protected:
    std::deque<megaMessage*> events;
    std::mutex mutex;

public:
    void push(megaMessage* event);
    void push_front(megaMessage* event);
    megaMessage *pop();
    bool isEmpty();
    size_t size();
};

class MegaChatApiImpl :
        public karere::IApp,
        public karere::IApp::IChatListHandler
{
public:

    MegaChatApiImpl(MegaChatApi *chatApi, mega::MegaApi *megaApi);
    virtual ~MegaChatApiImpl();

    using SdkMutexGuard = std::unique_lock<std::recursive_mutex>;   // (equivalent to typedef)
    mutable std::recursive_mutex sdkMutex;
    std::recursive_mutex videoMutex;
    mega::Waiter *waiter;
private:
    MegaChatApi *mChatApi;
    mega::MegaApi *mMegaApi;
    WebsocketsIO *mWebsocketsIO;
    karere::Client *mClient;
    bool mTerminating;

    mega::MegaThread thread;
    int threadExit;
    static void *threadEntryPoint(void *param);
    void loop();

    void init(MegaChatApi *chatApi, mega::MegaApi *megaApi);

    static LoggerHandler *loggerHandler;

    ChatRequestQueue requestQueue;
    EventQueue eventQueue;

    std::set<MegaChatListener *> listeners;
    std::set<MegaChatNotificationListener *> notificationListeners;
    std::set<MegaChatRequestListener *> requestListeners;

    std::set<MegaChatPeerListItemHandler *> chatPeerListItemHandler;
    std::set<MegaChatGroupListItemHandler *> chatGroupListItemHandler;
    std::map<MegaChatHandle, MegaChatRoomHandler*> chatRoomHandler;
    std::map<MegaChatHandle, MegaChatNodeHistoryHandler*> nodeHistoryHandlers;

    int reqtag;
    std::map<int, MegaChatRequestPrivate *> requestMap;

#ifndef KARERE_DISABLE_WEBRTC
    std::set<MegaChatCallListener *> callListeners;
    std::map<MegaChatHandle, MegaChatPeerVideoListener_map> mVideoListenersHiRes;
    std::map<MegaChatHandle, MegaChatPeerVideoListener_map> mVideoListenersLowRes;
    std::map<MegaChatHandle, MegaChatVideoListener_set> mLocalVideoListeners;

    mega::MegaStringList *getChatInDevices(const std::set<std::string> &devices);
    void cleanCalls();
    std::unique_ptr<MegaChatCallHandler> mCallHandler;
#endif

    std::unique_ptr<MegaChatScheduledMeetingHandler> mScheduledMeetingHandler;
    std::set<MegaChatScheduledMeetingListener *> mSchedMeetingListeners;

    void cleanChatHandlers();

    static int convertInitState(int state);
    static int convertDbError(int errCode);
    bool isChatroomFromType(const karere::ChatRoom& chat, int type) const;

    int performRequest_archiveChat(MegaChatRequestPrivate* request);
    int performRequest_loadUserAttributes(MegaChatRequestPrivate* request);
    int performRequest_setChatRetentionTime(MegaChatRequestPrivate* request);
    int performRequest_manageReaction(MegaChatRequestPrivate* request);
    int performRequest_importMessages(MegaChatRequestPrivate* request);
    int performRequest_sendTypingNotification(MegaChatRequestPrivate* request);
#ifndef KARERE_DISABLE_WEBRTC
    int performRequest_startChatCall(MegaChatRequestPrivate* request);
    int performRequest_answerChatCall(MegaChatRequestPrivate* request);
    int performRequest_hangChatCall(MegaChatRequestPrivate* request);
    int performRequest_setAudioVideoEnable(MegaChatRequestPrivate* request);
    int performRequest_setCallOnHold(MegaChatRequestPrivate* request);
    int performRequest_setChatVideoInDevice(MegaChatRequestPrivate* request);
    int performRequest_enableAudioLevelMonitor(MegaChatRequestPrivate* request);
    int performRequest_speakRequest(MegaChatRequestPrivate* request);
    int performRequest_speakApproval(MegaChatRequestPrivate* request);
    int performRequest_hiResVideo(MegaChatRequestPrivate* request);
    int performRequest_lowResVideo(MegaChatRequestPrivate* request);
    int performRequest_videoDevice(MegaChatRequestPrivate* request);
    int performRequest_requestHiResQuality(MegaChatRequestPrivate* request);
    int performRequest_removeSpeaker(MegaChatRequestPrivate* request);
    int performRequest_pushOrAllowJoinCall(MegaChatRequestPrivate* request);
    int performRequest_kickUsersFromCall(MegaChatRequestPrivate* request);
    int performRequest_sendRingIndividualInACall(MegaChatRequestPrivate* request);
#endif
    int performRequest_removeScheduledMeeting(MegaChatRequestPrivate* request);
    int performRequest_fetchScheduledMeetingOccurrences(MegaChatRequestPrivate* request);
    int performRequest_updateScheduledMeetingOccurrence(MegaChatRequestPrivate* request);
    int performRequest_updateScheduledMeeting(MegaChatRequestPrivate* request);

public:
    static void megaApiPostMessage(megaMessage *msg, void* ctx);
    void postMessage(megaMessage *msg);

    void sendPendingRequests();
    void sendPendingEvents();

    static void setLogLevel(int logLevel);
    static void setLoggerClass(MegaChatLogger *megaLogger);
    static void setLogWithColors(bool useColors);
    static void setLogToConsole(bool enable);

    int init(const char *sid, bool waitForFetchnodesToConnect = true);
    int initAnonymous();
    void createKarereClient();
    void resetClientid();
    int getInitState();

    void importMessages(const char *externalDbPath, MegaChatRequestListener *listener);

    MegaChatRoomHandler* getChatRoomHandler(MegaChatHandle chatid);
    void removeChatRoomHandler(MegaChatHandle chatid);

    karere::ChatRoom *findChatRoom(MegaChatHandle chatid);
    karere::ChatRoom *findChatRoomByUser(MegaChatHandle userhandle);
    chatd::Message *findMessage(MegaChatHandle chatid, MegaChatHandle msgid);
    chatd::Message *findMessageNotConfirmed(MegaChatHandle chatid, MegaChatHandle msgxid);

#ifndef KARERE_DISABLE_WEBRTC
    rtcModule::ICall* findCall(MegaChatHandle chatid);
    int getCurrentInputVideoTracksLimit() const;
    bool setCurrentInputVideoTracksLimit(const int numInputVideoTracks);
#endif

    static void setCatchException(bool enable);
    static bool hasUrl(const char* text);
    bool openNodeHistory(MegaChatHandle chatid, MegaChatNodeHistoryListener *listener);
    bool closeNodeHistory(MegaChatHandle chatid, MegaChatNodeHistoryListener *listener);
    void addNodeHistoryListener(MegaChatHandle chatid, MegaChatNodeHistoryListener *listener);
    void removeNodeHistoryListener(MegaChatHandle chatid, MegaChatNodeHistoryListener *listener);
    int loadAttachments(MegaChatHandle chatid, int count);

    // ============= Listeners ================

    // Registration
    void addChatRequestListener(MegaChatRequestListener *listener);
    void addChatListener(MegaChatListener *listener);
    void addChatRoomListener(MegaChatHandle chatid, MegaChatRoomListener *listener);
    void addChatNotificationListener(MegaChatNotificationListener *listener);
    void removeChatRequestListener(MegaChatRequestListener *listener);
    void removeChatListener(MegaChatListener *listener);
    void removeChatRoomListener(MegaChatHandle chatid, MegaChatRoomListener *listener);
    void removeChatNotificationListener(MegaChatNotificationListener *listener);
    int getMessageReactionCount(MegaChatHandle chatid, MegaChatHandle msgid, const char *reaction);
    mega::MegaStringList* getMessageReactions(MegaChatHandle chatid, MegaChatHandle msgid);
    mega::MegaHandleList* getReactionUsers(MegaChatHandle chatid, MegaChatHandle msgid, const char *reaction);
    void setPublicKeyPinning(bool enable);
#ifndef KARERE_DISABLE_WEBRTC
    void addChatCallListener(MegaChatCallListener *listener);
    void addSchedMeetingListener(MegaChatScheduledMeetingListener* listener);
    void removeChatCallListener(MegaChatCallListener *listener);
    void removeSchedMeetingListener(MegaChatScheduledMeetingListener* listener);
    void addChatVideoListener(MegaChatHandle chatid, MegaChatHandle clientId, rtcModule::VideoResolution videoResolution, MegaChatVideoListener *listener);
    void removeChatVideoListener(MegaChatHandle chatid, MegaChatHandle clientId, rtcModule::VideoResolution videoResolution, MegaChatVideoListener *listener);
    void setSFUid(int sfuid);
#endif

    // MegaChatRequestListener callbacks
    void fireOnChatRequestStart(MegaChatRequestPrivate *request);
    void fireOnChatRequestFinish(MegaChatRequestPrivate *request, MegaChatError *e);
    void fireOnChatRequestUpdate(MegaChatRequestPrivate *request);
    void fireOnChatRequestTemporaryError(MegaChatRequestPrivate *request, MegaChatError *e);

#ifndef KARERE_DISABLE_WEBRTC
    // MegaChatScheduledMeetListener callbacks
    void fireOnChatSchedMeetingUpdate(MegaChatScheduledMeetingPrivate* sm);
    void fireOnSchedMeetingOccurrencesChange(const karere::Id& id, bool append);

    // MegaChatCallListener callbacks
    void fireOnChatCallUpdate(MegaChatCallPrivate *call);
    void fireOnChatSessionUpdate(MegaChatHandle chatid, MegaChatHandle callid, MegaChatSessionPrivate *session);

    // MegaChatVideoListener callbacks
    void fireOnChatVideoData(MegaChatHandle chatid, uint32_t clientId, int width, int height, char*buffer, rtcModule::VideoResolution videoResolution);
#endif

    // MegaChatListener callbacks (specific ones)
    void fireOnChatListItemUpdate(MegaChatListItem *item);
    void fireOnChatInitStateUpdate(int newState);
    void fireOnChatOnlineStatusUpdate(MegaChatHandle userhandle, int status, bool inProgress);
    void fireOnChatPresenceConfigUpdate(MegaChatPresenceConfig *config);
    void fireOnChatPresenceLastGreenUpdated(MegaChatHandle userhandle, int lastGreen);
    void fireOnChatConnectionStateUpdate(MegaChatHandle chatid, int newState);
    void fireOnDbError(int error, const char* msg);

    // MegaChatNotificationListener callbacks
    void fireOnChatNotification(MegaChatHandle chatid, MegaChatMessage *msg);

    // ============= API requests ================

    // General chat methods
    int getConnectionState();
    int getChatConnectionState(MegaChatHandle chatid);
    bool areAllChatsLoggedIn();
    static int convertChatConnectionState(chatd::ChatState state);
    void retryPendingConnections(bool disconnect = false, bool refreshURL = false, MegaChatRequestListener *listener = NULL);
    void logout(MegaChatRequestListener *listener = NULL);
    void localLogout(MegaChatRequestListener *listener = NULL);

    void setOnlineStatus(int status, MegaChatRequestListener *listener = NULL);
    int getOnlineStatus();
    bool isOnlineStatusPending();

    void setPresenceAutoaway(bool enable, int64_t timeout, MegaChatRequestListener *listener = NULL);
    void setPresencePersist(bool enable, MegaChatRequestListener *listener = NULL);
    void signalPresenceActivity(MegaChatRequestListener *listener = NULL);
    void setLastGreenVisible(bool enable, MegaChatRequestListener *listener = NULL);
    void requestLastGreen(MegaChatHandle userid, MegaChatRequestListener *listener = NULL);
    MegaChatPresenceConfig *getPresenceConfig();
    bool isSignalActivityRequired();

    int getUserOnlineStatus(MegaChatHandle userhandle);
    void setBackgroundStatus(bool background, MegaChatRequestListener *listener = NULL);
    int getBackgroundStatus();

    void getUserFirstname(MegaChatHandle userhandle, const char *authorizationToken, MegaChatRequestListener *listener = NULL);
    const char* getUserFirstnameFromCache(MegaChatHandle userhandle);
    void getUserLastname(MegaChatHandle userhandle, const char *authorizationToken, MegaChatRequestListener *listener = NULL);
    const char* getUserLastnameFromCache(MegaChatHandle userhandle);
    const char* getUserFullnameFromCache(MegaChatHandle userhandle);
    void getUserEmail(MegaChatHandle userhandle, MegaChatRequestListener *listener = NULL);
    const char* getUserEmailFromCache(MegaChatHandle userhandle);
    const char* getUserAliasFromCache(MegaChatHandle userhandle);
    ::mega::MegaStringMap *getUserAliasesFromCache();
    void loadUserAttributes(MegaChatHandle chatid, mega::MegaHandleList* userList, MegaChatRequestListener *listener = nullptr);
    unsigned int getMaxParticipantsWithAttributes();
    char *getContactEmail(MegaChatHandle userhandle);
    MegaChatHandle getUserHandleByEmail(const char *email);
    MegaChatHandle getMyUserHandle();
    MegaChatHandle getMyClientidHandle(MegaChatHandle chatid);
    char *getMyFirstname();
    char *getMyLastname();
    char *getMyFullname();
    char *getMyEmail();
    MegaChatRoomList* getChatRooms();
    MegaChatRoomList* getChatRoomsByType(int type);
    MegaChatRoom* getChatRoom(MegaChatHandle chatid);
    MegaChatRoom *getChatRoomByUser(MegaChatHandle userhandle);
    MegaChatListItemList* getChatListItems(const int mask, const int filter) const;
    MegaChatListItemList *getChatListItems() const;
    MegaChatListItemList* getChatListItemsByType(int type);
    MegaChatListItemList *getChatListItemsByPeers(MegaChatPeerList *peers);
    MegaChatListItem *getChatListItem(MegaChatHandle chatid);
    int getUnreadChats();
    MegaChatListItemList *getActiveChatListItems();
    MegaChatListItemList *getInactiveChatListItems();
    MegaChatListItemList *getArchivedChatListItems();
    MegaChatListItemList *getUnreadChatListItems();
    MegaChatHandle getChatHandleByUser(MegaChatHandle userhandle);

    // Chatrooms management
    void createChatroomAndSchedMeeting(MegaChatPeerList* peerList, bool isMeeting, bool publicChat, const char* title, bool speakRequest, bool waitingRoom, bool openInvite,
                                                          const char* timezone, MegaChatTimeStamp startDate, MegaChatTimeStamp endDate, const char* description,
                                                          const MegaChatScheduledFlags* flags, const MegaChatScheduledRules* rules,
                                                          const char* attributes, MegaChatRequestListener* listener = nullptr);

    // updates a scheduled meeting
    void updateScheduledMeeting(MegaChatHandle chatid, MegaChatHandle schedId, const char* timezone, MegaChatTimeStamp startDate, MegaChatTimeStamp endDate,
                                             const char* title, const char* description, bool cancelled, const MegaChatScheduledFlags* flags, const MegaChatScheduledRules* rules,
                                             MegaChatRequestListener* listener = nullptr);


    // updates a scheduled meeting ocurrence
    void updateScheduledMeetingOccurrence(MegaChatHandle chatid, MegaChatHandle schedId, MegaChatTimeStamp overrides, MegaChatTimeStamp newStartDate,
                                                       MegaChatTimeStamp newEndDate, bool cancelled, MegaChatRequestListener* listener = nullptr);

    // removes a scheduled meeting
    void removeScheduledMeeting(MegaChatHandle chatid, MegaChatHandle schedId, MegaChatRequestListener* listener = nullptr);

    // get all scheduled meetings given a chatid
    MegaChatScheduledMeetingList* getScheduledMeetingsByChat(MegaChatHandle chatid);

    // return a specific scheduled meeting given a chatid and a scheduled meeting id
    MegaChatScheduledMeeting* getScheduledMeeting(MegaChatHandle chatid, MegaChatHandle schedId);

    // return a list of scheduled meeting for all chatrooms
    MegaChatScheduledMeetingList* getAllScheduledMeetings();

    // get all future scheduled meetings occurrences given a chatid, if there are not enough occurrences, MEGAChat will fetch automatically from API
    void fetchScheduledMeetingOccurrencesByChat(MegaChatHandle chatid, MegaChatTimeStamp since, MegaChatTimeStamp until, MegaChatRequestListener* listener);

    void setChatOption(MegaChatHandle chatid, int option, bool enabled, MegaChatRequestListener* listener = NULL);
    void createChat(bool group, MegaChatPeerList *peerList, MegaChatRequestListener *listener = NULL);
    void createChat(bool group, MegaChatPeerList* peerList, const char* title, bool speakRequest, bool waitingRoom, bool openInvite, MegaChatRequestListener* listener = NULL);
    void createPublicChat(MegaChatPeerList *peerList, bool meeting, const char *title = NULL, bool speakRequest = false, bool waitingRoom = false, bool openInvite = false,  MegaChatRequestListener *listener = NULL);
    void chatLinkHandle(MegaChatHandle chatid, bool del, bool createifmissing, MegaChatRequestListener *listener = NULL);
    void inviteToChat(MegaChatHandle chatid, MegaChatHandle uh, int privilege, MegaChatRequestListener *listener = NULL);
    void autojoinPublicChat(MegaChatHandle chatid, MegaChatRequestListener *listener = NULL);
    void autorejoinPublicChat(MegaChatHandle chatid, MegaChatHandle ph, MegaChatRequestListener *listener = NULL);
    void removeFromChat(MegaChatHandle chatid, MegaChatHandle uh = MEGACHAT_INVALID_HANDLE, MegaChatRequestListener *listener = NULL);
    void updateChatPermissions(MegaChatHandle chatid, MegaChatHandle uh, int privilege, MegaChatRequestListener *listener = NULL);
    void truncateChat(MegaChatHandle chatid, MegaChatHandle messageid, MegaChatRequestListener *listener = NULL);
    void setChatTitle(MegaChatHandle chatid, const char *title, MegaChatRequestListener *listener = NULL);
    void openChatPreview(const char *link, MegaChatRequestListener *listener = NULL);
    void checkChatLink(const char *link, MegaChatRequestListener *listener = NULL);
    void setPublicChatToPrivate(MegaChatHandle chatid, MegaChatRequestListener *listener = NULL);
    void removeChatLink(MegaChatHandle chatid, MegaChatRequestListener *listener = NULL);
    void archiveChat(MegaChatHandle chatid, bool archive, MegaChatRequestListener *listener = NULL);
    void setChatRetentionTime(MegaChatHandle chatid, unsigned period, MegaChatRequestListener *listener = NULL);

    bool openChatRoom(MegaChatHandle chatid, MegaChatRoomListener *listener = NULL);
    void closeChatRoom(MegaChatHandle chatid, MegaChatRoomListener *listener = NULL);
    void closeChatPreview(MegaChatHandle chatid);

    int loadMessages(MegaChatHandle chatid, int count);
    bool isFullHistoryLoaded(MegaChatHandle chatid);
    void manageReaction(MegaChatHandle chatid, MegaChatHandle msgid, const char *reaction, bool add, MegaChatRequestListener *listener = NULL);
    MegaChatMessage *getMessage(MegaChatHandle chatid, MegaChatHandle msgid);
    MegaChatMessage *getMessageFromNodeHistory(MegaChatHandle chatid, MegaChatHandle msgid);
    MegaChatMessage *getManualSendingMessage(MegaChatHandle chatid, MegaChatHandle rowid);
    MegaChatMessage *sendMessage(MegaChatHandle chatid, const char* msg, size_t msgLen, int type = MegaChatMessage::TYPE_NORMAL);
    MegaChatMessage *attachContacts(MegaChatHandle chatid, mega::MegaHandleList* contacts);
    MegaChatMessage *forwardContact(MegaChatHandle sourceChatid, MegaChatHandle msgid, MegaChatHandle targetChatId);
    void attachNodes(MegaChatHandle chatid, mega::MegaNodeList *nodes, MegaChatRequestListener *listener = NULL);
    void attachNode(MegaChatHandle chatid, MegaChatHandle nodehandle, MegaChatRequestListener *listener = NULL);
    MegaChatMessage *sendGeolocation(MegaChatHandle chatid, float longitude, float latitude, const char *img = NULL);
    MegaChatMessage *editGeolocation(MegaChatHandle chatid, MegaChatHandle msgid, float longitude, float latitude, const char *img = NULL);
    MegaChatMessage *sendGiphy(MegaChatHandle chatid, const char* srcMp4, const char* srcWebp, long long sizeMp4, long long sizeWebp, int width, int height, const char* title);
    void attachVoiceMessage(MegaChatHandle chatid, MegaChatHandle nodehandle, MegaChatRequestListener *listener = NULL);
    void revokeAttachment(MegaChatHandle chatid, MegaChatHandle handle, MegaChatRequestListener *listener = NULL);
    bool isRevoked(MegaChatHandle chatid, MegaChatHandle nodeHandle);
    MegaChatMessage *editMessage(MegaChatHandle chatid, MegaChatHandle msgid, const char* msg, size_t msgLen);
    MegaChatMessage *removeRichLink(MegaChatHandle chatid, MegaChatHandle msgid);
    bool setMessageSeen(MegaChatHandle chatid, MegaChatHandle msgid);
    MegaChatMessage *getLastMessageSeen(MegaChatHandle chatid);
    MegaChatHandle getLastMessageSeenId(MegaChatHandle chatid);
    void removeUnsentMessage(MegaChatHandle chatid, MegaChatHandle rowid);
    void sendTypingNotification(MegaChatHandle chatid, MegaChatRequestListener *listener = NULL);
    void sendStopTypingNotification(MegaChatHandle chatid, MegaChatRequestListener *listener = NULL);
    bool isMessageReceptionConfirmationActive() const;
    void saveCurrentState();
    void pushReceived(bool beep, MegaChatHandle chatid, int type, MegaChatRequestListener *listener = NULL);
    int createChatOptionsBitMask(bool speakRequest, bool waitingRoom, bool openInvite);
    bool isValidChatOptionsBitMask(int chatOptionsBitMask);
    static bool hasChatOptionEnabled(int option, int chatOptionsBitMask);

#ifndef KARERE_DISABLE_WEBRTC

    // Audio/Video devices
    mega::MegaStringList *getChatVideoInDevices();
    void setChatVideoInDevice(const char *device, MegaChatRequestListener *listener = NULL);
    char *getVideoDeviceSelected();

    // Calls
<<<<<<< HEAD
    void startChatCall(MegaChatHandle chatid, bool waitingRoom, bool enableVideo = true,  bool enableAudio = true, MegaChatHandle schedId = MEGACHAT_INVALID_HANDLE, MegaChatRequestListener *listener = NULL);
    void ringIndividualInACall(MegaChatHandle chatId, MegaChatHandle userId, MegaChatRequestListener* listener = nullptr);
=======
    void startChatCall(MegaChatHandle chatid, bool enableVideo = true,  bool enableAudio = true, MegaChatHandle schedId = MEGACHAT_INVALID_HANDLE, MegaChatRequestListener *listener = NULL);
    void ringIndividualInACall(const MegaChatHandle chatId, const MegaChatHandle userId, const int ringTimeout, MegaChatRequestListener* listener = nullptr);
>>>>>>> 0157885c
    void answerChatCall(MegaChatHandle chatid, bool enableVideo = true,  bool enableAudio = true, MegaChatRequestListener *listener = NULL);
    void hangChatCall(MegaChatHandle callid, MegaChatRequestListener *listener = NULL);
    void endChatCall(MegaChatHandle callid, MegaChatRequestListener *listener = NULL);
    void setAudioEnable(MegaChatHandle chatid, bool enable, MegaChatRequestListener *listener = NULL);
    void setVideoEnable(MegaChatHandle chatid, bool enable, MegaChatRequestListener *listener = NULL);
    void openVideoDevice(MegaChatRequestListener *listener = NULL);
    void releaseVideoDevice(MegaChatRequestListener *listener = NULL);
    void requestHiResQuality(MegaChatHandle chatid, MegaChatHandle clientId, int quality, MegaChatRequestListener *listener = NULL);
    void setCallOnHold(MegaChatHandle chatid, bool setOnHold, MegaChatRequestListener *listener = NULL);
    void removeSpeaker(MegaChatHandle chatid, MegaChatHandle clientId, MegaChatRequestListener *listener = NULL);
    void pushUsersIntoWaitingRoom(MegaChatHandle chatid, mega::MegaHandleList* users, const bool all, MegaChatRequestListener* listener = nullptr);
    void allowUsersJoinCall(MegaChatHandle chatid, const mega::MegaHandleList* users, const bool all, MegaChatRequestListener* listener = nullptr);
    void kickUsersFromCall(MegaChatHandle chatid, mega::MegaHandleList* users, MegaChatRequestListener* listener = nullptr);
    MegaChatCall *getChatCall(MegaChatHandle chatId);
    bool setIgnoredCall(MegaChatHandle chatId);
    MegaChatCall *getChatCallByCallId(MegaChatHandle callId);
    int getNumCalls();
    mega::MegaHandleList *getChatCalls(int callState = -1);
    mega::MegaHandleList *getChatCallsIds();
    bool hasCallInChatRoom(MegaChatHandle chatid);
    int getMaxCallParticipants();
    int getMaxSupportedVideoCallParticipants();
    bool isValidSimVideoTracks(const unsigned int maxSimVideoTracks) const;
    bool isAudioLevelMonitorEnabled(MegaChatHandle chatid);
    void enableAudioLevelMonitor(bool enable, MegaChatHandle chatid, MegaChatRequestListener *listener = NULL);
    void requestSpeak(MegaChatHandle chatid, MegaChatRequestListener *listener = NULL);
    void removeRequestSpeak(MegaChatHandle chatid, MegaChatRequestListener *listener = NULL);
    void approveSpeakRequest(MegaChatHandle chatid, MegaChatHandle clientId, MegaChatRequestListener *listener = NULL);
    void rejectSpeakRequest(MegaChatHandle chatid, MegaChatHandle clientId, MegaChatRequestListener *listener = NULL);
    void requestHiResVideo(MegaChatHandle chatid, MegaChatHandle clientId, int quality, MegaChatRequestListener *listener = NULL);
    void stopHiResVideo(MegaChatHandle chatid, mega::MegaHandleList *clientIds, MegaChatRequestListener *listener = NULL);
    void requestLowResVideo(MegaChatHandle chatid, mega::MegaHandleList *clientIds, MegaChatRequestListener *listener = NULL);
    void stopLowResVideo(MegaChatHandle chatid, mega::MegaHandleList *clientIds, MegaChatRequestListener *listener = NULL);
    std::pair<int, rtcModule::ICall*> getCallWithModPermissions(const MegaChatHandle chatid, bool waitingRoom, const std::string& msg);
#endif

//    MegaChatCallPrivate *getChatCallByPeer(const char* jid);


    // ============= karere API implementation ================

    // karere::IApp implementation
    //virtual ILoginDialog* createLoginDialog();
    virtual IApp::IChatHandler *createChatHandler(karere::ChatRoom &chat);
    IApp::IChatListHandler *chatListHandler() override;
    void onPresenceChanged(karere::Id userid, karere::Presence pres, bool inProgress) override;
    void onPresenceConfigChanged(const presenced::Config& state, bool pending) override;
    void onPresenceLastGreenUpdated(karere::Id userid, uint16_t lastGreen) override;
    void onInitStateChange(int newState) override;
    void onChatNotification(karere::Id chatid, const chatd::Message &msg, chatd::Message::Status status, chatd::Idx idx) override;
    void onDbError(int error, const std::string &msg) override;

    // rtcModule::IChatListHandler implementation
    IApp::IGroupChatListItem *addGroupChatItem(karere::GroupChatRoom &chat) override;
    void removeGroupChatItem(IApp::IGroupChatListItem& item) override;
    IApp::IPeerChatListItem *addPeerChatItem(karere::PeerChatRoom& chat) override;
    void removePeerChatItem(IApp::IPeerChatListItem& item) override;
};

/**
 * @brief This class represents users attached to a message
 *
 * Messages of type MegaChatMessage::TYPE_CONTACT_ATTACHMENT include a list of
 * users with handle, email and name. The MegaChatMessage provides methods to
 * get each of them separatedly.
 *
 * This class is used internally by MegaChatMessagePrivate, not exposed to apps.
 *
 * @see MegaChatMessage::getUserHandle, MegaChatMessage::getUserName and
 * MegaChatMessage::getUserEmail.
 */
class MegaChatAttachedUser
{
public:
    MegaChatAttachedUser(MegaChatHandle contactId, const std::string& email, const std::string& name);
    virtual ~MegaChatAttachedUser();

    virtual MegaChatHandle getHandle() const;
    virtual const char *getEmail() const;
    virtual const char *getName() const;

protected:
    megachat::MegaChatHandle mHandle;
    std::string mEmail;
    std::string mName;
};

class MegaChatRichPreviewPrivate : public MegaChatRichPreview
{
public:
    MegaChatRichPreviewPrivate(const MegaChatRichPreview *richPreview);
    MegaChatRichPreviewPrivate(const std::string &text, const std::string &title, const std::string &description,
                        const std::string &image, const std::string &imageFormat, const std::string &icon,
                        const std::string &iconFormat, const std::string &url);

    virtual MegaChatRichPreview *copy() const;
    virtual ~MegaChatRichPreviewPrivate();

    virtual const char *getText() const;
    virtual const char *getTitle() const;
    virtual const char *getDescription() const;
    virtual const char *getImage() const;
    virtual const char *getImageFormat() const;
    virtual const char *getIcon() const;
    virtual const char *getIconFormat() const;
    virtual const char *getUrl() const;
    virtual const char *getDomainName() const;

protected:
    std::string mText;
    std::string mTitle;
    std::string mDescription;
    std::string mImage;
    std::string mImageFormat;
    std::string mIcon;
    std::string mIconFormat;
    std::string mUrl;
    std::string mDomainName;
};

class MegaChatGeolocationPrivate : public MegaChatGeolocation
{
public:
    MegaChatGeolocationPrivate(float longitude, float latitude, const std::string &image);
    MegaChatGeolocationPrivate(const MegaChatGeolocationPrivate *geolocation);
    virtual ~MegaChatGeolocationPrivate() {}
    virtual MegaChatGeolocation *copy() const;

    virtual float getLongitude() const;
    virtual float getLatitude() const;
    virtual const char *getImage() const;

protected:
    float mLongitude;
    float mLatitude;
    std::string mImage;
};

class MegaChatGiphyPrivate : public MegaChatGiphy
{
public:
    MegaChatGiphyPrivate(const std::string& srcMp4, const std::string& srcWebp, long long sizeMp4, long long sizeWebp, int width, int height, const std::string& title);
    MegaChatGiphyPrivate(const MegaChatGiphyPrivate* giphy);
    virtual ~MegaChatGiphyPrivate() {}
    virtual MegaChatGiphy* copy() const override;

    virtual const char* getMp4Src() const override;
    virtual const char* getWebpSrc() const override;
    virtual const char* getTitle() const override;
    virtual long getMp4Size() const override;
    virtual long getWebpSize() const override;
    virtual int getWidth() const override;
    virtual int getHeight() const override;

protected:
    std::string mMp4Src;
    std::string mWebpSrc;
    std::string mTitle;
    long mMp4Size   = 0;
    long mWebpSize  = 0;
    int mWidth      = 0;
    int mHeight     = 0;
};

class MegaChatContainsMetaPrivate : public MegaChatContainsMeta
{
public:
    MegaChatContainsMetaPrivate(const MegaChatContainsMeta *containsMeta = NULL);
    virtual ~MegaChatContainsMetaPrivate();

    MegaChatContainsMeta *copy() const override;

    int getType() const override;
    const char *getTextMessage() const override;
    const MegaChatRichPreview *getRichPreview() const override;
    const MegaChatGeolocation *getGeolocation() const override;
    const MegaChatGiphy *getGiphy() const override;

    // This function take the property from memory that it receives as parameter
    void setRichPreview(MegaChatRichPreview *richPreview);
    void setGeolocation(MegaChatGeolocation *geolocation);
    void setTextMessage(const std::string &text);
    void setGiphy(std::unique_ptr<MegaChatGiphy> giphy);

protected:
    int mType = MegaChatContainsMeta::CONTAINS_META_INVALID;
    std::string mText;
    MegaChatRichPreview *mRichPreview = NULL;
    MegaChatGeolocation *mGeolocation = NULL;
    std::unique_ptr<MegaChatGiphy> mGiphy;
};

class JSonUtils
{
public:
    static std::string generateAttachNodeJSon(mega::MegaNodeList* nodes, uint8_t type);
    static std::string generateAttachContactJSon(mega::MegaHandleList *contacts, karere::ContactList *contactList);
    static std::string generateGeolocationJSon(float longitude, float latitude, const char* img);
    static std::string generateGiphyJSon(const char* srcMp4, const char* srcWebp, long long sizeMp4, long long sizeWebp, int width, int height, const char* title);

    // you take the ownership of returned value. NULL if error
    static mega::MegaNodeList *parseAttachNodeJSon(const char* json);

    // you take the ownership of returned value. NULL if error
    static std::vector<MegaChatAttachedUser> *parseAttachContactJSon(const char* json);

    // you take the ownership of the returned value. NULL if error
    static const MegaChatContainsMeta *parseContainsMeta(const char* json, uint8_t type, bool onlyTextMessage = false);

    /**
     * If the message is of type MegaChatMessage::TYPE_ATTACHMENT, this function
     * recives the filenames of the attached nodes. The filenames of nodes are separated
     * by ASCII character '0x01'
     * If the message is of type MegaChatMessage::TYPE_CONTACT, this function
     * recives the usernames. The usernames are separated
     * by ASCII character '0x01'
     */
    static std::string getLastMessageContent(const std::string &content, uint8_t type);

private:
    static std::string getImageFormat(const char* imagen);
    static void getRichLinckImageFromJson(const std::string& field, const rapidjson::Value& richPreviewValue, std::string& image, std::string& format);
    static MegaChatRichPreview *parseRichPreview(rapidjson::Document &document, std::string &textMessage);
    static MegaChatGeolocation *parseGeolocation(rapidjson::Document &document);
    static std::unique_ptr<MegaChatGiphy> parseGiphy(rapidjson::Document& document);
};

#ifdef _WIN32
#pragma warning(pop) // C2450
#endif

}

#endif // MEGACHATAPI_IMPL_H<|MERGE_RESOLUTION|>--- conflicted
+++ resolved
@@ -1611,13 +1611,8 @@
     char *getVideoDeviceSelected();
 
     // Calls
-<<<<<<< HEAD
     void startChatCall(MegaChatHandle chatid, bool waitingRoom, bool enableVideo = true,  bool enableAudio = true, MegaChatHandle schedId = MEGACHAT_INVALID_HANDLE, MegaChatRequestListener *listener = NULL);
-    void ringIndividualInACall(MegaChatHandle chatId, MegaChatHandle userId, MegaChatRequestListener* listener = nullptr);
-=======
-    void startChatCall(MegaChatHandle chatid, bool enableVideo = true,  bool enableAudio = true, MegaChatHandle schedId = MEGACHAT_INVALID_HANDLE, MegaChatRequestListener *listener = NULL);
     void ringIndividualInACall(const MegaChatHandle chatId, const MegaChatHandle userId, const int ringTimeout, MegaChatRequestListener* listener = nullptr);
->>>>>>> 0157885c
     void answerChatCall(MegaChatHandle chatid, bool enableVideo = true,  bool enableAudio = true, MegaChatRequestListener *listener = NULL);
     void hangChatCall(MegaChatHandle callid, MegaChatRequestListener *listener = NULL);
     void endChatCall(MegaChatHandle callid, MegaChatRequestListener *listener = NULL);
