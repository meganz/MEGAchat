/**
 * @file megachatapi_impl.h
 * @brief Private header file of the intermediate layer for the MEGA Chat C++ SDK.
 *
 * (c) 2013-2016 by Mega Limited, Auckland, New Zealand
 *
 * This file is part of the MEGA SDK - Client Access Engine.
 *
 * Applications using the MEGA API must present a valid application key
 * and comply with the the rules set forth in the Terms of Service.
 *
 * The MEGA SDK is distributed in the hope that it will be useful,
 * but WITHOUT ANY WARRANTY; without even the implied warranty of
 * MERCHANTABILITY or FITNESS FOR A PARTICULAR PURPOSE.
 *
 * @copyright Simplified (2-clause) BSD License.
 *
 * You should have received a copy of the license along with this
 * program.
 */

#ifndef MEGACHATAPI_IMPL_H
#define MEGACHATAPI_IMPL_H

#include "megachatapi.h"

//the megaapi.h header needs this defined externally
//#ifndef ENABLE_CHAT
//    #define ENABLE_CHAT 1
//#endif
#include <megaapi.h>
#include <megaapi_impl.h>

#include <rtcModule/webrtc.h>

#ifndef KARERE_DISABLE_WEBRTC
#include <IVideoRenderer.h>
#endif

#include <chatClient.h>
#include <chatd.h>
#include <sdkApi.h>
#include <karereCommon.h>
#include <logger.h>
#include <stdint.h>
#include "net/libwebsocketsIO.h"
#include "waiter/libuvWaiter.h"

#ifdef _WIN32
#pragma warning(push)
#pragma warning(disable: 4996) // rapidjson: The std::iterator class template (used as a base class to provide typedefs) is deprecated in C++17. (The <iterator> header is NOT deprecated.)
#endif

#include <rapidjson/document.h>

#ifdef _WIN32
#pragma warning(pop)
#endif


typedef LibwebsocketsIO MegaWebsocketsIO;
typedef ::mega::LibuvWaiter MegaChatWaiter;

namespace megachat
{

typedef std::set<MegaChatVideoListener *> MegaChatVideoListener_set;
typedef std::map<Cid_t, MegaChatVideoListener_set> MegaChatPeerVideoListener_map;

#ifdef _WIN32
#pragma warning(push)
#pragma warning(disable: 4250) // many, many of this form: 'megachat::MegaChatPeerListItemHandler': inherits 'megachat::MegaChatListItemHandler::megachat::MegaChatListItemHandler::onLastMessageUpdated' via dominance
#endif

class MegaChatRequestPrivate : public MegaChatRequest
{

public:
    MegaChatRequestPrivate(int type, MegaChatRequestListener *listener = NULL);
    MegaChatRequestPrivate(MegaChatRequestPrivate &request);
    virtual ~MegaChatRequestPrivate();
    MegaChatRequest *copy();
    virtual int getType() const;
    virtual MegaChatRequestListener *getListener() const;
    virtual const char *getRequestString() const;
    virtual const char* toString() const;
    virtual int getTag() const;
    virtual long long getNumber() const;
    virtual int getNumRetry() const;
    virtual bool getFlag() const;
    virtual MegaChatPeerList *getMegaChatPeerList();
    virtual MegaChatHandle getChatHandle();
    virtual MegaChatHandle getUserHandle();
    virtual int getPrivilege();
    virtual const char *getText() const;
    virtual const char *getLink() const;
    virtual MegaChatMessage *getMegaChatMessage();
    virtual mega::MegaNodeList *getMegaNodeList();
    virtual mega::MegaHandleList *getMegaHandleListByChat(MegaChatHandle chatid);
    virtual mega::MegaHandleList *getMegaHandleList();
    virtual int getParamType();

    void setTag(int tag);
    void setListener(MegaChatRequestListener *listener);
    void setNumber(long long number);
    void setNumRetry(int retry);
    void setFlag(bool flag);
    void setMegaChatPeerList(MegaChatPeerList *peerList);
    void setChatHandle(MegaChatHandle chatid);
    void setUserHandle(MegaChatHandle userhandle);
    void setPrivilege(int priv);
    void setLink(const char *link);
    void setText(const char *text);
    void setMegaChatMessage(MegaChatMessage *message);
    void setMegaNodeList(mega::MegaNodeList *nodelist);
    void setMegaHandleList(mega::MegaHandleList *handlelist);
    void setMegaHandleListByChat(MegaChatHandle chatid, mega::MegaHandleList *handlelist);
    void setParamType(int paramType);

protected:
    int mType;
    int mTag;
    MegaChatRequestListener *mListener;

    long long mNumber;
    int mRetry;
    bool mFlag;
    MegaChatPeerList *mPeerList;
    MegaChatHandle mChatid;
    MegaChatHandle mUserHandle;
    int mPrivilege;
    const char* mText;
    const char* mLink;
    MegaChatMessage* mMessage;
    mega::MegaNodeList* mMegaNodeList;
    mega::MegaHandleList *mMegaHandleList;
    std::map<MegaChatHandle, mega::MegaHandleList*> mMegaHandleListMap;
    int mParamType;
};

class MegaChatPresenceConfigPrivate : public MegaChatPresenceConfig
{
public:
    MegaChatPresenceConfigPrivate(const MegaChatPresenceConfigPrivate &config);
    MegaChatPresenceConfigPrivate(const presenced::Config &config, bool isPending);
    virtual ~MegaChatPresenceConfigPrivate();
    MegaChatPresenceConfig *copy() const override;

    int getOnlineStatus() const override;
    bool isAutoawayEnabled() const override;
    int64_t getAutoawayTimeout() const override;
    bool isPersist() const override;
    bool isPending() const override;
    bool isLastGreenVisible() const override;

private:
    int status;
    bool persistEnabled;
    bool autoawayEnabled;
    int64_t autoawayTimeout;
    bool pending;
    bool lastGreenVisible;
};


#ifndef KARERE_DISABLE_WEBRTC

class MegaChatVideoReceiver;

class MegaChatSessionPrivate : public MegaChatSession
{
public:
    MegaChatSessionPrivate(const rtcModule::ISession &session);
    MegaChatSessionPrivate(const MegaChatSessionPrivate &session);
    virtual ~MegaChatSessionPrivate() override;
    virtual MegaChatSession *copy() override;
    virtual int getStatus() const override;
    virtual MegaChatHandle getPeerid() const override;
    virtual MegaChatHandle getClientid() const override;
    virtual bool hasAudio() const override;
    virtual bool hasVideo() const override;
    virtual bool isHiResVideo() const override;
    virtual bool isLowResVideo() const override;
    virtual bool isOnHold() const override;
    virtual int getChanges() const override;
    virtual bool hasChanged(int changeType) const override;
    virtual bool isAudioDetected() const override;
    virtual bool hasRequestSpeak() const override;
    virtual bool canRecvVideoHiRes() const override;
    virtual bool canRecvVideoLowRes() const override;

    karere::AvFlags getAvFlags() const; // for internal use
    void setState(uint8_t state);
    void setAudioDetected(bool audioDetected);
    void setOnHold(bool onHold);
    void setChange(int change);
    void removeChanges();

private:
    uint8_t mState = MegaChatSession::SESSION_STATUS_INVALID;
    karere::Id mPeerId;
<<<<<<< HEAD
    Cid_t mClientId;
    karere::AvFlags mAvFlags = 0;
=======
    uint32_t mClientId;
    karere::AvFlags mAvFlags = karere::AvFlags::kEmpty;
>>>>>>> 07d8754a
    int mChanged = MegaChatSession::CHANGE_TYPE_NO_CHANGES;
    bool mHasRequestSpeak = false;
    bool mAudioDetected = false;
    bool mHasHiResTrack = false;
    bool mHasLowResTrack = false;
};

class MegaChatCallPrivate : public MegaChatCall
{
public:
    MegaChatCallPrivate(const rtcModule::ICall& call);
    MegaChatCallPrivate(const MegaChatCallPrivate &call);

    virtual ~MegaChatCallPrivate() override;

    virtual MegaChatCall *copy() override;

    virtual int getStatus() const override;
    virtual MegaChatHandle getChatid() const override;
    virtual MegaChatHandle getCallId() const override;

    virtual bool hasLocalAudio() const override;
    virtual bool hasLocalVideo() const override;

    virtual int getChanges() const override;
    virtual bool hasChanged(int changeType) const override;
    virtual bool isAudioDetected() const override;

    virtual int64_t getDuration() const override;
    virtual int64_t getInitialTimeStamp() const override;
    virtual int64_t getFinalTimeStamp() const override;
    virtual int getTermCode() const override;
    int getEndCallReason() const override;
    virtual bool isRinging() const override;
    virtual mega::MegaHandleList *getSessionsClientid() const override;
    virtual MegaChatHandle getPeeridCallCompositionChange() const override;
    virtual int getCallCompositionChange() const override;
    virtual MegaChatSession *getMegaChatSession(MegaChatHandle clientId) override;
    virtual int getNumParticipants() const override;
    virtual mega::MegaHandleList *getPeeridParticipants() const override;
    virtual bool isIgnored() const override;
    virtual bool isIncoming() const override;
    virtual bool isOutgoing() const override;
    virtual MegaChatHandle getCaller() const override;
    virtual bool isOnHold() const override;
    bool isSpeakAllow() const override;
    int getNetworkQuality() const override;
    bool hasRequestSpeak() const override;

    void setStatus(int status);
    void setLocalAudioVideoFlags(karere::AvFlags localAVFlags);
    void removeChanges();
    void setChange(int changed);
    MegaChatSessionPrivate *addSession(rtcModule::ISession &sess);

    int availableAudioSlots();
    int availableVideoSlots();
    void setPeerid(karere::Id peerid, bool added);
    bool isParticipating(karere::Id userid);
    void setId(karere::Id callid);
    void setCaller(karere::Id caller);
    void setOnHold(bool onHold);
    void setAudioDetected(bool audioDetected);
    static int convertCallState(rtcModule::CallState newState);
    int convertTermCode(rtcModule::TermCode termCode);

protected:
    MegaChatHandle mChatid = MEGACHAT_INVALID_HANDLE;;
    int mStatus = MegaChatCall::CALL_STATUS_INITIAL;
    MegaChatHandle mCallId = MEGACHAT_INVALID_HANDLE;;
    karere::AvFlags mLocalAVFlags;
    int mChanged = MegaChatCall::CHANGE_TYPE_NO_CHANGES;
    int64_t mInitialTs = 0;
    int64_t mFinalTs = 0;
    std::map<MegaChatHandle, std::unique_ptr<MegaChatSession>> mSessions;
    std::vector<MegaChatHandle> mParticipants;
    MegaChatHandle mPeerId = MEGACHAT_INVALID_HANDLE;
    int mCallCompositionChange = MegaChatCall::NO_COMPOSITION_CHANGE;
    MegaChatHandle mCallerId;

    int mTermCode = MegaChatCall::TERM_CODE_INVALID;
    int mEndCallReason = MegaChatCall::END_CALL_REASON_INVALID;
    bool mIgnored = false;
    bool mAudioDetected = false;
    bool mRinging = false;
    bool mIsCaller = false;
    bool mIsSpeakAllow = false;
    bool mHasRequestSpeak = false;
    int mNetworkQuality = rtcModule::kNetworkQualityDefault;
};

class MegaChatVideoFrame
{
public:
    unsigned char *buffer;
    int width;
    int height;
};

class MegaChatVideoReceiver : public rtcModule::IVideoRenderer
{
public:
    // no peerid --> local video from own user
    MegaChatVideoReceiver(MegaChatApiImpl *chatApi, karere::Id chatid, rtcModule::VideoResolution videoResolution, uint32_t clientId = 0);
    ~MegaChatVideoReceiver();

    void setWidth(int width);
    void setHeight(int height);

    // rtcModule::IVideoRenderer implementation
    virtual void* getImageBuffer(unsigned short width, unsigned short height, void*& userData);
    virtual void frameComplete(void* userData);
    virtual void onVideoAttach();
    virtual void onVideoDetach();
    virtual void clearViewport();
    virtual void released();

protected:
    MegaChatApiImpl *mChatApi;
    MegaChatHandle mChatid;
    rtcModule::VideoResolution mVideoResolution;
    uint32_t mClientId;
};

#endif

class MegaChatListItemPrivate : public MegaChatListItem
{
public:
    MegaChatListItemPrivate(karere::ChatRoom& chatroom);
    MegaChatListItemPrivate(const MegaChatListItem *item);
    virtual ~MegaChatListItemPrivate();
    MegaChatListItem *copy() const override;

private:
    int mChanged;

    MegaChatHandle chatid;
    int mOwnPriv;
    std::string mTitle;
    int unreadCount;
    std::string lastMsg;
    int lastMsgType;
    MegaChatHandle lastMsgSender;
    int64_t lastTs;
    bool group;
    bool mPublicChat;
    bool mPreviewMode;
    bool active;
    bool mArchived;
    bool mDeleted;  // only true when chatlink is takendown (see removeGroupChatItem())
    bool mIsCallInProgress;
    MegaChatHandle peerHandle;  // only for 1on1 chatrooms
    MegaChatHandle mLastMsgId;
    int lastMsgPriv;
    MegaChatHandle lastMsgHandle;
    unsigned int mNumPreviewers;

public:
    int getChanges() const override;
    bool hasChanged(int changeType) const override;

    MegaChatHandle getChatId() const override;
    const char *getTitle() const override;
    int getOwnPrivilege() const override;
    int getUnreadCount() const override;
    const char *getLastMessage() const override;
    MegaChatHandle getLastMessageId() const override;
    int getLastMessageType() const override;
    MegaChatHandle getLastMessageSender() const override;
    int64_t getLastTimestamp() const override;
    bool isGroup() const override;
    bool isPublic() const override;
    bool isPreview() const override;
    bool isActive() const override;
    bool isArchived() const override;
    bool isDeleted() const override;
    bool isCallInProgress() const override;
    MegaChatHandle getPeerHandle() const override;
    int getLastMessagePriv() const override;
    MegaChatHandle getLastMessageHandle() const override;
    unsigned int getNumPreviewers() const override;

    void setOwnPriv(int ownPriv);
    void setTitle(const std::string &title);
    void changeUnreadCount();
    void setNumPreviewers(unsigned int numPrev);
    void setPreviewClosed();
    void setMembersUpdated();
    void setClosed();
    void setLastTimestamp(int64_t ts);
    void setArchived(bool);
    void setDeleted();
    void setCallInProgress();

    /**
     * If the message is of type MegaChatMessage::TYPE_ATTACHMENT, this function
     * recives the filenames of the attached nodes. The filenames of nodes are separated
     * by ASCII character '0x01'
     * If the message is of type MegaChatMessage::TYPE_CONTACT, this function
     * recives the usernames. The usernames are separated
     * by ASCII character '0x01'
     */
    void setLastMessage();
    void setChatMode(bool mode);
};

class MegaChatListItemHandler :public virtual karere::IApp::IChatListItem
{
public:
    MegaChatListItemHandler(MegaChatApiImpl&, karere::ChatRoom&);

    // karere::IApp::IListItem::ITitleHandler implementation
    void onTitleChanged(const std::string& title) override;
    void onUnreadCountChanged() override;

    // karere::IApp::IListItem::IChatListItem implementation
    void onExcludedFromChat() override;
    void onRejoinedChat() override;
    void onLastMessageUpdated(const chatd::LastTextMsg& msg) override;
    void onLastTsUpdated(uint32_t ts) override;
    void onChatOnlineState(const chatd::ChatState state) override;
    void onChatModeChanged(bool mode) override;
    void onChatArchived(bool archived) override;
    void onChatDeleted() const override;
    void onPreviewersCountUpdate(uint32_t numPrev) override;
    void onPreviewClosed() override;

protected:
    MegaChatApiImpl &chatApi;
    karere::ChatRoom &mRoom;
};

class MegaChatGroupListItemHandler :
        public MegaChatListItemHandler,
        public virtual karere::IApp::IGroupChatListItem
{
public:
    MegaChatGroupListItemHandler(MegaChatApiImpl&, karere::ChatRoom&);

    // karere::IApp::IListItem::IGroupChatListItem implementation
    void onUserJoin(uint64_t userid, chatd::Priv priv) override;
    void onUserLeave(uint64_t userid) override;
};

class MegaChatPeerListItemHandler :
        public MegaChatListItemHandler,
        public virtual karere::IApp::IPeerChatListItem
{
public:
    MegaChatPeerListItemHandler(MegaChatApiImpl &, karere::ChatRoom&);
};

class MegaChatRoomHandler :public karere::IApp::IChatHandler
{
public:
    MegaChatRoomHandler(MegaChatApiImpl *chatApiImpl, MegaChatApi *chatApi, mega::MegaApi *megaApi, MegaChatHandle chatid);

    void addChatRoomListener(MegaChatRoomListener *listener);
    void removeChatRoomListener(MegaChatRoomListener *listener);

    // MegaChatRoomListener callbacks
    void fireOnChatRoomUpdate(MegaChatRoom *chat);
    void fireOnMessageLoaded(MegaChatMessage *msg);
    void fireOnMessageReceived(MegaChatMessage *msg);
    void fireOnHistoryTruncatedByRetentionTime(MegaChatMessage *msg);
    void fireOnMessageUpdate(MegaChatMessage *msg);
    void fireOnHistoryReloaded(MegaChatRoom *chat);
    void fireOnReactionUpdate(MegaChatHandle msgid, const char *reaction, int count);
    // karere::IApp::IChatHandler implementation
    virtual void onMemberNameChanged(uint64_t userid, const std::string &newName) override;
    virtual void onChatArchived(bool archived) override;
    //virtual void* userp();


    // karere::IApp::IChatHandler::ITitleHandler implementation
    void onTitleChanged(const std::string& title) override;
    void onUnreadCountChanged() override;
    void onPreviewersCountUpdate(uint32_t numPrev) override;

    // karere::IApp::IChatHandler::chatd::Listener implementation
    void init(chatd::Chat& chat, chatd::DbInterface*&) override;
    void onDestroy() override;
    void onRecvNewMessage(chatd::Idx idx, chatd::Message& msg, chatd::Message::Status status) override;
    void onRecvHistoryMessage(chatd::Idx idx, chatd::Message& msg, chatd::Message::Status status, bool isLocal) override;
    void onHistoryDone(chatd::HistSource source) override;
    void onUnsentMsgLoaded(chatd::Message& msg) override;
    void onUnsentEditLoaded(chatd::Message& msg, bool oriMsgIsSending) override;
    void onMessageConfirmed(karere::Id msgxid, const chatd::Message& msg, chatd::Idx idx, bool tsUpdated) override;
    void onMessageRejected(const chatd::Message& msg, uint8_t reason) override;
    void onMessageStatusChange(chatd::Idx idx, chatd::Message::Status newStatus, const chatd::Message& msg) override;
    void onMessageEdited(const chatd::Message& msg, chatd::Idx idx) override;
    void onEditRejected(const chatd::Message& msg, chatd::ManualSendReason reason) override;
    void onOnlineStateChange(chatd::ChatState state) override;
    void onUserJoin(karere::Id userid, chatd::Priv privilege) override;
    void onUserLeave(karere::Id userid) override;
    void onExcludedFromChat() override;
    void onRejoinedChat() override;
    void onUnreadChanged() override;
    void onRetentionTimeUpdated(unsigned int period) override;
    void onPreviewersUpdate() override;
    void onManualSendRequired(chatd::Message* msg, uint64_t id, chatd::ManualSendReason reason) override;
    //virtual void onHistoryTruncated(const chatd::Message& msg, chatd::Idx idx);
    //virtual void onMsgOrderVerificationFail(const chatd::Message& msg, chatd::Idx idx, const std::string& errmsg);
    void onUserTyping(karere::Id user) override;
    void onUserStopTyping(karere::Id user) override;
    void onLastTextMessageUpdated(const chatd::LastTextMsg& msg) override;
    void onLastMessageTsUpdated(uint32_t ts) override;
    void onHistoryReloaded() override;
    void onChatModeChanged(bool mode) override;
    void onReactionUpdate(karere::Id msgid, const char *reaction, int count) override;
    void onHistoryTruncatedByRetentionTime(const chatd::Message &msg, const chatd::Idx &idx, const chatd::Message::Status &status) override;

    bool isRevoked(MegaChatHandle h);
    // update access to attachments
    void handleHistoryMessage(MegaChatMessage *message);
    // update access to attachments, returns messages requiring updates (you take ownership)
    std::set<MegaChatHandle> *handleNewMessage(MegaChatMessage *msg);

protected:

private:
    MegaChatApiImpl *mChatApiImpl;
    MegaChatApi *mChatApi;       // for notifications in callbacks
    mega::MegaApi *mMegaApi;
    MegaChatHandle mChatid;

    chatd::Chat *mChat;
    karere::ChatRoom *mRoom;

    std::set<MegaChatRoomListener *> roomListeners;

    // nodes with granted/revoked access from loaded messsages
    std::map<MegaChatHandle, bool> attachmentsAccess;  // handle, access
    std::map<MegaChatHandle, std::set<MegaChatHandle>> attachmentsIds;    // nodehandle, msgids
};

class MegaChatNodeHistoryHandler : public chatd::FilteredHistoryHandler
{
public:
    MegaChatNodeHistoryHandler(MegaChatApi *api);
     virtual ~MegaChatNodeHistoryHandler(){}

    void fireOnAttachmentReceived(MegaChatMessage *message);
    void fireOnAttachmentLoaded(MegaChatMessage *message);
    void fireOnAttachmentDeleted(karere::Id id);
    void fireOnTruncate(karere::Id id);

    virtual void onReceived(chatd::Message* msg, chatd::Idx idx);
    virtual void onLoaded(chatd::Message* msg, chatd::Idx idx);
    virtual void onDeleted(karere::Id id);
    virtual void onTruncated(karere::Id id);

    void addMegaNodeHistoryListener(MegaChatNodeHistoryListener *listener);
    void removeMegaNodeHistoryListener(MegaChatNodeHistoryListener *listener);

protected:
    std::set<MegaChatNodeHistoryListener *>nodeHistoryListeners;
    MegaChatApi *chatApi;
};

class LoggerHandler : public karere::Logger::ILoggerBackend
{
public:
    LoggerHandler();
    virtual ~LoggerHandler();

    void setMegaChatLogger(MegaChatLogger *logger);
    void setLogLevel(int logLevel);
    void setLogWithColors(bool useColors);
    void setLogToConsole(bool enable);
    virtual void log(krLogLevel level, const char* msg, size_t len, unsigned flags);

private:
    std::recursive_mutex mutex;
    MegaChatLogger *megaLogger;
};

#ifndef KARERE_DISABLE_WEBRTC
class MegaChatSessionHandler;

class MegaChatCallHandler : public rtcModule::CallHandler
{
public:
    MegaChatCallHandler(MegaChatApiImpl *megaChatApi);
    ~MegaChatCallHandler();
    void onCallStateChange(rtcModule::ICall& call) override;
    void onCallRinging(rtcModule::ICall &call) override;
    void onNewSession(rtcModule::ISession& session, const rtcModule::ICall& call) override;
    void onAudioApproved(const rtcModule::ICall& call) override;
    void onLocalFlagsChanged(const rtcModule::ICall& call) override;
    void onLocalAudioDetected(const rtcModule::ICall& call) override;
    void onOnHold(const rtcModule::ICall& call) override;
    void onAddPeer(const rtcModule::ICall &call, karere::Id peer) override;
    void onRemovePeer(const rtcModule::ICall &call,  karere::Id peer) override;

private:
    MegaChatApiImpl* mMegaChatApi;
};

class MegaChatSessionHandler : public rtcModule::SessionHandler
{
public:
    MegaChatSessionHandler(MegaChatApiImpl *mMegaChatApi, const rtcModule::ICall& call);
    virtual ~MegaChatSessionHandler();
    void onSpeakRequest(rtcModule::ISession& session, bool requested) override;
    void onVThumbReceived(rtcModule::ISession& session) override;
    void onHiResReceived(rtcModule::ISession& session) override;
    void onDestroySession(rtcModule::ISession& session) override;
    void onAudioRequested(rtcModule::ISession& session) override;
    void onRemoteFlagsChanged(rtcModule::ISession& session) override;
    void onOnHold(rtcModule::ISession& session) override;
    void onRemoteAudioDetected(rtcModule::ISession& session) override;

private:
    MegaChatApiImpl *mMegaChatApi;
    MegaChatHandle mCallid;
    MegaChatHandle mChatid;
};
#endif

class MegaChatErrorPrivate :
        public MegaChatError,
        private ::promise::Error
{
public:

    MegaChatErrorPrivate(const std::string& msg, int code=ERROR_OK, int type=promise::kErrorTypeGeneric);
    MegaChatErrorPrivate(int code=ERROR_OK, int type=promise::kErrorTypeGeneric);
    virtual ~MegaChatErrorPrivate() {}

private:
    MegaChatErrorPrivate(const MegaChatErrorPrivate *);
    static const char* getGenericErrorString(int errorCode);

    // MegaChatError interface
public:
    MegaChatError *copy();
    int getErrorCode() const;
    int getErrorType() const;
    const char *getErrorString() const;
    const char *toString() const;
};

class MegaChatPeerListPrivate : public MegaChatPeerList
{
public:
    MegaChatPeerListPrivate();
    MegaChatPeerListPrivate(mega::userpriv_vector *);

    virtual ~MegaChatPeerListPrivate();
    virtual MegaChatPeerList *copy() const;

    virtual void addPeer(MegaChatHandle h, int priv);
    virtual MegaChatHandle getPeerHandle(int i) const;
    virtual int getPeerPrivilege(int i) const;
    virtual int size() const;

    // returns the list of user-privilege (this object keeps the ownership)
    const mega::userpriv_vector * getList() const;

private:
    mega::userpriv_vector list;
};

class MegaChatListItemListPrivate :  public MegaChatListItemList
{
public:
    MegaChatListItemListPrivate();
    virtual ~MegaChatListItemListPrivate();
    virtual MegaChatListItemListPrivate *copy() const;

    virtual const MegaChatListItem *get(unsigned int i) const;
    virtual unsigned int size() const;

    void addChatListItem(MegaChatListItem*);

private:
    MegaChatListItemListPrivate(const MegaChatListItemListPrivate *list);
    std::vector<MegaChatListItem*> mList;
};

class MegaChatRoomPrivate : public MegaChatRoom
{
public:
    MegaChatRoomPrivate(const MegaChatRoom *);
    MegaChatRoomPrivate(const karere::ChatRoom&);

    virtual ~MegaChatRoomPrivate() {}
    MegaChatRoom *copy() const override;

    MegaChatHandle getChatId() const override;
    int getOwnPrivilege() const override;
    unsigned int getNumPreviewers() const override;
    int getPeerPrivilegeByHandle(MegaChatHandle userhandle) const override;
    const char *getPeerFirstnameByHandle(MegaChatHandle userhandle) const override;
    const char *getPeerLastnameByHandle(MegaChatHandle userhandle) const override;
    const char *getPeerFullnameByHandle(MegaChatHandle userhandle) const override;
    const char *getPeerEmailByHandle(MegaChatHandle userhandle) const override;
    int getPeerPrivilege(unsigned int i) const override;
    unsigned int getPeerCount() const override;
    MegaChatHandle getPeerHandle(unsigned int i) const override;
    const char *getPeerFirstname(unsigned int i) const override;
    const char *getPeerLastname(unsigned int i) const override;
    const char *getPeerFullname(unsigned int i) const override;
    const char *getPeerEmail(unsigned int i) const override;
    bool isGroup() const override;
    bool isPublic() const override;
    bool isPreview() const override;
    const char *getAuthorizationToken() const override;
    const char *getTitle() const override;
    bool hasCustomTitle() const override;
    bool isActive() const override;
    bool isArchived() const override;
    bool isMeeting() const override;
    int64_t getCreationTs() const override;

    int getChanges() const override;
    bool hasChanged(int changeType) const override;

    int getUnreadCount() const override;
    MegaChatHandle getUserHandle() const override;
    MegaChatHandle getUserTyping() const override;

    unsigned getRetentionTime() const override;

    void setRetentionTime(unsigned int period);
    void setOwnPriv(int ownPriv);
    void setTitle(const std::string &title);
    void changeUnreadCount();
    void setNumPreviewers(unsigned int numPrev);
    void setMembersUpdated(MegaChatHandle uh);
    void setUserTyping(MegaChatHandle uh);
    void setUserStopTyping(MegaChatHandle uh);
    void setClosed();
    void setChatMode(bool mode);
    void setArchived(bool archived);

private:
    int mChanged;

    MegaChatHandle mChatid;
    mega::privilege_t priv;
    mega::userpriv_vector mPeers;
    std::vector<std::string> peerFirstnames;
    std::vector<std::string> peerLastnames;
    std::vector<std::string> peerEmails;
    bool group;
    bool mPublicChat;
    karere::Id mAuthToken;
    bool active;
    bool mArchived;
    bool mHasCustomTitle;
    int64_t mCreationTs;
    bool mMeeting = false;

    std::string mTitle;
    int unreadCount;
    unsigned int mNumPreviewers;
    MegaChatHandle mUh;
    uint32_t mRetentionTime;

public:
    // you take the ownership of return value
    static char *firstnameFromBuffer(const std::string &buffer);

    // you take the ownership of return value
    static char *lastnameFromBuffer(const std::string &buffer);
};

class MegaChatRoomListPrivate :  public MegaChatRoomList
{
public:
    MegaChatRoomListPrivate();
    virtual ~MegaChatRoomListPrivate() {}
    virtual MegaChatRoomList *copy() const;

    virtual const MegaChatRoom *get(unsigned int i) const;
    virtual unsigned int size() const;

    void addChatRoom(MegaChatRoom*);

private:
    MegaChatRoomListPrivate(const MegaChatRoomListPrivate *list);
    std::vector<MegaChatRoom*> mList;
};

class MegaChatAttachedUser;
class MegaChatRichPreviewPrivate;
class MegaChatContainsMetaPrivate;

class MegaChatMessagePrivate : public MegaChatMessage
{
public:
    MegaChatMessagePrivate(const MegaChatMessage *msg);
    MegaChatMessagePrivate(const chatd::Message &msg, chatd::Message::Status status, chatd::Idx index);

    virtual ~MegaChatMessagePrivate();
    MegaChatMessage *copy() const override;

    // MegaChatMessage interface
    int getStatus() const override;
    MegaChatHandle getMsgId() const override;
    MegaChatHandle getTempId() const override;
    int getMsgIndex() const override;
    MegaChatHandle getUserHandle() const override;
    int getType() const override;
    bool hasConfirmedReactions() const override;
    int64_t getTimestamp() const override;
    const char *getContent() const override;
    bool isEdited() const override;
    bool isDeleted() const override;
    bool isEditable() const override;
    bool isDeletable() const override;
    bool isManagementMessage() const override;
    MegaChatHandle getHandleOfAction() const override;
    int getPrivilege() const override;
    int getCode() const override;
    MegaChatHandle getRowId() const override;
    unsigned int getUsersCount() const override;
    MegaChatHandle getUserHandle(unsigned int index) const override;
    const char *getUserName(unsigned int index) const override;
    const char *getUserEmail(unsigned int index) const override;
    mega::MegaNodeList *getMegaNodeList() const override;
    const MegaChatContainsMeta *getContainsMeta() const override;
    mega::MegaHandleList *getMegaHandleList() const override;
    int getDuration() const override;
    unsigned getRetentionTime() const override;
    int getTermCode() const override;

    int getChanges() const override;
    bool hasChanged(int changeType) const override;

    void setStatus(int status);
    void setTempId(MegaChatHandle tempId);
    void setRowId(int id);
    void setContentChanged();
    void setCode(int code);
    void setAccess();
    void setTsUpdated();

    static int convertEndCallTermCodeToUI(const chatd::Message::CallEndedInfo &callEndInfo);

private:
    bool isGiphy() const;

    int changed;

    int type;
    int mStatus;
    MegaChatHandle msgId;   // definitive unique ID given by server
    MegaChatHandle mTempId;  // used until it's given a definitive ID by server
    MegaChatHandle rowId;   // used to identify messages in the manual-sending queue
    MegaChatHandle uh;
    MegaChatHandle hAction;// certain messages need additional handle: such us priv changes, revoke attachment
    int mIndex;              // position within the history buffer
    int64_t ts;
    const char *mMsg;
    bool edited;
    bool deleted;
    int priv;               // certain messages need additional info, like priv changes
    int mCode;               // generic field for additional information (ie. the reason of manual sending)
    bool mHasReactions;
    std::vector<MegaChatAttachedUser> *megaChatUsers = NULL;
    mega::MegaNodeList *megaNodeList = NULL;
    mega::MegaHandleList *megaHandleList = NULL;
    const MegaChatContainsMeta *mContainsMeta = NULL;
};

//Thread safe request queue
class ChatRequestQueue
{
    protected:
        std::deque<MegaChatRequestPrivate *> requests;
        std::mutex mutex;

    public:
        void push(MegaChatRequestPrivate *request);
        void push_front(MegaChatRequestPrivate *request);
        MegaChatRequestPrivate * pop();
        void removeListener(MegaChatRequestListener *listener);
};

//Thread safe transfer queue
class EventQueue
{
protected:
    std::deque<megaMessage*> events;
    std::mutex mutex;

public:
    void push(megaMessage* event);
    void push_front(megaMessage* event);
    megaMessage *pop();
    bool isEmpty();
    size_t size();
};

class MegaChatApiImpl :
        public karere::IApp,
        public karere::IApp::IChatListHandler
{
public:

    MegaChatApiImpl(MegaChatApi *chatApi, mega::MegaApi *megaApi);
    virtual ~MegaChatApiImpl();

    using SdkMutexGuard = std::unique_lock<std::recursive_mutex>;   // (equivalent to typedef)
    std::recursive_mutex sdkMutex;
    std::recursive_mutex videoMutex;
    mega::Waiter *waiter;
private:
    MegaChatApi *mChatApi;
    mega::MegaApi *mMegaApi;
    WebsocketsIO *mWebsocketsIO;
    karere::Client *mClient;
    bool mTerminating;

    mega::MegaThread thread;
    int threadExit;
    static void *threadEntryPoint(void *param);
    void loop();

    void init(MegaChatApi *chatApi, mega::MegaApi *megaApi);

    static LoggerHandler *loggerHandler;

    ChatRequestQueue requestQueue;
    EventQueue eventQueue;

    std::set<MegaChatListener *> listeners;
    std::set<MegaChatNotificationListener *> notificationListeners;
    std::set<MegaChatRequestListener *> requestListeners;

    std::set<MegaChatPeerListItemHandler *> chatPeerListItemHandler;
    std::set<MegaChatGroupListItemHandler *> chatGroupListItemHandler;
    std::map<MegaChatHandle, MegaChatRoomHandler*> chatRoomHandler;
    std::map<MegaChatHandle, MegaChatNodeHistoryHandler*> nodeHistoryHandlers;

    int reqtag;
    std::map<int, MegaChatRequestPrivate *> requestMap;

#ifndef KARERE_DISABLE_WEBRTC
    std::set<MegaChatCallListener *> callListeners;
    std::map<MegaChatHandle, MegaChatPeerVideoListener_map> mVideoListenersHiRes;
    std::map<MegaChatHandle, MegaChatPeerVideoListener_map> mVideoListenersLowRes;
    std::map<MegaChatHandle, MegaChatVideoListener_set> mLocalVideoListeners;

    mega::MegaStringList *getChatInDevices(const std::set<std::string> &devices);
    void cleanCalls();
    std::unique_ptr<MegaChatCallHandler> mCallHandler;
#endif

    void cleanChatHandlers();

    static int convertInitState(int state);

public:
    static void megaApiPostMessage(megaMessage *msg, void* ctx);
    void postMessage(megaMessage *msg);

    void sendPendingRequests();
    void sendPendingEvents();

    static void setLogLevel(int logLevel);
    static void setLoggerClass(MegaChatLogger *megaLogger);
    static void setLogWithColors(bool useColors);
    static void setLogToConsole(bool enable);

    int init(const char *sid, bool waitForFetchnodesToConnect = true);
    int initAnonymous();
    void createKarereClient();
    void resetClientid();
    int getInitState();

    void importMessages(const char *externalDbPath, MegaChatRequestListener *listener);

    MegaChatRoomHandler* getChatRoomHandler(MegaChatHandle chatid);
    void removeChatRoomHandler(MegaChatHandle chatid);

    karere::ChatRoom *findChatRoom(MegaChatHandle chatid);
    karere::ChatRoom *findChatRoomByUser(MegaChatHandle userhandle);
    chatd::Message *findMessage(MegaChatHandle chatid, MegaChatHandle msgid);
    chatd::Message *findMessageNotConfirmed(MegaChatHandle chatid, MegaChatHandle msgxid);

#ifndef KARERE_DISABLE_WEBRTC
    rtcModule::ICall* findCall(MegaChatHandle chatid);
#endif

    static void setCatchException(bool enable);
    static bool hasUrl(const char* text);
    bool openNodeHistory(MegaChatHandle chatid, MegaChatNodeHistoryListener *listener);
    bool closeNodeHistory(MegaChatHandle chatid, MegaChatNodeHistoryListener *listener);
    void addNodeHistoryListener(MegaChatHandle chatid, MegaChatNodeHistoryListener *listener);
    void removeNodeHistoryListener(MegaChatHandle chatid, MegaChatNodeHistoryListener *listener);
    int loadAttachments(MegaChatHandle chatid, int count);

    // ============= Listeners ================

    // Registration
    void addChatRequestListener(MegaChatRequestListener *listener);
    void addChatListener(MegaChatListener *listener);
    void addChatRoomListener(MegaChatHandle chatid, MegaChatRoomListener *listener);
    void addChatNotificationListener(MegaChatNotificationListener *listener);
    void removeChatRequestListener(MegaChatRequestListener *listener);
    void removeChatListener(MegaChatListener *listener);
    void removeChatRoomListener(MegaChatHandle chatid, MegaChatRoomListener *listener);
    void removeChatNotificationListener(MegaChatNotificationListener *listener);
    int getMessageReactionCount(MegaChatHandle chatid, MegaChatHandle msgid, const char *reaction);
    mega::MegaStringList* getMessageReactions(MegaChatHandle chatid, MegaChatHandle msgid);
    mega::MegaHandleList* getReactionUsers(MegaChatHandle chatid, MegaChatHandle msgid, const char *reaction);
    void setPublicKeyPinning(bool enable);
#ifndef KARERE_DISABLE_WEBRTC
    void addChatCallListener(MegaChatCallListener *listener);
    void removeChatCallListener(MegaChatCallListener *listener);
    void addChatVideoListener(MegaChatHandle chatid, MegaChatHandle clientId, rtcModule::VideoResolution videoResolution, MegaChatVideoListener *listener);
    void removeChatVideoListener(MegaChatHandle chatid, MegaChatHandle clientId, rtcModule::VideoResolution videoResolution, MegaChatVideoListener *listener);
#endif

    // MegaChatRequestListener callbacks
    void fireOnChatRequestStart(MegaChatRequestPrivate *request);
    void fireOnChatRequestFinish(MegaChatRequestPrivate *request, MegaChatError *e);
    void fireOnChatRequestUpdate(MegaChatRequestPrivate *request);
    void fireOnChatRequestTemporaryError(MegaChatRequestPrivate *request, MegaChatError *e);

#ifndef KARERE_DISABLE_WEBRTC
    // MegaChatCallListener callbacks
    void fireOnChatCallUpdate(MegaChatCallPrivate *call);
    void fireOnChatSessionUpdate(MegaChatHandle chatid, MegaChatHandle callid, MegaChatSessionPrivate *session);

    // MegaChatVideoListener callbacks
    void fireOnChatVideoData(MegaChatHandle chatid, uint32_t clientId, int width, int height, char*buffer, rtcModule::VideoResolution videoResolution);
#endif

    // MegaChatListener callbacks (specific ones)
    void fireOnChatListItemUpdate(MegaChatListItem *item);
    void fireOnChatInitStateUpdate(int newState);
    void fireOnChatOnlineStatusUpdate(MegaChatHandle userhandle, int status, bool inProgress);
    void fireOnChatPresenceConfigUpdate(MegaChatPresenceConfig *config);
    void fireOnChatPresenceLastGreenUpdated(MegaChatHandle userhandle, int lastGreen);
    void fireOnChatConnectionStateUpdate(MegaChatHandle chatid, int newState);

    // MegaChatNotificationListener callbacks
    void fireOnChatNotification(MegaChatHandle chatid, MegaChatMessage *msg);

    // ============= API requests ================

    // General chat methods
    int getConnectionState();
    int getChatConnectionState(MegaChatHandle chatid);
    bool areAllChatsLoggedIn();
    static int convertChatConnectionState(chatd::ChatState state);
    void retryPendingConnections(bool disconnect = false, bool refreshURL = false, MegaChatRequestListener *listener = NULL);
    void logout(MegaChatRequestListener *listener = NULL);
    void localLogout(MegaChatRequestListener *listener = NULL);

    void setOnlineStatus(int status, MegaChatRequestListener *listener = NULL);
    int getOnlineStatus();
    bool isOnlineStatusPending();

    void setPresenceAutoaway(bool enable, int64_t timeout, MegaChatRequestListener *listener = NULL);
    void setPresencePersist(bool enable, MegaChatRequestListener *listener = NULL);
    void signalPresenceActivity(MegaChatRequestListener *listener = NULL);
    void setLastGreenVisible(bool enable, MegaChatRequestListener *listener = NULL);
    void requestLastGreen(MegaChatHandle userid, MegaChatRequestListener *listener = NULL);
    MegaChatPresenceConfig *getPresenceConfig();
    bool isSignalActivityRequired();

    int getUserOnlineStatus(MegaChatHandle userhandle);
    void setBackgroundStatus(bool background, MegaChatRequestListener *listener = NULL);
    int getBackgroundStatus();

    void getUserFirstname(MegaChatHandle userhandle, const char *authorizationToken, MegaChatRequestListener *listener = NULL);
    const char* getUserFirstnameFromCache(MegaChatHandle userhandle);
    void getUserLastname(MegaChatHandle userhandle, const char *authorizationToken, MegaChatRequestListener *listener = NULL);
    const char* getUserLastnameFromCache(MegaChatHandle userhandle);
    const char* getUserFullnameFromCache(MegaChatHandle userhandle);
    void getUserEmail(MegaChatHandle userhandle, MegaChatRequestListener *listener = NULL);
    const char* getUserEmailFromCache(MegaChatHandle userhandle);
    const char* getUserAliasFromCache(MegaChatHandle userhandle);
    ::mega::MegaStringMap *getUserAliasesFromCache();
    void loadUserAttributes(MegaChatHandle chatid, mega::MegaHandleList* userList, MegaChatRequestListener *listener = nullptr);
    unsigned int getMaxParticipantsWithAttributes();
    char *getContactEmail(MegaChatHandle userhandle);
    MegaChatHandle getUserHandleByEmail(const char *email);
    MegaChatHandle getMyUserHandle();
    MegaChatHandle getMyClientidHandle(MegaChatHandle chatid);
    char *getMyFirstname();
    char *getMyLastname();
    char *getMyFullname();
    char *getMyEmail();
    MegaChatRoomList* getChatRooms();
    MegaChatRoom* getChatRoom(MegaChatHandle chatid);
    MegaChatRoom *getChatRoomByUser(MegaChatHandle userhandle);
    MegaChatListItemList *getChatListItems();
    MegaChatListItemList *getChatListItemsByPeers(MegaChatPeerList *peers);
    MegaChatListItem *getChatListItem(MegaChatHandle chatid);
    int getUnreadChats();
    MegaChatListItemList *getActiveChatListItems();
    MegaChatListItemList *getInactiveChatListItems();
    MegaChatListItemList *getArchivedChatListItems();
    MegaChatListItemList *getUnreadChatListItems();
    MegaChatHandle getChatHandleByUser(MegaChatHandle userhandle);

    // Chatrooms management
    void createChat(bool group, MegaChatPeerList *peerList, MegaChatRequestListener *listener = NULL);
    void createChat(bool group, MegaChatPeerList *peerList, const char *title, MegaChatRequestListener *listener = NULL);
    void createPublicChat(MegaChatPeerList *peerList, bool meeting, const char *title = NULL, MegaChatRequestListener *listener = NULL);
    void chatLinkHandle(MegaChatHandle chatid, bool del, bool createifmissing, MegaChatRequestListener *listener = NULL);
    void inviteToChat(MegaChatHandle chatid, MegaChatHandle uh, int privilege, MegaChatRequestListener *listener = NULL);
    void autojoinPublicChat(MegaChatHandle chatid, MegaChatRequestListener *listener = NULL);
    void autorejoinPublicChat(MegaChatHandle chatid, MegaChatHandle ph, MegaChatRequestListener *listener = NULL);
    void removeFromChat(MegaChatHandle chatid, MegaChatHandle uh = MEGACHAT_INVALID_HANDLE, MegaChatRequestListener *listener = NULL);
    void updateChatPermissions(MegaChatHandle chatid, MegaChatHandle uh, int privilege, MegaChatRequestListener *listener = NULL);
    void truncateChat(MegaChatHandle chatid, MegaChatHandle messageid, MegaChatRequestListener *listener = NULL);
    void setChatTitle(MegaChatHandle chatid, const char *title, MegaChatRequestListener *listener = NULL);
    void openChatPreview(const char *link, MegaChatRequestListener *listener = NULL);
    void checkChatLink(const char *link, MegaChatRequestListener *listener = NULL);
    void setPublicChatToPrivate(MegaChatHandle chatid, MegaChatRequestListener *listener = NULL);
    void removeChatLink(MegaChatHandle chatid, MegaChatRequestListener *listener = NULL);
    void archiveChat(MegaChatHandle chatid, bool archive, MegaChatRequestListener *listener = NULL);
    void setChatRetentionTime(MegaChatHandle chatid, unsigned period, MegaChatRequestListener *listener = NULL);

    bool openChatRoom(MegaChatHandle chatid, MegaChatRoomListener *listener = NULL);
    void closeChatRoom(MegaChatHandle chatid, MegaChatRoomListener *listener = NULL);
    void closeChatPreview(MegaChatHandle chatid);

    int loadMessages(MegaChatHandle chatid, int count);
    bool isFullHistoryLoaded(MegaChatHandle chatid);
    void manageReaction(MegaChatHandle chatid, MegaChatHandle msgid, const char *reaction, bool add, MegaChatRequestListener *listener = NULL);
    MegaChatMessage *getMessage(MegaChatHandle chatid, MegaChatHandle msgid);
    MegaChatMessage *getMessageFromNodeHistory(MegaChatHandle chatid, MegaChatHandle msgid);
    MegaChatMessage *getManualSendingMessage(MegaChatHandle chatid, MegaChatHandle rowid);
    MegaChatMessage *sendMessage(MegaChatHandle chatid, const char* msg, size_t msgLen, int type = MegaChatMessage::TYPE_NORMAL);
    MegaChatMessage *attachContacts(MegaChatHandle chatid, mega::MegaHandleList* contacts);
    MegaChatMessage *forwardContact(MegaChatHandle sourceChatid, MegaChatHandle msgid, MegaChatHandle targetChatId);
    void attachNodes(MegaChatHandle chatid, mega::MegaNodeList *nodes, MegaChatRequestListener *listener = NULL);
    void attachNode(MegaChatHandle chatid, MegaChatHandle nodehandle, MegaChatRequestListener *listener = NULL);
    MegaChatMessage *sendGeolocation(MegaChatHandle chatid, float longitude, float latitude, const char *img = NULL);
    MegaChatMessage *editGeolocation(MegaChatHandle chatid, MegaChatHandle msgid, float longitude, float latitude, const char *img = NULL);
    MegaChatMessage *sendGiphy(MegaChatHandle chatid, const char* srcMp4, const char* srcWebp, long long sizeMp4, long long sizeWebp, int width, int height, const char* title);
    void attachVoiceMessage(MegaChatHandle chatid, MegaChatHandle nodehandle, MegaChatRequestListener *listener = NULL);
    void revokeAttachment(MegaChatHandle chatid, MegaChatHandle handle, MegaChatRequestListener *listener = NULL);
    bool isRevoked(MegaChatHandle chatid, MegaChatHandle nodeHandle);
    MegaChatMessage *editMessage(MegaChatHandle chatid, MegaChatHandle msgid, const char* msg, size_t msgLen);
    MegaChatMessage *removeRichLink(MegaChatHandle chatid, MegaChatHandle msgid);
    bool setMessageSeen(MegaChatHandle chatid, MegaChatHandle msgid);
    MegaChatMessage *getLastMessageSeen(MegaChatHandle chatid);
    MegaChatHandle getLastMessageSeenId(MegaChatHandle chatid);
    void removeUnsentMessage(MegaChatHandle chatid, MegaChatHandle rowid);
    void sendTypingNotification(MegaChatHandle chatid, MegaChatRequestListener *listener = NULL);
    void sendStopTypingNotification(MegaChatHandle chatid, MegaChatRequestListener *listener = NULL);
    bool isMessageReceptionConfirmationActive() const;
    void saveCurrentState();
    void pushReceived(bool beep, MegaChatHandle chatid, int type, MegaChatRequestListener *listener = NULL);

#ifndef KARERE_DISABLE_WEBRTC

    // Audio/Video devices
    mega::MegaStringList *getChatVideoInDevices();
    void setChatVideoInDevice(const char *device, MegaChatRequestListener *listener = NULL);
    char *getVideoDeviceSelected();

    // Calls
    void startChatCall(MegaChatHandle chatid, bool enableVideo = true,  bool enableAudio = true, MegaChatRequestListener *listener = NULL);
    void answerChatCall(MegaChatHandle chatid, bool enableVideo = true,  bool enableAudio = true, MegaChatRequestListener *listener = NULL);
    void hangChatCall(MegaChatHandle callid, MegaChatRequestListener *listener = NULL);
    void endChatCall(MegaChatHandle callid, MegaChatRequestListener *listener = NULL);
    void setAudioEnable(MegaChatHandle chatid, bool enable, MegaChatRequestListener *listener = NULL);
    void setVideoEnable(MegaChatHandle chatid, bool enable, MegaChatRequestListener *listener = NULL);
    void openVideoDevice(MegaChatRequestListener *listener = NULL);
    void releaseVideoDevice(MegaChatRequestListener *listener = NULL);
    void requestHiResQuality(MegaChatHandle chatid, MegaChatHandle clientId, int quality, MegaChatRequestListener *listener = NULL);
    void setCallOnHold(MegaChatHandle chatid, bool setOnHold, MegaChatRequestListener *listener = NULL);
    void removeSpeaker(MegaChatHandle chatid, MegaChatHandle clientId, MegaChatRequestListener *listener = NULL);
    MegaChatCall *getChatCall(MegaChatHandle chatId);
    bool setIgnoredCall(MegaChatHandle chatId);
    MegaChatCall *getChatCallByCallId(MegaChatHandle callId);
    int getNumCalls();
    mega::MegaHandleList *getChatCalls(int callState = -1);
    mega::MegaHandleList *getChatCallsIds();
    bool hasCallInChatRoom(MegaChatHandle chatid);
    int getMaxCallParticipants();
    int getMaxVideoCallParticipants();
    bool isAudioLevelMonitorEnabled(MegaChatHandle chatid);
    void enableAudioLevelMonitor(bool enable, MegaChatHandle chatid, MegaChatRequestListener *listener = NULL);
    void requestSpeak(MegaChatHandle chatid, MegaChatRequestListener *listener = NULL);
    void removeRequestSpeak(MegaChatHandle chatid, MegaChatRequestListener *listener = NULL);
    void approveSpeakRequest(MegaChatHandle chatid, MegaChatHandle clientId, MegaChatRequestListener *listener = NULL);
    void rejectSpeakRequest(MegaChatHandle chatid, MegaChatHandle clientId, MegaChatRequestListener *listener = NULL);
    void requestHiResVideo(MegaChatHandle chatid, MegaChatHandle clientId, int quality, MegaChatRequestListener *listener = NULL);
    void stopHiResVideo(MegaChatHandle chatid, mega::MegaHandleList *clientIds, MegaChatRequestListener *listener = NULL);
    void requestLowResVideo(MegaChatHandle chatid, mega::MegaHandleList *clientIds, MegaChatRequestListener *listener = NULL);
    void stopLowResVideo(MegaChatHandle chatid, mega::MegaHandleList *clientIds, MegaChatRequestListener *listener = NULL);
#endif

//    MegaChatCallPrivate *getChatCallByPeer(const char* jid);


    // ============= karere API implementation ================

    // karere::IApp implementation
    //virtual ILoginDialog* createLoginDialog();
    virtual IApp::IChatHandler *createChatHandler(karere::ChatRoom &chat);
    virtual IApp::IChatListHandler *chatListHandler();
    virtual void onPresenceChanged(karere::Id userid, karere::Presence pres, bool inProgress);
    virtual void onPresenceConfigChanged(const presenced::Config& state, bool pending);
    virtual void onPresenceLastGreenUpdated(karere::Id userid, uint16_t lastGreen);
    virtual void onInitStateChange(int newState);
    virtual void onChatNotification(karere::Id chatid, const chatd::Message &msg, chatd::Message::Status status, chatd::Idx idx);

    // rtcModule::IChatListHandler implementation
    virtual IApp::IGroupChatListItem *addGroupChatItem(karere::GroupChatRoom &chat);
    virtual void removeGroupChatItem(IApp::IGroupChatListItem& item);
    virtual IApp::IPeerChatListItem *addPeerChatItem(karere::PeerChatRoom& chat);
    virtual void removePeerChatItem(IApp::IPeerChatListItem& item);
};

/**
 * @brief This class represents users attached to a message
 *
 * Messages of type MegaChatMessage::TYPE_CONTACT_ATTACHMENT include a list of
 * users with handle, email and name. The MegaChatMessage provides methods to
 * get each of them separatedly.
 *
 * This class is used internally by MegaChatMessagePrivate, not exposed to apps.
 *
 * @see MegaChatMessage::getUserHandle, MegaChatMessage::getUserName and
 * MegaChatMessage::getUserEmail.
 */
class MegaChatAttachedUser
{
public:
    MegaChatAttachedUser(MegaChatHandle contactId, const std::string& email, const std::string& name);
    virtual ~MegaChatAttachedUser();

    virtual MegaChatHandle getHandle() const;
    virtual const char *getEmail() const;
    virtual const char *getName() const;

protected:
    megachat::MegaChatHandle mHandle;
    std::string mEmail;
    std::string mName;
};

class MegaChatRichPreviewPrivate : public MegaChatRichPreview
{
public:
    MegaChatRichPreviewPrivate(const MegaChatRichPreview *richPreview);
    MegaChatRichPreviewPrivate(const std::string &text, const std::string &title, const std::string &description,
                        const std::string &image, const std::string &imageFormat, const std::string &icon,
                        const std::string &iconFormat, const std::string &url);

    virtual MegaChatRichPreview *copy() const;
    virtual ~MegaChatRichPreviewPrivate();

    virtual const char *getText() const;
    virtual const char *getTitle() const;
    virtual const char *getDescription() const;
    virtual const char *getImage() const;
    virtual const char *getImageFormat() const;
    virtual const char *getIcon() const;
    virtual const char *getIconFormat() const;
    virtual const char *getUrl() const;
    virtual const char *getDomainName() const;

protected:
    std::string mText;
    std::string mTitle;
    std::string mDescription;
    std::string mImage;
    std::string mImageFormat;
    std::string mIcon;
    std::string mIconFormat;
    std::string mUrl;
    std::string mDomainName;
};

class MegaChatGeolocationPrivate : public MegaChatGeolocation
{
public:
    MegaChatGeolocationPrivate(float longitude, float latitude, const std::string &image);
    MegaChatGeolocationPrivate(const MegaChatGeolocationPrivate *geolocation);
    virtual ~MegaChatGeolocationPrivate() {}
    virtual MegaChatGeolocation *copy() const;

    virtual float getLongitude() const;
    virtual float getLatitude() const;
    virtual const char *getImage() const;

protected:
    float mLongitude;
    float mLatitude;
    std::string mImage;
};

class MegaChatGiphyPrivate : public MegaChatGiphy
{
public:
    MegaChatGiphyPrivate(const std::string& srcMp4, const std::string& srcWebp, long long sizeMp4, long long sizeWebp, int width, int height, const std::string& title);
    MegaChatGiphyPrivate(const MegaChatGiphyPrivate* giphy);
    virtual ~MegaChatGiphyPrivate() {}
    virtual MegaChatGiphy* copy() const override;

    virtual const char* getMp4Src() const override;
    virtual const char* getWebpSrc() const override;
    virtual const char* getTitle() const override;
    virtual long getMp4Size() const override;
    virtual long getWebpSize() const override;
    virtual int getWidth() const override;
    virtual int getHeight() const override;

protected:
    std::string mMp4Src;
    std::string mWebpSrc;
    std::string mTitle;
    long mMp4Size   = 0;
    long mWebpSize  = 0;
    int mWidth      = 0;
    int mHeight     = 0;
};

class MegaChatContainsMetaPrivate : public MegaChatContainsMeta
{
public:
    MegaChatContainsMetaPrivate(const MegaChatContainsMeta *containsMeta = NULL);
    virtual ~MegaChatContainsMetaPrivate();

    MegaChatContainsMeta *copy() const override;

    int getType() const override;
    const char *getTextMessage() const override;
    const MegaChatRichPreview *getRichPreview() const override;
    const MegaChatGeolocation *getGeolocation() const override;
    const MegaChatGiphy *getGiphy() const override;

    // This function take the property from memory that it receives as parameter
    void setRichPreview(MegaChatRichPreview *richPreview);
    void setGeolocation(MegaChatGeolocation *geolocation);
    void setTextMessage(const std::string &text);
    void setGiphy(std::unique_ptr<MegaChatGiphy> giphy);

protected:
    int mType = MegaChatContainsMeta::CONTAINS_META_INVALID;
    std::string mText;
    MegaChatRichPreview *mRichPreview = NULL;
    MegaChatGeolocation *mGeolocation = NULL;
    std::unique_ptr<MegaChatGiphy> mGiphy;
};

class JSonUtils
{
public:
    static std::string generateAttachNodeJSon(mega::MegaNodeList* nodes, uint8_t type);
    static std::string generateAttachContactJSon(mega::MegaHandleList *contacts, karere::ContactList *contactList);
    static std::string generateGeolocationJSon(float longitude, float latitude, const char* img);
    static std::string generateGiphyJSon(const char* srcMp4, const char* srcWebp, long long sizeMp4, long long sizeWebp, int width, int height, const char* title);

    // you take the ownership of returned value. NULL if error
    static mega::MegaNodeList *parseAttachNodeJSon(const char* json);

    // you take the ownership of returned value. NULL if error
    static std::vector<MegaChatAttachedUser> *parseAttachContactJSon(const char* json);

    // you take the ownership of the returned value. NULL if error
    static const MegaChatContainsMeta *parseContainsMeta(const char* json, uint8_t type, bool onlyTextMessage = false);

    /**
     * If the message is of type MegaChatMessage::TYPE_ATTACHMENT, this function
     * recives the filenames of the attached nodes. The filenames of nodes are separated
     * by ASCII character '0x01'
     * If the message is of type MegaChatMessage::TYPE_CONTACT, this function
     * recives the usernames. The usernames are separated
     * by ASCII character '0x01'
     */
    static std::string getLastMessageContent(const std::string &content, uint8_t type);

private:
    static std::string getImageFormat(const char* imagen);
    static void getRichLinckImageFromJson(const std::string& field, const rapidjson::Value& richPreviewValue, std::string& image, std::string& format);
    static MegaChatRichPreview *parseRichPreview(rapidjson::Document &document, std::string &textMessage);
    static MegaChatGeolocation *parseGeolocation(rapidjson::Document &document);
    static std::unique_ptr<MegaChatGiphy> parseGiphy(rapidjson::Document& document);
};

#ifdef _WIN32
#pragma warning(pop) // C2450
#endif

}

#endif // MEGACHATAPI_IMPL_H<|MERGE_RESOLUTION|>--- conflicted
+++ resolved
@@ -199,13 +199,8 @@
 private:
     uint8_t mState = MegaChatSession::SESSION_STATUS_INVALID;
     karere::Id mPeerId;
-<<<<<<< HEAD
     Cid_t mClientId;
-    karere::AvFlags mAvFlags = 0;
-=======
-    uint32_t mClientId;
     karere::AvFlags mAvFlags = karere::AvFlags::kEmpty;
->>>>>>> 07d8754a
     int mChanged = MegaChatSession::CHANGE_TYPE_NO_CHANGES;
     bool mHasRequestSpeak = false;
     bool mAudioDetected = false;
