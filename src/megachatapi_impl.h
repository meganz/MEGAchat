--- conflicted
+++ resolved
@@ -53,11 +53,7 @@
 {
     
 typedef std::set<MegaChatVideoListener *> MegaChatVideoListener_set;
-<<<<<<< HEAD
-typedef std::map<MegaChatHandle, MegaChatVideoListener_set> MegaChatPeerVideoListener_map;
-=======
 typedef std::map<chatd::EndpointId, MegaChatVideoListener_set> MegaChatPeerVideoListener_map;
->>>>>>> e4488f47
 
 class MegaChatRequestPrivate : public MegaChatRequest
 {
@@ -161,10 +157,7 @@
     virtual MegaChatSession *copy();
     virtual int getStatus() const;
     virtual MegaChatHandle getPeerid() const;
-<<<<<<< HEAD
-=======
     virtual MegaChatHandle getClientid() const;
->>>>>>> e4488f47
     virtual bool hasAudio() const;
     virtual bool hasVideo() const;
     virtual int getNetworkQuality() const;
@@ -179,10 +172,7 @@
 private:
     uint8_t state = MegaChatSession::SESSION_STATUS_INVALID;
     karere::Id peerid;
-<<<<<<< HEAD
-=======
     uint32_t clientid;
->>>>>>> e4488f47
     karere::AvFlags av;
     int networkQuality = rtcModule::kNetworkQualityDefault;
     bool audioDetected = false;
@@ -218,13 +208,6 @@
     virtual int getTermCode() const;
     virtual bool isLocalTermCode() const;
     virtual bool isRinging() const;
-<<<<<<< HEAD
-    virtual mega::MegaHandleList *getSessions() const;
-    virtual MegaChatHandle getPeerSessionStatusChange() const;
-    virtual MegaChatSession *getMegaChatSession(MegaChatHandle peerId);
-    virtual int getNumParticipants() const;
-    virtual mega::MegaHandleList *getParticipants() const;
-=======
     virtual mega::MegaHandleList *getSessionsPeerid() const;
     virtual mega::MegaHandleList *getSessionsClientid() const;
     virtual MegaChatHandle getPeerSessionStatusChange() const;
@@ -233,7 +216,6 @@
     virtual int getNumParticipants() const;
     virtual mega::MegaHandleList *getPeeridParticipants() const;
     virtual mega::MegaHandleList *getClientidParticipants() const;
->>>>>>> e4488f47
     virtual bool isIgnored() const;
     virtual bool isIncoming() const;
     virtual bool isOutgoing() const;
@@ -250,14 +232,6 @@
     void setIsRinging(bool ringing);
     void setIgnoredCall(bool ignored);
     MegaChatSessionPrivate *addSession(rtcModule::ISession &sess);
-<<<<<<< HEAD
-    void removeSession(karere::Id peerid);
-    void sessionUpdated(karere::Id peerid, int changeType);
-
-    bool addOrUpdateParticipant(karere::Id userid, uint32_t clientid, karere::AvFlags flags);
-    bool removeParticipant(karere::Id userid, uint32_t clientid);
-    bool adjustAvFlagsToRestriction(karere::AvFlags &av);
-=======
     void removeSession(karere::Id peerid, uint32_t clientid);
     void sessionUpdated(karere::Id peerid, uint32_t clientid, int changeType);
 
@@ -265,7 +239,6 @@
     int availableVideoSlots();
     bool addOrUpdateParticipant(karere::Id userid, uint32_t clientid, karere::AvFlags flags);
     bool removeParticipant(karere::Id userid, uint32_t clientid);
->>>>>>> e4488f47
     bool isParticipating(karere::Id userid);
     void removeAllParticipants();
     void setId(karere::Id callid);
@@ -281,16 +254,10 @@
     int64_t initialTs;
     int64_t finalTs;
     std::string temporaryError;
-<<<<<<< HEAD
-    std::map<karere::Id, MegaChatSession *> sessions;
-    std::map<chatd::EndpointId, karere::AvFlags> participants;
-    MegaChatHandle peerId;  // to identify the updated session
-=======
     std::map<chatd::EndpointId, MegaChatSession *> sessions;
     std::map<chatd::EndpointId, karere::AvFlags> participants;
     MegaChatHandle peerId;  // to identify the updated session
     uint32_t clientid;  // to identify the updated session
->>>>>>> e4488f47
     MegaChatHandle callerId;
 
     int termCode;
@@ -314,11 +281,7 @@
 {
 public:
     // no peerid --> local video from own user
-<<<<<<< HEAD
-    MegaChatVideoReceiver(MegaChatApiImpl *chatApi, rtcModule::ICall *call, MegaChatHandle peerid = MEGACHAT_INVALID_HANDLE);
-=======
     MegaChatVideoReceiver(MegaChatApiImpl *chatApi, rtcModule::ICall *call, MegaChatHandle peerid = MEGACHAT_INVALID_HANDLE, uint32_t clientid = 0);
->>>>>>> e4488f47
     ~MegaChatVideoReceiver();
 
     void setWidth(int width);
@@ -337,10 +300,7 @@
     rtcModule::ICall *call;
     MegaChatHandle chatid;
     MegaChatHandle peerid;
-<<<<<<< HEAD
-=======
     uint32_t clientid;
->>>>>>> e4488f47
 };
 
 #endif
@@ -596,10 +556,7 @@
     virtual void onRingOut(karere::Id peer);
     virtual void onCallStarting();
     virtual void onCallStarted();
-<<<<<<< HEAD
     virtual ICallHandler* copy();
-=======
->>>>>>> e4488f47
     virtual void addParticipant(karere::Id userid, uint32_t clientid, karere::AvFlags flags);
     virtual bool removeParticipant(karere::Id userid, uint32_t clientid);
     virtual int callParticipants();
@@ -607,11 +564,8 @@
     virtual void removeAllParticipants();
     virtual karere::Id getCallId() const;
     virtual void setCallId(karere::Id callid);
-<<<<<<< HEAD
-=======
     virtual void setInitialTimeStamp(int64_t timeStamp);
     virtual int64_t getInitialTimeStamp();
->>>>>>> e4488f47
 
     rtcModule::ICall *getCall();
     MegaChatCallPrivate *getMegaChatCall();
@@ -1006,13 +960,8 @@
 #ifndef KARERE_DISABLE_WEBRTC
     void addChatCallListener(MegaChatCallListener *listener);
     void removeChatCallListener(MegaChatCallListener *listener);
-<<<<<<< HEAD
-    void addChatVideoListener(MegaChatHandle chatid, MegaChatHandle peerid, MegaChatVideoListener *listener);
-    void removeChatVideoListener(MegaChatHandle chatid, MegaChatHandle peerid, MegaChatVideoListener *listener);
-=======
     void addChatVideoListener(MegaChatHandle chatid, MegaChatHandle peerid, MegaChatHandle clientid, MegaChatVideoListener *listener);
     void removeChatVideoListener(MegaChatHandle chatid, MegaChatHandle peerid, MegaChatHandle clientid, MegaChatVideoListener *listener);
->>>>>>> e4488f47
 #endif
 
     // MegaChatRequestListener callbacks
@@ -1026,11 +975,7 @@
     void fireOnChatCallUpdate(MegaChatCallPrivate *call);
 
     // MegaChatVideoListener callbacks
-<<<<<<< HEAD
-    void fireOnChatVideoData(MegaChatHandle chatid, MegaChatHandle peerid, int width, int height, char*buffer);
-=======
     void fireOnChatVideoData(MegaChatHandle chatid, MegaChatHandle peerid, uint32_t clientid, int width, int height, char*buffer);
->>>>>>> e4488f47
 #endif
 
     // MegaChatListener callbacks (specific ones)
@@ -1160,13 +1105,10 @@
     mega::MegaHandleList *getChatCalls();
     mega::MegaHandleList *getChatCallsIds();
     bool hasCallInChatRoom(MegaChatHandle chatid);
-<<<<<<< HEAD
-=======
     void enableGroupChatCalls(bool enable);
     bool areGroupChatCallEnabled();
     int getMaxCallParticipants();
     int getMaxVideoCallParticipants();
->>>>>>> e4488f47
 #endif
 
 //    MegaChatCallPrivate *getChatCallByPeer(const char* jid);
@@ -1180,16 +1122,13 @@
     virtual IApp::IChatListHandler *chatListHandler();
     virtual void onPresenceChanged(karere::Id userid, karere::Presence pres, bool inProgress);
     virtual void onPresenceConfigChanged(const presenced::Config& state, bool pending);
-<<<<<<< HEAD
-    virtual void onInitStateChange(int newState);
-    virtual void onChatNotification(karere::Id chatid, const chatd::Message &msg, chatd::Message::Status status, chatd::Idx idx);
-=======
     virtual void onPresenceLastGreenUpdated(karere::Id userid, uint16_t lastGreen);
->>>>>>> e4488f47
 #ifndef KARERE_DISABLE_WEBRTC
     virtual rtcModule::ICallHandler *onIncomingCall(rtcModule::ICall& call, karere::AvFlags av);
     virtual rtcModule::ICallHandler *onGroupCallActive(karere::Id chatid, karere::Id callid,  uint32_t duration = 0);
 #endif
+    virtual void onInitStateChange(int newState);
+    virtual void onChatNotification(karere::Id chatid, const chatd::Message &msg, chatd::Message::Status status, chatd::Idx idx);
 
     // rtcModule::IChatListHandler implementation
     virtual IApp::IGroupChatListItem *addGroupChatItem(karere::GroupChatRoom &chat);
