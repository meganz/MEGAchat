/**
 * @file megachatapi_impl.h
 * @brief Private header file of the intermediate layer for the MEGA Chat C++ SDK.
 *
 * (c) 2013-2016 by Mega Limited, Auckland, New Zealand
 *
 * This file is part of the MEGA SDK - Client Access Engine.
 *
 * Applications using the MEGA API must present a valid application key
 * and comply with the the rules set forth in the Terms of Service.
 *
 * The MEGA SDK is distributed in the hope that it will be useful,
 * but WITHOUT ANY WARRANTY; without even the implied warranty of
 * MERCHANTABILITY or FITNESS FOR A PARTICULAR PURPOSE.
 *
 * @copyright Simplified (2-clause) BSD License.
 *
 * You should have received a copy of the license along with this
 * program.
 */

#ifndef MEGACHATAPI_IMPL_H
#define MEGACHATAPI_IMPL_H

#include "megachatapi.h"

//the megaapi.h header needs this defined externally
//#ifndef ENABLE_CHAT
//    #define ENABLE_CHAT 1
//#endif
#include <megaapi.h>
#include <megaapi_impl.h>

#include <rtcModule/webrtc.h>

#ifndef KARERE_DISABLE_WEBRTC
#include <IVideoRenderer.h>
#endif

#include <chatClient.h>
#include <chatd.h>
#include <sdkApi.h>
#include <karereCommon.h>
#include <logger.h>
#include <stdint.h>
#include "net/libwebsocketsIO.h"
#include "waiter/libuvWaiter.h"

#ifdef _WIN32
#pragma warning(push)
#pragma warning(disable: 4996) // rapidjson: The std::iterator class template (used as a base class to provide typedefs) is deprecated in C++17. (The <iterator> header is NOT deprecated.) 
#endif

#include <rapidjson/document.h>

#ifdef _WIN32
#pragma warning(pop)
#endif


typedef LibwebsocketsIO MegaWebsocketsIO;
typedef ::mega::LibuvWaiter MegaChatWaiter;

namespace megachat
{
    
typedef std::set<MegaChatVideoListener *> MegaChatVideoListener_set;
typedef std::map<uint32_t, MegaChatVideoListener_set> MegaChatPeerVideoListener_map;

class MegaChatRequestPrivate : public MegaChatRequest
{

public:
    MegaChatRequestPrivate(int type, MegaChatRequestListener *listener = NULL);
    MegaChatRequestPrivate(MegaChatRequestPrivate &request);
    virtual ~MegaChatRequestPrivate();
    MegaChatRequest *copy();
    virtual int getType() const;
    virtual MegaChatRequestListener *getListener() const;
    virtual const char *getRequestString() const;
    virtual const char* toString() const;
    virtual int getTag() const;
    virtual long long getNumber() const;
    virtual int getNumRetry() const;
    virtual bool getFlag() const;
    virtual MegaChatPeerList *getMegaChatPeerList();
    virtual MegaChatHandle getChatHandle();
    virtual MegaChatHandle getUserHandle();
    virtual int getPrivilege();
    virtual const char *getText() const;
    virtual const char *getLink() const;
    virtual MegaChatMessage *getMegaChatMessage();
    virtual mega::MegaNodeList *getMegaNodeList();
    virtual mega::MegaHandleList *getMegaHandleListByChat(MegaChatHandle chatid);
    virtual mega::MegaHandleList *getMegaHandleList();
    virtual int getParamType();

    void setTag(int tag);
    void setListener(MegaChatRequestListener *listener);
    void setNumber(long long number);
    void setNumRetry(int retry);
    void setFlag(bool flag);
    void setMegaChatPeerList(MegaChatPeerList *peerList);
    void setChatHandle(MegaChatHandle chatid);
    void setUserHandle(MegaChatHandle userhandle);
    void setPrivilege(int priv);
    void setLink(const char *link);
    void setText(const char *text);
    void setMegaChatMessage(MegaChatMessage *message);
    void setMegaNodeList(mega::MegaNodeList *nodelist);
    void setMegaHandleList(mega::MegaHandleList *handlelist);
    void setMegaHandleListByChat(MegaChatHandle chatid, mega::MegaHandleList *handlelist);
    void setParamType(int paramType);

protected:
    int type;
    int tag;
    MegaChatRequestListener *listener;

    long long number;
    int retry;
    bool flag;
    MegaChatPeerList *peerList;
    MegaChatHandle chatid;
    MegaChatHandle userHandle;
    int privilege;
    const char* text;
    const char* link;
    MegaChatMessage* mMessage;
    mega::MegaNodeList* mMegaNodeList;
    mega::MegaHandleList *mMegaHandleList;
    std::map<MegaChatHandle, mega::MegaHandleList*> mMegaHandleListMap;
    int mParamType;
};

class MegaChatPresenceConfigPrivate : public MegaChatPresenceConfig
{
public:
    MegaChatPresenceConfigPrivate(const MegaChatPresenceConfigPrivate &config);
    MegaChatPresenceConfigPrivate(const presenced::Config &config, bool isPending);
    virtual ~MegaChatPresenceConfigPrivate();
    MegaChatPresenceConfig *copy() const override;

    int getOnlineStatus() const override;
    bool isAutoawayEnabled() const override;
    int64_t getAutoawayTimeout() const override;
    bool isPersist() const override;
    bool isPending() const override;
    bool isLastGreenVisible() const override;

private:
    int status;
    bool persistEnabled;
    bool autoawayEnabled;
    int64_t autoawayTimeout;
    bool pending;
    bool lastGreenVisible;
};


#ifndef KARERE_DISABLE_WEBRTC

class MegaChatVideoReceiver;

class MegaChatSessionPrivate : public MegaChatSession
{
public:
    MegaChatSessionPrivate(const rtcModule::ISession &session);
    MegaChatSessionPrivate(const MegaChatSessionPrivate &session);
    virtual ~MegaChatSessionPrivate() override;
    virtual MegaChatSession *copy() override;
    virtual int getStatus() const override;
    virtual MegaChatHandle getPeerid() const override;
    virtual MegaChatHandle getClientid() const override;
    virtual bool hasAudio() const override;
    virtual bool hasVideo() const override;
    virtual bool isHiResVideo() const override;
    virtual bool isLowResVideo() const override;
    virtual bool getAudioDetected() const override;
    virtual bool isOnHold() const override;
    virtual int getChanges() const override;
    virtual bool hasChanged(int changeType) const override;
    virtual bool isModerator() const override;
    virtual bool isAudioDetected() const override;
    virtual bool hasRequestSpeak() const override;
    virtual bool canRecvVideoHiRes() const;
    virtual bool canRecvVideoLowRes() const;

    karere::AvFlags getAvFlags() const; // for internal use
    void setState(uint8_t state);
    void setAvFlags(karere::AvFlags flags);
    void setNetworkQuality(int quality);
    void setAudioDetected(bool audioDetected);
    void setSessionFullyOperative();
    void setOnHold(bool onHold);
    void setTermCode(int termCode);
    void setChange(int change);
    void removeChanges();

private:
    uint8_t state = MegaChatSession::SESSION_STATUS_INVALID;
    karere::Id peerid;
    uint32_t clientid;
    karere::AvFlags mAvFlags = 0;
    int mChanged = MegaChatSession::CHANGE_TYPE_NO_CHANGES;
    karere::AvFlags mAVFlags;
    bool mHasRequestSpeak = false;
    bool mIsModerator = false;
    bool mAudioDetected = false;
    bool mHasHiResTrack = false;
    bool mHasLowResTrack = false;
};

class MegaChatCallPrivate : public MegaChatCall
{
public:
    MegaChatCallPrivate(const rtcModule::ICall& call);
    MegaChatCallPrivate(const MegaChatCallPrivate &call);

    virtual ~MegaChatCallPrivate() override;

    virtual MegaChatCall *copy() override;

    virtual int getStatus() const override;
    virtual MegaChatHandle getChatid() const override;
    virtual MegaChatHandle getCallId() const override;

    virtual bool hasLocalAudio() const override;
    virtual bool hasLocalVideo() const override;

    virtual int getChanges() const override;
    virtual bool hasChanged(int changeType) const override;
    virtual bool isAudioDetected() const override;

    virtual int64_t getDuration() const override;
    virtual int64_t getInitialTimeStamp() const override;
    virtual int64_t getFinalTimeStamp() const override;
    virtual int getTermCode() const override;
    virtual bool isRinging() const override;
    virtual mega::MegaHandleList *getSessionsClientid() const override;
    virtual MegaChatHandle getClientidCallCompositionChange() const override;
    virtual int getCallCompositionChange() const override;
    virtual MegaChatSession *getMegaChatSession(MegaChatHandle clientid) override;
    virtual int getNumParticipants() const override;
    virtual mega::MegaHandleList *getPeeridParticipants() const override;
    virtual bool isIgnored() const override;
    virtual bool isIncoming() const override;
    virtual bool isOutgoing() const override;
    virtual MegaChatHandle getCaller() const override;
    virtual bool isOnHold() const override;
    virtual bool isModerator() const override;
    bool isSpeakAllow() const override;

    void setStatus(int status);
    void setLocalAudioVideoFlags(karere::AvFlags localAVFlags);
    void removeChanges();
    void setChange(int mChanged);
    void setTermCode(rtcModule::TermCode termCode);
    void setIsRinging(bool ringing);
    MegaChatSessionPrivate *addSession(rtcModule::ISession &sess);

    int availableAudioSlots();
    int availableVideoSlots();
    void setPeerid(karere::Id peerid, bool added);
    bool isParticipating(karere::Id userid);
    void setId(karere::Id callid);
    void setCaller(karere::Id caller);
    void setOnHold(bool onHold);
    void setAudioDetected(bool mAudioDetected);
    static void convertTermCode(rtcModule::TermCode termCode, int &megaTermCode, bool &local);
    static int convertCallState(rtcModule::CallState newState);

protected:
    MegaChatHandle chatid;
    int status = MegaChatCall::CALL_STATUS_INITIAL;
    MegaChatHandle callid;
    karere::AvFlags localAVFlags;
    int mChanged = MegaChatCall::CHANGE_TYPE_NO_CHANGES;
    int64_t mInitialTs;
    int64_t mFinalTs;
    std::map<MegaChatHandle, std::unique_ptr<MegaChatSession>> mSessions;
    std::map<MegaChatHandle, karere::AvFlags> participants;
    MegaChatHandle mPeerId;
    int callCompositionChange = MegaChatCall::NO_COMPOSITION_CHANGE;
    MegaChatHandle callerId;

    int termCode;
    bool mIgnored;
    bool mAudioDetected = false;
    bool ringing = false;
    bool mIsCaller;
    bool mIsModerator = false;
    bool mIsSpeakAllow = false;
};

class MegaChatVideoFrame
{
public:
    unsigned char *buffer;
    int width;
    int height;
};

class MegaChatVideoReceiver : public rtcModule::IVideoRenderer
{
public:
    // no peerid --> local video from own user
    MegaChatVideoReceiver(MegaChatApiImpl *mChatApi, karere::Id mChatid, bool hiRes, uint32_t mClientid = 0);
    ~MegaChatVideoReceiver();

    void setWidth(int width);
    void setHeight(int height);

    // rtcModule::IVideoRenderer implementation
    virtual void* getImageBuffer(unsigned short width, unsigned short height, void*& userData);
    virtual void frameComplete(void* userData);
    virtual void onVideoAttach();
    virtual void onVideoDetach();
    virtual void clearViewport();
    virtual void released();

protected:
    MegaChatApiImpl *mChatApi;
    MegaChatHandle mChatid;
    bool mHiRes = false;
    uint32_t mClientid;
};

#endif

class MegaChatListItemPrivate : public MegaChatListItem
{
public:
    MegaChatListItemPrivate(karere::ChatRoom& chatroom);
    MegaChatListItemPrivate(const MegaChatListItem *item);
    virtual ~MegaChatListItemPrivate();
    virtual MegaChatListItem *copy() const;

private:
    int changed;

    MegaChatHandle chatid;
    int ownPriv;
    std::string title;
    int unreadCount;
    std::string lastMsg;
    int lastMsgType;
    MegaChatHandle lastMsgSender;
    int64_t lastTs;
    bool group;
    bool mPublicChat;
    bool mPreviewMode;
    bool active;
    bool archived;
    bool mIsCallInProgress;
    MegaChatHandle peerHandle;  // only for 1on1 chatrooms
    MegaChatHandle mLastMsgId;
    int lastMsgPriv;
    MegaChatHandle lastMsgHandle;
    unsigned int mNumPreviewers;

public:
    virtual int getChanges() const;
    virtual bool hasChanged(int changeType) const;

    virtual MegaChatHandle getChatId() const;
    virtual const char *getTitle() const;
    virtual int getOwnPrivilege() const;
    virtual int getUnreadCount() const;
    virtual const char *getLastMessage() const;
    virtual MegaChatHandle getLastMessageId() const;
    virtual int getLastMessageType() const;
    virtual MegaChatHandle getLastMessageSender() const;
    virtual int64_t getLastTimestamp() const;
    virtual bool isGroup() const;
    virtual bool isPublic() const;
    virtual bool isPreview() const;
    virtual bool isActive() const;
    virtual bool isArchived() const;
    virtual bool isCallInProgress() const;
    virtual MegaChatHandle getPeerHandle() const;
    virtual int getLastMessagePriv() const;
    virtual MegaChatHandle getLastMessageHandle() const;
    virtual unsigned int getNumPreviewers() const;

    void setOwnPriv(int ownPriv);
    void setTitle(const std::string &title);
    void changeUnreadCount();
    void setNumPreviewers(unsigned int numPrev);
    void setPreviewClosed();
    void setMembersUpdated();
    void setClosed();
    void setLastTimestamp(int64_t ts);
    void setArchived(bool);
    void setCallInProgress();

    /**
     * If the message is of type MegaChatMessage::TYPE_ATTACHMENT, this function
     * recives the filenames of the attached nodes. The filenames of nodes are separated
     * by ASCII character '0x01'
     * If the message is of type MegaChatMessage::TYPE_CONTACT, this function
     * recives the usernames. The usernames are separated
     * by ASCII character '0x01'
     */
    void setLastMessage();
    void setChatMode(bool mode);
};

class MegaChatListItemHandler :public virtual karere::IApp::IChatListItem
{
public:
    MegaChatListItemHandler(MegaChatApiImpl&, karere::ChatRoom&);

    // karere::IApp::IListItem::ITitleHandler implementation
    virtual void onTitleChanged(const std::string& title);
    virtual void onUnreadCountChanged();

    // karere::IApp::IListItem::IChatListItem implementation
    virtual void onExcludedFromChat();
    virtual void onRejoinedChat();
    virtual void onLastMessageUpdated(const chatd::LastTextMsg& msg);
    virtual void onLastTsUpdated(uint32_t ts);
    virtual void onChatOnlineState(const chatd::ChatState state);
    virtual void onChatModeChanged(bool mode);
    virtual void onChatArchived(bool archived);
    virtual void onPreviewersCountUpdate(uint32_t numPrev);
    virtual void onPreviewClosed();

protected:
    MegaChatApiImpl &chatApi;
    karere::ChatRoom &mRoom;
};

class MegaChatGroupListItemHandler :
        public MegaChatListItemHandler,
        public virtual karere::IApp::IGroupChatListItem
{
public:
    MegaChatGroupListItemHandler(MegaChatApiImpl&, karere::ChatRoom&);

    // karere::IApp::IListItem::IGroupChatListItem implementation
    virtual void onUserJoin(uint64_t userid, chatd::Priv priv);
    virtual void onUserLeave(uint64_t userid);
};

class MegaChatPeerListItemHandler :
        public MegaChatListItemHandler,
        public virtual karere::IApp::IPeerChatListItem
{
public:
    MegaChatPeerListItemHandler(MegaChatApiImpl &, karere::ChatRoom&);
};

class MegaChatRoomHandler :public karere::IApp::IChatHandler
{
public:
    MegaChatRoomHandler(MegaChatApiImpl *chatApiImpl, MegaChatApi *chatApi, mega::MegaApi *megaApi, MegaChatHandle chatid);

    void addChatRoomListener(MegaChatRoomListener *listener);
    void removeChatRoomListener(MegaChatRoomListener *listener);

    // MegaChatRoomListener callbacks
    void fireOnChatRoomUpdate(MegaChatRoom *chat);
    void fireOnMessageLoaded(MegaChatMessage *msg);
    void fireOnMessageReceived(MegaChatMessage *msg);
    void fireOnHistoryTruncatedByRetentionTime(MegaChatMessage *msg);
    void fireOnMessageUpdate(MegaChatMessage *msg);
    void fireOnHistoryReloaded(MegaChatRoom *chat);
    void fireOnReactionUpdate(MegaChatHandle msgid, const char *reaction, int count);
    // karere::IApp::IChatHandler implementation
    virtual void onMemberNameChanged(uint64_t userid, const std::string &newName);
    virtual void onChatArchived(bool archived);
    //virtual void* userp();


    // karere::IApp::IChatHandler::ITitleHandler implementation
    virtual void onTitleChanged(const std::string& title);
    virtual void onUnreadCountChanged();
    virtual void onPreviewersCountUpdate(uint32_t numPrev);

    // karere::IApp::IChatHandler::chatd::Listener implementation
    virtual void init(chatd::Chat& chat, chatd::DbInterface*&);
    virtual void onDestroy();
    virtual void onRecvNewMessage(chatd::Idx idx, chatd::Message& msg, chatd::Message::Status status);
    virtual void onRecvHistoryMessage(chatd::Idx idx, chatd::Message& msg, chatd::Message::Status status, bool isLocal);
    virtual void onHistoryDone(chatd::HistSource source);
    virtual void onUnsentMsgLoaded(chatd::Message& msg);
    virtual void onUnsentEditLoaded(chatd::Message& msg, bool oriMsgIsSending);
    virtual void onMessageConfirmed(karere::Id msgxid, const chatd::Message& msg, chatd::Idx idx, bool tsUpdated);
    virtual void onMessageRejected(const chatd::Message& msg, uint8_t reason);
    virtual void onMessageStatusChange(chatd::Idx idx, chatd::Message::Status newStatus, const chatd::Message& msg);
    virtual void onMessageEdited(const chatd::Message& msg, chatd::Idx idx);
    virtual void onEditRejected(const chatd::Message& msg, chatd::ManualSendReason reason);
    virtual void onOnlineStateChange(chatd::ChatState state);
    virtual void onUserJoin(karere::Id userid, chatd::Priv privilege);
    virtual void onUserLeave(karere::Id userid);
    virtual void onExcludedFromChat();
    virtual void onRejoinedChat();
    virtual void onUnreadChanged();
    void onRetentionTimeUpdated(unsigned int period) override;
    void onPreviewersUpdate();
    virtual void onManualSendRequired(chatd::Message* msg, uint64_t id, chatd::ManualSendReason reason);
    //virtual void onHistoryTruncated(const chatd::Message& msg, chatd::Idx idx);
    //virtual void onMsgOrderVerificationFail(const chatd::Message& msg, chatd::Idx idx, const std::string& errmsg);
    virtual void onUserTyping(karere::Id user);
    virtual void onUserStopTyping(karere::Id user);
    virtual void onLastTextMessageUpdated(const chatd::LastTextMsg& msg);
    virtual void onLastMessageTsUpdated(uint32_t ts);
    virtual void onHistoryReloaded();
    virtual void onChatModeChanged(bool mode);
    virtual void onReactionUpdate(karere::Id msgid, const char *reaction, int count);
    void onHistoryTruncatedByRetentionTime(const chatd::Message &msg, const chatd::Idx &idx, const chatd::Message::Status &status) override;

    bool isRevoked(MegaChatHandle h);
    // update access to attachments
    void handleHistoryMessage(MegaChatMessage *message);
    // update access to attachments, returns messages requiring updates (you take ownership)
    std::set<MegaChatHandle> *handleNewMessage(MegaChatMessage *msg);

protected:

private:
    MegaChatApiImpl *chatApiImpl;
    MegaChatApi *chatApi;       // for notifications in callbacks
    mega::MegaApi *megaApi;
    MegaChatHandle chatid;

    chatd::Chat *mChat;
    karere::ChatRoom *mRoom;

    std::set<MegaChatRoomListener *> roomListeners;

    // nodes with granted/revoked access from loaded messsages
    std::map<MegaChatHandle, bool> attachmentsAccess;  // handle, access
    std::map<MegaChatHandle, std::set<MegaChatHandle>> attachmentsIds;    // nodehandle, msgids
};

class MegaChatNodeHistoryHandler : public chatd::FilteredHistoryHandler
{
public:
    MegaChatNodeHistoryHandler(MegaChatApi *api);
     virtual ~MegaChatNodeHistoryHandler(){}

    void fireOnAttachmentReceived(MegaChatMessage *message);
    void fireOnAttachmentLoaded(MegaChatMessage *message);
    void fireOnAttachmentDeleted(karere::Id id);
    void fireOnTruncate(karere::Id id);

    virtual void onReceived(chatd::Message* msg, chatd::Idx idx);
    virtual void onLoaded(chatd::Message* msg, chatd::Idx idx);
    virtual void onDeleted(karere::Id id);
    virtual void onTruncated(karere::Id id);

    void addMegaNodeHistoryListener(MegaChatNodeHistoryListener *listener);
    void removeMegaNodeHistoryListener(MegaChatNodeHistoryListener *listener);

protected:
    std::set<MegaChatNodeHistoryListener *>nodeHistoryListeners;
    MegaChatApi *chatApi;
};

class LoggerHandler : public karere::Logger::ILoggerBackend
{
public:
    LoggerHandler();
    virtual ~LoggerHandler();

    void setMegaChatLogger(MegaChatLogger *logger);
    void setLogLevel(int logLevel);
    void setLogWithColors(bool useColors);
    void setLogToConsole(bool enable);
    virtual void log(krLogLevel level, const char* msg, size_t len, unsigned flags);

private:
    std::recursive_mutex mutex;
    MegaChatLogger *megaLogger;
};

#ifndef KARERE_DISABLE_WEBRTC
class MegaChatSessionHandler;

class MegaChatCallHandler : public rtcModule::CallHandler
{
public:
    MegaChatCallHandler(MegaChatApiImpl *megaChatApi);
    ~MegaChatCallHandler();
    void onCallStateChange(rtcModule::ICall& call) override;
    void onCallRinging(rtcModule::ICall &call) override;
    void onNewSession(rtcModule::ISession& session, const rtcModule::ICall& call) override;
    void onModeratorChange(const rtcModule::ICall& call) override;
    void onAudioApproved(const rtcModule::ICall& call) override;
    void onLocalFlagsChanged(const rtcModule::ICall& call) override;
<<<<<<< HEAD
    void onOnHold(const rtcModule::ICall& call) override;
=======
    void onLocalAudioDetected(const rtcModule::ICall& call) override;
>>>>>>> 53f4afad

protected:
    MegaChatApiImpl* mMegaChatApi;
};

class MegaChatSessionHandler : public rtcModule::SessionHandler
{
public:
    MegaChatSessionHandler(MegaChatApiImpl *mMegaChatApi, const rtcModule::ICall& call);
    virtual ~MegaChatSessionHandler();
    void onSpeakRequest(rtcModule::ISession& session, bool requested) override;
    void onVThumbReceived(rtcModule::ISession& session) override;
    void onHiResReceived(rtcModule::ISession& session) override;
    void onDestroySession(rtcModule::ISession& session) override;
    void onModeratorChange(rtcModule::ISession& session) override;
    void onAudioRequested(rtcModule::ISession& session) override;
    void onRemoteFlagsChanged(rtcModule::ISession& session) override;
    void onOnHold(rtcModule::ISession& session) override;
    void onRemoteAudioDetected(rtcModule::ISession& session) override;

private:
    MegaChatApiImpl *mMegaChatApi;
    MegaChatHandle mCallid;
    MegaChatHandle mChatid;
};
#endif

class MegaChatErrorPrivate :
        public MegaChatError,
        private ::promise::Error
{
public:

    MegaChatErrorPrivate(const std::string& msg, int code=ERROR_OK, int type=promise::kErrorTypeGeneric);
    MegaChatErrorPrivate(int code=ERROR_OK, int type=promise::kErrorTypeGeneric);
    virtual ~MegaChatErrorPrivate() {}

private:
    MegaChatErrorPrivate(const MegaChatErrorPrivate *);
    static const char* getGenericErrorString(int errorCode);

    // MegaChatError interface
public:
    MegaChatError *copy();
    int getErrorCode() const;
    int getErrorType() const;
    const char *getErrorString() const;
    const char *toString() const;
};

class MegaChatPeerListPrivate : public MegaChatPeerList
{
public:
    MegaChatPeerListPrivate();
    MegaChatPeerListPrivate(mega::userpriv_vector *);

    virtual ~MegaChatPeerListPrivate();
    virtual MegaChatPeerList *copy() const;

    virtual void addPeer(MegaChatHandle h, int priv);
    virtual MegaChatHandle getPeerHandle(int i) const;
    virtual int getPeerPrivilege(int i) const;
    virtual int size() const;

    // returns the list of user-privilege (this object keeps the ownership)
    const mega::userpriv_vector * getList() const;

private:
    mega::userpriv_vector list;
};

class MegaChatListItemListPrivate :  public MegaChatListItemList
{
public:
    MegaChatListItemListPrivate();
    virtual ~MegaChatListItemListPrivate();
    virtual MegaChatListItemListPrivate *copy() const;

    virtual const MegaChatListItem *get(unsigned int i) const;
    virtual unsigned int size() const;

    void addChatListItem(MegaChatListItem*);

private:
    MegaChatListItemListPrivate(const MegaChatListItemListPrivate *list);
    std::vector<MegaChatListItem*> list;
};

class MegaChatRoomPrivate : public MegaChatRoom
{
public:
    MegaChatRoomPrivate(const MegaChatRoom *);
    MegaChatRoomPrivate(const karere::ChatRoom&);

    virtual ~MegaChatRoomPrivate() {}
    virtual MegaChatRoom *copy() const;

    virtual MegaChatHandle getChatId() const;
    virtual int getOwnPrivilege() const;
    virtual unsigned int getNumPreviewers() const;
    virtual int getPeerPrivilegeByHandle(MegaChatHandle userhandle) const;
    virtual const char *getPeerFirstnameByHandle(MegaChatHandle userhandle) const;
    virtual const char *getPeerLastnameByHandle(MegaChatHandle userhandle) const;
    virtual const char *getPeerFullnameByHandle(MegaChatHandle userhandle) const;
    virtual const char *getPeerEmailByHandle(MegaChatHandle userhandle) const;
    virtual int getPeerPrivilege(unsigned int i) const;
    virtual unsigned int getPeerCount() const;
    virtual MegaChatHandle getPeerHandle(unsigned int i) const;
    virtual const char *getPeerFirstname(unsigned int i) const;
    virtual const char *getPeerLastname(unsigned int i) const;
    virtual const char *getPeerFullname(unsigned int i) const;
    virtual const char *getPeerEmail(unsigned int i) const;
    virtual bool isGroup() const;
    virtual bool isPublic() const;
    virtual bool isPreview() const;
    virtual const char *getAuthorizationToken() const;
    virtual const char *getTitle() const;
    virtual bool hasCustomTitle() const;
    virtual bool isActive() const;
    virtual bool isArchived() const;
    virtual int64_t getCreationTs() const;

    virtual int getChanges() const;
    virtual bool hasChanged(int changeType) const;

    virtual int getUnreadCount() const;
    virtual MegaChatHandle getUserHandle() const;
    virtual MegaChatHandle getUserTyping() const;
    unsigned getRetentionTime() const override;

    void setRetentionTime(unsigned int period);
    void setOwnPriv(int ownPriv);
    void setTitle(const std::string &title);
    void changeUnreadCount();
    void setNumPreviewers(unsigned int numPrev);
    void setMembersUpdated(MegaChatHandle uh);
    void setUserTyping(MegaChatHandle uh);
    void setUserStopTyping(MegaChatHandle uh);
    void setClosed();
    void setChatMode(bool mode);
    void setArchived(bool archived);

private:
    int changed;

    MegaChatHandle chatid;
    mega::privilege_t priv;
    mega::userpriv_vector peers;
    std::vector<std::string> peerFirstnames;
    std::vector<std::string> peerLastnames;
    std::vector<std::string> peerEmails;
    bool group;
    bool mPublicChat;
    karere::Id mAuthToken;
    bool active;
    bool archived;
    bool mHasCustomTitle;
    int64_t mCreationTs;

    std::string title;
    int unreadCount;
    unsigned int mNumPreviewers;
    MegaChatHandle uh;
    uint32_t mRetentionTime;

public:
    // you take the ownership of return value
    static char *firstnameFromBuffer(const std::string &buffer);

    // you take the ownership of return value
    static char *lastnameFromBuffer(const std::string &buffer);
};

class MegaChatRoomListPrivate :  public MegaChatRoomList
{
public:
    MegaChatRoomListPrivate();
    virtual ~MegaChatRoomListPrivate() {}
    virtual MegaChatRoomList *copy() const;

    virtual const MegaChatRoom *get(unsigned int i) const;
    virtual unsigned int size() const;

    void addChatRoom(MegaChatRoom*);

private:
    MegaChatRoomListPrivate(const MegaChatRoomListPrivate *list);
    std::vector<MegaChatRoom*> list;
};

class MegaChatAttachedUser;
class MegaChatRichPreviewPrivate;
class MegaChatContainsMetaPrivate;

class MegaChatMessagePrivate : public MegaChatMessage
{
public:
    MegaChatMessagePrivate(const MegaChatMessage *msg);
    MegaChatMessagePrivate(const chatd::Message &msg, chatd::Message::Status status, chatd::Idx index);

    virtual ~MegaChatMessagePrivate();
    virtual MegaChatMessage *copy() const;

    // MegaChatMessage interface
    virtual int getStatus() const;
    virtual MegaChatHandle getMsgId() const;
    virtual MegaChatHandle getTempId() const;
    virtual int getMsgIndex() const;
    virtual MegaChatHandle getUserHandle() const;
    virtual int getType() const;
    virtual bool hasConfirmedReactions() const;
    virtual int64_t getTimestamp() const;
    virtual const char *getContent() const;
    virtual bool isEdited() const;
    virtual bool isDeleted() const;
    virtual bool isEditable() const;
    virtual bool isDeletable() const;
    virtual bool isManagementMessage() const;
    virtual MegaChatHandle getHandleOfAction() const;
    virtual int getPrivilege() const;
    virtual int getCode() const;
    virtual MegaChatHandle getRowId() const;
    virtual unsigned int getUsersCount() const;
    virtual MegaChatHandle getUserHandle(unsigned int index) const;
    virtual const char *getUserName(unsigned int index) const;
    virtual const char *getUserEmail(unsigned int index) const;
    virtual mega::MegaNodeList *getMegaNodeList() const;
    virtual const MegaChatContainsMeta *getContainsMeta() const;
    virtual mega::MegaHandleList *getMegaHandleList() const;
    virtual int getDuration() const;
    unsigned getRetentionTime() const override;
    virtual int getTermCode() const;

    virtual int getChanges() const;
    virtual bool hasChanged(int changeType) const;

    void setStatus(int status);
    void setTempId(MegaChatHandle tempId);
    void setRowId(int id);
    void setContentChanged();
    void setCode(int code);
    void setAccess();
    void setTsUpdated();

    static int convertEndCallTermCodeToUI(const chatd::Message::CallEndedInfo &callEndInfo);

private:
    bool isGiphy() const;

    int changed;

    int type;
    int status;
    MegaChatHandle msgId;   // definitive unique ID given by server
    MegaChatHandle tempId;  // used until it's given a definitive ID by server
    MegaChatHandle rowId;   // used to identify messages in the manual-sending queue
    MegaChatHandle uh;
    MegaChatHandle hAction;// certain messages need additional handle: such us priv changes, revoke attachment
    int index;              // position within the history buffer
    int64_t ts;
    const char *msg;
    bool edited;
    bool deleted;
    int priv;               // certain messages need additional info, like priv changes
    int code;               // generic field for additional information (ie. the reason of manual sending)
    bool mHasReactions;
    std::vector<MegaChatAttachedUser> *megaChatUsers = NULL;
    mega::MegaNodeList *megaNodeList = NULL;
    mega::MegaHandleList *megaHandleList = NULL;
    const MegaChatContainsMeta *mContainsMeta = NULL;
};

//Thread safe request queue
class ChatRequestQueue
{
    protected:
        std::deque<MegaChatRequestPrivate *> requests;
        std::mutex mutex;

    public:
        void push(MegaChatRequestPrivate *request);
        void push_front(MegaChatRequestPrivate *request);
        MegaChatRequestPrivate * pop();
        void removeListener(MegaChatRequestListener *listener);
};

//Thread safe transfer queue
class EventQueue
{
protected:
    std::deque<megaMessage*> events;
    std::mutex mutex;

public:
    void push(megaMessage* event);
    void push_front(megaMessage* event);
    megaMessage *pop();
    bool isEmpty();
    size_t size();
};

class MegaChatApiImpl :
        public karere::IApp,
        public karere::IApp::IChatListHandler,
        public rtcModule::IGlobalCallHandler
{
public:

    MegaChatApiImpl(MegaChatApi *chatApi, mega::MegaApi *megaApi);
    virtual ~MegaChatApiImpl();

    using SdkMutexGuard = std::unique_lock<std::recursive_mutex>;   // (equivalent to typedef)
    std::recursive_mutex sdkMutex;
    std::recursive_mutex videoMutex;
    mega::Waiter *waiter;
private:
    MegaChatApi *chatApi;
    mega::MegaApi *megaApi;
    WebsocketsIO *websocketsIO;
    karere::Client *mClient;
    bool terminating;

    mega::MegaThread thread;
    int threadExit;
    static void *threadEntryPoint(void *param);
    void loop();

    void init(MegaChatApi *chatApi, mega::MegaApi *megaApi);

    static LoggerHandler *loggerHandler;

    ChatRequestQueue requestQueue;
    EventQueue eventQueue;

    std::set<MegaChatListener *> listeners;
    std::set<MegaChatNotificationListener *> notificationListeners;
    std::set<MegaChatRequestListener *> requestListeners;

    std::set<MegaChatPeerListItemHandler *> chatPeerListItemHandler;
    std::set<MegaChatGroupListItemHandler *> chatGroupListItemHandler;
    std::map<MegaChatHandle, MegaChatRoomHandler*> chatRoomHandler;
    std::map<MegaChatHandle, MegaChatNodeHistoryHandler*> nodeHistoryHandlers;

    int reqtag;
    std::map<int, MegaChatRequestPrivate *> requestMap;

#ifndef KARERE_DISABLE_WEBRTC
    std::set<MegaChatCallListener *> callListeners;
    std::map<MegaChatHandle, MegaChatPeerVideoListener_map> mVideoListenersHiRes;
    std::map<MegaChatHandle, MegaChatPeerVideoListener_map> mVideoListenersLowRes;

    mega::MegaStringList *getChatInDevices(const std::set<std::string> &devices);
    void cleanCalls();
#endif

    void cleanChatHandlers();

    static int convertInitState(int state);

public:
    static void megaApiPostMessage(megaMessage *msg, void* ctx);
    void postMessage(megaMessage *msg);

    void sendPendingRequests();
    void sendPendingEvents();

    static void setLogLevel(int logLevel);
    static void setLoggerClass(MegaChatLogger *megaLogger);
    static void setLogWithColors(bool useColors);
    static void setLogToConsole(bool enable);

    int init(const char *sid, bool waitForFetchnodesToConnect = true);
    int initAnonymous();
    void createKarereClient();
    void resetClientid();
    int getInitState();

    void importMessages(const char *externalDbPath, MegaChatRequestListener *listener);

    MegaChatRoomHandler* getChatRoomHandler(MegaChatHandle chatid);
    void removeChatRoomHandler(MegaChatHandle chatid);

    karere::ChatRoom *findChatRoom(MegaChatHandle chatid);
    karere::ChatRoom *findChatRoomByUser(MegaChatHandle userhandle);
    chatd::Message *findMessage(MegaChatHandle chatid, MegaChatHandle msgid);
    chatd::Message *findMessageNotConfirmed(MegaChatHandle chatid, MegaChatHandle msgxid);

#ifndef KARERE_DISABLE_WEBRTC
    rtcModule::ICall* findCall(MegaChatHandle chatid);
#endif

    static void setCatchException(bool enable);
    static bool hasUrl(const char* text);
    bool openNodeHistory(MegaChatHandle chatid, MegaChatNodeHistoryListener *listener);
    bool closeNodeHistory(MegaChatHandle chatid, MegaChatNodeHistoryListener *listener);
    void addNodeHistoryListener(MegaChatHandle chatid, MegaChatNodeHistoryListener *listener);
    void removeNodeHistoryListener(MegaChatHandle chatid, MegaChatNodeHistoryListener *listener);
    int loadAttachments(MegaChatHandle chatid, int count);

    // ============= Listeners ================

    // Registration
    void addChatRequestListener(MegaChatRequestListener *listener);
    void addChatListener(MegaChatListener *listener);
    void addChatRoomListener(MegaChatHandle chatid, MegaChatRoomListener *listener);
    void addChatNotificationListener(MegaChatNotificationListener *listener);
    void removeChatRequestListener(MegaChatRequestListener *listener);
    void removeChatListener(MegaChatListener *listener);
    void removeChatRoomListener(MegaChatHandle chatid, MegaChatRoomListener *listener);
    void removeChatNotificationListener(MegaChatNotificationListener *listener);
    int getMessageReactionCount(MegaChatHandle chatid, MegaChatHandle msgid, const char *reaction);
    mega::MegaStringList* getMessageReactions(MegaChatHandle chatid, MegaChatHandle msgid);
    mega::MegaHandleList* getReactionUsers(MegaChatHandle chatid, MegaChatHandle msgid, const char *reaction);
#ifndef KARERE_DISABLE_WEBRTC
    void addChatCallListener(MegaChatCallListener *listener);
    void removeChatCallListener(MegaChatCallListener *listener);
    void addChatVideoListener(MegaChatHandle chatid, MegaChatHandle clientid, bool hiRes, MegaChatVideoListener *listener);
    void removeChatVideoListener(MegaChatHandle chatid, MegaChatHandle clientid, bool hiRes, MegaChatVideoListener *listener);
#endif

    // MegaChatRequestListener callbacks
    void fireOnChatRequestStart(MegaChatRequestPrivate *request);
    void fireOnChatRequestFinish(MegaChatRequestPrivate *request, MegaChatError *e);
    void fireOnChatRequestUpdate(MegaChatRequestPrivate *request);
    void fireOnChatRequestTemporaryError(MegaChatRequestPrivate *request, MegaChatError *e);

#ifndef KARERE_DISABLE_WEBRTC
    // MegaChatCallListener callbacks
    void fireOnChatCallUpdate(MegaChatCallPrivate *call);
    void fireOnChatSessionUpdate(MegaChatHandle chatid, MegaChatHandle callid, MegaChatSessionPrivate *session);

    // MegaChatVideoListener callbacks
    void fireOnChatVideoData(MegaChatHandle chatid, uint32_t clientid, int width, int height, char*buffer, bool hiRes);
#endif

    // MegaChatListener callbacks (specific ones)
    void fireOnChatListItemUpdate(MegaChatListItem *item);
    void fireOnChatInitStateUpdate(int newState);
    void fireOnChatOnlineStatusUpdate(MegaChatHandle userhandle, int status, bool inProgress);
    void fireOnChatPresenceConfigUpdate(MegaChatPresenceConfig *config);
    void fireOnChatPresenceLastGreenUpdated(MegaChatHandle userhandle, int lastGreen);
    void fireOnChatConnectionStateUpdate(MegaChatHandle chatid, int newState);

    // MegaChatNotificationListener callbacks
    void fireOnChatNotification(MegaChatHandle chatid, MegaChatMessage *msg);

    // ============= API requests ================

    // General chat methods
    void connect(MegaChatRequestListener *listener = NULL);
    void connectInBackground(MegaChatRequestListener *listener = NULL);
    void disconnect(MegaChatRequestListener *listener = NULL);
    int getConnectionState();
    int getChatConnectionState(MegaChatHandle chatid);
    bool areAllChatsLoggedIn();
    static int convertChatConnectionState(chatd::ChatState state);
    void retryPendingConnections(bool disconnect = false, bool refreshURL = false, MegaChatRequestListener *listener = NULL);
    void logout(MegaChatRequestListener *listener = NULL);
    void localLogout(MegaChatRequestListener *listener = NULL);

    void setOnlineStatus(int status, MegaChatRequestListener *listener = NULL);
    int getOnlineStatus();
    bool isOnlineStatusPending();

    void setPresenceAutoaway(bool enable, int64_t timeout, MegaChatRequestListener *listener = NULL);
    void setPresencePersist(bool enable, MegaChatRequestListener *listener = NULL);
    void signalPresenceActivity(MegaChatRequestListener *listener = NULL);
    void setLastGreenVisible(bool enable, MegaChatRequestListener *listener = NULL);
    void requestLastGreen(MegaChatHandle userid, MegaChatRequestListener *listener = NULL);
    MegaChatPresenceConfig *getPresenceConfig();
    bool isSignalActivityRequired();

    int getUserOnlineStatus(MegaChatHandle userhandle);
    void setBackgroundStatus(bool background, MegaChatRequestListener *listener = NULL);
    int getBackgroundStatus();

    void getUserFirstname(MegaChatHandle userhandle, const char *authorizationToken, MegaChatRequestListener *listener = NULL);
    const char* getUserFirstnameFromCache(MegaChatHandle userhandle);
    void getUserLastname(MegaChatHandle userhandle, const char *authorizationToken, MegaChatRequestListener *listener = NULL);
    const char* getUserLastnameFromCache(MegaChatHandle userhandle);
    const char* getUserFullnameFromCache(MegaChatHandle userhandle);
    void getUserEmail(MegaChatHandle userhandle, MegaChatRequestListener *listener = NULL);
    const char* getUserEmailFromCache(MegaChatHandle userhandle);
    void loadUserAttributes(MegaChatHandle chatid, mega::MegaHandleList* userList, MegaChatRequestListener *listener = nullptr);
    unsigned int getMaxParticipantsWithAttributes();
    char *getContactEmail(MegaChatHandle userhandle);
    MegaChatHandle getUserHandleByEmail(const char *email);
    MegaChatHandle getMyUserHandle();
    MegaChatHandle getMyClientidHandle(MegaChatHandle chatid);
    char *getMyFirstname();
    char *getMyLastname();
    char *getMyFullname();
    char *getMyEmail();
    MegaChatRoomList* getChatRooms();
    MegaChatRoom* getChatRoom(MegaChatHandle chatid);
    MegaChatRoom *getChatRoomByUser(MegaChatHandle userhandle);
    MegaChatListItemList *getChatListItems();
    MegaChatListItemList *getChatListItemsByPeers(MegaChatPeerList *peers);
    MegaChatListItem *getChatListItem(MegaChatHandle chatid);
    int getUnreadChats();
    MegaChatListItemList *getActiveChatListItems();
    MegaChatListItemList *getInactiveChatListItems();
    MegaChatListItemList *getArchivedChatListItems();
    MegaChatListItemList *getUnreadChatListItems();
    MegaChatHandle getChatHandleByUser(MegaChatHandle userhandle);

    // Chatrooms management
    void createChat(bool group, MegaChatPeerList *peerList, MegaChatRequestListener *listener = NULL);
    void createChat(bool group, MegaChatPeerList *peerList, const char *title, MegaChatRequestListener *listener = NULL);
    void createPublicChat(MegaChatPeerList *peerList, const char *title = NULL, MegaChatRequestListener *listener = NULL);
    void chatLinkHandle(MegaChatHandle chatid, bool del, bool createifmissing, MegaChatRequestListener *listener = NULL);
    void inviteToChat(MegaChatHandle chatid, MegaChatHandle uh, int privilege, MegaChatRequestListener *listener = NULL);
    void autojoinPublicChat(MegaChatHandle chatid, MegaChatRequestListener *listener = NULL);
    void autorejoinPublicChat(MegaChatHandle chatid, MegaChatHandle ph, MegaChatRequestListener *listener = NULL);
    void removeFromChat(MegaChatHandle chatid, MegaChatHandle uh = MEGACHAT_INVALID_HANDLE, MegaChatRequestListener *listener = NULL);
    void updateChatPermissions(MegaChatHandle chatid, MegaChatHandle uh, int privilege, MegaChatRequestListener *listener = NULL);
    void truncateChat(MegaChatHandle chatid, MegaChatHandle messageid, MegaChatRequestListener *listener = NULL);
    void setChatTitle(MegaChatHandle chatid, const char *title, MegaChatRequestListener *listener = NULL);
    void openChatPreview(const char *link, MegaChatRequestListener *listener = NULL);
    void checkChatLink(const char *link, MegaChatRequestListener *listener = NULL);
    void setPublicChatToPrivate(MegaChatHandle chatid, MegaChatRequestListener *listener = NULL);
    void removeChatLink(MegaChatHandle chatid, MegaChatRequestListener *listener = NULL);
    void archiveChat(MegaChatHandle chatid, bool archive, MegaChatRequestListener *listener = NULL);
    void setChatRetentionTime(MegaChatHandle chatid, unsigned period, MegaChatRequestListener *listener = NULL);

    bool openChatRoom(MegaChatHandle chatid, MegaChatRoomListener *listener = NULL);
    void closeChatRoom(MegaChatHandle chatid, MegaChatRoomListener *listener = NULL);
    void closeChatPreview(MegaChatHandle chatid);

    int loadMessages(MegaChatHandle chatid, int count);
    bool isFullHistoryLoaded(MegaChatHandle chatid);
    void manageReaction(MegaChatHandle chatid, MegaChatHandle msgid, const char *reaction, bool add, MegaChatRequestListener *listener = NULL);
    MegaChatMessage *getMessage(MegaChatHandle chatid, MegaChatHandle msgid);
    MegaChatMessage *getMessageFromNodeHistory(MegaChatHandle chatid, MegaChatHandle msgid);
    MegaChatMessage *getManualSendingMessage(MegaChatHandle chatid, MegaChatHandle rowid);
    MegaChatMessage *sendMessage(MegaChatHandle chatid, const char* msg, size_t msgLen, int type = MegaChatMessage::TYPE_NORMAL);
    MegaChatMessage *attachContacts(MegaChatHandle chatid, mega::MegaHandleList* contacts);
    MegaChatMessage *forwardContact(MegaChatHandle sourceChatid, MegaChatHandle msgid, MegaChatHandle targetChatId);
    void attachNodes(MegaChatHandle chatid, mega::MegaNodeList *nodes, MegaChatRequestListener *listener = NULL);
    void attachNode(MegaChatHandle chatid, MegaChatHandle nodehandle, MegaChatRequestListener *listener = NULL);
    MegaChatMessage *sendGeolocation(MegaChatHandle chatid, float longitude, float latitude, const char *img = NULL);
    MegaChatMessage *editGeolocation(MegaChatHandle chatid, MegaChatHandle msgid, float longitude, float latitude, const char *img = NULL);
    MegaChatMessage *sendGiphy(MegaChatHandle chatid, const char* srcMp4, const char* srcWebp, long long sizeMp4, long long sizeWebp, int width, int height, const char* title);
    void attachVoiceMessage(MegaChatHandle chatid, MegaChatHandle nodehandle, MegaChatRequestListener *listener = NULL);
    void revokeAttachment(MegaChatHandle chatid, MegaChatHandle handle, MegaChatRequestListener *listener = NULL);
    bool isRevoked(MegaChatHandle chatid, MegaChatHandle nodeHandle);
    MegaChatMessage *editMessage(MegaChatHandle chatid, MegaChatHandle msgid, const char* msg, size_t msgLen);
    MegaChatMessage *removeRichLink(MegaChatHandle chatid, MegaChatHandle msgid);
    bool setMessageSeen(MegaChatHandle chatid, MegaChatHandle msgid);
    MegaChatMessage *getLastMessageSeen(MegaChatHandle chatid);
    MegaChatHandle getLastMessageSeenId(MegaChatHandle chatid);
    void removeUnsentMessage(MegaChatHandle chatid, MegaChatHandle rowid);
    void sendTypingNotification(MegaChatHandle chatid, MegaChatRequestListener *listener = NULL);
    void sendStopTypingNotification(MegaChatHandle chatid, MegaChatRequestListener *listener = NULL);
    bool isMessageReceptionConfirmationActive() const;
    void saveCurrentState();
    void pushReceived(bool beep, MegaChatHandle chatid, int type, MegaChatRequestListener *listener = NULL);

#ifndef KARERE_DISABLE_WEBRTC

    // Audio/Video devices
    mega::MegaStringList *getChatVideoInDevices();
    void setChatVideoInDevice(const char *device, MegaChatRequestListener *listener = NULL);
    char *getVideoDeviceSelected();

    // Calls
    void startChatCall(MegaChatHandle chatid, bool enableVideo = true, MegaChatRequestListener *listener = NULL);
    void answerChatCall(MegaChatHandle chatid, bool enableVideo = true, MegaChatRequestListener *listener = NULL);
    void hangChatCall(MegaChatHandle chatid, MegaChatRequestListener *listener = NULL);
    void endChatCall(MegaChatHandle chatid, MegaChatRequestListener *listener = NULL);
    void setAudioEnable(MegaChatHandle chatid, bool enable, MegaChatRequestListener *listener = NULL);
    void setVideoEnable(MegaChatHandle chatid, bool enable, MegaChatRequestListener *listener = NULL);
    void setCallOnHold(MegaChatHandle chatid, bool setOnHold, MegaChatRequestListener *listener = NULL);
    MegaChatCall *getChatCall(MegaChatHandle chatId);
    bool setIgnoredCall(MegaChatHandle chatId);
    MegaChatCall *getChatCallByCallId(MegaChatHandle callId);
    int getNumCalls();
    mega::MegaHandleList *getChatCalls(int callState = -1);
    mega::MegaHandleList *getChatCallsIds();
    bool hasCallInChatRoom(MegaChatHandle chatid);
    int getMaxCallParticipants();
    int getMaxVideoCallParticipants();
    bool isAudioLevelMonitorEnabled(MegaChatHandle chatid);  /// ***Deprecated
    void enableAudioLevelMonitor(bool enable, MegaChatHandle chatid, MegaChatRequestListener *listener = NULL); /// ***Deprecated
    void requestSpeak(MegaChatHandle chatid, MegaChatRequestListener *listener = NULL);
    void removeRequestSpeak(MegaChatHandle chatid, MegaChatRequestListener *listener = NULL);
    void approveSpeakRequest(MegaChatHandle chatid, MegaChatHandle clientId, MegaChatRequestListener *listener = NULL);
    void rejectSpeakRequest(MegaChatHandle chatid, MegaChatHandle clientId, MegaChatRequestListener *listener = NULL);
    void requestHiResVideo(MegaChatHandle chatid, MegaChatHandle clientId, MegaChatRequestListener *listener = NULL);
    void stoptHiResVideo(MegaChatHandle chatid, MegaChatHandle clientId, MegaChatRequestListener *listener = NULL);
    void requestLowResVideo(MegaChatHandle chatid, mega::MegaHandleList *clientIds, MegaChatRequestListener *listener = NULL);
    void stoptLowResVideo(MegaChatHandle chatid, mega::MegaHandleList *clientIds, MegaChatRequestListener *listener = NULL);

    void onNewCall(rtcModule::ICall& call) override;
    void onAddPeer(rtcModule::ICall& call, karere::Id peer) override;
    void onRemovePeer(rtcModule::ICall& call, karere::Id peer) override;
    void onEndCall(rtcModule::ICall& call) override;
#endif

//    MegaChatCallPrivate *getChatCallByPeer(const char* jid);


    // ============= karere API implementation ================

    // karere::IApp implementation
    //virtual ILoginDialog* createLoginDialog();
    virtual IApp::IChatHandler *createChatHandler(karere::ChatRoom &chat);
    virtual IApp::IChatListHandler *chatListHandler();
    virtual void onPresenceChanged(karere::Id userid, karere::Presence pres, bool inProgress);
    virtual void onPresenceConfigChanged(const presenced::Config& state, bool pending);
    virtual void onPresenceLastGreenUpdated(karere::Id userid, uint16_t lastGreen);
    virtual void onInitStateChange(int newState);
    virtual void onChatNotification(karere::Id chatid, const chatd::Message &msg, chatd::Message::Status status, chatd::Idx idx);

    // rtcModule::IChatListHandler implementation
    virtual IApp::IGroupChatListItem *addGroupChatItem(karere::GroupChatRoom &chat);
    virtual void removeGroupChatItem(IApp::IGroupChatListItem& item);
    virtual IApp::IPeerChatListItem *addPeerChatItem(karere::PeerChatRoom& chat);
    virtual void removePeerChatItem(IApp::IPeerChatListItem& item);
};

/**
 * @brief This class represents users attached to a message
 *
 * Messages of type MegaChatMessage::TYPE_CONTACT_ATTACHMENT include a list of
 * users with handle, email and name. The MegaChatMessage provides methods to
 * get each of them separatedly.
 *
 * This class is used internally by MegaChatMessagePrivate, not exposed to apps.
 *
 * @see MegaChatMessage::getUserHandle, MegaChatMessage::getUserName and
 * MegaChatMessage::getUserEmail.
 */
class MegaChatAttachedUser
{
public:
    MegaChatAttachedUser(MegaChatHandle contactId, const std::string& email, const std::string& name);
    virtual ~MegaChatAttachedUser();

    virtual MegaChatHandle getHandle() const;
    virtual const char *getEmail() const;
    virtual const char *getName() const;

protected:
    megachat::MegaChatHandle mHandle;
    std::string mEmail;
    std::string mName;
};

class MegaChatRichPreviewPrivate : public MegaChatRichPreview
{
public:
    MegaChatRichPreviewPrivate(const MegaChatRichPreview *richPreview);
    MegaChatRichPreviewPrivate(const std::string &text, const std::string &title, const std::string &description,
                        const std::string &image, const std::string &imageFormat, const std::string &icon,
                        const std::string &iconFormat, const std::string &url);

    virtual MegaChatRichPreview *copy() const;
    virtual ~MegaChatRichPreviewPrivate();

    virtual const char *getText() const;
    virtual const char *getTitle() const;
    virtual const char *getDescription() const;
    virtual const char *getImage() const;
    virtual const char *getImageFormat() const;
    virtual const char *getIcon() const;
    virtual const char *getIconFormat() const;
    virtual const char *getUrl() const;
    virtual const char *getDomainName() const;

protected:
    std::string mText;
    std::string mTitle;
    std::string mDescription;
    std::string mImage;
    std::string mImageFormat;
    std::string mIcon;
    std::string mIconFormat;
    std::string mUrl;
    std::string mDomainName;
};

class MegaChatGeolocationPrivate : public MegaChatGeolocation
{
public:
    MegaChatGeolocationPrivate(float longitude, float latitude, const std::string &image);
    MegaChatGeolocationPrivate(const MegaChatGeolocationPrivate *geolocation);
    virtual ~MegaChatGeolocationPrivate() {}
    virtual MegaChatGeolocation *copy() const;

    virtual float getLongitude() const;
    virtual float getLatitude() const;
    virtual const char *getImage() const;

protected:
    float mLongitude;
    float mLatitude;
    std::string mImage;
};

class MegaChatGiphyPrivate : public MegaChatGiphy
{
public:
    MegaChatGiphyPrivate(const std::string& srcMp4, const std::string& srcWebp, long long sizeMp4, long long sizeWebp, int width, int height, const std::string& title);
    MegaChatGiphyPrivate(const MegaChatGiphyPrivate* giphy);
    virtual ~MegaChatGiphyPrivate() {}
    virtual MegaChatGiphy* copy() const override;

    virtual const char* getMp4Src() const override;
    virtual const char* getWebpSrc() const override;
    virtual const char* getTitle() const override;
    virtual long getMp4Size() const override;
    virtual long getWebpSize() const override;
    virtual int getWidth() const override;
    virtual int getHeight() const override;

protected:
    std::string mMp4Src;
    std::string mWebpSrc;
    std::string mTitle;
    long mMp4Size   = 0;
    long mWebpSize  = 0;
    int mWidth      = 0;
    int mHeight     = 0;
};

class MegaChatContainsMetaPrivate : public MegaChatContainsMeta
{
public:
    MegaChatContainsMetaPrivate(const MegaChatContainsMeta *containsMeta = NULL);
    virtual ~MegaChatContainsMetaPrivate();

    virtual MegaChatContainsMeta *copy() const;

    virtual int getType() const;
    virtual const char *getTextMessage() const;
    virtual const MegaChatRichPreview *getRichPreview() const;
    virtual const MegaChatGeolocation *getGeolocation() const;
    virtual const MegaChatGiphy *getGiphy() const override;

    // This function take the property from memory that it receives as parameter
    void setRichPreview(MegaChatRichPreview *richPreview);
    void setGeolocation(MegaChatGeolocation *geolocation);
    void setTextMessage(const std::string &text);
    void setGiphy(std::unique_ptr<MegaChatGiphy> giphy);

protected:
    int mType = MegaChatContainsMeta::CONTAINS_META_INVALID;
    std::string mText;
    MegaChatRichPreview *mRichPreview = NULL;
    MegaChatGeolocation *mGeolocation = NULL;
    std::unique_ptr<MegaChatGiphy> mGiphy;
};

class JSonUtils
{
public:
    static std::string generateAttachNodeJSon(mega::MegaNodeList* nodes, uint8_t type);
    static std::string generateAttachContactJSon(mega::MegaHandleList *contacts, karere::ContactList *contactList);
    static std::string generateGeolocationJSon(float longitude, float latitude, const char* img);
    static std::string generateGiphyJSon(const char* srcMp4, const char* srcWebp, long long sizeMp4, long long sizeWebp, int width, int height, const char* title);

    // you take the ownership of returned value. NULL if error
    static mega::MegaNodeList *parseAttachNodeJSon(const char* json);

    // you take the ownership of returned value. NULL if error
    static std::vector<MegaChatAttachedUser> *parseAttachContactJSon(const char* json);

    // you take the ownership of the returned value. NULL if error
    static const MegaChatContainsMeta *parseContainsMeta(const char* json, uint8_t type, bool onlyTextMessage = false);

    /**
     * If the message is of type MegaChatMessage::TYPE_ATTACHMENT, this function
     * recives the filenames of the attached nodes. The filenames of nodes are separated
     * by ASCII character '0x01'
     * If the message is of type MegaChatMessage::TYPE_CONTACT, this function
     * recives the usernames. The usernames are separated
     * by ASCII character '0x01'
     */
    static std::string getLastMessageContent(const std::string &content, uint8_t type);

private:
    static std::string getImageFormat(const char* imagen);
    static void getRichLinckImageFromJson(const std::string& field, const rapidjson::Value& richPreviewValue, std::string& image, std::string& format);
    static MegaChatRichPreview *parseRichPreview(rapidjson::Document &document, std::string &textMessage);
    static MegaChatGeolocation *parseGeolocation(rapidjson::Document &document);
    static std::unique_ptr<MegaChatGiphy> parseGiphy(rapidjson::Document& document);
};

}

#endif // MEGACHATAPI_IMPL_H<|MERGE_RESOLUTION|>--- conflicted
+++ resolved
@@ -590,11 +590,8 @@
     void onModeratorChange(const rtcModule::ICall& call) override;
     void onAudioApproved(const rtcModule::ICall& call) override;
     void onLocalFlagsChanged(const rtcModule::ICall& call) override;
-<<<<<<< HEAD
+    void onLocalAudioDetected(const rtcModule::ICall& call) override;
     void onOnHold(const rtcModule::ICall& call) override;
-=======
-    void onLocalAudioDetected(const rtcModule::ICall& call) override;
->>>>>>> 53f4afad
 
 protected:
     MegaChatApiImpl* mMegaChatApi;
