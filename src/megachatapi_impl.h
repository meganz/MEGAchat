--- conflicted
+++ resolved
@@ -271,11 +271,7 @@
     int64_t mInitialTs = 0;
     int64_t mFinalTs = 0;
     std::map<MegaChatHandle, std::unique_ptr<MegaChatSession>> mSessions;
-<<<<<<< HEAD
-    std::map<MegaChatHandle, karere::AvFlags> mParticipants;
-=======
-    std::vector<MegaChatHandle> participants;
->>>>>>> 940673f2
+    std::vector<MegaChatHandle> mParticipants;
     MegaChatHandle mPeerId = MEGACHAT_INVALID_HANDLE;
     int mCallCompositionChange = MegaChatCall::NO_COMPOSITION_CHANGE;
     MegaChatHandle mCallerId;
@@ -331,7 +327,7 @@
     MegaChatListItemPrivate(karere::ChatRoom& chatroom);
     MegaChatListItemPrivate(const MegaChatListItem *item);
     virtual ~MegaChatListItemPrivate();
-    virtual MegaChatListItem *copy() const;
+    MegaChatListItem *copy() const override;
 
 private:
     int mChanged;
@@ -348,12 +344,8 @@
     bool mPublicChat;
     bool mPreviewMode;
     bool active;
-<<<<<<< HEAD
     bool mArchived;
-=======
-    bool archived;
     bool mDeleted;  // only true when chatlink is takendown (see removeGroupChatItem())
->>>>>>> 940673f2
     bool mIsCallInProgress;
     MegaChatHandle peerHandle;  // only for 1on1 chatrooms
     MegaChatHandle mLastMsgId;
@@ -690,7 +682,6 @@
     MegaChatRoomPrivate(const karere::ChatRoom&);
 
     virtual ~MegaChatRoomPrivate() {}
-<<<<<<< HEAD
     MegaChatRoom *copy() const override;
 
     MegaChatHandle getChatId() const override;
@@ -716,6 +707,7 @@
     bool hasCustomTitle() const override;
     bool isActive() const override;
     bool isArchived() const override;
+    bool isMeeting() const override;
     int64_t getCreationTs() const override;
 
     int getChanges() const override;
@@ -724,42 +716,7 @@
     int getUnreadCount() const override;
     MegaChatHandle getUserHandle() const override;
     MegaChatHandle getUserTyping() const override;
-=======
-    virtual MegaChatRoom *copy() const;
-
-    virtual MegaChatHandle getChatId() const;
-    virtual int getOwnPrivilege() const;
-    virtual unsigned int getNumPreviewers() const;
-    virtual int getPeerPrivilegeByHandle(MegaChatHandle userhandle) const;
-    virtual const char *getPeerFirstnameByHandle(MegaChatHandle userhandle) const;
-    virtual const char *getPeerLastnameByHandle(MegaChatHandle userhandle) const;
-    virtual const char *getPeerFullnameByHandle(MegaChatHandle userhandle) const;
-    virtual const char *getPeerEmailByHandle(MegaChatHandle userhandle) const;
-    virtual int getPeerPrivilege(unsigned int i) const;
-    virtual unsigned int getPeerCount() const;
-    virtual MegaChatHandle getPeerHandle(unsigned int i) const;
-    virtual const char *getPeerFirstname(unsigned int i) const;
-    virtual const char *getPeerLastname(unsigned int i) const;
-    virtual const char *getPeerFullname(unsigned int i) const;
-    virtual const char *getPeerEmail(unsigned int i) const;
-    virtual bool isGroup() const;
-    virtual bool isPublic() const;
-    virtual bool isPreview() const;
-    virtual const char *getAuthorizationToken() const;
-    virtual const char *getTitle() const;
-    virtual bool hasCustomTitle() const;
-    virtual bool isActive() const;
-    virtual bool isArchived() const;
-    virtual int64_t getCreationTs() const;
-    bool isMeeting() const override;
-
-    virtual int getChanges() const;
-    virtual bool hasChanged(int changeType) const;
-
-    virtual int getUnreadCount() const;
-    virtual MegaChatHandle getUserHandle() const;
-    virtual MegaChatHandle getUserTyping() const;
->>>>>>> 940673f2
+
     unsigned getRetentionTime() const override;
 
     void setRetentionTime(unsigned int period);
