--- conflicted
+++ resolved
@@ -325,7 +325,7 @@
         legacyExtractKeys(const std::shared_ptr<ParsedMessage>& parsedMsg);
 public:
 //chatd::ICrypto interface
-<<<<<<< HEAD
+    uint32_t currentKeyId() const { return mCurrentKeyId; }
     promise::Promise<std::pair<chatd::MsgCommand*, chatd::KeyCommand*>>
     msgEncrypt(chatd::Message *message, chatd::MsgCommand* msgCmd);
     virtual promise::Promise<chatd::Message*> msgDecrypt(chatd::Message* message);
@@ -345,30 +345,6 @@
     promise::Promise<std::shared_ptr<SendKey>> //must be public to access from ParsedMessage
         decryptKey(std::shared_ptr<Buffer>& key, karere::Id sender, karere::Id receiver);
 };
-=======
-        uint32_t currentKeyId() const { return mCurrentKeyId; }
-        promise::Promise<std::pair<chatd::MsgCommand*, chatd::KeyCommand*>>
-            msgEncrypt(chatd::Message *message, chatd::MsgCommand* msgCmd);
-        virtual promise::Promise<chatd::Message*> msgDecrypt(chatd::Message* message);
-        virtual void onKeyReceived(uint32_t keyid, karere::Id sender,
-            karere::Id receiver, const char* data, uint16_t dataLen);
-        virtual void onKeyConfirmed(uint32_t keyxid, uint32_t keyid);
-        virtual void setUsers(karere::SetOfIds* users);
-        virtual void onUserJoin(karere::Id userid);
-        virtual void onUserLeave(karere::Id userid);
-        virtual void resetSendKey();
-        virtual bool handleLegacyKeys(chatd::Message& msg);
-        virtual void randomBytes(void* buf, size_t bufsize) const;
-        virtual promise::Promise<std::shared_ptr<Buffer>> encryptChatTitle(const std::string& data, uint64_t extraUser=0);
-        virtual promise::Promise<std::string> decryptChatTitle(const Buffer& data);
-        virtual const chatd::KeyCommand* unconfirmedKeyCmd() const { return mUnconfirmedKeyCmd.get(); }
-
-        //====
-        promise::Promise<std::shared_ptr<SendKey>>
-            decryptKey(std::shared_ptr<Buffer>& key, karere::Id sender, karere::Id receiver);
-
-    };
->>>>>>> 3669512b
 }
 namespace chatd
 {
