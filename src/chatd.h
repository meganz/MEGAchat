#ifndef __CHATD_H__
#define __CHATD_H__

#include <libws.h>
#include <stdint.h>
#include <string>
#include <buffer.h>
#include <map>
#include <set>
#include <list>
#include <deque>
#include <base/promise.h>
#include <base/timers.hpp>
#include "chatdMsg.h"
#include "url.h"

#define CHATD_LOG_DEBUG(fmtString,...) KARERE_LOG_DEBUG(krLogChannel_chatd, fmtString, ##__VA_ARGS__)
#define CHATD_LOG_INFO(fmtString,...) KARERE_LOG_INFO(krLogChannel_chatd, fmtString, ##__VA_ARGS__)
#define CHATD_LOG_WARNING(fmtString,...) KARERE_LOG_WARNING(krLogChannel_chatd, fmtString, ##__VA_ARGS__)
#define CHATD_LOG_ERROR(fmtString,...) KARERE_LOG_ERROR(krLogChannel_chatd, fmtString, ##__VA_ARGS__)

enum: uint32_t { kPromiseErrtype_chatd = 0x3e9ac47d }; //should resemble 'megachtd'

#define CHATD_MAX_EDIT_AGE 3600
namespace chatd
{

/// This type is used for ordered indexes in the message buffer
typedef int32_t Idx;

/// We want to fit in the positive range of a signed int64_t, for compatibility with sqlite which has no unsigned types
/// Don't use an enum as its implicit type may screw up our value
#define CHATD_IDX_RANGE_MIDDLE 0
#define CHATD_IDX_INVALID 0x7fffffff

class Chat;
class ICrypto;


/** @brief Reason codes passed to Listener::onManualSendRequired() */
enum ManualSendReason: uint8_t
{
    kManualSendUsersChanged = 1, ///< Group chat participants have changed
    kManualSendTooOld = 2, ///< Message is older than CHATD_MAX_EDIT_AGE seconds
    kManualSendGeneralReject = 3, ///< chatd rejected the message, for unknown reason
    kManualSendNoWriteAccess = 4  ///< Read-only privilege or not belong to the chatroom
};

/** The source from where history is being retrieved by the app */
enum HistSource
{
    kHistSourceNone = 0, //< History is not being retrieved
    kHistSourceRam = 1, //< History is being retrieved from the history buffer in RAM
    kHistSourceDb = 2, //<History is being retrieved from the local DB
    kHistSourceServer = 3, //< History is being retrieved from the server
//    kHistSourceMask = 3
};

class DbInterface;
class Listener
{
public:
    /** @brief
     * This is the first call chatd makes to the Listener, passing it necessary objects and
     * retrieving info about the local history database
     * If you want to replay notifications related to this chat and the history retrieval to
     * start from the beginning (so every message is notified again), call \c Chat::resetListenerState
     * @param chat - the Chat object that can be used to access the message buffer etc
     * @param dbIntf[out] reference to the internal pointer to the database abstraction
     * layer interface. Set this pointer to a newly created instance of a db abstraction
     * instance.
     * @note The \c dbIntf creation is handled by karere, and in the app interface,
     * this callback should not change this pointer (which is set to NULL)
     */
    virtual void init(Chat& chat, DbInterface*& dbIntf) = 0;
    /** @brief Called when that chatroom instance is being destroyed
     *  (e.g. on application close)
     */
    virtual void onDestroy(){}
    /** @brief A new message was received. This can be just sent by a peer, or retrieved from the server.
     * @param idx The index of the message in the buffer
     * @param status - The 'seen' status of the message. Normally it should be
     * 'not seen', until we call setMessageSeen() on it
     */
    virtual void onRecvNewMessage(Idx idx, Message& msg, Message::Status status){}

    /** @brief A history message has been received, as a result of getHistory().
     * @param The index of the message in the history buffer
     * @param The message itself
     * @param status The 'seen' status of the message
     * @param isFromDb The message can be received from the server, or from the app's local
     * history db via \c fetchDbHistory() - this parameter specifies the source
     */
    virtual void onRecvHistoryMessage(Idx idx, Message& msg, Message::Status status, bool isLocal){}

    /**
     * @brief The retrieval of the requested history batch, via \c getHistory(), was completed
     * @param source The source from where the last message of the history
     * chunk was returned. This basically means that if some of it was returned from RAM
     * and then from DB, then source will be kHistSourceDb. This is not valid
     * from mixing messages from local source and from server, as they are never
     * mixed in one history chunk.
     */
    virtual void onHistoryDone(HistSource source) {}

    /**
     * @brief An unsent message was loaded from local db. The app should normally
     * display it at the end of the message history, indicating that it has not been
     * sent. This callback is called for all unsent messages, in order in which
     * the message posting ocurrent, from the oldest to the newest,
     * i.e. subsequent onUnsentMsgLoaded() calls are for newer unsent messages
     */
    virtual void onUnsentMsgLoaded(Message& msg) {}

    /**
     * @brief An unsent edit of a message was loaded. Similar to \c onUnsentMsgLoaded()
     * @param msg The edited message
     * @param oriIsSending - whether the original message has been sent or not
     * yet sent (on the send queue).
     * @note The calls to \c onUnsentMsgLoaded() and \c onUnsentEditLoaded()
     * are done in the order of the corresponding events (send, edit)
     */
    virtual void onUnsentEditLoaded(Message& msg, bool oriMsgIsSending) {}

    /** @brief A message sent by us was acknoledged by the server, assigning it a MSGID.
      * At this stage, the message state is "received-by-server", and it is in the history
      * buffer when this callback is called.
      * @param msgxid - The request-response match id that we generated for the sent message.
      * Normally the application doesn't need to care about it
      * @param msg - The message object - \c id() returns a real msgid, and \c isSending() is \c false
      * @param idx - The history buffer index at which the message was put
      */
    virtual void onMessageConfirmed(karere::Id msgxid, const Message& msg, Idx idx){}

    /**
     * @brief A message was rejected by the server for some reason. As the message is not yet
     * in the history buffer, its \c id() is a msgxid, and \c msg.isSending() is true
     */
    virtual void onMessageRejected(const Message& msg){}

    /** @brief A message was delivered, seen, etc. When the seen/received pointers are advanced,
     * this will be called for each message of the pointer-advanced range, so the application
     * doesn't need to iterate over ranges by itself
     */
    virtual void onMessageStatusChange(Idx idx, Message::Status newStatus, const Message& msg){}

    /**
     * @brief Called when a message edit is received, i.e. MSGUPD is received.
     * The message is already updated in the history buffer and in the db,
     * and the GUI should also update it.
     * \attention If the edited message is not in memory, it is still updated in
     * the database, but this callback will not be called.
     * @param msg The edited message
     * @param idx - the index of the edited message
     */
    virtual void onMessageEdited(const Message& msg, Idx idx){}

    /** @brief An edit posted by us was rejected for some reason.
     * @param oriIsConfirmed - whether the original of the edit was already
     * confirmed by the server and has a proper msgid as msg.id(),
     * or has not been confirmed and only a transaction id (msgxid),
     * hence msg.id() returns the msgxid.
     */
    virtual void onEditRejected(const Message& msg, bool oriIsConfirmed){}

    /** @brief The chatroom connection (to the chatd server shard) state
     * has changed.
     */
    virtual void onOnlineStateChange(ChatState state) = 0;

    /** @brief A user has joined the room, or their privilege has
     * changed.
     */
    virtual void onUserJoin(karere::Id userid, Priv privilege){}

    /**
     * @brief onUserLeave User has been excluded from the group chat
     * @param userid The userid of the user
     */
    virtual void onUserLeave(karere::Id userid){}

    /** @brief We have been excluded from this chatroom */
    virtual void onExcludedFromChat() {}

    /** @brief We have rejoined the room
     */
    virtual void onRejoinedChat() {}

    /** @brief Unread message count has changed */
    virtual void onUnreadChanged() {}

    /** @brief A message could not be sent automatically, due to some reason.
     * User-initiated retry is required.
     * @attention Ownership of \c msg is passed to application.
     * The application can re-send or discard the message. In both cases, it should
     * call removeManualSend() when it's about to resend or discard, in order to
     * remove the message from the pending-manual-action list.
     * To re-send, just call msgSubmit() in the normal way.
     * @param id The send queue id of the message. As the message has no msgid,
     * this is used to identify the message in seubsequent retry/cancel
     * @param reason - The code of the reason why the message could not be auto sent
     */
    virtual void onManualSendRequired(Message* msg, uint64_t id, ManualSendReason reason) {}

    /**
     * @brief onHistoryTruncated The history of the chat was truncated by someone
     * at the message \c msg.
     * @param msg The message at which the history is truncated. The message before
     * it (if it exists) is the last preserved message. The \c msg message is
     * overwritten with a management message that contains information who truncated the message.
     * @param idx - The index of \c msg
     */
    virtual void onHistoryTruncated(const Message& msg, Idx idx) {}

    /**
     * @brief onMsgOrderVerificationFail The message ordering check for \c msg has
     * failed. The message may have been tampered.
     * @param msg The message
     * @param idx Index of \c msg
     * @param errmsg The error string describing what exactly is the problem
     */
    virtual void onMsgOrderVerificationFail(const Message& msg, Idx idx, const std::string& errmsg)
    {
        CHATD_LOG_ERROR("msgOrderFail[msgid %s]: %s", msg.id().toString().c_str(), errmsg.c_str());
    }

    /**
     * @brief onUserTyping Called when a signal is received that a peer
     * is typing a message. Normally the app should have a timer that
     * is reset each time a typing notification is received. When the timer
     * expires, it should hide the notification GUI.
     * @param user The user that is typing. The app can use the user attrib
     * cache to get a human-readable name for the user.
     */
    virtual void onUserTyping(karere::Id userid) {}
    /**
     * @brief Called when the last known text message changes/is updated, so that
     * the app can display it next to the chat title
     * @param type The type of the message, as in Message::type. See the Message::kMsgXXX enums
     * @param data The message contents. Note that it can contain binary data
     * @param ts The message timestamp, as in Message::ts
     */
    virtual void onLastMessageUpdated(uint8_t type, const std::string& data, uint32_t ts) {}
};

class Client;

class Connection
{
public:
    enum State { kStateNew, kStateDisconnected, kStateConnecting, kStateConnected };
protected:
    Client& mClient;
    int mShardNo;
    std::set<karere::Id> mChatIds;
    ws_t mWebSocket = nullptr;
    State mState = kStateNew;
    karere::Url mUrl;
    megaHandle mInactivityTimer = 0;
    int mInactivityBeats = 0;
    bool mTerminating = false;
    promise::Promise<void> mConnectPromise;
    Connection(Client& client, int shardNo): mClient(client), mShardNo(shardNo){}
    State state() { return mState; }
    bool isOnline() const
    {
        return (mWebSocket && (ws_get_state(mWebSocket) == WS_STATE_CONNECTED));
    }
    static void websockConnectCb(ws_t ws, void* arg);
    static void websockCloseCb(ws_t ws, int errcode, int errtype, const char *reason,
        size_t reason_len, void *arg);
    void onSocketClose(int ercode, int errtype, const std::string& reason);
    promise::Promise<void> reconnect(const std::string& url=std::string());
    void disconnect();
    void enableInactivityTimer();
    void disableInactivityTimer();
    void reset();
// Destroys the buffer content
    bool sendBuf(Buffer&& buf);
    void rejoinExistingChats();
    void resendPending();
    void join(karere::Id chatid);
    void hist(karere::Id chatid, long count);
    void execCommand(const StaticBuffer& buf);
    friend class Client;
    friend class Chat;
public:
    ~Connection()
    {
        disableInactivityTimer();
        reset();
    }
};

enum ServerHistFetchState
{
/** Thie least significant 2 bits signify the history fetch source,
 * and correspond to HistSource values */

/** History is not being fetched, and there is probably history to fetch available */
    kHistNotFetching = 4,
/** We are fetching old messages if this flag is set, i.e. ones added to the back of
 *  the history buffer. If this flag is no set, we are fetching new messages, i.e. ones
 *  appended to the front of the history buffer */
    kHistOldFlag = 8,
/** We are fetching from the server if flag is set, otherwise we are fetching from
 * local db */
    kHistFetchingOldFromServer = kHistSourceServer | kHistOldFlag,
    kHistFetchingNewFromServer = kHistSourceServer | 0,
/** We are currently fetching history from db - always old messages */
/** Fething from RAM history buffer, always old messages */
    kHistDecryptingFlag = 16,
    kHistDecryptingOld = kHistDecryptingFlag | kHistOldFlag,
    kHistDecryptingNew = kHistDecryptingFlag | 0
};

/** @brief Represents a single chatroom together with the message history.
 * Message sending is done by calling methods on this class.
 * The history buffer can grow in two directions and is always contiguous, i.e.
 * there are no "holes".
 */
class Chat
{
///@cond PRIVATE
public:
    struct SendingItem
    {
    protected:
        uint8_t mOpcode;
    public:
        uint64_t rowid;
 /** When sending a message, we attach the Message object here to avoid
  * double-converting it when queued as a raw command in Sending, and after
  * that (when server confirms) move it as a Message object to history buffer */
        Message* msg;
        std::unique_ptr<MsgCommand> msgCmd;
        std::unique_ptr<KeyCommand> keyCmd;
        karere::SetOfIds recipients;
        uint8_t opcode() const { return mOpcode; }
        void setOpcode(uint8_t op) { mOpcode = op; }
        SendingItem(uint8_t aOpcode, Message* aMsg, MsgCommand* aMsgCmd,
            KeyCommand* aKeyCmd, const karere::SetOfIds& aRcpts, uint64_t aRowid=0)
        : mOpcode(aOpcode), rowid(aRowid), msg(aMsg), msgCmd(aMsgCmd), keyCmd(aKeyCmd),
            recipients(aRcpts){}
        ~SendingItem(){ if (msg) delete msg; }
        bool isMessage() const { return ((mOpcode == OP_NEWMSG) || (mOpcode == OP_MSGUPD) || (mOpcode == OP_MSGUPDX)); }
        bool isEdit() const { return mOpcode == OP_MSGUPD || mOpcode == OP_MSGUPDX; }
        void setKeyId(KeyId keyid)
        {
            msg->keyid = keyid;
            if (msgCmd) msgCmd->setKeyId(keyid);
        }
    };
    typedef std::list<SendingItem> OutputQueue;
    struct ManualSendItem
    {
        Message* msg;
        uint64_t rowid;
        uint8_t opcode;
        ManualSendReason reason;
        ManualSendItem(Message* aMsg, uint64_t aRowid, uint8_t aOpcode, ManualSendReason aReason)
            :msg(aMsg), rowid(aRowid), opcode(aOpcode), reason(aReason){}
    };

protected:
    Connection& mConnection;
    Client& mClient;
    karere::Id mChatId;
    Idx mForwardStart;
    std::vector<std::unique_ptr<Message>> mForwardList;
    std::vector<std::unique_ptr<Message>> mBackwardList;
    OutputQueue mSending;
    OutputQueue::iterator mNextUnsent;
    bool mIsFirstJoin = true;
    std::map<karere::Id, Idx> mIdToIndexMap;
    karere::Id mLastReceivedId;
    Idx mLastReceivedIdx = CHATD_IDX_INVALID;
    karere::Id mLastSeenId;
    Idx mLastSeenIdx = CHATD_IDX_INVALID;
    bool mHasMoreHistoryInDb = false;
    Listener* mListener;
    ChatState mOnlineState = kChatStateOffline;
    Priv mOwnPrivilege = PRIV_INVALID;
    karere::SetOfIds mUsers;
    karere::SetOfIds mUserDump; //< The initial dump of JOINs goes here, then after join is complete, mUsers is set to this in one step
    /// db-supplied initial range, that we use until we see the message with mOldestKnownMsgId
    /// Before that happens, missing messages are supposed to be in the database and
    /// incrementally fetched from there as needed. After we see the mOldestKnownMsgId,
    /// we disable this range by setting mOldestKnownMsgId to 0, and recalculate
    /// range() only from the buffer items
    karere::Id mOldestKnownMsgId;
    karere::Id mNewestKnownMsgId;
    unsigned mLastServerHistFetchCount = 0; ///< The number of history messages that have been fetched so far by the currently active or the last history fetch. It is reset upon new history fetch initiation
    unsigned mLastHistDecryptCount = 0; ///< Similar to mLastServerHistFetchCount, but reflects the current number of message passed through the decrypt process, which may be less than mLastServerHistFetchCount at a given moment
    /** @brief The state of history fetching from server */
    ServerHistFetchState mServerFetchState = kHistNotFetching;
    /** @brief @The state of history sending to the app via getHistory() */
    bool mServerOldHistCbEnabled = false;
    bool mHaveAllHistory = false;
<<<<<<< HEAD
    bool mIsDisabled = false;
    bool mHasLastTextMsg = false;
=======
>>>>>>> 626f3a50
    Idx mNextHistFetchIdx = CHATD_IDX_INVALID;
    DbInterface* mDbInterface = nullptr;
    ICrypto* mCrypto;
    /** If crypto can't decrypt immediately, we set this flag and only the plaintext
     * path of further messages to be sent is written to db, without calling encrypt().
     * Once encryption is finished, this flag is cleared, and all queued unencrypted
     * messages are passed to encryption, updating their command BLOB in the sending
     * db table. This, until another (or the same) encrypt call can't encrypt immediately,
     * in which case the flag is set again and the queue is blocked again */
    bool mEncryptionHalted = false;
    /** If an incoming new message can't be decrypted immediately, this is set to its
     * index in the hitory buffer, as it is already added there (in memory only!).
     * Further received new messages are only added to memory history buffer, and
     * not processed further until the delayed encryption of the message completes
     * or fails. After that, mDecryptNewHaltedAt is cleared (set to CHATD_IDX_INVALID),
     * the (supposedly, but not necessarily) decrypted message is added to db history,
     * SEEN and RECEIVED pointers are handled, and app callbacks are called with that
     * message. Then, processing of any newer messages, accumulated in the in-memory histiry
     * buffer is resumed, until decryption can't happen immediately again or all messages
     * are processed. The app may be terminated while a delayed decrypt is in progress
     * and there are newer undecrypted messages accumulated in the memory history buffer.
     * In that case, the app will resume its state from the point where the last message
     * decrypted (and saved to db), re-downloading all newer messages from server again.
     * Thus, not writing anything about queued undecrypted messages to the db allows
     * for a clean resume from the last known good point in message history. */
    Idx mDecryptNewHaltedAt = CHATD_IDX_INVALID;
    /** Similar to mDecryptNewhaltedAt, but for history messages, retrieved backwards
     * in regard to time and index in history buffer. Note that the two
     *  mDecryptXXXHaltedAt operate independently. I.e. decryption of old messages may
     * be blocked by delayed decryption of a message, while at the same time decryption
     * of new messages may work synchronously and not be delayed.
     */
    Idx mDecryptOldHaltedAt = CHATD_IDX_INVALID;
    std::map<karere::Id, Message*> mPendingEdits;
    std::map<BackRefId, Idx> mRefidToIdxMap;
    Chat(Connection& conn, karere::Id chatid, Listener* listener,
         const karere::SetOfIds& users, ICrypto* crypto);
    void push_forward(Message* msg) { mForwardList.emplace_back(msg); }
    void push_back(Message* msg) { mBackwardList.emplace_back(msg); }
    Message* oldest() const { return (!mBackwardList.empty()) ? mBackwardList.back().get() : mForwardList.front().get(); }
    Message* newest() const { return (!mForwardList.empty())? mForwardList.back().get() : mBackwardList.front().get(); }
    void clear()
    {
        mBackwardList.clear();
        mForwardList.clear();
    }
    // msgid can be 0 in case of rejections
    Idx msgConfirm(karere::Id msgxid, karere::Id msgid);
    Idx msgIncoming(bool isNew, Message* msg, bool isLocal=false);
    bool msgIncomingAfterAdd(bool isNew, bool isLocal, Message& msg, Idx idx);
    void msgIncomingAfterDecrypt(bool isNew, bool isLocal, Message& msg, Idx idx);
    void onUserJoin(karere::Id userid, Priv priv);
    void onUserLeave(karere::Id userid);
    void onJoinComplete();
    void loadAndProcessUnsent();
    void initialFetchHistory(karere::Id serverNewest);
    void requestHistoryFromServer(int32_t count);
    Idx getHistoryFromDb(unsigned count);
    HistSource getHistoryFromDbOrServer(unsigned count);
    void onLastReceived(karere::Id msgid);
    void onLastSeen(karere::Id msgid);
    void handleLastReceivedSeen(karere::Id msgid);
    // As sending data over libws is destructive to the buffer, we have two versions
    // of sendCommand - the one with the rvalue reference is picked by the compiler
    // whenever the command object is a temporary, avoiding copying the buffer,
    // and the const reference one is picked when the Command object has to be preserved
    bool sendCommand(Command&& cmd);
    bool sendCommand(const Command& cmd);
    bool msgSend(const Message& message);
    void setOnlineState(ChatState state);
    SendingItem* postItemToSending(uint8_t opcode, Message* msg, MsgCommand* msgCmd,
        KeyCommand* keyCmd);
    bool flushOutputQueue(bool fromStart=false);
    karere::Id makeRandomId();
    void login();
    void join();
    void joinRangeHist();
    void onDisconnect();
    void onHistDone(); //called upont receipt of HISTDONE from server
    void onFetchHistDone(); //called by onHistDone() if we are receiving old history (not new, and not via JOINRANGEHIST)
    void onNewKeys(StaticBuffer&& keybuf);
    void logSend(const Command& cmd);
    void handleBroadcast(karere::Id userid, uint8_t type);
    friend class Connection;
    friend class Client;
/// @endcond PRIVATE
public:
    unsigned initialHistoryFetchCount = 32; //< This is the amount of messages that will be requested from server _only_ in case local db is empty
    /** @brief users The current set of users in the chatroom */
    const karere::SetOfIds& users() const { return mUsers; }
    ~Chat();
    /** @brief The chatid of this chat */
    karere::Id chatId() const { return mChatId; }
    /** @brief The chatd client */
    Client& client() const { return mClient; }
    /** @brief The lowest index of a message in the RAM history buffer */
    Idx lownum() const { return mForwardStart - (Idx)mBackwardList.size(); }
    /** @brief The highest index of a message in the RAM history buffer */
    Idx highnum() const { return mForwardStart + (Idx)mForwardList.size()-1;}
    /** The number of messages currently in the history buffer (in RAM).
     * @note Note that there may be more messages in history db, but not loaded
     * into memory
     */
    Idx size() const { return mForwardList.size() + mBackwardList.size(); }
    /** @brief Whether we have any messages in the history buffer */
    bool empty() const { return mForwardList.empty() && mBackwardList.empty();}
    /** The index of the oldest decrypted message in the RAM history buffer.
     * This will be greater than lownum() if there are not-yet-decrypted messages
     * at the start of the buffer, i.e. when more history has been fetched, but
     * decryption keys have not yet been loaded for these messages.
     */
    Idx decryptedLownum() const
    {
        return (mDecryptOldHaltedAt == CHATD_IDX_INVALID)
            ? lownum() : mDecryptOldHaltedAt+1;
    }
    /** @brief Similar to decryptedLownum() */
    Idx decryptedHighnum() const
    {
        return(mDecryptNewHaltedAt == CHATD_IDX_INVALID)
            ? highnum() : mDecryptNewHaltedAt-1;
    }

    /** @brief connects the chatroom for the first time. A chatroom
      * is initialized in two stages: first it is created via Client::createChatRoom(),
      * after which it can be accessed in offline mode. The second stage is
      * connect(), after which it initiates or uses an existing connection to
      * chatd
      */
    void connect(const std::string& url=std::string());

    /** @brief The online state of the chatroom */
    ChatState onlineState() const { return mOnlineState; }

    /** @brief Get the seen/received status of a message. Both the message object
     * and its index in the history buffer must be provided */
    Message::Status getMsgStatus(const Message& msg, Idx idx);

    /** @brief Contains all not-yet-confirmed edits of messages.
      *  This can be used by the app to replace the text of messages who have
      * been edited before they have been sent/confirmed. Normally the app needs
      * to display the edited text in the unsent message.*/
    const std::map<karere::Id, Message*>& pendingEdits() const { return mPendingEdits; }

    /** @brief The chatd::Listener currently attached to this chat */
    Listener* listener() const { return mListener; }

    /** @brief Whether the listener will be notified upon receiving
     * old history messages from the server.
     */
    bool isServerOldHistCbEnabled() const { return mServerOldHistCbEnabled;}

    /** @brief Returns whether history is being fetched from server _and_
     * send to the application callback via \c onRecvHistoryMsg().
     */
    bool isNotifyingOldHistFromServer() const { return mServerOldHistCbEnabled && (mServerFetchState & kHistOldFlag); }

    /** @brief Returns whether we are fetching old or new history at the moment */
    bool isFetchingFromServer() const { return (mServerFetchState & kHistNotFetching) == 0; }

    /** @brief The current history fetch state */
    ServerHistFetchState serverFetchState() const { return mServerFetchState; }

    /** @brief Whether we are decrypting the fetched history. The app may need
     * to differentiate whether the history fetch process is doing the actual fetch, or
     * is waiting for the decryption (i.e. fetching chat keys etc)
     */
    bool isServerFetchDecrypting() const { return mServerFetchState & kHistDecryptingFlag; }

    /**
     * @brief haveAllHistory
     * Returned whether we have locally all existing history.
     * Note that this doesn't mean that we have sent all history the app
     * via getHistory() - the client may still have history that hasn't yet
     * been sent to the app after a getHistory(), i.e. because resetGetHistory()
     * has been called.
     */
    bool haveAllHistory() const { return mHaveAllHistory; }
    /** @brief returns whether the app has received all existing history
     * for the current history fetch session (since the chat creation or
     * sinte the last call to \c resetGetHistory()
     */
    bool haveAllHistoryNotified() const;
    /**
     * @brief The last number of history messages that have actually been
     * returned to the app via * \c getHitory() */
    unsigned lastHistDecryptCount() const { return mLastHistDecryptCount; }

    /** @brief
     * Get the message with the specified index, or \c NULL if that
     * index is out of range
     */
    inline Message* findOrNull(Idx num) const
    {
        if (num < mForwardStart) //look in mBackwardList
        {
            Idx idx = mForwardStart - num - 1; //always >= 0
            if (static_cast<size_t>(idx) >= mBackwardList.size())
                return nullptr;
            return mBackwardList[idx].get();
        }
        else
        {
            Idx idx = num - mForwardStart;
            if (static_cast<size_t>(idx) >= mForwardList.size())
                return nullptr;
            return mForwardList[idx].get();
        }
    }

    /**
     * @brief Returns the message at the specified index in the RAM history buffer.
     * Throws if index is out of range
     */
    Message& at(Idx num) const
    {
        Message* msg = findOrNull(num);
        if (!msg)
        {
            throw std::runtime_error("Chat::operator[idx]: idx = "+
                std::to_string(num)+" is outside of ["+std::to_string(lownum())+":"+
                std::to_string(highnum())+"] range");
        }
        return *msg;
    }

    /**
     * @brief Returns the message at the specified index in the RAM history buffer.
     * Throws if index is out of range
     */
    Message& operator[](Idx num) const { return at(num); }

    /** @brief Returns whether the specified RAM history buffer index is valid or out
     * of range
     */
    bool hasNum(Idx num) const
    {
        if (num < mForwardStart)
            return (static_cast<size_t>(mForwardStart - num) <= mBackwardList.size());
        else
            return (num < mForwardStart + static_cast<int>(mForwardList.size()));
    }

    /**
     * @brief Returns the index of the message with the specified msgid.
     * @param msgid The message id whose index to find
     * @returns The index of the message inside the RAM history buffer.
     *  If no such message exists in the RAM history buffer, CHATD_IDX_INVALID
     * is returned
     */
    Idx msgIndexFromId(karere::Id msgid)
    {
        auto it = mIdToIndexMap.find(msgid);
        return (it == mIdToIndexMap.end()) ? CHATD_IDX_INVALID : it->second;
    }

    /**
     * @brief Initiates fetching more history - from local RAM history buffer,
     * from local db or from server.
     * If ram + local db have less than the number of requested messages,
     * loading stops when local db is exhausted, returning less than \count
     * messages. Next call to this function will fetch history from server.
     * If there is no history in local db, loading is done from the chatd server.
     * Fetching from RAM and DB can be combined, if there is not enough history
     * in RAM. In that case, kHistSourceDb will be returned.
     * @param count - The number of requested messages to load. The actual number
     * of messages loaded can be less than this.
     * @returns The source from where history is fetched.
     * The app may use this to decide whether to display a progress bar/ui in case
     * the fetch is from server.
     */
    HistSource getHistory(unsigned count);

    /**
     * @brief Resets sending of history to the app, so that next getHistory()
     * will start from the newest known message. Note that this doesn't affect
     * the actual fetching of history from the server to the chatd client,
     * only the sending from the chatd client to the app.
     */
    void resetGetHistory();

    /**
     * @brief setMessageSeen Move the last-seen-by-us pointer to the message with the
     * specified index.
     * @return Whether the pointer was successfully set. Setting may fail if
     * it was attempted to set the pointer to an older than the current position.
     */
    bool setMessageSeen(Idx idx);

    /**
     * @brief Sets the last-seen-by-us pointer to the message with the specified
     * msgid.
     * @return Whether the pointer was successfully set. Setting may fail if
     * it was attempted to set the pointer to an older than the current position.
     */
    bool setMessageSeen(karere::Id msgid);

    /** @brief The last-seen-by-us pointer */
    Idx lastSeenIdx() const { return mLastSeenIdx; }

    /** @brief Whether the next history fetch will be from local db or from server */
    bool historyFetchIsFromDb() const { return (mOldestKnownMsgId != 0); }

    /** @brief The interface of the Strongvelope crypto module instance associated with this
      * chat
      */
    ICrypto* crypto() const { return mCrypto; }

    /** @group Message output methods */

    /** @brief Submits a message for sending.
     * @param msg - The message contents buffer
     * @param msglen - The size of the message contents buffer
     * @param type - The type of the message - normal message, type of management message,
     * application-specific type like link, share, picture etc.
     * @param userp - An optional user pointer to associate with the message object
     */
    Message* msgSubmit(const char* msg, size_t msglen, unsigned char type, void* userp);

    /** @brief Queues a message as an edit message for the specified original message.
     * @param msg - the original message
     * @param newdata - The new contents
     * @param newlen - The size of the new contents
     * @param userp - An optional user pointer to associate with the newly created
     * edit message
     * \attention Will delete a previous edit if the original was not yet ack-ed by
     * the server. That is, there can be only one pending edit for a not-yet-sent
     * message, and if there was a previous one, it will be deleted.
     * The user is responsible to clear any reference to a previous edit to avoid a
     * dangling pointer.
     */
    Message* msgModify(Message& msg, const char* newdata, size_t newlen, void* userp);

    /** @brief The number of unread messages. Calculated based on the last-seen-by-us pointer.
      * It's possible that the exact count is not yet known, if the last seen message is not
      * known by the client yet. In that case, the client knows the minumum count,
      * (which is the total count of locally loaded messages at the moment),
      * and returns the number as negative. The application may use this to
      * to display for example '1+' instead of '1' in the unread indicator.
      * When more history is fetched, the negative count increases in absolute value,
      * (but is still negative), until the actual last seen message is obtained,
      * at which point the count becomes positive.
      * An example: client has only one message pre-fetched from server, and
      * its msgid is not the same as the last-seen-by-us msgid. The client
      * will then return the unread count as -1. When one more message is loaded
      * from server but it's still not the last-seen one, the count will become
      * -2. A third message is fetched, and its msgid matches the last-seen-msgid.
      * The client will then return the unread count as +2, and will not change
      * as more history is fetched from server.
      * Example 1: Client has 1 message pre-fetched and its msgid is the same
      * as the last-seen-msgid. The count will be returned as 0.
      */
    int unreadMsgCount() const;

    /** @brief Returns the text of the most-recent non-management message in the
     * chat. If it is not found in RAM, the database will be queried. If not found
     * there as well (there stilll may be one, but on server, not fetched),
     * an empty string will be returned.
     */
    uint8_t lastTextMessage(std::string& data, uint32_t& ts);

    /** @brief Changes the Listener */
    void setListener(Listener* newListener) { mListener = newListener; }

    /**
     * @brief Resets the state of the listener, initiating all initial
     * callbacks, such as the onManualSendRequired(), onUnsentMsgLoaded,
     * and resets the getHistory() pointer, so that subsequent getHistory()
     * calls will start returning history from the newest message.
     * You may want to call this method at \c chatd::Listener::init, so the
     * history retrieval starts from the beginning.
     */
    void resetListenerState();
    /**
     * @brief getMsgByXid searches the send queue for a message with the specified
     * msgxid. The message is supposed to be unconfirmed, but in reality the
     * message may have been received and recorded by the server,
     * and the client may have not received the confirmation.
     * @param msgxid - The transaction id of the message
     * @returns Pointer to the Message object, or nullptr if a message with
     * that msgxid does not exist in the send queue.
     */
    Message* getMsgByXid(karere::Id msgxid);
    /**
     * @brief Removes the specified manual-send message, from the manual send queue.
     * Normally should be called when the user opts to not retry sending the message
     * @param id The id of the message, provided by \c onManualSendRequired()
     */
    void removeManualSend(uint64_t id);

    /** @brief Broadcasts a notification that the user is typing. This will trigged
     * other clients receiving \c onUserTyping() callbacks
     */
    void sendTypingNotification();
    /**
     * @brief Generates a backreference id. Must be public because strongvelope
     *  uses it to generate chat title messages
     * @param aCrypto - the crypto module interface to use for random number
     * generation.
     */
    static uint64_t generateRefId(const ICrypto* aCrypto);
protected:
    void msgSubmit(Message* msg);
    bool msgEncryptAndSend(Message* msg, uint8_t opcode, SendingItem* existingItem=nullptr);
    void continueEncryptNextPending();
    void onMsgUpdated(Message* msg);
    void keyConfirm(KeyId keyxid, KeyId keyid);
    void rejectMsgupd(uint8_t opcode, karere::Id id);
    template <bool mustBeInSending=false>
    void rejectGeneric(uint8_t opcode);
    void moveItemToManualSending(OutputQueue::iterator it, ManualSendReason reason);
    void handleTruncate(const Message& msg, Idx idx);
    void deleteMessagesBefore(Idx idx);
    void createMsgBackRefs(Message& msg);
    void verifyMsgOrder(const Message& msg, Idx idx);
    /**
     * @brief Initiates replaying of callbacks about unsent messages and unsent
     * edits, i.e. \c onUnsentMsgLoaded() and \c onUnsentEditLoaded().
     * This may be needed when the listener is switched, in order to init the new
     * listener state */
    void replayUnsentNotifications();
    void onLastTextMsgUpdated(const Message& msg);

    /**
     * @brief Initiates loading of the queue with messages that require user
     * approval for re-sending */
    void loadManualSending();

//===
};

class Client
{
protected:
/// maps the chatd shard number to its corresponding Shard connection
    std::map<int, std::shared_ptr<Connection>> mConnections;
/// maps a chatid to the handling Shard connection
    std::map<karere::Id, Connection*> mConnectionForChatId;
/// maps chatids to the Message object
    std::map<karere::Id, std::shared_ptr<Chat>> mChatForChatId;
    karere::Id mUserId;
    static bool sWebsockCtxInitialized;
    Connection& chatidConn(karere::Id chatid)
    {
        auto it = mConnectionForChatId.find(chatid);
        if (it == mConnectionForChatId.end())
            throw std::runtime_error("chatidConn: Unknown chatid "+chatid.toString());
        return *it->second;
    }
    void msgConfirm(karere::Id msgxid, karere::Id msgid);
public:
    static ws_base_s sWebsocketContext;
    unsigned inactivityCheckIntervalSec = 20;
    karere::Id userId() const { return mUserId; }
    Client(karere::Id userId);
    ~Client(){}
    Chat& chats(karere::Id chatid) const
    {
        auto it = mChatForChatId.find(chatid);
        if (it == mChatForChatId.end())
            throw std::runtime_error("chatidChat: Unknown chatid "+chatid.toString());
        return *it->second;
    }
    /** @brief Joins the specifed chatroom on the specified shard, using the specified
     * url, and assocuates the specified Listener and ICRypto instances
     * with the newly created Chat object.
     */
    Chat& createChat(karere::Id chatid, int shardNo, const std::string& url,
        Listener* listener, const karere::SetOfIds& initialUsers, ICrypto* crypto);
    /** @brief Leaves the specified chatroom */
    void leave(karere::Id chatid);
    void disconnect();
    friend class Connection;
    friend class Chat;
};

struct ChatDbInfo
{
    karere::Id oldestDbId;
    karere::Id newestDbId;
    Idx newestDbIdx;
    karere::Id lastSeenId;
    karere::Id lastRecvId;
};

class DbInterface
{
public:
    virtual void getHistoryInfo(ChatDbInfo& info) = 0;
    /// Called when the client was requested to fetch history, and it knows the db contains the requested
    /// history range.
    /// @param startIdx - the start index of the requested history range
    /// @param count - the number of messages to return
    /// @param[out] messages - The app should put the messages in this vector, the most recent message being
    /// at position 0 in the vector, and the oldest being the last. If the returned message count is less
    /// than the requested by \c count, the client considers there is no more history in the db. However,
    /// if the application-specified \c oldestDbId in the call to \n init() has not been retrieved yet,
    /// an assertion will be triggered. Therefore, the application must always try to read not less than
    /// \c count messages, in case they are avaialble in the db.
    virtual void fetchDbHistory(Idx startIdx, unsigned count, std::vector<Message*>& messages) = 0;
    virtual void saveMsgToSending(Chat::SendingItem& msg) = 0;
    virtual void updateMsgInSending(const chatd::Chat::SendingItem& item) = 0;
    virtual void addBlobsToSendingItem(uint64_t rowid, const MsgCommand* msgCmd, const Command* keyCmd) = 0;
    virtual void deleteItemFromSending(uint64_t rowid) = 0;
    virtual void updateMsgPlaintextInSending(uint64_t rowid, const StaticBuffer& data) = 0;
    virtual void updateMsgKeyIdInSending(uint64_t rowid, KeyId keyid) = 0;
    virtual void loadSendQueue(Chat::OutputQueue& queue) = 0;
    virtual void addMsgToHistory(const Message& msg, Idx idx) = 0;
    virtual void confirmKeyOfSendingItem(uint64_t rowid, KeyId keyid) = 0;
    virtual void updateMsgInHistory(karere::Id msgid, const Message& msg) = 0;
    virtual Idx getIdxOfMsgid(karere::Id msgid) = 0;
    virtual Idx getPeerMsgCountAfterIdx(Idx idx) = 0;
    virtual void saveItemToManualSending(const Chat::SendingItem& item, int reason) = 0;
    virtual void loadManualSendItems(std::vector<Chat::ManualSendItem>& items) = 0;
    virtual bool deleteManualSendItem(uint64_t rowid) = 0;
    virtual void truncateHistory(const chatd::Message& msg) = 0;
    virtual void setLastSeen(karere::Id msgid) = 0;
    virtual void setLastReceived(karere::Id msgid) = 0;
    virtual karere::Id getOldestMsgid() = 0;
    virtual void sendingItemMsgupdxToMsgupd(const chatd::Chat::SendingItem& item, karere::Id msgid) = 0;
    virtual void setHaveAllHistory() = 0;
    virtual bool haveAllHistory() = 0;
    virtual uint8_t getLastNonMgmtMessage(Idx from, Buffer& buf, uint32_t& ts);
    virtual ~DbInterface(){}
};

}

#endif




<|MERGE_RESOLUTION|>--- conflicted
+++ resolved
@@ -397,11 +397,8 @@
     /** @brief @The state of history sending to the app via getHistory() */
     bool mServerOldHistCbEnabled = false;
     bool mHaveAllHistory = false;
-<<<<<<< HEAD
     bool mIsDisabled = false;
     bool mHasLastTextMsg = false;
-=======
->>>>>>> 626f3a50
     Idx mNextHistFetchIdx = CHATD_IDX_INVALID;
     DbInterface* mDbInterface = nullptr;
     ICrypto* mCrypto;
@@ -934,4 +931,3 @@
 
 
 
-
