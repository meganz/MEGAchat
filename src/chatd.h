#ifndef __CHATD_H__
#define __CHATD_H__

#include <stdint.h>
#include <string>
#include <buffer.h>
#include <map>
#include <set>
#include <list>
#include <deque>
#include <base/promise.h>
#include <base/timers.hpp>
#include <base/trackDelete.h>
#include <chatdMsg.h>
#include <url.h>
#include <net/websocketsIO.h>
#include <userAttrCache.h>
#include <base/retryHandler.h>

namespace karere {
    class Client;
}

class MyMegaApi;

#define CHATD_LOG_DEBUG(fmtString,...) KARERE_LOG_DEBUG(krLogChannel_chatd, fmtString, ##__VA_ARGS__)
#define CHATD_LOG_INFO(fmtString,...) KARERE_LOG_INFO(krLogChannel_chatd, fmtString, ##__VA_ARGS__)
#define CHATD_LOG_WARNING(fmtString,...) KARERE_LOG_WARNING(krLogChannel_chatd, fmtString, ##__VA_ARGS__)
#define CHATD_LOG_ERROR(fmtString,...) KARERE_LOG_ERROR(krLogChannel_chatd, fmtString, ##__VA_ARGS__)

enum: uint32_t { kPromiseErrtype_chatd = 0x3e9ac47d }; //should resemble 'megachtd'

#define CHATD_MAX_EDIT_AGE 3600
namespace chatd
{

/// This type is used for ordered indexes in the message buffer
typedef int32_t Idx;

/// We want to fit in the positive range of a signed int64_t, for compatibility with sqlite which has no unsigned types
/// Don't use an enum as its implicit type may screw up our value
#define CHATD_IDX_RANGE_MIDDLE 0
#define CHATD_IDX_INVALID 0x7fffffff

class Chat;
class ICrypto;


/** @brief Reason codes passed to Listener::onManualSendRequired() */
enum ManualSendReason: uint8_t
{
    kManualSendInvalidReason = 0,
    kManualSendUsersChanged = 1,    ///< Group chat participants have changed
    kManualSendTooOld = 2,          ///< Message is older than CHATD_MAX_EDIT_AGE seconds
    kManualSendGeneralReject = 3,   ///< chatd rejected the message, for unknown reason
    kManualSendNoWriteAccess = 4,   ///< Read-only privilege or not belong to the chatroom
    kManualSendEditNoChange = 6     /// Edit message has same content than message in server
};

/** The source from where history is being retrieved by the app */
enum HistSource
{
    kHistSourceNone = 0, ///< History is not being retrieved
    kHistSourceRam = 1, ///< History is being retrieved from the history buffer in RAM
    kHistSourceDb = 2, ///<History is being retrieved from the local DB
    kHistSourceServer = 3, ///< History is being retrieved from the server
    kHistSourceNotLoggedIn = 4 ///< History has to be fetched from server, but we are not logged in yet
};

enum
{
    kSeenTimeout = 200,     /// Delay to send SEEN (ms)
    kSyncTimeout = 2500     /// Timeout to recv SYNC (ms)
};

enum { kMaxMsgSize = 120000 };  // (in bytes)

class DbInterface;
struct LastTextMsg;

class Listener
{
public:
    /** @brief
     * This is the first call chatd makes to the Listener, passing it necessary objects and
     * retrieving info about the local history database
     * If you want to replay notifications related to this chat and the history retrieval to
     * start from the beginning (so every message is notified again), call \c Chat::resetListenerState
     * @param chat - the Chat object that can be used to access the message buffer etc
     * @param dbIntf[out] reference to the internal pointer to the database abstraction
     * layer interface. Set this pointer to a newly created instance of a db abstraction
     * instance.
     * @note The \c dbIntf creation is handled by karere, and in the app interface,
     * this callback should not change this pointer (which is set to NULL)
     */
    virtual void init(Chat& chat, DbInterface*& dbIntf) = 0;
    /** @brief Called when that chatroom instance is being destroyed
     *  (e.g. on application close)
     */
    virtual void onDestroy(){}
    /** @brief A new message was received. This can be just sent by a peer, or retrieved from the server.
     * @param idx The index of the message in the buffer
     * @param status - The 'seen' status of the message. Normally it should be
     * 'not seen', until we call setMessageSeen() on it
     */
    virtual void onRecvNewMessage(Idx /*idx*/, Message& /*msg*/, Message::Status /*status*/){}

    /** @brief A history message has been received, as a result of getHistory().
     * @param idx The index of the message in the history buffer
     * @param msg The message itself
     * @param status The 'seen' status of the message
     * @param isLocal The message can be received from the server, or from the app's local
     * history db via \c fetchDbHistory() - this parameter specifies the source
     */
    virtual void onRecvHistoryMessage(Idx /*idx*/, Message& /*msg*/, Message::Status /*status*/, bool /*isLocal*/){}

    /**
     * @brief The retrieval of the requested history batch, via \c getHistory(), was completed
     * @param source The source from where the last message of the history
     * chunk was returned. This basically means that if some of it was returned from RAM
     * and then from DB, then source will be kHistSourceDb. This is not valid
     * from mixing messages from local source and from server, as they are never
     * mixed in one history chunk.
     */
    virtual void onHistoryDone(HistSource /*source*/) {}

    /**
     * @brief An unsent message was loaded from local db. The app should normally
     * display it at the end of the message history, indicating that it has not been
     * sent. This callback is called for all unsent messages, in order in which
     * the message posting ocurrent, from the oldest to the newest,
     * i.e. subsequent onUnsentMsgLoaded() calls are for newer unsent messages
     */
    virtual void onUnsentMsgLoaded(Message& /*msg*/) {}

    /**
     * @brief An unsent edit of a message was loaded. Similar to \c onUnsentMsgLoaded()
     * @param msg The edited message
     * @param oriMsgIsSending - whether the original message has been sent or not
     * yet sent (on the send queue).
     * @note The calls to \c onUnsentMsgLoaded() and \c onUnsentEditLoaded()
     * are done in the order of the corresponding events (send, edit)
     */
    virtual void onUnsentEditLoaded(Message& /*msg*/, bool /*oriMsgIsSending*/) {}

    /** @brief A message sent by us was acknoledged by the server, assigning it a MSGID.
      * At this stage, the message state is "received-by-server", and it is in the history
      * buffer when this callback is called.
      * @param msgxid - The request-response match id that we generated for the sent message.
      * Normally the application doesn't need to care about it
      * @param msg - The message object - \c id() returns a real msgid, and \c isSending() is \c false
      * @param idx - The history buffer index at which the message was put
      */
    virtual void onMessageConfirmed(karere::Id /*msgxid*/, const Message& /*msg*/, Idx /*idx*/){}

     /** @brief A message was rejected by the server for some reason.
      * As the message is not yet in the history buffer, its \c id()
      * is a msgxid, and \c msg.isSending() is \c true.
      * The message may have actually been received by the server, but we
      * didn't know about that.
      * The message is already removed from the client's send queue.
      * The app must remove this message from the 'pending' GUI list.
      * @param msg - The message that was rejected.
      * @param reason - The reason for the reject.
      * When the reason code is 0, the client has received a MSGID, i.e.
      * the message is already received by the server.
      * Possible scenarions when this can happens are:
      * - We went offline after sending a message but just before receiving
      *  the confirmation for it.
      * - We tried to send the message while offline and restarted the app
      * while still offline, then went online. On *nix systems, the packets
      * from the previous app run are kept in the TCP output queue, and once
      * the machine goes online, they are sent, effectively behaving like a
      * second client that sent the same message with the same msgxid.
      * When the actual client tries to send it again, the server sees the
      * same msgxid and returns OP_MSGID with the already assigned id
      * of the message. The client must have already received this message as
      * a NEWMSG upon reconnect, so it can just remove the pending message.
      */
    virtual void onMessageRejected(const Message& /*msg*/, uint8_t /*reason*/){}

    /** @brief A message was delivered, seen, etc. When the seen/received pointers are advanced,
     * this will be called for each message of the pointer-advanced range, so the application
     * doesn't need to iterate over ranges by itself
     */
    virtual void onMessageStatusChange(Idx /*idx*/, Message::Status /*newStatus*/, const Message& /*msg*/){}

    /**
     * @brief Called when a message edit is received, i.e. MSGUPD is received.
     * The message is already updated in the history buffer and in the db,
     * and the GUI should also update it.
     * \attention If the edited message is not in memory, it is still updated in
     * the database, but this callback will not be called.
     * @param msg The edited message
     * @param idx - the index of the edited message
     */
    virtual void onMessageEdited(const Message& /*msg*/, Idx /*idx*/){}

    /** @brief An edit posted by us was rejected for some reason.
     * // TODO
     * @param msg
     * @param reason
     */
    virtual void onEditRejected(const Message& /*msg*/, ManualSendReason /*reason*/){}

    /** @brief The chatroom connection (to the chatd server shard) state
     * has changed.
     */
    virtual void onOnlineStateChange(ChatState state) = 0;

    /** @brief A user has joined the room, or their privilege has
     * changed.
     */
    virtual void onUserJoin(karere::Id /*userid*/, Priv /*privilege*/){}

    /**
     * @brief onUserLeave User has been excluded from the group chat
     * @param userid The userid of the user
     */
    virtual void onUserLeave(karere::Id /*userid*/){}

    /** @brief We have been excluded from this chatroom */
    virtual void onExcludedFromChat() {}

    /** @brief We have rejoined the room
     */
    virtual void onRejoinedChat() {}

    /** @brief Unread message count has changed */
    virtual void onUnreadChanged() {}

    /** @brief A message could not be sent automatically, due to some reason.
     * User-initiated retry is required.
     * @attention Ownership of \c msg is passed to application.
     * The application can re-send or discard the message. In both cases, it should
     * call removeManualSend() when it's about to resend or discard, in order to
     * remove the message from the pending-manual-action list.
     * To re-send, just call msgSubmit() in the normal way.
     * @param id The send queue id of the message. As the message has no msgid,
     * this is used to identify the message in seubsequent retry/cancel
     * @param reason - The code of the reason why the message could not be auto sent
     */
    virtual void onManualSendRequired(Message* /*msg*/, uint64_t /*id*/, ManualSendReason /*reason*/) {}

    /**
     * @brief onHistoryTruncated The history of the chat was truncated by someone
     * at the message \c msg.
     * @param msg The message at which the history is truncated. The message before
     * it (if it exists) is the last preserved message. The \c msg message is
     * overwritten with a management message that contains information who truncated the message.
     * @param idx - The index of \c msg
     */
    virtual void onHistoryTruncated(const Message& /*msg*/, Idx /*idx*/) {}

    /**
     * @brief onMsgOrderVerificationFail The message ordering check for \c msg has
     * failed. The message may have been tampered.
     * @param msg The message
     * @param idx Index of \c msg
     * @param errmsg The error string describing what exactly is the problem
     */
    virtual void onMsgOrderVerificationFail(const Message& msg, Idx idx, const std::string& errmsg)
    {
        CHATD_LOG_ERROR("msgOrderFail[msgid %s, idx %d]: %s", msg.id().toString().c_str(), idx, errmsg.c_str());
    }

    /**
     * @brief onUserTyping Called when a signal is received that a peer
     * is typing a message. Normally the app should have a timer that
     * is reset each time a typing notification is received. When the timer
     * expires or stop typing is received, it should hide the notification GUI.
     * @param userid The user that is typing. The app can use the user attrib
     * cache to get a human-readable name for the user.
     */
    virtual void onUserTyping(karere::Id /*userid*/) {}

    /**
     * @brief onUserStopTyping Called when a signal is received that a peer
     * has stopped to type a message. When this message arrives, notification GUI
     * has to be removed.
     * @param userid The user that has stop to type. The app can use the user attrib
     * cache to get a human-readable name for the user.
     */
    virtual void onUserStopTyping(karere::Id /*userid*/) {}

    /**
     * @brief Called when the last known text message changes/is updated, so that
     * the app can display it next to the chat title
     * @param msg Contains the properties of the last text message
     */
    virtual void onLastTextMessageUpdated(const LastTextMsg& /*msg*/) {}
    /**
     * @brief Called when a message with a newer timestamp/modification time
     * is encountered. This can be used by the app to order chats in the chat
     * list GUI based on last interaction.
     * @param ts The timestamp of the newer message. If a message is edited,
     * ts is the sum of the original message timestamp and the update delta.
     */
    virtual void onLastMessageTsUpdated(uint32_t /*ts*/) {}

    /**
     * @brief Called when a chat is going to reload its history after the server rejects JOINRANGEHIST
     */
    virtual void onHistoryReloaded(){}
};

class FilteredHistoryHandler
{
public:
    virtual void onReceived(Message* /*msg*/, chatd::Idx idx) = 0;
    virtual void onLoaded(Message* /*msg*/, chatd::Idx idx) = 0;
    virtual void onDeleted(karere::Id /*id*/) = 0;
    virtual void onTruncated(karere::Id /*id*/) = 0;
};

class Connection;

class IRtcHandler
{
public:
    virtual void handleMessage(Chat& /*chat*/, const StaticBuffer& /*msg*/) {}
    virtual void handleCallData(Chat& /*chat*/, karere::Id /*chatid*/, karere::Id /*userid*/, uint32_t /*clientid*/, const StaticBuffer& /*msg*/) {}
    virtual void onShutdown() {}
    virtual void onClientLeftCall(karere::Id /*chatid*/, karere::Id /*userid*/, uint32_t /*clientid*/) {}
    virtual void onDisconnect(chatd::Connection& /*conn*/) {}

    /**
     * @brief This function is used to stop incall timer call during reconnection process
     * and avoid to destroy the call due to an error sending process (kErrNetSignalling)
     */
    virtual void stopCallsTimers(int shard) = 0;
    virtual void handleInCall(karere::Id chatid, karere::Id userid, uint32_t clientid) = 0;
    virtual void handleCallTime(karere::Id /*chatid*/, uint32_t /*duration*/) = 0;
<<<<<<< HEAD
=======
    virtual void onKickedFromChatRoom(karere::Id chatid) = 0;
    virtual uint32_t clientidFromPeer(karere::Id chatid, karere::Id userid) = 0;
>>>>>>> e4488f47
};
/** @brief userid + clientid map key class */
struct EndpointId
{
    enum {kBufferSize = 12};
    karere::Id userid;
    uint32_t clientid;
    unsigned char buffer[kBufferSize];
    EndpointId(karere::Id aUserid, uint32_t aClientid): userid(aUserid), clientid(aClientid)
    {
        memcpy(buffer, &userid.val , 8);
        memcpy(buffer + 8, &clientid, 4);
    }

    bool operator<(EndpointId other) const
    {
        if (userid.val < other.userid.val)
        {
            return true;
        }
        else if (userid.val > other.userid.val)
        {
            return false;
        }
        else
        {
            return (clientid < other.clientid);
        }
    }

    bool operator>(EndpointId other) const
    {
        return other < *this;
    }

    /** Comparison at byte level, necessary to compatibility with the webClient (javascript)*/
    static bool greaterThanForJs(EndpointId first, EndpointId second)
    {
        return (memcmp(first.buffer, second.buffer, kBufferSize) > 0);
    }
};

class Client;

// need DeleteTrackable for graceful disconnect timeout
class Connection: public karere::DeleteTrackable, public WebsocketsClient
{
public:
    enum State
    {
        kStateNew,
        kStateFetchingUrl,
        kStateDisconnected,
        kStateResolving,
        kStateConnecting,
        kStateConnected};

    enum
    {
        kIdleTimeout = 64,      // (in seconds) chatd closes connection after 48-64s of not receiving a response
        kEchoTimeout = 1,       // (in seconds) echo to check connection is alive when back to foreground
        kConnectTimeout = 30    // (in seconds) timeout reconnection to succeeed
    };

protected:
    Connection(Client& chatdClient, int shardNo);

    Client& mChatdClient;

    /** Shard number for which the Connection is configured */
    int mShardNo;

    /** Set of chats using the Connection object */
    std::set<karere::Id> mChatIds;

    /** Client ID is received upon login to chatd, based on a seed */
    uint32_t mClientId = 0;

    /** Current state of the connection */
    State mState = kStateNew;

    /** When enabled, hearbeat() method is called periodically */
    bool mHeartbeatEnabled = false;

    /** URL retrieved from API to establish the connection */
    karere::Url mUrl;

    /** DNS cache to store resolved IPs */
    DNScache &mDNScache;

    /** Target IP address being used for the reconnection in-flight */
    std::string mTargetIp;

    /** ip version to try first (both are tried) */
    bool usingipv6 = false;

    /** RetryController that manages the reconnection's attempts */
    std::unique_ptr<karere::rh::IRetryController> mRetryCtrl;

    /** Input promise for the RetryController
     *  - If it fails: a new attempt is schedulled
     *  - If it success: the reconnection is taken as done */
    promise::Promise<void> mConnectPromise;

    /** Timestamp of the last received data from chatd */
    time_t mTsLastRecv = 0;

    /** Handler of the timeout for the ECHO command */
    megaHandle mEchoTimer = 0;

    /** Handler of the timeout for the connection establishment */
    megaHandle mConnectTimer = 0;
    
    // ---- callbacks called from libwebsocketsIO ----
    virtual void wsConnectCb();
    virtual void wsCloseCb(int errcode, int errtype, const char *preason, size_t reason_len);
    virtual void wsHandleMsgCb(char *data, size_t len);

    void onSocketClose(int ercode, int errtype, const std::string& reason);
    promise::Promise<void> reconnect();
    void abortRetryController();
    void disconnect();
    void doConnect();
// Destroys the buffer content
    bool sendBuf(Buffer&& buf);
    bool rejoinExistingChats();
    void resendPending();
    void join(karere::Id chatid);
    void hist(karere::Id chatid, long count);
    bool sendCommand(Command&& cmd); // used internally only for OP_HELLO
    void execCommand(const StaticBuffer& buf);
    bool sendKeepalive(uint8_t opcode);
    void sendEcho();
    void sendCallReqDeclineNoSupport(karere::Id chatid, karere::Id callid);
    friend class Client;
    friend class Chat;

public:
    void setState(State state);
    State state() const;
    bool isOnline() const;
    const std::set<karere::Id>& chatIds() const;
    uint32_t clientId() const;
    void retryPendingConnection(bool disconnect, bool refreshURL = false);
    virtual ~Connection();

    void heartbeat();

    int shardNo() const;
    promise::Promise<void> sendSync();
};

enum ServerHistFetchState
{
/** Thie least significant 2 bits signify the history fetch source,
 * and correspond to HistSource values */

/** History is not being fetched, and there is probably history to fetch available */
    kHistNotFetching = 4,
/** We are fetching old messages if this flag is set, i.e. ones added to the back of
 *  the history buffer. If this flag is no set, we are fetching new messages, i.e. ones
 *  appended to the front of the history buffer */
    kHistOldFlag = 8,
/** We are fetching from the server if flag is set, otherwise we are fetching from
 * local db */
    kHistFetchingOldFromServer = kHistSourceServer | kHistOldFlag,
    kHistFetchingNewFromServer = kHistSourceServer | 0,
/** We are currently fetching history from db - always old messages */
/** Fething from RAM history buffer, always old messages */
    kHistDecryptingFlag = 16,
    kHistDecryptingOld = kHistDecryptingFlag | kHistOldFlag,
    kHistDecryptingNew = kHistDecryptingFlag | 0
};

/** @brief This is a class used to hold all properties of the last text
 * message that the app is interested in
 */
struct LastTextMsg
{
    /** @brief The sender of the message */
    karere::Id sender() const { return mSender; }
    /**
     * @brief Type of the last message
     *
     * This function returns the type of the message, as in Message::type.
     * @see \c Message::kMsgXXX enums.
     *
     * If no text message exists in history, type is \c LastTextMsgState::kNone.
     * If the message is being fetched from server, type is \c LastTextMsgState::kFetching.
     * Otherwise, the returned type will match the type of the message.
     */
    uint8_t type() const { return mType; }
    /**
     * @brief Content of the message
     *
     * The message contents in text form, so it can be displayed as it is in the UI.
     * If it's a special message, then this string contains the most important part,
     * like filename for attachment messages.
     */
    const std::string& contents() const { return mContents; }

    Idx idx() const { return mIdx; }
    karere::Id id() const { assert(mIdx != CHATD_IDX_INVALID); return mId; }
    karere::Id xid() const { assert(mIdx == CHATD_IDX_INVALID); return mId; }

protected:
    uint8_t mType = Message::kMsgInvalid;
    karere::Id mSender;
    std::string mContents;
    Idx mIdx = CHATD_IDX_INVALID;
    karere::Id mId;
};

/** @brief Internal class that maintains the last-text-message state */
struct LastTextMsgState: public LastTextMsg
{
    /** Enum for mState */
    enum: uint8_t { kNone = 0x0, kFetching = 0xff, kHave = 0x1 };

    bool mIsNotified = false;
    uint8_t state() const { return mState; }
    bool isValid() const { return mState == kHave; }
    bool isFetching() const { return mState == kFetching; }
    void setState(uint8_t state) { mState = state; }
    void assign(const chatd::Message& from, Idx idx)
    {
        assign(from, from.type, from.id(), idx, from.userid);
    }
    void assign(const Buffer& buf, uint8_t type, karere::Id id, Idx idx, karere::Id sender)
    {
        mType = type;
        mIdx = idx;
        mId = id;
        mContents.assign(buf.buf(), buf.dataSize());
        mSender = sender;
        mState = kHave;
        mIsNotified = false;
    }
    //assign both idx and proper msgid (was msgxid until now)
    void confirm(Idx idx, karere::Id msgid)
    {
        assert(mIdx == CHATD_IDX_INVALID);
        mIdx = idx;
        mId = msgid;
    }
    void clear() { mState = kNone; mType = Message::kMsgInvalid; mContents.clear(); }
protected:
    friend class Chat;
    uint8_t mState = kNone;
};

/**
 * @brief The generic class to manage history applying filters
 *
 * This class allows to add/delete messages and truncate history, as well as
 * retrieve/load messages by the app (from RAM, DB's cache and/or server).
 *
 * A FilteredHistoryHandler can be registered by FilteredHistory::setHandler in order to
 * receive callbacks when a message is received, loaded and deleted, or when the history
 * is truncated.
 *
 * Currently, this class is used exclusively to manage history of nodes/attachments.
 * In consequence, it uses the method Chat::requestNodeHistoryFromServer to fetch
 * new nodes from chatd through NODEHIST. Note that node-messages are also added to
 * the filtered history if a received/retrieved message (NEWMSG/OLDMSG) is a node-message.
 *
 * However, since NODEHIST only returns messages tagged in chatd as attachments via
 * the NEWNODEMSG, the algorithm may suffer from two issues:
 *
 *  1. Attachments in the filtered history may not preserve the order in the history, since
 * tagged attachments may be added to the node-history earlier than older non-tagged attachments.
 *  2. Once all tagged attachments are loaded via NODEHIST, older non-tagged attachments (retrieved
 * via HIST) won't be notified until the app is restarted because it's considered all node-history
 * is already loaded.
 */
class FilteredHistory
{
public:
    FilteredHistory(DbInterface &db, Chat &chat);

    void addMessage(Message &msg, bool isNew, bool isLocal);
    void deleteMessage(const Message &msg);
    void truncateHistory(karere::Id id);
    void clear();

    HistSource getHistory(uint32_t count);
    void setHaveAllHistory(bool haveAllHistory);

    karere::Id getOldestMsgId() const;
    void setHandler(FilteredHistoryHandler *handler);
    void unsetHandler();
    void finishFetchingFromServer();
    Message *getMessage(karere::Id id);
    Idx getMessageIdx(karere::Id id);

protected:
    DbInterface *mDb;
    Chat *mChat;
    FilteredHistoryHandler *mListener;

    /** Contains the messages in the history-buffer */
    std::list<std::unique_ptr<Message>> mBuffer;

    /** Maps msgid's to their position in the history-buffer */
    std::map<karere::Id, std::list<std::unique_ptr<Message>>::iterator> mIdToMsgMap;

    /** Index of the newest (most recent) message loaded in RAM */
    Idx mNewestIdx;

    /** Index of the oldest message loaded in RAM */
    Idx mOldestIdx;

    /** Index of the oldest message available in DB */
    Idx mOldestIdxInDb;

    /** Iterator pointing to the next message to be notified from buffer in memory */
    std::list<std::unique_ptr<Message>>::iterator mNextMsgToNotify;

    /** True if we reached the beginning of the history */
    bool mHaveAllHistory = false;

    /** True while fetching messages from server via NODEHIST is in progress*/
    bool mFetchingFromServer = false;

    void init();
};

struct ChatDbInfo;

/** @brief Represents a single chatroom together with the message history.
 * Message sending is done by calling methods on this class.
 * The history buffer can grow in two directions and is always contiguous, i.e.
 * there are no "holes".
 */
class Chat: public karere::DeleteTrackable
{
///@cond PRIVATE
public:

    /**
     * @brief The SendingItem struct represent items in the sending queue.
     * Initially,
     */
    struct SendingItem
    {
        SendingItem(uint8_t aOpcode, Message* aMsg, const karere::SetOfIds& aRcpts, uint64_t aRowid=0);
        ~SendingItem();

        uint8_t mOpcode;    // NEWMSG, NEWNODEMSG, MSGUPDX or MSGUPD

        /** When sending a message, we attach the Message object here to avoid
        * double-converting it when queued as a raw command in Sending, and after
        * that (when server confirms) move it as a Message object to history buffer */
        Message* msg;
        karere::SetOfIds recipients;
        uint64_t rowid; // in the sending table of DB cache

        MsgCommand *msgCmd = NULL;  // stores the encrypted NEWMSG/NEWNODEMSG/MSGUPDX/MSGUPD
        KeyCommand *keyCmd = NULL;  // stores the encrypted NEWKEY, if needed
        uint8_t opcode() const { return mOpcode; }
        void setOpcode(uint8_t op) { mOpcode = op; }

        bool isMessage() const { return ((mOpcode == OP_NEWMSG) || (mOpcode == OP_NEWNODEMSG) || (mOpcode == OP_MSGUPD) || (mOpcode == OP_MSGUPDX)); }
        bool isEdit() const { return mOpcode == OP_MSGUPD || mOpcode == OP_MSGUPDX; }
        void setKeyId(KeyId keyid)
        {
            msg->keyid = keyid;
        }
    };
    typedef std::list<SendingItem> OutputQueue;
    struct ManualSendItem
    {
        ManualSendItem(Message* aMsg, uint64_t aRowid, uint8_t aOpcode, ManualSendReason aReason);
        ManualSendItem();

        Message* msg;
        uint64_t rowid;
        uint8_t opcode;
        ManualSendReason reason;
    };

    Client& mChatdClient;

    enum FetchType
    {
        kFetchMessages,
        kFetchNodeHistory
    };

protected:
    Connection& mConnection;
    karere::Id mChatId;
    Idx mForwardStart;
    std::vector<std::unique_ptr<Message>> mForwardList;
    std::vector<std::unique_ptr<Message>> mBackwardList;
    std::unique_ptr<FilteredHistory> mAttachmentNodes;
    OutputQueue mSending;
    OutputQueue::iterator mNextUnsent;
    bool mIsFirstJoin = true;
    std::map<karere::Id, Idx> mIdToIndexMap;
    karere::Id mLastReceivedId;
    Idx mLastReceivedIdx = CHATD_IDX_INVALID;
    karere::Id mLastSeenId;
    Idx mLastSeenIdx = CHATD_IDX_INVALID;
    Idx mLastIdxReceivedFromServer = CHATD_IDX_INVALID;
    karere::Id mLastIdReceivedFromServer;
    Listener* mListener;
    ChatState mOnlineState = kChatStateOffline;
    Priv mOwnPrivilege = PRIV_INVALID;
    karere::SetOfIds mUsers;
    karere::SetOfIds mUserDump; ///< The initial dump of JOINs goes here, then after join is complete, mUsers is set to this in one step
    /// db-supplied initial range, that we use until we see the message with mOldestKnownMsgId
    /// Before that happens, missing messages are supposed to be in the database and
    /// incrementally fetched from there as needed. After we see the mOldestKnownMsgId,
    /// we disable this range by setting mOldestKnownMsgId to 0, and recalculate
    /// range() only from the buffer items
    karere::Id mOldestKnownMsgId;
    unsigned mLastServerHistFetchCount = 0; ///< The number of history messages that have been fetched so far by the currently active or the last history fetch. It is reset upon new history fetch initiation
    unsigned mLastHistDecryptCount = 0; ///< Similar to mLastServerHistFetchCount, but reflects the current number of message passed through the decrypt process, which may be less than mLastServerHistFetchCount at a given moment

    /** @brief The state of history fetching from server */
    ServerHistFetchState mServerFetchState = kHistNotFetching;

    /** @brief Whether we have more not-loaded history in db */
    bool mHasMoreHistoryInDb = false;
    /** When true, OLDMSGs received from chatd are notified to the app */
    bool mServerOldHistCbEnabled = false;
    /** @brief Have reached the beggining of the history (not necessarily the end of it) */
    bool mHaveAllHistory = false;
    bool mIsDisabled = false;
    Idx mNextHistFetchIdx = CHATD_IDX_INVALID;
    DbInterface* mDbInterface = nullptr;
    // last text message stuff
    LastTextMsgState mLastTextMsg;
    // crypto stuff
    ICrypto* mCrypto;
    /** If crypto can't decrypt immediately, we set this flag and only the plaintext
     * path of further messages to be sent is written to db, without calling encrypt().
     * Once encryption is finished, this flag is cleared, and all queued unencrypted
     * messages are passed to encryption, updating their command BLOB in the sending
     * db table. This, until another (or the same) encrypt call can't encrypt immediately,
     * in which case the flag is set again and the queue is blocked again */
    bool mEncryptionHalted = false;
    /** If an incoming new message can't be decrypted immediately, this is set to its
     * index in the hitory buffer, as it is already added there (in memory only!).
     * Further received new messages are only added to memory history buffer, and
     * not processed further until the delayed encryption of the message completes
     * or fails. After that, mDecryptNewHaltedAt is cleared (set to CHATD_IDX_INVALID),
     * the (supposedly, but not necessarily) decrypted message is added to db history,
     * SEEN and RECEIVED pointers are handled, and app callbacks are called with that
     * message. Then, processing of any newer messages, accumulated in the in-memory histiry
     * buffer is resumed, until decryption can't happen immediately again or all messages
     * are processed. The app may be terminated while a delayed decrypt is in progress
     * and there are newer undecrypted messages accumulated in the memory history buffer.
     * In that case, the app will resume its state from the point where the last message
     * decrypted (and saved to db), re-downloading all newer messages from server again.
     * Thus, not writing anything about queued undecrypted messages to the db allows
     * for a clean resume from the last known good point in message history. */
    Idx mDecryptNewHaltedAt = CHATD_IDX_INVALID;

    /** Similar to mDecryptNewhaltedAt, but for history messages, retrieved backwards
     * in regard to time and index in history buffer. Note that the two
     *  mDecryptXXXHaltedAt operate independently. I.e. decryption of old messages may
     * be blocked by delayed decryption of a message, while at the same time decryption
     * of new messages may work synchronously and not be delayed.
     */
    Idx mDecryptOldHaltedAt = CHATD_IDX_INVALID;
    uint32_t mLastMsgTs;
    bool mIsGroup;
    std::set<karere::Id> mMsgsToUpdateWithRichLink;
    /** Indicates the type of fetchs in-flight */
    std::queue <FetchType> mFetchRequest;
    /** Num of node-attachment messages requested to server */
    uint32_t mAttachNodesRequestedToServer = 0;
    /** Num of node-attachment messages received from server during fetch in-flight */
    uint32_t mAttachNodesReceived = 0;
    bool mAttachmentHistDoneReceived = false;
    std::queue <Message *> mAttachmentsPendingToDecrypt;
    bool mDecryptionAttachmentsHalted = false;
    /** True when node-attachments are pending to decrypt and history is truncated --> discard message being decrypted */
    bool mTruncateAttachment = false;
    // ====
    std::map<karere::Id, Message*> mPendingEdits;
    std::map<BackRefId, Idx> mRefidToIdxMap;
    Chat(Connection& conn, karere::Id chatid, Listener* listener,
    const karere::SetOfIds& users, uint32_t chatCreationTs, ICrypto* crypto, bool isGroup);
    void push_forward(Message* msg) { mForwardList.emplace_back(msg); }
    void push_back(Message* msg) { mBackwardList.emplace_back(msg); }
    void clear()
    {
        mBackwardList.clear();
        mForwardList.clear();
    }
    // msgid can be 0 in case of rejections
    Idx msgConfirm(karere::Id msgxid, karere::Id msgid);
    bool msgAlreadySent(karere::Id msgxid, karere::Id msgid);
    Message* msgRemoveFromSending(karere::Id msgxid, karere::Id msgid);
    Idx msgIncoming(bool isNew, Message* msg, bool isLocal=false);
    bool msgIncomingAfterAdd(bool isNew, bool isLocal, Message& msg, Idx idx);
    void msgIncomingAfterDecrypt(bool isNew, bool isLocal, Message& msg, Idx idx);
    bool msgNodeHistIncoming(Message* msg);
    void onUserJoin(karere::Id userid, Priv priv);
    void onUserLeave(karere::Id userid);
    void onJoinComplete();
    void loadAndProcessUnsent();
    void initialFetchHistory(karere::Id serverNewest);
    void requestHistoryFromServer(int32_t count);
    Idx getHistoryFromDb(unsigned count);
    HistSource getHistoryFromDbOrServer(unsigned count);
    void onLastReceived(karere::Id msgid);
    void onLastSeen(karere::Id msgid);
    void handleLastReceivedSeen(karere::Id msgid);
    bool msgSend(const Message& message);
    void setOnlineState(ChatState state);
    SendingItem* postMsgToSending(uint8_t opcode, Message* msg, karere::SetOfIds recipients);
    bool sendKeyAndMessage(std::pair<MsgCommand*, KeyCommand*> cmd);
    void flushOutputQueue(bool fromStart=false);
    karere::Id makeRandomId();
    void login();
    void join();
    void joinRangeHist(const ChatDbInfo& dbInfo);
    void onDisconnect();
    void onHistDone(); //called upont receipt of HISTDONE from server
    void onFetchHistDone(); //called by onHistDone() if we are receiving old history (not new, and not via JOINRANGEHIST)
    void onNewKeys(StaticBuffer&& keybuf);
    void logSend(const Command& cmd) const;
    void handleBroadcast(karere::Id userid, uint8_t type);
    void findAndNotifyLastTextMsg();
    void notifyLastTextMsg();
    void onMsgTimestamp(uint32_t ts); //support for newest-message-timestamp
    void onInCall(karere::Id userid, uint32_t clientid);
    void onEndCall(karere::Id userid, uint32_t clientid);
    void initChat();
    void requestRichLink(Message &message);
    void requestPendingRichLinks();
    void removePendingRichLinks();
    void removePendingRichLinks(Idx idx);
    void manageRichLinkMessage(Message &message);
    void attachmentHistDone();
    friend class Connection;
    friend class Client;
/// @endcond PRIVATE
public:
    unsigned initialHistoryFetchCount = 32; ///< This is the amount of messages that will be requested from server _only_ in case local db is empty
    /** @brief users The current set of users in the chatroom */
    const karere::SetOfIds& users() const { return mUsers; }
    ~Chat();
    /** @brief The chatid of this chat */
    karere::Id chatId() const { return mChatId; }
    /** @brief The chatd client */
    Client& client() const { return mChatdClient; }
    Connection& connection() const { return mConnection; }
    /** @brief The lowest index of a message in the RAM history buffer */
    Idx lownum() const { return mForwardStart - (Idx)mBackwardList.size(); }
    /** @brief The highest index of a message in the RAM history buffer */
    Idx highnum() const { return mForwardStart + (Idx)mForwardList.size()-1;}
    /** @brief Needed only for debugging purposes */
    Idx forwardStart() const { return mForwardStart; }
    /** The number of messages currently in the history buffer (in RAM).
     * @note Note that there may be more messages in history db, but not loaded
     * into memory*/
    Idx size() const { return mForwardList.size() + mBackwardList.size(); }
    /** @brief Whether we have any messages in the history buffer */
    bool empty() const { return mForwardList.empty() && mBackwardList.empty();}
    bool isDisabled() const { return mIsDisabled; }
    bool isFirstJoin() const { return mIsFirstJoin; }
    void disable(bool state) { mIsDisabled = state; }
    /** The index of the oldest decrypted message in the RAM history buffer.
     * This will be greater than lownum() if there are not-yet-decrypted messages
     * at the start of the buffer, i.e. when more history has been fetched, but
     * decryption keys have not yet been loaded for these messages.
     */
    Idx decryptedLownum() const
    {
        return (mDecryptOldHaltedAt == CHATD_IDX_INVALID)
            ? lownum() : mDecryptOldHaltedAt+1;
    }
    /** @brief Similar to decryptedLownum() */
    Idx decryptedHighnum() const
    {
        return(mDecryptNewHaltedAt == CHATD_IDX_INVALID)
            ? highnum() : mDecryptNewHaltedAt-1;
    }

    /** @brief connects the chatroom for the first time. A chatroom
      * is initialized in two stages: first it is created via Client::createChatRoom(),
      * after which it can be accessed in offline mode. The second stage is
      * connect(), after which it initiates or uses an existing connection to
      * chatd
      */
    void connect();

    /** @brief The online state of the chatroom */
    ChatState onlineState() const { return mOnlineState; }

    /** @brief True if joining into chatd (already connected to chatd via socket) */
    bool isJoining() const { return mOnlineState == kChatStateJoining; }

    /** @brief True if logged-in into chatd (HISTDONE received after JOIN/JOINRANGEHIST) */
    bool isLoggedIn() const { return mOnlineState == kChatStateOnline; }

    /** @brief Get the seen/received status of a message. Both the message object
     * and its index in the history buffer must be provided */
    Message::Status getMsgStatus(const Message& msg, Idx idx) const;

    /** @brief Contains all not-yet-confirmed edits of messages.
      *  This can be used by the app to replace the text of messages who have
      * been edited before they have been sent/confirmed. Normally the app needs
      * to display the edited text in the unsent message.*/
    const std::map<karere::Id, Message*>& pendingEdits() const { return mPendingEdits; }

    /** @brief Whether the listener will be notified upon receiving
     * old history messages from the server.
     */
    bool isServerOldHistCbEnabled() const { return mServerOldHistCbEnabled;}

    /** @brief Returns whether history is being fetched from server _and_
     * send to the application callback via \c onRecvHistoryMsg().
     */
    bool isNotifyingOldHistFromServer() const { return mServerOldHistCbEnabled && (mServerFetchState & kHistOldFlag); }

    /** @brief Returns whether we are fetching old or new history at the moment */
    bool isFetchingFromServer() const { return (mServerFetchState & kHistNotFetching) == 0; }

    /** @brief The current history fetch state */
    ServerHistFetchState serverFetchState() const { return mServerFetchState; }

    /** @brief Whether we are decrypting the fetched history. The app may need
     * to differentiate whether the history fetch process is doing the actual fetch, or
     * is waiting for the decryption (i.e. fetching chat keys etc)
     */
    bool isServerFetchDecrypting() const { return mServerFetchState & kHistDecryptingFlag; }

    /**
     * @brief haveAllHistory
     * Returned whether we have locally all existing history.
     * Note that this doesn't mean that we have sent all history the app
     * via getHistory() - the client may still have history that hasn't yet
     * been sent to the app after a getHistory(), i.e. because resetGetHistory()
     * has been called.
     */
    bool haveAllHistory() const { return mHaveAllHistory; }
    /** @brief returns whether the app has received all existing history
     * for the current history fetch session (since the chat creation or
     * sinte the last call to \c resetGetHistory()
     */
    bool haveAllHistoryNotified() const;
    /**
     * @brief The last number of history messages that have actually been
     * returned to the app via * \c getHitory() */
    unsigned lastHistDecryptCount() const { return mLastHistDecryptCount; }

    /** @brief
     * Get the message with the specified index, or \c NULL if that
     * index is out of range
     */
    inline Message* findOrNull(Idx num) const
    {
        if (num < mForwardStart) //look in mBackwardList
        {
            Idx idx = mForwardStart - num - 1; //always >= 0
            if (static_cast<size_t>(idx) >= mBackwardList.size())
                return nullptr;
            return mBackwardList[idx].get();
        }
        else
        {
            Idx idx = num - mForwardStart;
            if (static_cast<size_t>(idx) >= mForwardList.size())
                return nullptr;
            return mForwardList[idx].get();
        }
    }

    /**
     * @brief Returns the message at the specified index in the RAM history buffer.
     * Throws if index is out of range
     */
    Message& at(Idx num) const
    {
        Message* msg = findOrNull(num);
        if (!msg)
        {
            throw std::runtime_error("Chat::operator[idx]: idx = "+
                std::to_string(num)+" is outside of ["+std::to_string(lownum())+":"+
                std::to_string(highnum())+"] range");
        }
        return *msg;
    }

    /**
     * @brief Returns the message at the specified index in the RAM history buffer.
     * Throws if index is out of range
     */
    Message& operator[](Idx num) const { return at(num); }

    /** @brief Returns whether the specified RAM history buffer index is valid or out
     * of range
     */
    bool hasNum(Idx num) const
    {
        if (num < mForwardStart)
            return (static_cast<size_t>(mForwardStart - num) <= mBackwardList.size());
        else
            return (num < mForwardStart + static_cast<int>(mForwardList.size()));
    }

    /**
     * @brief Returns the index of the message with the specified msgid.
     * @param msgid The message id whose index to find
     * @returns The index of the message inside the RAM history buffer.
     *  If no such message exists in the RAM history buffer, CHATD_IDX_INVALID
     * is returned
     */
    Idx msgIndexFromId(karere::Id msgid) const
    {
        auto it = mIdToIndexMap.find(msgid);
        return (it == mIdToIndexMap.end()) ? CHATD_IDX_INVALID : it->second;
    }

    /**
     * @brief Returns the message with specific msgid that it's stored at node history
     * @param msgid The message id
     * @return Pointer to the message. The ownership of the message is retained in c\ FilteredHistory
     */
    Message *getMessageFromNodeHistory(karere::Id msgid) const;

    /**
     * @brief Returns the index of the message with the specified msgid that it's stored at node history
     * @param msgid The message id whose index to find
     * @return The index of the message inside the RAM history buffer.
     *  If no such message exists in the RAM history buffer, CHATD_IDX_INVALID
     * is returned
     */
    Idx getIdxFromNodeHistory(karere::Id msgid) const;

    /**
     * @brief Initiates fetching more history - from local RAM history buffer,
     * from local db or from server.
     * If ram + local db have less than the number of requested messages,
     * loading stops when local db is exhausted, returning less than \count
     * messages. Next call to this function will fetch history from server.
     * If there is no history in local db, loading is done from the chatd server.
     * Fetching from RAM and DB can be combined, if there is not enough history
     * in RAM. In that case, kHistSourceDb will be returned.
     * @param count - The number of requested messages to load. The actual number
     * of messages loaded can be less than this.
     * @returns The source from where history is fetched.
     * The app may use this to decide whether to display a progress bar/ui in case
     * the fetch is from server.
     */
    HistSource getHistory(unsigned count);

    HistSource getNodeHistory(uint32_t count);

    /**
     * @brief Resets sending of history to the app, so that next getHistory()
     * will start from the newest known message. Note that this doesn't affect
     * the actual fetching of history from the server to the chatd client,
     * only the sending from the chatd client to the app.
     */
    void resetGetHistory();

    /**
     * @brief setMessageSeen Move the last-seen-by-us pointer to the message with the
     * specified index.
     * @return Whether the pointer was successfully set. Setting may fail if
     * it was attempted to set the pointer to an older than the current position.
     */
    bool setMessageSeen(Idx idx);

    /**
     * @brief Sets the last-seen-by-us pointer to the message with the specified
     * msgid.
     * @return Whether the pointer was successfully set. Setting may fail if
     * it was attempted to set the pointer to an older than the current position.
     */
    bool setMessageSeen(karere::Id msgid);

    /** @brief The last-seen-by-us pointer */
    Idx lastSeenIdx() const { return mLastSeenIdx; }

    /** @brief The last-seen-by-us pointer */
    karere::Id lastSeenId() const { return mLastSeenId; }

    /** @brief Whether the next history fetch will be from local db or from server */
    bool historyFetchIsFromDb() const { return (mOldestKnownMsgId != 0); }

    /** @brief The interface of the Strongvelope crypto module instance associated with this
      * chat
      */
    ICrypto* crypto() const { return mCrypto; }

    /** @group Message output methods */

    /** @brief Submits a message for sending.
     * @param msg - The message contents buffer
     * @param msglen - The size of the message contents buffer
     * @param type - The type of the message - normal message, type of management message,
     * application-specific type like link, share, picture etc.
     * @param userp - An optional user pointer to associate with the message object
     */
    Message* msgSubmit(const char* msg, size_t msglen, unsigned char type, void* userp);

    /** @brief Queues a message as an edit message for the specified original message.
     * @param msg - the original message
     * @param newdata - The new contents
     * @param newlen - The size of the new contents
     * @param userp - An optional user pointer to associate with the newly created
     * edit message
     * \attention Will delete a previous edit if the original was not yet ack-ed by
     * the server. That is, there can be only one pending edit for a not-yet-sent
     * message, and if there was a previous one, it will be deleted.
     * The user is responsible to clear any reference to a previous edit to avoid a
     * dangling pointer.
     */
    Message* msgModify(Message& msg, const char* newdata, size_t newlen, void* userp, uint8_t newtype);

    /** Removes metadata from rich-link and converts the message to the original (normal) one */
    Message *removeRichLink(Message &message, const std::string &content);

    /** @brief The number of unread messages. Calculated based on the last-seen-by-us pointer.
      * It's possible that the exact count is not yet known, if the last seen message is not
      * known by the client yet. In that case, the client knows the minumum count,
      * (which is the total count of locally loaded messages at the moment),
      * and returns the number as negative. The application may use this to
      * to display for example '1+' instead of '1' in the unread indicator.
      * When more history is fetched, the negative count increases in absolute value,
      * (but is still negative), until the actual last seen message is obtained,
      * at which point the count becomes positive.
      * An example: client has only one message pre-fetched from server, and
      * its msgid is not the same as the last-seen-by-us msgid. The client
      * will then return the unread count as -1. When one more message is loaded
      * from server but it's still not the last-seen one, the count will become
      * -2. A third message is fetched, and its msgid matches the last-seen-msgid.
      * The client will then return the unread count as +2, and will not change
      * as more history is fetched from server.
      * Example 1: Client has 1 message pre-fetched and its msgid is the same
      * as the last-seen-msgid. The count will be returned as 0.
      */
    int unreadMsgCount() const;

    /** @brief Returns the text of the most-recent message in the chat that can
     * be displayed as text in the chat list. If it is not found in RAM,
     * the database will be queried. If not found there as well, server is queried,
     * and 0xff is returned. When the message is received from server, the
     * \c onLastTextMsgUpdated callback will be called.
     * @param [out] msg Output pointer that will be set to the internal last-text-message
     * object. The object is owned by the client, and you should use this
     * pointer synchronously after the call to this function, and not in an
     * async-delayed way.
     * @return If there is currently a last-text-message, 1 is returned and
     * the output pointer will be set to the internal object. Otherwise,
     * the output pointer will be set to \c NULL, and an error code will be
     * returner, as follows:
     *   0xff - no text message is avaliable locally, the client is fetching
     * more history from server. The fetching will continue until a text
     * message is found, at which point the callback will be called.
     */
    uint8_t lastTextMessage(LastTextMsg*& msg);

    /** @brief Returns the timestamp of the newest known message */
    uint32_t lastMessageTs() { return mLastMsgTs; }

    /** @brief Changes the Listener */
    void setListener(Listener* newListener) { mListener = newListener; }

    /**
     * @brief Resets the state of the listener, initiating all initial
     * callbacks, such as the onManualSendRequired(), onUnsentMsgLoaded,
     * and resets the getHistory() pointer, so that subsequent getHistory()
     * calls will start returning history from the newest message.
     * You may want to call this method at \c chatd::Listener::init, so the
     * history retrieval starts from the beginning.
     */
    void resetListenerState();
    /**
     * @brief getMsgByXid searches the send queue for a message with the specified
     * msgxid. The message is supposed to be unconfirmed, but in reality the
     * message may have been received and recorded by the server,
     * and the client may have not received the confirmation.
     * @param msgxid - The transaction id of the message
     * @returns Pointer to the Message object, or nullptr if a message with
     * that msgxid does not exist in the send queue.
     */
    Message* getMsgByXid(karere::Id msgxid);
    /**
     * @brief Removes the specified manual-send message, from the manual send queue.
     * Normally should be called when the user opts to not retry sending the message
     * @param id The id of the message, provided by \c onManualSendRequired()
     */
    void removeManualSend(uint64_t id);

    /** @brief Broadcasts a notification that the user is typing. This will trigged
     * other clients receiving \c onUserTyping() callbacks
     */
    void sendTypingNotification();

    /** @brief Broadcasts a notification that the user has stopped typing. This will trigged
     * other clients receiving \c onUserStopTyping() callbacks
     */
    void sendStopTypingNotification();

    /**
     * @brief Generates a backreference id. Must be public because strongvelope
     *  uses it to generate chat title messages
     * @param aCrypto - the crypto module interface to use for random number
     * generation.
     */
    static uint64_t generateRefId(const ICrypto* aCrypto);
    Message *getManualSending(uint64_t rowid, chatd::ManualSendReason& reason);
    /** @brief Sends a command in the chatroom. This method needs to be public
     * only because webrtc needs to use it.
     @note Sending data over libws is destructive to the buffer - the websocket
     * protocol requires it to be xor-ed, and that is done in-place. So, we have
     * two versions of \c sendCommand() - the one with the rvalue reference is
     * picked by the compiler whenever the command object is a temporary, avoiding
     * copying the buffer, and the const reference one is picked when the Command
     * object is read-only and has to be preserved
     */
    bool sendCommand(Command&& cmd);
    bool sendCommand(const Command& cmd);
    Idx lastIdxReceivedFromServer() const;
    karere::Id lastIdReceivedFromServer() const;
    bool isGroup() const;
    void clearHistory();
    void sendSync();

<<<<<<< HEAD
=======
    /** Fetch \c count node-attachment messages from server, starting at \c oldestMsgid */
    void requestNodeHistoryFromServer(karere::Id oldestMsgid, uint32_t count);

    /** Returns oldest message in  the history buffer*/
    Message* oldest() const;

    /** Returns newest message in  the history buffer*/
    Message* newest() const;

    /** Returns true when fetch in-flight is a NODEHIST */
    bool isFetchingNodeHistory() const;
    void setNodeHistoryHandler(FilteredHistoryHandler *handler);
    void unsetHandlerToNodeHistory();

>>>>>>> e4488f47
protected:
    void msgSubmit(Message* msg, karere::SetOfIds recipients);
    bool msgEncryptAndSend(OutputQueue::iterator it);
    void continueEncryptNextPending();
    void onMsgUpdated(Message* msg);
    void onJoinRejected();
    void keyConfirm(KeyId keyxid, KeyId keyid);
    void onKeyReject();
    void onHistReject();
    void rejectMsgupd(karere::Id id, uint8_t serverReason);
    void rejectGeneric(uint8_t opcode, uint8_t reason);
    void moveItemToManualSending(OutputQueue::iterator it, ManualSendReason reason);
    void handleTruncate(const Message& msg, Idx idx);
    void deleteMessagesBefore(Idx idx);
    void createMsgBackRefs(OutputQueue::iterator msgit);
    void verifyMsgOrder(const Message& msg, Idx idx);

    /**
     * @brief Initiates replaying of callbacks about unsent messages and unsent
     * edits, i.e. \c onUnsentMsgLoaded() and \c onUnsentEditLoaded().
     * This may be needed when the listener is switched, in order to init the new
     * listener state */
    void replayUnsentNotifications();
    void onLastTextMsgUpdated(const Message& msg, Idx idx=CHATD_IDX_INVALID);
    bool findLastTextMsg();
    /**
     * @brief Initiates loading of the queue with messages that require user
     * approval for re-sending */
    void loadManualSending();
public:
//realtime messaging

//===
};

class Client
{
protected:
    karere::Id mMyHandle;

    // maps the chatd shard number to its corresponding Shard connection
    std::map<int, std::shared_ptr<Connection>> mConnections;

    // maps a chatid to the handling Shard connection
    std::map<karere::Id, Connection*> mConnectionForChatId;

    // maps chatids to the Chat object
    std::map<karere::Id, std::shared_ptr<Chat>> mChatForChatId;

    // maps userids to the timestamp of the most recent message received from the userid
    std::map<karere::Id, ::mega::m_time_t> mLastMsgTs;

    // set of seen timers
    std::set<megaHandle> mSeenTimers;

    bool mMessageReceivedConfirmation = false;

    // value of richPreview's user-attribute
    uint8_t mRichLinkState = kRichLinkNotDefined;

    // to track changes in the richPreview's user-attribute
    karere::UserAttrCache::Handle mRichPrevAttrCbHandle;

    bool onMsgAlreadySent(karere::Id msgxid, karere::Id msgid);
    void msgConfirm(karere::Id msgxid, karere::Id msgid);
    void sendKeepalive();
    void sendEcho();

public:
    // Chatd Version:
    // - Version 0: initial version
    // - Version 1:
    //  * Add commands CALLDATA and REJECT
    // - Version 2:
    //  * Add call-logging messages
    // - Version 3:
    //  * Add CALLTIME command
    // - Version 4:
    //  * Add echo for SEEN command (with seen-pointer up-to-date)
    // - Version 5:
    //  * Changes at CALLDATA protocol (new state)
    static const unsigned chatdVersion = 5;

    Client(karere::Client *aKarereClient);
    ~Client();

    enum: uint8_t { kRichLinkNotDefined = 0,  kRichLinkEnabled = 1, kRichLinkDisabled = 2};

    MyMegaApi *mApi;
    karere::Client *mKarereClient;
    IRtcHandler* mRtcHandler = nullptr;
    uint8_t mKeepaliveType = OP_KEEPALIVE;

    /* --- getters --- */
    const karere::Id myHandle() const;
    std::shared_ptr<Chat> chatFromId(karere::Id chatid) const;
    Chat& chats(karere::Id chatid) const;
    uint8_t richLinkState() const;
    bool areAllChatsLoggedIn();

    uint8_t keepaliveType();
    void setKeepaliveType(bool isInBackground);

    /** @brief Joins the specifed chatroom on the specified shard, using the specified url, and
     * associates the specified Listener and ICrypto instances with the newly created Chat object.
     */
    Chat& createChat(karere::Id chatid, int shardNo, const std::string& url,
    Listener* listener, const karere::SetOfIds& initialUsers, ICrypto* crypto, uint32_t chatCreationTs, bool isGroup);

    /** @brief Leaves the specified chatroom */
    void leave(karere::Id chatid);

    void disconnect();
    void retryPendingConnections(bool disconnect, bool refreshURL = false);
    void heartbeat();

    void notifyUserIdle();
    void notifyUserActive();

    /** Changes the Rtc handler, returning the old one */
    IRtcHandler* setRtcHandler(IRtcHandler* handler);

    /** Clean the timers set */
    void cancelSeenTimers();

    // True if clients send confirmation to chatd when they receive a new message
    bool isMessageReceivedConfirmationActive() const;

    // The timestamps of the most recent message from userid
    mega::m_time_t getLastMsgTs(karere::Id userid) const;
    void setLastMsgTs(karere::Id userid, mega::m_time_t lastMsgTs);

    friend class Connection;
    friend class Chat;
};

static inline const char* connStateToStr(Connection::State state)
{
    switch (state)
    {
    case Connection::State::kStateNew: return "New";
    case Connection::State::kStateFetchingUrl: return "Fetching URL";
    case Connection::State::kStateDisconnected: return "Disconnected";
    case Connection::State::kStateResolving: return "Resolving DNS";
    case Connection::State::kStateConnecting: return "Connecting";
    case Connection::State::kStateConnected: return "Connected";
    default: return "(invalid)";
    }
}

struct ChatDbInfo
{
    karere::Id oldestDbId;
    karere::Id newestDbId;
    Idx newestDbIdx;
    karere::Id lastSeenId;
    karere::Id lastRecvId;
};

class DbInterface
{
public:
    virtual ~DbInterface(){}


//  <<<--- Management of the HISTORY buffer --->>>

    /**
    * @brief Called when the client was requested to fetch history
    *
    * @param startIdx - the start index of the requested history range
    * @param count - the number of messages to return
    * @param [out] messages - The app should put the messages in this vector, the most recent message being
    * at position 0 in the vector, and the oldest being the last. If the returned message count is less
    * than the requested by \c count, the client considers there is no more history in the db.
    */
    virtual void fetchDbHistory(Idx startIdx, unsigned count, std::vector<Message*>& messages) = 0;

    /// adds a message to the history buffer at the specified \c idx
    virtual void addMsgToHistory(const Message& msg, Idx idx) = 0;

    /// update a message in the history buffer with the specified \c msgid
    virtual void updateMsgInHistory(karere::Id msgid, const Message& msg) = 0;


//  <<<--- Management of the SENDING QUEUE --->>>

    /// adds a new item to the sending queue
    virtual void addSendingItem(Chat::SendingItem& msg) = 0;

    /// upon message's edit, every related item in the sending queue should be updated
    virtual int updateSendingItemsContentAndDelta(const chatd::Message& msg) = 0;

    /// upon key's confirmation (keyxid->keyid), every related item in sending queue should be updated
    virtual int updateSendingItemsKeyid(KeyId localkeyid, KeyId keyid) = 0;

    /// upon message's confirmation (msgxid->msgid), every related item in sending queue should be updated
    virtual int updateSendingItemsMsgidAndOpcode(karere::Id msgxid, karere::Id msgid) = 0;

    /// upon message's encryption, store MsgCommand, KeyCommand and local keyxid
    virtual void addBlobsToSendingItem(uint64_t rowid, const MsgCommand* msgCmd, const KeyCommand* keyCmd, KeyId keyid) = 0;

    /// delete item from the sending queue
    virtual void deleteSendingItem(uint64_t rowid) = 0;

    /// populate the sending queue in memory from DB
    virtual void loadSendQueue(Chat::OutputQueue& queue) = 0;


//  <<<--- Management of the MANUAL SENDING QUEUE --->>>

    /// move a message from the sending queue to manual-sending queue
    virtual void saveItemToManualSending(const Chat::SendingItem& item, int reason) = 0;

    /// delete item from the manual-sending queue
    virtual bool deleteManualSendItem(uint64_t rowid) = 0;

    /// load all messages in the manual-sending queue
    virtual void loadManualSendItems(std::vector<Chat::ManualSendItem>& items) = 0;

    /// load a single message from the manual-sending queue
    virtual void loadManualSendItem(uint64_t rowid, Chat::ManualSendItem& item) = 0;


    //  <<<--- Management of the FILTERED HISTORY --->>>

    virtual void addMsgToNodeHistory(const Message& msg, Idx idx) = 0;
    virtual void deleteMsgFromNodeHistory(const Message& msg) = 0;
    virtual void truncateNodeHistory(karere::Id id) = 0;
    virtual void getNodeHistoryInfo(Idx &newest, Idx &oldest) = 0;
    virtual void clearNodeHistory() = 0;
    virtual void fetchDbNodeHistory(Idx idx, unsigned count, std::vector<chatd::Message*>& messages) = 0;


//  <<<--- Additional methods: seen/received/delta/oldest/newest... --->>>

    virtual void getHistoryInfo(ChatDbInfo& info) = 0;

    virtual void setLastSeen(karere::Id msgid) = 0;
    virtual void setLastReceived(karere::Id msgid) = 0;

    virtual Idx getOldestIdx() = 0;
    virtual Idx getIdxOfMsgidFromHistory(karere::Id msgid) = 0;
    virtual Idx getUnreadMsgCountAfterIdx(Idx idx) = 0;
    virtual void getLastTextMessage(Idx from, chatd::LastTextMsgState& msg) = 0;
    virtual void getMessageDelta(karere::Id msgid, uint16_t *updated) = 0;

    virtual void setHaveAllHistory(bool haveAllHistory) = 0;
    virtual bool haveAllHistory() = 0;

    virtual void truncateHistory(const chatd::Message& msg) = 0;
    virtual void clearHistory() = 0;

    virtual Idx getIdxOfMsgidFromNodeHistory(karere::Id msgid) = 0;
};

}

#endif<|MERGE_RESOLUTION|>--- conflicted
+++ resolved
@@ -331,11 +331,8 @@
     virtual void stopCallsTimers(int shard) = 0;
     virtual void handleInCall(karere::Id chatid, karere::Id userid, uint32_t clientid) = 0;
     virtual void handleCallTime(karere::Id /*chatid*/, uint32_t /*duration*/) = 0;
-<<<<<<< HEAD
-=======
     virtual void onKickedFromChatRoom(karere::Id chatid) = 0;
     virtual uint32_t clientidFromPeer(karere::Id chatid, karere::Id userid) = 0;
->>>>>>> e4488f47
 };
 /** @brief userid + clientid map key class */
 struct EndpointId
@@ -1264,8 +1261,6 @@
     void clearHistory();
     void sendSync();
 
-<<<<<<< HEAD
-=======
     /** Fetch \c count node-attachment messages from server, starting at \c oldestMsgid */
     void requestNodeHistoryFromServer(karere::Id oldestMsgid, uint32_t count);
 
@@ -1280,7 +1275,6 @@
     void setNodeHistoryHandler(FilteredHistoryHandler *handler);
     void unsetHandlerToNodeHistory();
 
->>>>>>> e4488f47
 protected:
     void msgSubmit(Message* msg, karere::SetOfIds recipients);
     bool msgEncryptAndSend(OutputQueue::iterator it);
