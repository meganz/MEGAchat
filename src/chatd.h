#ifndef __CHATD_H__
#define __CHATD_H__

#include <stdint.h>
#include <string>
#include <buffer.h>
#include <map>
#include <set>
#include <list>
#include <deque>
#include <base/promise.h>
#include <base/timers.hpp>
#include <base/trackDelete.h>
#include <chatdMsg.h>
#include <url.h>
#include <net/websocketsIO.h>
#include <userAttrCache.h>
#include <base/retryHandler.h>

namespace karere {
    class Client;
}

class MyMegaApi;

#define CHATD_LOG_DEBUG(fmtString,...) KARERE_LOG_DEBUG(krLogChannel_chatd, fmtString, ##__VA_ARGS__)
#define CHATD_LOG_INFO(fmtString,...) KARERE_LOG_INFO(krLogChannel_chatd, fmtString, ##__VA_ARGS__)
#define CHATD_LOG_WARNING(fmtString,...) KARERE_LOG_WARNING(krLogChannel_chatd, fmtString, ##__VA_ARGS__)
#define CHATD_LOG_ERROR(fmtString,...) KARERE_LOG_ERROR(krLogChannel_chatd, fmtString, ##__VA_ARGS__)

enum: uint32_t { kPromiseErrtype_chatd = 0x3e9ac47d }; //should resemble 'megachtd'

#define CHATD_MAX_EDIT_AGE 3600
namespace chatd
{

/// This type is used for ordered indexes in the message buffer
typedef int32_t Idx;

/// We want to fit in the positive range of a signed int64_t, for compatibility with sqlite which has no unsigned types
/// Don't use an enum as its implicit type may screw up our value
#define CHATD_IDX_RANGE_MIDDLE 0
#define CHATD_IDX_INVALID 0x7fffffff

class Chat;
class ICrypto;


/** @brief Reason codes passed to Listener::onManualSendRequired() */
enum ManualSendReason: uint8_t
{
    kManualSendInvalidReason = 0,
    kManualSendUsersChanged = 1,    ///< Group chat participants have changed
    kManualSendTooOld = 2,          ///< Message is older than CHATD_MAX_EDIT_AGE seconds
    kManualSendGeneralReject = 3,   ///< chatd rejected the message, for unknown reason
    kManualSendNoWriteAccess = 4,   ///< Read-only privilege or not belong to the chatroom
    kManualSendEditNoChange = 6     /// Edit message has same content than message in server
};

/** The source from where history is being retrieved by the app */
enum HistSource
{
    kHistSourceNone = 0, ///< History is not being retrieved
    kHistSourceRam = 1, ///< History is being retrieved from the history buffer in RAM
    kHistSourceDb = 2, ///<History is being retrieved from the local DB
    kHistSourceServer = 3, ///< History is being retrieved from the server
    kHistSourceNotLoggedIn = 4 ///< History has to be fetched from server, but we are not logged in yet
};

enum
{
    kSeenTimeout = 200,     /// Delay to send SEEN (ms)
    kSyncTimeout = 2500     /// Timeout to recv SYNC (ms)
};

enum { kMaxMsgSize = 120000 };  // (in bytes)

class DbInterface;
struct LastTextMsg;

class Listener
{
public:
    /** @brief
     * This is the first call chatd makes to the Listener, passing it necessary objects and
     * retrieving info about the local history database
     * If you want to replay notifications related to this chat and the history retrieval to
     * start from the beginning (so every message is notified again), call \c Chat::resetListenerState
     * @param chat - the Chat object that can be used to access the message buffer etc
     * @param dbIntf[out] reference to the internal pointer to the database abstraction
     * layer interface. Set this pointer to a newly created instance of a db abstraction
     * instance.
     * @note The \c dbIntf creation is handled by karere, and in the app interface,
     * this callback should not change this pointer (which is set to NULL)
     */
    virtual void init(Chat& chat, DbInterface*& dbIntf) = 0;
    /** @brief Called when that chatroom instance is being destroyed
     *  (e.g. on application close)
     */
    virtual void onDestroy(){}
    /** @brief A new message was received. This can be just sent by a peer, or retrieved from the server.
     * @param idx The index of the message in the buffer
     * @param status - The 'seen' status of the message. Normally it should be
     * 'not seen', until we call setMessageSeen() on it
     */
    virtual void onRecvNewMessage(Idx /*idx*/, Message& /*msg*/, Message::Status /*status*/){}

    /** @brief A history message has been received, as a result of getHistory().
     * @param idx The index of the message in the history buffer
     * @param msg The message itself
     * @param status The 'seen' status of the message
     * @param isLocal The message can be received from the server, or from the app's local
     * history db via \c fetchDbHistory() - this parameter specifies the source
     */
    virtual void onRecvHistoryMessage(Idx /*idx*/, Message& /*msg*/, Message::Status /*status*/, bool /*isLocal*/){}

    /**
     * @brief The retrieval of the requested history batch, via \c getHistory(), was completed
     * @param source The source from where the last message of the history
     * chunk was returned. This basically means that if some of it was returned from RAM
     * and then from DB, then source will be kHistSourceDb. This is not valid
     * from mixing messages from local source and from server, as they are never
     * mixed in one history chunk.
     */
    virtual void onHistoryDone(HistSource /*source*/) {}

    /**
     * @brief Chat history have been truncated as result of reception of OP_RETENTION command.
     * All messages that exceed retention time must be cleared, so we need to inform app
     * to free all resources associated to these messages.
     *
     * @param msg Most recent message affected by retention time
     * @param idx Index of the message
     * @param status Status of the message
     */
    virtual void onHistoryTruncatedByRetentionTime(const Message &msg, const Idx &idx, const Message::Status &status) {}

    /**
     * @brief An unsent message was loaded from local db. The app should normally
     * display it at the end of the message history, indicating that it has not been
     * sent. This callback is called for all unsent messages, in order in which
     * the message posting ocurrent, from the oldest to the newest,
     * i.e. subsequent onUnsentMsgLoaded() calls are for newer unsent messages
     */
    virtual void onUnsentMsgLoaded(Message& /*msg*/) {}

    /**
     * @brief An unsent edit of a message was loaded. Similar to \c onUnsentMsgLoaded()
     * @param msg The edited message
     * @param oriMsgIsSending - whether the original message has been sent or not
     * yet sent (on the send queue).
     * @note The calls to \c onUnsentMsgLoaded() and \c onUnsentEditLoaded()
     * are done in the order of the corresponding events (send, edit)
     */
    virtual void onUnsentEditLoaded(Message& /*msg*/, bool /*oriMsgIsSending*/) {}

    /** @brief A message sent by us was acknoledged by the server, assigning it a MSGID.
      * At this stage, the message state is "received-by-server", and it is in the history
      * buffer when this callback is called.
      * @param msgxid - The request-response match id that we generated for the sent message.
      * Normally the application doesn't need to care about it
      * @param msg - The message object - \c id() returns a real msgid, and \c isSending() is \c false
      * @param idx - The history buffer index at which the message was put
      * @param tsUpdated - The ts has been updated or not
      */
    virtual void onMessageConfirmed(karere::Id /*msgxid*/, const Message& /*msg*/, Idx /*idx*/, bool /*tsUpdated*/){}

     /** @brief A message was rejected by the server for some reason.
      * As the message is not yet in the history buffer, its \c id()
      * is a msgxid, and \c msg.isSending() is \c true.
      * The message may have actually been received by the server, but we
      * didn't know about that.
      * The message is already removed from the client's send queue.
      * The app must remove this message from the 'pending' GUI list.
      * @param msg - The message that was rejected.
      * @param reason - The reason for the reject.
      * When the reason code is 0, the client has received a MSGID, i.e.
      * the message is already received by the server.
      * Possible scenarions when this can happens are:
      * - We went offline after sending a message but just before receiving
      *  the confirmation for it.
      * - We tried to send the message while offline and restarted the app
      * while still offline, then went online. On *nix systems, the packets
      * from the previous app run are kept in the TCP output queue, and once
      * the machine goes online, they are sent, effectively behaving like a
      * second client that sent the same message with the same msgxid.
      * When the actual client tries to send it again, the server sees the
      * same msgxid and returns OP_MSGID with the already assigned id
      * of the message. The client must have already received this message as
      * a NEWMSG upon reconnect, so it can just remove the pending message.
      */
    virtual void onMessageRejected(const Message& /*msg*/, uint8_t /*reason*/){}

    /** @brief A message was delivered, seen, etc. When the seen/received pointers are advanced,
     * this will be called for each message of the pointer-advanced range, so the application
     * doesn't need to iterate over ranges by itself
     */
    virtual void onMessageStatusChange(Idx /*idx*/, Message::Status /*newStatus*/, const Message& /*msg*/){}

    /**
     * @brief Called when a message edit is received, i.e. MSGUPD is received.
     * The message is already updated in the history buffer and in the db,
     * and the GUI should also update it.
     * \attention If the edited message is not in memory, it is still updated in
     * the database, but this callback will not be called.
     * @param msg The edited message
     * @param idx - the index of the edited message
     */
    virtual void onMessageEdited(const Message& /*msg*/, Idx /*idx*/){}

    /** @brief An edit posted by us was rejected for some reason.
     * // TODO
     * @param msg
     * @param reason
     */
    virtual void onEditRejected(const Message& /*msg*/, ManualSendReason /*reason*/){}

    /** @brief The chatroom connection (to the chatd server shard) state
     * has changed.
     */
    virtual void onOnlineStateChange(ChatState state) = 0;

    /** @brief A user has joined the room, or their privilege has
     * changed.
     */
    virtual void onUserJoin(karere::Id /*userid*/, Priv /*privilege*/){}

    /**
     * @brief onUserLeave User has been excluded from the group chat
     * @param userid The userid of the user
     */
    virtual void onUserLeave(karere::Id /*userid*/){}

    /** @brief We have been excluded from this chatroom */
    virtual void onExcludedFromChat() {}

    /** Chat mode has changed
     */
    virtual void onChatModeChanged(bool /*mode*/) {}

    /** @brief We have rejoined the room
     */
    virtual void onRejoinedChat() {}

    /** @brief Unread message count has changed */
    virtual void onUnreadChanged() {}

    /** @brief A message could not be sent automatically, due to some reason.
     * User-initiated retry is required.
     * @attention Ownership of \c msg is passed to application.
     * The application can re-send or discard the message. In both cases, it should
     * call removeManualSend() when it's about to resend or discard, in order to
     * remove the message from the pending-manual-action list.
     * To re-send, just call msgSubmit() in the normal way.
     * @param id The send queue id of the message. As the message has no msgid,
     * this is used to identify the message in seubsequent retry/cancel
     * @param reason - The code of the reason why the message could not be auto sent
     */
    virtual void onManualSendRequired(Message* /*msg*/, uint64_t /*id*/, ManualSendReason /*reason*/) {}

    /**
     * @brief onHistoryTruncated The history of the chat was truncated by someone
     * at the message \c msg.
     * @param msg The message at which the history is truncated. The message before
     * it (if it exists) is the last preserved message. The \c msg message is
     * overwritten with a management message that contains information who truncated the message.
     * @param idx - The index of \c msg
     */
    virtual void onHistoryTruncated(const Message& /*msg*/, Idx /*idx*/) {}

    /**
     * @brief onMsgOrderVerificationFail The message ordering check for \c msg has
     * failed. The message may have been tampered.
     * @param msg The message
     * @param idx Index of \c msg
     * @param errmsg The error string describing what exactly is the problem
     */
    virtual void onMsgOrderVerificationFail(const Message& msg, Idx idx, const std::string& errmsg)
    {
        CHATD_LOG_ERROR("msgOrderFail[msgid %s, idx %d]: %s", msg.id().toString().c_str(), idx, errmsg.c_str());
    }

    /**
     * @brief onUserTyping Called when a signal is received that a peer
     * is typing a message. Normally the app should have a timer that
     * is reset each time a typing notification is received. When the timer
     * expires or stop typing is received, it should hide the notification GUI.
     * @param userid The user that is typing. The app can use the user attrib
     * cache to get a human-readable name for the user.
     */
    virtual void onUserTyping(karere::Id /*userid*/) {}

    /**
     * @brief onUserStopTyping Called when a signal is received that a peer
     * has stopped to type a message. When this message arrives, notification GUI
     * has to be removed.
     * @param userid The user that has stop to type. The app can use the user attrib
     * cache to get a human-readable name for the user.
     */
    virtual void onUserStopTyping(karere::Id /*userid*/) {}

    /**
     * @brief Called when the last known text message changes/is updated, so that
     * the app can display it next to the chat title
     * @param msg Contains the properties of the last text message
     */
    virtual void onLastTextMessageUpdated(const LastTextMsg& /*msg*/) {}
    /**
     * @brief Called when a message with a newer timestamp/modification time
     * is encountered. This can be used by the app to order chats in the chat
     * list GUI based on last interaction.
     * @param ts The timestamp of the newer message. If a message is edited,
     * ts is the sum of the original message timestamp and the update delta.
     */
    virtual void onLastMessageTsUpdated(uint32_t /*ts*/) {}

    /**
     * @brief Called when the number of users that reacted to a message with a
     * specific reaction has changed.
     *
     * @param msgid The id of the message associated to the reaction.
     * @param reaction The UTF-8 reaction
     * @param count The number of users that reacted to that message with this reaction
     */
    virtual void onReactionUpdate(karere::Id /*msgid*/, const char* /*reaction*/, int /*count*/){}

    /**
     * @brief Called when a chat is going to reload its history after the server rejects JOINRANGEHIST
     */
    virtual void onHistoryReloaded(){}

    /**
     * @brief Called when the number of previewers in a public chat has changed
     */
    virtual void onPreviewersUpdate(){}

    /** @brief Retention time period has changed */
    virtual void onRetentionTimeUpdated(unsigned int /*period*/) {}
};

class FilteredHistoryHandler
{
public:
    virtual void onReceived(Message* /*msg*/, chatd::Idx idx) = 0;
    virtual void onLoaded(Message* /*msg*/, chatd::Idx idx) = 0;
    virtual void onDeleted(karere::Id /*id*/) = 0;
    virtual void onTruncated(karere::Id /*id*/) = 0;
};

class Connection;

/** @brief userid + clientid map key class */
struct EndpointId
{
    enum {kBufferSize = 12};
    karere::Id userid;
    uint32_t clientid;
    unsigned char buffer[kBufferSize];
    EndpointId(karere::Id aUserid, uint32_t aClientid): userid(aUserid), clientid(aClientid)
    {
        memcpy(buffer, &userid.val , 8);
        memcpy(buffer + 8, &clientid, 4);
    }

    bool operator<(EndpointId other) const
    {
        if (userid.val < other.userid.val)
        {
            return true;
        }
        else if (userid.val > other.userid.val)
        {
            return false;
        }
        else
        {
            return (clientid < other.clientid);
        }
    }

    bool operator>(EndpointId other) const
    {
        return other < *this;
    }

    /** Comparison at byte level, necessary to compatibility with the webClient (javascript)*/
    static bool greaterThanForJs(EndpointId first, EndpointId second)
    {
        return (memcmp(first.buffer, second.buffer, kBufferSize) > 0);
    }
};

class Client;

// need DeleteTrackable for graceful disconnect timeout
class Connection: public karere::DeleteTrackable, public WebsocketsClient
{
public:
    enum State
    {
        kStateNew,
        kStateFetchingUrl,
        kStateDisconnected,
        kStateResolving,
        kStateConnecting,
        kStateConnected};

    enum
    {
        kIdleTimeout = 64,              // (in seconds) chatd closes connection after 48-64s of not receiving a response
        kEchoTimeout = 1,               // (in seconds) echo to check connection is alive when back to foreground
        kConnectTimeout = 30,           // (in seconds) timeout reconnection to succeeed
        kMaxConnSucceededTimeframe = 30 // (in seconds) timeout after we will re-fetch a fresh URL if successful connections has exceeded kMaxConnSuceeded
    };

    /* Limit of successful connections established during the last kMaxConnSucceededTimeframe seconds
     * If we exceed this limit we will re-fetch a fresh URL */
    const unsigned int kMaxConnSuceeded = 16;

protected:
    Connection(Client& chatdClient, int shardNo);

    Client& mChatdClient;
    DNScache &mDnsCache;

    /** Shard number for which the Connection is configured */
    int mShardNo;

    /** Set of chats using the Connection object */
    std::set<karere::Id> mChatIds;

    /** Client ID is received upon login to chatd, based on a seed */
    uint32_t mClientId = 0;

    /** Current state of the connection */
    State mState = kStateNew;

    /** When enabled, hearbeat() method is called periodically */
    bool mHeartbeatEnabled = false;

    /** Target IP address being used for the reconnection in-flight */
    std::string mTargetIp;

    /** ip version to try first (both are tried) */
    bool usingipv6 = false;

    /** RetryController that manages the reconnection's attempts */
    std::unique_ptr<karere::rh::IRetryController> mRetryCtrl;

    /** Input promise for the RetryController
     *  - If it fails: a new attempt is schedulled
     *  - If it success: the reconnection is taken as done */
    promise::Promise<void> mConnectPromise;

    /** Timestamp of the last received data from chatd */
    time_t mTsLastRecv = 0;

    /** Timestamp of the first successful connection attempt, in the last kMaxConnSucceededTimeframe seconds */
    time_t mTsConnSuceeded = 0;

    /** Number of successful connections attempts */
    unsigned int mConnSuceeded = 0;

    /** Handler of the timeout for the ECHO command */
    megaHandle mEchoTimer = 0;

    /** Handler of the timeout for the connection establishment */
    megaHandle mConnectTimer = 0;

    /** This promise is resolved when output data is written to the sockets */
    promise::Promise<void> mSendPromise;

    /** Flag to indicate if a fresh URL is being fetched */
    bool mFetchingUrl = false;

    // ---- callbacks called from libwebsocketsIO ----
<<<<<<< HEAD
    void wsConnectCb() override;
    void wsCloseCb(int errcode, int errtype, const char *preason, size_t preason_len) override;
    void wsHandleMsgCb(char *data, size_t len) override;
    void wsSendMsgCb(const char *, size_t) override;
=======
    virtual void wsConnectCb();
    virtual void wsCloseCb(int errcode, int errtype, const char *preason, size_t reason_len);
    virtual void wsHandleMsgCb(char *data, size_t len);
    virtual void wsSendMsgCb(const char *data, size_t len);
    virtual void wsProcessNextMsgCb();
    bool wsSSLsessionUpdateCb(const CachedSession &sess) override;
>>>>>>> 940673f2

    void onSocketClose(int ercode, int errtype, const std::string& reason);
    promise::Promise<void> reconnect();
    void abortRetryController();
    void disconnect();
    void doConnect();
// Destroys the buffer content
    bool sendBuf(Buffer&& buf);
    bool rejoinExistingChats();
    void resendPending();
    void join(karere::Id chatid);
    void hist(karere::Id chatid, long count);
    bool sendCommand(Command&& cmd); // used internally only for OP_HELLO
    void execCommand(const StaticBuffer& buf);
    promise::Promise<void> sendKeepalive();
    void sendEcho();

    /** @brief reset number of succeeded connection attempts and update ts for last check **/
    void resetConnSuceededAttempts(const time_t &t);
    friend class Client;
    friend class Chat;

public:
    void setState(State state);
    State state() const;
    bool isOnline() const;
    const std::set<karere::Id>& chatIds() const;
    uint32_t clientId() const;
    void retryPendingConnection(bool disconnect, bool refreshURL = false);
    virtual ~Connection();

    void heartbeat();

    int shardNo() const;
    promise::Promise<void> sendSync();

    promise::Promise<void> connect();
    promise::Promise<void> fetchUrl();
};

enum ServerHistFetchState
{
/** Thie least significant 2 bits signify the history fetch source,
 * and correspond to HistSource values */

/** History is not being fetched, and there is probably history to fetch available */
    kHistNotFetching = 4,
/** We are fetching old messages if this flag is set, i.e. ones added to the back of
 *  the history buffer. If this flag is no set, we are fetching new messages, i.e. ones
 *  appended to the front of the history buffer */
    kHistOldFlag = 8,
/** We are fetching from the server if flag is set, otherwise we are fetching from
 * local db */
    kHistFetchingOldFromServer = kHistSourceServer | kHistOldFlag,
    kHistFetchingNewFromServer = kHistSourceServer | 0,
/** We are currently fetching history from db - always old messages */
/** Fething from RAM history buffer, always old messages */
    kHistDecryptingFlag = 16,
    kHistDecryptingOld = kHistDecryptingFlag | kHistOldFlag,
    kHistDecryptingNew = kHistDecryptingFlag | 0
};

/** @brief This is a class used to hold all properties of the last text
 * message that the app is interested in
 */
struct LastTextMsg
{
    /** @brief The sender of the message */
    karere::Id sender() const { return mSender; }
    /**
     * @brief Type of the last message
     *
     * This function returns the type of the message, as in Message::type.
     * @see \c Message::kMsgXXX enums.
     *
     * If no text message exists in history, type is \c LastTextMsgState::kNone.
     * If the message is being fetched from server, type is \c LastTextMsgState::kFetching.
     * Otherwise, the returned type will match the type of the message.
     */
    uint8_t type() const { return mType; }
    /**
     * @brief Content of the message
     *
     * The message contents in text form, so it can be displayed as it is in the UI.
     * If it's a special message, then this string contains the most important part,
     * like filename for attachment messages.
     */
    const std::string& contents() const { return mContents; }

    Idx idx() const { return mIdx; }
    karere::Id id() const { assert(mIdx != CHATD_IDX_INVALID); return mId; }
    karere::Id xid() const { assert(mIdx == CHATD_IDX_INVALID); return mId; }

protected:
    uint8_t mType = Message::kMsgInvalid;
    karere::Id mSender;
    std::string mContents;
    Idx mIdx = CHATD_IDX_INVALID;
    karere::Id mId;
};

/** @brief Internal class that maintains the last-text-message state */
struct LastTextMsgState: public LastTextMsg
{
    /** Enum for mState */
    enum: uint8_t { kNone = 0x0, kFetching = 0xff, kHave = 0x1 };

    bool mIsNotified = false;
    uint8_t state() const { return mState; }
    bool isValid() const { return mState == kHave; }
    bool isFetching() const { return mState == kFetching; }
    void setState(uint8_t state) { mState = state; }
    void assign(const chatd::Message& from, Idx idx)
    {
        assign(from, from.type, from.id(), idx, from.userid);
    }
    void assign(const Buffer& buf, uint8_t type, karere::Id id, Idx idx, karere::Id sender)
    {
        mType = type;
        mIdx = idx;
        mId = id;
        mContents.assign(buf.buf(), buf.dataSize());
        mSender = sender;
        mState = kHave;
        mIsNotified = false;
    }
    //assign both idx and proper msgid (was msgxid until now)
    void confirm(Idx idx, karere::Id msgid)
    {
        assert(mIdx == CHATD_IDX_INVALID);
        mIdx = idx;
        mId = msgid;
    }
    void clear() { mState = kNone; mType = Message::kMsgInvalid; mContents.clear(); }
protected:
    friend class Chat;
    uint8_t mState = kNone;
};

/**
 * @brief The generic class to manage history applying filters
 *
 * This class allows to add/delete messages and truncate history, as well as
 * retrieve/load messages by the app (from RAM, DB's cache and/or server).
 *
 * A FilteredHistoryHandler can be registered by FilteredHistory::setHandler in order to
 * receive callbacks when a message is received, loaded and deleted, or when the history
 * is truncated.
 *
 * Currently, this class is used exclusively to manage history of nodes/attachments.
 * In consequence, it uses the method Chat::requestNodeHistoryFromServer to fetch
 * new nodes from chatd through NODEHIST. Note that node-messages are also added to
 * the filtered history if a received/retrieved message (NEWMSG/OLDMSG) is a node-message.
 *
 * However, since NODEHIST only returns messages tagged in chatd as attachments via
 * the NEWNODEMSG, the algorithm may suffer from two issues:
 *
 *  1. Attachments in the filtered history may not preserve the order in the history, since
 * tagged attachments may be added to the node-history earlier than older non-tagged attachments.
 *  2. Once all tagged attachments are loaded via NODEHIST, older non-tagged attachments (retrieved
 * via HIST) won't be notified until the app is restarted because it's considered all node-history
 * is already loaded.
 */
class FilteredHistory
{
public:
    FilteredHistory(DbInterface &db, Chat &chat);

    void addMessage(Message &msg, bool isNew, bool isLocal);
    void deleteMessage(const Message &msg);
    void truncateHistory(karere::Id id);
    void clear();

    HistSource getHistory(uint32_t count);
    void setHaveAllHistory(bool haveAllHistory);

    karere::Id getOldestMsgId() const;
    void setHandler(FilteredHistoryHandler *handler);
    void unsetHandler();
    void finishFetchingFromServer();
    Message *getMessage(karere::Id id);
    Idx getMessageIdx(karere::Id id);

protected:
    DbInterface *mDb;
    Chat *mChat;
    FilteredHistoryHandler *mListener;

    /** Contains the messages in the history-buffer */
    std::list<std::unique_ptr<Message>> mBuffer;

    /** Maps msgid's to their position in the history-buffer */
    std::map<karere::Id, std::list<std::unique_ptr<Message>>::iterator> mIdToMsgMap;

    /** Index of the newest (most recent) message loaded in RAM */
    Idx mNewestIdx;

    /** Index of the oldest message loaded in RAM */
    Idx mOldestIdx;

    /** Index of the oldest message available in DB */
    Idx mOldestIdxInDb;

    /** Iterator pointing to the next message to be notified from buffer in memory */
    std::list<std::unique_ptr<Message>>::iterator mNextMsgToNotify;

    /** True if we reached the beginning of the history */
    bool mHaveAllHistory = false;

    /** True while fetching messages from server via NODEHIST is in progress*/
    bool mFetchingFromServer = false;

    void init();
};

struct ChatDbInfo;

/** @brief Represents a single chatroom together with the message history.
 * Message sending is done by calling methods on this class.
 * The history buffer can grow in two directions and is always contiguous, i.e.
 * there are no "holes".
 */
class Chat: public karere::DeleteTrackable
{
///@cond PRIVATE
public:

    /**
     * @brief The SendingItem struct represent items in the sending queue.
     * Initially,
     */
    struct SendingItem
    {
        SendingItem(uint8_t aOpcode, Message* aMsg, const karere::SetOfIds& aRcpts, uint64_t aRowid=0);
        ~SendingItem();

        uint8_t mOpcode;    // NEWMSG, NEWNODEMSG, MSGUPDX or MSGUPD

        /** When sending a message, we attach the Message object here to avoid
        * double-converting it when queued as a raw command in Sending, and after
        * that (when server confirms) move it as a Message object to history buffer */
        Message* msg;
        karere::SetOfIds recipients;
        uint64_t rowid; // in the sending table of DB cache

        MsgCommand *msgCmd = NULL;  // stores the encrypted NEWMSG/NEWNODEMSG/MSGUPDX/MSGUPD
        KeyCommand *keyCmd = NULL;  // stores the encrypted NEWKEY, if needed
        uint8_t opcode() const { return mOpcode; }
        void setOpcode(uint8_t op) { mOpcode = op; }

        bool isMessage() const { return ((mOpcode == OP_NEWMSG) || (mOpcode == OP_NEWNODEMSG) || (mOpcode == OP_MSGUPD) || (mOpcode == OP_MSGUPDX)); }
        bool isEdit() const { return mOpcode == OP_MSGUPD || mOpcode == OP_MSGUPDX; }
        void setKeyId(KeyId keyid)
        {
            msg->keyid = keyid;
        }
    };
    typedef std::list<SendingItem> OutputQueue;
    struct ManualSendItem
    {
        ManualSendItem(Message* aMsg, uint64_t aRowid, uint8_t aOpcode, ManualSendReason aReason);
        ManualSendItem();

        Message* msg;
        uint64_t rowid;
        uint8_t opcode;
        ManualSendReason reason;
    };

    struct PendingReaction
    {
        PendingReaction(const std::string &aReactionString, const std::string &aReactionStringEnc, uint64_t aMsgId, uint8_t status);
        std::string mReactionString;
        std::string mReactionStringEnc;
        uint64_t mMsgId;
        uint8_t mStatus;
    };
    typedef std::list<PendingReaction> PendingReactions;

    Client& mChatdClient;

    enum FetchType
    {
        kFetchMessages,
        kFetchNodeHistory
    };

protected:
    Connection& mConnection;
    karere::Id mChatId;
    Idx mForwardStart;
    std::vector<std::unique_ptr<Message>> mForwardList;
    std::vector<std::unique_ptr<Message>> mBackwardList;
    std::unique_ptr<FilteredHistory> mAttachmentNodes;
    OutputQueue mSending;
    PendingReactions mPendingReactions;
    OutputQueue::iterator mNextUnsent;
    bool mIsFirstJoin = true;
    std::map<karere::Id, Idx> mIdToIndexMap;
    karere::Id mLastReceivedId;
    Idx mLastReceivedIdx = CHATD_IDX_INVALID;
    karere::Id mLastSeenId;
    Idx mLastSeenIdx = CHATD_IDX_INVALID;
    Idx mLastIdxReceivedFromServer = CHATD_IDX_INVALID;
    Listener* mListener;
    ChatState mOnlineState = kChatStateOffline;
    Priv mOwnPrivilege = PRIV_INVALID;
    karere::SetOfIds mUsers;
    /// db-supplied initial range, that we use until we see the message with mOldestKnownMsgId
    /// Before that happens, missing messages are supposed to be in the database and
    /// incrementally fetched from there as needed. After we see the mOldestKnownMsgId,
    /// we disable this range by setting mOldestKnownMsgId to 0, and recalculate
    /// range() only from the buffer items
    karere::Id mOldestKnownMsgId;
    unsigned mLastServerHistFetchCount = 0; ///< The number of history messages that have been fetched so far by the currently active or the last history fetch. It is reset upon new history fetch initiation
    unsigned mLastHistDecryptCount = 0; ///< Similar to mLastServerHistFetchCount, but reflects the current number of message passed through the decrypt process, which may be less than mLastServerHistFetchCount at a given moment

    /** @brief The state of history fetching from server */
    ServerHistFetchState mServerFetchState = kHistNotFetching;

    /** @brief Whether we have more not-loaded history in db */
    bool mHasMoreHistoryInDb = false;
    /** When true, OLDMSGs received from chatd are notified to the app */
    bool mServerOldHistCbEnabled = false;
    /** @brief Have reached the beggining of the history (not necessarily the end of it) */
    bool mHaveAllHistory = false;
    bool mIsDisabled = false;
    Idx mNextHistFetchIdx = CHATD_IDX_INVALID;
    Idx mOldestIdxInDb = CHATD_IDX_INVALID;
    DbInterface* mDbInterface = nullptr;
    // last text message stuff
    LastTextMsgState mLastTextMsg;
    // crypto stuff
    ICrypto* mCrypto = NULL;
    int mUnreadCount = 0;
    /** If crypto can't decrypt immediately, we set this flag and only the plaintext
     * path of further messages to be sent is written to db, without calling encrypt().
     * Once encryption is finished, this flag is cleared, and all queued unencrypted
     * messages are passed to encryption, updating their command BLOB in the sending
     * db table. This, until another (or the same) encrypt call can't encrypt immediately,
     * in which case the flag is set again and the queue is blocked again */
    bool mEncryptionHalted = false;
    /** If an incoming new message can't be decrypted immediately, this is set to its
     * index in the hitory buffer, as it is already added there (in memory only!).
     * Further received new messages are only added to memory history buffer, and
     * not processed further until the delayed encryption of the message completes
     * or fails. After that, mDecryptNewHaltedAt is cleared (set to CHATD_IDX_INVALID),
     * the (supposedly, but not necessarily) decrypted message is added to db history,
     * SEEN and RECEIVED pointers are handled, and app callbacks are called with that
     * message. Then, processing of any newer messages, accumulated in the in-memory histiry
     * buffer is resumed, until decryption can't happen immediately again or all messages
     * are processed. The app may be terminated while a delayed decrypt is in progress
     * and there are newer undecrypted messages accumulated in the memory history buffer.
     * In that case, the app will resume its state from the point where the last message
     * decrypted (and saved to db), re-downloading all newer messages from server again.
     * Thus, not writing anything about queued undecrypted messages to the db allows
     * for a clean resume from the last known good point in message history. */
    Idx mDecryptNewHaltedAt = CHATD_IDX_INVALID;

    /** Similar to mDecryptNewhaltedAt, but for history messages, retrieved backwards
     * in regard to time and index in history buffer. Note that the two
     *  mDecryptXXXHaltedAt operate independently. I.e. decryption of old messages may
     * be blocked by delayed decryption of a message, while at the same time decryption
     * of new messages may work synchronously and not be delayed.
     */
    Idx mDecryptOldHaltedAt = CHATD_IDX_INVALID;
    uint32_t mLastMsgTs;
    bool mIsGroup;
    std::set<karere::Id> mMsgsToUpdateWithRichLink;
    uint32_t mNumPreviewers = 0;
    /** Indicates the type of fetchs in-flight */
    std::queue <FetchType> mFetchRequest;
    /** Num of node-attachment messages requested to server */
    uint32_t mAttachNodesRequestedToServer = 0;
    /** Num of node-attachment messages received from server during fetch in-flight */
    uint32_t mAttachNodesReceived = 0;
    bool mAttachmentHistDoneReceived = false;
    std::queue <Message *> mAttachmentsPendingToDecrypt;
    bool mDecryptionAttachmentsHalted = false;
    /** True when node-attachments are pending to decrypt and history is truncated --> discard message being decrypted */
    bool mTruncateAttachment = false;
    /** Indicates the reaction sequence number for this chatroom */
    karere::Id mReactionSn = karere::Id::inval();
    /** Indicates the retention time for this chat room, after which the previous messages are automatically deleted */
    uint32_t mRetentionTime = 0;
    // ====
    std::map<karere::Id, Message*> mPendingEdits;
    std::map<BackRefId, Idx> mRefidToIdxMap;
    Chat(Connection& conn, karere::Id chatid, Listener* listener,
    const karere::SetOfIds& users, uint32_t chatCreationTs, ICrypto* crypto, bool isGroup);
    void push_forward(Message* msg) { mForwardList.emplace_back(msg); }
    void push_back(Message* msg) { mBackwardList.emplace_back(msg); }
    void clear()
    {
        mBackwardList.clear();
        mForwardList.clear();
    }
    // msgid can be 0 in case of rejections
    Idx msgConfirm(karere::Id msgxid, karere::Id msgid, uint32_t timestamp = 0);
    bool msgAlreadySent(karere::Id msgxid, karere::Id msgid);
    Message* msgRemoveFromSending(karere::Id msgxid, karere::Id msgid);
    Idx msgIncoming(bool isNew, Message* msg, bool isLocal=false);
    bool msgIncomingAfterAdd(bool isNew, bool isLocal, Message& msg, Idx idx);
    void msgIncomingAfterDecrypt(bool isNew, bool isLocal, Message& msg, Idx idx);
    bool msgNodeHistIncoming(Message* msg);
    void onUserJoin(karere::Id userid, Priv priv);
    void onUserLeave(karere::Id userid);
    void onAddReaction(karere::Id msgId, karere::Id userId, std::string reaction);
    void onDelReaction(karere::Id msgId, karere::Id userId, std::string reaction);
    void onReactionSn(karere::Id rsn);
    void onPreviewersUpdate(uint32_t numPrev);
    void onJoinComplete();
    void onRetentionTimeUpdated(uint32_t period);
    void loadAndProcessUnsent();
    void initialFetchHistory(karere::Id serverNewest);
    void requestHistoryFromServer(int32_t count);
    Idx getHistoryFromDb(unsigned count);
    HistSource getHistoryFromDbOrServer(unsigned count);
    void onLastReceived(karere::Id msgid);
    void onLastSeen(karere::Id msgid, bool resend = true);
    void handleLastReceivedSeen(karere::Id msgid);
    bool msgSend(const Message& message);
    void setOnlineState(ChatState state);
    SendingItem* postMsgToSending(uint8_t opcode, Message* msg, karere::SetOfIds recipients);
    bool sendKeyAndMessage(std::pair<MsgCommand*, KeyCommand*> cmd);
    void flushOutputQueue(bool fromStart=false);
    karere::Id makeRandomId();
    void login();
    void join();
    void handlejoin();
    void handleleave();
    void joinRangeHist(const ChatDbInfo& dbInfo);
    void handlejoinRangeHist(const ChatDbInfo& dbInfo);
    void onDisconnect();
    void onHistDone(); //called upont receipt of HISTDONE from server
    void onFetchHistDone(); //called by onHistDone() if we are receiving old history (not new, and not via JOINRANGEHIST)
    void onNewKeys(StaticBuffer&& keybuf);
    void logSend(const Command& cmd) const;
    void handleBroadcast(karere::Id userid, uint8_t type);
    void findAndNotifyLastTextMsg();
    void notifyLastTextMsg();
    void onInCall(karere::Id userid, uint32_t clientid);
    void onEndCall(karere::Id userid, uint32_t clientid);
    void initChat();
    void requestRichLink(Message &message);
    void requestPendingRichLinks();
    void removePendingRichLinks();
    void removePendingRichLinks(Idx idx);
    void removeMessageReactions(Idx idx, bool cleanPrevious = false);
    void manageRichLinkMessage(Message &message);
    void attachmentHistDone();
    friend class Connection;
    friend class Client;
/// @endcond PRIVATE
public:
    unsigned initialHistoryFetchCount = 32; ///< This is the amount of messages that will be requested from server _only_ in case local db is empty
    /** @brief users The current set of users in the chatroom */
    const karere::SetOfIds& users() const { return mUsers; }
    ~Chat();
    /** @brief The chatid of this chat */
    karere::Id chatId() const { return mChatId; }
    /** @brief The chatd client */
    Client& client() const { return mChatdClient; }
    Connection& connection() const { return mConnection; }
    /** @brief The lowest index of a message in the RAM history buffer */
    Idx lownum() const { return mForwardStart - (Idx)mBackwardList.size(); }
    /** @brief The highest index of a message in the RAM history buffer */
    Idx highnum() const { return mForwardStart + (Idx)mForwardList.size()-1;}
    /** @brief Needed only for debugging purposes */
    Idx forwardStart() const { return mForwardStart; }
    /** The number of messages currently in the history buffer (in RAM).
     * @note Note that there may be more messages in history db, but not loaded
     * into memory*/
    Idx size() const { return mForwardList.size() + mBackwardList.size(); }
    /** @brief Whether we have any messages in the history buffer */
    bool empty() const { return mForwardList.empty() && mBackwardList.empty();}
    bool isDisabled() const { return mIsDisabled; }
    bool isFirstJoin() const { return mIsFirstJoin; }
    void disable(bool state);
    /** The index of the oldest decrypted message in the RAM history buffer.
     * This will be greater than lownum() if there are not-yet-decrypted messages
     * at the start of the buffer, i.e. when more history has been fetched, but
     * decryption keys have not yet been loaded for these messages.
     */
    Idx decryptedLownum() const
    {
        return (mDecryptOldHaltedAt == CHATD_IDX_INVALID)
            ? lownum() : mDecryptOldHaltedAt+1;
    }
    /** @brief Similar to decryptedLownum() */
    Idx decryptedHighnum() const
    {
        return(mDecryptNewHaltedAt == CHATD_IDX_INVALID)
            ? highnum() : mDecryptNewHaltedAt-1;
    }

    /** @brief connects the chatroom for the first time. A chatroom
      * is initialized in two stages: first it is created via Client::createChatRoom(),
      * after which it can be accessed in offline mode. The second stage is
      * connect(), after which it initiates or uses an existing connection to
      * chatd
      */
    void connect();

    /** @brief The online state of the chatroom */
    ChatState onlineState() const { return mOnlineState; }

    /** @brief True if joining into chatd (already connected to chatd via socket) */
    bool isJoining() const { return mOnlineState == kChatStateJoining; }

    /** @brief True if logged-in into chatd (HISTDONE received after JOIN/JOINRANGEHIST) */
    bool isLoggedIn() const { return mOnlineState == kChatStateOnline; }

    /** @brief Get the seen/received status of a message. Both the message object
     * and its index in the history buffer must be provided */
    Message::Status getMsgStatus(const Message& msg, Idx idx) const;

    /** @brief Contains all not-yet-confirmed edits of messages.
      *  This can be used by the app to replace the text of messages who have
      * been edited before they have been sent/confirmed. Normally the app needs
      * to display the edited text in the unsent message.*/
    const std::map<karere::Id, Message*>& pendingEdits() const { return mPendingEdits; }

    /** @brief Whether the listener will be notified upon receiving
     * old history messages from the server.
     */
    bool isServerOldHistCbEnabled() const { return mServerOldHistCbEnabled;}

    /** @brief Returns whether history is being fetched from server _and_
     * send to the application callback via \c onRecvHistoryMsg().
     */
    bool isNotifyingOldHistFromServer() const { return mServerOldHistCbEnabled && (mServerFetchState & kHistOldFlag); }

    /** @brief Returns whether we are fetching old or new history at the moment */
    bool isFetchingFromServer() const { return (mServerFetchState & kHistNotFetching) == 0; }

    /** @brief The current history fetch state */
    ServerHistFetchState serverFetchState() const { return mServerFetchState; }

    /** @brief Whether we are decrypting the fetched history. The app may need
     * to differentiate whether the history fetch process is doing the actual fetch, or
     * is waiting for the decryption (i.e. fetching chat keys etc)
     */
    bool isServerFetchDecrypting() const { return mServerFetchState & kHistDecryptingFlag; }

    /**
     * @brief haveAllHistory
     * Returned whether we have locally all existing history.
     * Note that this doesn't mean that we have sent all history the app
     * via getHistory() - the client may still have history that hasn't yet
     * been sent to the app after a getHistory(), i.e. because resetGetHistory()
     * has been called.
     */
    bool haveAllHistory() const { return mHaveAllHistory; }
    /** @brief returns whether the app has received all existing history
     * for the current history fetch session (since the chat creation or
     * sinte the last call to \c resetGetHistory()
     */
    bool haveAllHistoryNotified() const;
    /**
     * @brief The last number of history messages that have actually been
     * returned to the app via * \c getHitory() */
    unsigned lastHistDecryptCount() const { return mLastHistDecryptCount; }

    /** @brief
     * Get the message with the specified index, or \c NULL if that
     * index is out of range
     */
    inline Message* findOrNull(Idx num) const
    {
        if (num < mForwardStart) //look in mBackwardList
        {
            Idx idx = mForwardStart - num - 1; //always >= 0
            if (static_cast<size_t>(idx) >= mBackwardList.size())
                return nullptr;
            return mBackwardList[idx].get();
        }
        else
        {
            Idx idx = num - mForwardStart;
            if (static_cast<size_t>(idx) >= mForwardList.size())
                return nullptr;
            return mForwardList[idx].get();
        }
    }

    /**
     * @brief Returns the message at the specified index in the RAM history buffer.
     * Throws if index is out of range
     */
    Message& at(Idx num) const
    {
        Message* msg = findOrNull(num);
        if (!msg)
        {
            throw std::runtime_error("Chat::operator[idx]: idx = "+
                std::to_string(num)+" is outside of ["+std::to_string(lownum())+":"+
                std::to_string(highnum())+"] range");
        }
        return *msg;
    }

    /**
     * @brief Returns the message at the specified index in the RAM history buffer.
     * Throws if index is out of range
     */
    Message& operator[](Idx num) const { return at(num); }

    /** @brief Returns whether the specified RAM history buffer index is valid or out
     * of range
     */
    bool hasNum(Idx num) const
    {
        if (num < mForwardStart)
            return (static_cast<size_t>(mForwardStart - num) <= mBackwardList.size());
        else
            return (num < mForwardStart + static_cast<int>(mForwardList.size()));
    }

    /**
     * @brief Returns the index of the message with the specified msgid.
     * @param msgid The message id whose index to find
     * @returns The index of the message inside the RAM history buffer.
     *  If no such message exists in the RAM history buffer, CHATD_IDX_INVALID
     * is returned
     */
    Idx msgIndexFromId(karere::Id msgid) const
    {
        auto it = mIdToIndexMap.find(msgid);
        return (it == mIdToIndexMap.end()) ? CHATD_IDX_INVALID : it->second;
    }

    /**
     * @brief Returns the message with specific msgid that it's stored at node history
     * @param msgid The message id
     * @return Pointer to the message. The ownership of the message is retained in c\ FilteredHistory
     */
    Message *getMessageFromNodeHistory(karere::Id msgid) const;

    /**
     * @brief Returns the index of the message with the specified msgid that it's stored at node history
     * @param msgid The message id whose index to find
     * @return The index of the message inside the RAM history buffer.
     *  If no such message exists in the RAM history buffer, CHATD_IDX_INVALID
     * is returned
     */
    Idx getIdxFromNodeHistory(karere::Id msgid) const;

    /**
     * @brief Initiates fetching more history - from local RAM history buffer,
     * from local db or from server.
     * If ram + local db have less than the number of requested messages,
     * loading stops when local db is exhausted, returning less than \count
     * messages. Next call to this function will fetch history from server.
     * If there is no history in local db, loading is done from the chatd server.
     * Fetching from RAM and DB can be combined, if there is not enough history
     * in RAM. In that case, kHistSourceDb will be returned.
     * @param count - The number of requested messages to load. The actual number
     * of messages loaded can be less than this.
     * @returns The source from where history is fetched.
     * The app may use this to decide whether to display a progress bar/ui in case
     * the fetch is from server.
     */
    HistSource getHistory(unsigned count);

    HistSource getNodeHistory(uint32_t count);

    /**
     * @brief Resets sending of history to the app, so that next getHistory()
     * will start from the newest known message. Note that this doesn't affect
     * the actual fetching of history from the server to the chatd client,
     * only the sending from the chatd client to the app.
     */
    void resetGetHistory();

    /**
     * @brief setMessageSeen Move the last-seen-by-us pointer to the message with the
     * specified index.
     * @return Whether the pointer was successfully set. Setting may fail if
     * it was attempted to set the pointer to an older than the current position.
     */
    bool setMessageSeen(Idx idx);

    /**
     * @brief Sets the last-seen-by-us pointer to the message with the specified
     * msgid.
     * @return Whether the pointer was successfully set. Setting may fail if
     * it was attempted to set the pointer to an older than the current position.
     */
    bool setMessageSeen(karere::Id msgid);

    /** @brief The last-seen-by-us pointer */
    Idx lastSeenIdx() const { return mLastSeenIdx; }

    /** @brief The last-seen-by-us pointer */
    karere::Id lastSeenId() const { return mLastSeenId; }

    /** @brief Whether the next history fetch will be from local db or from server */
    bool historyFetchIsFromDb() const { return (mOldestKnownMsgId != 0); }

    /** @brief The interface of the Strongvelope crypto module instance associated with this
      * chat
      */
    ICrypto* crypto() const { return mCrypto; }

    /** @group Message output methods */

    /** @brief Submits a message for sending.
     * @param msg - The message contents buffer
     * @param msglen - The size of the message contents buffer
     * @param type - The type of the message - normal message, type of management message,
     * application-specific type like link, share, picture etc.
     * @param userp - An optional user pointer to associate with the message object
     */
    Message* msgSubmit(const char* msg, size_t msglen, unsigned char type, void* userp);

    /** @brief Queues a message as an edit message for the specified original message.
     * @param msg - the original message
     * @param newdata - The new contents
     * @param newlen - The size of the new contents
     * @param userp - An optional user pointer to associate with the newly created
     * edit message
     * \attention Will delete a previous edit if the original was not yet ack-ed by
     * the server. That is, there can be only one pending edit for a not-yet-sent
     * message, and if there was a previous one, it will be deleted.
     * The user is responsible to clear any reference to a previous edit to avoid a
     * dangling pointer.
     */
    Message* msgModify(Message& msg, const char* newdata, size_t newlen, void* userp, uint8_t newtype);

    /**
     * @brief Import a message into the history
     * This method simulates a NEWMSG/MSGUPD received from chatd, when it's actually
     * loaded from an external DB.
     * @param msg Message to import (takes ownership)
     * @param isUpdate True is the message already exist and the import only updates it
     */
    void msgImport(std::unique_ptr<Message> msg, bool isUpdate);

    /**
     * @brief Import the id of the last message seen into the history
     * This method simulates a SEEN received from chatd, when it's actually
     * loaded from an external DB.
     * @param msg Id of the last message seen to import
     */
    void seenImport(karere::Id lastSeenId);

    /**
     * @brief Import the key of a message
     * This method simulates a NEWKEY received from chatd, when it's actually
     * loaded from an external DB.
     * @param keyid Id of the key
     * @param userid Id of the owner of the key
     * @param key Decrypted key data
     * @param keylen Size of the key
     */
    void keyImport(KeyId keyid, karere::Id userid, const char* key, uint16_t keylen);

    /** Removes metadata from rich-link and converts the message to the original (normal) one */
    Message *removeRichLink(Message &message, const std::string &content);

    /** @brief The number of unread messages. Calculated based on the last-seen-by-us pointer.
      * It's possible that the exact count is not yet known, if the last seen message is not
      * known by the client yet. In that case, the client knows the minumum count,
      * (which is the total count of locally loaded messages at the moment),
      * and returns the number as negative. The application may use this to
      * to display for example '1+' instead of '1' in the unread indicator.
      * When more history is fetched, the negative count increases in absolute value,
      * (but is still negative), until the actual last seen message is obtained,
      * at which point the count becomes positive.
      * An example: client has only one message pre-fetched from server, and
      * its msgid is not the same as the last-seen-by-us msgid. The client
      * will then return the unread count as -1. When one more message is loaded
      * from server but it's still not the last-seen one, the count will become
      * -2. A third message is fetched, and its msgid matches the last-seen-msgid.
      * The client will then return the unread count as +2, and will not change
      * as more history is fetched from server.
      * Example 1: Client has 1 message pre-fetched and its msgid is the same
      * as the last-seen-msgid. The count will be returned as 0.
      */
    int unreadMsgCount() const;

    /** @brief Returns the text of the most-recent message in the chat that can
     * be displayed as text in the chat list. If it is not found in RAM,
     * the database will be queried. If not found there as well, server is queried,
     * and 0xff is returned. When the message is received from server, the
     * \c onLastTextMsgUpdated callback will be called.
     * @param [out] msg Output pointer that will be set to the internal last-text-message
     * object. The object is owned by the client, and you should use this
     * pointer synchronously after the call to this function, and not in an
     * async-delayed way.
     * @return If there is currently a last-text-message, 1 is returned and
     * the output pointer will be set to the internal object. Otherwise,
     * the output pointer will be set to \c NULL, and an error code will be
     * returner, as follows:
     *   0xff - no text message is avaliable locally, the client is fetching
     * more history from server. The fetching will continue until a text
     * message is found, at which point the callback will be called.
     */
    uint8_t lastTextMessage(LastTextMsg*& msg);

    /** @brief Returns the timestamp of the newest known message */
    uint32_t lastMessageTs() { return mLastMsgTs; }

    /** @brief Changes the Listener */
    void setListener(Listener* newListener) { mListener = newListener; }

    /**
     * @brief Resets the state of the listener, initiating all initial
     * callbacks, such as the onManualSendRequired(), onUnsentMsgLoaded,
     * and resets the getHistory() pointer, so that subsequent getHistory()
     * calls will start returning history from the newest message.
     * You may want to call this method at \c chatd::Listener::init, so the
     * history retrieval starts from the beginning.
     */
    void resetListenerState();
    /**
     * @brief getMsgByXid searches the send queue for a message with the specified
     * msgxid. The message is supposed to be unconfirmed, but in reality the
     * message may have been received and recorded by the server,
     * and the client may have not received the confirmation.
     * @param msgxid - The transaction id of the message
     * @returns Pointer to the Message object, or nullptr if a message with
     * that msgxid does not exist in the send queue.
     */
    Message* getMsgByXid(karere::Id msgxid);
    /**
     * @brief Removes the specified manual-send message, from the manual send queue.
     * Normally should be called when the user opts to not retry sending the message
     * @param id The id of the message, provided by \c onManualSendRequired()
     */
    void removeManualSend(uint64_t id);

    /** @brief Broadcasts a notification that the user is typing. This will trigged
     * other clients receiving \c onUserTyping() callbacks
     */
    void sendTypingNotification();

    /** @brief Broadcasts a notification that the user has stopped typing. This will trigged
     * other clients receiving \c onUserStopTyping() callbacks
     */
    void sendStopTypingNotification();

    /**
     * @brief Generates a backreference id. Must be public because strongvelope
     *  uses it to generate chat title messages
     * @param aCrypto - the crypto module interface to use for random number
     * generation.
     */
    static uint64_t generateRefId(const ICrypto* aCrypto);
    Message *getManualSending(uint64_t rowid, chatd::ManualSendReason& reason);
    /** @brief Sends a command in the chatroom. This method needs to be public
     * only because webrtc needs to use it.
     @note Sending data over libws is destructive to the buffer - the websocket
     * protocol requires it to be xor-ed, and that is done in-place. So, we have
     * two versions of \c sendCommand() - the one with the rvalue reference is
     * picked by the compiler whenever the command object is a temporary, avoiding
     * copying the buffer, and the const reference one is picked when the Command
     * object is read-only and has to be preserved
     */
    bool sendCommand(Command&& cmd);
    bool sendCommand(const Command& cmd);
    Idx lastIdxReceivedFromServer() const;
    bool isGroup() const;
    bool isPublic() const;
    uint32_t getNumPreviewers() const;
    void clearHistory();
    void sendSync();
    void manageReaction(const Message &message, const std::string &reaction, Opcode opcode);
    const PendingReactions &getPendingReactions() const;
    void addPendingReaction(const std::string &reaction, const std::string &encReaction, karere::Id msgId, uint8_t status);
    void removePendingReaction(const std::string &reaction, karere::Id msgId);
    void retryPendingReactions();
    void sendReactionSn();

    /**
     * @brief Clean pending reactions in a chat for a specific message
     * @note Reactions in local DB are removed along with messages (FK delete on cascade).
     * @param msgId Id of message whose pending reactions will be cleaned.
     */
    void cleanPendingReactions(const karere::Id &msgId);

    /**
     * @brief Remove pending reactions in a chat for a specific message upon ADD/DELREACTION REJECT
     * @param msgId Id of message whose pending reactions will be cleaned.
     */
    void onReactionReject(const karere::Id &msgId);

    /**
     * @brief Clean pending reactions in a chat for a specific message or range of messages.
     *
     * The function will clean all pending reactions for the messages whose index is previous to idx.
     *
     * @note Reactions in local DB are removed along with messages (FK delete on cascade).
     * @param idx Index of message of the newest message whose pending reactions will be removed
     */
    void cleanPendingReactionsOlderThan(Idx idx);

    /** @brief Flush all pending reactions (in RAM and local DB) for a chat.
     * Upon HISTDONE reception all pending reactions has been applied in chatd,
     * so we need to update changes in local and flush pending reactions
     */
    void flushChatPendingReactions();

    /** @brief Return the status of a reaction:
     *  - returns OP_ADDREACTION:   If reaction is pending to be added
     *  - returns OP_DELREACTION:   If reaction is pending to be removed
     *  - returns -1:               If pending reaction not exists
     */
    int getPendingReactionStatus(const std::string& reaction, karere::Id msgId) const;
    void setPublicHandle(uint64_t ph);
    uint64_t getPublicHandle() const;
    bool previewMode();

    /** Fetch \c count node-attachment messages from server, starting at \c oldestMsgid */
    void requestNodeHistoryFromServer(karere::Id oldestMsgid, uint32_t count);

    /** Returns oldest message in  the history buffer*/
    Message* oldest() const;

    /** Returns newest message in  the history buffer*/
    Message* newest() const;

    /** Returns true when fetch in-flight is a NODEHIST */
    bool isFetchingNodeHistory() const;

    /** Returns true when fetch in-flight is a HIST */
    bool isFetchingHistory() const;
    void setNodeHistoryHandler(FilteredHistoryHandler *handler);
    void unsetHandlerToNodeHistory();
    promise::Promise<void> requestUserAttributes(karere::Id sender);
    uint32_t getRetentionTime() const;
    Priv getOwnprivilege() const;

protected:
    void msgSubmit(Message* msg, karere::SetOfIds recipients);
    bool msgEncryptAndSend(OutputQueue::iterator it);
    void continueEncryptNextPending();
    void onMsgUpdated(Message* msg);
    void onMsgUpdatedAfterDecrypt(time_t updateTs, bool richLinkRemoved, Message *msg);
    void onJoinRejected();
    void onHandleJoinRejected();
    void keyConfirm(KeyId keyxid, KeyId keyid);
    void onKeyReject();
    void onHistReject();
    void rejectMsgupd(karere::Id id, uint8_t serverReason);
    void rejectGeneric(uint8_t opcode, uint8_t reason);
    void moveItemToManualSending(OutputQueue::iterator it, ManualSendReason reason);
    void handleTruncate(const Message& msg, Idx idx);
    void deleteMessagesBefore(Idx idx);
    void createMsgBackRefs(OutputQueue::iterator msgit);
    void verifyMsgOrder(const Message& msg, Idx idx);
    void truncateByRetentionTime(Idx idx);
    void truncateAttachmentHistory();

    /**
     * @brief Remove those messages that exceed the retention time frame for this chat.
     * @param updateTimer - if false, it ensures that updateRetentionCheckPeriod won't be called.
     * This param is needed, to avoid infitite loops, when this method is called upon timeout expiration.
     *
     * @return the timestamp when the next retention history check must be done for this chat.
     */
    time_t handleRetentionTime(bool updateTimer = true);

    /** Return the Idx corresponding to the most recent msg affected by retention history (in RAM or Db)
     *  or CHATD_IDX_INVALID if none */
    Idx getIdxByRetentionTime();

    /**
     * @brief Returns the timestamp, when the next retention history check must be done for this chat
     * @param updateTimer - if false, it ensures that updateRetentionCheckPeriod won't be called.
     * @return the timestamp, when the next retention history check must be done for this chat.
     */
    time_t nextRetentionHistCheck(bool updateTimer = true);

    /**
     * @brief Initiates replaying of callbacks about unsent messages and unsent
     * edits, i.e. \c onUnsentMsgLoaded() and \c onUnsentEditLoaded().
     * This may be needed when the listener is switched, in order to init the new
     * listener state */
    void replayUnsentNotifications();
    void onLastTextMsgUpdated(const Message& msg, Idx idx=CHATD_IDX_INVALID);
    bool findLastTextMsg();
    /**
     * @brief Initiates loading of the queue with messages that require user
     * approval for re-sending */
    void loadManualSending();

    void calculateUnreadCount();
public:
//realtime messaging

//===
};

class Client : public karere::DeleteTrackable
{
protected:
    karere::Id mMyHandle;

    // maps the chatd shard number to its corresponding Shard connection
    std::map<int, std::shared_ptr<Connection>> mConnections;

    // maps a chatid to the handling Shard connection
    std::map<karere::Id, Connection*> mConnectionForChatId;

    // maps chatids to the Chat object
    std::map<karere::Id, std::shared_ptr<Chat>> mChatForChatId;

    // maps userids to the timestamp of the most recent message received from the userid
    std::map<karere::Id, ::mega::m_time_t> mLastMsgTs;

    // set of seen timers
    std::set<megaHandle> mSeenTimers;

    bool mMessageReceivedConfirmation = false;

    // value of richPreview's user-attribute
    uint8_t mRichLinkState = kRichLinkNotDefined;

    // to track changes in the richPreview's user-attribute
    karere::UserAttrCache::Handle mRichPrevAttrCbHandle;

    int mKeepaliveCount = 0;                    // number of keepalives to be sent (one per connection)
    bool mKeepaliveFailed = false;              // true means any pending keepalive failed to send
    promise::Promise<void> mKeepalivePromise;   // resolved when all keepalive have been sent (or failed)
    void onKeepaliveSent();

    bool onMsgAlreadySent(karere::Id msgxid, karere::Id msgid);
    void msgConfirm(karere::Id msgxid, karere::Id msgid, uint32_t timestamp = 0);
    promise::Promise<void> sendKeepalive();
    void sendEcho();

    /** Handler of the timeout for retention history checks */
    megaHandle mRetentionTimer;

    /** Timestamp of the next check of retention history for all chats, or zero (disabled) */
    uint32_t mRetentionCheckTs;

public:
    // Chatd Version:
    // - Version 0: initial version
    // - Version 1:
    //  * Add commands CALLDATA and REJECT
    // - Version 2:
    //  * Add call-logging messages
    // - Version 3:
    //  * Add CALLTIME command
    // - Version 4:
    //  * Add echo for SEEN command (with seen-pointer up-to-date)
    // - Version 5:
    //  * Changes at CALLDATA protocol (new state)
    // - Version 6:
    //  * Add commands ADDREACTION DELREACTION REACTIONSN
    // - Version 7:
    //  * Add commands MSGIDTIMESTAMP NEWMSGIDTIMESTAMP
    // - Version 8:
    //  * Solves several bugs related to missing RETENTION time upon re-joins, anonymous previewers and others
    // - Version 9:
    //  * Add commands JOINEDCALL, LEFTCALL, CALLSTATE, CALLEND
    // - Version 10:
    //  * Add commands DELCALLREASON
    static const unsigned chatdVersion = 10;

    // Minimum retention history check period (in seconds)
    static const unsigned kMinRetentionTimeout = 60;

    Client(karere::Client *aKarereClient);
    ~Client();

    enum: uint8_t { kRichLinkNotDefined = 0,  kRichLinkEnabled = 1, kRichLinkDisabled = 2};

    MyMegaApi *mApi;
    karere::Client *mKarereClient;

    /* --- getters --- */
    const karere::Id myHandle() const;
    std::shared_ptr<Chat> chatFromId(karere::Id chatid) const;
    Chat& chats(karere::Id chatid) const;
    karere::Id chatidFromPh(karere::Id ph);
    uint8_t richLinkState() const;
    bool areAllChatsLoggedIn(int shard = -1);

    uint8_t keepaliveType();
    void setKeepaliveType(bool isInBackground);

    /** @brief Joins the specifed chatroom on the specified shard, using the specified url, and
     * associates the specified Listener and ICrypto instances with the newly created Chat object.
     */
    Chat& createChat(karere::Id chatid, int shardNo,
    Listener* listener, const karere::SetOfIds& initialUsers, ICrypto* crypto, uint32_t chatCreationTs, bool isGroup);

    /** @brief Leaves the specified chatroom */
    void leave(karere::Id chatid);

    void disconnect();
    void retryPendingConnections(bool disconnect, bool refreshURL = false);
    void heartbeat();

    promise::Promise<void> notifyUserStatus();

    /** Clean the timers set */
    void cancelSeenTimers();

    // True if clients send confirmation to chatd when they receive a new message
    bool isMessageReceivedConfirmationActive() const;

    // The timestamps of the most recent message from userid
    mega::m_time_t getLastMsgTs(karere::Id userid) const;
    void setLastMsgTs(karere::Id userid, mega::m_time_t lastMsgTs);

    // Update mRetentionCheckTs if force is true or nextCheck is smaller than current value
    /**
     * @brief Update mRetentionCheckTs and set a new timer if required.
     * mRetentionCheckTs will be updated in the following cases:
     * - force is true
     * - nextCheck != 0 and current value is 0
     * - nextCheck != 0 and nextCheck < current value
     *
     * A new timer will be set, if mRetentionCheckTs has been modified and is not zero
     *
     * @param nextCheckTs - timestamp when next retention history check must be done for all chats
     * @param force - if true force to update mRetentionCheckTs
     */
    void updateRetentionCheckTs(time_t nextCheckTs, bool force);

    /**
     * @brief Cancel retention history timer if active, and reset mRetentionTimer to zero.
     * If resetTs is true, also reset mRetentionCheckTs.
     *
     * @param resetTs - if true, reset mRetentionCheckTs to zero.
     */
    void cancelRetentionTimer(bool resetTs = true);

    /**
     * @brief Sets a new retention history timer.
     * When timer expires, this method will iterate through all chats,
     * calling to handleRetentionTime (with false to avoid an infinite loop),
     * and will get the smaller timestamp when the next retention history check must be done.
     *
     * Once next retention history check timestamp is obtained, this method will call to
     * updateRetentionCheckPeriod (with true) that ensures that mRetentionCheckTs
     * will be modified, and a new timer will be set if mRetentionCheckTs > 0
     */
    void setRetentionTimer();

    friend class Connection;
    friend class Chat;
};

static inline const char* connStateToStr(Connection::State state)
{
    switch (state)
    {
    case Connection::State::kStateNew: return "New";
    case Connection::State::kStateFetchingUrl: return "Fetching URL";
    case Connection::State::kStateDisconnected: return "Disconnected";
    case Connection::State::kStateResolving: return "Resolving DNS";
    case Connection::State::kStateConnecting: return "Connecting";
    case Connection::State::kStateConnected: return "Connected";
    default: return "(invalid)";
    }
}

struct ChatDbInfo
{
    karere::Id oldestDbId;
    karere::Id newestDbId;
    Idx newestDbIdx;
    karere::Id lastSeenId;
    karere::Id lastRecvId;
};

class DbInterface
{
public:
    virtual ~DbInterface(){}


//  <<<--- Management of the HISTORY buffer --->>>

    /**
    * @brief Called when the client was requested to fetch history
    *
    * @param startIdx - the start index of the requested history range
    * @param count - the number of messages to return
    * @param [out] messages - The app should put the messages in this vector, the most recent message being
    * at position 0 in the vector, and the oldest being the last. If the returned message count is less
    * than the requested by \c count, the client considers there is no more history in the db.
    */
    virtual void fetchDbHistory(Idx startIdx, unsigned count, std::vector<Message*>& messages) = 0;

    /// adds a message to the history buffer at the specified \c idx
    virtual void addMsgToHistory(const Message& msg, Idx idx) = 0;

    /// update a message in the history buffer with the specified \c msgid
    virtual void updateMsgInHistory(karere::Id msgid, const Message& msg) = 0;


//  <<<--- Management of the SENDING QUEUE --->>>

    /// adds a new item to the sending queue
    virtual void addSendingItem(Chat::SendingItem& msg) = 0;

    /// upon message's edit, every related item in the sending queue should be updated
    virtual int updateSendingItemsContentAndDelta(const chatd::Message& msg) = 0;

    /// upon key's confirmation (keyxid->keyid), every related item in sending queue should be updated
    virtual int updateSendingItemsKeyid(KeyId localkeyid, KeyId keyid) = 0;

    /// upon message's confirmation (msgxid->msgid), every related item in sending queue should be updated
    virtual int updateSendingItemsMsgidAndOpcode(karere::Id msgxid, karere::Id msgid) = 0;

    /// upon message's encryption, store MsgCommand, KeyCommand and local keyxid
    virtual void addBlobsToSendingItem(uint64_t rowid, const MsgCommand* msgCmd, const KeyCommand* keyCmd, KeyId keyid) = 0;

    /// delete item from the sending queue
    virtual void deleteSendingItem(uint64_t rowid) = 0;

    /// populate the sending queue in memory from DB
    virtual void loadSendQueue(Chat::OutputQueue& queue) = 0;


//  <<<--- Management of the MANUAL SENDING QUEUE --->>>

    /// move a message from the sending queue to manual-sending queue
    virtual void saveItemToManualSending(const Chat::SendingItem& item, int reason) = 0;

    /// delete item from the manual-sending queue
    virtual bool deleteManualSendItem(uint64_t rowid) = 0;

    /// load all messages in the manual-sending queue
    virtual void loadManualSendItems(std::vector<Chat::ManualSendItem>& items) = 0;

    /// load a single message from the manual-sending queue
    virtual void loadManualSendItem(uint64_t rowid, Chat::ManualSendItem& item) = 0;


    //  <<<--- Management of the FILTERED HISTORY --->>>

    virtual void addMsgToNodeHistory(const Message &msg, Idx &idx) = 0;
    virtual void deleteMsgFromNodeHistory(const Message& msg) = 0;
    virtual void truncateNodeHistory(karere::Id id) = 0;
    virtual void getNodeHistoryInfo(Idx &newest, Idx &oldest) = 0;
    virtual void clearNodeHistory() = 0;
    virtual void fetchDbNodeHistory(Idx idx, unsigned count, std::vector<chatd::Message*>& messages) = 0;


//  <<<--- Additional methods: seen/received/delta/oldest/newest... --->>>

    virtual void getHistoryInfo(ChatDbInfo& info) = 0;

    virtual void setLastSeen(karere::Id msgid) = 0;
    virtual void setLastReceived(karere::Id msgid) = 0;

    virtual void setChatVar (const char *name, bool value) = 0;
    virtual bool chatVar (const char *name) = 0;
    virtual bool removeChatVar (const char *name) = 0;

    virtual Idx getOldestIdx() = 0;
    virtual uint32_t getOldestMsgTs() = 0;
    virtual Idx getIdxOfMsgidFromHistory(karere::Id msgid) = 0;
    virtual Idx getUnreadMsgCountAfterIdx(Idx idx) = 0;
    virtual void getLastTextMessage(Idx from, chatd::LastTextMsgState& msg, uint32_t& lastTs) = 0;
    virtual void getMessageDelta(karere::Id msgid, uint16_t *updated) = 0;
    virtual void getMessageUserKeyId(const karere::Id &msgid, karere::Id &userid, uint32_t &keyid) = 0;
    virtual bool isValidReactedMessage(const karere::Id &msgid, chatd::Idx &idx) = 0;

    virtual void setHaveAllHistory(bool haveAllHistory) = 0;
    virtual void truncateHistory(const chatd::Message& msg) = 0;
    virtual void clearHistory() = 0;

    virtual Idx getIdxOfMsgidFromNodeHistory(karere::Id msgid) = 0;

    //  <<<--- Reaction methods --->>>
    virtual const std::string getReactionSn() const = 0;
    virtual void setReactionSn(const std::string &rsn) = 0;
    virtual void cleanReactions(karere::Id msgId) = 0;
    virtual void cleanPendingReactions(karere::Id msgId) = 0;
    virtual void addReaction(karere::Id msgId, karere::Id userId, const std::string &reaction) = 0;
    virtual void addPendingReaction(karere::Id msgId, const std::string &reaction, const std::string &encReaction, uint8_t status) = 0;
    virtual void delReaction(karere::Id msgId, karere::Id userId, const std::string &reaction) = 0;
    virtual void delPendingReaction(karere::Id msgId, const std::string &reaction) = 0;
    virtual void getReactions(karere::Id msgId,std::vector<std::pair<std::string, karere::Id>> &reactions) const = 0;
    virtual void getPendingReactions(std::vector<chatd::Chat::PendingReaction>& reactions) const = 0;
    virtual bool hasPendingReactions() = 0;

    //  <<<--- Retention history methods --->>>
    virtual chatd::Idx getIdxByRetentionTime(time_t) = 0;
    virtual void retentionHistoryTruncate(const chatd::Idx idx) = 0;
};

}

#endif<|MERGE_RESOLUTION|>--- conflicted
+++ resolved
@@ -474,19 +474,11 @@
     bool mFetchingUrl = false;
 
     // ---- callbacks called from libwebsocketsIO ----
-<<<<<<< HEAD
     void wsConnectCb() override;
     void wsCloseCb(int errcode, int errtype, const char *preason, size_t preason_len) override;
     void wsHandleMsgCb(char *data, size_t len) override;
     void wsSendMsgCb(const char *, size_t) override;
-=======
-    virtual void wsConnectCb();
-    virtual void wsCloseCb(int errcode, int errtype, const char *preason, size_t reason_len);
-    virtual void wsHandleMsgCb(char *data, size_t len);
-    virtual void wsSendMsgCb(const char *data, size_t len);
-    virtual void wsProcessNextMsgCb();
     bool wsSSLsessionUpdateCb(const CachedSession &sess) override;
->>>>>>> 940673f2
 
     void onSocketClose(int ercode, int errtype, const std::string& reason);
     promise::Promise<void> reconnect();
