#ifndef __CHATD_H__
#define __CHATD_H__

#include <stdint.h>
#include <string>
#include <buffer.h>
#include <map>
#include <set>
#include <list>
#include <deque>
#include <base/promise.h>
#include <base/timers.hpp>
#include <base/trackDelete.h>
#include <chatdMsg.h>
#include <url.h>
#include <net/websocketsIO.h>
#include <userAttrCache.h>
#include <base/retryHandler.h>

namespace karere {
    class Client;
}

class MyMegaApi;

#define CHATD_LOG_DEBUG(fmtString,...) KARERE_LOG_DEBUG(krLogChannel_chatd, fmtString, ##__VA_ARGS__)
#define CHATD_LOG_INFO(fmtString,...) KARERE_LOG_INFO(krLogChannel_chatd, fmtString, ##__VA_ARGS__)
#define CHATD_LOG_WARNING(fmtString,...) KARERE_LOG_WARNING(krLogChannel_chatd, fmtString, ##__VA_ARGS__)
#define CHATD_LOG_ERROR(fmtString,...) KARERE_LOG_ERROR(krLogChannel_chatd, fmtString, ##__VA_ARGS__)

enum: uint32_t { kPromiseErrtype_chatd = 0x3e9ac47d }; //should resemble 'megachtd'

#define CHATD_MAX_EDIT_AGE 3600
namespace chatd
{

/// This type is used for ordered indexes in the message buffer
typedef int32_t Idx;

/// We want to fit in the positive range of a signed int64_t, for compatibility with sqlite which has no unsigned types
/// Don't use an enum as its implicit type may screw up our value
#define CHATD_IDX_RANGE_MIDDLE 0
#define CHATD_IDX_INVALID 0x7fffffff

class Chat;
class ICrypto;


/** @brief Reason codes passed to Listener::onManualSendRequired() */
enum ManualSendReason: uint8_t
{
    kManualSendInvalidReason = 0,
    kManualSendUsersChanged = 1,    ///< Group chat participants have changed
    kManualSendTooOld = 2,          ///< Message is older than CHATD_MAX_EDIT_AGE seconds
    kManualSendGeneralReject = 3,   ///< chatd rejected the message, for unknown reason
    kManualSendNoWriteAccess = 4,   ///< Read-only privilege or not belong to the chatroom
    kManualSendEditNoChange = 6     /// Edit message has same content than message in server
};

/** The source from where history is being retrieved by the app */
enum HistSource
{
    kHistSourceNone = 0, ///< History is not being retrieved
    kHistSourceRam = 1, ///< History is being retrieved from the history buffer in RAM
    kHistSourceDb = 2, ///<History is being retrieved from the local DB
    kHistSourceServer = 3, ///< History is being retrieved from the server
    kHistSourceNotLoggedIn = 4 ///< History has to be fetched from server, but we are not logged in yet
};

enum
{
    kSeenTimeout = 200,     /// Delay to send SEEN (ms)
    kSyncTimeout = 2500     /// Timeout to recv SYNC (ms)
};

enum { kMaxMsgSize = 120000 };  // (in bytes)

class DbInterface;
struct LastTextMsg;

class Listener
{
public:
    /** @brief
     * This is the first call chatd makes to the Listener, passing it necessary objects and
     * retrieving info about the local history database
     * If you want to replay notifications related to this chat and the history retrieval to
     * start from the beginning (so every message is notified again), call \c Chat::resetListenerState
     * @param chat - the Chat object that can be used to access the message buffer etc
     * @param dbIntf[out] reference to the internal pointer to the database abstraction
     * layer interface. Set this pointer to a newly created instance of a db abstraction
     * instance.
     * @note The \c dbIntf creation is handled by karere, and in the app interface,
     * this callback should not change this pointer (which is set to NULL)
     */
    virtual void init(Chat& chat, DbInterface*& dbIntf) = 0;
    /** @brief Called when that chatroom instance is being destroyed
     *  (e.g. on application close)
     */
    virtual void onDestroy(){}
    /** @brief A new message was received. This can be just sent by a peer, or retrieved from the server.
     * @param idx The index of the message in the buffer
     * @param status - The 'seen' status of the message. Normally it should be
     * 'not seen', until we call setMessageSeen() on it
     */
    virtual void onRecvNewMessage(Idx /*idx*/, Message& /*msg*/, Message::Status /*status*/){}

    /** @brief A history message has been received, as a result of getHistory().
     * @param idx The index of the message in the history buffer
     * @param msg The message itself
     * @param status The 'seen' status of the message
     * @param isLocal The message can be received from the server, or from the app's local
     * history db via \c fetchDbHistory() - this parameter specifies the source
     */
    virtual void onRecvHistoryMessage(Idx /*idx*/, Message& /*msg*/, Message::Status /*status*/, bool /*isLocal*/){}

    /**
     * @brief The retrieval of the requested history batch, via \c getHistory(), was completed
     * @param source The source from where the last message of the history
     * chunk was returned. This basically means that if some of it was returned from RAM
     * and then from DB, then source will be kHistSourceDb. This is not valid
     * from mixing messages from local source and from server, as they are never
     * mixed in one history chunk.
     */
    virtual void onHistoryDone(HistSource /*source*/) {}

    /**
     * @brief Chat history have been truncated as result of reception of OP_RETENTION command.
     * All messages that exceed retention time must be cleared, so we need to inform app
     * to free all resources associated to these messages.
     *
     * @param msg Most recent message affected by retention time
     * @param idx Index of the message
     * @param status Status of the message
     */
    virtual void onHistoryTruncatedByRetentionTime(const Message &msg, const Idx &idx, const Message::Status &status) {}

    /**
     * @brief An unsent message was loaded from local db. The app should normally
     * display it at the end of the message history, indicating that it has not been
     * sent. This callback is called for all unsent messages, in order in which
     * the message posting ocurrent, from the oldest to the newest,
     * i.e. subsequent onUnsentMsgLoaded() calls are for newer unsent messages
     */
    virtual void onUnsentMsgLoaded(Message& /*msg*/) {}

    /**
     * @brief An unsent edit of a message was loaded. Similar to \c onUnsentMsgLoaded()
     * @param msg The edited message
     * @param oriMsgIsSending - whether the original message has been sent or not
     * yet sent (on the send queue).
     * @note The calls to \c onUnsentMsgLoaded() and \c onUnsentEditLoaded()
     * are done in the order of the corresponding events (send, edit)
     */
    virtual void onUnsentEditLoaded(Message& /*msg*/, bool /*oriMsgIsSending*/) {}

    /** @brief A message sent by us was acknoledged by the server, assigning it a MSGID.
      * At this stage, the message state is "received-by-server", and it is in the history
      * buffer when this callback is called.
      * @param msgxid - The request-response match id that we generated for the sent message.
      * Normally the application doesn't need to care about it
      * @param msg - The message object - \c id() returns a real msgid, and \c isSending() is \c false
      * @param idx - The history buffer index at which the message was put
      * @param tsUpdated - The ts has been updated or not
      */
    virtual void onMessageConfirmed(karere::Id /*msgxid*/, const Message& /*msg*/, Idx /*idx*/, bool /*tsUpdated*/){}

     /** @brief A message was rejected by the server for some reason.
      * As the message is not yet in the history buffer, its \c id()
      * is a msgxid, and \c msg.isSending() is \c true.
      * The message may have actually been received by the server, but we
      * didn't know about that.
      * The message is already removed from the client's send queue.
      * The app must remove this message from the 'pending' GUI list.
      * @param msg - The message that was rejected.
      * @param reason - The reason for the reject.
      * When the reason code is 0, the client has received a MSGID, i.e.
      * the message is already received by the server.
      * Possible scenarions when this can happens are:
      * - We went offline after sending a message but just before receiving
      *  the confirmation for it.
      * - We tried to send the message while offline and restarted the app
      * while still offline, then went online. On *nix systems, the packets
      * from the previous app run are kept in the TCP output queue, and once
      * the machine goes online, they are sent, effectively behaving like a
      * second client that sent the same message with the same msgxid.
      * When the actual client tries to send it again, the server sees the
      * same msgxid and returns OP_MSGID with the already assigned id
      * of the message. The client must have already received this message as
      * a NEWMSG upon reconnect, so it can just remove the pending message.
      */
    virtual void onMessageRejected(const Message& /*msg*/, uint8_t /*reason*/){}

    /** @brief A message was delivered, seen, etc. When the seen/received pointers are advanced,
     * this will be called for each message of the pointer-advanced range, so the application
     * doesn't need to iterate over ranges by itself
     */
    virtual void onMessageStatusChange(Idx /*idx*/, Message::Status /*newStatus*/, const Message& /*msg*/){}

    /**
     * @brief Called when a message edit is received, i.e. MSGUPD is received.
     * The message is already updated in the history buffer and in the db,
     * and the GUI should also update it.
     * \attention If the edited message is not in memory, it is still updated in
     * the database, but this callback will not be called.
     * @param msg The edited message
     * @param idx - the index of the edited message
     */
    virtual void onMessageEdited(const Message& /*msg*/, Idx /*idx*/){}

    /** @brief An edit posted by us was rejected for some reason.
     * // TODO
     * @param msg
     * @param reason
     */
    virtual void onEditRejected(const Message& /*msg*/, ManualSendReason /*reason*/){}

    /** @brief The chatroom connection (to the chatd server shard) state
     * has changed.
     */
    virtual void onOnlineStateChange(ChatState state) = 0;

    /** @brief A user has joined the room, or their privilege has
     * changed.
     */
    virtual void onUserJoin(karere::Id /*userid*/, Priv /*privilege*/){}

    /**
     * @brief onUserLeave User has been excluded from the group chat
     * @param userid The userid of the user
     */
    virtual void onUserLeave(karere::Id /*userid*/){}

    /** @brief We have been excluded from this chatroom */
    virtual void onExcludedFromChat() {}

    /** Chat mode has changed
     */
    virtual void onChatModeChanged(bool /*mode*/) {}

    /** @brief We have rejoined the room
     */
    virtual void onRejoinedChat() {}

    /** @brief Unread message count has changed */
    virtual void onUnreadChanged() {}

    /** @brief A message could not be sent automatically, due to some reason.
     * User-initiated retry is required.
     * @attention Ownership of \c msg is passed to application.
     * The application can re-send or discard the message. In both cases, it should
     * call removeManualSend() when it's about to resend or discard, in order to
     * remove the message from the pending-manual-action list.
     * To re-send, just call msgSubmit() in the normal way.
     * @param id The send queue id of the message. As the message has no msgid,
     * this is used to identify the message in seubsequent retry/cancel
     * @param reason - The code of the reason why the message could not be auto sent
     */
    virtual void onManualSendRequired(Message* /*msg*/, uint64_t /*id*/, ManualSendReason /*reason*/) {}

    /**
     * @brief onHistoryTruncated The history of the chat was truncated by someone
     * at the message \c msg.
     * @param msg The message at which the history is truncated. The message before
     * it (if it exists) is the last preserved message. The \c msg message is
     * overwritten with a management message that contains information who truncated the message.
     * @param idx - The index of \c msg
     */
    virtual void onHistoryTruncated(const Message& /*msg*/, Idx /*idx*/) {}

    /**
     * @brief onMsgOrderVerificationFail The message ordering check for \c msg has
     * failed. The message may have been tampered.
     * @param msg The message
     * @param idx Index of \c msg
     * @param errmsg The error string describing what exactly is the problem
     */
    virtual void onMsgOrderVerificationFail(const Message& msg, Idx idx, const std::string& errmsg)
    {
        CHATD_LOG_ERROR("msgOrderFail[msgid %s, idx %d]: %s", msg.id().toString().c_str(), idx, errmsg.c_str());
    }

    /**
     * @brief onUserTyping Called when a signal is received that a peer
     * is typing a message. Normally the app should have a timer that
     * is reset each time a typing notification is received. When the timer
     * expires or stop typing is received, it should hide the notification GUI.
     * @param userid The user that is typing. The app can use the user attrib
     * cache to get a human-readable name for the user.
     */
    virtual void onUserTyping(karere::Id /*userid*/) {}

    /**
     * @brief onUserStopTyping Called when a signal is received that a peer
     * has stopped to type a message. When this message arrives, notification GUI
     * has to be removed.
     * @param userid The user that has stop to type. The app can use the user attrib
     * cache to get a human-readable name for the user.
     */
    virtual void onUserStopTyping(karere::Id /*userid*/) {}

    /**
     * @brief Called when the last known text message changes/is updated, so that
     * the app can display it next to the chat title
     * @param msg Contains the properties of the last text message
     */
    virtual void onLastTextMessageUpdated(const LastTextMsg& /*msg*/) {}
    /**
     * @brief Called when a message with a newer timestamp/modification time
     * is encountered. This can be used by the app to order chats in the chat
     * list GUI based on last interaction.
     * @param ts The timestamp of the newer message. If a message is edited,
     * ts is the sum of the original message timestamp and the update delta.
     */
    virtual void onLastMessageTsUpdated(uint32_t /*ts*/) {}

    /**
     * @brief Called when the number of users that reacted to a message with a
     * specific reaction has changed.
     *
     * @param msgid The id of the message associated to the reaction.
     * @param reaction The UTF-8 reaction
     * @param count The number of users that reacted to that message with this reaction
     */
    virtual void onReactionUpdate(karere::Id /*msgid*/, const char* /*reaction*/, int /*count*/){}

    /**
     * @brief Called when a chat is going to reload its history after the server rejects JOINRANGEHIST
     */
    virtual void onHistoryReloaded(){}

    /**
     * @brief Called when the number of previewers in a public chat has changed
     */
    virtual void onPreviewersUpdate(){}

    /** @brief Retention time period has changed */
    virtual void onRetentionTimeUpdated(unsigned int /*period*/) {}
};

class FilteredHistoryHandler
{
public:
    virtual void onReceived(Message* /*msg*/, chatd::Idx idx) = 0;
    virtual void onLoaded(Message* /*msg*/, chatd::Idx idx) = 0;
    virtual void onDeleted(karere::Id /*id*/) = 0;
    virtual void onTruncated(karere::Id /*id*/) = 0;
};

class Connection;

class IRtcHandler
{
public:
    virtual void handleMessage(Chat& /*chat*/, const StaticBuffer& /*msg*/) {}
    virtual void handleCallData(Chat& /*chat*/, karere::Id /*chatid*/, karere::Id /*userid*/, uint32_t /*clientid*/, const StaticBuffer& /*msg*/) {}
    virtual void onShutdown() {}
    virtual void onClientLeftCall(karere::Id /*chatid*/, karere::Id /*userid*/, uint32_t /*clientid*/) {}

    /**
     * @brief This function is used to stop incall timer call during reconnection process
     * and avoid to destroy the call due to an error sending process (kErrNetSignalling)
     */
    virtual void stopCallsTimers(int shard) = 0;
    virtual void handleInCall(karere::Id chatid, karere::Id userid, uint32_t clientid) = 0;
    virtual void handleCallTime(karere::Id /*chatid*/, uint32_t /*duration*/) = 0;
    virtual void onKickedFromChatRoom(karere::Id chatid) = 0;
    virtual uint32_t clientidFromPeer(karere::Id chatid, karere::Id userid) = 0;
    virtual void retryCalls(int shard) = 0;
};
/** @brief userid + clientid map key class */
struct EndpointId
{
    enum {kBufferSize = 12};
    karere::Id userid;
    uint32_t clientid;
    unsigned char buffer[kBufferSize];
    EndpointId(karere::Id aUserid, uint32_t aClientid): userid(aUserid), clientid(aClientid)
    {
        memcpy(buffer, &userid.val , 8);
        memcpy(buffer + 8, &clientid, 4);
    }

    bool operator<(EndpointId other) const
    {
        if (userid.val < other.userid.val)
        {
            return true;
        }
        else if (userid.val > other.userid.val)
        {
            return false;
        }
        else
        {
            return (clientid < other.clientid);
        }
    }

    bool operator>(EndpointId other) const
    {
        return other < *this;
    }

    /** Comparison at byte level, necessary to compatibility with the webClient (javascript)*/
    static bool greaterThanForJs(EndpointId first, EndpointId second)
    {
        return (memcmp(first.buffer, second.buffer, kBufferSize) > 0);
    }
};

class Client;

// need DeleteTrackable for graceful disconnect timeout
class Connection: public karere::DeleteTrackable, public WebsocketsClient
{
public:
    enum State
    {
        kStateNew,
        kStateFetchingUrl,
        kStateDisconnected,
        kStateResolving,
        kStateConnecting,
        kStateConnected};

    enum
    {
        kIdleTimeout = 64,      // (in seconds) chatd closes connection after 48-64s of not receiving a response
        kEchoTimeout = 1,       // (in seconds) echo to check connection is alive when back to foreground
        kConnectTimeout = 30    // (in seconds) timeout reconnection to succeeed
    };

protected:
    Connection(Client& chatdClient, int shardNo);

    Client& mChatdClient;
    DNScache &mDnsCache;

    /** Shard number for which the Connection is configured */
    int mShardNo;

    /** Set of chats using the Connection object */
    std::set<karere::Id> mChatIds;

    /** Client ID is received upon login to chatd, based on a seed */
    uint32_t mClientId = 0;

    /** Current state of the connection */
    State mState = kStateNew;

    /** When enabled, hearbeat() method is called periodically */
    bool mHeartbeatEnabled = false;

    /** Target IP address being used for the reconnection in-flight */
    std::string mTargetIp;

    /** ip version to try first (both are tried) */
    bool usingipv6 = false;

    /** RetryController that manages the reconnection's attempts */
    std::unique_ptr<karere::rh::IRetryController> mRetryCtrl;

    /** Input promise for the RetryController
     *  - If it fails: a new attempt is schedulled
     *  - If it success: the reconnection is taken as done */
    promise::Promise<void> mConnectPromise;

    /** Timestamp of the last received data from chatd */
    time_t mTsLastRecv = 0;

    /** Handler of the timeout for the ECHO command */
    megaHandle mEchoTimer = 0;

    /** Handler of the timeout for the connection establishment */
    megaHandle mConnectTimer = 0;

    /** This promise is resolved when output data is written to the sockets */
    promise::Promise<void> mSendPromise;

    // ---- callbacks called from libwebsocketsIO ----
    virtual void wsConnectCb();
    virtual void wsCloseCb(int errcode, int errtype, const char *preason, size_t reason_len);
    virtual void wsHandleMsgCb(char *data, size_t len);
    virtual void wsSendMsgCb(const char *data, size_t len);

    void onSocketClose(int ercode, int errtype, const std::string& reason);
    promise::Promise<void> reconnect();
    void abortRetryController();
    void disconnect();
    void doConnect();
// Destroys the buffer content
    bool sendBuf(Buffer&& buf);
    bool rejoinExistingChats();
    void resendPending();
    void join(karere::Id chatid);
    void hist(karere::Id chatid, long count);
    bool sendCommand(Command&& cmd); // used internally only for OP_HELLO
    void execCommand(const StaticBuffer& buf);
    promise::Promise<void> sendKeepalive();
    void sendEcho();
    void sendCallReqDeclineNoSupport(karere::Id chatid, karere::Id callid);
    friend class Client;
    friend class Chat;

public:
    void setState(State state);
    State state() const;
    bool isOnline() const;
    const std::set<karere::Id>& chatIds() const;
    uint32_t clientId() const;
    void retryPendingConnection(bool disconnect, bool refreshURL = false);
    virtual ~Connection();

    void heartbeat();

    int shardNo() const;
    promise::Promise<void> sendSync();

    promise::Promise<void> connect();
    promise::Promise<void> fetchUrl();
};

enum ServerHistFetchState
{
/** Thie least significant 2 bits signify the history fetch source,
 * and correspond to HistSource values */

/** History is not being fetched, and there is probably history to fetch available */
    kHistNotFetching = 4,
/** We are fetching old messages if this flag is set, i.e. ones added to the back of
 *  the history buffer. If this flag is no set, we are fetching new messages, i.e. ones
 *  appended to the front of the history buffer */
    kHistOldFlag = 8,
/** We are fetching from the server if flag is set, otherwise we are fetching from
 * local db */
    kHistFetchingOldFromServer = kHistSourceServer | kHistOldFlag,
    kHistFetchingNewFromServer = kHistSourceServer | 0,
/** We are currently fetching history from db - always old messages */
/** Fething from RAM history buffer, always old messages */
    kHistDecryptingFlag = 16,
    kHistDecryptingOld = kHistDecryptingFlag | kHistOldFlag,
    kHistDecryptingNew = kHistDecryptingFlag | 0
};

/** @brief This is a class used to hold all properties of the last text
 * message that the app is interested in
 */
struct LastTextMsg
{
    /** @brief The sender of the message */
    karere::Id sender() const { return mSender; }
    /**
     * @brief Type of the last message
     *
     * This function returns the type of the message, as in Message::type.
     * @see \c Message::kMsgXXX enums.
     *
     * If no text message exists in history, type is \c LastTextMsgState::kNone.
     * If the message is being fetched from server, type is \c LastTextMsgState::kFetching.
     * Otherwise, the returned type will match the type of the message.
     */
    uint8_t type() const { return mType; }
    /**
     * @brief Content of the message
     *
     * The message contents in text form, so it can be displayed as it is in the UI.
     * If it's a special message, then this string contains the most important part,
     * like filename for attachment messages.
     */
    const std::string& contents() const { return mContents; }

    Idx idx() const { return mIdx; }
    karere::Id id() const { assert(mIdx != CHATD_IDX_INVALID); return mId; }
    karere::Id xid() const { assert(mIdx == CHATD_IDX_INVALID); return mId; }

protected:
    uint8_t mType = Message::kMsgInvalid;
    karere::Id mSender;
    std::string mContents;
    Idx mIdx = CHATD_IDX_INVALID;
    karere::Id mId;
};

/** @brief Internal class that maintains the last-text-message state */
struct LastTextMsgState: public LastTextMsg
{
    /** Enum for mState */
    enum: uint8_t { kNone = 0x0, kFetching = 0xff, kHave = 0x1 };

    bool mIsNotified = false;
    uint8_t state() const { return mState; }
    bool isValid() const { return mState == kHave; }
    bool isFetching() const { return mState == kFetching; }
    void setState(uint8_t state) { mState = state; }
    void assign(const chatd::Message& from, Idx idx)
    {
        assign(from, from.type, from.id(), idx, from.userid);
    }
    void assign(const Buffer& buf, uint8_t type, karere::Id id, Idx idx, karere::Id sender)
    {
        mType = type;
        mIdx = idx;
        mId = id;
        mContents.assign(buf.buf(), buf.dataSize());
        mSender = sender;
        mState = kHave;
        mIsNotified = false;
    }
    //assign both idx and proper msgid (was msgxid until now)
    void confirm(Idx idx, karere::Id msgid)
    {
        assert(mIdx == CHATD_IDX_INVALID);
        mIdx = idx;
        mId = msgid;
    }
    void clear() { mState = kNone; mType = Message::kMsgInvalid; mContents.clear(); }
protected:
    friend class Chat;
    uint8_t mState = kNone;
};

/**
 * @brief The generic class to manage history applying filters
 *
 * This class allows to add/delete messages and truncate history, as well as
 * retrieve/load messages by the app (from RAM, DB's cache and/or server).
 *
 * A FilteredHistoryHandler can be registered by FilteredHistory::setHandler in order to
 * receive callbacks when a message is received, loaded and deleted, or when the history
 * is truncated.
 *
 * Currently, this class is used exclusively to manage history of nodes/attachments.
 * In consequence, it uses the method Chat::requestNodeHistoryFromServer to fetch
 * new nodes from chatd through NODEHIST. Note that node-messages are also added to
 * the filtered history if a received/retrieved message (NEWMSG/OLDMSG) is a node-message.
 *
 * However, since NODEHIST only returns messages tagged in chatd as attachments via
 * the NEWNODEMSG, the algorithm may suffer from two issues:
 *
 *  1. Attachments in the filtered history may not preserve the order in the history, since
 * tagged attachments may be added to the node-history earlier than older non-tagged attachments.
 *  2. Once all tagged attachments are loaded via NODEHIST, older non-tagged attachments (retrieved
 * via HIST) won't be notified until the app is restarted because it's considered all node-history
 * is already loaded.
 */
class FilteredHistory
{
public:
    FilteredHistory(DbInterface &db, Chat &chat);

    void addMessage(Message &msg, bool isNew, bool isLocal);
    void deleteMessage(const Message &msg);
    void truncateHistory(karere::Id id);
    void clear();

    HistSource getHistory(uint32_t count);
    void setHaveAllHistory(bool haveAllHistory);

    karere::Id getOldestMsgId() const;
    void setHandler(FilteredHistoryHandler *handler);
    void unsetHandler();
    void finishFetchingFromServer();
    Message *getMessage(karere::Id id);
    Idx getMessageIdx(karere::Id id);

protected:
    DbInterface *mDb;
    Chat *mChat;
    FilteredHistoryHandler *mListener;

    /** Contains the messages in the history-buffer */
    std::list<std::unique_ptr<Message>> mBuffer;

    /** Maps msgid's to their position in the history-buffer */
    std::map<karere::Id, std::list<std::unique_ptr<Message>>::iterator> mIdToMsgMap;

    /** Index of the newest (most recent) message loaded in RAM */
    Idx mNewestIdx;

    /** Index of the oldest message loaded in RAM */
    Idx mOldestIdx;

    /** Index of the oldest message available in DB */
    Idx mOldestIdxInDb;

    /** Iterator pointing to the next message to be notified from buffer in memory */
    std::list<std::unique_ptr<Message>>::iterator mNextMsgToNotify;

    /** True if we reached the beginning of the history */
    bool mHaveAllHistory = false;

    /** True while fetching messages from server via NODEHIST is in progress*/
    bool mFetchingFromServer = false;

    void init();
};

struct ChatDbInfo;

/** @brief Represents a single chatroom together with the message history.
 * Message sending is done by calling methods on this class.
 * The history buffer can grow in two directions and is always contiguous, i.e.
 * there are no "holes".
 */
class Chat: public karere::DeleteTrackable
{
///@cond PRIVATE
public:

    /**
     * @brief The SendingItem struct represent items in the sending queue.
     * Initially,
     */
    struct SendingItem
    {
        SendingItem(uint8_t aOpcode, Message* aMsg, const karere::SetOfIds& aRcpts, uint64_t aRowid=0);
        ~SendingItem();

        uint8_t mOpcode;    // NEWMSG, NEWNODEMSG, MSGUPDX or MSGUPD

        /** When sending a message, we attach the Message object here to avoid
        * double-converting it when queued as a raw command in Sending, and after
        * that (when server confirms) move it as a Message object to history buffer */
        Message* msg;
        karere::SetOfIds recipients;
        uint64_t rowid; // in the sending table of DB cache

        MsgCommand *msgCmd = NULL;  // stores the encrypted NEWMSG/NEWNODEMSG/MSGUPDX/MSGUPD
        KeyCommand *keyCmd = NULL;  // stores the encrypted NEWKEY, if needed
        uint8_t opcode() const { return mOpcode; }
        void setOpcode(uint8_t op) { mOpcode = op; }

        bool isMessage() const { return ((mOpcode == OP_NEWMSG) || (mOpcode == OP_NEWNODEMSG) || (mOpcode == OP_MSGUPD) || (mOpcode == OP_MSGUPDX)); }
        bool isEdit() const { return mOpcode == OP_MSGUPD || mOpcode == OP_MSGUPDX; }
        void setKeyId(KeyId keyid)
        {
            msg->keyid = keyid;
        }
    };
    typedef std::list<SendingItem> OutputQueue;
    struct ManualSendItem
    {
        ManualSendItem(Message* aMsg, uint64_t aRowid, uint8_t aOpcode, ManualSendReason aReason);
        ManualSendItem();

        Message* msg;
        uint64_t rowid;
        uint8_t opcode;
        ManualSendReason reason;
    };

    Client& mChatdClient;

    enum FetchType
    {
        kFetchMessages,
        kFetchNodeHistory
    };

protected:
    Connection& mConnection;
    karere::Id mChatId;
    Idx mForwardStart;
    std::vector<std::unique_ptr<Message>> mForwardList;
    std::vector<std::unique_ptr<Message>> mBackwardList;
    std::unique_ptr<FilteredHistory> mAttachmentNodes;
    OutputQueue mSending;
    OutputQueue::iterator mNextUnsent;
    bool mIsFirstJoin = true;
    std::map<karere::Id, Idx> mIdToIndexMap;
    karere::Id mLastReceivedId;
    Idx mLastReceivedIdx = CHATD_IDX_INVALID;
    karere::Id mLastSeenId;
    Idx mLastSeenIdx = CHATD_IDX_INVALID;
    Idx mLastIdxReceivedFromServer = CHATD_IDX_INVALID;
    Listener* mListener;
    ChatState mOnlineState = kChatStateOffline;
    Priv mOwnPrivilege = PRIV_INVALID;
    karere::SetOfIds mUsers;
    /// db-supplied initial range, that we use until we see the message with mOldestKnownMsgId
    /// Before that happens, missing messages are supposed to be in the database and
    /// incrementally fetched from there as needed. After we see the mOldestKnownMsgId,
    /// we disable this range by setting mOldestKnownMsgId to 0, and recalculate
    /// range() only from the buffer items
    karere::Id mOldestKnownMsgId;
    unsigned mLastServerHistFetchCount = 0; ///< The number of history messages that have been fetched so far by the currently active or the last history fetch. It is reset upon new history fetch initiation
    unsigned mLastHistDecryptCount = 0; ///< Similar to mLastServerHistFetchCount, but reflects the current number of message passed through the decrypt process, which may be less than mLastServerHistFetchCount at a given moment

    /** @brief The state of history fetching from server */
    ServerHistFetchState mServerFetchState = kHistNotFetching;

    /** @brief Whether we have more not-loaded history in db */
    bool mHasMoreHistoryInDb = false;
    /** When true, OLDMSGs received from chatd are notified to the app */
    bool mServerOldHistCbEnabled = false;
    /** @brief Have reached the beggining of the history (not necessarily the end of it) */
    bool mHaveAllHistory = false;
    bool mIsDisabled = false;
    Idx mNextHistFetchIdx = CHATD_IDX_INVALID;
    Idx mOldestIdxInDb = CHATD_IDX_INVALID;
    DbInterface* mDbInterface = nullptr;
    // last text message stuff
    LastTextMsgState mLastTextMsg;
    // crypto stuff
    ICrypto* mCrypto = NULL;
    /** If crypto can't decrypt immediately, we set this flag and only the plaintext
     * path of further messages to be sent is written to db, without calling encrypt().
     * Once encryption is finished, this flag is cleared, and all queued unencrypted
     * messages are passed to encryption, updating their command BLOB in the sending
     * db table. This, until another (or the same) encrypt call can't encrypt immediately,
     * in which case the flag is set again and the queue is blocked again */
    bool mEncryptionHalted = false;
    /** If an incoming new message can't be decrypted immediately, this is set to its
     * index in the hitory buffer, as it is already added there (in memory only!).
     * Further received new messages are only added to memory history buffer, and
     * not processed further until the delayed encryption of the message completes
     * or fails. After that, mDecryptNewHaltedAt is cleared (set to CHATD_IDX_INVALID),
     * the (supposedly, but not necessarily) decrypted message is added to db history,
     * SEEN and RECEIVED pointers are handled, and app callbacks are called with that
     * message. Then, processing of any newer messages, accumulated in the in-memory histiry
     * buffer is resumed, until decryption can't happen immediately again or all messages
     * are processed. The app may be terminated while a delayed decrypt is in progress
     * and there are newer undecrypted messages accumulated in the memory history buffer.
     * In that case, the app will resume its state from the point where the last message
     * decrypted (and saved to db), re-downloading all newer messages from server again.
     * Thus, not writing anything about queued undecrypted messages to the db allows
     * for a clean resume from the last known good point in message history. */
    Idx mDecryptNewHaltedAt = CHATD_IDX_INVALID;

    /** Similar to mDecryptNewhaltedAt, but for history messages, retrieved backwards
     * in regard to time and index in history buffer. Note that the two
     *  mDecryptXXXHaltedAt operate independently. I.e. decryption of old messages may
     * be blocked by delayed decryption of a message, while at the same time decryption
     * of new messages may work synchronously and not be delayed.
     */
    Idx mDecryptOldHaltedAt = CHATD_IDX_INVALID;
    uint32_t mLastMsgTs;
    bool mIsGroup;
    std::set<karere::Id> mMsgsToUpdateWithRichLink;
    uint32_t mNumPreviewers = 0;
    /** Indicates the type of fetchs in-flight */
    std::queue <FetchType> mFetchRequest;
    /** Num of node-attachment messages requested to server */
    uint32_t mAttachNodesRequestedToServer = 0;
    /** Num of node-attachment messages received from server during fetch in-flight */
    uint32_t mAttachNodesReceived = 0;
    bool mAttachmentHistDoneReceived = false;
    std::queue <Message *> mAttachmentsPendingToDecrypt;
    bool mDecryptionAttachmentsHalted = false;
    /** True when node-attachments are pending to decrypt and history is truncated --> discard message being decrypted */
    bool mTruncateAttachment = false;
    /** Indicates the reaction sequence number for this chatroom */
    karere::Id mReactionSn = karere::Id::inval();
    /** Indicates the retention time for this chat room, after which the previous messages are automatically deleted */
    uint32_t mRetentionTime = 0;
    // ====
    std::map<karere::Id, Message*> mPendingEdits;
    std::map<BackRefId, Idx> mRefidToIdxMap;
    Chat(Connection& conn, karere::Id chatid, Listener* listener,
    const karere::SetOfIds& users, uint32_t chatCreationTs, ICrypto* crypto, bool isGroup);
    void push_forward(Message* msg) { mForwardList.emplace_back(msg); }
    void push_back(Message* msg) { mBackwardList.emplace_back(msg); }
    void clear()
    {
        mBackwardList.clear();
        mForwardList.clear();
    }
    // msgid can be 0 in case of rejections
    Idx msgConfirm(karere::Id msgxid, karere::Id msgid, uint32_t timestamp = 0);
    bool msgAlreadySent(karere::Id msgxid, karere::Id msgid);
    Message* msgRemoveFromSending(karere::Id msgxid, karere::Id msgid);
    Idx msgIncoming(bool isNew, Message* msg, bool isLocal=false);
    bool msgIncomingAfterAdd(bool isNew, bool isLocal, Message& msg, Idx idx);
    void msgIncomingAfterDecrypt(bool isNew, bool isLocal, Message& msg, Idx idx);
    bool msgNodeHistIncoming(Message* msg);
    void onUserJoin(karere::Id userid, Priv priv);
    void onUserLeave(karere::Id userid);
    void onAddReaction(karere::Id msgId, karere::Id userId, std::string reaction);
    void onDelReaction(karere::Id msgId, karere::Id userId, std::string reaction);
    void onReactionSn(karere::Id rsn);
    void onPreviewersUpdate(uint32_t numPrev);
    void onJoinComplete();
    void onRetentionTimeUpdated(uint32_t period);
    void loadAndProcessUnsent();
    void initialFetchHistory(karere::Id serverNewest);
    void requestHistoryFromServer(int32_t count);
    Idx getHistoryFromDb(unsigned count);
    HistSource getHistoryFromDbOrServer(unsigned count);
    void onLastReceived(karere::Id msgid);
    void onLastSeen(karere::Id msgid, bool resend = true);
    void handleLastReceivedSeen(karere::Id msgid);
    bool msgSend(const Message& message);
    void setOnlineState(ChatState state);
    SendingItem* postMsgToSending(uint8_t opcode, Message* msg, karere::SetOfIds recipients);
    bool sendKeyAndMessage(std::pair<MsgCommand*, KeyCommand*> cmd);
    void flushOutputQueue(bool fromStart=false);
    karere::Id makeRandomId();
    void login();
    void join();
    void handlejoin();
    void handleleave();
    void joinRangeHist(const ChatDbInfo& dbInfo);
    void handlejoinRangeHist(const ChatDbInfo& dbInfo);
    void onDisconnect();
    void onHistDone(); //called upont receipt of HISTDONE from server
    void onFetchHistDone(); //called by onHistDone() if we are receiving old history (not new, and not via JOINRANGEHIST)
    void onNewKeys(StaticBuffer&& keybuf);
    void logSend(const Command& cmd) const;
    void handleBroadcast(karere::Id userid, uint8_t type);
    void findAndNotifyLastTextMsg();
    void notifyLastTextMsg();
    void onInCall(karere::Id userid, uint32_t clientid);
    void onEndCall(karere::Id userid, uint32_t clientid);
    void initChat();
    void requestRichLink(Message &message);
    void requestPendingRichLinks();
    void removePendingRichLinks();
    void removePendingRichLinks(Idx idx);
    void removeMessageReactions(Idx idx);
    void manageRichLinkMessage(Message &message);
    void attachmentHistDone();
    friend class Connection;
    friend class Client;
/// @endcond PRIVATE
public:
    unsigned initialHistoryFetchCount = 32; ///< This is the amount of messages that will be requested from server _only_ in case local db is empty
    /** @brief users The current set of users in the chatroom */
    const karere::SetOfIds& users() const { return mUsers; }
    ~Chat();
    /** @brief The chatid of this chat */
    karere::Id chatId() const { return mChatId; }
    /** @brief The chatd client */
    Client& client() const { return mChatdClient; }
    Connection& connection() const { return mConnection; }
    /** @brief The lowest index of a message in the RAM history buffer */
    Idx lownum() const { return mForwardStart - (Idx)mBackwardList.size(); }
    /** @brief The highest index of a message in the RAM history buffer */
    Idx highnum() const { return mForwardStart + (Idx)mForwardList.size()-1;}
    /** @brief Needed only for debugging purposes */
    Idx forwardStart() const { return mForwardStart; }
    /** The number of messages currently in the history buffer (in RAM).
     * @note Note that there may be more messages in history db, but not loaded
     * into memory*/
    Idx size() const { return mForwardList.size() + mBackwardList.size(); }
    /** @brief Whether we have any messages in the history buffer */
    bool empty() const { return mForwardList.empty() && mBackwardList.empty();}
    bool isDisabled() const { return mIsDisabled; }
    bool isFirstJoin() const { return mIsFirstJoin; }
    void disable(bool state);
    /** The index of the oldest decrypted message in the RAM history buffer.
     * This will be greater than lownum() if there are not-yet-decrypted messages
     * at the start of the buffer, i.e. when more history has been fetched, but
     * decryption keys have not yet been loaded for these messages.
     */
    Idx decryptedLownum() const
    {
        return (mDecryptOldHaltedAt == CHATD_IDX_INVALID)
            ? lownum() : mDecryptOldHaltedAt+1;
    }
    /** @brief Similar to decryptedLownum() */
    Idx decryptedHighnum() const
    {
        return(mDecryptNewHaltedAt == CHATD_IDX_INVALID)
            ? highnum() : mDecryptNewHaltedAt-1;
    }

    /** @brief connects the chatroom for the first time. A chatroom
      * is initialized in two stages: first it is created via Client::createChatRoom(),
      * after which it can be accessed in offline mode. The second stage is
      * connect(), after which it initiates or uses an existing connection to
      * chatd
      */
    void connect();

    /** @brief The online state of the chatroom */
    ChatState onlineState() const { return mOnlineState; }

    /** @brief True if joining into chatd (already connected to chatd via socket) */
    bool isJoining() const { return mOnlineState == kChatStateJoining; }

    /** @brief True if logged-in into chatd (HISTDONE received after JOIN/JOINRANGEHIST) */
    bool isLoggedIn() const { return mOnlineState == kChatStateOnline; }

    /** @brief Get the seen/received status of a message. Both the message object
     * and its index in the history buffer must be provided */
    Message::Status getMsgStatus(const Message& msg, Idx idx) const;

    /** @brief Contains all not-yet-confirmed edits of messages.
      *  This can be used by the app to replace the text of messages who have
      * been edited before they have been sent/confirmed. Normally the app needs
      * to display the edited text in the unsent message.*/
    const std::map<karere::Id, Message*>& pendingEdits() const { return mPendingEdits; }

    /** @brief Whether the listener will be notified upon receiving
     * old history messages from the server.
     */
    bool isServerOldHistCbEnabled() const { return mServerOldHistCbEnabled;}

    /** @brief Returns whether history is being fetched from server _and_
     * send to the application callback via \c onRecvHistoryMsg().
     */
    bool isNotifyingOldHistFromServer() const { return mServerOldHistCbEnabled && (mServerFetchState & kHistOldFlag); }

    /** @brief Returns whether we are fetching old or new history at the moment */
    bool isFetchingFromServer() const { return (mServerFetchState & kHistNotFetching) == 0; }

    /** @brief The current history fetch state */
    ServerHistFetchState serverFetchState() const { return mServerFetchState; }

    /** @brief Whether we are decrypting the fetched history. The app may need
     * to differentiate whether the history fetch process is doing the actual fetch, or
     * is waiting for the decryption (i.e. fetching chat keys etc)
     */
    bool isServerFetchDecrypting() const { return mServerFetchState & kHistDecryptingFlag; }

    /**
     * @brief haveAllHistory
     * Returned whether we have locally all existing history.
     * Note that this doesn't mean that we have sent all history the app
     * via getHistory() - the client may still have history that hasn't yet
     * been sent to the app after a getHistory(), i.e. because resetGetHistory()
     * has been called.
     */
    bool haveAllHistory() const { return mHaveAllHistory; }
    /** @brief returns whether the app has received all existing history
     * for the current history fetch session (since the chat creation or
     * sinte the last call to \c resetGetHistory()
     */
    bool haveAllHistoryNotified() const;
    /**
     * @brief The last number of history messages that have actually been
     * returned to the app via * \c getHitory() */
    unsigned lastHistDecryptCount() const { return mLastHistDecryptCount; }

    /** @brief
     * Get the message with the specified index, or \c NULL if that
     * index is out of range
     */
    inline Message* findOrNull(Idx num) const
    {
        if (num < mForwardStart) //look in mBackwardList
        {
            Idx idx = mForwardStart - num - 1; //always >= 0
            if (static_cast<size_t>(idx) >= mBackwardList.size())
                return nullptr;
            return mBackwardList[idx].get();
        }
        else
        {
            Idx idx = num - mForwardStart;
            if (static_cast<size_t>(idx) >= mForwardList.size())
                return nullptr;
            return mForwardList[idx].get();
        }
    }

    /**
     * @brief Returns the message at the specified index in the RAM history buffer.
     * Throws if index is out of range
     */
    Message& at(Idx num) const
    {
        Message* msg = findOrNull(num);
        if (!msg)
        {
            throw std::runtime_error("Chat::operator[idx]: idx = "+
                std::to_string(num)+" is outside of ["+std::to_string(lownum())+":"+
                std::to_string(highnum())+"] range");
        }
        return *msg;
    }

    /**
     * @brief Returns the message at the specified index in the RAM history buffer.
     * Throws if index is out of range
     */
    Message& operator[](Idx num) const { return at(num); }

    /** @brief Returns whether the specified RAM history buffer index is valid or out
     * of range
     */
    bool hasNum(Idx num) const
    {
        if (num < mForwardStart)
            return (static_cast<size_t>(mForwardStart - num) <= mBackwardList.size());
        else
            return (num < mForwardStart + static_cast<int>(mForwardList.size()));
    }

    /**
     * @brief Returns the index of the message with the specified msgid.
     * @param msgid The message id whose index to find
     * @returns The index of the message inside the RAM history buffer.
     *  If no such message exists in the RAM history buffer, CHATD_IDX_INVALID
     * is returned
     */
    Idx msgIndexFromId(karere::Id msgid) const
    {
        auto it = mIdToIndexMap.find(msgid);
        return (it == mIdToIndexMap.end()) ? CHATD_IDX_INVALID : it->second;
    }

    /**
     * @brief Returns the message with specific msgid that it's stored at node history
     * @param msgid The message id
     * @return Pointer to the message. The ownership of the message is retained in c\ FilteredHistory
     */
    Message *getMessageFromNodeHistory(karere::Id msgid) const;

    /**
     * @brief Returns the index of the message with the specified msgid that it's stored at node history
     * @param msgid The message id whose index to find
     * @return The index of the message inside the RAM history buffer.
     *  If no such message exists in the RAM history buffer, CHATD_IDX_INVALID
     * is returned
     */
    Idx getIdxFromNodeHistory(karere::Id msgid) const;

    /**
     * @brief Initiates fetching more history - from local RAM history buffer,
     * from local db or from server.
     * If ram + local db have less than the number of requested messages,
     * loading stops when local db is exhausted, returning less than \count
     * messages. Next call to this function will fetch history from server.
     * If there is no history in local db, loading is done from the chatd server.
     * Fetching from RAM and DB can be combined, if there is not enough history
     * in RAM. In that case, kHistSourceDb will be returned.
     * @param count - The number of requested messages to load. The actual number
     * of messages loaded can be less than this.
     * @returns The source from where history is fetched.
     * The app may use this to decide whether to display a progress bar/ui in case
     * the fetch is from server.
     */
    HistSource getHistory(unsigned count);

    HistSource getNodeHistory(uint32_t count);

    /**
     * @brief Resets sending of history to the app, so that next getHistory()
     * will start from the newest known message. Note that this doesn't affect
     * the actual fetching of history from the server to the chatd client,
     * only the sending from the chatd client to the app.
     */
    void resetGetHistory();

    /**
     * @brief setMessageSeen Move the last-seen-by-us pointer to the message with the
     * specified index.
     * @return Whether the pointer was successfully set. Setting may fail if
     * it was attempted to set the pointer to an older than the current position.
     */
    bool setMessageSeen(Idx idx);

    /**
     * @brief Sets the last-seen-by-us pointer to the message with the specified
     * msgid.
     * @return Whether the pointer was successfully set. Setting may fail if
     * it was attempted to set the pointer to an older than the current position.
     */
    bool setMessageSeen(karere::Id msgid);

    /** @brief The last-seen-by-us pointer */
    Idx lastSeenIdx() const { return mLastSeenIdx; }

    /** @brief The last-seen-by-us pointer */
    karere::Id lastSeenId() const { return mLastSeenId; }

    /** @brief Whether the next history fetch will be from local db or from server */
    bool historyFetchIsFromDb() const { return (mOldestKnownMsgId != 0); }

    /** @brief The interface of the Strongvelope crypto module instance associated with this
      * chat
      */
    ICrypto* crypto() const { return mCrypto; }

    /** @group Message output methods */

    /** @brief Submits a message for sending.
     * @param msg - The message contents buffer
     * @param msglen - The size of the message contents buffer
     * @param type - The type of the message - normal message, type of management message,
     * application-specific type like link, share, picture etc.
     * @param userp - An optional user pointer to associate with the message object
     */
    Message* msgSubmit(const char* msg, size_t msglen, unsigned char type, void* userp);

    /** @brief Queues a message as an edit message for the specified original message.
     * @param msg - the original message
     * @param newdata - The new contents
     * @param newlen - The size of the new contents
     * @param userp - An optional user pointer to associate with the newly created
     * edit message
     * \attention Will delete a previous edit if the original was not yet ack-ed by
     * the server. That is, there can be only one pending edit for a not-yet-sent
     * message, and if there was a previous one, it will be deleted.
     * The user is responsible to clear any reference to a previous edit to avoid a
     * dangling pointer.
     */
    Message* msgModify(Message& msg, const char* newdata, size_t newlen, void* userp, uint8_t newtype);

    /**
     * @brief Import a message into the history
     * This method simulates a NEWMSG/MSGUPD received from chatd, when it's actually
     * loaded from an external DB.
     * @param msg Message to import (takes ownership)
     * @param isUpdate True is the message already exist and the import only updates it
     */
    void msgImport(std::unique_ptr<Message> msg, bool isUpdate);

    /**
     * @brief Import the id of the last message seen into the history
     * This method simulates a SEEN received from chatd, when it's actually
     * loaded from an external DB.
     * @param msg Id of the last message seen to import
     */
    void seenImport(karere::Id lastSeenId);

    /**
     * @brief Import the key of a message
     * This method simulates a NEWKEY received from chatd, when it's actually
     * loaded from an external DB.
     * @param keyid Id of the key
     * @param userid Id of the owner of the key
     * @param key Decrypted key data
     * @param keylen Size of the key
     */
    void keyImport(KeyId keyid, karere::Id userid, const char* key, uint16_t keylen);

    /** Removes metadata from rich-link and converts the message to the original (normal) one */
    Message *removeRichLink(Message &message, const std::string &content);

    /** @brief The number of unread messages. Calculated based on the last-seen-by-us pointer.
      * It's possible that the exact count is not yet known, if the last seen message is not
      * known by the client yet. In that case, the client knows the minumum count,
      * (which is the total count of locally loaded messages at the moment),
      * and returns the number as negative. The application may use this to
      * to display for example '1+' instead of '1' in the unread indicator.
      * When more history is fetched, the negative count increases in absolute value,
      * (but is still negative), until the actual last seen message is obtained,
      * at which point the count becomes positive.
      * An example: client has only one message pre-fetched from server, and
      * its msgid is not the same as the last-seen-by-us msgid. The client
      * will then return the unread count as -1. When one more message is loaded
      * from server but it's still not the last-seen one, the count will become
      * -2. A third message is fetched, and its msgid matches the last-seen-msgid.
      * The client will then return the unread count as +2, and will not change
      * as more history is fetched from server.
      * Example 1: Client has 1 message pre-fetched and its msgid is the same
      * as the last-seen-msgid. The count will be returned as 0.
      */
    int unreadMsgCount() const;

    /** @brief Returns the text of the most-recent message in the chat that can
     * be displayed as text in the chat list. If it is not found in RAM,
     * the database will be queried. If not found there as well, server is queried,
     * and 0xff is returned. When the message is received from server, the
     * \c onLastTextMsgUpdated callback will be called.
     * @param [out] msg Output pointer that will be set to the internal last-text-message
     * object. The object is owned by the client, and you should use this
     * pointer synchronously after the call to this function, and not in an
     * async-delayed way.
     * @return If there is currently a last-text-message, 1 is returned and
     * the output pointer will be set to the internal object. Otherwise,
     * the output pointer will be set to \c NULL, and an error code will be
     * returner, as follows:
     *   0xff - no text message is avaliable locally, the client is fetching
     * more history from server. The fetching will continue until a text
     * message is found, at which point the callback will be called.
     */
    uint8_t lastTextMessage(LastTextMsg*& msg);

    /** @brief Returns the timestamp of the newest known message */
    uint32_t lastMessageTs() { return mLastMsgTs; }

    /** @brief Changes the Listener */
    void setListener(Listener* newListener) { mListener = newListener; }

    /**
     * @brief Resets the state of the listener, initiating all initial
     * callbacks, such as the onManualSendRequired(), onUnsentMsgLoaded,
     * and resets the getHistory() pointer, so that subsequent getHistory()
     * calls will start returning history from the newest message.
     * You may want to call this method at \c chatd::Listener::init, so the
     * history retrieval starts from the beginning.
     */
    void resetListenerState();
    /**
     * @brief getMsgByXid searches the send queue for a message with the specified
     * msgxid. The message is supposed to be unconfirmed, but in reality the
     * message may have been received and recorded by the server,
     * and the client may have not received the confirmation.
     * @param msgxid - The transaction id of the message
     * @returns Pointer to the Message object, or nullptr if a message with
     * that msgxid does not exist in the send queue.
     */
    Message* getMsgByXid(karere::Id msgxid);
    /**
     * @brief Removes the specified manual-send message, from the manual send queue.
     * Normally should be called when the user opts to not retry sending the message
     * @param id The id of the message, provided by \c onManualSendRequired()
     */
    void removeManualSend(uint64_t id);

    /** @brief Broadcasts a notification that the user is typing. This will trigged
     * other clients receiving \c onUserTyping() callbacks
     */
    void sendTypingNotification();

    /** @brief Broadcasts a notification that the user has stopped typing. This will trigged
     * other clients receiving \c onUserStopTyping() callbacks
     */
    void sendStopTypingNotification();

    /**
     * @brief Generates a backreference id. Must be public because strongvelope
     *  uses it to generate chat title messages
     * @param aCrypto - the crypto module interface to use for random number
     * generation.
     */
    static uint64_t generateRefId(const ICrypto* aCrypto);
    Message *getManualSending(uint64_t rowid, chatd::ManualSendReason& reason);
    /** @brief Sends a command in the chatroom. This method needs to be public
     * only because webrtc needs to use it.
     @note Sending data over libws is destructive to the buffer - the websocket
     * protocol requires it to be xor-ed, and that is done in-place. So, we have
     * two versions of \c sendCommand() - the one with the rvalue reference is
     * picked by the compiler whenever the command object is a temporary, avoiding
     * copying the buffer, and the const reference one is picked when the Command
     * object is read-only and has to be preserved
     */
    bool sendCommand(Command&& cmd);
    bool sendCommand(const Command& cmd);
    Idx lastIdxReceivedFromServer() const;
    bool isGroup() const;
    bool isPublic() const;
    uint32_t getNumPreviewers() const;
    void clearHistory();
    void sendSync();
    void addReaction(const Message &message, const std::string &reaction);
    void delReaction(const Message &message, const std::string &reaction);
    void sendReactionSn();
    void setPublicHandle(uint64_t ph);
    uint64_t getPublicHandle() const;
    bool previewMode();
    void rejoin();

    /** Fetch \c count node-attachment messages from server, starting at \c oldestMsgid */
    void requestNodeHistoryFromServer(karere::Id oldestMsgid, uint32_t count);

    /** Returns oldest message in  the history buffer*/
    Message* oldest() const;

    /** Returns newest message in  the history buffer*/
    Message* newest() const;

    /** Returns true when fetch in-flight is a NODEHIST */
    bool isFetchingNodeHistory() const;
    void setNodeHistoryHandler(FilteredHistoryHandler *handler);
    void unsetHandlerToNodeHistory();
<<<<<<< HEAD
    promise::Promise<void> requestUserAttributes(karere::Id sender);
=======
    uint32_t getRetentionTime() const;
>>>>>>> 9faaa542

protected:
    void msgSubmit(Message* msg, karere::SetOfIds recipients);
    bool msgEncryptAndSend(OutputQueue::iterator it);
    void continueEncryptNextPending();
    void onMsgUpdated(Message* msg);
    void onMsgUpdatedAfterDecrypt(time_t updateTs, bool richLinkRemoved, Message *msg);
    void onJoinRejected();
    void onHandleJoinRejected();
    void keyConfirm(KeyId keyxid, KeyId keyid);
    void onKeyReject();
    void onHistReject();
    void rejectMsgupd(karere::Id id, uint8_t serverReason);
    void rejectGeneric(uint8_t opcode, uint8_t reason);
    void moveItemToManualSending(OutputQueue::iterator it, ManualSendReason reason);
    void handleTruncate(const Message& msg, Idx idx);
    void deleteMessagesBefore(Idx idx);
    void createMsgBackRefs(OutputQueue::iterator msgit);
    void verifyMsgOrder(const Message& msg, Idx idx);
    void truncateByRetentionTime(Idx idx);
    void truncateAttachmentHistory();

    /**
     * @brief Remove those messages that exceed the retention time frame for this chat.
     * @param updateTimer - if false, it ensures that updateRetentionCheckPeriod won't be called.
     * This param is needed, to avoid infitite loops, when this method is called upon timeout expiration.
     *
     * @return the timestamp when the next retention history check must be done for this chat.
     */
    time_t handleRetentionTime(bool updateTimer = true);

    /** Return the Idx corresponding to the most recent msg affected by retention history (in RAM or Db)
     *  or CHATD_IDX_INVALID if none */
    Idx getIdxByRetentionTime();

    /**
     * @brief Returns the timestamp, when the next retention history check must be done for this chat
     * @param updateTimer - if false, it ensures that updateRetentionCheckPeriod won't be called.
     * @return the timestamp, when the next retention history check must be done for this chat.
     */
    time_t nextRetentionHistCheck(bool updateTimer = true);

    /**
     * @brief Initiates replaying of callbacks about unsent messages and unsent
     * edits, i.e. \c onUnsentMsgLoaded() and \c onUnsentEditLoaded().
     * This may be needed when the listener is switched, in order to init the new
     * listener state */
    void replayUnsentNotifications();
    void onLastTextMsgUpdated(const Message& msg, Idx idx=CHATD_IDX_INVALID);
    bool findLastTextMsg();
    /**
     * @brief Initiates loading of the queue with messages that require user
     * approval for re-sending */
    void loadManualSending();
public:
//realtime messaging

//===
};

class Client : public karere::DeleteTrackable
{
protected:
    karere::Id mMyHandle;

    // maps the chatd shard number to its corresponding Shard connection
    std::map<int, std::shared_ptr<Connection>> mConnections;

    // maps a chatid to the handling Shard connection
    std::map<karere::Id, Connection*> mConnectionForChatId;

    // maps chatids to the Chat object
    std::map<karere::Id, std::shared_ptr<Chat>> mChatForChatId;

    // maps userids to the timestamp of the most recent message received from the userid
    std::map<karere::Id, ::mega::m_time_t> mLastMsgTs;

    // set of seen timers
    std::set<megaHandle> mSeenTimers;

    bool mMessageReceivedConfirmation = false;

    // value of richPreview's user-attribute
    uint8_t mRichLinkState = kRichLinkNotDefined;

    // to track changes in the richPreview's user-attribute
    karere::UserAttrCache::Handle mRichPrevAttrCbHandle;

    int mKeepaliveCount = 0;                    // number of keepalives to be sent (one per connection)
    bool mKeepaliveFailed = false;              // true means any pending keepalive failed to send
    promise::Promise<void> mKeepalivePromise;   // resolved when all keepalive have been sent (or failed)
    void onKeepaliveSent();

    bool onMsgAlreadySent(karere::Id msgxid, karere::Id msgid);
    void msgConfirm(karere::Id msgxid, karere::Id msgid, uint32_t timestamp = 0);
    promise::Promise<void> sendKeepalive();
    void sendEcho();

    /** Handler of the timeout for retention history checks */
    megaHandle mRetentionTimer;

    /** Timestamp of the next check of retention history for all chats, or zero (disabled) */
    uint32_t mRetentionCheckTs;

public:
    // Chatd Version:
    // - Version 0: initial version
    // - Version 1:
    //  * Add commands CALLDATA and REJECT
    // - Version 2:
    //  * Add call-logging messages
    // - Version 3:
    //  * Add CALLTIME command
    // - Version 4:
    //  * Add echo for SEEN command (with seen-pointer up-to-date)
    // - Version 5:
    //  * Changes at CALLDATA protocol (new state)
    // - Version 6:
    //  * Add commands ADDREACTION DELREACTION REACTIONSN
    // - Version 7:
    //  * Add commands MSGIDTIMESTAMP NEWMSGIDTIMESTAMP
    static const unsigned chatdVersion = 7;

    // Minimum retention history check period (in seconds)
    static const unsigned kMinRetentionTimeout = 60;

    Client(karere::Client *aKarereClient);
    ~Client();

    enum: uint8_t { kRichLinkNotDefined = 0,  kRichLinkEnabled = 1, kRichLinkDisabled = 2};

    MyMegaApi *mApi;
    karere::Client *mKarereClient;
    IRtcHandler *mRtcHandler = nullptr;

    /* --- getters --- */
    const karere::Id myHandle() const;
    std::shared_ptr<Chat> chatFromId(karere::Id chatid) const;
    Chat& chats(karere::Id chatid) const;
    karere::Id chatidFromPh(karere::Id ph);
    uint8_t richLinkState() const;
    bool areAllChatsLoggedIn(int shard = -1);

    uint8_t keepaliveType();
    void setKeepaliveType(bool isInBackground);

    /** @brief Joins the specifed chatroom on the specified shard, using the specified url, and
     * associates the specified Listener and ICrypto instances with the newly created Chat object.
     */
    Chat& createChat(karere::Id chatid, int shardNo,
    Listener* listener, const karere::SetOfIds& initialUsers, ICrypto* crypto, uint32_t chatCreationTs, bool isGroup);

    /** @brief Leaves the specified chatroom */
    void leave(karere::Id chatid);

    void disconnect();
    void retryPendingConnections(bool disconnect, bool refreshURL = false);
    void heartbeat();

    promise::Promise<void> notifyUserStatus();

    /** Changes the Rtc handler, returning the old one */
    IRtcHandler* setRtcHandler(IRtcHandler* handler);

    /** Clean the timers set */
    void cancelSeenTimers();

    // True if clients send confirmation to chatd when they receive a new message
    bool isMessageReceivedConfirmationActive() const;

    // The timestamps of the most recent message from userid
    mega::m_time_t getLastMsgTs(karere::Id userid) const;
    void setLastMsgTs(karere::Id userid, mega::m_time_t lastMsgTs);

    // Update mRetentionCheckTs if force is true or nextCheck is smaller than current value
    /**
     * @brief Update mRetentionCheckTs and set a new timer if required.
     * mRetentionCheckTs will be updated in the following cases:
     * - force is true
     * - nextCheck != 0 and current value is 0
     * - nextCheck != 0 and nextCheck < current value
     *
     * A new timer will be set, if mRetentionCheckTs has been modified and is not zero
     *
     * @param nextCheckTs - timestamp when next retention history check must be done for all chats
     * @param force - if true force to update mRetentionCheckTs
     */
    void updateRetentionCheckTs(time_t nextCheckTs, bool force);

    /**
     * @brief Cancel retention history timer if active, and reset mRetentionTimer to zero.
     * If resetTs is true, also reset mRetentionCheckTs.
     *
     * @param resetTs - if true, reset mRetentionCheckTs to zero.
     */
    void cancelRetentionTimer(bool resetTs = true);

    /**
     * @brief Sets a new retention history timer.
     * When timer expires, this method will iterate through all chats,
     * calling to handleRetentionTime (with false to avoid an infinite loop),
     * and will get the smaller timestamp when the next retention history check must be done.
     *
     * Once next retention history check timestamp is obtained, this method will call to
     * updateRetentionCheckPeriod (with true) that ensures that mRetentionCheckTs
     * will be modified, and a new timer will be set if mRetentionCheckTs > 0
     */
    void setRetentionTimer();

    friend class Connection;
    friend class Chat;
};

static inline const char* connStateToStr(Connection::State state)
{
    switch (state)
    {
    case Connection::State::kStateNew: return "New";
    case Connection::State::kStateFetchingUrl: return "Fetching URL";
    case Connection::State::kStateDisconnected: return "Disconnected";
    case Connection::State::kStateResolving: return "Resolving DNS";
    case Connection::State::kStateConnecting: return "Connecting";
    case Connection::State::kStateConnected: return "Connected";
    default: return "(invalid)";
    }
}

struct ChatDbInfo
{
    karere::Id oldestDbId;
    karere::Id newestDbId;
    Idx newestDbIdx;
    karere::Id lastSeenId;
    karere::Id lastRecvId;
};

class DbInterface
{
public:
    virtual ~DbInterface(){}


//  <<<--- Management of the HISTORY buffer --->>>

    /**
    * @brief Called when the client was requested to fetch history
    *
    * @param startIdx - the start index of the requested history range
    * @param count - the number of messages to return
    * @param [out] messages - The app should put the messages in this vector, the most recent message being
    * at position 0 in the vector, and the oldest being the last. If the returned message count is less
    * than the requested by \c count, the client considers there is no more history in the db.
    */
    virtual void fetchDbHistory(Idx startIdx, unsigned count, std::vector<Message*>& messages) = 0;

    /// adds a message to the history buffer at the specified \c idx
    virtual void addMsgToHistory(const Message& msg, Idx idx) = 0;

    /// update a message in the history buffer with the specified \c msgid
    virtual void updateMsgInHistory(karere::Id msgid, const Message& msg) = 0;


//  <<<--- Management of the SENDING QUEUE --->>>

    /// adds a new item to the sending queue
    virtual void addSendingItem(Chat::SendingItem& msg) = 0;

    /// upon message's edit, every related item in the sending queue should be updated
    virtual int updateSendingItemsContentAndDelta(const chatd::Message& msg) = 0;

    /// upon key's confirmation (keyxid->keyid), every related item in sending queue should be updated
    virtual int updateSendingItemsKeyid(KeyId localkeyid, KeyId keyid) = 0;

    /// upon message's confirmation (msgxid->msgid), every related item in sending queue should be updated
    virtual int updateSendingItemsMsgidAndOpcode(karere::Id msgxid, karere::Id msgid) = 0;

    /// upon message's encryption, store MsgCommand, KeyCommand and local keyxid
    virtual void addBlobsToSendingItem(uint64_t rowid, const MsgCommand* msgCmd, const KeyCommand* keyCmd, KeyId keyid) = 0;

    /// delete item from the sending queue
    virtual void deleteSendingItem(uint64_t rowid) = 0;

    /// populate the sending queue in memory from DB
    virtual void loadSendQueue(Chat::OutputQueue& queue) = 0;


//  <<<--- Management of the MANUAL SENDING QUEUE --->>>

    /// move a message from the sending queue to manual-sending queue
    virtual void saveItemToManualSending(const Chat::SendingItem& item, int reason) = 0;

    /// delete item from the manual-sending queue
    virtual bool deleteManualSendItem(uint64_t rowid) = 0;

    /// load all messages in the manual-sending queue
    virtual void loadManualSendItems(std::vector<Chat::ManualSendItem>& items) = 0;

    /// load a single message from the manual-sending queue
    virtual void loadManualSendItem(uint64_t rowid, Chat::ManualSendItem& item) = 0;


    //  <<<--- Management of the FILTERED HISTORY --->>>

    virtual void addMsgToNodeHistory(const Message &msg, Idx &idx) = 0;
    virtual void deleteMsgFromNodeHistory(const Message& msg) = 0;
    virtual void truncateNodeHistory(karere::Id id) = 0;
    virtual void getNodeHistoryInfo(Idx &newest, Idx &oldest) = 0;
    virtual void clearNodeHistory() = 0;
    virtual void fetchDbNodeHistory(Idx idx, unsigned count, std::vector<chatd::Message*>& messages) = 0;


//  <<<--- Additional methods: seen/received/delta/oldest/newest... --->>>

    virtual void getHistoryInfo(ChatDbInfo& info) = 0;

    virtual void setLastSeen(karere::Id msgid) = 0;
    virtual void setLastReceived(karere::Id msgid) = 0;

    virtual void setChatVar (const char *name, bool value) = 0;
    virtual bool chatVar (const char *name) = 0;
    virtual bool removeChatVar (const char *name) = 0;

    virtual Idx getOldestIdx() = 0;
    virtual uint32_t getOldestMsgTs() = 0;
    virtual Idx getIdxOfMsgidFromHistory(karere::Id msgid) = 0;
    virtual Idx getUnreadMsgCountAfterIdx(Idx idx) = 0;
    virtual void getLastTextMessage(Idx from, chatd::LastTextMsgState& msg, uint32_t& lastTs) = 0;
    virtual void getMessageDelta(karere::Id msgid, uint16_t *updated) = 0;

    virtual void setHaveAllHistory(bool haveAllHistory) = 0;
    virtual void truncateHistory(const chatd::Message& msg) = 0;
    virtual void clearHistory() = 0;

    virtual Idx getIdxOfMsgidFromNodeHistory(karere::Id msgid) = 0;

    //  <<<--- Reaction methods --->>>
    virtual std::string getReactionSn() = 0;
    virtual void setReactionSn(const std::string &rsn) = 0;
    virtual void cleanReactions(karere::Id msgId) = 0;
    virtual void addReaction(karere::Id msgId, karere::Id userId, const char *reaction) = 0;
    virtual void delReaction(karere::Id msgId, karere::Id userId, const char *reaction) = 0;
    virtual void getMessageReactions(karere::Id msgId, ::mega::multimap<std::string, karere::Id>& reactions) = 0;

    //  <<<--- Retention history methods --->>>
    virtual chatd::Idx getIdxByRetentionTime(time_t) = 0;
    virtual void retentionHistoryTruncate(const chatd::Idx idx) = 0;
};

}

#endif<|MERGE_RESOLUTION|>--- conflicted
+++ resolved
@@ -1358,11 +1358,8 @@
     bool isFetchingNodeHistory() const;
     void setNodeHistoryHandler(FilteredHistoryHandler *handler);
     void unsetHandlerToNodeHistory();
-<<<<<<< HEAD
     promise::Promise<void> requestUserAttributes(karere::Id sender);
-=======
     uint32_t getRetentionTime() const;
->>>>>>> 9faaa542
 
 protected:
     void msgSubmit(Message* msg, karere::SetOfIds recipients);
