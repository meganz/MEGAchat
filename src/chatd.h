--- conflicted
+++ resolved
@@ -1307,19 +1307,14 @@
     uint32_t getNumPreviewers() const;
     void clearHistory();
     void sendSync();
-<<<<<<< HEAD
-    void addReaction(const Message *message, std::string reaction);
-    void delReaction(const Message *message, std::string reaction);
+    void addReaction(const Message &message, const std::string &reaction);
+    void delReaction(const Message &message, const std::string &reaction);
     PendingReactions& getPendingReactions();
     bool isPendingReaction(std::string reaction, karere::Id msgId, uint8_t status);
     void addPendingReaction(std::string reaction, karere::Id msgId, uint8_t status);
     void removePendingReaction(std::string reaction, karere::Id msgId, uint8_t status);
     void retryPendingReactions();
     void cleanPendingReactions();
-=======
-    void addReaction(const Message &message, const std::string &reaction);
-    void delReaction(const Message &message, const std::string &reaction);
->>>>>>> 0582ba1d
     void sendReactionSn();
     void setPublicHandle(uint64_t ph);
     uint64_t getPublicHandle() const;
