--- conflicted
+++ resolved
@@ -880,12 +880,8 @@
     void handleBroadcast(karere::Id userid, uint8_t type);
     void findAndNotifyLastTextMsg();
     void notifyLastTextMsg();
-<<<<<<< HEAD
-    void onMsgTimestamp(uint32_t ts); //support for newest-message-timestamp
-=======
     void onInCall(karere::Id userid, uint32_t clientid);
     void onEndCall(karere::Id userid, uint32_t clientid);
->>>>>>> 7c52633d
     void initChat();
     void requestRichLink(Message &message);
     void requestPendingRichLinks();
