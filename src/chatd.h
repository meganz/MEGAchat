#ifndef __CHATD_H__
#define __CHATD_H__

#include <stdint.h>
#include <string>
#include <buffer.h>
#include <map>
#include <set>
#include <list>
#include <deque>
#include <base/promise.h>
#include <base/timers.hpp>
#include <base/trackDelete.h>
#include <chatdMsg.h>
#include <url.h>
#include <net/websocketsIO.h>
#include <userAttrCache.h>
#include <base/retryHandler.h>

namespace karere {
    class Client;
}

class MyMegaApi;

#define CHATD_LOG_DEBUG(fmtString,...) KARERE_LOG_DEBUG(krLogChannel_chatd, fmtString, ##__VA_ARGS__)
#define CHATD_LOG_INFO(fmtString,...) KARERE_LOG_INFO(krLogChannel_chatd, fmtString, ##__VA_ARGS__)
#define CHATD_LOG_WARNING(fmtString,...) KARERE_LOG_WARNING(krLogChannel_chatd, fmtString, ##__VA_ARGS__)
#define CHATD_LOG_ERROR(fmtString,...) KARERE_LOG_ERROR(krLogChannel_chatd, fmtString, ##__VA_ARGS__)

enum: uint32_t { kPromiseErrtype_chatd = 0x3e9ac47d }; //should resemble 'megachtd'

#define CHATD_MAX_EDIT_AGE 3600
namespace chatd
{

/// This type is used for ordered indexes in the message buffer
typedef int32_t Idx;

/// We want to fit in the positive range of a signed int64_t, for compatibility with sqlite which has no unsigned types
/// Don't use an enum as its implicit type may screw up our value
#define CHATD_IDX_RANGE_MIDDLE 0
#define CHATD_IDX_INVALID 0x7fffffff

class Chat;
class ICrypto;


/** @brief Reason codes passed to Listener::onManualSendRequired() */
enum ManualSendReason: uint8_t
{
    kManualSendInvalidReason = 0,
    kManualSendUsersChanged = 1,    ///< Group chat participants have changed
    kManualSendTooOld = 2,          ///< Message is older than CHATD_MAX_EDIT_AGE seconds
    kManualSendGeneralReject = 3,   ///< chatd rejected the message, for unknown reason
    kManualSendNoWriteAccess = 4,   ///< Read-only privilege or not belong to the chatroom
    kManualSendEditNoChange = 6     /// Edit message has same content than message in server
};

/** The source from where history is being retrieved by the app */
enum HistSource
{
    kHistSourceNone = 0, ///< History is not being retrieved
    kHistSourceRam = 1, ///< History is being retrieved from the history buffer in RAM
    kHistSourceDb = 2, ///<History is being retrieved from the local DB
    kHistSourceServer = 3, ///< History is being retrieved from the server
    kHistSourceNotLoggedIn = 4 ///< History has to be fetched from server, but we are not logged in yet
};

enum
{
    kSeenTimeout = 200,     /// Delay to send SEEN (ms)
    kSyncTimeout = 2500     /// Timeout to recv SYNC (ms)
};

enum { kMaxMsgSize = 120000 };  // (in bytes)

class DbInterface;
struct LastTextMsg;

class Listener
{
public:
    /** @brief
     * This is the first call chatd makes to the Listener, passing it necessary objects and
     * retrieving info about the local history database
     * If you want to replay notifications related to this chat and the history retrieval to
     * start from the beginning (so every message is notified again), call \c Chat::resetListenerState
     * @param chat - the Chat object that can be used to access the message buffer etc
     * @param dbIntf[out] reference to the internal pointer to the database abstraction
     * layer interface. Set this pointer to a newly created instance of a db abstraction
     * instance.
     * @note The \c dbIntf creation is handled by karere, and in the app interface,
     * this callback should not change this pointer (which is set to NULL)
     */
    virtual void init(Chat& chat, DbInterface*& dbIntf) = 0;
    /** @brief Called when that chatroom instance is being destroyed
     *  (e.g. on application close)
     */
    virtual void onDestroy(){}
    /** @brief A new message was received. This can be just sent by a peer, or retrieved from the server.
     * @param idx The index of the message in the buffer
     * @param status - The 'seen' status of the message. Normally it should be
     * 'not seen', until we call setMessageSeen() on it
     */
    virtual void onRecvNewMessage(Idx /*idx*/, Message& /*msg*/, Message::Status /*status*/){}

    /** @brief A history message has been received, as a result of getHistory().
     * @param idx The index of the message in the history buffer
     * @param msg The message itself
     * @param status The 'seen' status of the message
     * @param isLocal The message can be received from the server, or from the app's local
     * history db via \c fetchDbHistory() - this parameter specifies the source
     */
    virtual void onRecvHistoryMessage(Idx /*idx*/, Message& /*msg*/, Message::Status /*status*/, bool /*isLocal*/){}

    /**
     * @brief The retrieval of the requested history batch, via \c getHistory(), was completed
     * @param source The source from where the last message of the history
     * chunk was returned. This basically means that if some of it was returned from RAM
     * and then from DB, then source will be kHistSourceDb. This is not valid
     * from mixing messages from local source and from server, as they are never
     * mixed in one history chunk.
     */
    virtual void onHistoryDone(HistSource /*source*/) {}

    /**
     * @brief Chat history have been truncated as result of reception of OP_RETENTION command.
     * All messages that exceed retention time must be cleared, so we need to inform app
     * to free all resources associated to these messages.
     *
     * @param msg Most recent message affected by retention time
     * @param idx Index of the message
     * @param status Status of the message
     */
    virtual void onHistoryTruncatedByRetentionTime(const Message &msg, const Idx &idx, const Message::Status &status) {}

    /**
     * @brief An unsent message was loaded from local db. The app should normally
     * display it at the end of the message history, indicating that it has not been
     * sent. This callback is called for all unsent messages, in order in which
     * the message posting ocurrent, from the oldest to the newest,
     * i.e. subsequent onUnsentMsgLoaded() calls are for newer unsent messages
     */
    virtual void onUnsentMsgLoaded(Message& /*msg*/) {}

    /**
     * @brief An unsent edit of a message was loaded. Similar to \c onUnsentMsgLoaded()
     * @param msg The edited message
     * @param oriMsgIsSending - whether the original message has been sent or not
     * yet sent (on the send queue).
     * @note The calls to \c onUnsentMsgLoaded() and \c onUnsentEditLoaded()
     * are done in the order of the corresponding events (send, edit)
     */
    virtual void onUnsentEditLoaded(Message& /*msg*/, bool /*oriMsgIsSending*/) {}

    /** @brief A message sent by us was acknoledged by the server, assigning it a MSGID.
      * At this stage, the message state is "received-by-server", and it is in the history
      * buffer when this callback is called.
      * @param msgxid - The request-response match id that we generated for the sent message.
      * Normally the application doesn't need to care about it
      * @param msg - The message object - \c id() returns a real msgid, and \c isSending() is \c false
      * @param idx - The history buffer index at which the message was put
      * @param tsUpdated - The ts has been updated or not
      */
    virtual void onMessageConfirmed(karere::Id /*msgxid*/, const Message& /*msg*/, Idx /*idx*/, bool /*tsUpdated*/){}

     /** @brief A message was rejected by the server for some reason.
      * As the message is not yet in the history buffer, its \c id()
      * is a msgxid, and \c msg.isSending() is \c true.
      * The message may have actually been received by the server, but we
      * didn't know about that.
      * The message is already removed from the client's send queue.
      * The app must remove this message from the 'pending' GUI list.
      * @param msg - The message that was rejected.
      * @param reason - The reason for the reject.
      * When the reason code is 0, the client has received a MSGID, i.e.
      * the message is already received by the server.
      * Possible scenarions when this can happens are:
      * - We went offline after sending a message but just before receiving
      *  the confirmation for it.
      * - We tried to send the message while offline and restarted the app
      * while still offline, then went online. On *nix systems, the packets
      * from the previous app run are kept in the TCP output queue, and once
      * the machine goes online, they are sent, effectively behaving like a
      * second client that sent the same message with the same msgxid.
      * When the actual client tries to send it again, the server sees the
      * same msgxid and returns OP_MSGID with the already assigned id
      * of the message. The client must have already received this message as
      * a NEWMSG upon reconnect, so it can just remove the pending message.
      */
    virtual void onMessageRejected(const Message& /*msg*/, uint8_t /*reason*/){}

    /** @brief A message was delivered, seen, etc. When the seen/received pointers are advanced,
     * this will be called for each message of the pointer-advanced range, so the application
     * doesn't need to iterate over ranges by itself
     */
    virtual void onMessageStatusChange(Idx /*idx*/, Message::Status /*newStatus*/, const Message& /*msg*/){}

    /**
     * @brief Called when a message edit is received, i.e. MSGUPD is received.
     * The message is already updated in the history buffer and in the db,
     * and the GUI should also update it.
     * \attention If the edited message is not in memory, it is still updated in
     * the database, but this callback will not be called.
     * @param msg The edited message
     * @param idx - the index of the edited message
     */
    virtual void onMessageEdited(const Message& /*msg*/, Idx /*idx*/){}

    /** @brief An edit posted by us was rejected for some reason.
     * // TODO
     * @param msg
     * @param reason
     */
    virtual void onEditRejected(const Message& /*msg*/, ManualSendReason /*reason*/){}

    /** @brief The chatroom connection (to the chatd server shard) state
     * has changed.
     */
    virtual void onOnlineStateChange(ChatState state) = 0;

    /** @brief A user has joined the room, or their privilege has
     * changed.
     */
    virtual void onUserJoin(karere::Id /*userid*/, Priv /*privilege*/){}

    /**
     * @brief onUserLeave User has been excluded from the group chat
     * @param userid The userid of the user
     */
    virtual void onUserLeave(karere::Id /*userid*/){}

    /** @brief We have been excluded from this chatroom */
    virtual void onExcludedFromChat() {}

    /** Chat mode has changed
     */
    virtual void onChatModeChanged(bool /*mode*/) {}

    /** @brief We have rejoined the room
     */
    virtual void onRejoinedChat() {}

    /** @brief Unread message count has changed */
    virtual void onUnreadChanged() {}

    /** @brief A message could not be sent automatically, due to some reason.
     * User-initiated retry is required.
     * @attention Ownership of \c msg is passed to application.
     * The application can re-send or discard the message. In both cases, it should
     * call removeManualSend() when it's about to resend or discard, in order to
     * remove the message from the pending-manual-action list.
     * To re-send, just call msgSubmit() in the normal way.
     * @param id The send queue id of the message. As the message has no msgid,
     * this is used to identify the message in seubsequent retry/cancel
     * @param reason - The code of the reason why the message could not be auto sent
     */
    virtual void onManualSendRequired(Message* /*msg*/, uint64_t /*id*/, ManualSendReason /*reason*/) {}

    /**
     * @brief onHistoryTruncated The history of the chat was truncated by someone
     * at the message \c msg.
     * @param msg The message at which the history is truncated. The message before
     * it (if it exists) is the last preserved message. The \c msg message is
     * overwritten with a management message that contains information who truncated the message.
     * @param idx - The index of \c msg
     */
    virtual void onHistoryTruncated(const Message& /*msg*/, Idx /*idx*/) {}

    /**
     * @brief onMsgOrderVerificationFail The message ordering check for \c msg has
     * failed. The message may have been tampered.
     * @param msg The message
     * @param idx Index of \c msg
     * @param errmsg The error string describing what exactly is the problem
     */
    virtual void onMsgOrderVerificationFail(const Message& msg, Idx idx, const std::string& errmsg)
    {
        CHATD_LOG_ERROR("msgOrderFail[msgid %s, idx %d]: %s", msg.id().toString().c_str(), idx, errmsg.c_str());
    }

    /**
     * @brief onUserTyping Called when a signal is received that a peer
     * is typing a message. Normally the app should have a timer that
     * is reset each time a typing notification is received. When the timer
     * expires or stop typing is received, it should hide the notification GUI.
     * @param userid The user that is typing. The app can use the user attrib
     * cache to get a human-readable name for the user.
     */
    virtual void onUserTyping(karere::Id /*userid*/) {}

    /**
     * @brief onUserStopTyping Called when a signal is received that a peer
     * has stopped to type a message. When this message arrives, notification GUI
     * has to be removed.
     * @param userid The user that has stop to type. The app can use the user attrib
     * cache to get a human-readable name for the user.
     */
    virtual void onUserStopTyping(karere::Id /*userid*/) {}

    /**
     * @brief Called when the last known text message changes/is updated, so that
     * the app can display it next to the chat title
     * @param msg Contains the properties of the last text message
     */
    virtual void onLastTextMessageUpdated(const LastTextMsg& /*msg*/) {}
    /**
     * @brief Called when a message with a newer timestamp/modification time
     * is encountered. This can be used by the app to order chats in the chat
     * list GUI based on last interaction.
     * @param ts The timestamp of the newer message. If a message is edited,
     * ts is the sum of the original message timestamp and the update delta.
     */
    virtual void onLastMessageTsUpdated(uint32_t /*ts*/) {}

    /**
     * @brief Called when the number of users that reacted to a message with a
     * specific reaction has changed.
     *
     * @param msgid The id of the message associated to the reaction.
     * @param reaction The UTF-8 reaction
     * @param count The number of users that reacted to that message with this reaction
     */
    virtual void onReactionUpdate(karere::Id /*msgid*/, const char* /*reaction*/, int /*count*/){}

    /**
     * @brief Called when a chat is going to reload its history after the server rejects JOINRANGEHIST
     */
    virtual void onHistoryReloaded(){}

    /**
     * @brief Called when the number of previewers in a public chat has changed
     */
    virtual void onPreviewersUpdate(){}

    /** @brief Retention time period has changed */
    virtual void onRetentionTimeUpdated(unsigned int /*period*/) {}
};

class FilteredHistoryHandler
{
public:
    virtual void onReceived(Message* /*msg*/, chatd::Idx idx) = 0;
    virtual void onLoaded(Message* /*msg*/, chatd::Idx idx) = 0;
    virtual void onDeleted(karere::Id /*id*/) = 0;
    virtual void onTruncated(karere::Id /*id*/) = 0;
};

class Connection;

/** @brief userid + clientid map key class */
struct EndpointId
{
    enum {kBufferSize = 12};
    karere::Id userid;
    uint32_t clientid;
    unsigned char buffer[kBufferSize];
    EndpointId(karere::Id aUserid, uint32_t aClientid): userid(aUserid), clientid(aClientid)
    {
        memcpy(buffer, &userid.val , 8);
        memcpy(buffer + 8, &clientid, 4);
    }

    bool operator<(EndpointId other) const
    {
        if (userid.val < other.userid.val)
        {
            return true;
        }
        else if (userid.val > other.userid.val)
        {
            return false;
        }
        else
        {
            return (clientid < other.clientid);
        }
    }

    bool operator>(EndpointId other) const
    {
        return other < *this;
    }

    /** Comparison at byte level, necessary to compatibility with the webClient (javascript)*/
    static bool greaterThanForJs(EndpointId first, EndpointId second)
    {
        return (memcmp(first.buffer, second.buffer, kBufferSize) > 0);
    }
};

class Client;

// need DeleteTrackable for graceful disconnect timeout
class Connection: public karere::DeleteTrackable, public WebsocketsClient
{
public:
    enum State
    {
        kStateNew,
        kStateFetchingUrl,
        kStateDisconnected,
        kStateResolving,
        kStateConnecting,
        kStateConnected};

    enum
    {
        kIdleTimeout = 64,              // (in seconds) chatd closes connection after 48-64s of not receiving a response
        kEchoTimeout = 1,               // (in seconds) echo to check connection is alive when back to foreground
        kConnectTimeout = 30,           // (in seconds) timeout reconnection to succeeed
        kMaxConnSucceededTimeframe = 30 // (in seconds) timeout after we will re-fetch a fresh URL if successful connections has exceeded kMaxConnSuceeded
    };

    /* Limit of successful connections established during the last kMaxConnSucceededTimeframe seconds
     * If we exceed this limit we will re-fetch a fresh URL */
    const unsigned int kMaxConnSuceeded = 16;

protected:
    Connection(Client& chatdClient, int shardNo);

    Client& mChatdClient;
    DNScache &mDnsCache;

    /** Shard number for which the Connection is configured */
    int mShardNo;

    /** Set of chats using the Connection object */
    std::set<karere::Id> mChatIds;

    /** Client ID is received upon login to chatd, based on a seed */
    uint32_t mClientId = 0;

    /** Current state of the connection */
    State mState = kStateNew;

    /** When enabled, hearbeat() method is called periodically */
    bool mHeartbeatEnabled = false;

    /** Target IP address being used for the reconnection in-flight */
    std::string mTargetIp;

    /** ip version to try first (both are tried) */
    bool usingipv6 = false;

    /** RetryController that manages the reconnection's attempts */
    std::unique_ptr<karere::rh::IRetryController> mRetryCtrl;

    /** Input promise for the RetryController
     *  - If it fails: a new attempt is schedulled
     *  - If it success: the reconnection is taken as done */
    promise::Promise<void> mConnectPromise;

    /** Timestamp of the last received data from chatd */
    time_t mTsLastRecv = 0;

    /** Timestamp of the first successful connection attempt, in the last kMaxConnSucceededTimeframe seconds */
    time_t mTsConnSuceeded = 0;

    /** Number of successful connections attempts */
    unsigned int mConnSuceeded = 0;

    /** Handler of the timeout for the ECHO command */
    megaHandle mEchoTimer = 0;

    /** Handler of the timeout for the connection establishment */
    megaHandle mConnectTimer = 0;

    /** This promise is resolved when output data is written to the sockets */
    promise::Promise<void> mSendPromise;

    /** Flag to indicate if a fresh URL is being fetched */
    bool mFetchingUrl = false;

    // ---- callbacks called from libwebsocketsIO ----
    virtual void wsConnectCb();
    virtual void wsCloseCb(int errcode, int errtype, const char *preason, size_t reason_len);
    virtual void wsHandleMsgCb(char *data, size_t len);
    virtual void wsSendMsgCb(const char *data, size_t len);
<<<<<<< HEAD
    virtual void wsProcessNextMsgCb();
=======
    bool wsSSLsessionUpdateCb(const CachedSession &sess) override;
>>>>>>> 24aa0ad6

    void onSocketClose(int ercode, int errtype, const std::string& reason);
    promise::Promise<void> reconnect();
    void abortRetryController();
    void disconnect();
    void doConnect();
// Destroys the buffer content
    bool sendBuf(Buffer&& buf);
    bool rejoinExistingChats();
    void resendPending();
    void join(karere::Id chatid);
    void hist(karere::Id chatid, long count);
    bool sendCommand(Command&& cmd); // used internally only for OP_HELLO
    void execCommand(const StaticBuffer& buf);
    promise::Promise<void> sendKeepalive();
    void sendEcho();

    /** @brief reset number of succeeded connection attempts and update ts for last check **/
    void resetConnSuceededAttempts(const time_t &t);
    friend class Client;
    friend class Chat;

public:
    void setState(State state);
    State state() const;
    bool isOnline() const;
    const std::set<karere::Id>& chatIds() const;
    uint32_t clientId() const;
    void retryPendingConnection(bool disconnect, bool refreshURL = false);
    virtual ~Connection();

    void heartbeat();

    int shardNo() const;
    promise::Promise<void> sendSync();

    promise::Promise<void> connect();
    promise::Promise<void> fetchUrl();
};

enum ServerHistFetchState
{
/** Thie least significant 2 bits signify the history fetch source,
 * and correspond to HistSource values */

/** History is not being fetched, and there is probably history to fetch available */
    kHistNotFetching = 4,
/** We are fetching old messages if this flag is set, i.e. ones added to the back of
 *  the history buffer. If this flag is no set, we are fetching new messages, i.e. ones
 *  appended to the front of the history buffer */
    kHistOldFlag = 8,
/** We are fetching from the server if flag is set, otherwise we are fetching from
 * local db */
    kHistFetchingOldFromServer = kHistSourceServer | kHistOldFlag,
    kHistFetchingNewFromServer = kHistSourceServer | 0,
/** We are currently fetching history from db - always old messages */
/** Fething from RAM history buffer, always old messages */
    kHistDecryptingFlag = 16,
    kHistDecryptingOld = kHistDecryptingFlag | kHistOldFlag,
    kHistDecryptingNew = kHistDecryptingFlag | 0
};

/** @brief This is a class used to hold all properties of the last text
 * message that the app is interested in
 */
struct LastTextMsg
{
    /** @brief The sender of the message */
    karere::Id sender() const { return mSender; }
    /**
     * @brief Type of the last message
     *
     * This function returns the type of the message, as in Message::type.
     * @see \c Message::kMsgXXX enums.
     *
     * If no text message exists in history, type is \c LastTextMsgState::kNone.
     * If the message is being fetched from server, type is \c LastTextMsgState::kFetching.
     * Otherwise, the returned type will match the type of the message.
     */
    uint8_t type() const { return mType; }
    /**
     * @brief Content of the message
     *
     * The message contents in text form, so it can be displayed as it is in the UI.
     * If it's a special message, then this string contains the most important part,
     * like filename for attachment messages.
     */
    const std::string& contents() const { return mContents; }

    Idx idx() const { return mIdx; }
    karere::Id id() const { assert(mIdx != CHATD_IDX_INVALID); return mId; }
    karere::Id xid() const { assert(mIdx == CHATD_IDX_INVALID); return mId; }

protected:
    uint8_t mType = Message::kMsgInvalid;
    karere::Id mSender;
    std::string mContents;
    Idx mIdx = CHATD_IDX_INVALID;
    karere::Id mId;
};

/** @brief Internal class that maintains the last-text-message state */
struct LastTextMsgState: public LastTextMsg
{
    /** Enum for mState */
    enum: uint8_t { kNone = 0x0, kFetching = 0xff, kHave = 0x1 };

    bool mIsNotified = false;
    uint8_t state() const { return mState; }
    bool isValid() const { return mState == kHave; }
    bool isFetching() const { return mState == kFetching; }
    void setState(uint8_t state) { mState = state; }
    void assign(const chatd::Message& from, Idx idx)
    {
        assign(from, from.type, from.id(), idx, from.userid);
    }
    void assign(const Buffer& buf, uint8_t type, karere::Id id, Idx idx, karere::Id sender)
    {
        mType = type;
        mIdx = idx;
        mId = id;
        mContents.assign(buf.buf(), buf.dataSize());
        mSender = sender;
        mState = kHave;
        mIsNotified = false;
    }
    //assign both idx and proper msgid (was msgxid until now)
    void confirm(Idx idx, karere::Id msgid)
    {
        assert(mIdx == CHATD_IDX_INVALID);
        mIdx = idx;
        mId = msgid;
    }
    void clear() { mState = kNone; mType = Message::kMsgInvalid; mContents.clear(); }
protected:
    friend class Chat;
    uint8_t mState = kNone;
};

/**
 * @brief The generic class to manage history applying filters
 *
 * This class allows to add/delete messages and truncate history, as well as
 * retrieve/load messages by the app (from RAM, DB's cache and/or server).
 *
 * A FilteredHistoryHandler can be registered by FilteredHistory::setHandler in order to
 * receive callbacks when a message is received, loaded and deleted, or when the history
 * is truncated.
 *
 * Currently, this class is used exclusively to manage history of nodes/attachments.
 * In consequence, it uses the method Chat::requestNodeHistoryFromServer to fetch
 * new nodes from chatd through NODEHIST. Note that node-messages are also added to
 * the filtered history if a received/retrieved message (NEWMSG/OLDMSG) is a node-message.
 *
 * However, since NODEHIST only returns messages tagged in chatd as attachments via
 * the NEWNODEMSG, the algorithm may suffer from two issues:
 *
 *  1. Attachments in the filtered history may not preserve the order in the history, since
 * tagged attachments may be added to the node-history earlier than older non-tagged attachments.
 *  2. Once all tagged attachments are loaded via NODEHIST, older non-tagged attachments (retrieved
 * via HIST) won't be notified until the app is restarted because it's considered all node-history
 * is already loaded.
 */
class FilteredHistory
{
public:
    FilteredHistory(DbInterface &db, Chat &chat);

    void addMessage(Message &msg, bool isNew, bool isLocal);
    void deleteMessage(const Message &msg);
    void truncateHistory(karere::Id id);
    void clear();

    HistSource getHistory(uint32_t count);
    void setHaveAllHistory(bool haveAllHistory);

    karere::Id getOldestMsgId() const;
    void setHandler(FilteredHistoryHandler *handler);
    void unsetHandler();
    void finishFetchingFromServer();
    Message *getMessage(karere::Id id);
    Idx getMessageIdx(karere::Id id);

protected:
    DbInterface *mDb;
    Chat *mChat;
    FilteredHistoryHandler *mListener;

    /** Contains the messages in the history-buffer */
    std::list<std::unique_ptr<Message>> mBuffer;

    /** Maps msgid's to their position in the history-buffer */
    std::map<karere::Id, std::list<std::unique_ptr<Message>>::iterator> mIdToMsgMap;

    /** Index of the newest (most recent) message loaded in RAM */
    Idx mNewestIdx;

    /** Index of the oldest message loaded in RAM */
    Idx mOldestIdx;

    /** Index of the oldest message available in DB */
    Idx mOldestIdxInDb;

    /** Iterator pointing to the next message to be notified from buffer in memory */
    std::list<std::unique_ptr<Message>>::iterator mNextMsgToNotify;

    /** True if we reached the beginning of the history */
    bool mHaveAllHistory = false;

    /** True while fetching messages from server via NODEHIST is in progress*/
    bool mFetchingFromServer = false;

    void init();
};

struct ChatDbInfo;

/** @brief Represents a single chatroom together with the message history.
 * Message sending is done by calling methods on this class.
 * The history buffer can grow in two directions and is always contiguous, i.e.
 * there are no "holes".
 */
class Chat: public karere::DeleteTrackable
{
///@cond PRIVATE
public:

    /**
     * @brief The SendingItem struct represent items in the sending queue.
     * Initially,
     */
    struct SendingItem
    {
        SendingItem(uint8_t aOpcode, Message* aMsg, const karere::SetOfIds& aRcpts, uint64_t aRowid=0);
        ~SendingItem();

        uint8_t mOpcode;    // NEWMSG, NEWNODEMSG, MSGUPDX or MSGUPD

        /** When sending a message, we attach the Message object here to avoid
        * double-converting it when queued as a raw command in Sending, and after
        * that (when server confirms) move it as a Message object to history buffer */
        Message* msg;
        karere::SetOfIds recipients;
        uint64_t rowid; // in the sending table of DB cache

        MsgCommand *msgCmd = NULL;  // stores the encrypted NEWMSG/NEWNODEMSG/MSGUPDX/MSGUPD
        KeyCommand *keyCmd = NULL;  // stores the encrypted NEWKEY, if needed
        uint8_t opcode() const { return mOpcode; }
        void setOpcode(uint8_t op) { mOpcode = op; }

        bool isMessage() const { return ((mOpcode == OP_NEWMSG) || (mOpcode == OP_NEWNODEMSG) || (mOpcode == OP_MSGUPD) || (mOpcode == OP_MSGUPDX)); }
        bool isEdit() const { return mOpcode == OP_MSGUPD || mOpcode == OP_MSGUPDX; }
        void setKeyId(KeyId keyid)
        {
            msg->keyid = keyid;
        }
    };
    typedef std::list<SendingItem> OutputQueue;
    struct ManualSendItem
    {
        ManualSendItem(Message* aMsg, uint64_t aRowid, uint8_t aOpcode, ManualSendReason aReason);
        ManualSendItem();

        Message* msg;
        uint64_t rowid;
        uint8_t opcode;
        ManualSendReason reason;
    };

    struct PendingReaction
    {
        PendingReaction(const std::string &aReactionString, const std::string &aReactionStringEnc, uint64_t aMsgId, uint8_t status);
        std::string mReactionString;
        std::string mReactionStringEnc;
        uint64_t mMsgId;
        uint8_t mStatus;
    };
    typedef std::list<PendingReaction> PendingReactions;

    Client& mChatdClient;

    enum FetchType
    {
        kFetchMessages,
        kFetchNodeHistory
    };

protected:
    Connection& mConnection;
    karere::Id mChatId;
    Idx mForwardStart;
    std::vector<std::unique_ptr<Message>> mForwardList;
    std::vector<std::unique_ptr<Message>> mBackwardList;
    std::unique_ptr<FilteredHistory> mAttachmentNodes;
    OutputQueue mSending;
    PendingReactions mPendingReactions;
    OutputQueue::iterator mNextUnsent;
    bool mIsFirstJoin = true;
    std::map<karere::Id, Idx> mIdToIndexMap;
    karere::Id mLastReceivedId;
    Idx mLastReceivedIdx = CHATD_IDX_INVALID;
    karere::Id mLastSeenId;
    Idx mLastSeenIdx = CHATD_IDX_INVALID;
    Idx mLastIdxReceivedFromServer = CHATD_IDX_INVALID;
    Listener* mListener;
    ChatState mOnlineState = kChatStateOffline;
    Priv mOwnPrivilege = PRIV_INVALID;
    karere::SetOfIds mUsers;
    /// db-supplied initial range, that we use until we see the message with mOldestKnownMsgId
    /// Before that happens, missing messages are supposed to be in the database and
    /// incrementally fetched from there as needed. After we see the mOldestKnownMsgId,
    /// we disable this range by setting mOldestKnownMsgId to 0, and recalculate
    /// range() only from the buffer items
    karere::Id mOldestKnownMsgId;
    unsigned mLastServerHistFetchCount = 0; ///< The number of history messages that have been fetched so far by the currently active or the last history fetch. It is reset upon new history fetch initiation
    unsigned mLastHistDecryptCount = 0; ///< Similar to mLastServerHistFetchCount, but reflects the current number of message passed through the decrypt process, which may be less than mLastServerHistFetchCount at a given moment

    /** @brief The state of history fetching from server */
    ServerHistFetchState mServerFetchState = kHistNotFetching;

    /** @brief Whether we have more not-loaded history in db */
    bool mHasMoreHistoryInDb = false;
    /** When true, OLDMSGs received from chatd are notified to the app */
    bool mServerOldHistCbEnabled = false;
    /** @brief Have reached the beggining of the history (not necessarily the end of it) */
    bool mHaveAllHistory = false;
    bool mIsDisabled = false;
    Idx mNextHistFetchIdx = CHATD_IDX_INVALID;
    Idx mOldestIdxInDb = CHATD_IDX_INVALID;
    DbInterface* mDbInterface = nullptr;
    // last text message stuff
    LastTextMsgState mLastTextMsg;
    // crypto stuff
    ICrypto* mCrypto = NULL;
    int mUnreadCount = 0;
    /** If crypto can't decrypt immediately, we set this flag and only the plaintext
     * path of further messages to be sent is written to db, without calling encrypt().
     * Once encryption is finished, this flag is cleared, and all queued unencrypted
     * messages are passed to encryption, updating their command BLOB in the sending
     * db table. This, until another (or the same) encrypt call can't encrypt immediately,
     * in which case the flag is set again and the queue is blocked again */
    bool mEncryptionHalted = false;
    /** If an incoming new message can't be decrypted immediately, this is set to its
     * index in the hitory buffer, as it is already added there (in memory only!).
     * Further received new messages are only added to memory history buffer, and
     * not processed further until the delayed encryption of the message completes
     * or fails. After that, mDecryptNewHaltedAt is cleared (set to CHATD_IDX_INVALID),
     * the (supposedly, but not necessarily) decrypted message is added to db history,
     * SEEN and RECEIVED pointers are handled, and app callbacks are called with that
     * message. Then, processing of any newer messages, accumulated in the in-memory histiry
     * buffer is resumed, until decryption can't happen immediately again or all messages
     * are processed. The app may be terminated while a delayed decrypt is in progress
     * and there are newer undecrypted messages accumulated in the memory history buffer.
     * In that case, the app will resume its state from the point where the last message
     * decrypted (and saved to db), re-downloading all newer messages from server again.
     * Thus, not writing anything about queued undecrypted messages to the db allows
     * for a clean resume from the last known good point in message history. */
    Idx mDecryptNewHaltedAt = CHATD_IDX_INVALID;

    /** Similar to mDecryptNewhaltedAt, but for history messages, retrieved backwards
     * in regard to time and index in history buffer. Note that the two
     *  mDecryptXXXHaltedAt operate independently. I.e. decryption of old messages may
     * be blocked by delayed decryption of a message, while at the same time decryption
     * of new messages may work synchronously and not be delayed.
     */
    Idx mDecryptOldHaltedAt = CHATD_IDX_INVALID;
    uint32_t mLastMsgTs;
    bool mIsGroup;
    std::set<karere::Id> mMsgsToUpdateWithRichLink;
    uint32_t mNumPreviewers = 0;
    /** Indicates the type of fetchs in-flight */
    std::queue <FetchType> mFetchRequest;
    /** Num of node-attachment messages requested to server */
    uint32_t mAttachNodesRequestedToServer = 0;
    /** Num of node-attachment messages received from server during fetch in-flight */
    uint32_t mAttachNodesReceived = 0;
    bool mAttachmentHistDoneReceived = false;
    std::queue <Message *> mAttachmentsPendingToDecrypt;
    bool mDecryptionAttachmentsHalted = false;
    /** True when node-attachments are pending to decrypt and history is truncated --> discard message being decrypted */
    bool mTruncateAttachment = false;
    /** Indicates the reaction sequence number for this chatroom */
    karere::Id mReactionSn = karere::Id::inval();
    /** Indicates the retention time for this chat room, after which the previous messages are automatically deleted */
    uint32_t mRetentionTime = 0;
    // ====
    std::map<karere::Id, Message*> mPendingEdits;
    std::map<BackRefId, Idx> mRefidToIdxMap;
    Chat(Connection& conn, karere::Id chatid, Listener* listener,
    const karere::SetOfIds& users, uint32_t chatCreationTs, ICrypto* crypto, bool isGroup);
    void push_forward(Message* msg) { mForwardList.emplace_back(msg); }
    void push_back(Message* msg) { mBackwardList.emplace_back(msg); }
    void clear()
    {
        mBackwardList.clear();
        mForwardList.clear();
    }
    // msgid can be 0 in case of rejections
    Idx msgConfirm(karere::Id msgxid, karere::Id msgid, uint32_t timestamp = 0);
    bool msgAlreadySent(karere::Id msgxid, karere::Id msgid);
    Message* msgRemoveFromSending(karere::Id msgxid, karere::Id msgid);
    Idx msgIncoming(bool isNew, Message* msg, bool isLocal=false);
    bool msgIncomingAfterAdd(bool isNew, bool isLocal, Message& msg, Idx idx);
    void msgIncomingAfterDecrypt(bool isNew, bool isLocal, Message& msg, Idx idx);
    bool msgNodeHistIncoming(Message* msg);
    void onUserJoin(karere::Id userid, Priv priv);
    void onUserLeave(karere::Id userid);
    void onAddReaction(karere::Id msgId, karere::Id userId, std::string reaction);
    void onDelReaction(karere::Id msgId, karere::Id userId, std::string reaction);
    void onReactionSn(karere::Id rsn);
    void onPreviewersUpdate(uint32_t numPrev);
    void onJoinComplete();
    void onRetentionTimeUpdated(uint32_t period);
    void loadAndProcessUnsent();
    void initialFetchHistory(karere::Id serverNewest);
    void requestHistoryFromServer(int32_t count);
    Idx getHistoryFromDb(unsigned count);
    HistSource getHistoryFromDbOrServer(unsigned count);
    void onLastReceived(karere::Id msgid);
    void onLastSeen(karere::Id msgid, bool resend = true);
    void handleLastReceivedSeen(karere::Id msgid);
    bool msgSend(const Message& message);
    void setOnlineState(ChatState state);
    SendingItem* postMsgToSending(uint8_t opcode, Message* msg, karere::SetOfIds recipients);
    bool sendKeyAndMessage(std::pair<MsgCommand*, KeyCommand*> cmd);
    void flushOutputQueue(bool fromStart=false);
    karere::Id makeRandomId();
    void login();
    void join();
    void handlejoin();
    void handleleave();
    void joinRangeHist(const ChatDbInfo& dbInfo);
    void handlejoinRangeHist(const ChatDbInfo& dbInfo);
    void onDisconnect();
    void onHistDone(); //called upont receipt of HISTDONE from server
    void onFetchHistDone(); //called by onHistDone() if we are receiving old history (not new, and not via JOINRANGEHIST)
    void onNewKeys(StaticBuffer&& keybuf);
    void logSend(const Command& cmd) const;
    void handleBroadcast(karere::Id userid, uint8_t type);
    void findAndNotifyLastTextMsg();
    void notifyLastTextMsg();
    void onInCall(karere::Id userid, uint32_t clientid);
    void onEndCall(karere::Id userid, uint32_t clientid);
    void initChat();
    void requestRichLink(Message &message);
    void requestPendingRichLinks();
    void removePendingRichLinks();
    void removePendingRichLinks(Idx idx);
    void removeMessageReactions(Idx idx, bool cleanPrevious = false);
    void manageRichLinkMessage(Message &message);
    void attachmentHistDone();
    friend class Connection;
    friend class Client;
/// @endcond PRIVATE
public:
    unsigned initialHistoryFetchCount = 32; ///< This is the amount of messages that will be requested from server _only_ in case local db is empty
    /** @brief users The current set of users in the chatroom */
    const karere::SetOfIds& users() const { return mUsers; }
    ~Chat();
    /** @brief The chatid of this chat */
    karere::Id chatId() const { return mChatId; }
    /** @brief The chatd client */
    Client& client() const { return mChatdClient; }
    Connection& connection() const { return mConnection; }
    /** @brief The lowest index of a message in the RAM history buffer */
    Idx lownum() const { return mForwardStart - (Idx)mBackwardList.size(); }
    /** @brief The highest index of a message in the RAM history buffer */
    Idx highnum() const { return mForwardStart + (Idx)mForwardList.size()-1;}
    /** @brief Needed only for debugging purposes */
    Idx forwardStart() const { return mForwardStart; }
    /** The number of messages currently in the history buffer (in RAM).
     * @note Note that there may be more messages in history db, but not loaded
     * into memory*/
    Idx size() const { return mForwardList.size() + mBackwardList.size(); }
    /** @brief Whether we have any messages in the history buffer */
    bool empty() const { return mForwardList.empty() && mBackwardList.empty();}
    bool isDisabled() const { return mIsDisabled; }
    bool isFirstJoin() const { return mIsFirstJoin; }
    void disable(bool state);
    /** The index of the oldest decrypted message in the RAM history buffer.
     * This will be greater than lownum() if there are not-yet-decrypted messages
     * at the start of the buffer, i.e. when more history has been fetched, but
     * decryption keys have not yet been loaded for these messages.
     */
    Idx decryptedLownum() const
    {
        return (mDecryptOldHaltedAt == CHATD_IDX_INVALID)
            ? lownum() : mDecryptOldHaltedAt+1;
    }
    /** @brief Similar to decryptedLownum() */
    Idx decryptedHighnum() const
    {
        return(mDecryptNewHaltedAt == CHATD_IDX_INVALID)
            ? highnum() : mDecryptNewHaltedAt-1;
    }

    /** @brief connects the chatroom for the first time. A chatroom
      * is initialized in two stages: first it is created via Client::createChatRoom(),
      * after which it can be accessed in offline mode. The second stage is
      * connect(), after which it initiates or uses an existing connection to
      * chatd
      */
    void connect();

    /** @brief The online state of the chatroom */
    ChatState onlineState() const { return mOnlineState; }

    /** @brief True if joining into chatd (already connected to chatd via socket) */
    bool isJoining() const { return mOnlineState == kChatStateJoining; }

    /** @brief True if logged-in into chatd (HISTDONE received after JOIN/JOINRANGEHIST) */
    bool isLoggedIn() const { return mOnlineState == kChatStateOnline; }

    /** @brief Get the seen/received status of a message. Both the message object
     * and its index in the history buffer must be provided */
    Message::Status getMsgStatus(const Message& msg, Idx idx) const;

    /** @brief Contains all not-yet-confirmed edits of messages.
      *  This can be used by the app to replace the text of messages who have
      * been edited before they have been sent/confirmed. Normally the app needs
      * to display the edited text in the unsent message.*/
    const std::map<karere::Id, Message*>& pendingEdits() const { return mPendingEdits; }

    /** @brief Whether the listener will be notified upon receiving
     * old history messages from the server.
     */
    bool isServerOldHistCbEnabled() const { return mServerOldHistCbEnabled;}

    /** @brief Returns whether history is being fetched from server _and_
     * send to the application callback via \c onRecvHistoryMsg().
     */
    bool isNotifyingOldHistFromServer() const { return mServerOldHistCbEnabled && (mServerFetchState & kHistOldFlag); }

    /** @brief Returns whether we are fetching old or new history at the moment */
    bool isFetchingFromServer() const { return (mServerFetchState & kHistNotFetching) == 0; }

    /** @brief The current history fetch state */
    ServerHistFetchState serverFetchState() const { return mServerFetchState; }

    /** @brief Whether we are decrypting the fetched history. The app may need
     * to differentiate whether the history fetch process is doing the actual fetch, or
     * is waiting for the decryption (i.e. fetching chat keys etc)
     */
    bool isServerFetchDecrypting() const { return mServerFetchState & kHistDecryptingFlag; }

    /**
     * @brief haveAllHistory
     * Returned whether we have locally all existing history.
     * Note that this doesn't mean that we have sent all history the app
     * via getHistory() - the client may still have history that hasn't yet
     * been sent to the app after a getHistory(), i.e. because resetGetHistory()
     * has been called.
     */
    bool haveAllHistory() const { return mHaveAllHistory; }
    /** @brief returns whether the app has received all existing history
     * for the current history fetch session (since the chat creation or
     * sinte the last call to \c resetGetHistory()
     */
    bool haveAllHistoryNotified() const;
    /**
     * @brief The last number of history messages that have actually been
     * returned to the app via * \c getHitory() */
    unsigned lastHistDecryptCount() const { return mLastHistDecryptCount; }

    /** @brief
     * Get the message with the specified index, or \c NULL if that
     * index is out of range
     */
    inline Message* findOrNull(Idx num) const
    {
        if (num < mForwardStart) //look in mBackwardList
        {
            Idx idx = mForwardStart - num - 1; //always >= 0
            if (static_cast<size_t>(idx) >= mBackwardList.size())
                return nullptr;
            return mBackwardList[idx].get();
        }
        else
        {
            Idx idx = num - mForwardStart;
            if (static_cast<size_t>(idx) >= mForwardList.size())
                return nullptr;
            return mForwardList[idx].get();
        }
    }

    /**
     * @brief Returns the message at the specified index in the RAM history buffer.
     * Throws if index is out of range
     */
    Message& at(Idx num) const
    {
        Message* msg = findOrNull(num);
        if (!msg)
        {
            throw std::runtime_error("Chat::operator[idx]: idx = "+
                std::to_string(num)+" is outside of ["+std::to_string(lownum())+":"+
                std::to_string(highnum())+"] range");
        }
        return *msg;
    }

    /**
     * @brief Returns the message at the specified index in the RAM history buffer.
     * Throws if index is out of range
     */
    Message& operator[](Idx num) const { return at(num); }

    /** @brief Returns whether the specified RAM history buffer index is valid or out
     * of range
     */
    bool hasNum(Idx num) const
    {
        if (num < mForwardStart)
            return (static_cast<size_t>(mForwardStart - num) <= mBackwardList.size());
        else
            return (num < mForwardStart + static_cast<int>(mForwardList.size()));
    }

    /**
     * @brief Returns the index of the message with the specified msgid.
     * @param msgid The message id whose index to find
     * @returns The index of the message inside the RAM history buffer.
     *  If no such message exists in the RAM history buffer, CHATD_IDX_INVALID
     * is returned
     */
    Idx msgIndexFromId(karere::Id msgid) const
    {
        auto it = mIdToIndexMap.find(msgid);
        return (it == mIdToIndexMap.end()) ? CHATD_IDX_INVALID : it->second;
    }

    /**
     * @brief Returns the message with specific msgid that it's stored at node history
     * @param msgid The message id
     * @return Pointer to the message. The ownership of the message is retained in c\ FilteredHistory
     */
    Message *getMessageFromNodeHistory(karere::Id msgid) const;

    /**
     * @brief Returns the index of the message with the specified msgid that it's stored at node history
     * @param msgid The message id whose index to find
     * @return The index of the message inside the RAM history buffer.
     *  If no such message exists in the RAM history buffer, CHATD_IDX_INVALID
     * is returned
     */
    Idx getIdxFromNodeHistory(karere::Id msgid) const;

    /**
     * @brief Initiates fetching more history - from local RAM history buffer,
     * from local db or from server.
     * If ram + local db have less than the number of requested messages,
     * loading stops when local db is exhausted, returning less than \count
     * messages. Next call to this function will fetch history from server.
     * If there is no history in local db, loading is done from the chatd server.
     * Fetching from RAM and DB can be combined, if there is not enough history
     * in RAM. In that case, kHistSourceDb will be returned.
     * @param count - The number of requested messages to load. The actual number
     * of messages loaded can be less than this.
     * @returns The source from where history is fetched.
     * The app may use this to decide whether to display a progress bar/ui in case
     * the fetch is from server.
     */
    HistSource getHistory(unsigned count);

    HistSource getNodeHistory(uint32_t count);

    /**
     * @brief Resets sending of history to the app, so that next getHistory()
     * will start from the newest known message. Note that this doesn't affect
     * the actual fetching of history from the server to the chatd client,
     * only the sending from the chatd client to the app.
     */
    void resetGetHistory();

    /**
     * @brief setMessageSeen Move the last-seen-by-us pointer to the message with the
     * specified index.
     * @return Whether the pointer was successfully set. Setting may fail if
     * it was attempted to set the pointer to an older than the current position.
     */
    bool setMessageSeen(Idx idx);

    /**
     * @brief Sets the last-seen-by-us pointer to the message with the specified
     * msgid.
     * @return Whether the pointer was successfully set. Setting may fail if
     * it was attempted to set the pointer to an older than the current position.
     */
    bool setMessageSeen(karere::Id msgid);

    /** @brief The last-seen-by-us pointer */
    Idx lastSeenIdx() const { return mLastSeenIdx; }

    /** @brief The last-seen-by-us pointer */
    karere::Id lastSeenId() const { return mLastSeenId; }

    /** @brief Whether the next history fetch will be from local db or from server */
    bool historyFetchIsFromDb() const { return (mOldestKnownMsgId != 0); }

    /** @brief The interface of the Strongvelope crypto module instance associated with this
      * chat
      */
    ICrypto* crypto() const { return mCrypto; }

    /** @group Message output methods */

    /** @brief Submits a message for sending.
     * @param msg - The message contents buffer
     * @param msglen - The size of the message contents buffer
     * @param type - The type of the message - normal message, type of management message,
     * application-specific type like link, share, picture etc.
     * @param userp - An optional user pointer to associate with the message object
     */
    Message* msgSubmit(const char* msg, size_t msglen, unsigned char type, void* userp);

    /** @brief Queues a message as an edit message for the specified original message.
     * @param msg - the original message
     * @param newdata - The new contents
     * @param newlen - The size of the new contents
     * @param userp - An optional user pointer to associate with the newly created
     * edit message
     * \attention Will delete a previous edit if the original was not yet ack-ed by
     * the server. That is, there can be only one pending edit for a not-yet-sent
     * message, and if there was a previous one, it will be deleted.
     * The user is responsible to clear any reference to a previous edit to avoid a
     * dangling pointer.
     */
    Message* msgModify(Message& msg, const char* newdata, size_t newlen, void* userp, uint8_t newtype);

    /**
     * @brief Import a message into the history
     * This method simulates a NEWMSG/MSGUPD received from chatd, when it's actually
     * loaded from an external DB.
     * @param msg Message to import (takes ownership)
     * @param isUpdate True is the message already exist and the import only updates it
     */
    void msgImport(std::unique_ptr<Message> msg, bool isUpdate);

    /**
     * @brief Import the id of the last message seen into the history
     * This method simulates a SEEN received from chatd, when it's actually
     * loaded from an external DB.
     * @param msg Id of the last message seen to import
     */
    void seenImport(karere::Id lastSeenId);

    /**
     * @brief Import the key of a message
     * This method simulates a NEWKEY received from chatd, when it's actually
     * loaded from an external DB.
     * @param keyid Id of the key
     * @param userid Id of the owner of the key
     * @param key Decrypted key data
     * @param keylen Size of the key
     */
    void keyImport(KeyId keyid, karere::Id userid, const char* key, uint16_t keylen);

    /** Removes metadata from rich-link and converts the message to the original (normal) one */
    Message *removeRichLink(Message &message, const std::string &content);

    /** @brief The number of unread messages. Calculated based on the last-seen-by-us pointer.
      * It's possible that the exact count is not yet known, if the last seen message is not
      * known by the client yet. In that case, the client knows the minumum count,
      * (which is the total count of locally loaded messages at the moment),
      * and returns the number as negative. The application may use this to
      * to display for example '1+' instead of '1' in the unread indicator.
      * When more history is fetched, the negative count increases in absolute value,
      * (but is still negative), until the actual last seen message is obtained,
      * at which point the count becomes positive.
      * An example: client has only one message pre-fetched from server, and
      * its msgid is not the same as the last-seen-by-us msgid. The client
      * will then return the unread count as -1. When one more message is loaded
      * from server but it's still not the last-seen one, the count will become
      * -2. A third message is fetched, and its msgid matches the last-seen-msgid.
      * The client will then return the unread count as +2, and will not change
      * as more history is fetched from server.
      * Example 1: Client has 1 message pre-fetched and its msgid is the same
      * as the last-seen-msgid. The count will be returned as 0.
      */
    int unreadMsgCount() const;

    /** @brief Returns the text of the most-recent message in the chat that can
     * be displayed as text in the chat list. If it is not found in RAM,
     * the database will be queried. If not found there as well, server is queried,
     * and 0xff is returned. When the message is received from server, the
     * \c onLastTextMsgUpdated callback will be called.
     * @param [out] msg Output pointer that will be set to the internal last-text-message
     * object. The object is owned by the client, and you should use this
     * pointer synchronously after the call to this function, and not in an
     * async-delayed way.
     * @return If there is currently a last-text-message, 1 is returned and
     * the output pointer will be set to the internal object. Otherwise,
     * the output pointer will be set to \c NULL, and an error code will be
     * returner, as follows:
     *   0xff - no text message is avaliable locally, the client is fetching
     * more history from server. The fetching will continue until a text
     * message is found, at which point the callback will be called.
     */
    uint8_t lastTextMessage(LastTextMsg*& msg);

    /** @brief Returns the timestamp of the newest known message */
    uint32_t lastMessageTs() { return mLastMsgTs; }

    /** @brief Changes the Listener */
    void setListener(Listener* newListener) { mListener = newListener; }

    /**
     * @brief Resets the state of the listener, initiating all initial
     * callbacks, such as the onManualSendRequired(), onUnsentMsgLoaded,
     * and resets the getHistory() pointer, so that subsequent getHistory()
     * calls will start returning history from the newest message.
     * You may want to call this method at \c chatd::Listener::init, so the
     * history retrieval starts from the beginning.
     */
    void resetListenerState();
    /**
     * @brief getMsgByXid searches the send queue for a message with the specified
     * msgxid. The message is supposed to be unconfirmed, but in reality the
     * message may have been received and recorded by the server,
     * and the client may have not received the confirmation.
     * @param msgxid - The transaction id of the message
     * @returns Pointer to the Message object, or nullptr if a message with
     * that msgxid does not exist in the send queue.
     */
    Message* getMsgByXid(karere::Id msgxid);
    /**
     * @brief Removes the specified manual-send message, from the manual send queue.
     * Normally should be called when the user opts to not retry sending the message
     * @param id The id of the message, provided by \c onManualSendRequired()
     */
    void removeManualSend(uint64_t id);

    /** @brief Broadcasts a notification that the user is typing. This will trigged
     * other clients receiving \c onUserTyping() callbacks
     */
    void sendTypingNotification();

    /** @brief Broadcasts a notification that the user has stopped typing. This will trigged
     * other clients receiving \c onUserStopTyping() callbacks
     */
    void sendStopTypingNotification();

    /**
     * @brief Generates a backreference id. Must be public because strongvelope
     *  uses it to generate chat title messages
     * @param aCrypto - the crypto module interface to use for random number
     * generation.
     */
    static uint64_t generateRefId(const ICrypto* aCrypto);
    Message *getManualSending(uint64_t rowid, chatd::ManualSendReason& reason);
    /** @brief Sends a command in the chatroom. This method needs to be public
     * only because webrtc needs to use it.
     @note Sending data over libws is destructive to the buffer - the websocket
     * protocol requires it to be xor-ed, and that is done in-place. So, we have
     * two versions of \c sendCommand() - the one with the rvalue reference is
     * picked by the compiler whenever the command object is a temporary, avoiding
     * copying the buffer, and the const reference one is picked when the Command
     * object is read-only and has to be preserved
     */
    bool sendCommand(Command&& cmd);
    bool sendCommand(const Command& cmd);
    Idx lastIdxReceivedFromServer() const;
    bool isGroup() const;
    bool isPublic() const;
    uint32_t getNumPreviewers() const;
    void clearHistory();
    void sendSync();
    void manageReaction(const Message &message, const std::string &reaction, Opcode opcode);
    const PendingReactions &getPendingReactions() const;
    void addPendingReaction(const std::string &reaction, const std::string &encReaction, karere::Id msgId, uint8_t status);
    void removePendingReaction(const std::string &reaction, karere::Id msgId);
    void retryPendingReactions();
    void sendReactionSn();

    /**
     * @brief Clean pending reactions in a chat for a specific message
     * @note Reactions in local DB are removed along with messages (FK delete on cascade).
     * @param msgId Id of message whose pending reactions will be cleaned.
     */
    void cleanPendingReactions(const karere::Id &msgId);

    /**
     * @brief Remove pending reactions in a chat for a specific message upon ADD/DELREACTION REJECT
     * @param msgId Id of message whose pending reactions will be cleaned.
     */
    void onReactionReject(const karere::Id &msgId);

    /**
     * @brief Clean pending reactions in a chat for a specific message or range of messages.
     *
     * The function will clean all pending reactions for the messages whose index is previous to idx.
     *
     * @note Reactions in local DB are removed along with messages (FK delete on cascade).
     * @param idx Index of message of the newest message whose pending reactions will be removed
     */
    void cleanPendingReactionsOlderThan(Idx idx);

    /** @brief Flush all pending reactions (in RAM and local DB) for a chat.
     * Upon HISTDONE reception all pending reactions has been applied in chatd,
     * so we need to update changes in local and flush pending reactions
     */
    void flushChatPendingReactions();

    /** @brief Return the status of a reaction:
     *  - returns OP_ADDREACTION:   If reaction is pending to be added
     *  - returns OP_DELREACTION:   If reaction is pending to be removed
     *  - returns -1:               If pending reaction not exists
     */
    int getPendingReactionStatus(const std::string& reaction, karere::Id msgId) const;
    void setPublicHandle(uint64_t ph);
    uint64_t getPublicHandle() const;
    bool previewMode();

    /** Fetch \c count node-attachment messages from server, starting at \c oldestMsgid */
    void requestNodeHistoryFromServer(karere::Id oldestMsgid, uint32_t count);

    /** Returns oldest message in  the history buffer*/
    Message* oldest() const;

    /** Returns newest message in  the history buffer*/
    Message* newest() const;

    /** Returns true when fetch in-flight is a NODEHIST */
    bool isFetchingNodeHistory() const;

    /** Returns true when fetch in-flight is a HIST */
    bool isFetchingHistory() const;
    void setNodeHistoryHandler(FilteredHistoryHandler *handler);
    void unsetHandlerToNodeHistory();
    promise::Promise<void> requestUserAttributes(karere::Id sender);
    uint32_t getRetentionTime() const;
    Priv getOwnprivilege() const;

protected:
    void msgSubmit(Message* msg, karere::SetOfIds recipients);
    bool msgEncryptAndSend(OutputQueue::iterator it);
    void continueEncryptNextPending();
    void onMsgUpdated(Message* msg);
    void onMsgUpdatedAfterDecrypt(time_t updateTs, bool richLinkRemoved, Message *msg);
    void onJoinRejected();
    void onHandleJoinRejected();
    void keyConfirm(KeyId keyxid, KeyId keyid);
    void onKeyReject();
    void onHistReject();
    void rejectMsgupd(karere::Id id, uint8_t serverReason);
    void rejectGeneric(uint8_t opcode, uint8_t reason);
    void moveItemToManualSending(OutputQueue::iterator it, ManualSendReason reason);
    void handleTruncate(const Message& msg, Idx idx);
    void deleteMessagesBefore(Idx idx);
    void createMsgBackRefs(OutputQueue::iterator msgit);
    void verifyMsgOrder(const Message& msg, Idx idx);
    void truncateByRetentionTime(Idx idx);
    void truncateAttachmentHistory();

    /**
     * @brief Remove those messages that exceed the retention time frame for this chat.
     * @param updateTimer - if false, it ensures that updateRetentionCheckPeriod won't be called.
     * This param is needed, to avoid infitite loops, when this method is called upon timeout expiration.
     *
     * @return the timestamp when the next retention history check must be done for this chat.
     */
    time_t handleRetentionTime(bool updateTimer = true);

    /** Return the Idx corresponding to the most recent msg affected by retention history (in RAM or Db)
     *  or CHATD_IDX_INVALID if none */
    Idx getIdxByRetentionTime();

    /**
     * @brief Returns the timestamp, when the next retention history check must be done for this chat
     * @param updateTimer - if false, it ensures that updateRetentionCheckPeriod won't be called.
     * @return the timestamp, when the next retention history check must be done for this chat.
     */
    time_t nextRetentionHistCheck(bool updateTimer = true);

    /**
     * @brief Initiates replaying of callbacks about unsent messages and unsent
     * edits, i.e. \c onUnsentMsgLoaded() and \c onUnsentEditLoaded().
     * This may be needed when the listener is switched, in order to init the new
     * listener state */
    void replayUnsentNotifications();
    void onLastTextMsgUpdated(const Message& msg, Idx idx=CHATD_IDX_INVALID);
    bool findLastTextMsg();
    /**
     * @brief Initiates loading of the queue with messages that require user
     * approval for re-sending */
    void loadManualSending();

    void calculateUnreadCount();
public:
//realtime messaging

//===
};

class Client : public karere::DeleteTrackable
{
protected:
    karere::Id mMyHandle;

    // maps the chatd shard number to its corresponding Shard connection
    std::map<int, std::shared_ptr<Connection>> mConnections;

    // maps a chatid to the handling Shard connection
    std::map<karere::Id, Connection*> mConnectionForChatId;

    // maps chatids to the Chat object
    std::map<karere::Id, std::shared_ptr<Chat>> mChatForChatId;

    // maps userids to the timestamp of the most recent message received from the userid
    std::map<karere::Id, ::mega::m_time_t> mLastMsgTs;

    // set of seen timers
    std::set<megaHandle> mSeenTimers;

    bool mMessageReceivedConfirmation = false;

    // value of richPreview's user-attribute
    uint8_t mRichLinkState = kRichLinkNotDefined;

    // to track changes in the richPreview's user-attribute
    karere::UserAttrCache::Handle mRichPrevAttrCbHandle;

    int mKeepaliveCount = 0;                    // number of keepalives to be sent (one per connection)
    bool mKeepaliveFailed = false;              // true means any pending keepalive failed to send
    promise::Promise<void> mKeepalivePromise;   // resolved when all keepalive have been sent (or failed)
    void onKeepaliveSent();

    bool onMsgAlreadySent(karere::Id msgxid, karere::Id msgid);
    void msgConfirm(karere::Id msgxid, karere::Id msgid, uint32_t timestamp = 0);
    promise::Promise<void> sendKeepalive();
    void sendEcho();

    /** Handler of the timeout for retention history checks */
    megaHandle mRetentionTimer;

    /** Timestamp of the next check of retention history for all chats, or zero (disabled) */
    uint32_t mRetentionCheckTs;

public:
    // Chatd Version:
    // - Version 0: initial version
    // - Version 1:
    //  * Add commands CALLDATA and REJECT
    // - Version 2:
    //  * Add call-logging messages
    // - Version 3:
    //  * Add CALLTIME command
    // - Version 4:
    //  * Add echo for SEEN command (with seen-pointer up-to-date)
    // - Version 5:
    //  * Changes at CALLDATA protocol (new state)
    // - Version 6:
    //  * Add commands ADDREACTION DELREACTION REACTIONSN
    // - Version 7:
    //  * Add commands MSGIDTIMESTAMP NEWMSGIDTIMESTAMP
    // - Version 8:
    //  * Solves several bugs related to missing RETENTION time upon re-joins, anonymous previewers and others
    // - Version 9:
    //  * Add commands JOINEDCALL, LEFTCALL, CALLSTATE, CALLEND
    // - Version 10:
    //  * Add commands DELCALLREASON
    static const unsigned chatdVersion = 10;

    // Minimum retention history check period (in seconds)
    static const unsigned kMinRetentionTimeout = 60;

    Client(karere::Client *aKarereClient);
    ~Client();

    enum: uint8_t { kRichLinkNotDefined = 0,  kRichLinkEnabled = 1, kRichLinkDisabled = 2};

    MyMegaApi *mApi;
    karere::Client *mKarereClient;

    /* --- getters --- */
    const karere::Id myHandle() const;
    std::shared_ptr<Chat> chatFromId(karere::Id chatid) const;
    Chat& chats(karere::Id chatid) const;
    karere::Id chatidFromPh(karere::Id ph);
    uint8_t richLinkState() const;
    bool areAllChatsLoggedIn(int shard = -1);

    uint8_t keepaliveType();
    void setKeepaliveType(bool isInBackground);

    /** @brief Joins the specifed chatroom on the specified shard, using the specified url, and
     * associates the specified Listener and ICrypto instances with the newly created Chat object.
     */
    Chat& createChat(karere::Id chatid, int shardNo,
    Listener* listener, const karere::SetOfIds& initialUsers, ICrypto* crypto, uint32_t chatCreationTs, bool isGroup);

    /** @brief Leaves the specified chatroom */
    void leave(karere::Id chatid);

    void disconnect();
    void retryPendingConnections(bool disconnect, bool refreshURL = false);
    void heartbeat();

    promise::Promise<void> notifyUserStatus();

    /** Clean the timers set */
    void cancelSeenTimers();

    // True if clients send confirmation to chatd when they receive a new message
    bool isMessageReceivedConfirmationActive() const;

    // The timestamps of the most recent message from userid
    mega::m_time_t getLastMsgTs(karere::Id userid) const;
    void setLastMsgTs(karere::Id userid, mega::m_time_t lastMsgTs);

    // Update mRetentionCheckTs if force is true or nextCheck is smaller than current value
    /**
     * @brief Update mRetentionCheckTs and set a new timer if required.
     * mRetentionCheckTs will be updated in the following cases:
     * - force is true
     * - nextCheck != 0 and current value is 0
     * - nextCheck != 0 and nextCheck < current value
     *
     * A new timer will be set, if mRetentionCheckTs has been modified and is not zero
     *
     * @param nextCheckTs - timestamp when next retention history check must be done for all chats
     * @param force - if true force to update mRetentionCheckTs
     */
    void updateRetentionCheckTs(time_t nextCheckTs, bool force);

    /**
     * @brief Cancel retention history timer if active, and reset mRetentionTimer to zero.
     * If resetTs is true, also reset mRetentionCheckTs.
     *
     * @param resetTs - if true, reset mRetentionCheckTs to zero.
     */
    void cancelRetentionTimer(bool resetTs = true);

    /**
     * @brief Sets a new retention history timer.
     * When timer expires, this method will iterate through all chats,
     * calling to handleRetentionTime (with false to avoid an infinite loop),
     * and will get the smaller timestamp when the next retention history check must be done.
     *
     * Once next retention history check timestamp is obtained, this method will call to
     * updateRetentionCheckPeriod (with true) that ensures that mRetentionCheckTs
     * will be modified, and a new timer will be set if mRetentionCheckTs > 0
     */
    void setRetentionTimer();

    friend class Connection;
    friend class Chat;
};

static inline const char* connStateToStr(Connection::State state)
{
    switch (state)
    {
    case Connection::State::kStateNew: return "New";
    case Connection::State::kStateFetchingUrl: return "Fetching URL";
    case Connection::State::kStateDisconnected: return "Disconnected";
    case Connection::State::kStateResolving: return "Resolving DNS";
    case Connection::State::kStateConnecting: return "Connecting";
    case Connection::State::kStateConnected: return "Connected";
    default: return "(invalid)";
    }
}

struct ChatDbInfo
{
    karere::Id oldestDbId;
    karere::Id newestDbId;
    Idx newestDbIdx;
    karere::Id lastSeenId;
    karere::Id lastRecvId;
};

class DbInterface
{
public:
    virtual ~DbInterface(){}


//  <<<--- Management of the HISTORY buffer --->>>

    /**
    * @brief Called when the client was requested to fetch history
    *
    * @param startIdx - the start index of the requested history range
    * @param count - the number of messages to return
    * @param [out] messages - The app should put the messages in this vector, the most recent message being
    * at position 0 in the vector, and the oldest being the last. If the returned message count is less
    * than the requested by \c count, the client considers there is no more history in the db.
    */
    virtual void fetchDbHistory(Idx startIdx, unsigned count, std::vector<Message*>& messages) = 0;

    /// adds a message to the history buffer at the specified \c idx
    virtual void addMsgToHistory(const Message& msg, Idx idx) = 0;

    /// update a message in the history buffer with the specified \c msgid
    virtual void updateMsgInHistory(karere::Id msgid, const Message& msg) = 0;


//  <<<--- Management of the SENDING QUEUE --->>>

    /// adds a new item to the sending queue
    virtual void addSendingItem(Chat::SendingItem& msg) = 0;

    /// upon message's edit, every related item in the sending queue should be updated
    virtual int updateSendingItemsContentAndDelta(const chatd::Message& msg) = 0;

    /// upon key's confirmation (keyxid->keyid), every related item in sending queue should be updated
    virtual int updateSendingItemsKeyid(KeyId localkeyid, KeyId keyid) = 0;

    /// upon message's confirmation (msgxid->msgid), every related item in sending queue should be updated
    virtual int updateSendingItemsMsgidAndOpcode(karere::Id msgxid, karere::Id msgid) = 0;

    /// upon message's encryption, store MsgCommand, KeyCommand and local keyxid
    virtual void addBlobsToSendingItem(uint64_t rowid, const MsgCommand* msgCmd, const KeyCommand* keyCmd, KeyId keyid) = 0;

    /// delete item from the sending queue
    virtual void deleteSendingItem(uint64_t rowid) = 0;

    /// populate the sending queue in memory from DB
    virtual void loadSendQueue(Chat::OutputQueue& queue) = 0;


//  <<<--- Management of the MANUAL SENDING QUEUE --->>>

    /// move a message from the sending queue to manual-sending queue
    virtual void saveItemToManualSending(const Chat::SendingItem& item, int reason) = 0;

    /// delete item from the manual-sending queue
    virtual bool deleteManualSendItem(uint64_t rowid) = 0;

    /// load all messages in the manual-sending queue
    virtual void loadManualSendItems(std::vector<Chat::ManualSendItem>& items) = 0;

    /// load a single message from the manual-sending queue
    virtual void loadManualSendItem(uint64_t rowid, Chat::ManualSendItem& item) = 0;


    //  <<<--- Management of the FILTERED HISTORY --->>>

    virtual void addMsgToNodeHistory(const Message &msg, Idx &idx) = 0;
    virtual void deleteMsgFromNodeHistory(const Message& msg) = 0;
    virtual void truncateNodeHistory(karere::Id id) = 0;
    virtual void getNodeHistoryInfo(Idx &newest, Idx &oldest) = 0;
    virtual void clearNodeHistory() = 0;
    virtual void fetchDbNodeHistory(Idx idx, unsigned count, std::vector<chatd::Message*>& messages) = 0;


//  <<<--- Additional methods: seen/received/delta/oldest/newest... --->>>

    virtual void getHistoryInfo(ChatDbInfo& info) = 0;

    virtual void setLastSeen(karere::Id msgid) = 0;
    virtual void setLastReceived(karere::Id msgid) = 0;

    virtual void setChatVar (const char *name, bool value) = 0;
    virtual bool chatVar (const char *name) = 0;
    virtual bool removeChatVar (const char *name) = 0;

    virtual Idx getOldestIdx() = 0;
    virtual uint32_t getOldestMsgTs() = 0;
    virtual Idx getIdxOfMsgidFromHistory(karere::Id msgid) = 0;
    virtual Idx getUnreadMsgCountAfterIdx(Idx idx) = 0;
    virtual void getLastTextMessage(Idx from, chatd::LastTextMsgState& msg, uint32_t& lastTs) = 0;
    virtual void getMessageDelta(karere::Id msgid, uint16_t *updated) = 0;
    virtual void getMessageUserKeyId(const karere::Id &msgid, karere::Id &userid, uint32_t &keyid) = 0;
    virtual bool isValidReactedMessage(const karere::Id &msgid, chatd::Idx &idx) = 0;

    virtual void setHaveAllHistory(bool haveAllHistory) = 0;
    virtual void truncateHistory(const chatd::Message& msg) = 0;
    virtual void clearHistory() = 0;

    virtual Idx getIdxOfMsgidFromNodeHistory(karere::Id msgid) = 0;

    //  <<<--- Reaction methods --->>>
    virtual const std::string getReactionSn() const = 0;
    virtual void setReactionSn(const std::string &rsn) = 0;
    virtual void cleanReactions(karere::Id msgId) = 0;
    virtual void cleanPendingReactions(karere::Id msgId) = 0;
    virtual void addReaction(karere::Id msgId, karere::Id userId, const std::string &reaction) = 0;
    virtual void addPendingReaction(karere::Id msgId, const std::string &reaction, const std::string &encReaction, uint8_t status) = 0;
    virtual void delReaction(karere::Id msgId, karere::Id userId, const std::string &reaction) = 0;
    virtual void delPendingReaction(karere::Id msgId, const std::string &reaction) = 0;
    virtual void getReactions(karere::Id msgId,std::vector<std::pair<std::string, karere::Id>> &reactions) const = 0;
    virtual void getPendingReactions(std::vector<chatd::Chat::PendingReaction>& reactions) const = 0;
    virtual bool hasPendingReactions() = 0;

    //  <<<--- Retention history methods --->>>
    virtual chatd::Idx getIdxByRetentionTime(time_t) = 0;
    virtual void retentionHistoryTruncate(const chatd::Idx idx) = 0;
};

}

#endif<|MERGE_RESOLUTION|>--- conflicted
+++ resolved
@@ -478,11 +478,8 @@
     virtual void wsCloseCb(int errcode, int errtype, const char *preason, size_t reason_len);
     virtual void wsHandleMsgCb(char *data, size_t len);
     virtual void wsSendMsgCb(const char *data, size_t len);
-<<<<<<< HEAD
     virtual void wsProcessNextMsgCb();
-=======
     bool wsSSLsessionUpdateCb(const CachedSession &sess) override;
->>>>>>> 24aa0ad6
 
     void onSocketClose(int ercode, int errtype, const std::string& reason);
     promise::Promise<void> reconnect();
