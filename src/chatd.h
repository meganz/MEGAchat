--- conflicted
+++ resolved
@@ -1051,12 +1051,9 @@
     karere::Id lastIdReceivedFromServer() const;
     bool isGroup() const;
     void clearHistory();
-<<<<<<< HEAD
     unsigned int callParticipants() const;
     void removeCallParticipants();
-=======
     void sendSync();
->>>>>>> 1df4472c
 
 protected:
     void msgSubmit(Message* msg);
