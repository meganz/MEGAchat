--- conflicted
+++ resolved
@@ -1458,13 +1458,11 @@
     // True if clients send confirmation to chatd when they receive a new message
     bool isMessageReceivedConfirmationActive() const;
 
-<<<<<<< HEAD
     std::string getUrlByShard(int shardNo) const;
-=======
+
     // The timestamps of the most recent message from userid
     mega::m_time_t getLastMsgTs(karere::Id userid) const;
     void setLastMsgTs(karere::Id userid, mega::m_time_t lastMsgTs);
->>>>>>> fe9b222b
 
     friend class Connection;
     friend class Chat;
