#ifndef __CHATD_H__
#define __CHATD_H__

#include <stdint.h>
#include <string>
#include <buffer.h>
#include <map>
#include <set>
#include <list>
#include <deque>
#include <base/promise.h>
#include <base/timers.hpp>
#include <base/trackDelete.h>
#include "chatdMsg.h"
#include "url.h"
#include "net/websocketsIO.h"
#include "userAttrCache.h"

namespace karere {
    class Client;
}

class MyMegaApi;

#define CHATD_LOG_DEBUG(fmtString,...) KARERE_LOG_DEBUG(krLogChannel_chatd, fmtString, ##__VA_ARGS__)
#define CHATD_LOG_INFO(fmtString,...) KARERE_LOG_INFO(krLogChannel_chatd, fmtString, ##__VA_ARGS__)
#define CHATD_LOG_WARNING(fmtString,...) KARERE_LOG_WARNING(krLogChannel_chatd, fmtString, ##__VA_ARGS__)
#define CHATD_LOG_ERROR(fmtString,...) KARERE_LOG_ERROR(krLogChannel_chatd, fmtString, ##__VA_ARGS__)

enum: uint32_t { kPromiseErrtype_chatd = 0x3e9ac47d }; //should resemble 'megachtd'

#define CHATD_MAX_EDIT_AGE 3600
namespace chatd
{

/// This type is used for ordered indexes in the message buffer
typedef int32_t Idx;

/// We want to fit in the positive range of a signed int64_t, for compatibility with sqlite which has no unsigned types
/// Don't use an enum as its implicit type may screw up our value
#define CHATD_IDX_RANGE_MIDDLE 0
#define CHATD_IDX_INVALID 0x7fffffff

class Chat;
class ICrypto;


/** @brief Reason codes passed to Listener::onManualSendRequired() */
enum ManualSendReason: uint8_t
{
    kManualSendInvalidReason = 0,
    kManualSendUsersChanged = 1,    ///< Group chat participants have changed
    kManualSendTooOld = 2,          ///< Message is older than CHATD_MAX_EDIT_AGE seconds
    kManualSendGeneralReject = 3,   ///< chatd rejected the message, for unknown reason
    kManualSendNoWriteAccess = 4,   ///< Read-only privilege or not belong to the chatroom
    kManualSendEditNoChange = 6     /// Edit message has same content than message in server
};

/** The source from where history is being retrieved by the app */
enum HistSource
{
    kHistSourceNone = 0, //< History is not being retrieved
    kHistSourceRam = 1, //< History is being retrieved from the history buffer in RAM
    kHistSourceDb = 2, //<History is being retrieved from the local DB
    kHistSourceServer = 3, //< History is being retrieved from the server
    kHistSourceNotLoggedIn = 4 //< History has to be fetched from server, but we are not logged in yet
};
/** Timeout to send SEEN (Milliseconds)**/
enum { kSeenTimeout = 200 };
/** Timeout to recv SYNC (Milliseconds)**/
enum { kSyncTimeout = 2500 };
enum { kMaxMsgSize = 120000 };  // (in bytes)

class DbInterface;
struct LastTextMsg;

class Listener
{
public:
    /** @brief
     * This is the first call chatd makes to the Listener, passing it necessary objects and
     * retrieving info about the local history database
     * If you want to replay notifications related to this chat and the history retrieval to
     * start from the beginning (so every message is notified again), call \c Chat::resetListenerState
     * @param chat - the Chat object that can be used to access the message buffer etc
     * @param dbIntf[out] reference to the internal pointer to the database abstraction
     * layer interface. Set this pointer to a newly created instance of a db abstraction
     * instance.
     * @note The \c dbIntf creation is handled by karere, and in the app interface,
     * this callback should not change this pointer (which is set to NULL)
     */
    virtual void init(Chat& chat, DbInterface*& dbIntf) = 0;
    /** @brief Called when that chatroom instance is being destroyed
     *  (e.g. on application close)
     */
    virtual void onDestroy(){}
    /** @brief A new message was received. This can be just sent by a peer, or retrieved from the server.
     * @param idx The index of the message in the buffer
     * @param status - The 'seen' status of the message. Normally it should be
     * 'not seen', until we call setMessageSeen() on it
     */
    virtual void onRecvNewMessage(Idx /*idx*/, Message& /*msg*/, Message::Status /*status*/){}

    /** @brief A history message has been received, as a result of getHistory().
     * @param idx The index of the message in the history buffer
     * @param msg The message itself
     * @param status The 'seen' status of the message
     * @param isLocal The message can be received from the server, or from the app's local
     * history db via \c fetchDbHistory() - this parameter specifies the source
     */
    virtual void onRecvHistoryMessage(Idx /*idx*/, Message& /*msg*/, Message::Status /*status*/, bool /*isLocal*/){}

    /**
     * @brief The retrieval of the requested history batch, via \c getHistory(), was completed
     * @param source The source from where the last message of the history
     * chunk was returned. This basically means that if some of it was returned from RAM
     * and then from DB, then source will be kHistSourceDb. This is not valid
     * from mixing messages from local source and from server, as they are never
     * mixed in one history chunk.
     */
    virtual void onHistoryDone(HistSource /*source*/) {}

    /**
     * @brief An unsent message was loaded from local db. The app should normally
     * display it at the end of the message history, indicating that it has not been
     * sent. This callback is called for all unsent messages, in order in which
     * the message posting ocurrent, from the oldest to the newest,
     * i.e. subsequent onUnsentMsgLoaded() calls are for newer unsent messages
     */
    virtual void onUnsentMsgLoaded(Message& /*msg*/) {}

    /**
     * @brief An unsent edit of a message was loaded. Similar to \c onUnsentMsgLoaded()
     * @param msg The edited message
     * @param oriMsgIsSending - whether the original message has been sent or not
     * yet sent (on the send queue).
     * @note The calls to \c onUnsentMsgLoaded() and \c onUnsentEditLoaded()
     * are done in the order of the corresponding events (send, edit)
     */
    virtual void onUnsentEditLoaded(Message& /*msg*/, bool /*oriMsgIsSending*/) {}

    /** @brief A message sent by us was acknoledged by the server, assigning it a MSGID.
      * At this stage, the message state is "received-by-server", and it is in the history
      * buffer when this callback is called.
      * @param msgxid - The request-response match id that we generated for the sent message.
      * Normally the application doesn't need to care about it
      * @param msg - The message object - \c id() returns a real msgid, and \c isSending() is \c false
      * @param idx - The history buffer index at which the message was put
      */
    virtual void onMessageConfirmed(karere::Id /*msgxid*/, const Message& /*msg*/, Idx /*idx*/){}

     /** @brief A message was rejected by the server for some reason.
      * As the message is not yet in the history buffer, its \c id()
      * is a msgxid, and \c msg.isSending() is \c true.
      * The message may have actually been received by the server, but we
      * didn't know about that.
      * The message is already removed from the client's send queue.
      * The app must remove this message from the 'pending' GUI list.
      * @param msg - The message that was rejected.
      * @param reason - The reason for the reject.
      * When the reason code is 0, the client has received a MSGID, i.e.
      * the message is already received by the server.
      * Possible scenarions when this can happens are:
      * - We went offline after sending a message but just before receiving
      *  the confirmation for it.
      * - We tried to send the message while offline and restarted the app
      * while still offline, then went online. On *nix systems, the packets
      * from the previous app run are kept in the TCP output queue, and once
      * the machine goes online, they are sent, effectively behaving like a
      * second client that sent the same message with the same msgxid.
      * When the actual client tries to send it again, the server sees the
      * same msgxid and returns OP_MSGID with the already assigned id
      * of the message. The client must have already received this message as
      * a NEWMSG upon reconnect, so it can just remove the pending message.
      */
    virtual void onMessageRejected(const Message& /*msg*/, uint8_t /*reason*/){}

    /** @brief A message was delivered, seen, etc. When the seen/received pointers are advanced,
     * this will be called for each message of the pointer-advanced range, so the application
     * doesn't need to iterate over ranges by itself
     */
    virtual void onMessageStatusChange(Idx /*idx*/, Message::Status /*newStatus*/, const Message& /*msg*/){}

    /**
     * @brief Called when a message edit is received, i.e. MSGUPD is received.
     * The message is already updated in the history buffer and in the db,
     * and the GUI should also update it.
     * \attention If the edited message is not in memory, it is still updated in
     * the database, but this callback will not be called.
     * @param msg The edited message
     * @param idx - the index of the edited message
     */
    virtual void onMessageEdited(const Message& /*msg*/, Idx /*idx*/){}

    /** @brief An edit posted by us was rejected for some reason.
     * // TODO
     * @param msg
     * @param reason
     */
    virtual void onEditRejected(const Message& /*msg*/, ManualSendReason /*reason*/){}

    /** @brief The chatroom connection (to the chatd server shard) state
     * has changed.
     */
    virtual void onOnlineStateChange(ChatState state) = 0;

    /** @brief A user has joined the room, or their privilege has
     * changed.
     */
    virtual void onUserJoin(karere::Id /*userid*/, Priv /*privilege*/){}

    /**
     * @brief onUserLeave User has been excluded from the group chat
     * @param userid The userid of the user
     */
    virtual void onUserLeave(karere::Id /*userid*/){}

    /** @brief We have been excluded from this chatroom */
    virtual void onExcludedFromChat() {}

    /** @brief We have rejoined the room
     */
    virtual void onRejoinedChat() {}

    /** @brief Unread message count has changed */
    virtual void onUnreadChanged() {}

    /** @brief A message could not be sent automatically, due to some reason.
     * User-initiated retry is required.
     * @attention Ownership of \c msg is passed to application.
     * The application can re-send or discard the message. In both cases, it should
     * call removeManualSend() when it's about to resend or discard, in order to
     * remove the message from the pending-manual-action list.
     * To re-send, just call msgSubmit() in the normal way.
     * @param id The send queue id of the message. As the message has no msgid,
     * this is used to identify the message in seubsequent retry/cancel
     * @param reason - The code of the reason why the message could not be auto sent
     */
    virtual void onManualSendRequired(Message* /*msg*/, uint64_t /*id*/, ManualSendReason /*reason*/) {}

    /**
     * @brief onHistoryTruncated The history of the chat was truncated by someone
     * at the message \c msg.
     * @param msg The message at which the history is truncated. The message before
     * it (if it exists) is the last preserved message. The \c msg message is
     * overwritten with a management message that contains information who truncated the message.
     * @param idx - The index of \c msg
     */
    virtual void onHistoryTruncated(const Message& /*msg*/, Idx /*idx*/) {}

    /**
     * @brief onMsgOrderVerificationFail The message ordering check for \c msg has
     * failed. The message may have been tampered.
     * @param msg The message
     * @param idx Index of \c msg
     * @param errmsg The error string describing what exactly is the problem
     */
    virtual void onMsgOrderVerificationFail(const Message& msg, Idx idx, const std::string& errmsg)
    {
        CHATD_LOG_ERROR("msgOrderFail[msgid %s, idx %d]: %s", msg.id().toString().c_str(), idx, errmsg.c_str());
    }

    /**
     * @brief onUserTyping Called when a signal is received that a peer
     * is typing a message. Normally the app should have a timer that
     * is reset each time a typing notification is received. When the timer
     * expires or stop typing is received, it should hide the notification GUI.
     * @param userid The user that is typing. The app can use the user attrib
     * cache to get a human-readable name for the user.
     */
    virtual void onUserTyping(karere::Id /*userid*/) {}

    /**
     * @brief onUserStopTyping Called when a signal is received that a peer
     * has stopped to type a message. When this message arrives, notification GUI
     * has to be removed.
     * @param userid The user that has stop to type. The app can use the user attrib
     * cache to get a human-readable name for the user.
     */
    virtual void onUserStopTyping(karere::Id /*userid*/) {}

    /**
     * @brief Called when the last known text message changes/is updated, so that
     * the app can display it next to the chat title
     * @param msg Contains the properties of the last text message
     */
    virtual void onLastTextMessageUpdated(const LastTextMsg& /*msg*/) {}
    /**
     * @brief Called when a message with a newer timestamp/modification time
     * is encountered. This can be used by the app to order chats in the chat
     * list GUI based on last interaction.
     * @param ts The timestamp of the newer message. If a message is edited,
     * ts is the sum of the original message timestamp and the update delta.
     */
    virtual void onLastMessageTsUpdated(uint32_t /*ts*/) {}

    /**
     * @brief Called when a chat is going to reload its history after the server rejects JOINRANGEHIST
     */
    virtual void onHistoryReloaded(){}
};
class Connection;

class IRtcHandler
{
public:
    virtual void handleMessage(Chat& /*chat*/, const StaticBuffer& /*msg*/) {}
    virtual void handleCallData(Chat& /*chat*/, karere::Id /*chatid*/, karere::Id /*userid*/, uint32_t /*clientid*/, const StaticBuffer& /*msg*/) {}
    virtual void onShutdown() {}
    virtual void onClientLeftCall(karere::Id /*chatid*/, karere::Id /*userid*/, uint32_t /*clientid*/) {}
    virtual void onDisconnect(chatd::Connection& /*conn*/) {}

    /**
     * @brief This function is used to stop incall timer call during reconnection process
     * and avoid to destroy the call due to an error sending process (kErrNetSignalling)
     */
    virtual void stopCallsTimers(int shard) = 0;
    virtual void handleInCall(karere::Id chatid, karere::Id userid, uint32_t clientid) = 0;
    virtual void handleCallTime(karere::Id /*chatid*/, uint32_t /*duration*/) = 0;
};
/** @brief userid + clientid map key class */
struct EndpointId
{
    karere::Id userid;
    uint32_t clientid;
    EndpointId(karere::Id aUserid, uint32_t aClientid): userid(aUserid), clientid(aClientid){}
    bool operator<(EndpointId other) const
    {
         if (userid.val < other.userid.val)
             return true;
         else if (userid.val > other.userid.val)
             return false;
         else
             return (clientid < other.clientid);
    }
};

class Client;

// need DeleteTrackable for graceful disconnect timeout
class Connection: public karere::DeleteTrackable, public WebsocketsClient
{
public:
    enum State { kStateNew, kStateFetchingUrl, kStateDisconnected, kStateResolving, kStateConnecting, kStateConnected};
    enum {
        kIdleTimeout = 64,  // chatd closes connection after 48-64s of not receiving a response
        kEchoTimeout = 1    // echo to check connection is alive when back to foreground
         };

protected:
    Client& mChatdClient;
    int mShardNo;
    std::set<karere::Id> mChatIds;
    State mState = kStateNew;
    karere::Url mUrl;
    bool usingipv6 = false; // ip version to try first (both are tried)
    std::string mTargetIp;
    DNScache &mDNScache;
    bool mHeartbeatEnabled = false;
    time_t mTsLastRecv = 0;
    megaHandle mEchoTimer = 0;
    promise::Promise<void> mConnectPromise;
    uint32_t mClientId = 0;
    Connection(Client& client, int shardNo);
    State state() { return mState; }
    
    virtual void wsConnectCb();
    virtual void wsCloseCb(int errcode, int errtype, const char *preason, size_t reason_len);
    virtual void wsHandleMsgCb(char *data, size_t len);

    void onSocketClose(int ercode, int errtype, const std::string& reason);
    promise::Promise<void> reconnect();
    void disconnect();
    void doConnect();
// Destroys the buffer content
    bool sendBuf(Buffer&& buf);
    bool rejoinExistingChats();
    void resendPending();
    void join(karere::Id chatid);
    void hist(karere::Id chatid, long count);
    bool sendCommand(Command&& cmd); // used internally only for OP_HELLO
    void execCommand(const StaticBuffer& buf);
    bool sendKeepalive(uint8_t opcode);
    void sendEcho();
    friend class Client;
    friend class Chat;
public:
    State state() const { return mState; }
    bool isOnline() const
    {
        return mState == kStateConnected; //(mWebSocket && (ws_get_state(mWebSocket) == WS_STATE_CONNECTED));
    }
    const std::set<karere::Id>& chatIds() const { return mChatIds; }
    uint32_t clientId() const { return mClientId; }
    promise::Promise<void> retryPendingConnection();
    virtual ~Connection()
    {
        disconnect();
    }

    void heartbeat();

    int shardNo() const;
    promise::Promise<void> sendSync();
};

enum ServerHistFetchState
{
/** Thie least significant 2 bits signify the history fetch source,
 * and correspond to HistSource values */

/** History is not being fetched, and there is probably history to fetch available */
    kHistNotFetching = 4,
/** We are fetching old messages if this flag is set, i.e. ones added to the back of
 *  the history buffer. If this flag is no set, we are fetching new messages, i.e. ones
 *  appended to the front of the history buffer */
    kHistOldFlag = 8,
/** We are fetching from the server if flag is set, otherwise we are fetching from
 * local db */
    kHistFetchingOldFromServer = kHistSourceServer | kHistOldFlag,
    kHistFetchingNewFromServer = kHistSourceServer | 0,
/** We are currently fetching history from db - always old messages */
/** Fething from RAM history buffer, always old messages */
    kHistDecryptingFlag = 16,
    kHistDecryptingOld = kHistDecryptingFlag | kHistOldFlag,
    kHistDecryptingNew = kHistDecryptingFlag | 0
};

/** @brief This is a class used to hold all properties of the last text
 * message that the app is interested in
 */
struct LastTextMsg
{
    /** @brief The sender of the message */
    karere::Id sender() const { return mSender; }
    /**
     * @brief Type of the last message
     *
     * This function returns the type of the message, as in Message::type.
     * @see \c Message::kMsgXXX enums.
     *
     * If no text message exists in history, type is \c LastTextMsgState::kNone.
     * If the message is being fetched from server, type is \c LastTextMsgState::kFetching.
     * Otherwise, the returned type will match the type of the message.
     */
    uint8_t type() const { return mType; }
    /**
     * @brief Content of the message
     *
     * The message contents in text form, so it can be displayed as it is in the UI.
     * If it's a special message, then this string contains the most important part,
     * like filename for attachment messages.
     */
    const std::string& contents() const { return mContents; }

    Idx idx() const { return mIdx; }
    karere::Id id() const { assert(mIdx != CHATD_IDX_INVALID); return mId; }
    karere::Id xid() const { assert(mIdx == CHATD_IDX_INVALID); return mId; }

protected:
    uint8_t mType = Message::kMsgInvalid;
    karere::Id mSender;
    std::string mContents;
    Idx mIdx = CHATD_IDX_INVALID;
    karere::Id mId;
};

/** @brief Internal class that maintains the last-text-message state */
struct LastTextMsgState: public LastTextMsg
{
    /** Enum for mState */
    enum: uint8_t { kNone = 0x0, kFetching = 0xff, kHave = 0x1 };

    bool mIsNotified = false;
    uint8_t state() const { return mState; }
    bool isValid() const { return mState == kHave; }
    bool isFetching() const { return mState == kFetching; }
    void setState(uint8_t state) { mState = state; }
    void assign(const chatd::Message& from, Idx idx)
    {
        assign(from, from.type, from.id(), idx, from.userid);
    }
    void assign(const Buffer& buf, uint8_t type, karere::Id id, Idx idx, karere::Id sender)
    {
        mType = type;
        mIdx = idx;
        mId = id;
        mContents.assign(buf.buf(), buf.dataSize());
        mSender = sender;
        mState = kHave;
        mIsNotified = false;
    }
    //assign both idx and proper msgid (was msgxid until now)
    void confirm(Idx idx, karere::Id msgid)
    {
        assert(mIdx == CHATD_IDX_INVALID);
        mIdx = idx;
        mId = msgid;
    }
    void clear() { mState = kNone; mType = Message::kMsgInvalid; mContents.clear(); }
protected:
    friend class Chat;
    uint8_t mState = kNone;
};

struct ChatDbInfo;

/** @brief Represents a single chatroom together with the message history.
 * Message sending is done by calling methods on this class.
 * The history buffer can grow in two directions and is always contiguous, i.e.
 * there are no "holes".
 */
class Chat: public karere::DeleteTrackable
{
///@cond PRIVATE
public:

    /**
     * @brief The SendingItem struct represent items in the sending queue.
     * Initially,
     */
    struct SendingItem
    {
        SendingItem(uint8_t aOpcode, Message* aMsg, const karere::SetOfIds& aRcpts, uint64_t aRowid=0);
        ~SendingItem();

        uint8_t mOpcode;    // NEWMSG, MSGUPDX or MSGUPD

        /** When sending a message, we attach the Message object here to avoid
        * double-converting it when queued as a raw command in Sending, and after
        * that (when server confirms) move it as a Message object to history buffer */
        Message* msg;
        karere::SetOfIds recipients;
        uint64_t rowid; // in the sending table of DB cache

        MsgCommand *msgCmd = NULL;  // stores the encrypted NEWMSG/MSGUPDX/MSGUPD
        KeyCommand *keyCmd = NULL;  // stores the encrypted NEWKEY, if needed
        uint8_t opcode() const { return mOpcode; }
        void setOpcode(uint8_t op) { mOpcode = op; }

        bool isMessage() const { return ((mOpcode == OP_NEWMSG) || (mOpcode == OP_MSGUPD) || (mOpcode == OP_MSGUPDX)); }
        bool isEdit() const { return mOpcode == OP_MSGUPD || mOpcode == OP_MSGUPDX; }
        void setKeyId(KeyId keyid)
        {
            msg->keyid = keyid;
        }
    };
    typedef std::list<SendingItem> OutputQueue;
    struct ManualSendItem
    {
        ManualSendItem(Message* aMsg, uint64_t aRowid, uint8_t aOpcode, ManualSendReason aReason);
        ManualSendItem();

        Message* msg;
        uint64_t rowid;
        uint8_t opcode;
        ManualSendReason reason;
    };

    Client& mClient;

protected:
    Connection& mConnection;
    karere::Id mChatId;
    Idx mForwardStart;
    std::vector<std::unique_ptr<Message>> mForwardList;
    std::vector<std::unique_ptr<Message>> mBackwardList;
    OutputQueue mSending;
    OutputQueue::iterator mNextUnsent;
    bool mIsFirstJoin = true;
    std::map<karere::Id, Idx> mIdToIndexMap;
    karere::Id mLastReceivedId;
    Idx mLastReceivedIdx = CHATD_IDX_INVALID;
    karere::Id mLastSeenId;
    Idx mLastSeenIdx = CHATD_IDX_INVALID;
    Idx mLastIdxReceivedFromServer = CHATD_IDX_INVALID;
    karere::Id mLastIdReceivedFromServer;
    Listener* mListener;
    ChatState mOnlineState = kChatStateOffline;
    Priv mOwnPrivilege = PRIV_INVALID;
    karere::SetOfIds mUsers;
    karere::SetOfIds mUserDump; //< The initial dump of JOINs goes here, then after join is complete, mUsers is set to this in one step
    /// db-supplied initial range, that we use until we see the message with mOldestKnownMsgId
    /// Before that happens, missing messages are supposed to be in the database and
    /// incrementally fetched from there as needed. After we see the mOldestKnownMsgId,
    /// we disable this range by setting mOldestKnownMsgId to 0, and recalculate
    /// range() only from the buffer items
    karere::Id mOldestKnownMsgId;
    unsigned mLastServerHistFetchCount = 0; ///< The number of history messages that have been fetched so far by the currently active or the last history fetch. It is reset upon new history fetch initiation
    unsigned mLastHistDecryptCount = 0; ///< Similar to mLastServerHistFetchCount, but reflects the current number of message passed through the decrypt process, which may be less than mLastServerHistFetchCount at a given moment

    /** @brief The state of history fetching from server */
    ServerHistFetchState mServerFetchState = kHistNotFetching;

    /** @brief Whether we have more not-loaded history in db */
    bool mHasMoreHistoryInDb = false;
    bool mServerOldHistCbEnabled = false;
    /** @brief Have reached the beggining of the history (not necessarily the end of it) */
    bool mHaveAllHistory = false;
    bool mIsDisabled = false;
    Idx mNextHistFetchIdx = CHATD_IDX_INVALID;
    DbInterface* mDbInterface = nullptr;
    // last text message stuff
    LastTextMsgState mLastTextMsg;
    // crypto stuff
    ICrypto* mCrypto;
    /** If crypto can't decrypt immediately, we set this flag and only the plaintext
     * path of further messages to be sent is written to db, without calling encrypt().
     * Once encryption is finished, this flag is cleared, and all queued unencrypted
     * messages are passed to encryption, updating their command BLOB in the sending
     * db table. This, until another (or the same) encrypt call can't encrypt immediately,
     * in which case the flag is set again and the queue is blocked again */
    bool mEncryptionHalted = false;
    /** If an incoming new message can't be decrypted immediately, this is set to its
     * index in the hitory buffer, as it is already added there (in memory only!).
     * Further received new messages are only added to memory history buffer, and
     * not processed further until the delayed encryption of the message completes
     * or fails. After that, mDecryptNewHaltedAt is cleared (set to CHATD_IDX_INVALID),
     * the (supposedly, but not necessarily) decrypted message is added to db history,
     * SEEN and RECEIVED pointers are handled, and app callbacks are called with that
     * message. Then, processing of any newer messages, accumulated in the in-memory histiry
     * buffer is resumed, until decryption can't happen immediately again or all messages
     * are processed. The app may be terminated while a delayed decrypt is in progress
     * and there are newer undecrypted messages accumulated in the memory history buffer.
     * In that case, the app will resume its state from the point where the last message
     * decrypted (and saved to db), re-downloading all newer messages from server again.
     * Thus, not writing anything about queued undecrypted messages to the db allows
     * for a clean resume from the last known good point in message history. */
    Idx mDecryptNewHaltedAt = CHATD_IDX_INVALID;

    /** Similar to mDecryptNewhaltedAt, but for history messages, retrieved backwards
     * in regard to time and index in history buffer. Note that the two
     *  mDecryptXXXHaltedAt operate independently. I.e. decryption of old messages may
     * be blocked by delayed decryption of a message, while at the same time decryption
     * of new messages may work synchronously and not be delayed.
     */
    Idx mDecryptOldHaltedAt = CHATD_IDX_INVALID;
    uint32_t mLastMsgTs;
    bool mIsGroup;
    std::set<karere::Id> mMsgsToUpdateWithRichLink;
    // ====
    std::map<karere::Id, Message*> mPendingEdits;
    std::map<BackRefId, Idx> mRefidToIdxMap;
    Chat(Connection& conn, karere::Id chatid, Listener* listener,
    const karere::SetOfIds& users, uint32_t chatCreationTs, ICrypto* crypto, bool isGroup);
    void push_forward(Message* msg) { mForwardList.emplace_back(msg); }
    void push_back(Message* msg) { mBackwardList.emplace_back(msg); }
    Message* oldest() const { return (!mBackwardList.empty()) ? mBackwardList.back().get() : mForwardList.front().get(); }
    Message* newest() const { return (!mForwardList.empty())? mForwardList.back().get() : mBackwardList.front().get(); }
    void clear()
    {
        mBackwardList.clear();
        mForwardList.clear();
    }
    // msgid can be 0 in case of rejections
    Idx msgConfirm(karere::Id msgxid, karere::Id msgid);
    bool msgAlreadySent(karere::Id msgxid, karere::Id msgid);
    Message* msgRemoveFromSending(karere::Id msgxid, karere::Id msgid);
    Idx msgIncoming(bool isNew, Message* msg, bool isLocal=false);
    bool msgIncomingAfterAdd(bool isNew, bool isLocal, Message& msg, Idx idx);
    void msgIncomingAfterDecrypt(bool isNew, bool isLocal, Message& msg, Idx idx);
    void onUserJoin(karere::Id userid, Priv priv);
    void onUserLeave(karere::Id userid);
    void onJoinComplete();
    void loadAndProcessUnsent();
    void initialFetchHistory(karere::Id serverNewest);
    void requestHistoryFromServer(int32_t count);
    Idx getHistoryFromDb(unsigned count);
    HistSource getHistoryFromDbOrServer(unsigned count);
    void onLastReceived(karere::Id msgid);
    void onLastSeen(karere::Id msgid);
    void handleLastReceivedSeen(karere::Id msgid);
    bool msgSend(const Message& message);
    void setOnlineState(ChatState state);
    SendingItem* postMsgToSending(uint8_t opcode, Message* msg, karere::SetOfIds recipients);
    bool sendKeyAndMessage(std::pair<MsgCommand*, KeyCommand*> cmd);
    void flushOutputQueue(bool fromStart=false);
    karere::Id makeRandomId();
    void login();
    void join();
    void joinRangeHist(const ChatDbInfo& dbInfo);
    void onDisconnect();
    void onHistDone(); //called upont receipt of HISTDONE from server
    void onFetchHistDone(); //called by onHistDone() if we are receiving old history (not new, and not via JOINRANGEHIST)
    void onNewKeys(StaticBuffer&& keybuf);
    void logSend(const Command& cmd) const;
    void handleBroadcast(karere::Id userid, uint8_t type);
    void findAndNotifyLastTextMsg();
    void notifyLastTextMsg();
    void onMsgTimestamp(uint32_t ts); //support for newest-message-timestamp
    bool manualResendWhenUserJoins() const;
    void onInCall(karere::Id userid, uint32_t clientid);
    void onEndCall(karere::Id userid, uint32_t clientid);
    void initChat();
    void requestRichLink(Message &message);
    void requestPendingRichLinks();
    void removePendingRichLinks();
    void removePendingRichLinks(Idx idx);
    void manageRichLinkMessage(Message &message);
    friend class Connection;
    friend class Client;
/// @endcond PRIVATE
public:
    unsigned initialHistoryFetchCount = 32; //< This is the amount of messages that will be requested from server _only_ in case local db is empty
    /** @brief users The current set of users in the chatroom */
    const karere::SetOfIds& users() const { return mUsers; }
    ~Chat();
    /** @brief The chatid of this chat */
    karere::Id chatId() const { return mChatId; }
    /** @brief The chatd client */
    Client& client() const { return mClient; }
    Connection& connection() const { return mConnection; }
    /** @brief The lowest index of a message in the RAM history buffer */
    Idx lownum() const { return mForwardStart - (Idx)mBackwardList.size(); }
    /** @brief The highest index of a message in the RAM history buffer */
    Idx highnum() const { return mForwardStart + (Idx)mForwardList.size()-1;}
    /** @brief Needed only for debugging purposes */
    Idx forwardStart() const { return mForwardStart; }
    /** The number of messages currently in the history buffer (in RAM).
     * @note Note that there may be more messages in history db, but not loaded
     * into memory*/
    Idx size() const { return mForwardList.size() + mBackwardList.size(); }
    /** @brief Whether we have any messages in the history buffer */
    bool empty() const { return mForwardList.empty() && mBackwardList.empty();}
    bool isDisabled() const { return mIsDisabled; }
    bool isFirstJoin() const { return mIsFirstJoin; }
    void disable(bool state) { mIsDisabled = state; }
    /** The index of the oldest decrypted message in the RAM history buffer.
     * This will be greater than lownum() if there are not-yet-decrypted messages
     * at the start of the buffer, i.e. when more history has been fetched, but
     * decryption keys have not yet been loaded for these messages.
     */
    Idx decryptedLownum() const
    {
        return (mDecryptOldHaltedAt == CHATD_IDX_INVALID)
            ? lownum() : mDecryptOldHaltedAt+1;
    }
    /** @brief Similar to decryptedLownum() */
    Idx decryptedHighnum() const
    {
        return(mDecryptNewHaltedAt == CHATD_IDX_INVALID)
            ? highnum() : mDecryptNewHaltedAt-1;
    }

    /** @brief connects the chatroom for the first time. A chatroom
      * is initialized in two stages: first it is created via Client::createChatRoom(),
      * after which it can be accessed in offline mode. The second stage is
      * connect(), after which it initiates or uses an existing connection to
      * chatd
      */
    void connect();

    void disconnect();
    /** @brief The online state of the chatroom */
    ChatState onlineState() const { return mOnlineState; }

    /** @brief Get the seen/received status of a message. Both the message object
     * and its index in the history buffer must be provided */
    Message::Status getMsgStatus(const Message& msg, Idx idx) const;

    /** @brief Contains all not-yet-confirmed edits of messages.
      *  This can be used by the app to replace the text of messages who have
      * been edited before they have been sent/confirmed. Normally the app needs
      * to display the edited text in the unsent message.*/
    const std::map<karere::Id, Message*>& pendingEdits() const { return mPendingEdits; }

    /** @brief Whether the listener will be notified upon receiving
     * old history messages from the server.
     */
    bool isServerOldHistCbEnabled() const { return mServerOldHistCbEnabled;}

    /** @brief Returns whether history is being fetched from server _and_
     * send to the application callback via \c onRecvHistoryMsg().
     */
    bool isNotifyingOldHistFromServer() const { return mServerOldHistCbEnabled && (mServerFetchState & kHistOldFlag); }

    /** @brief Returns whether we are fetching old or new history at the moment */
    bool isFetchingFromServer() const { return (mServerFetchState & kHistNotFetching) == 0; }

    /** @brief The current history fetch state */
    ServerHistFetchState serverFetchState() const { return mServerFetchState; }

    /** @brief Whether we are decrypting the fetched history. The app may need
     * to differentiate whether the history fetch process is doing the actual fetch, or
     * is waiting for the decryption (i.e. fetching chat keys etc)
     */
    bool isServerFetchDecrypting() const { return mServerFetchState & kHistDecryptingFlag; }

    /**
     * @brief haveAllHistory
     * Returned whether we have locally all existing history.
     * Note that this doesn't mean that we have sent all history the app
     * via getHistory() - the client may still have history that hasn't yet
     * been sent to the app after a getHistory(), i.e. because resetGetHistory()
     * has been called.
     */
    bool haveAllHistory() const { return mHaveAllHistory; }
    /** @brief returns whether the app has received all existing history
     * for the current history fetch session (since the chat creation or
     * sinte the last call to \c resetGetHistory()
     */
    bool haveAllHistoryNotified() const;
    /**
     * @brief The last number of history messages that have actually been
     * returned to the app via * \c getHitory() */
    unsigned lastHistDecryptCount() const { return mLastHistDecryptCount; }

    /** @brief
     * Get the message with the specified index, or \c NULL if that
     * index is out of range
     */
    inline Message* findOrNull(Idx num) const
    {
        if (num < mForwardStart) //look in mBackwardList
        {
            Idx idx = mForwardStart - num - 1; //always >= 0
            if (static_cast<size_t>(idx) >= mBackwardList.size())
                return nullptr;
            return mBackwardList[idx].get();
        }
        else
        {
            Idx idx = num - mForwardStart;
            if (static_cast<size_t>(idx) >= mForwardList.size())
                return nullptr;
            return mForwardList[idx].get();
        }
    }

    /**
     * @brief Returns the message at the specified index in the RAM history buffer.
     * Throws if index is out of range
     */
    Message& at(Idx num) const
    {
        Message* msg = findOrNull(num);
        if (!msg)
        {
            throw std::runtime_error("Chat::operator[idx]: idx = "+
                std::to_string(num)+" is outside of ["+std::to_string(lownum())+":"+
                std::to_string(highnum())+"] range");
        }
        return *msg;
    }

    /**
     * @brief Returns the message at the specified index in the RAM history buffer.
     * Throws if index is out of range
     */
    Message& operator[](Idx num) const { return at(num); }

    /** @brief Returns whether the specified RAM history buffer index is valid or out
     * of range
     */
    bool hasNum(Idx num) const
    {
        if (num < mForwardStart)
            return (static_cast<size_t>(mForwardStart - num) <= mBackwardList.size());
        else
            return (num < mForwardStart + static_cast<int>(mForwardList.size()));
    }

    /**
     * @brief Returns the index of the message with the specified msgid.
     * @param msgid The message id whose index to find
     * @returns The index of the message inside the RAM history buffer.
     *  If no such message exists in the RAM history buffer, CHATD_IDX_INVALID
     * is returned
     */
    Idx msgIndexFromId(karere::Id msgid) const
    {
        auto it = mIdToIndexMap.find(msgid);
        return (it == mIdToIndexMap.end()) ? CHATD_IDX_INVALID : it->second;
    }

    /**
     * @brief Initiates fetching more history - from local RAM history buffer,
     * from local db or from server.
     * If ram + local db have less than the number of requested messages,
     * loading stops when local db is exhausted, returning less than \count
     * messages. Next call to this function will fetch history from server.
     * If there is no history in local db, loading is done from the chatd server.
     * Fetching from RAM and DB can be combined, if there is not enough history
     * in RAM. In that case, kHistSourceDb will be returned.
     * @param count - The number of requested messages to load. The actual number
     * of messages loaded can be less than this.
     * @returns The source from where history is fetched.
     * The app may use this to decide whether to display a progress bar/ui in case
     * the fetch is from server.
     */
    HistSource getHistory(unsigned count);

    /**
     * @brief Resets sending of history to the app, so that next getHistory()
     * will start from the newest known message. Note that this doesn't affect
     * the actual fetching of history from the server to the chatd client,
     * only the sending from the chatd client to the app.
     */
    void resetGetHistory();

    /**
     * @brief setMessageSeen Move the last-seen-by-us pointer to the message with the
     * specified index.
     * @return Whether the pointer was successfully set. Setting may fail if
     * it was attempted to set the pointer to an older than the current position.
     */
    bool setMessageSeen(Idx idx);

    /**
     * @brief Sets the last-seen-by-us pointer to the message with the specified
     * msgid.
     * @return Whether the pointer was successfully set. Setting may fail if
     * it was attempted to set the pointer to an older than the current position.
     */
    bool setMessageSeen(karere::Id msgid);

    /** @brief The last-seen-by-us pointer */
    Idx lastSeenIdx() const { return mLastSeenIdx; }

    /** @brief The last-seen-by-us pointer */
    karere::Id lastSeenId() const { return mLastSeenId; }

    /** @brief Whether the next history fetch will be from local db or from server */
    bool historyFetchIsFromDb() const { return (mOldestKnownMsgId != 0); }

    /** @brief The interface of the Strongvelope crypto module instance associated with this
      * chat
      */
    ICrypto* crypto() const { return mCrypto; }

    /** @group Message output methods */

    /** @brief Submits a message for sending.
     * @param msg - The message contents buffer
     * @param msglen - The size of the message contents buffer
     * @param type - The type of the message - normal message, type of management message,
     * application-specific type like link, share, picture etc.
     * @param userp - An optional user pointer to associate with the message object
     */
    Message* msgSubmit(const char* msg, size_t msglen, unsigned char type, void* userp);

    /** @brief Queues a message as an edit message for the specified original message.
     * @param msg - the original message
     * @param newdata - The new contents
     * @param newlen - The size of the new contents
     * @param userp - An optional user pointer to associate with the newly created
     * edit message
     * \attention Will delete a previous edit if the original was not yet ack-ed by
     * the server. That is, there can be only one pending edit for a not-yet-sent
     * message, and if there was a previous one, it will be deleted.
     * The user is responsible to clear any reference to a previous edit to avoid a
     * dangling pointer.
     */
    Message* msgModify(Message& msg, const char* newdata, size_t newlen, void* userp, uint8_t newtype);

    /** Removes metadata from rich-link and converts the message to the original (normal) one */
    Message *removeRichLink(Message &message, const std::string &content);

    /** @brief The number of unread messages. Calculated based on the last-seen-by-us pointer.
      * It's possible that the exact count is not yet known, if the last seen message is not
      * known by the client yet. In that case, the client knows the minumum count,
      * (which is the total count of locally loaded messages at the moment),
      * and returns the number as negative. The application may use this to
      * to display for example '1+' instead of '1' in the unread indicator.
      * When more history is fetched, the negative count increases in absolute value,
      * (but is still negative), until the actual last seen message is obtained,
      * at which point the count becomes positive.
      * An example: client has only one message pre-fetched from server, and
      * its msgid is not the same as the last-seen-by-us msgid. The client
      * will then return the unread count as -1. When one more message is loaded
      * from server but it's still not the last-seen one, the count will become
      * -2. A third message is fetched, and its msgid matches the last-seen-msgid.
      * The client will then return the unread count as +2, and will not change
      * as more history is fetched from server.
      * Example 1: Client has 1 message pre-fetched and its msgid is the same
      * as the last-seen-msgid. The count will be returned as 0.
      */
    int unreadMsgCount() const;

    /** @brief Returns the text of the most-recent message in the chat that can
     * be displayed as text in the chat list. If it is not found in RAM,
     * the database will be queried. If not found there as well, server is queried,
     * and 0xff is returned. When the message is received from server, the
     * \c onLastTextMsgUpdated callback will be called.
     * @param [out] msg Output pointer that will be set to the internal last-text-message
     * object. The object is owned by the client, and you should use this
     * pointer synchronously after the call to this function, and not in an
     * async-delayed way.
     * @return If there is currently a last-text-message, 1 is returned and
     * the output pointer will be set to the internal object. Otherwise,
     * the output pointer will be set to \c NULL, and an error code will be
     * returner, as follows:
     *   0xff - no text message is avaliable locally, the client is fetching
     * more history from server. The fetching will continue until a text
     * message is found, at which point the callback will be called.
     */
    uint8_t lastTextMessage(LastTextMsg*& msg);

    /** @brief Returns the timestamp of the newest known message */
    uint32_t lastMessageTs() { return mLastMsgTs; }

    /** @brief Changes the Listener */
    void setListener(Listener* newListener) { mListener = newListener; }

    /**
     * @brief Resets the state of the listener, initiating all initial
     * callbacks, such as the onManualSendRequired(), onUnsentMsgLoaded,
     * and resets the getHistory() pointer, so that subsequent getHistory()
     * calls will start returning history from the newest message.
     * You may want to call this method at \c chatd::Listener::init, so the
     * history retrieval starts from the beginning.
     */
    void resetListenerState();
    /**
     * @brief getMsgByXid searches the send queue for a message with the specified
     * msgxid. The message is supposed to be unconfirmed, but in reality the
     * message may have been received and recorded by the server,
     * and the client may have not received the confirmation.
     * @param msgxid - The transaction id of the message
     * @returns Pointer to the Message object, or nullptr if a message with
     * that msgxid does not exist in the send queue.
     */
    Message* getMsgByXid(karere::Id msgxid);
    /**
     * @brief Removes the specified manual-send message, from the manual send queue.
     * Normally should be called when the user opts to not retry sending the message
     * @param id The id of the message, provided by \c onManualSendRequired()
     */
    void removeManualSend(uint64_t id);

    /** @brief Broadcasts a notification that the user is typing. This will trigged
     * other clients receiving \c onUserTyping() callbacks
     */
    void sendTypingNotification();

    /** @brief Broadcasts a notification that the user has stopped typing. This will trigged
     * other clients receiving \c onUserStopTyping() callbacks
     */
    void sendStopTypingNotification();

    /**
     * @brief Generates a backreference id. Must be public because strongvelope
     *  uses it to generate chat title messages
     * @param aCrypto - the crypto module interface to use for random number
     * generation.
     */
    static uint64_t generateRefId(const ICrypto* aCrypto);
    Message *getManualSending(uint64_t rowid, chatd::ManualSendReason& reason);
    /** @brief Sends a command in the chatroom. This method needs to be public
     * only because webrtc needs to use it.
     @note Sending data over libws is destructive to the buffer - the websocket
     * protocol requires it to be xor-ed, and that is done in-place. So, we have
     * two versions of \c sendCommand() - the one with the rvalue reference is
     * picked by the compiler whenever the command object is a temporary, avoiding
     * copying the buffer, and the const reference one is picked when the Command
     * object is read-only and has to be preserved
     */
    bool sendCommand(Command&& cmd);
    bool sendCommand(const Command& cmd);
    Idx lastIdxReceivedFromServer() const;
    karere::Id lastIdReceivedFromServer() const;
    bool isGroup() const;
    void clearHistory();
    void sendSync();

protected:
    void msgSubmit(Message* msg, karere::SetOfIds recipients);
    bool msgEncryptAndSend(OutputQueue::iterator it);
    void continueEncryptNextPending();
    void onMsgUpdated(Message* msg);
    void onJoinRejected();
    void keyConfirm(KeyId keyxid, KeyId keyid);
    void onKeyReject();
    void onHistReject();
    void rejectMsgupd(karere::Id id, uint8_t serverReason);
    void rejectGeneric(uint8_t opcode, uint8_t reason);
    void moveItemToManualSending(OutputQueue::iterator it, ManualSendReason reason);
    void handleTruncate(const Message& msg, Idx idx);
    void deleteMessagesBefore(Idx idx);
    void createMsgBackRefs(OutputQueue::iterator msgit);
    void verifyMsgOrder(const Message& msg, Idx idx);

    /**
     * @brief Initiates replaying of callbacks about unsent messages and unsent
     * edits, i.e. \c onUnsentMsgLoaded() and \c onUnsentEditLoaded().
     * This may be needed when the listener is switched, in order to init the new
     * listener state */
    void replayUnsentNotifications();
    void onLastTextMsgUpdated(const Message& msg, Idx idx=CHATD_IDX_INVALID);
    bool findLastTextMsg();
    /**
     * @brief Initiates loading of the queue with messages that require user
     * approval for re-sending */
    void loadManualSending();
public:
//realtime messaging

//===
};

class Client
{
protected:
/// maps the chatd shard number to its corresponding Shard connection
    std::map<int, std::shared_ptr<Connection>> mConnections;
/// maps a chatid to the handling Shard connection
    std::map<karere::Id, Connection*> mConnectionForChatId;
/// maps chatids to the Message object
    std::map<karere::Id, std::shared_ptr<Chat>> mChatForChatId;
/// set of seen timers
    std::set<megaHandle> mSeenTimers;
    karere::Id mUserId;
    bool mMessageReceivedConfirmation = false;
    uint8_t mRichLinkState = kRichLinkNotDefined;
    karere::UserAttrCache::Handle mRichPrevAttrCbHandle;

    Connection& chatidConn(karere::Id chatid)
    {
        auto it = mConnectionForChatId.find(chatid);
        if (it == mConnectionForChatId.end())
            throw std::runtime_error("chatidConn: Unknown chatid "+chatid.toString());
        return *it->second;
    }
    bool onMsgAlreadySent(karere::Id msgxid, karere::Id msgid);
    void msgConfirm(karere::Id msgxid, karere::Id msgid);
    void sendKeepalive();
    void sendEcho();
public:
    enum: uint32_t { kOptManualResendWhenUserJoins = 1 };
    enum: uint8_t { kRichLinkNotDefined = 0,  kRichLinkEnabled = 1, kRichLinkDisabled = 2};
    unsigned inactivityCheckIntervalSec = 20;
    uint32_t options = 0;
    MyMegaApi *mApi;
    karere::Client *karereClient;
    uint8_t mKeepaliveType = OP_KEEPALIVE;
    IRtcHandler* mRtcHandler = nullptr;
    karere::Id userId() const { return mUserId; }
    void setKeepaliveType(bool isInBackground);
    uint8_t keepaliveType() { return mKeepaliveType; }
    Client(karere::Client *client, karere::Id userId);
    ~Client();
    std::shared_ptr<Chat> chatFromId(karere::Id chatid) const
    {
        auto it = mChatForChatId.find(chatid);
        return (it == mChatForChatId.end()) ? nullptr : it->second;
    }
    Chat& chats(karere::Id chatid) const
    {
        auto it = mChatForChatId.find(chatid);
        if (it == mChatForChatId.end())
            throw std::runtime_error("chatidChat: Unknown chatid "+chatid.toString());
        return *it->second;
    }
    /** @brief Joins the specifed chatroom on the specified shard, using the specified
     * url, and assocuates the specified Listener and ICRypto instances
     * with the newly created Chat object.
     */
    Chat& createChat(karere::Id chatid, int shardNo, const std::string& url,
    Listener* listener, const karere::SetOfIds& initialUsers, ICrypto* crypto, uint32_t chatCreationTs, bool isGroup);
    /** @brief Leaves the specified chatroom */
    void leave(karere::Id chatid);
    void disconnect();
    promise::Promise<void> retryPendingConnections();
    void heartbeat();
    bool manualResendWhenUserJoins() const { return options & kOptManualResendWhenUserJoins; }
    void notifyUserIdle();
    void notifyUserActive();
    /** Changes the Rtc handler, returning the old one */
    IRtcHandler* setRtcHandler(IRtcHandler* handler);
    /** Clean the timers set */
    void cancelTimers();
    bool isMessageReceivedConfirmationActive() const;
    uint8_t richLinkState() const;
    friend class Connection;
    friend class Chat;

    bool areAllChatsLoggedIn();


    // Chatd Version:
    // - Version 0: initial version
    // - Version 1:
    //  * Add commands CALLDATA and REJECT
    // - Version 2:
    //  * Add call-logging messages
    // - Version 3:
    //  * Add CALLTIME command
<<<<<<< HEAD
    static const unsigned chatdVersion = 3;
=======
    // - Version 4:
    //  * Add echo for SEEN command (with seen-pointer up-to-date)
    static const unsigned chatdVersion = 4;
>>>>>>> fae67197
};

static inline const char* connStateToStr(Connection::State state)
{
    switch (state)
    {
    case Connection::State::kStateDisconnected: return "Disconnected";
    case Connection::State::kStateConnecting: return "Connecting";
    case Connection::State::kStateConnected: return "Connected";
    case Connection::State::kStateNew: return "New";
    case Connection::State::kStateFetchingUrl: return "Fetching URL";
    default: return "(invalid)";
    }
}

struct ChatDbInfo
{
    karere::Id oldestDbId;
    karere::Id newestDbId;
    Idx newestDbIdx;
    karere::Id lastSeenId;
    karere::Id lastRecvId;
};

class DbInterface
{
public:
    virtual ~DbInterface(){}


//  <<<--- Management of the HISTORY buffer --->>>

    /**
    * @brief Called when the client was requested to fetch history
    *
    * @param startIdx - the start index of the requested history range
    * @param count - the number of messages to return
    * @param [out] messages - The app should put the messages in this vector, the most recent message being
    * at position 0 in the vector, and the oldest being the last. If the returned message count is less
    * than the requested by \c count, the client considers there is no more history in the db.
    */
    virtual void fetchDbHistory(Idx startIdx, unsigned count, std::vector<Message*>& messages) = 0;

    /// adds a message to the history buffer at the specified \c idx
    virtual void addMsgToHistory(const Message& msg, Idx idx) = 0;

    /// update a message in the history buffer with the specified \c msgid
    virtual void updateMsgInHistory(karere::Id msgid, const Message& msg) = 0;


//  <<<--- Management of the SENDING QUEUE --->>>

    /// adds a new item to the sending queue
    virtual void addSendingItem(Chat::SendingItem& msg) = 0;

    /// upon message's edit, every related item in the sending queue should be updated
    virtual int updateSendingItemsContentAndDelta(const chatd::Message& msg) = 0;

    /// upon key's confirmation (keyxid->keyid), every related item in sending queue should be updated
    virtual int updateSendingItemsKeyid(KeyId localkeyid, KeyId keyid) = 0;

    /// upon message's confirmation (msgxid->msgid), every related item in sending queue should be updated
    virtual int updateSendingItemsMsgidAndOpcode(karere::Id msgxid, karere::Id msgid) = 0;

    /// upon message's encryption, store MsgCommand, KeyCommand and local keyxid
    virtual void addBlobsToSendingItem(uint64_t rowid, const MsgCommand* msgCmd, const KeyCommand* keyCmd, KeyId keyid) = 0;

    /// delete item from the sending queue
    virtual void deleteSendingItem(uint64_t rowid) = 0;

    /// populate the sending queue in memory from DB
    virtual void loadSendQueue(Chat::OutputQueue& queue) = 0;


//  <<<--- Management of the MANUAL SENDING QUEUE --->>>

    /// move a message from the sending queue to manual-sending queue
    virtual void saveItemToManualSending(const Chat::SendingItem& item, int reason) = 0;

    /// delete item from the manual-sending queue
    virtual bool deleteManualSendItem(uint64_t rowid) = 0;

    /// load all messages in the manual-sending queue
    virtual void loadManualSendItems(std::vector<Chat::ManualSendItem>& items) = 0;

    /// load a single message from the manual-sending queue
    virtual void loadManualSendItem(uint64_t rowid, Chat::ManualSendItem& item) = 0;


//  <<<--- Additional methods: seen/received/delta/oldest/newest... --->>>

    virtual void getHistoryInfo(ChatDbInfo& info) = 0;

    virtual void setLastSeen(karere::Id msgid) = 0;
    virtual void setLastReceived(karere::Id msgid) = 0;

    virtual Idx getOldestIdx() = 0;
    virtual Idx getIdxOfMsgid(karere::Id msgid) = 0;
    virtual Idx getUnreadMsgCountAfterIdx(Idx idx) = 0;
    virtual void getLastTextMessage(Idx from, chatd::LastTextMsgState& msg) = 0;
    virtual void getMessageDelta(karere::Id msgid, uint16_t *updated) = 0;

    virtual void setHaveAllHistory(bool haveAllHistory) = 0;
    virtual bool haveAllHistory() = 0;

    virtual void truncateHistory(const chatd::Message& msg) = 0;
    virtual void clearHistory() = 0;
};

}

#endif<|MERGE_RESOLUTION|>--- conflicted
+++ resolved
@@ -1185,13 +1185,9 @@
     //  * Add call-logging messages
     // - Version 3:
     //  * Add CALLTIME command
-<<<<<<< HEAD
-    static const unsigned chatdVersion = 3;
-=======
     // - Version 4:
     //  * Add echo for SEEN command (with seen-pointer up-to-date)
     static const unsigned chatdVersion = 4;
->>>>>>> fae67197
 };
 
 static inline const char* connStateToStr(Connection::State state)
