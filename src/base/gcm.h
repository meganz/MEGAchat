#ifndef GUICALLMARSHALLER_H
#define GUICALLMARSHALLER_H

/* This is a plain C header */

#ifdef _WIN32
    #ifndef MEGA_FULL_STATIC
        #define MEGA_GCM_DLLEXPORT __declspec(dllexport)
        #define MEGA_GCM_DLLIMPORT __declspec(dllimport)
    #else
        #define MEGA_GCM_DLLEXPORT 
        #define MEGA_GCM_DLLIMPORT 
    #endif
#else
    #define MEGA_GCM_DLLEXPORT __attribute__ ((visibility("default")))
    #define MEGA_GCM_DLLIMPORT MEGA_GCM_DLLEXPORT
#endif

#ifdef MEGA_SERVICES_BUILDING
    #define MEGA_GCM_IMPEXP MEGA_GCM_DLLEXPORT
#else
    #define MEGA_GCM_IMPEXP MEGA_GCM_DLLIMPORT
#endif

/** The Gui Call Marshaller mechanism supports marshalling of a plain C function
 * call with signature \c void(void*) together with an arbitrary data stuct.
 * The function pointer is the first member of the struct, and a C struct having
 * only that member is typedef-ed as megaMessage. Adding data members to the structure is
 * done by deriving in C++ from the megaMessage struct. The \c void(void*) function
 * is called the \c handler.
 * As both the handler and message structure are normally provided at the same
 * place in user code (or even done automatically by e.g. a templated function),
 * the handler knows the actual type of the structure, so it can cast it to the
 * proper \c megaMessage-derived type and access the additional data after the
 * \c megaMessage header. In other words, this is polymorphism in plain C,
 * and this API is plain C to make possible interoperation
 * between modules built with different compilers, even different languages.
 *
 * All memory associated with the message object is managed on the same side of the
 * DLL boundary - the one that posts the message. It is that side that allocated
 * the memory for the message object, and only it knows its exact type.
*/

struct megaMessage
{
    typedef void(*megaMessageFunc)(megaMessage*);
    megaMessageFunc func;
    /** If we don't provide an initializing constructor, operator new() will initialize
     * func to NULL, and then we will overwrite it, which is inefficient. That's why we
     * implement a constructor in case we are included in C++ code
     */
     #ifdef __cplusplus
         megaMessage(megaMessageFunc aFunc): func(aFunc){}
     #endif
};
//enum {kMegaMsgMagic = 0x3e9a3591};

#ifdef __cplusplus
#define GCM_EXTERNC extern "C"
extern "C" {
#else
#define GCM_EXTERNC
#endif

/** This is the type of the function that posts a megaMessage to the GUI thread */
typedef void (*GcmPostFunc)(struct megaMessage*, void*);

/** This function posts an opaque \c void* to the application's (GUI) message loop.
* That message is then received by the application's main (GUI) thread and
* the user's code is responsible to send it to \c megaProcessMessage(void*)
* to be processed by the GCM mechanism on the GUI thread.
* \warning This function must be provided by the user and is specific to the GUI framework
* used in the app. It is called by various threads when they need to execute a function
* call on the main (GUI) thread.
*/
extern MEGA_GCM_IMPEXP GcmPostFunc megaPostMessageToGui;

/** When the application's main (GUI) thread receives a message posted by
 * megaPostMessageToGui(), the user's code must forward the \c void* pointer
 * from that message to this function for further processing. This function is
 * called by a handler in the app's (GUI) event/message loop (or equivalent).
* \warning Must be called only from the GUI thread
*/
<<<<<<< HEAD
static inline void megaProcessMessage(struct megaMessage* vptr)
{
    struct megaMessage* msg = static_cast<struct megaMessage*>(vptr);
=======
static inline void megaProcessMessage(megaMessage* vptr)
{
    struct megaMessage* msg = static_cast<megaMessage*>(vptr);
>>>>>>> 9c7cfeb3
    msg->func(vptr);
}

#ifdef __cplusplus
} //end extern "C"
#endif

#endif // GUICALLMARSHALLER_H<|MERGE_RESOLUTION|>--- conflicted
+++ resolved
@@ -81,15 +81,10 @@
  * called by a handler in the app's (GUI) event/message loop (or equivalent).
 * \warning Must be called only from the GUI thread
 */
-<<<<<<< HEAD
-static inline void megaProcessMessage(struct megaMessage* vptr)
-{
-    struct megaMessage* msg = static_cast<struct megaMessage*>(vptr);
-=======
+
 static inline void megaProcessMessage(megaMessage* vptr)
 {
-    struct megaMessage* msg = static_cast<megaMessage*>(vptr);
->>>>>>> 9c7cfeb3
+    megaMessage* msg = static_cast<megaMessage*>(vptr);
     msg->func(vptr);
 }
 
