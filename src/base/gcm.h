--- conflicted
+++ resolved
@@ -45,7 +45,6 @@
 
 struct megaMessage
 {
-    typedef void(*megaMessageFunc)(megaMessage*);
     megaMessageFunc func;
     /** If we don't provide an initializing constructor, operator new() will initialize
      * func to NULL, and then we will overwrite it, which is inefficient. That's why we
@@ -83,17 +82,10 @@
  * called by a handler in the app's (GUI) event/message loop (or equivalent).
 * \warning Must be called only from the GUI thread
 */
-<<<<<<< HEAD
 
-static inline void megaProcessMessage(megaMessage* vptr)
-{
-    megaMessage* msg = static_cast<megaMessage*>(vptr);
-    msg->func(vptr);
-=======
 static inline void megaProcessMessage(megaMessage* msg)
 {
     msg->func(msg);
->>>>>>> 59197954
 }
 
 #ifdef __cplusplus
