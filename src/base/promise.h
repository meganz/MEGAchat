/** @author Alexander Vassilev */

#ifndef _PROMISE_H
#define _PROMISE_H
#include <stdexcept>
#include <vector>
#include <string>
#include <utility>
#include <memory>
#include <assert.h>

/** @brief The name of the unhandled promise error handler. This handler is
 * called when a promise fails, but the user has not provided a fail() callback
 * to handle that error. Often this is unintentional and results in the program
 * stepping execution for no obvious reason.
 * The user can define this to customize the unhandled error trap.
 * The default just prints a warning to stderr
 */
#ifndef PROMISE_ON_UNHANDLED_ERROR
    #define PROMISE_ON_UNHANDLED_ERROR ErrorShared::defaultOnUnhandledError
#else // define the prototype, as it may come after the inclusion of promise.h
    void PROMISE_ON_UNHANDLED_ERROR(const std::string& msg, int type, int code);
#endif

namespace promise
{
enum ResolvedState
{
    kNotResolved = 0,
    kSucceeded = 1,
    kFailed = 2
};

#define PROMISE_LOG(fmtString,...) printf("promise: " fmtString"\n", ##__VA_ARGS__)
#ifdef PROMISE_DEBUG_REFS
    #define PROMISE_LOG_REF(fmtString,...) PROMISE_LOG(fmtString, ##__VA_ARGS__)
#else
    #define PROMISE_LOG_REF(fmtString,...)
#endif

static const char* kNoMoreCallbacksMsg =
  "No more space for promise callbacks, please increase the L template argument";

//===
struct _Void{};
typedef _Void Void;

template<typename V>
struct MaskVoid { typedef V type;};
template<>
struct MaskVoid<void> {typedef _Void type;};

//get function/lambda return type, regardless of argument count and types
template <class F>
struct FuncTraits: public FuncTraits<decltype(&F::operator())>{};

template <class R, class... Args>
struct FuncTraits <R(*)(Args...)>{ typedef R RetType; enum {nargs = sizeof...(Args)};};

template <class C, class R, class...Args>
struct FuncTraits <R(C::*)(Args...)> { typedef R RetType; enum {nargs = sizeof...(Args)};};

template <class C, class R, class...Args>
struct FuncTraits <R(C::*)(Args...) const> { typedef R RetType; enum {nargs = sizeof...(Args)};};
//===
struct IVirtDtor
{  virtual ~IVirtDtor() {}  };

template <class T, int L>
class Promise;

//Promise error class. We need it to be a refcounted object, because
//often the user would return somehting like return PromiseError(...)
//That would be converted to a failed promise object, and the Error would
//need to be copied into the Promise. By having a refcounted dynamic object,
//only the pointer will be transferred and the refcount changed.
struct ErrorShared
{
    std::string mMsg;
    uint32_t mCode;
    uint32_t mType;
    mutable bool mHandled = false;
<<<<<<< HEAD
    ErrorShared(const std::string& aMsg, uint32_t aCode=0, uint32_t aType=0)
=======
    ErrorShared(const std::string& aMsg, int aCode=-1, int aType=0)
>>>>>>> babe8378
        :mMsg(aMsg),mCode(aCode),mType(aType){}
    ~ErrorShared()
    {
        if (!mHandled)
            PROMISE_ON_UNHANDLED_ERROR(mMsg, mType, mCode);
    }
    static void defaultOnUnhandledError(const std::string& msg,
        uint32_t type, uint32_t code)
    {
        fprintf(stderr, "WARNING: Unhandled promise fail. Error: '%s', type: %d, code: %d\n", msg.c_str(), type, code);
    }
};

enum: uint32_t
{
    kErrorTypeGeneric = 1
};
enum: uint32_t
{
    kErrException = 1,
    kErrAbort = 2,
    kErrTimeout = 3
};

class Error: public std::exception, protected std::shared_ptr<ErrorShared>
{
protected:
    typedef std::shared_ptr<ErrorShared> Base;
    Error(): Base(nullptr){}
    Error& operator=(const std::exception& other) = delete;
    Error(const std::exception& other) = delete;
public:
<<<<<<< HEAD
    Error(const std::string& msg, uint32_t code=0, uint32_t type=kErrorTypeGeneric)
        :Base(std::make_shared<ErrorShared>(msg, code, type))
    {}
    Error(const char* msg, uint32_t code=0, uint32_t type=kErrorTypeGeneric)
=======
    typedef std::shared_ptr<ErrorShared> Base;
    Error(const std::string& msg, int code=-1, int type=kErrorTypeGeneric)
        :Base(std::make_shared<ErrorShared>(msg, code, type))
    {}
    Error(const char* msg, int code=-1, int type=kErrorTypeGeneric)
>>>>>>> babe8378
        :Base(std::make_shared<ErrorShared>(msg?msg:"", code, type))
    {}
    using Base::operator=;
    const std::string& msg() const {return get()->mMsg;}
    virtual const char* what() const noexcept {return get()->mMsg.c_str();}
    uint32_t type() const {return get()->mType;}
    uint32_t code() const {return get()->mCode;}
    void setHandled() const { get()->mHandled = true; }
    bool handled() const { return get()->mHandled; }
    std::string toString() const
    {
        return "Error: '"+get()->mMsg+"'\nType: "+
        std::to_string(get()->mType)+" Code: "+std::to_string(get()->mCode);
    }
    template <class T, int L>
    friend class Promise;
};

class PromiseBase
{
protected:
public:
    virtual PromiseBase* clone() const = 0;
    virtual ~PromiseBase(){}
};

template <int L, class C>
class CallbackList
{
protected:
    C* items[L];
    int mCount;
public:
    CallbackList():mCount(0){}
    inline void checkCanAdd() const
    {
        if (mCount>=L)
            throw std::runtime_error(kNoMoreCallbacksMsg);
    }
/**
 * Takes ownership of callback, copies the promise.
 * Accepts the callback as a smart pointer of type SP.
 * This is because the method can throw if the list is full,
 * and in this case the smartpointer will prevent the pointer leak.
*/
    template<class SP>
    inline void push(SP& cb)
    {
        if (mCount >= L)
            throw std::runtime_error(kNoMoreCallbacksMsg);
        items[mCount++] = cb.release();
    }

    inline C*& operator[](int idx)
    {
        assert((idx >= 0) && (idx <= mCount));
        return items[idx];
    }
    inline const C*& operator[](int idx) const
    {
        assert((idx >= 0) && (idx <= mCount));
        return items[idx];
    }
    inline C*& first()
    {
        assert(mCount > 0);
        return items[0];
    }
    inline int count() const {return mCount;}
    inline void addListMoveItems(CallbackList& other)
    {
        int cnt = other.count();
        if (mCount+cnt > L)
            throw std::runtime_error(kNoMoreCallbacksMsg);
        for (int i=0; i<cnt; i++)
            items[mCount++] = other.items[i];
        other.mCount = 0;
    }
    void clear()
    {
        static_assert(std::is_base_of<IVirtDtor, C>::value, "Callback type must be inherited from IVirtDtor");
        for (int i=0; i<mCount; i++)
            delete ((IVirtDtor*)items[i]); //static_cast wont work here because there is no info that ICallback inherits from IVirtDtor
        mCount = 0;
    }
    ~CallbackList() {assert(mCount == 0);}
};

struct _Empty{};
typedef _Empty Empty;

template<typename T, int L=4>
class Promise: public PromiseBase
{
public:
protected:
    template<class P>
    struct ICallback: public IVirtDtor
    {
        virtual void operator()(const P&) = 0;
        virtual void rejectNextPromise(const Error&) = 0;
    };

    template <class P, class TP>
    struct ICallbackWithPromise: public ICallback<P>
    {
    public:
        Promise<TP> nextPromise;
        virtual void rejectNextPromise(const Error& err) { nextPromise.reject(err); }
        ICallbackWithPromise(const Promise<TP>& next): nextPromise(next){}
    };

    template <class P, class CB, class TP=int>
    struct Callback: public ICallbackWithPromise<P, TP>
    {
    protected:
        CB mCb;
    public:
        virtual void operator()(const P& arg) { mCb(arg, *this); }
        Callback(CB&& cb, const Promise<TP>& next)
            :ICallbackWithPromise<P, TP>(next), mCb(std::forward<CB>(cb)){}
        CB& callback() { return mCb; }
    };
    typedef ICallback<typename MaskVoid<T>::type> ISuccessCb;
    typedef ICallback<Error> IFailCb;
    typedef ICallbackWithPromise<Error, T> IFailCbWithPromise;

    template <class CB, class TP>
    struct SuccessCb: public Callback<typename MaskVoid<T>::type, CB, TP>
    {
        SuccessCb(CB&& cb, const Promise<TP>& next) //can't use ctotr inharitance because MSVC 2013 does not support it
            :Callback<typename MaskVoid<T>::type, CB, TP>(std::forward<CB>(cb), next){}
    };

    template <class CB>
    struct FailCb: public Callback<Error, CB, T>
    {
        FailCb(CB&& cb, const Promise<T>& next)
        :Callback<Error, CB, T>(std::forward<CB>(cb), next){}
    };
/** Helper funtion to be able to deduce the callback type of the passed lambda and create and
  * Callback object with that type. We cannot do that by directly calling the Callback constructor
  */
    template <class P, class CB, class TP>
    ICallback<typename MaskVoid<P>::type>* createCb(CB&& cb, Promise<TP>& next)
    {
        return new Callback<typename MaskVoid<P>::type, CB, TP>(std::forward<CB>(cb), next);
    }
//===
    struct SharedObj
    {
        struct CbLists
        {
            CallbackList<L, ISuccessCb> mSuccessCbs;
            CallbackList<L, IFailCb> mFailCbs;
        };
        int mRefCount;
        CbLists* mCbs;
        ResolvedState mResolved;
        bool mPending;
        Promise<T,L> mMaster;
        typename MaskVoid<typename std::remove_const<T>::type>::type mResult;
        Error mError;
        SharedObj()
        :mRefCount(1), mCbs(NULL), mResolved(kNotResolved),
         mPending(false), mMaster(_Empty())
        {
            PROMISE_LOG_REF("%p: addRef -> 1 (SharedObj ctor)", this);
        }
        void ref()
        {
            mRefCount++;
            PROMISE_LOG_REF("%p: ref -> %d", this, mRefCount);
        }
        void unref()
        {
            if (--mRefCount > 0)
            {
                PROMISE_LOG_REF("%p: unref -> %d", this, mRefCount);
                return;
            }
            assert(mRefCount == 0);
            PROMISE_LOG_REF("%p: unref -> 0 (deleting SharedObj)", this);
            delete this;
        }
        ~SharedObj()
        {
            if (mCbs)
            {
                mCbs->mSuccessCbs.clear();
                mCbs->mFailCbs.clear();
                delete mCbs;
            }
        }
        inline CbLists& cbs()
        {
            if (!mCbs)
                mCbs = new CbLists;
            return *mCbs;
        }
    };

    template <typename Ret>
    struct RemovePromise
    {  typedef typename std::remove_const<Ret>::type Type; };
    template<typename Ret>
    struct RemovePromise<Promise<Ret> >
    {  typedef typename std::remove_const<Ret>::type Type;  };

//===
    struct CallCbHandleVoids
    {
        template<class Out, class CbOut, class In, class CB, class=typename std::enable_if<!std::is_same<In,_Void>::value && !std::is_same<CbOut, void>::value, int>::type>
        static Promise<Out> call(CB& cb, const In& val) {  return cb(val);  }

        template<class Out, class CbOut, class In, class CB, class=typename std::enable_if<std::is_same<In,_Void>::value && !std::is_same<CbOut, void>::value, int>::type>
        static Promise<Out> call(CB& cb, const _Void& val) {  return cb();   }

        template<class Out, class CbOut, class In, class CB, class=typename std::enable_if<!std::is_same<In,_Void>::value && std::is_same<CbOut,void>::value, int>::type>
        static Promise<void> call(CB& cb, const In& val){ cb(val); return _Void(); }

        template<class Out, class CbOut, class In, class CB, class=typename std::enable_if<std::is_same<In,_Void>::value && std::is_same<CbOut,void>::value, int>::type>
        static Promise<void> call(CB& cb, const _Void& val) { cb(); return _Void(); }
    };
//===
    void reset(SharedObj* other=NULL)
    {
        if (mSharedObj)
        {
            mSharedObj->unref();
        }
        mSharedObj = other;
        if (mSharedObj)
        {
            mSharedObj->ref();
        }
    }
    inline CallbackList<L, ISuccessCb>& thenCbs() {return mSharedObj->cbs().mSuccessCbs;}
    inline CallbackList<L, IFailCb>& failCbs() {return mSharedObj->cbs().mFailCbs;}
    SharedObj* mSharedObj;
    template <class FT,int FL> friend class Promise;
public:
    typedef T Type;
    /** @brief Creates an uninitialized promise.
     *  @attention Use with care - only when subsequent re-assigning
     *  is guaranteed.
     */
    Promise(_Empty): mSharedObj(NULL){}
    Promise(): mSharedObj(new SharedObj){}
    Promise(const Promise& other): mSharedObj(other.mSharedObj)
    {
        if (mSharedObj)
            mSharedObj->ref();
    }
    template <class=typename std::enable_if<!std::is_same<T, Error>::value, int>::type>
    Promise(const typename MaskVoid<T>::type& val): mSharedObj(new SharedObj)
    {
        resolve(val);
    }
    Promise(typename MaskVoid<T>::type&& val): mSharedObj(new SharedObj)
    {
        resolve(std::forward<typename MaskVoid<T>::type>(val));
    }

    Promise(const Error& err): mSharedObj(new SharedObj)
    {
        assert(err);
        reject(err);
    }
    Promise<T>& operator=(const Promise<T>& other)
    {
        reset(other.mSharedObj);
        return *this;
    }

    virtual ~Promise()
    {
        if (mSharedObj)
        {
            mSharedObj->unref();
        }
    }
    int done() const
    {
        if (!mSharedObj)
            return kNotResolved;
        return getMaster().mSharedObj->mResolved;
    }
    bool succeeded() const { return done() == kSucceeded; }
    bool failed() const { return done() == kFailed; }
    const Error& error() const
    {
        assert(mSharedObj);
        assert(done() == kFailed);
        auto& master = mSharedObj->mMaster;
        return master.mSharedObj
                ? master.mSharedObj->mError
                : mSharedObj->mError;
    }
    template <class Ret=T>
    const typename std::enable_if<!std::is_same<Ret, void>::value, Ret>::type& value() const
    {
        assert(mSharedObj);
        auto master = mSharedObj->mMaster;
        if (master.mSharedObj)
        {
            assert(master.done());
            return master.mSharedObj->mResult;
        }
        else
        {
            assert(done() == kSucceeded);
            return mSharedObj->mResult;
        }
    }
protected:
    virtual PromiseBase* clone() const
    {    return new Promise<T>(*this);    }
    bool hasMaster() const { return (mSharedObj->mMaster.mSharedObj != nullptr) ; }
    //The master of a promise is the actual promise that gets resolved,
    //similar to the 'deferred' object in some promise libraries.
    //It contains the callbacks and the state. Promises that have a
    //master just forward the attached callbacks to the master. These promises
    //are generated during the chaining process - all of them attach to the
    //initial, master promise.
    const Promise<T>& getMaster() const
    {
        assert(mSharedObj);
        auto& master = mSharedObj->mMaster;
        auto& ret = master.mSharedObj ? master : *this;
        assert(!ret.hasMaster());
        return ret;
    }
    //non-const version of the method
    Promise<T>& getMaster()
    {
        assert(mSharedObj);
        auto& master = mSharedObj->mMaster;
        auto& ret = master.mSharedObj ? master : *this;
        assert(!ret.hasMaster());
        return ret;
    }

/** Creates a wrapper function around a then() or fail() handler that handles exceptions and propagates
 * the result to resolve/reject chained promises. \c In is the type of the callback's parameter,
 * \c Out is its return type, \c CB is the type of the callback itself.
 */
    template <typename In, typename Out, typename RealOut, class CB>
    ICallback<In>* createChainedCb(CB&& cb, Promise<Out>& next)
    {
        //cb must have the singature Promise<Out>(const In&)
        return createCb<In>(
            [cb](const In& result, ICallbackWithPromise<typename MaskVoid<In>::type, Out >& handler)
            mutable->void
        {
            Promise<Out>& next = handler.nextPromise; //the 'chaining' promise
            Promise<Out> promise((_Empty())); //the promise returned by the user callback
            try
            {
                promise = CallCbHandleVoids::template call<Out, RealOut, In>(cb, result);
            }
            catch(Error& e)
            {
                next.reject(e);
                return;
            }
            catch(std::exception& e)
            {
                next.reject(Error(e.what(), kErrException));
                return;
            }
            catch(const char* e)
            {
                next.reject(Error(e, kErrException));
                return;
            }
            catch(...)
            {
                next.reject(Error("(unknown exception type)", kErrException));
                return;
            }

// connect the promise returned by the user's callback (actually its master)
// to the chaining promise, returned earlier by then() or fail()
            Promise<Out>& master = promise.getMaster(); //master is the promise that actually gets resolved, equivalent to the 'deferred' object
            assert(!next.hasMaster());
            next.mSharedObj->mMaster = master; //makes 'next' attach subsequently added callbacks to 'master'
            assert(next.hasMaster());
            // Move the callbacks and errbacks of 'next' to 'master'
            if (!master.hasCallbacks())
            {
                master.mSharedObj->mCbs = next.mSharedObj->mCbs;
                next.mSharedObj->mCbs = nullptr;
            }
            else
            {
                auto& nextCbs = next.thenCbs();
                if (nextCbs.count())
                    master.thenCbs().addListMoveItems(nextCbs);

                auto& nextEbs = next.failCbs();
                if (nextEbs.count())
                    master.failCbs().addListMoveItems(nextEbs);
            }
            //====
            if (master.mSharedObj->mPending)
                master.doPendingResolveOrFail();
        }, next);
    }

public:
/**
* The Out template argument is the return type of the provided callback \c cb
* It is the same as the argument type of the next chained then()
* callback(if any). The \c cb callback can return a value of type \c Out or a
* \c Promise<Out> instance
*/
    template <typename F>
    auto then(F&& cb)->Promise<typename RemovePromise<typename FuncTraits<F>::RetType>::Type >
    {
        if (mSharedObj->mMaster.mSharedObj) //if we are a slave promise (returned by then() or fail()), forward callbacks to our master promise
            return mSharedObj->mMaster.then(std::forward<F>(cb));

        if (mSharedObj->mResolved == kFailed)
            return mSharedObj->mError;

        typedef typename RemovePromise<typename FuncTraits<F>::RetType>::Type Out;
        Promise<Out> next;

        std::unique_ptr<ISuccessCb> resolveCb(createChainedCb<typename MaskVoid<T>::type, Out,
            typename FuncTraits<F>::RetType>(std::forward<F>(cb), next));

        if (mSharedObj->mResolved == kSucceeded)
        {
            (*resolveCb)(mSharedObj->mResult);
        }
        else
        {
            assert((mSharedObj->mResolved == kNotResolved));
            thenCbs().push(resolveCb);
        }

        return next;
    }
/** Adds a handler to be executed in case the promise is rejected
* \note
* fail() must always return a promise of the same type as the one of the
* promise on which it is called (i.e. type T)
* This is because the next promise in the chain can have a then() handler,
* which in case of no success, will get its value from the promise before
* the fail(). In other words
* fail()-s in the chain must always preserve the result type from the last
* then()
*/
    template <typename F>
    auto fail(F&& eb)->Promise<T>
    {
        auto& master = mSharedObj->mMaster;
        if (master.mSharedObj) //if we are a slave promise (returned by then() or fail()), forward callbacks to our master promise
            return master.fail(std::forward<F>(eb));

        if (mSharedObj->mResolved == kSucceeded)
            return mSharedObj->mResult; //don't call the errorback, just return the successful resolve value

        Promise<T> next;
        std::unique_ptr<IFailCb> failCb(createChainedCb<Error, T,
            typename FuncTraits<F>::RetType>(std::forward<F>(eb), next));

        if (mSharedObj->mResolved == kFailed)
        {
            (*failCb)(mSharedObj->mError);
            mSharedObj->mError.setHandled();
        }
        else
        {
            assert((mSharedObj->mResolved == kNotResolved));
            failCbs().push(failCb);
        }

        return next;
    }
    //val can be a by-value param, const& or &&
    template <typename V>
    void resolve(V&& val)
    {
        if (mSharedObj->mResolved)
            throw std::runtime_error("Already resolved/rejected");

        mSharedObj->mResult = std::forward<V>(val);
        mSharedObj->mResolved = kSucceeded;

        if (hasCallbacks())
            doResolve(mSharedObj->mResult);
        else
            mSharedObj->mPending = true;
    }
    template <typename V=T, class=typename std::enable_if<std::is_same<V,void>::value, int>::type>
    void resolve()
    {
        resolve(_Void());
    }

protected:
    inline bool hasCallbacks() const { return (mSharedObj->mCbs!=NULL); }
    void doResolve(const typename MaskVoid<T>::type& val)
    {
        auto& cbs = thenCbs();
        int cnt = cbs.count();
        if (cnt)
        {
            if (cnt == 1) //optimize for single callback
            {
                (*cbs.first())(val);
            }
            else
            {
                for (int i=0; i<cnt; i++)
                    (*cbs[i])(val);
            }
        }
//now propagate the successful resolve skipping the fail() handlers to
//the handlers following them. The promises that follow the fail()
//are guaranteed to be of our type, because fail() callbacks
//preserve the type - return the same type as the promise they were
//called on (i.e. all fail promises, 1 or more in a row,
//have the type of the last then() callback)
        auto& ebs = failCbs();
        cnt = ebs.count();
        if(cnt)
        {
            if (cnt == 1)
            {
                static_cast<IFailCbWithPromise*>(ebs.first())->nextPromise.resolve(val);
            }
            else
            {
                for (int i=0; i<cnt; i++)
                {
                    auto& item = ebs[i];
                    static_cast<IFailCbWithPromise*>(item)->nextPromise.resolve(val);
                }
            }
        }
    }
public:
    void reject(const Error& err)
    {
        assert(err);
        if (mSharedObj->mResolved)
            throw std::runtime_error("Alrady resolved/rejected");

        mSharedObj->mError = err;
        mSharedObj->mResolved = kFailed;

        if (hasCallbacks())
            doReject(err);
        else
            mSharedObj->mPending = true;
    }
    inline void reject(const std::string& msg)
    {
        reject(Error(msg));
    }
    inline void reject(const char* msg)
    {
        if (!msg)
            msg = "";
        reject(Error(msg));
    }
    inline void reject(int code, int type)
    {
        reject(Error("", code, type));
    }
    inline void reject(const std::string& msg, int code, int type)
    {
        reject(Error(msg, code, type));
    }

protected:
    void doReject(const Error& err)
    {
        assert(mSharedObj->mError);
        assert(mSharedObj->mResolved == kFailed);
        auto& ebs = failCbs();
        int cnt = ebs.count();
        if (cnt)
        {
            (*static_cast<IFailCb*>(ebs.first()))(err);
            err.setHandled();
            for (int i=1; i<cnt; i++)
                (*static_cast<IFailCb*>(ebs[i]))(err);
        }
//propagate past success handlers till a fail handler is found
        auto& cbs = thenCbs();
        cnt = cbs.count();
        if (cnt)
        {
            cbs.first()->rejectNextPromise(err);
            for (int i=1; i<cnt; i++)
            {
//we dont know the type of the promise, but the interface to reject()
//has a fixed type, hence the reject() is a vitual function of the base class
//and we can reject any promise without knowing its type
                cbs[i]->rejectNextPromise(err);
            }
        }
    }
    void doPendingResolveOrFail()
    {
        if (!hasCallbacks())
            return;
        assert(mSharedObj->mPending);
        auto state = mSharedObj->mResolved;
        assert(state != kNotResolved);
        if (state == kSucceeded)
            doResolve(mSharedObj->mResult);
        else
        {
            assert(state == kFailed);
            doReject(mSharedObj->mError);
        }
    }
};

template<typename T>
inline Promise<T> reject(const Error& err)
{
    return Promise<T>(err);
}

struct WhenStateShared
{
    int numready = 0;
    Promise<void> output;
    bool addLast = false;
    int totalCount = 0;
};

struct WhenState: public std::shared_ptr<WhenStateShared>
{
    WhenState():std::shared_ptr<WhenStateShared>(new WhenStateShared){}
};

template <class T, class=typename std::enable_if<!std::is_same<T,void>::value, int>::type>
inline void _when_add_single(WhenState& state, Promise<T>& pms)
{
    state->totalCount++;
    pms.then([state](const T& ret)
    {
        int n = ++(state->numready);
        PROMISE_LOG_REF("when: %p: numready = %d", state.get(), state->numready);
        if (state->addLast && (n >= state->totalCount))
        {
            assert(n == state->totalCount);
            if (!state->output.done())
                state->output.resolve();
        }
        return ret;
    });
    pms.fail([state](const Error& err)
    {
        if (!state->output.done())
            state->output.reject(err);
        return err;
    });
}

template <class T, class=typename std::enable_if<std::is_same<T,void>::value, int>::type>
inline void _when_add_single(WhenState& state, Promise<void>& pms)
{
    state->totalCount++;
    pms.then([state]()
    {
        int n = ++(state->numready);
        PROMISE_LOG_REF("when: %p: numready = %d", state.get(), state->numready);
        if (state->addLast && (n >= state->totalCount))
        {
            assert(n == state->totalCount);
            if (!state->output.done())
                state->output.resolve();
        }
    });
    pms.fail([state](const Error& err)
    {
        if (!state->output.done())
            state->output.reject(err);
        return err;
    });
}

template <class T>
inline void _when_add(WhenState& state, Promise<T>& promise)
{
//this is called when the final promise is added. Now we know the actual count
    state->addLast = true;
    _when_add_single<T>(state, promise);
}
template <class T, class...Args>
inline void _when_add(WhenState& state, Promise<T>& promise,
                      Args... promises)
{
    _when_add_single<T>(state, promise);
    _when_add(state, promises...);
}

template<class... Args>
inline Promise<void> when(Args... inputs)
{
    WhenState state;
    _when_add(state, inputs...);
    return state->output;
}

template <class P>
inline Promise<void> when(std::vector<Promise<P>>& promises)
{
    if (promises.empty())
        return Void();

    WhenState state;
    size_t countMinus1 = promises.size()-1;
    for (size_t i=0; i < countMinus1; i++)
    {
        _when_add_single<P>(state, promises[i]);
    }
    state->addLast = true;
    _when_add_single<P>(state, promises[countMinus1]);
    return state->output;
}

}//end namespace promise
#endif<|MERGE_RESOLUTION|>--- conflicted
+++ resolved
@@ -77,65 +77,50 @@
 struct ErrorShared
 {
     std::string mMsg;
-    uint32_t mCode;
-    uint32_t mType;
+    int mCode;
+    int mType;
     mutable bool mHandled = false;
-<<<<<<< HEAD
-    ErrorShared(const std::string& aMsg, uint32_t aCode=0, uint32_t aType=0)
-=======
     ErrorShared(const std::string& aMsg, int aCode=-1, int aType=0)
->>>>>>> babe8378
         :mMsg(aMsg),mCode(aCode),mType(aType){}
     ~ErrorShared()
     {
         if (!mHandled)
             PROMISE_ON_UNHANDLED_ERROR(mMsg, mType, mCode);
     }
-    static void defaultOnUnhandledError(const std::string& msg,
-        uint32_t type, uint32_t code)
+    static void defaultOnUnhandledError(const std::string& msg, int type, int code)
     {
         fprintf(stderr, "WARNING: Unhandled promise fail. Error: '%s', type: %d, code: %d\n", msg.c_str(), type, code);
     }
 };
 
-enum: uint32_t
+enum
 {
     kErrorTypeGeneric = 1
 };
-enum: uint32_t
+enum
 {
     kErrException = 1,
     kErrAbort = 2,
     kErrTimeout = 3
 };
 
-class Error: public std::exception, protected std::shared_ptr<ErrorShared>
+class Error: protected std::shared_ptr<ErrorShared>
 {
 protected:
-    typedef std::shared_ptr<ErrorShared> Base;
     Error(): Base(nullptr){}
-    Error& operator=(const std::exception& other) = delete;
-    Error(const std::exception& other) = delete;
 public:
-<<<<<<< HEAD
-    Error(const std::string& msg, uint32_t code=0, uint32_t type=kErrorTypeGeneric)
-        :Base(std::make_shared<ErrorShared>(msg, code, type))
-    {}
-    Error(const char* msg, uint32_t code=0, uint32_t type=kErrorTypeGeneric)
-=======
     typedef std::shared_ptr<ErrorShared> Base;
     Error(const std::string& msg, int code=-1, int type=kErrorTypeGeneric)
         :Base(std::make_shared<ErrorShared>(msg, code, type))
     {}
     Error(const char* msg, int code=-1, int type=kErrorTypeGeneric)
->>>>>>> babe8378
         :Base(std::make_shared<ErrorShared>(msg?msg:"", code, type))
     {}
     using Base::operator=;
     const std::string& msg() const {return get()->mMsg;}
-    virtual const char* what() const noexcept {return get()->mMsg.c_str();}
-    uint32_t type() const {return get()->mType;}
-    uint32_t code() const {return get()->mCode;}
+    const char* what() const {return get()->mMsg.c_str();}
+    int type() const {return get()->mType;}
+    int code() const {return get()->mCode;}
     void setHandled() const { get()->mHandled = true; }
     bool handled() const { return get()->mHandled; }
     std::string toString() const
@@ -490,14 +475,14 @@
             {
                 promise = CallCbHandleVoids::template call<Out, RealOut, In>(cb, result);
             }
+            catch(std::exception& e)
+            {
+                next.reject(Error(e.what(), kErrException));
+                return;
+            }
             catch(Error& e)
             {
                 next.reject(e);
-                return;
-            }
-            catch(std::exception& e)
-            {
-                next.reject(Error(e.what(), kErrException));
                 return;
             }
             catch(const char* e)
