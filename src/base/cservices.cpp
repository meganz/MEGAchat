--- conflicted
+++ resolved
@@ -21,22 +21,6 @@
 {
 MEGA_GCM_DLLEXPORT GcmPostFunc megaPostMessageToGui = NULL;
 
-<<<<<<< HEAD
-static void keepalive_timer_cb(uv_timer_t* handle) {}
-    
-MEGAIO_EXPORT eventloop* services_get_event_loop()
-{
-    return services_eventloop;
-}
-
-MEGAIO_EXPORT int services_shutdown()
-{
-    uv_stop(services_eventloop);       
-    return 0;
-}
-
-=======
->>>>>>> 9c7cfeb3
 //Handle store
 struct HandleItem
 {
