--- conflicted
+++ resolved
@@ -104,11 +104,7 @@
     size_t numPeers = mContacts.size();
     size_t totalSize = sizeof(uint64_t) + sizeof(uint32_t) + sizeof(uint64_t) * numPeers;
 
-<<<<<<< HEAD
-    Command cmd(OP_SNSETPEERS, static_cast<uint8_t>(totalSize));
-=======
     Command cmd(OP_SNSETPEERS, static_cast <uint8_t>(totalSize));
->>>>>>> 376a6f24
     cmd.append<uint64_t>(mLastScsn.val);
     cmd.append<uint32_t>(static_cast<uint32_t>(numPeers));
     for (auto it = mContacts.begin(); it != mContacts.end(); it++)
@@ -1175,13 +1171,9 @@
             && !mPersist;
 }
 
-void Config::fromCode(karere::Presence::Code code)
-{
-<<<<<<< HEAD
-    mPresence = static_cast<karere::Presence::Code>((code & static_cast<karere::Presence::Code>(3)) + static_cast<karere::Presence::Code>(karere::Presence::kOffline));
-=======
+void Config::fromCode(uint16_t code)
+{
     mPresence = static_cast<karere::Presence::Code>((code & 3) + karere::Presence::kOffline);
->>>>>>> 376a6f24
     mPersist = !!(code & 4);
     mAutoawayActive = !(code & 8);
     mAutoawayTimeout = (code & ~Config::kLastGreenVisibleMask) >> 4;
@@ -1194,28 +1186,17 @@
 
 uint16_t Config::toCode() const
 {
-<<<<<<< HEAD
-    time_t autoawayTimeout = mAutoawayTimeout;
-=======
     auto autoawayTimeout = mAutoawayTimeout;
->>>>>>> 376a6f24
     if (autoawayTimeout > 600)  // if longer than 10 minutes, convert into 10m (in seconds) + number of minutes
     {
         autoawayTimeout = 600 + (mAutoawayTimeout - 600) / 60;
     }
 
     return static_cast<uint16_t>(((mPresence.code() - karere::Presence::kOffline) & 3)
-<<<<<<< HEAD
-                                 | (mPersist ? 4 : 0)
-                                 | (mAutoawayActive ? 0 : 8)
-                                 | (autoawayTimeout << 4)
-                                 | (mLastGreenVisible ? 0 : Config::kLastGreenVisibleMask));
-=======
           | (mPersist ? 4 : 0)
           | (mAutoawayActive ? 0 : 8)
           | (autoawayTimeout << 4)
           | (mLastGreenVisible ? 0 : Config::kLastGreenVisibleMask));
->>>>>>> 376a6f24
 }
 
 Client::~Client()
