#ifndef KARERE_DISABLE_WEBRTC
#ifndef SFU_H
#define SFU_H
#include <thread>
#include <base/retryHandler.h>
#include <net/websocketsIO.h>
#include <karereId.h>
#include <rapidjson/document.h>
#include "rtcCrypto.h"
#include <base/timers.hpp>

#define SFU_LOG_DEBUG(fmtString,...) KARERE_LOG_DEBUG(krLogChannel_sfu, fmtString, ##__VA_ARGS__)
#define SFU_LOG_INFO(fmtString,...) KARERE_LOG_INFO(krLogChannel_sfu, fmtString, ##__VA_ARGS__)
#define SFU_LOG_WARNING(fmtString,...) KARERE_LOG_WARNING(krLogChannel_sfu, fmtString, ##__VA_ARGS__)
#define SFU_LOG_ERROR_NO_STATS(fmtString,...) KARERE_LOG_ERROR(krLogChannel_sfu, fmtString, ##__VA_ARGS__)
#define SFU_LOG_ERROR(fmtString,...) KARERE_LOG_ERROR(krLogChannel_sfu, fmtString, ##__VA_ARGS__); \
    char logLine[300]; \
    snprintf(logLine, 300, fmtString, ##__VA_ARGS__); \
    mCall.logError(logLine);

namespace sfu
{
/** SFU Protocol Versions:
 * - Version 0: initial version
 *
 * - Version 1 (never released for native clients):
 *      + Forward secrecy (ephemeral X25519 EC key pair for each session)
 *      + Dynamic audio routing
 *      + Waiting rooms
 *
 * - Version 2 (contains all features from V1):
 *      + Change AES-GCM by AES-CBC with Zero iv
 */
enum class SfuProtocol: uint32_t
{
    SFU_PROTO_INVAL    = UINT32_MAX,
    SFU_PROTO_V0       = 0,
    SFU_PROTO_V1       = 1,
    SFU_PROTO_V2       = 2,
};

// own client SFU protocol version
constexpr sfu::SfuProtocol MY_SFU_PROTOCOL_VERSION = SfuProtocol::SFU_PROTO_V2;

// returns true if provided version as param is equal to SFU current version
static bool isCurrentSfuVersion(sfu::SfuProtocol v) { return v == SfuProtocol::SFU_PROTO_V2; }

// returns true if provided version as param is SFU version V0 (forward secrecy is not supported)
static bool isInitialSfuVersion(sfu::SfuProtocol v) { return v == SfuProtocol::SFU_PROTO_V0; }

// returns true if provided version as param is a valid SFU version
static bool isValidSfuVersion(sfu::SfuProtocol v) { return v != SfuProtocol::SFU_PROTO_INVAL; }

// enum for user status in waiting room
enum class WrState: int
{
    WR_UNKNOWN      = -1,   // client unknown joining status
    WR_NOT_ALLOWED  = 0,    // client is not allowed to join call (must remains in waiting room)
    WR_ALLOWED      = 1,    // client is allowed to join call (needs to send JOIN command to SFU)
};

// struct that represents an user in waiting room
struct WrRoomUser
{
public:
    karere::Id mPeerid = karere::Id::inval();
    WrState mWrState   = WrState::WR_UNKNOWN;
};

// typedef for waiting room user list
// SFU provides Waiting room participants list in order they joined to the call
typedef std::vector<WrRoomUser> WrUserList;

// NOTE: This queue, must be always managed from a single thread.
// The classes that instantiates it, are responsible to ensure that.
// In case we need to access to it from another thread, we would need to implement
// a synchronization mechanism (like a mutex).
class CommandsQueue : public std::deque<std::string>
{
protected:
    bool isSending = false;

public:
    CommandsQueue();
    bool sending();
    void setSending(bool sending);
    std::string pop();
};

class Peer
{
public:
    Peer(const karere::Id& peerid, const sfu::SfuProtocol sfuProtoVersion, const unsigned avFlags, const std::vector<std::string>* ivs = nullptr, const Cid_t cid = 0, const bool isModerator = false);
    Peer(const Peer& peer);

    Cid_t getCid() const;
    void setCid(Cid_t cid);    // called from handleAnswerCommand() only for setting cid of Call::mMyPeer

    const karere::Id& getPeerid() const;

    karere::AvFlags getAvFlags() const;
    void setAvFlags(karere::AvFlags flags);

    void setSpeakPermission(const bool hasSpeakPermission) { mHasSpeakPermission = hasSpeakPermission; }
    bool hasSpeakPermission() const                        { return mHasSpeakPermission; }

    bool isModerator() const;
    void setModerator(bool isModerator);

    bool hasAnyKey() const;
    Keyid_t getCurrentKeyId() const;
    std::string getKey(Keyid_t keyid) const;
    void addKey(Keyid_t keyid, const std::string& key);
    void resetKeys();
    const std::vector<std::string>& getIvs() const;
    void setIvs(const std::vector<std::string>& ivs);
    void setEphemeralPubKeyDerived(const std::string& key);

    // returns derived peer's ephemeral key if available
    std::string getEphemeralPubKeyDerived() const;

    // returns a promise that will be resolved/rejected when peer's ephemeral key is verified and derived
    const promise::Promise<void>& getEphemeralPubKeyPms() const;

    // returns the SFU protocol version used by the peer
    sfu::SfuProtocol getPeerSfuVersion() const { return mSfuPeerProtoVersion; }

protected:
    Cid_t mCid = K_INVALID_CID;
    karere::Id mPeerid;
    karere::AvFlags mAvFlags = karere::AvFlags::kEmpty;
    Keyid_t mCurrentkeyId = 0; // we need to know the current keyId for frame encryption
    std::map<Keyid_t, std::string> mKeyMap;
    // initialization vector
    std::vector<std::string> mIvs;

    /* The speak permission (mHasSpeakPermission stores this permission up to date with SFU)
     *      1.1) If peer is moderator. SFU sends a SPEAK_ON command to inform that peer is a speaker
     *
     *      1.2) If peer is not moderator, needs to manually send SPEAK_RQ to SFU that will be broadcasted it to all moderators.
     *           When speak request is approved by a moderator, a SPEAK_ON command will be received
     */
    bool mHasSpeakPermission = false;

    /*
     * Moderator role for this call
     *
     * The information about moderator role is only updated from SFU.
     *  1) ANSWER command: When user receives Answer call, SFU will provide a list with current moderators for this call,
     *     independently if those users currently has answered or not the call
     *  2) ADDMOD command: informs that a peer has been granted with moderator role
     *  3) DELMOD command: informs that a peer has been removed it's moderator role
     *
     *  Participants with moderator role can:
     *  - End groupal calls for all participants
     *  - Approve/reject speaker requests
     */
    bool mIsModerator = false;

    // peer ephemeral key derived
    std::string mEphemeralPubKeyDerived;

    // this promise is resolved/rejected when peer's ephemeral key is verified and derived
    mutable promise::Promise<void> mEphemeralKeyPms;

    // SFU protocol version used by the peer
    sfu::SfuProtocol mSfuPeerProtoVersion = sfu::SfuProtocol::SFU_PROTO_INVAL;
};

class TrackDescriptor
{
public:
    static constexpr uint32_t invalidMid = UINT32_MAX;
    uint32_t mMid = invalidMid;
    bool mReuse = false;
};

class Sdp
{
public:
    struct Track
    {
        // TODO: document what is each variable
        std::string mType;  // "a" for audio, "v" for video
        uint64_t mMid;
        std::string mDir;   // direction of track (sendrecv, recvonly, sendonly)
        std::string mSid;
        std::string mId;
        std::vector<std::string> mSsrcg;
        std::vector<std::pair<uint64_t, std::string>> mSsrcs;
    };

    // ctor from session-description provided by WebRTC (string format)
    Sdp(const std::string& sdp, int64_t mungedTrackIndex = -1);

    // ctor from session-description from SFU (JSON format)
    Sdp(const rapidjson::Value& sdp);

    // restores the original (webrtc) session-description string from a striped (JSON) string (which got condensed for saving bandwidth)
    std::string unCompress();

    const std::vector<Track>& tracks() const { return mTracks; }
    const std::map<std::string, std::string>& data() const { return mData; }

private:
    // process 'lines' of (webrtc) session description from 'position', for 'type' (atpl, vtpl) and adds them to 'mData'
    // it returns the final position after reading lines
    unsigned int createTemplate(const std::string& type, const std::vector<std::string> lines, unsigned int position);

    // Enable SVC by modifying SDP message, generated using createOffer, and before providing it to setLocalDescription.
    void mungeSdpForSvc(Sdp::Track &track);

    // process 'lines' of (webrtc) session description from 'position' and adds them to 'mTracks'
    unsigned int addTrack(const std::vector<std::string>& lines, unsigned int position);

    // returns the position of the next line starting with "m"
    unsigned int nextMline(const std::vector<std::string>& lines, unsigned int position);
    std::string nextWord(const std::string& line, unsigned int start, unsigned int &charRead);

    // returns the Track represented by a JSON string
    Track parseTrack(const rapidjson::Value &value) const;

    // convenience method to uncompress each track from JSON session-description (see unCompress() )
    std::string unCompressTrack(const Track &track, const std::string& tpl);

    // maps id ("cmn", "atpl", "vtpl") to the corresponding session description
    std::map<std::string, std::string> mData;

    // array of tracks for audio and video
    std::vector<Track> mTracks;

    static const std::string endl;
};


/**
 * @brief The SfuInterface class
 *
 * Defines the handlers that should be implemented in order to manage the different
 * commands received by the client from the SFU server.
 */
class SfuInterface
{
public:
    // SFU -> Client commands
    virtual bool handleAvCommand(Cid_t cid, unsigned av, uint32_t amid) = 0;   // audio/video/on-hold flags
    virtual bool handleAnswerCommand(Cid_t cid, std::shared_ptr<Sdp> spd, uint64_t, std::vector<Peer>& peers, const std::map<Cid_t, std::string>& keystrmap, const std::map<Cid_t, TrackDescriptor>& vthumbs, const std::map<Cid_t, TrackDescriptor>& speakers) = 0;
    virtual bool handleKeyCommand(const Keyid_t& keyid, const Cid_t& cid, const std::string& key) = 0;
    virtual bool handleVThumbsCommand(const std::map<Cid_t, TrackDescriptor>& videoTrackDescriptors) = 0;
    virtual bool handleVThumbsStartCommand() = 0;
    virtual bool handleVThumbsStopCommand() = 0;
    virtual bool handleHiResCommand(const std::map<Cid_t, TrackDescriptor>& videoTrackDescriptors) = 0;
    virtual bool handleHiResStartCommand() = 0;
    virtual bool handleHiResStopCommand() = 0;
    virtual bool handleSpeakReqsCommand(const std::vector<Cid_t>&) = 0;
    virtual bool handleSpeakReqDelCommand(Cid_t cid) = 0;
    virtual bool handleSpeakOnCommand(Cid_t cid) = 0;
    virtual bool handleSpeakOffCommand(Cid_t cid) = 0;
    virtual bool handleModAdd (uint64_t userid) = 0;
    virtual bool handleModDel (uint64_t userid) = 0;
    virtual bool handleHello (const Cid_t userid, const unsigned int nAudioTracks,
<<<<<<< HEAD
                              const std::set<karere::Id>& mods, const bool wr, const bool allowed,
                              const sfu::WrUserList& wrUsers) = 0;
=======
                              const std::set<karere::Id>& mods, const bool wr, bool speakRequest,
                              const bool allowed, const std::map<karere::Id, bool>& wrUsers) = 0;
>>>>>>> d2eee6fc

    virtual bool handleWrDump(const sfu::WrUserList& users) = 0;
    virtual bool handleWrEnter(const sfu::WrUserList& users) = 0;
    virtual bool handleWrLeave(const karere::Id& /*user*/) = 0;
    virtual bool handleWrAllow(const Cid_t& cid, const std::set<karere::Id>& mods) = 0;
    virtual bool handleWrDeny(const std::set<karere::Id>& mods) = 0;
    virtual bool handleWrUsersAllow(const std::set<karere::Id>& users) = 0;
    virtual bool handleWrUsersDeny(const std::set<karere::Id>& users) = 0;

    // called when the connection to SFU is established
    virtual bool handlePeerJoin(Cid_t cid, uint64_t userid, sfu::SfuProtocol sfuProtoVersion, int av, std::string& keyStr, std::vector<std::string> &ivs) = 0;
    virtual bool handlePeerLeft(Cid_t cid, unsigned termcode) = 0;
    virtual bool handleBye(const unsigned termCode, const bool wr, const std::string& errMsg) = 0;
    virtual void onSfuDisconnected() = 0;
    virtual void onSendByeCommand() = 0;

    // handle errors at higher level (connection to SFU -> {err:<code>} )
    virtual bool error(unsigned int, const std::string&) = 0;

    // process Deny notification from SFU
    virtual bool processDeny(const std::string& cmd, const std::string& msg) = 0;

    // send error to server, for debugging purposes
    virtual void logError(const char* error) = 0;
};

class Command
{
public:
    virtual bool processCommand(const rapidjson::Document& command) = 0;
    static const std::string COMMAND_IDENTIFIER;
    static const std::string ERROR_IDENTIFIER;
    static const std::string WARN_IDENTIFIER;
    static const std::string DENY_IDENTIFIER;
    virtual ~Command();
    static std::string binaryToHex(uint64_t value);
    static uint64_t hexToBinary(const std::string& hex);
    static std::vector<mega::byte> hexToByteArray(const std::string &hex);
    void parseUsersArray(std::set<karere::Id> &moderators, rapidjson::Value::ConstMemberIterator &it) const;
    void parseTracks(const rapidjson::Document &command, const std::string& arrayName, std::map<Cid_t, TrackDescriptor>& tracks) const;

protected:
    Command(SfuInterface& call);
    bool parseWrUsersMap(sfu::WrUserList& wrUsers, const rapidjson::Value& obj) const;
    static uint8_t hexDigitVal(char value);

    SfuInterface& mCall;
};

class AVCommand : public Command
{
public:
    typedef std::function<bool(karere::Id, unsigned, uint32_t)> AvCompleteFunction;
    AVCommand(const AvCompleteFunction& complete, SfuInterface& call);
    bool processCommand(const rapidjson::Document& command) override;
    static const std::string COMMAND_NAME;
    AvCompleteFunction mComplete;
};

class AnswerCommand : public Command
{
public:
    typedef std::function<bool(Cid_t, std::shared_ptr<Sdp>, uint64_t, std::vector<Peer>&, const std::map<Cid_t, std::string>& keystrmap, std::map<Cid_t, TrackDescriptor>, std::map<Cid_t, TrackDescriptor>)> AnswerCompleteFunction;
    AnswerCommand(const AnswerCompleteFunction& complete, SfuInterface& call);
    bool processCommand(const rapidjson::Document& command) override;
    static const std::string COMMAND_NAME;
    AnswerCompleteFunction mComplete;

private:
    void parsePeerObject(std::vector<Peer>& peers, std::map<Cid_t, std::string>& keystrmap, rapidjson::Value::ConstMemberIterator& it) const;
};

class KeyCommand : public Command
{
public:
    typedef std::function<bool(const Keyid_t&, const Cid_t&, const std::string&)> KeyCompleteFunction;
    KeyCommand(const KeyCompleteFunction& complete, SfuInterface& call);
    bool processCommand(const rapidjson::Document& command) override;
    static const std::string COMMAND_NAME;
    KeyCompleteFunction mComplete;
    constexpr static Keyid_t maxKeyId = static_cast<Keyid_t>(~0);
};

class VthumbsCommand : public Command
{
public:
    typedef std::function<bool(const std::map<Cid_t, TrackDescriptor>&)> VtumbsCompleteFunction;
    VthumbsCommand(const VtumbsCompleteFunction& complete, SfuInterface& call);
    bool processCommand(const rapidjson::Document& command) override;
    static const std::string COMMAND_NAME;
    VtumbsCompleteFunction mComplete;
};

class VthumbsStartCommand : public Command
{
public:
    typedef std::function<bool(void)> VtumbsStartCompleteFunction;
    VthumbsStartCommand(const VtumbsStartCompleteFunction& complete, SfuInterface& call);
    bool processCommand(const rapidjson::Document& command) override;
    static const std::string COMMAND_NAME;
    VtumbsStartCompleteFunction mComplete;
};

class VthumbsStopCommand : public Command
{
public:
    typedef std::function<bool(void)> VtumbsStopCompleteFunction;
    VthumbsStopCommand(const VtumbsStopCompleteFunction& complete, SfuInterface& call);
    bool processCommand(const rapidjson::Document& command) override;
    static const std::string COMMAND_NAME;
    VtumbsStopCompleteFunction mComplete;
};

class HiResCommand : public Command
{
public:
    typedef std::function<bool(const std::map<Cid_t, TrackDescriptor>&)> HiresCompleteFunction;
    HiResCommand(const HiresCompleteFunction& complete, SfuInterface& call);
    bool processCommand(const rapidjson::Document& command) override;
    static const std::string COMMAND_NAME;
    HiresCompleteFunction mComplete;
};

class HiResStartCommand : public Command
{
public:
    typedef std::function<bool(void)> HiResStartCompleteFunction;
    HiResStartCommand(const HiResStartCompleteFunction& complete, SfuInterface& call);
    bool processCommand(const rapidjson::Document& command) override;
    static const std::string COMMAND_NAME;
    HiResStartCompleteFunction mComplete;
};

class HiResStopCommand : public Command
{
public:
    typedef std::function<bool(void)> HiResStopCompleteFunction;
    HiResStopCommand(const HiResStopCompleteFunction& complete, SfuInterface& call);
    bool processCommand(const rapidjson::Document& command) override;
    static const std::string COMMAND_NAME;
    HiResStopCompleteFunction mComplete;
};

class SpeakReqsCommand : public Command
{
public:
    typedef std::function<bool(const std::vector<Cid_t>&)> SpeakReqsCompleteFunction;
    SpeakReqsCommand(const SpeakReqsCompleteFunction& complete, SfuInterface& call);
    bool processCommand(const rapidjson::Document& command) override;
    static const std::string COMMAND_NAME;
    SpeakReqsCompleteFunction mComplete;
};

class SpeakReqDelCommand : public Command
{
public:
    typedef std::function<bool(karere::Id)> SpeakReqDelCompleteFunction;
    SpeakReqDelCommand(const SpeakReqDelCompleteFunction& complete, SfuInterface& call);
    bool processCommand(const rapidjson::Document& command) override;
    static const std::string COMMAND_NAME;
    SpeakReqDelCompleteFunction mComplete;
};

class SpeakOnCommand : public Command
{
public:
    typedef std::function<bool(Cid_t cid)> SpeakOnCompleteFunction;
    SpeakOnCommand(const SpeakOnCompleteFunction& complete, SfuInterface& call);
    bool processCommand(const rapidjson::Document& command) override;
    static const std::string COMMAND_NAME;
    SpeakOnCompleteFunction mComplete;
};

class SpeakOffCommand : public Command
{
public:
    typedef std::function<bool(Cid_t cid)> SpeakOffCompleteFunction;
    SpeakOffCommand(const SpeakOffCompleteFunction& complete, SfuInterface& call);
    bool processCommand(const rapidjson::Document& command) override;
    static const std::string COMMAND_NAME;
    SpeakOffCompleteFunction mComplete;
};

class PeerJoinCommand : public Command
{
public:
    typedef std::function<bool(Cid_t cid, uint64_t userid, sfu::SfuProtocol sfuProtoVersion, int av, std::string& keyStr, std::vector<std::string> &ivs)> PeerJoinCommandFunction;
    PeerJoinCommand(const PeerJoinCommandFunction& complete, SfuInterface& call);
    bool processCommand(const rapidjson::Document& command) override;
    static const std::string COMMAND_NAME;
    PeerJoinCommandFunction mComplete;
};

class PeerLeftCommand : public Command
{
public:
    typedef std::function<bool(Cid_t cid, unsigned termcode)> PeerLeftCommandFunction;
    PeerLeftCommand(const PeerLeftCommandFunction& complete, SfuInterface& call);
    bool processCommand(const rapidjson::Document& command) override;
    static const std::string COMMAND_NAME;
    PeerLeftCommandFunction mComplete;
};

class ByeCommand : public Command
{
public:
    typedef std::function<bool(const unsigned termCode, const bool wr, const std::string& errMsg)> ByeCommandFunction;
    ByeCommand(const ByeCommandFunction& complete, SfuInterface& call);
    bool processCommand(const rapidjson::Document& command) override;
    static const std::string COMMAND_NAME;
    ByeCommandFunction mComplete;
};

class ModAddCommand : public Command
{
public:
    typedef std::function<bool(uint64_t userid)> ModAddCommandFunction;
    ModAddCommand(const ModAddCommandFunction& complete, SfuInterface& call);
    bool processCommand(const rapidjson::Document& command) override;
    static const std::string COMMAND_NAME;
    ModAddCommandFunction mComplete;
};

class ModDelCommand : public Command
{
public:
    typedef std::function<bool(uint64_t userid)> ModDelCommandFunction;
    ModDelCommand(const ModDelCommandFunction& complete, SfuInterface& call);
    bool processCommand(const rapidjson::Document& command) override;
    static const std::string COMMAND_NAME;
    ModDelCommandFunction mComplete;
};

class HelloCommand : public Command
{
public:
    typedef std::function<bool(const Cid_t userid,
                               const unsigned int nAudioTracks,
                               const std::set<karere::Id>& mods,
                               const bool wr,
                               const bool speakRequest,
                               const bool allowed,
                               const sfu::WrUserList& wrUsers)>HelloCommandFunction;

    HelloCommand(const HelloCommandFunction& complete, SfuInterface& call);
    bool processCommand(const rapidjson::Document& command) override;
    static const std::string COMMAND_NAME;
    HelloCommandFunction mComplete;
};

class WrDumpCommand: public Command
{
public:
    typedef std::function<bool(const sfu::WrUserList& users)>WrDumpCommandFunction;
    WrDumpCommand(const WrDumpCommandFunction& complete, SfuInterface& call);
    bool processCommand(const rapidjson::Document& command) override;
    static const std::string COMMAND_NAME;
    WrDumpCommandFunction mComplete;
};

class WrEnterCommand: public Command
{
public:
    typedef std::function<bool(const sfu::WrUserList& users)>WrEnterCommandFunction;
    WrEnterCommand(const WrEnterCommandFunction& complete, SfuInterface& call);
    bool processCommand(const rapidjson::Document& command) override;
    static const std::string COMMAND_NAME;
    WrEnterCommandFunction mComplete;
};

class WrLeaveCommand: public Command
{
public:
    typedef std::function<bool(const karere::Id& user)>WrLeaveCommandFunction;
    WrLeaveCommand(const WrLeaveCommandFunction& complete, SfuInterface& call);
    bool processCommand(const rapidjson::Document& command) override;
    static const std::string COMMAND_NAME;
    WrLeaveCommandFunction mComplete;
};

class WrAllowCommand: public Command
{
public:
    typedef std::function<bool(const Cid_t& cid, const std::set<karere::Id>& mods)>WrAllowCommandFunction;
    WrAllowCommand(const WrAllowCommandFunction& complete, SfuInterface& call);
    bool processCommand(const rapidjson::Document& command) override;
    static const std::string COMMAND_NAME;
    WrAllowCommandFunction mComplete;
};

class WrDenyCommand: public Command
{
public:
    typedef std::function<bool(const std::set<karere::Id>& mods)>WrDenyCommandFunction;
    WrDenyCommand(const WrDenyCommandFunction& complete, SfuInterface& call);
    bool processCommand(const rapidjson::Document& command) override;
    static const std::string COMMAND_NAME;
    WrDenyCommandFunction mComplete;
};

class WrUsersAllowCommand: public Command
{
public:
    typedef std::function<bool(const std::set<karere::Id>& users)>WrUsersAllowCommandFunction;
    WrUsersAllowCommand(const WrUsersAllowCommandFunction& complete, SfuInterface& call);
    bool processCommand(const rapidjson::Document& command) override;
    static const std::string COMMAND_NAME;
    WrUsersAllowCommandFunction mComplete;
};

class WrUsersDenyCommand: public Command
{
public:
    typedef std::function<bool(const std::set<karere::Id>& users)>WrUsersDenyCommandFunction;
    WrUsersDenyCommand(const WrUsersDenyCommandFunction& complete, SfuInterface& call);
    bool processCommand(const rapidjson::Document& command) override;
    static const std::string COMMAND_NAME;
    WrUsersDenyCommandFunction mComplete;
};

/**
 * @brief This class allows to handle a connection to the SFU
 *
 * Each call requires its own connection to the SFU in order to handle
 * call signalling.
 *
 * It implements the interface to communicate via websockets
 * in text-mode using JSON protocol (compared with binary protocol used by
 * chatd and presenced).
 *
 * Additionally, the JSON commands are sent to the SFU sequeniatlly. In other
 * words, commands are sent one by one, never combined in a single packet.
 * In consequence, this class maintains a queue of commands.
 *
 * TODO: integrate the DNS cache within the SfuConnection -> IPs and TLS sessions speed up connections significantly
 */
class SfuConnection : public karere::DeleteTrackable, public WebsocketsClient
{
    // client->sfu commands
    static const std::string CSFU_JOIN;
    static const std::string CSFU_SENDKEY;
    static const std::string CSFU_AV;
    static const std::string CSFU_GET_VTHUMBS;
    static const std::string CSFU_DEL_VTHUMBS;
    static const std::string CSFU_GET_HIRES;
    static const std::string CSFU_DEL_HIRES;
    static const std::string CSFU_HIRES_SET_LO;
    static const std::string CSFU_LAYER;
    static const std::string CSFU_SPEAK_RQ;
    static const std::string CSFU_SPEAK_RQ_DEL;
    static const std::string CSFU_SPEAK_DEL;
    static const std::string CSFU_BYE;
    static const std::string CSFU_WR_PUSH;
    static const std::string CSFU_WR_ALLOW;
    static const std::string CSFU_WR_KICK;

public:
    struct SfuData
    {
        public:
            enum
            {
                SFU_INVALID         = -1,
                SFU_COMMAND         = 0,
                SFU_ERROR           = 1,
                SFU_WARN            = 2,
                SFU_DENY            = 3,
            };

            int32_t notificationType = SFU_INVALID;
            std::string notification;
            std::string msg;
            int32_t errCode;
    };

    enum ConnState
    {
        kConnNew = 0,
        kDisconnected,
        kResolving,
        kConnecting,
        kConnected,
        kJoining,       // after sending JOIN
        kJoined,        // after receiving ANSWER
    };

    static constexpr unsigned int maxInitialBackoff = 100;   // (in milliseconds) max initial backoff for SFU connection attempt
    static constexpr uint8_t kConnectTimeout = 30;           // (in seconds) timeout reconnection to succeeed
    static constexpr uint8_t kNoMediaPathTimeout = 6;        // (in seconds) disconnect call upon no UDP connectivity after this period
    SfuConnection(karere::Url&& sfuUrl, WebsocketsIO& websocketIO, void* appCtx, sfu::SfuInterface& call, DNScache &dnsCache);
    ~SfuConnection();
    void setIsSendingBye(bool sending);
    void setMyCid(const Cid_t& cid);
    Cid_t getMyCid() const;
    bool isSendingByeCommand() const;
    bool isOnline() const;
    bool isJoined() const;
    bool isDisconnected() const;
    void connect();
    void doReconnect(const bool applyInitialBackoff);
    void disconnect(bool withoutReconnection = false);
    void doConnect(const std::string &ipv4, const std::string &ipv6);
    void retryPendingConnection(bool disconnect);
    bool sendCommand(const std::string& command);
    static bool parseSfuData(const char* data, rapidjson::Document& jsonDoc, SfuData& outdata);
    static void setCallbackToCommands(sfu::SfuInterface &call, std::map<std::string, std::unique_ptr<sfu::Command>>& commands);
    bool handleIncomingData(const char *data, size_t len);
    void addNewCommand(const std::string &command);
    void processNextCommand(bool resetSending = false);
    void clearCommandsQueue();
    void checkThreadId();
    const karere::Url& getSfuUrl();

    // Important: SFU V2 or greater doesn't accept audio flag enabled upon JOIN command
    bool joinSfu(const Sdp& sdp, const std::map<std::string, std::string> &ivs, std::string& ephemeralKey,
                 int avFlags, Cid_t prevCid, int vthumbs = -1);

    bool sendKey(Keyid_t id, const std::map<Cid_t, std::string>& keys);
    bool sendAv(unsigned av);
    bool sendGetVtumbs(const std::vector<Cid_t>& cids);
    bool sendDelVthumbs(const std::vector<Cid_t>& cids);
    bool sendGetHiRes(Cid_t cid, int r, int lo = -1);
    bool sendDelHiRes(const std::vector<Cid_t>& cids);
    bool sendHiResSetLo(Cid_t cid, int lo = -1);
    bool sendLayer(int spt, int tmp, int stmp);
    bool sendSpeakReq(Cid_t cid = 0);
    bool sendSpeakReqDel(Cid_t cid = 0);
    bool sendSpeakDel(Cid_t cid = 0);
    bool sendBye(int termCode);
    void clearInitialBackoff();
    void incrementInitialBackoff();
    unsigned int getInitialBackoff() const;

    // Waiting room related commands
    bool sendWrCommand(const std::string& commandStr, const std::set<karere::Id>& users, const bool all = false);
    bool sendWrPush(const std::set<karere::Id>& users, const bool all);
    bool sendWrAllow(const std::set<karere::Id>& users, const bool all);
    bool sendWrKick(const std::set<karere::Id>& users);
    bool addWrUsersArray(const std::set<karere::Id>& users, const bool all, rapidjson::Document& json);
    bool avoidReconnect() const;
    void setAvoidReconnect(const bool avoidReconnect);

protected:
    // mSfuUrl is provided in class ctor and is returned in answer of mcmc/mcmj commands
    karere::Url mSfuUrl;
    WebsocketsIO& mWebsocketIO;
    void* mAppCtx;


    /** Current state of the connection */
    ConnState mConnState = kConnNew;

    /** Target IP address being used for the reconnection in-flight */
    std::string mTargetIp;

    /** ip version to try first (both are tried) */
    bool usingipv6 = false;

    /** RetryController that manages the reconnection's attempts */
    std::unique_ptr<karere::rh::IRetryController> mRetryCtrl;

    /** Handler of the timeout for the connection establishment */
    megaHandle mConnectTimer = 0;

    /** Cancels connect timer in case is set **/
    void cancelConnectTimer();

    /** Input promise for the RetryController
     *  - If it fails: a new attempt is schedulled
     *  - If it success: the reconnection is taken as done */
    promise::Promise<void> mConnectPromise;
    void setConnState(ConnState newState);

    void wsConnectCb() override;
    void wsCloseCb(int errcode, int errtype, const char *preason, size_t preason_len) override;
    void wsHandleMsgCb(char *data, size_t len) override;
    void wsSendMsgCb(const char *, size_t) override;
    void wsProcessNextMsgCb() override;
#if WEBSOCKETS_TLS_SESSION_CACHE_ENABLED
    bool wsSSLsessionUpdateCb(const CachedSession &sess) override;
#endif
    promise::Promise<void> mSendPromise;

    void onSocketClose(int errcode, int errtype, const std::string& reason);
    promise::Promise<void> reconnect();
    void abortRetryController();

    // This flag is set true when BYE command is sent to SFU
    bool mIsSendingBye = false;

    Cid_t mMyCid = K_INVALID_CID;

    std::map<std::string, std::unique_ptr<Command>> mCommands;
    SfuInterface& mCall;
    CommandsQueue mCommandsQueue;
    std::thread::id mMainThreadId; // thread id to ensure that CommandsQueue is accessed from a single thread
    DNScache &mDnsCache;

    /* Initial backoff for retry controller (in milliseconds)
     * A connection to SFU can be considered succeeded, just when client receives ANSWER command.
     * Extend lifetime of retry controller far away than LWS connection, doesn't make sense for this particular scenario.
     * The best solution is adding a initial backoff that will start in 0 and will be incremented when we establish LWS connection.
     *
     * If connection is dropped down before receiving the ANSWER command, the next attempt will be delayed.
     */
     unsigned int mInitialBackoff = 0;

     // This flag prevents to start a new reconnection attempt, if we are currently destroying the call
     bool mAvoidReconnect = false;
};

/**
 * @brief The SfuClient class
 *
 * This class is used to handle the connections to the SFU for each call. It allows
 * to handle multiple calls in different chatrooms at the same time, each of them using
 * a different connection.
 */
class SfuClient
{
public:
    SfuClient(WebsocketsIO& websocketIO, void* appCtx, rtcModule::RtcCryptoMeetings *rtcCryptoMeetings);

    SfuConnection *createSfuConnection(const karere::Id& chatid, karere::Url&& sfuUrl, SfuInterface& call, DNScache &dnsCache);
    void closeSfuConnection(const karere::Id& chatid); // does NOT retry the connection afterwards (used for errors/disconnects)
    void retryPendingConnections(bool disconnect);

    std::shared_ptr<rtcModule::RtcCryptoMeetings>  getRtcCryptoMeetings();
    void addVersionToUrl(karere::Url& sfuUrl);

private:
    std::shared_ptr<rtcModule::RtcCryptoMeetings> mRtcCryptoMeetings;
    std::map<karere::Id, std::unique_ptr<SfuConnection>> mConnections;
    WebsocketsIO& mWebsocketIO;
    void* mAppCtx;

   /** SFU Protocol Versions:
     * - Version 0: initial version
     *
     * - Version 1 (never released for native clients):
     *      + Forward secrecy (ephemeral X25519 EC key pair for each session)
     *      + Dynamic audio routing
     *      + Waiting rooms
     *
     * - Version 2 (contains all features from V1):
     *      + Change AES-GCM by AES-CBC with Zero iv
     */
     static const unsigned int mSfuVersion = 1;
};

static inline const char* connStateToStr(SfuConnection::ConnState state)
{
    switch (state)
    {
    case SfuConnection::kDisconnected: return "Disconnected";
    case SfuConnection::kResolving: return "Resolving";
    case SfuConnection::kConnecting: return "Connecting";
    case SfuConnection::kConnected: return "Connected";
    case SfuConnection::kJoining: return "Joining";
    case SfuConnection::kJoined: return "Joined";
    case SfuConnection::kConnNew: return "New";
    default: return "(invalid)";
    }
}

}

#endif // SFU_H
#endif<|MERGE_RESOLUTION|>--- conflicted
+++ resolved
@@ -258,14 +258,9 @@
     virtual bool handleSpeakOffCommand(Cid_t cid) = 0;
     virtual bool handleModAdd (uint64_t userid) = 0;
     virtual bool handleModDel (uint64_t userid) = 0;
-    virtual bool handleHello (const Cid_t userid, const unsigned int nAudioTracks,
-<<<<<<< HEAD
+    virtual bool handleHello (const Cid_t cid, const unsigned int nAudioTracks,
                               const std::set<karere::Id>& mods, const bool wr, const bool allowed,
-                              const sfu::WrUserList& wrUsers) = 0;
-=======
-                              const std::set<karere::Id>& mods, const bool wr, bool speakRequest,
-                              const bool allowed, const std::map<karere::Id, bool>& wrUsers) = 0;
->>>>>>> d2eee6fc
+                              bool speakRequest, const sfu::WrUserList& wrUsers) = 0;
 
     virtual bool handleWrDump(const sfu::WrUserList& users) = 0;
     virtual bool handleWrEnter(const sfu::WrUserList& users) = 0;
