--- conflicted
+++ resolved
@@ -136,12 +136,8 @@
     virtual bool handlePeerLeft(Cid_t cid) = 0;
     virtual bool handleError(unsigned int , const std::string) = 0;
     virtual bool handleModerator(Cid_t cid, bool moderator) = 0;
-<<<<<<< HEAD
     virtual void onSfuConnected() = 0;
-=======
-    virtual void handleSfuConnected() = 0;
     virtual bool error(unsigned int) = 0;
->>>>>>> 40cd43b4
 };
 
     class Command
