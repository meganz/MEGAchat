--- conflicted
+++ resolved
@@ -58,11 +58,7 @@
 class Peer
 {
 public:
-<<<<<<< HEAD
     Peer(const karere::Id peerid, unsigned int sfuProtoVersion, const unsigned avFlags, const std::vector<std::string>* ivs = nullptr, const Cid_t cid = 0, const bool isModerator = false);
-=======
-    Peer(const karere::Id& peerid, unsigned avFlags, Cid_t cid = 0, bool isModerator = false);
->>>>>>> 59c38ec0
     Peer(const Peer& peer);
 
     Cid_t getCid() const;
