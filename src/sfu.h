#ifndef SFU_H
#define SFU_H

#include <thread>
#include <base/retryHandler.h>
#include <net/websocketsIO.h>
#include <karereId.h>
#include <rapidjson/document.h>
#include "rtcCrypto.h"

#define SFU_LOG_DEBUG(fmtString,...) KARERE_LOG_DEBUG(krLogChannel_sfu, fmtString, ##__VA_ARGS__)
#define SFU_LOG_INFO(fmtString,...) KARERE_LOG_INFO(krLogChannel_sfu, fmtString, ##__VA_ARGS__)
#define SFU_LOG_WARNING(fmtString,...) KARERE_LOG_WARNING(krLogChannel_sfu, fmtString, ##__VA_ARGS__)
#define SFU_LOG_ERROR(fmtString,...) KARERE_LOG_ERROR(krLogChannel_sfu, fmtString, ##__VA_ARGS__); \
    char logLine[300]; \
    snprintf(logLine, 300, fmtString, ##__VA_ARGS__); \
    mCall.logError(logLine);

namespace sfu
{

// NOTE: This queue, must be always managed from a single thread.
// The classes that instantiates it, are responsible to ensure that.
// In case we need to access to it from another thread, we would need to implement
// a synchronization mechanism (like a mutex).
class CommandsQueue : public std::deque<std::string>
{
protected:
    bool isSending = false;

public:
    CommandsQueue();
    bool sending();
    void setSending(bool sending);
    std::string pop();
};

class Peer
{
public:
    Peer(karere::Id peerid, unsigned avFlags, Cid_t cid = 0);
    Peer(const Peer& peer);

    Cid_t getCid() const;
    void setCid(Cid_t cid);    // called from handleAnswerCommand() only for setting cid of Call::mMyPeer

    karere::Id getPeerid() const;

    karere::AvFlags getAvFlags() const;
    void setAvFlags(karere::AvFlags flags);

    bool hasAnyKey() const;
    Keyid_t getCurrentKeyId() const;
    std::string getKey(Keyid_t keyid) const;
    void addKey(Keyid_t keyid, const std::string& key);
    void resetKeys();

protected:
    Cid_t mCid = 0;
    karere::Id mPeerid;
    karere::AvFlags mAvFlags = 0;
    Keyid_t mCurrentkeyId = 0; // we need to know the current keyId for frame encryption
    std::map<Keyid_t, std::string> mKeyMap;
};

class TrackDescriptor
{
public:
    IvStatic_t mIv = 0;
    uint32_t mMid;
    bool mReuse = false;
};

class SpeakersDescriptor
{
public:
    SpeakersDescriptor();
    SpeakersDescriptor(const std::string& audioDescriptor, const std::string& videoDescriptor);
    std::string getAudioDescriptor() const;
    std::string getVideoDescriptor() const;
    void setDescriptors(const std::string& audioDescriptor, const std::string& videoDescriptor);
    IvStatic_t mIv;
    std::string mMid;

protected:
    std::string mAudioDescriptor;
    std::string mVideoDescriptor;
};

class Sdp
{
public:
    struct Track
    {
        // TODO: document what is each variable
        std::string mType;  // "a" for audio, "v" for video
        uint64_t mMid;
        std::string mDir;   // direction of track (sendrecv, recvonly, sendonly)
        std::string mSid;
        std::string mId;
        std::vector<std::string> mSsrcg;
        std::vector<std::pair<uint64_t, std::string>> mSsrcs;
    };

    // ctor from session-description provided by WebRTC (string format)
    Sdp(const std::string& sdp);

    // ctor from session-description from SFU (JSON format)
    Sdp(const rapidjson::Value& sdp);

    // restores the original (webrtc) session-description string from a striped (JSON) string (which got condensed for saving bandwidth)
    std::string unCompress();

    const std::vector<Track>& tracks() const { return mTracks; }
    const std::map<std::string, std::string>& data() const { return mData; }

private:
    // process 'lines' of (webrtc) session description from 'position', for 'type' (atpl, vtpl) and adds them to 'mData'
    // it returns the final position after reading lines
    unsigned int createTemplate(const std::string& type, const std::vector<std::string> lines, unsigned int position);

    // process 'lines' of (webrtc) session description from 'position' and adds them to 'mTracks'
    unsigned int addTrack(const std::vector<std::string>& lines, unsigned int position);

    // returns the position of the next line starting with "m"
    unsigned int nextMline(const std::vector<std::string>& lines, unsigned int position);
    std::string nextWord(const std::string& line, unsigned int start, unsigned int &charRead);

    // returns the Track represented by a JSON string
    Track parseTrack(const rapidjson::Value &value) const;

    // convenience method to uncompress each track from JSON session-description (see unCompress() )
    std::string unCompressTrack(const Track &track, const std::string& tpl);

    // maps id ("cmn", "atpl", "vtpl") to the corresponding session description
    std::map<std::string, std::string> mData;

    // array of tracks for audio and video
    std::vector<Track> mTracks;

    static const std::string endl;
};


/**
 * @brief The SfuInterface class
 *
 * Defines the handlers that should be implemented in order to manage the different
 * commands received by the client from the SFU server.
 */
class SfuInterface
{
public:
    // SFU -> Client commands
    virtual bool handleAvCommand(Cid_t cid, unsigned av) = 0;   // audio/video/on-hold flags
    virtual bool handleAnswerCommand(Cid_t cid, Sdp &spd, uint64_t, const std::vector<Peer>&peers, const std::map<Cid_t, TrackDescriptor>&vthumbs, const std::map<Cid_t, TrackDescriptor>&speakers) = 0;
    virtual bool handleKeyCommand(Keyid_t keyid, Cid_t cid, const std::string& key) = 0;
    virtual bool handleVThumbsCommand(const std::map<Cid_t, TrackDescriptor>& videoTrackDescriptors) = 0;
    virtual bool handleVThumbsStartCommand() = 0;
    virtual bool handleVThumbsStopCommand() = 0;
    virtual bool handleHiResCommand(const std::map<Cid_t, TrackDescriptor>& videoTrackDescriptors) = 0;
    virtual bool handleHiResStartCommand() = 0;
    virtual bool handleHiResStopCommand() = 0;
    virtual bool handleSpeakReqsCommand(const std::vector<Cid_t>&) = 0;
    virtual bool handleSpeakReqDelCommand(Cid_t cid) = 0;
    virtual bool handleSpeakOnCommand(Cid_t cid, TrackDescriptor speaker) = 0;
    virtual bool handleSpeakOffCommand(Cid_t cid) = 0;

    // called when the connection to SFU is established
    virtual bool handlePeerJoin(Cid_t cid, uint64_t userid, int av) = 0;
    virtual bool handlePeerLeft(Cid_t cid) = 0;
    virtual void onSfuConnected() = 0;

    // handle errors at higher level (connection to SFU -> {err:<code>} )
<<<<<<< HEAD
    virtual bool error(unsigned int) = 0;

    // send error to server, for debugging purposes
    virtual void logError(const char* error) = 0;
=======
    virtual bool error(unsigned int, const std::string&) = 0;
>>>>>>> aacacf30
};

class Command
{
public:
    virtual bool processCommand(const rapidjson::Document& command) = 0;
    static std::string COMMAND_IDENTIFIER;
    static std::string ERROR_IDENTIFIER;
    static std::string ERROR_MESSAGE;
    virtual ~Command();
    static std::string binaryToHex(uint64_t value);
    static uint64_t hexToBinary(const std::string& hex);
protected:
    Command(SfuInterface& call);
    void parseSpeakerObject(SpeakersDescriptor &speaker, rapidjson::Value::ConstMemberIterator& it) const;
    bool parseTrackDescriptor(TrackDescriptor &trackDescriptor, rapidjson::Value::ConstMemberIterator &value) const;
    static uint8_t hexDigitVal(char value);

    SfuInterface& mCall;
};

typedef std::function<bool(karere::Id, unsigned)> AvCompleteFunction;
class AVCommand : public Command
{
public:
    AVCommand(const AvCompleteFunction& complete, SfuInterface& call);
    bool processCommand(const rapidjson::Document& command) override;
    static const std::string COMMAND_NAME;
    AvCompleteFunction mComplete;
};

class AnswerCommand : public Command
{
public:
    typedef std::function<bool(Cid_t, sfu::Sdp&, uint64_t, std::vector<Peer>, std::map<Cid_t, TrackDescriptor>, std::map<Cid_t, TrackDescriptor>)> AnswerCompleteFunction;
    AnswerCommand(const AnswerCompleteFunction& complete, SfuInterface& call);
    bool processCommand(const rapidjson::Document& command) override;
    static const std::string COMMAND_NAME;
    AnswerCompleteFunction mComplete;

private:
    void parsePeerObject(std::vector<Peer>&peers, rapidjson::Value::ConstMemberIterator& it) const;
    void parseTracks(const std::vector<Peer>&peers, std::map<Cid_t, TrackDescriptor> &tracks, rapidjson::Value::ConstMemberIterator& it, bool audio) const;
    void parseSpeakersObject(std::map<Cid_t, SpeakersDescriptor> &speakers, rapidjson::Value::ConstMemberIterator& it) const;
    void parseVthumsObject(std::map<Cid_t, TrackDescriptor> &vthumbs, rapidjson::Value::ConstMemberIterator& it) const;
};

typedef std::function<bool(Keyid_t, Cid_t, const std::string&)> KeyCompleteFunction;
class KeyCommand : public Command
{
public:
    KeyCommand(const KeyCompleteFunction& complete, SfuInterface& call);
    bool processCommand(const rapidjson::Document& command) override;
    static const std::string COMMAND_NAME;
    KeyCompleteFunction mComplete;
};

typedef std::function<bool(const std::map<Cid_t, TrackDescriptor>&)> VtumbsCompleteFunction;
class VthumbsCommand : public Command
{
public:
    VthumbsCommand(const VtumbsCompleteFunction& complete, SfuInterface& call);
    bool processCommand(const rapidjson::Document& command) override;
    static const std::string COMMAND_NAME;
    VtumbsCompleteFunction mComplete;
};

typedef std::function<bool(void)> VtumbsStartCompleteFunction;
class VthumbsStartCommand : public Command
{
public:
    VthumbsStartCommand(const VtumbsStartCompleteFunction& complete, SfuInterface& call);
    bool processCommand(const rapidjson::Document& command) override;
    static const std::string COMMAND_NAME;
    VtumbsStartCompleteFunction mComplete;
};

typedef std::function<bool(void)> VtumbsStopCompleteFunction;
class VthumbsStopCommand : public Command
{
public:
    VthumbsStopCommand(const VtumbsStopCompleteFunction& complete, SfuInterface& call);
    bool processCommand(const rapidjson::Document& command) override;
    static const std::string COMMAND_NAME;
    VtumbsStopCompleteFunction mComplete;
};

typedef std::function<bool(const std::map<Cid_t, TrackDescriptor>&)> HiresCompleteFunction;
class HiResCommand : public Command
{
public:
    HiResCommand(const HiresCompleteFunction& complete, SfuInterface& call);
    bool processCommand(const rapidjson::Document& command) override;
    static const std::string COMMAND_NAME;
    HiresCompleteFunction mComplete;
};

typedef std::function<bool(void)> HiResStartCompleteFunction;
class HiResStartCommand : public Command
{
public:
    HiResStartCommand(const HiResStartCompleteFunction& complete, SfuInterface& call);
    bool processCommand(const rapidjson::Document& command) override;
    static const std::string COMMAND_NAME;
    HiResStartCompleteFunction mComplete;
};

typedef std::function<bool(void)> HiResStopCompleteFunction;
class HiResStopCommand : public Command
{
public:
    HiResStopCommand(const HiResStopCompleteFunction& complete, SfuInterface& call);
    bool processCommand(const rapidjson::Document& command) override;
    static const std::string COMMAND_NAME;
    HiResStopCompleteFunction mComplete;
};

typedef std::function<bool(const std::vector<Cid_t>&)> SpeakReqsCompleteFunction;
class SpeakReqsCommand : public Command
{
public:
    SpeakReqsCommand(const SpeakReqsCompleteFunction& complete, SfuInterface& call);
    bool processCommand(const rapidjson::Document& command) override;
    static const std::string COMMAND_NAME;
    SpeakReqsCompleteFunction mComplete;
};

typedef std::function<bool(karere::Id)> SpeakReqDelCompleteFunction;
class SpeakReqDelCommand : public Command
{
public:
    SpeakReqDelCommand(const SpeakReqDelCompleteFunction& complete, SfuInterface& call);
    bool processCommand(const rapidjson::Document& command) override;
    static const std::string COMMAND_NAME;
    SpeakReqDelCompleteFunction mComplete;
};

typedef std::function<bool(Cid_t cid, TrackDescriptor speaker)> SpeakOnCompleteFunction;
class SpeakOnCommand : public Command
{
public:
    SpeakOnCommand(const SpeakOnCompleteFunction& complete, SfuInterface& call);
    bool processCommand(const rapidjson::Document& command) override;
    static const std::string COMMAND_NAME;
    SpeakOnCompleteFunction mComplete;
};

typedef std::function<bool(Cid_t cid)> SpeakOffCompleteFunction;
class SpeakOffCommand : public Command
{
public:
    SpeakOffCommand(const SpeakOffCompleteFunction& complete, SfuInterface& call);
    bool processCommand(const rapidjson::Document& command) override;
    static const std::string COMMAND_NAME;
    SpeakOffCompleteFunction mComplete;
};

typedef std::function<bool(Cid_t cid, uint64_t userid, int av)> PeerJoinCommandFunction;
class PeerJoinCommand : public Command
{
public:
    PeerJoinCommand(const PeerJoinCommandFunction& complete, SfuInterface& call);
    bool processCommand(const rapidjson::Document& command) override;
    static const std::string COMMAND_NAME;
    PeerJoinCommandFunction mComplete;
};

typedef std::function<bool(Cid_t cid)> PeerLeftCommandFunction;
class PeerLeftCommand : public Command
{
public:
    PeerLeftCommand(const PeerLeftCommandFunction& complete, SfuInterface& call);
    bool processCommand(const rapidjson::Document& command) override;
    static const std::string COMMAND_NAME;
    PeerLeftCommandFunction mComplete;
};


/**
 * @brief This class allows to handle a connection to the SFU
 *
 * Each call requires its own connection to the SFU in order to handle
 * call signalling.
 *
 * It implements the interface to communicate via websockets
 * in text-mode using JSON protocol (compared with binary protocol used by
 * chatd and presenced).
 *
 * Additionally, the JSON commands are sent to the SFU sequeniatlly. In other
 * words, commands are sent one by one, never combined in a single packet.
 * In consequence, this class maintains a queue of commands.
 *
 * TODO: integrate the DNS cache within the SfuConnection -> IPs and TLS sessions speed up connections significantly
 */
class SfuConnection : public karere::DeleteTrackable, public WebsocketsClient
{
    // client->sfu commands
    static const std::string CSFU_JOIN;
    static const std::string CSFU_SENDKEY;
    static const std::string CSFU_AV;
    static const std::string CSFU_GET_VTHUMBS;
    static const std::string CSFU_DEL_VTHUMBS;
    static const std::string CSFU_GET_HIRES;
    static const std::string CSFU_DEL_HIRES;
    static const std::string CSFU_HIRES_SET_LO;
    static const std::string CSFU_LAYER;
    static const std::string CSFU_SPEAK_RQ;
    static const std::string CSFU_SPEAK_RQ_DEL;
    static const std::string CSFU_SPEAK_DEL;

public:
    enum ConnState
    {
        kConnNew = 0,
        kDisconnected,
        kResolving,
        kConnecting,
        kConnected,
        kJoining,       // after sending JOIN
        kJoined,        // after receiving ANSWER
    };

    SfuConnection(const std::string& sfuUrl, WebsocketsIO& websocketIO, void* appCtx, sfu::SfuInterface& call);
    ~SfuConnection();
    bool isOnline() const;
    bool isJoined() const;
    bool isDisconnected() const;
    promise::Promise<void> connect();
    void disconnect(bool withoutReconnection = false);
    void doConnect();
    void retryPendingConnection(bool disconnect);
    bool sendCommand(const std::string& command);
    bool handleIncomingData(const char* data, size_t len);
    void addNewCommand(const std::string &command);
    void processNextCommand(bool resetSending = false);
    void clearCommandsQueue();
    void checkThreadId();

    bool joinSfu(const Sdp& sdp, const std::map<std::string, std::string> &ivs, int avFlags, int speaker = -1, int vthumbs = -1);
    bool sendKey(Keyid_t id, const std::map<Cid_t, std::string>& keys);
    bool sendAv(unsigned av);
    bool sendGetVtumbs(const std::vector<Cid_t>& cids);
    bool sendDelVthumbs(const std::vector<Cid_t>& cids);
    bool sendGetHiRes(Cid_t cid, int r, int lo = -1);
    bool sendDelHiRes(const std::vector<Cid_t>& cids);
    bool sendHiResSetLo(Cid_t cid, int lo = -1);
    bool sendLayer(int spt, int tmp, int stmp);
    bool sendSpeakReq(Cid_t cid = 0);
    bool sendSpeakReqDel(Cid_t cid = 0);
    bool sendSpeakDel(Cid_t cid = 0);

protected:
    std::string mSfuUrl;
    WebsocketsIO& mWebsocketIO;
    void* mAppCtx;


    /** Current state of the connection */
    ConnState mConnState = kConnNew;

    /** Target IP address being used for the reconnection in-flight */
    std::string mTargetIp;

    /** ip version to try first (both are tried) */
    bool usingipv6 = false;

    /** RetryController that manages the reconnection's attempts */
    std::unique_ptr<karere::rh::IRetryController> mRetryCtrl;

    /** Input promise for the RetryController
     *  - If it fails: a new attempt is schedulled
     *  - If it success: the reconnection is taken as done */
    promise::Promise<void> mConnectPromise;
    std::vector<std::string> mIpsv4;
    std::vector<std::string> mIpsv6;

    void setConnState(ConnState newState);

    void wsConnectCb() override;
    void wsCloseCb(int errcode, int errtype, const char *preason, size_t preason_len) override;
    void wsHandleMsgCb(char *data, size_t len) override;
    void wsSendMsgCb(const char *, size_t) override;
    void wsProcessNextMsgCb() override;
    promise::Promise<void> mSendPromise;

    void onSocketClose(int errcode, int errtype, const std::string& reason);
    promise::Promise<void> reconnect();
    void abortRetryController();

    std::map<std::string, std::unique_ptr<Command>> mCommands;
    SfuInterface& mCall;
    CommandsQueue mCommandsQueue;
    std::thread::id mMainThreadId; // thread id to ensure that CommandsQueue is accessed from a single thread
};

/**
 * @brief The SfuClient class
 *
 * This class is used to handle the connections to the SFU for each call. It allows
 * to handle multiple calls in different chatrooms at the same time, each of them using
 * a different connection.
 */
class SfuClient
{
public:
    SfuClient(WebsocketsIO& websocketIO, void* appCtx, rtcModule::RtcCryptoMeetings *rtcCryptoMeetings);

    SfuConnection *createSfuConnection(karere::Id chatid, const std::string& sfuUrl, SfuInterface& call);
    void closeSfuConnection(karere::Id chatid); // does NOT retry the connection afterwards (used for errors/disconnects)
    void retryPendingConnections(bool disconnect);

    std::shared_ptr<rtcModule::RtcCryptoMeetings>  getRtcCryptoMeetings();
    const karere::Id& myHandle();

private:
    std::shared_ptr<rtcModule::RtcCryptoMeetings> mRtcCryptoMeetings;
    std::map<karere::Id, std::unique_ptr<SfuConnection>> mConnections;
    WebsocketsIO& mWebsocketIO;
    void* mAppCtx;
};

static inline const char* connStateToStr(SfuConnection::ConnState state)
{
    switch (state)
    {
    case SfuConnection::kDisconnected: return "Disconnected";
    case SfuConnection::kResolving: return "Resolving";
    case SfuConnection::kConnecting: return "Connecting";
    case SfuConnection::kConnected: return "Connected";
    case SfuConnection::kJoining: return "Joining";
    case SfuConnection::kJoined: return "Joined";
    case SfuConnection::kConnNew: return "New";
    default: return "(invalid)";
    }
}

}

#endif // SFU_H<|MERGE_RESOLUTION|>--- conflicted
+++ resolved
@@ -172,14 +172,10 @@
     virtual void onSfuConnected() = 0;
 
     // handle errors at higher level (connection to SFU -> {err:<code>} )
-<<<<<<< HEAD
-    virtual bool error(unsigned int) = 0;
+    virtual bool error(unsigned int, const std::string&) = 0;
 
     // send error to server, for debugging purposes
     virtual void logError(const char* error) = 0;
-=======
-    virtual bool error(unsigned int, const std::string&) = 0;
->>>>>>> aacacf30
 };
 
 class Command
