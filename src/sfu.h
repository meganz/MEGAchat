#ifndef KARERE_DISABLE_WEBRTC
#ifndef SFU_H
#define SFU_H
#include <thread>
#include <optional>
#include <base/retryHandler.h>
#include <net/websocketsIO.h>
#include <karereId.h>
#include <rapidjson/document.h>
#include "rtcCrypto.h"
#include <base/timers.hpp>

#define SFU_LOG_DEBUG(fmtString,...) KARERE_LOG_DEBUG(krLogChannel_sfu, fmtString, ##__VA_ARGS__)
#define SFU_LOG_INFO(fmtString,...) KARERE_LOG_INFO(krLogChannel_sfu, fmtString, ##__VA_ARGS__)
#define SFU_LOG_WARNING(fmtString,...) KARERE_LOG_WARNING(krLogChannel_sfu, fmtString, ##__VA_ARGS__)
#define SFU_LOG_ERROR_NO_STATS(fmtString,...) KARERE_LOG_ERROR(krLogChannel_sfu, fmtString, ##__VA_ARGS__)
#define SFU_LOG_ERROR(fmtString,...) KARERE_LOG_ERROR(krLogChannel_sfu, fmtString, ##__VA_ARGS__); \
    char logLine[300]; \
    snprintf(logLine, 300, fmtString, ##__VA_ARGS__); \
    mCall.logError(logLine);

namespace sfu
{
/** SFU Protocol Versions:
 * - Version 0: initial version
 *
 * - Version 1 (never released for native clients):
 *      + Forward secrecy (ephemeral X25519 EC key pair for each session)
 *      + Dynamic audio routing
 *
 * - Version 2 (contains all features from V1):
 *      + Change AES-GCM by AES-CBC with Zero iv
 *      + Waiting rooms
 *
 * - Version 3 (contains all features from V2):
 *      + Speak requests (raise hand to speak)
 */
enum class SfuProtocol: uint32_t
{
    SFU_PROTO_V0       = 0,
    SFU_PROTO_V1       = 1,
    SFU_PROTO_V2       = 2,
    SFU_PROTO_V3       = 3,
    SFU_PROTO_V4       = 4,            // currently for testing purposes
    SFU_PROTO_FIRST    = SFU_PROTO_V0,
    SFU_PROTO_PROD     = SFU_PROTO_V3, // protocol version used in production
    SFU_PROTO_LAST     = SFU_PROTO_V4, // last known protocol version by sfu
    SFU_PROTO_INVAL    = UINT32_MAX,
};

// returns true if provided version as param is a valid protocol version in SFU
static bool isKnownSfuVersion(sfu::SfuProtocol v)       { return v >= SfuProtocol::SFU_PROTO_V0
                                                            && v <= SfuProtocol::SFU_PROTO_LAST; }

// enum for user status in waiting room
enum class WrState: int
{
    WR_UNKNOWN      = -1,   // client unknown joining status
    WR_NOT_ALLOWED  = 0,    // client is not allowed to join call (must remains in waiting room)
    WR_ALLOWED      = 1,    // client is allowed to join call (needs to send JOIN command to SFU)
};

// struct that represents an user in waiting room
struct WrRoomUser
{
public:
    karere::Id mWrUserid = karere::Id::inval();
    WrState mWrState   = WrState::WR_UNKNOWN;
};

// typedef for waiting room user list
// SFU provides Waiting room participants list in order they joined to the call
typedef std::vector<WrRoomUser> WrUserList;


// Default value for when we don't receive information about a specific limit in HELLO or CLIMITS
// commands. It can be thought as an unlimited value.
static constexpr int kCallLimitDisabled = -1;

// NOTE: This queue, must be always managed from a single thread.
// The classes that instantiates it, are responsible to ensure that.
// In case we need to access to it from another thread, we would need to implement
// a synchronization mechanism (like a mutex).
class CommandsQueue : public std::deque<std::string>
{
protected:
    bool isSending = false;

public:
    CommandsQueue();
    bool sending();
    void setSending(bool sending);
    std::string pop();
};

class Peer
{
public:
    Peer(const karere::Id& peerid, const sfu::SfuProtocol sfuProtoVersion, const unsigned avFlags, const std::vector<std::string>* ivs = nullptr, const Cid_t cid = 0, const bool isModerator = false);
    Peer(const Peer& peer);

    Cid_t getCid() const;
    void setCid(Cid_t cid);    // called from handleAnswerCommand() only for setting cid of Call::mMyPeer

    const karere::Id& getPeerid() const;

    karere::AvFlags getAvFlags() const;
    void setAvFlags(karere::AvFlags flags);
    bool isModerator() const;
    void setModerator(bool isModerator);

    bool hasAnyKey() const;
    Keyid_t getCurrentKeyId() const;
    std::string getKey(Keyid_t keyid) const;
    void addKey(Keyid_t keyid, const std::string& key);
    void resetKeys();
    const std::vector<std::string>& getIvs() const;
    void setIvs(const std::vector<std::string>& ivs);
    bool setEphemeralPubKeyDerived(const std::string& key);

    // returns derived peer's ephemeral key if available
    std::string getEphemeralPubKeyDerived() const;

    // returns the SFU protocol version used by the peer
    sfu::SfuProtocol getPeerSfuVersion() const { return mSfuPeerProtoVersion; }

protected:
    Cid_t mCid = K_INVALID_CID;
    karere::Id mPeerid;
    karere::AvFlags mAvFlags = karere::AvFlags::kEmpty;
    Keyid_t mCurrentkeyId = 0; // we need to know the current keyId for frame encryption
    std::map<Keyid_t, std::string> mKeyMap;
    // initialization vector
    std::vector<std::string> mIvs;

    /*
     * Moderator role for this call
     *
     * The information about moderator role is only updated from SFU.
     *  1) ANSWER command: When user receives Answer call, SFU will provide a list with current moderators for this call,
     *     independently if those users currently has answered or not the call
     *  2) ADDMOD command: informs that a peer has been granted with moderator role
     *  3) DELMOD command: informs that a peer has been removed it's moderator role
     *
     *  Participants with moderator role can:
     *  - End groupal calls for all participants
     *  - Approve/reject speaker requests
     */
    bool mIsModerator = false;

    // peer ephemeral key derived
    std::string mEphemeralPubKeyDerived;

    // SFU protocol version used by the peer
    sfu::SfuProtocol mSfuPeerProtoVersion = sfu::SfuProtocol::SFU_PROTO_INVAL;
};

class TrackDescriptor
{
public:
    static constexpr uint32_t invalidMid = UINT32_MAX;
    uint32_t mMid = invalidMid;
    bool mReuse = false;
};

class Sdp
{
public:
    struct Track
    {
        // TODO: document what is each variable
        std::string mType;  // "a" for audio, "v" for video
        uint64_t mMid;
        std::string mDir;   // direction of track (sendrecv, recvonly, sendonly)
        std::string mSid;
        std::string mId;
        std::vector<std::string> mSsrcg;
        std::vector<std::pair<uint64_t, std::string>> mSsrcs;
    };

    // ctor from session-description provided by WebRTC (string format)
    Sdp(const std::string& sdp, int64_t mungedTrackIndex = -1);

    // ctor from session-description from SFU (JSON format)
    Sdp(const rapidjson::Value& sdp);

    // restores the original (webrtc) session-description string from a striped (JSON) string (which got condensed for saving bandwidth)
    std::string unCompress();

    const std::vector<Track>& tracks() const { return mTracks; }
    const std::map<std::string, std::string>& data() const { return mData; }

private:
    // process 'lines' of (webrtc) session description from 'position', for 'type' (atpl, vtpl) and adds them to 'mData'
    // it returns the final position after reading lines
    unsigned int createTemplate(const std::string& type, const std::vector<std::string> lines, unsigned int position);

    // Enable SVC by modifying SDP message, generated using createOffer, and before providing it to setLocalDescription.
    void mungeSdpForSvc(Sdp::Track &track);

    // process 'lines' of (webrtc) session description from 'position' and adds them to 'mTracks'
    unsigned int addTrack(const std::vector<std::string>& lines, unsigned int position);

    // returns the position of the next line starting with "m"
    unsigned int nextMline(const std::vector<std::string>& lines, unsigned int position);
    std::string nextWord(const std::string& line, unsigned int start, unsigned int &charRead);

    // returns the Track represented by a JSON string
    Track parseTrack(const rapidjson::Value &value) const;

    // convenience method to uncompress each track from JSON session-description (see unCompress() )
    std::string unCompressTrack(const Track &track, const std::string& tpl);

    // maps id ("cmn", "atpl", "vtpl") to the corresponding session description
    std::map<std::string, std::string> mData;

    // array of tracks for audio and video
    std::vector<Track> mTracks;

    static const std::string endl;
};


/**
 * @brief The SfuInterface class
 *
 * Defines the handlers that should be implemented in order to manage the different
 * commands received by the client from the SFU server.
 */
class SfuInterface
{
public:
    struct CallLimits
    {
        int durationInSecs = ::sfu::kCallLimitDisabled;
        int numUsers = ::sfu::kCallLimitDisabled;
        int numClients = ::sfu::kCallLimitDisabled;
        int numClientsPerUser = ::sfu::kCallLimitDisabled;

        bool operator==(const CallLimits& other)
        {
            return durationInSecs == other.durationInSecs && numUsers == other.numUsers &&
                   numClients == other.numClients && numClientsPerUser == other.numClientsPerUser;
        }

        bool operator!=(const CallLimits& other)
        {
            return !(*this == other);
        }
    };

    // SFU -> Client commands
    virtual bool handleAvCommand(Cid_t cid, unsigned av, uint32_t amid) = 0;   // audio/video/on-hold flags
    virtual bool handleAnswerCommand(Cid_t cid, std::shared_ptr<Sdp> spd, uint64_t, std::vector<Peer>& peers, const std::map<Cid_t, std::string>& keystrmap,
                                     const std::map<Cid_t, TrackDescriptor>& vthumbs,
                                     const std::set<karere::Id>& speakers, const std::vector<karere::Id>& speakReqs,
                                     const std::vector<karere::Id>& raiseHands,
                                     const std::map<Cid_t, uint32_t>& amidmap) = 0;
    virtual bool handleKeyCommand(const Keyid_t& keyid, const Cid_t& cid, const std::string& key) = 0;
    virtual bool handleVThumbsCommand(const std::map<Cid_t, TrackDescriptor>& videoTrackDescriptors) = 0;
    virtual bool handleVThumbsStartCommand() = 0;
    virtual bool handleVThumbsStopCommand() = 0;
    virtual bool handleHiResCommand(const std::map<Cid_t, TrackDescriptor>& videoTrackDescriptors) = 0;
    virtual bool handleHiResStartCommand() = 0;
    virtual bool handleHiResStopCommand() = 0;
    virtual bool handleSpeakerAddDelCommand(const uint64_t userid, const bool add) = 0;
    virtual bool handleSpeakReqAddDelCommand(const uint64_t userid, const bool add) = 0;
    virtual bool handleRaiseHandAddCommand(const uint64_t userid) = 0;
    virtual bool handleRaiseHandDelCommand(const uint64_t userid) = 0;
    virtual bool handleModAdd(uint64_t userid) = 0;
    virtual bool handleModDel(uint64_t userid) = 0;
    virtual bool handleHello(const Cid_t cid, const unsigned int nAudioTracks,
                             const std::set<karere::Id>& mods, const bool wr, const bool allowed,
                             bool speakRequest, const sfu::WrUserList& wrUsers, const CallLimits& callLimits) = 0;

    virtual bool handleWrDump(const sfu::WrUserList& users) = 0;
    virtual bool handleWrEnter(const sfu::WrUserList& users) = 0;
    virtual bool handleWrLeave(const karere::Id& /*user*/) = 0;
    virtual bool handleWrAllow(const Cid_t& cid) = 0;
    virtual bool handleWrDeny() = 0;
    virtual bool handleWrUsersAllow(const std::set<karere::Id>& users) = 0;
    virtual bool handleWrUsersDeny(const std::set<karere::Id>& users) = 0;
    virtual bool handleMutedCommand(const unsigned av, const Cid_t cidPerf) = 0;
    virtual bool handleWillEndCommand(const unsigned int endsIn) = 0;
    virtual bool handleClimitsCommand(const sfu::SfuInterface::CallLimits& callLimits) = 0;
    // called when the connection to SFU is established
    virtual bool handlePeerJoin(Cid_t cid, uint64_t userid, sfu::SfuProtocol sfuProtoVersion, int av, std::string& keyStr, std::vector<std::string> &ivs) = 0;
    virtual bool handlePeerLeft(Cid_t cid, unsigned termcode) = 0;
    virtual bool handleBye(const unsigned termCode, const bool wr, const std::string& errMsg) = 0;
    virtual void onSfuDisconnected() = 0;
    virtual void onByeCommandSent() = 0;

    // handle errors at higher level (connection to SFU -> {err:<code>} )
    virtual bool error(unsigned int, const std::string&) = 0;

    // process Deny notification from SFU
    virtual bool processDeny(const std::string& cmd, const std::string& msg) = 0;

    // send error to server, for debugging purposes
    virtual void logError(const char* error) = 0;
};

class Command
{
public:
    virtual bool processCommand(const rapidjson::Document& command) = 0;
    static const std::string COMMAND_IDENTIFIER;
    static const std::string ERROR_IDENTIFIER;
    static const std::string WARN_IDENTIFIER;
    static const std::string DENY_IDENTIFIER;
    virtual ~Command();
    static std::string binaryToHex(uint64_t value);
    static uint64_t hexToBinary(const std::string& hex);
    static std::vector<mega::byte> hexToByteArray(const std::string &hex);
    void parseUsersArray(std::set<karere::Id>& users, rapidjson::Value::ConstMemberIterator& it) const;
    bool parseUsersArrayInOrder(std::vector<karere::Id>& users, rapidjson::Value::ConstMemberIterator& it, const bool allowDuplicates) const;
    void parseTracks(const rapidjson::Document &command, const std::string& arrayName, std::map<Cid_t, TrackDescriptor>& tracks) const;
    uint64_t parseHandle(const rapidjson::Document &command, const std::string& paramName, const uint64_t defaultValue) const;

protected:
    Command(SfuInterface& call);
    bool parseWrUsersMap(sfu::WrUserList& wrUsers, const rapidjson::Value& obj) const;
    static uint8_t hexDigitVal(char value);

    /**
     * @brief Extract the information of the lim field in the document
     *
     * @param command The document to parse
     * @return std::optional<SfuInterface::CallLimits> An empty optional if any filed in the lim
     * object has an unexpected format. Else, the object with the limits. If any field is missing in
     * the lim object, the associated parameter will be set to sfu::kCallLimitDisabled.
     */
    std::optional<SfuInterface::CallLimits> parseCallLimits(const rapidjson::Document& command);

    /**
     * @brief Given a json object, extracts from it all the fields needed to build a CallLimits
     * object.
     *
     * @param jsonObject The json object with the required fields
     * @return std::optional<SfuInterface::CallLimits> An empty optional if any field in the lim
     * object has an unexpected format. Else, the object with the limits. If any field is missing in
     * the lim object, the associated parameter will be set to sfu::kCallLimitDisabled.
     */
    std::optional<SfuInterface::CallLimits> buildCallLimits(const rapidjson::Value& jsonOject);

    SfuInterface& mCall;
};

class AVCommand : public Command
{   // "AV"
public:
    typedef std::function<bool(karere::Id, unsigned, uint32_t)> AvCompleteFunction;
    AVCommand(const AvCompleteFunction& complete, SfuInterface& call);
    bool processCommand(const rapidjson::Document& command) override;
    static const std::string COMMAND_NAME;
    AvCompleteFunction mComplete;
};

class AnswerCommand : public Command
{   // "ANSWER"
public:
<<<<<<< HEAD
    typedef std::function<bool(Cid_t, std::shared_ptr<Sdp>, uint64_t, std::vector<Peer>&, const std::map<Cid_t, std::string>&,
                               std::map<Cid_t, TrackDescriptor>&, const std::set<karere::Id>&,
                               const std::vector<karere::Id>&, const std::vector<karere::Id>&, std::map<Cid_t, uint32_t>&)> AnswerCompleteFunction;
=======
    typedef std::function<bool(Cid_t,
                               std::shared_ptr<Sdp>,
                               uint64_t,
                               std::vector<Peer>&,
                               const std::map<Cid_t, std::string>&,
                               std::map<Cid_t, TrackDescriptor>&,
                               const std::set<karere::Id>&,
                               const std::set<karere::Id>&,
                               const std::vector<karere::Id>&,
                               std::map<Cid_t, uint32_t>&)>
        AnswerCompleteFunction;
>>>>>>> 02adb2fb
    AnswerCommand(const AnswerCompleteFunction& complete, SfuInterface& call);
    bool processCommand(const rapidjson::Document& command) override;
    static const std::string COMMAND_NAME;
    AnswerCompleteFunction mComplete;

private:
    void parsePeerObject(std::vector<Peer>& peers, std::map<Cid_t, std::string>& keystrmap, std::map<Cid_t, uint32_t>& amidmap, rapidjson::Value::ConstMemberIterator& it) const;
};

class KeyCommand : public Command
{   // "KEY"
public:
    typedef std::function<bool(const Keyid_t&, const Cid_t&, const std::string&)> KeyCompleteFunction;
    KeyCommand(const KeyCompleteFunction& complete, SfuInterface& call);
    bool processCommand(const rapidjson::Document& command) override;
    static const std::string COMMAND_NAME;
    KeyCompleteFunction mComplete;
    constexpr static Keyid_t maxKeyId = static_cast<Keyid_t>(~0);
};

class VthumbsCommand : public Command
{   // "VTHUMBS"
public:
    typedef std::function<bool(const std::map<Cid_t, TrackDescriptor>&)> VtumbsCompleteFunction;
    VthumbsCommand(const VtumbsCompleteFunction& complete, SfuInterface& call);
    bool processCommand(const rapidjson::Document& command) override;
    static const std::string COMMAND_NAME;
    VtumbsCompleteFunction mComplete;
};

class VthumbsStartCommand : public Command
{   // "VTHUMB_START"
public:
    typedef std::function<bool(void)> VtumbsStartCompleteFunction;
    VthumbsStartCommand(const VtumbsStartCompleteFunction& complete, SfuInterface& call);
    bool processCommand(const rapidjson::Document& command) override;
    static const std::string COMMAND_NAME;
    VtumbsStartCompleteFunction mComplete;
};

class VthumbsStopCommand : public Command
{   // "VTHUMB_STOP"
public:
    typedef std::function<bool(void)> VtumbsStopCompleteFunction;
    VthumbsStopCommand(const VtumbsStopCompleteFunction& complete, SfuInterface& call);
    bool processCommand(const rapidjson::Document& command) override;
    static const std::string COMMAND_NAME;
    VtumbsStopCompleteFunction mComplete;
};

class HiResCommand : public Command
{   // "HIRES"
public:
    typedef std::function<bool(const std::map<Cid_t, TrackDescriptor>&)> HiresCompleteFunction;
    HiResCommand(const HiresCompleteFunction& complete, SfuInterface& call);
    bool processCommand(const rapidjson::Document& command) override;
    static const std::string COMMAND_NAME;
    HiresCompleteFunction mComplete;
};

class HiResStartCommand : public Command
{   // "HIRES_START"
public:
    typedef std::function<bool(void)> HiResStartCompleteFunction;
    HiResStartCommand(const HiResStartCompleteFunction& complete, SfuInterface& call);
    bool processCommand(const rapidjson::Document& command) override;
    static const std::string COMMAND_NAME;
    HiResStartCompleteFunction mComplete;
};

class HiResStopCommand : public Command
{   // "HIRES_STOP"
public:
    typedef std::function<bool(void)> HiResStopCompleteFunction;
    HiResStopCommand(const HiResStopCompleteFunction& complete, SfuInterface& call);
    bool processCommand(const rapidjson::Document& command) override;
    static const std::string COMMAND_NAME;
    HiResStopCompleteFunction mComplete;
};

class SpeakerAddCommand : public Command
{   // "SPEAKER_ADD"
public:
    typedef std::function<bool(const uint64_t, const bool)> SpeakerAddCompleteFunction;
    SpeakerAddCommand(const SpeakerAddCompleteFunction& complete, SfuInterface& call);
    bool processCommand(const rapidjson::Document& command) override;
    static const std::string COMMAND_NAME;
    SpeakerAddCompleteFunction mComplete;
};

class SpeakerDelCommand : public Command
{   // "SPEAKER_DEL"
public:
    typedef std::function<bool(const uint64_t, const bool)> SpeakerDelCompleteFunction;
    SpeakerDelCommand(const SpeakerDelCompleteFunction& complete, SfuInterface& call);
    bool processCommand(const rapidjson::Document& command) override;
    static const std::string COMMAND_NAME;
    SpeakerDelCompleteFunction mComplete;
};

class SpeakReqCommand : public Command
{   // "SPEAKRQ"
public:
    typedef std::function<bool(const uint64_t, const bool)> SpeakReqsCompleteFunction;
    SpeakReqCommand(const SpeakReqsCompleteFunction& complete, SfuInterface& call);
    bool processCommand(const rapidjson::Document& command) override;
    static const std::string COMMAND_NAME;
    SpeakReqsCompleteFunction mComplete;
};

class SpeakReqDelCommand : public Command
{   // "SPEAKRQ_DEL"
public:
    typedef std::function<bool(const uint64_t, const bool)> SpeakReqDelCompleteFunction;
    SpeakReqDelCommand(const SpeakReqDelCompleteFunction& complete, SfuInterface& call);
    bool processCommand(const rapidjson::Document& command) override;
    static const std::string COMMAND_NAME;
    SpeakReqDelCompleteFunction mComplete;
};

class PeerJoinCommand : public Command
{   // "PEERJOIN"
public:
    typedef std::function<bool(Cid_t cid, uint64_t userid, sfu::SfuProtocol sfuProtoVersion, int av, std::string& keyStr, std::vector<std::string> &ivs)> PeerJoinCommandFunction;
    PeerJoinCommand(const PeerJoinCommandFunction& complete, SfuInterface& call);
    bool processCommand(const rapidjson::Document& command) override;
    static const std::string COMMAND_NAME;
    PeerJoinCommandFunction mComplete;
};

class PeerLeftCommand : public Command
{   // "PEERLEFT"
public:
    typedef std::function<bool(Cid_t cid, unsigned termcode)> PeerLeftCommandFunction;
    PeerLeftCommand(const PeerLeftCommandFunction& complete, SfuInterface& call);
    bool processCommand(const rapidjson::Document& command) override;
    static const std::string COMMAND_NAME;
    PeerLeftCommandFunction mComplete;
};

class ByeCommand : public Command
{   // "BYE"
public:
    typedef std::function<bool(const unsigned termCode, const bool wr, const std::string& errMsg)> ByeCommandFunction;
    ByeCommand(const ByeCommandFunction& complete, SfuInterface& call);
    bool processCommand(const rapidjson::Document& command) override;
    static const std::string COMMAND_NAME;
    ByeCommandFunction mComplete;
};

class MutedCommand : public Command
{   // "MUTED"
public:
    typedef std::function<bool(const unsigned av, const Cid_t cidPerf)> MutedCommandFunction;
    MutedCommand(const MutedCommandFunction& complete, SfuInterface& call);
    bool processCommand(const rapidjson::Document& command) override;
    static const std::string COMMAND_NAME;
    MutedCommandFunction mComplete;
};

class WillEndCommand : public Command
{
public:
    typedef std::function<bool(int64_t endsIn)> WillEndCommandFunction;
    WillEndCommand(const WillEndCommandFunction& complete, SfuInterface& call);
    bool processCommand(const rapidjson::Document& command) override;
    static const std::string COMMAND_NAME;
    WillEndCommandFunction mComplete;
};

class ClimitsCommand : public Command
{
public:
    typedef std::function<bool(const SfuInterface::CallLimits& callLimits)> ClimitsCommandFunction;
    ClimitsCommand(const ClimitsCommandFunction& complete, SfuInterface& call);
    bool processCommand(const rapidjson::Document& command) override;
    static const std::string COMMAND_NAME;
    ClimitsCommandFunction mComplete;
};

class RaiseHandAddCommand : public Command
{
public:
    typedef std::function<bool(const uint64_t userid)> RaiseHandAddCommandFunction;
    RaiseHandAddCommand(const RaiseHandAddCommandFunction& complete, SfuInterface& call);
    bool processCommand(const rapidjson::Document& command) override;
    static const std::string COMMAND_NAME;
    RaiseHandAddCommandFunction mComplete;
};

class RaiseHandDelCommand : public Command
{
public:
    typedef std::function<bool(const uint64_t userid)> RaiseHandDelCommandFunction;
    RaiseHandDelCommand(const RaiseHandDelCommandFunction& complete, SfuInterface& call);
    bool processCommand(const rapidjson::Document& command) override;
    static const std::string COMMAND_NAME;
    RaiseHandDelCommandFunction mComplete;
};

class ModAddCommand : public Command
{   // "MOD_ADD"
public:
    typedef std::function<bool(uint64_t userid)> ModAddCommandFunction;
    ModAddCommand(const ModAddCommandFunction& complete, SfuInterface& call);
    bool processCommand(const rapidjson::Document& command) override;
    static const std::string COMMAND_NAME;
    ModAddCommandFunction mComplete;
};

class ModDelCommand : public Command
{   // "MOD_DEL"
public:
    typedef std::function<bool(uint64_t userid)> ModDelCommandFunction;
    ModDelCommand(const ModDelCommandFunction& complete, SfuInterface& call);
    bool processCommand(const rapidjson::Document& command) override;
    static const std::string COMMAND_NAME;
    ModDelCommandFunction mComplete;
};

class HelloCommand : public Command
{   // "HELLO"
public:
    typedef std::function<bool(const Cid_t userid,
                               const unsigned int nAudioTracks,
                               const std::set<karere::Id>& mods,
                               const bool wr,
                               const bool speakRequest,
                               const bool allowed,
                               const sfu::WrUserList& wrUsers,
                               const SfuInterface::CallLimits& callLimits)>HelloCommandFunction;

    HelloCommand(const HelloCommandFunction& complete, SfuInterface& call);
    bool processCommand(const rapidjson::Document& command) override;
    static const std::string COMMAND_NAME;
    HelloCommandFunction mComplete;
};

class WrDumpCommand: public Command
{   // "WR_DUMP"
public:
    typedef std::function<bool(const sfu::WrUserList& users)>WrDumpCommandFunction;
    WrDumpCommand(const WrDumpCommandFunction& complete, SfuInterface& call);
    bool processCommand(const rapidjson::Document& command) override;
    static const std::string COMMAND_NAME;
    WrDumpCommandFunction mComplete;
};

class WrEnterCommand: public Command
{   // "WR_ENTER"
public:
    typedef std::function<bool(const sfu::WrUserList& users)>WrEnterCommandFunction;
    WrEnterCommand(const WrEnterCommandFunction& complete, SfuInterface& call);
    bool processCommand(const rapidjson::Document& command) override;
    static const std::string COMMAND_NAME;
    WrEnterCommandFunction mComplete;
};

class WrLeaveCommand: public Command
{   // "WR_LEAVE"
public:
    typedef std::function<bool(const karere::Id& user)>WrLeaveCommandFunction;
    WrLeaveCommand(const WrLeaveCommandFunction& complete, SfuInterface& call);
    bool processCommand(const rapidjson::Document& command) override;
    static const std::string COMMAND_NAME;
    WrLeaveCommandFunction mComplete;
};

class WrAllowCommand: public Command
{   // "WR_ALLOW"
public:
    typedef std::function<bool(const Cid_t& cid)>WrAllowCommandFunction;
    WrAllowCommand(const WrAllowCommandFunction& complete, SfuInterface& call);
    bool processCommand(const rapidjson::Document& command) override;
    static const std::string COMMAND_NAME;
    WrAllowCommandFunction mComplete;
};

class WrDenyCommand: public Command
{   // "WR_DENY"
public:
    typedef std::function<bool()>WrDenyCommandFunction;
    WrDenyCommand(const WrDenyCommandFunction& complete, SfuInterface& call);
    bool processCommand(const rapidjson::Document& command) override;
    static const std::string COMMAND_NAME;
    WrDenyCommandFunction mComplete;
};

class WrUsersAllowCommand: public Command
{   // "WR_USERS_ALLOW"
public:
    typedef std::function<bool(const std::set<karere::Id>& users)>WrUsersAllowCommandFunction;
    WrUsersAllowCommand(const WrUsersAllowCommandFunction& complete, SfuInterface& call);
    bool processCommand(const rapidjson::Document& command) override;
    static const std::string COMMAND_NAME;
    WrUsersAllowCommandFunction mComplete;
};

class WrUsersDenyCommand: public Command
{   // "WR_USERS_DENY"
public:
    typedef std::function<bool(const std::set<karere::Id>& users)>WrUsersDenyCommandFunction;
    WrUsersDenyCommand(const WrUsersDenyCommandFunction& complete, SfuInterface& call);
    bool processCommand(const rapidjson::Document& command) override;
    static const std::string COMMAND_NAME;
    WrUsersDenyCommandFunction mComplete;
};

/**
 * @brief This class allows to handle a connection to the SFU
 *
 * Each call requires its own connection to the SFU in order to handle
 * call signalling.
 *
 * It implements the interface to communicate via websockets
 * in text-mode using JSON protocol (compared with binary protocol used by
 * chatd and presenced).
 *
 * Additionally, the JSON commands are sent to the SFU sequeniatlly. In other
 * words, commands are sent one by one, never combined in a single packet.
 * In consequence, this class maintains a queue of commands.
 *
 * TODO: integrate the DNS cache within the SfuConnection -> IPs and TLS sessions speed up connections significantly
 */
class SfuConnection : public karere::DeleteTrackable, public WebsocketsClient
{
    // client->sfu commands
    static const std::string CSFU_JOIN;
    static const std::string CSFU_SENDKEY;
    static const std::string CSFU_AV;
    static const std::string CSFU_GET_VTHUMBS;
    static const std::string CSFU_DEL_VTHUMBS;
    static const std::string CSFU_GET_HIRES;
    static const std::string CSFU_DEL_HIRES;
    static const std::string CSFU_HIRES_SET_LO;
    static const std::string CSFU_LAYER;
    static const std::string CSFU_SPEAKRQ;
    static const std::string CSFU_SPEAKER_ADD;
    static const std::string CSFU_SPEAKER_DEL;
    static const std::string CSFU_SPEAKRQ_DEL;
    static const std::string CSFU_BYE;
    static const std::string CSFU_WR_PUSH;
    static const std::string CSFU_WR_ALLOW;
    static const std::string CSFU_WR_KICK;
    static const std::string CSFU_MUTE;
    static const std::string CSFU_SETLIMIT;
    static const std::string CSFU_RHAND_ADD;
    static const std::string CSFU_RHAND_DEL;

public:
    struct SfuData
    {
        public:
            enum
            {
                SFU_INVALID         = -1,
                SFU_COMMAND         = 0,
                SFU_ERROR           = 1,
                SFU_WARN            = 2,
                SFU_DENY            = 3,
            };

            int32_t notificationType = SFU_INVALID;
            std::string notification;
            std::string msg;
            int32_t errCode;
    };

    enum ConnState
    {
        kConnNew = 0,
        kDisconnected,
        kResolving,
        kConnecting,
        kConnected,
        kJoining,       // after sending JOIN
        kJoined,        // after receiving ANSWER
    };

    static constexpr uint32_t callLimitNotPresent = 0xFFFFFFFF;     // No limit present (the param won't be modified)
    static constexpr uint32_t callLimitReset = 0;                   // Value used for reset call limit like duration or max participants
    static constexpr unsigned int callLimitUsersPerClient = 4;      // Maximum number of clients with which a single user can join a call
    static constexpr unsigned int maxInitialBackoff = 100;          // (in milliseconds) max initial backoff for SFU connection attempt
    static constexpr uint8_t kConnectTimeout = 30;                  // (in seconds) timeout reconnection to succeeed
    static constexpr uint8_t kNoMediaPathTimeout = 6;               // (in seconds) disconnect call upon no UDP connectivity after this period
    SfuConnection(karere::Url&& sfuUrl, WebsocketsIO& websocketIO, void* appCtx, sfu::SfuInterface& call, DNScache &dnsCache);
    ~SfuConnection();
    void setIsSendingBye(bool sending);
    void setMyCid(const Cid_t& cid);
    Cid_t getMyCid() const;
    bool isSendingByeCommand() const;
    bool isOnline() const;
    bool isJoined() const;
    bool isDisconnected() const;
    void connect();
    void doReconnect(const bool applyInitialBackoff);
    void disconnect(bool withoutReconnection = false);
    void doConnect(const std::string &ipv4, const std::string &ipv6);
    void retryPendingConnection(bool disconnect);
    bool sendCommand(const std::string& command);
    static bool parseSfuData(const char* data, rapidjson::Document& jsonDoc, SfuData& outdata);
    static void setCallbackToCommands(sfu::SfuInterface &call, std::map<std::string, std::unique_ptr<sfu::Command>>& commands);
    bool handleIncomingData(const char *data, size_t len);
    void addNewCommand(const std::string &command);
    void processNextCommand(bool resetSending = false);
    void clearCommandsQueue();
    void checkThreadId();
    const karere::Url& getSfuUrl();

    // Important: SFU V2 or greater doesn't accept audio flag enabled upon JOIN command
    bool joinSfu(const Sdp& sdp, const std::map<std::string, std::string> &ivs, std::string& ephemeralKey,
                 int avFlags, Cid_t prevCid, int vthumbs = -1);

    bool sendKey(Keyid_t id, const std::map<Cid_t, std::string>& keys);
    bool sendAv(unsigned av);
    bool sendGetVtumbs(const std::vector<Cid_t>& cids);
    bool sendDelVthumbs(const std::vector<Cid_t>& cids);
    bool sendGetHiRes(Cid_t cid, int r, int lo = -1);
    bool sendDelHiRes(const std::vector<Cid_t>& cids);
    bool sendHiResSetLo(Cid_t cid, int lo = -1);
    bool sendLayer(int spt, int tmp, int stmp);
    bool sendSpeakerAddDel(const karere::Id& user, const bool add);
    bool sendSpeakReqAddDel(const karere::Id& user, const bool add);
    bool raiseHandToSpeak(const bool add);
    bool sendBye(int termCode);
    void clearInitialBackoff();
    void incrementInitialBackoff();
    unsigned int getInitialBackoff() const;

    // Waiting room related commands
    bool sendWrCommand(const std::string& commandStr, const std::set<karere::Id>& users, const bool all = false);
    bool sendWrPush(const std::set<karere::Id>& users, const bool all);
    bool sendWrAllow(const std::set<karere::Id>& users, const bool all);
    bool sendWrKick(const std::set<karere::Id>& users);
    bool sendSetLimit(const uint32_t callDurSecs, const uint32_t numUsers, const uint32_t numClientsPerUser, const uint32_t numClients, const uint32_t divider);
    bool sendMute(const Cid_t& cid, const unsigned av);
    bool addWrUsersArray(const std::set<karere::Id>& users, const bool all, rapidjson::Document& json);
    bool avoidReconnect() const;
    void setAvoidReconnect(const bool avoidReconnect);

protected:
    // mSfuUrl is provided in class ctor and is returned in answer of mcmc/mcmj commands
    karere::Url mSfuUrl;
    WebsocketsIO& mWebsocketIO;
    void* mAppCtx;


    /** Current state of the connection */
    ConnState mConnState = kConnNew;

    /** Target IP address being used for the reconnection in-flight */
    std::string mTargetIp;

    /** ip version to try first (both are tried) */
    bool usingipv6 = false;

    /** RetryController that manages the reconnection's attempts */
    std::unique_ptr<karere::rh::IRetryController> mRetryCtrl;

    /** Handler of the timeout for the connection establishment */
    megaHandle mConnectTimer = 0;

    /** Cancels connect timer in case is set **/
    void cancelConnectTimer();

    /** Input promise for the RetryController
     *  - If it fails: a new attempt is schedulled
     *  - If it success: the reconnection is taken as done */
    promise::Promise<void> mConnectPromise;
    void setConnState(ConnState newState);

    void wsConnectCb() override;
    void wsCloseCb(int errcode, int errtype, const char *preason, size_t preason_len) override;
    void wsHandleMsgCb(char *data, size_t len) override;
    void wsSendMsgCb(const char *, size_t) override;
    void wsProcessNextMsgCb() override;
#if WEBSOCKETS_TLS_SESSION_CACHE_ENABLED
    bool wsSSLsessionUpdateCb(const CachedSession &sess) override;
#endif
    promise::Promise<void> mSendPromise;

    void onSocketClose(int errcode, int errtype, const std::string& reason);
    promise::Promise<void> reconnect();
    void abortRetryController();

    // This flag is set true when BYE command is being sent to SFU
    bool mIsSendingBye = false;

    Cid_t mMyCid = K_INVALID_CID;

    std::map<std::string, std::unique_ptr<Command>> mCommands;
    SfuInterface& mCall;
    CommandsQueue mCommandsQueue;
    std::thread::id mMainThreadId; // thread id to ensure that CommandsQueue is accessed from a single thread
    DNScache &mDnsCache;

    /* Initial backoff for retry controller (in milliseconds)
     * A connection to SFU can be considered succeeded, just when client receives ANSWER command.
     * Extend lifetime of retry controller far away than LWS connection, doesn't make sense for this particular scenario.
     * The best solution is adding a initial backoff that will start in 0 and will be incremented when we establish LWS connection.
     *
     * If connection is dropped down before receiving the ANSWER command, the next attempt will be delayed.
     */
     unsigned int mInitialBackoff = 0;

     // This flag prevents to start a new reconnection attempt, if we are currently destroying the call
     bool mAvoidReconnect = false;
};

/**
 * @brief The SfuClient class
 *
 * This class is used to handle the connections to the SFU for each call. It allows
 * to handle multiple calls in different chatrooms at the same time, each of them using
 * a different connection.
 */
class SfuClient
{
public:
    SfuClient(WebsocketsIO& websocketIO, void* appCtx, rtcModule::RtcCryptoMeetings *rtcCryptoMeetings);

    SfuConnection *createSfuConnection(const karere::Id& chatid, karere::Url&& sfuUrl, SfuInterface& call, DNScache &dnsCache);
    void closeSfuConnection(const karere::Id& chatid); // does NOT retry the connection afterwards (used for errors/disconnects)
    void retryPendingConnections(bool disconnect);

    std::shared_ptr<rtcModule::RtcCryptoMeetings>  getRtcCryptoMeetings();
    void addVersionToUrl(karere::Url& sfuUrl, const sfu::SfuProtocol sfuVersion);

private:
    std::shared_ptr<rtcModule::RtcCryptoMeetings> mRtcCryptoMeetings;
    std::map<karere::Id, std::unique_ptr<SfuConnection>> mConnections;
    WebsocketsIO& mWebsocketIO;
    void* mAppCtx;
};

static inline const char* connStateToStr(SfuConnection::ConnState state)
{
    switch (state)
    {
    case SfuConnection::kDisconnected: return "Disconnected";
    case SfuConnection::kResolving: return "Resolving";
    case SfuConnection::kConnecting: return "Connecting";
    case SfuConnection::kConnected: return "Connected";
    case SfuConnection::kJoining: return "Joining";
    case SfuConnection::kJoined: return "Joined";
    case SfuConnection::kConnNew: return "New";
    default: return "(invalid)";
    }
}

}

#endif // SFU_H
#endif<|MERGE_RESOLUTION|>--- conflicted
+++ resolved
@@ -359,11 +359,6 @@
 class AnswerCommand : public Command
 {   // "ANSWER"
 public:
-<<<<<<< HEAD
-    typedef std::function<bool(Cid_t, std::shared_ptr<Sdp>, uint64_t, std::vector<Peer>&, const std::map<Cid_t, std::string>&,
-                               std::map<Cid_t, TrackDescriptor>&, const std::set<karere::Id>&,
-                               const std::vector<karere::Id>&, const std::vector<karere::Id>&, std::map<Cid_t, uint32_t>&)> AnswerCompleteFunction;
-=======
     typedef std::function<bool(Cid_t,
                                std::shared_ptr<Sdp>,
                                uint64_t,
@@ -371,11 +366,10 @@
                                const std::map<Cid_t, std::string>&,
                                std::map<Cid_t, TrackDescriptor>&,
                                const std::set<karere::Id>&,
-                               const std::set<karere::Id>&,
+                               const std::vector<karere::Id>&,
                                const std::vector<karere::Id>&,
                                std::map<Cid_t, uint32_t>&)>
         AnswerCompleteFunction;
->>>>>>> 02adb2fb
     AnswerCommand(const AnswerCompleteFunction& complete, SfuInterface& call);
     bool processCommand(const rapidjson::Document& command) override;
     static const std::string COMMAND_NAME;
