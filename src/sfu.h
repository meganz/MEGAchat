#ifndef KARERE_DISABLE_WEBRTC
#ifndef SFU_H
#define SFU_H
#include <thread>
#include <base/retryHandler.h>
#include <net/websocketsIO.h>
#include <karereId.h>
#include <rapidjson/document.h>
#include "rtcCrypto.h"
#include <base/timers.hpp>

#define SFU_LOG_DEBUG(fmtString,...) KARERE_LOG_DEBUG(krLogChannel_sfu, fmtString, ##__VA_ARGS__)
#define SFU_LOG_INFO(fmtString,...) KARERE_LOG_INFO(krLogChannel_sfu, fmtString, ##__VA_ARGS__)
#define SFU_LOG_WARNING(fmtString,...) KARERE_LOG_WARNING(krLogChannel_sfu, fmtString, ##__VA_ARGS__)
#define SFU_LOG_ERROR_NO_STATS(fmtString,...) KARERE_LOG_ERROR(krLogChannel_sfu, fmtString, ##__VA_ARGS__)
#define SFU_LOG_ERROR(fmtString,...) KARERE_LOG_ERROR(krLogChannel_sfu, fmtString, ##__VA_ARGS__); \
    char logLine[300]; \
    snprintf(logLine, 300, fmtString, ##__VA_ARGS__); \
    mCall.logError(logLine);

namespace sfu
{
/** SFU Protocol Versions:
 * - Version 0: initial version
 *
 * - Version 1 (never released for native clients):
 *      + Forward secrecy (ephemeral X25519 EC key pair for each session)
 *      + Dynamic audio routing
 *
 * - Version 2 (contains all features from V1):
 *      + Change AES-GCM by AES-CBC with Zero iv
 *      + Waiting rooms
 *
 * - Version 3 (contains all features from V2):
 *      + Speak requests (raise hand to speak)
 */
enum class SfuProtocol: uint32_t
{
    SFU_PROTO_V0       = 0,
    SFU_PROTO_V1       = 1,
    SFU_PROTO_V2       = 2,
    SFU_PROTO_V3       = 3,
    SFU_PROTO_FIRST    = SFU_PROTO_V0,
    SFU_PROTO_LAST     = SFU_PROTO_V3,
    SFU_PROTO_INVAL    = UINT32_MAX,
};

<<<<<<< HEAD
constexpr sfu::SfuProtocol MY_SFU_PROTOCOL_VERSION                  { SfuProtocol::SFU_PROTO_LAST };                // current own client SFU protocol version
static bool isInitialSfuVersion(const sfu::SfuProtocol v)           { return v == SfuProtocol::SFU_PROTO_V0; }      // initial version (forward secrecy not supported)
static bool isForwardSecrecySfuVersion(const sfu::SfuProtocol v)    { return v >= SfuProtocol::SFU_PROTO_V2; }      // supports forward secrecy
static bool isWaitingRoomsSfuVersion(const sfu::SfuProtocol v)      { return v >= SfuProtocol::SFU_PROTO_V2; }      // supports waiting rooms
static bool isSpeakRequestSfuVersion(const sfu::SfuProtocol v)      { return v >= SfuProtocol::SFU_PROTO_V3; }      // supports speak request
static bool isSupportedSfuVersion(const sfu::SfuProtocol v)         { return v >= SfuProtocol::SFU_PROTO_FIRST      // SFU version supported by MegaChat
                                                                        && v <= SfuProtocol::SFU_PROTO_LAST; }
=======
// own client SFU protocol version
constexpr sfu::SfuProtocol MY_SFU_PROTOCOL_VERSION = SfuProtocol::SFU_PROTO_V2;

// returns true if provided version as param is a known SFU version
static bool isKnownSfuVersion(sfu::SfuProtocol v) { return v >= SfuProtocol::SFU_PROTO_V0
                                                    && v <= SfuProtocol::SFU_PROTO_V2; }

>>>>>>> dc4a340f
// enum for user status in waiting room
enum class WrState: int
{
    WR_UNKNOWN      = -1,   // client unknown joining status
    WR_NOT_ALLOWED  = 0,    // client is not allowed to join call (must remains in waiting room)
    WR_ALLOWED      = 1,    // client is allowed to join call (needs to send JOIN command to SFU)
};

// struct that represents an user in waiting room
struct WrRoomUser
{
public:
    karere::Id mWrUserid = karere::Id::inval();
    WrState mWrState   = WrState::WR_UNKNOWN;
};

// typedef for waiting room user list
// SFU provides Waiting room participants list in order they joined to the call
typedef std::vector<WrRoomUser> WrUserList;

// NOTE: This queue, must be always managed from a single thread.
// The classes that instantiates it, are responsible to ensure that.
// In case we need to access to it from another thread, we would need to implement
// a synchronization mechanism (like a mutex).
class CommandsQueue : public std::deque<std::string>
{
protected:
    bool isSending = false;

public:
    CommandsQueue();
    bool sending();
    void setSending(bool sending);
    std::string pop();
};

class Peer
{
public:
    Peer(const karere::Id& peerid, const sfu::SfuProtocol sfuProtoVersion, const unsigned avFlags, const std::vector<std::string>* ivs = nullptr, const Cid_t cid = 0, const bool isModerator = false);
    Peer(const Peer& peer);

    Cid_t getCid() const;
    void setCid(Cid_t cid);    // called from handleAnswerCommand() only for setting cid of Call::mMyPeer

    const karere::Id& getPeerid() const;

    karere::AvFlags getAvFlags() const;
    void setAvFlags(karere::AvFlags flags);

    void setSpeakPermission(const bool hasSpeakPermission) { mHasSpeakPermission = hasSpeakPermission; }
    bool hasSpeakPermission() const                        { return mHasSpeakPermission; }

    bool isModerator() const;
    void setModerator(bool isModerator);

    bool hasAnyKey() const;
    Keyid_t getCurrentKeyId() const;
    std::string getKey(Keyid_t keyid) const;
    void addKey(Keyid_t keyid, const std::string& key);
    void resetKeys();
    const std::vector<std::string>& getIvs() const;
    void setIvs(const std::vector<std::string>& ivs);
    bool setEphemeralPubKeyDerived(const std::string& key);

    // returns derived peer's ephemeral key if available
    std::string getEphemeralPubKeyDerived() const;

    // returns the SFU protocol version used by the peer
    sfu::SfuProtocol getPeerSfuVersion() const { return mSfuPeerProtoVersion; }

    // returns true if provided version as param, is a SFU version supported by MegaChat
    bool checkPeerSfuVersion() const
    {
        if (!isSupportedSfuVersion(mSfuPeerProtoVersion))
        {
            SFU_LOG_WARNING("unsupported SFU version: %u for peer: %s ",
                             mSfuPeerProtoVersion,
                             mPeerid.toString().c_str());
            return false;
        }
        return true;
    }

protected:
    Cid_t mCid = K_INVALID_CID;
    karere::Id mPeerid;
    karere::AvFlags mAvFlags = karere::AvFlags::kEmpty;
    Keyid_t mCurrentkeyId = 0; // we need to know the current keyId for frame encryption
    std::map<Keyid_t, std::string> mKeyMap;
    // initialization vector
    std::vector<std::string> mIvs;

    /* The speak permission (mHasSpeakPermission stores this permission up to date with SFU)
     *      1.1) If peer is moderator. SFU sends a SPEAK_ON command to inform that peer is a speaker
     *
     *      1.2) If peer is not moderator, needs to manually send SPEAKRQ to SFU that will be broadcasted it to all moderators.
     *           When speak request is approved by a moderator, a SPEAK_ON command will be received
     */
    bool mHasSpeakPermission = false;

    /*
     * Moderator role for this call
     *
     * The information about moderator role is only updated from SFU.
     *  1) ANSWER command: When user receives Answer call, SFU will provide a list with current moderators for this call,
     *     independently if those users currently has answered or not the call
     *  2) ADDMOD command: informs that a peer has been granted with moderator role
     *  3) DELMOD command: informs that a peer has been removed it's moderator role
     *
     *  Participants with moderator role can:
     *  - End groupal calls for all participants
     *  - Approve/reject speaker requests
     */
    bool mIsModerator = false;

    // peer ephemeral key derived
    std::string mEphemeralPubKeyDerived;

    // SFU protocol version used by the peer
    sfu::SfuProtocol mSfuPeerProtoVersion = sfu::SfuProtocol::SFU_PROTO_INVAL;
};

class TrackDescriptor
{
public:
    static constexpr uint32_t invalidMid = UINT32_MAX;
    uint32_t mMid = invalidMid;
    bool mReuse = false;
};

class Sdp
{
public:
    struct Track
    {
        // TODO: document what is each variable
        std::string mType;  // "a" for audio, "v" for video
        uint64_t mMid;
        std::string mDir;   // direction of track (sendrecv, recvonly, sendonly)
        std::string mSid;
        std::string mId;
        std::vector<std::string> mSsrcg;
        std::vector<std::pair<uint64_t, std::string>> mSsrcs;
    };

    // ctor from session-description provided by WebRTC (string format)
    Sdp(const std::string& sdp, int64_t mungedTrackIndex = -1);

    // ctor from session-description from SFU (JSON format)
    Sdp(const rapidjson::Value& sdp);

    // restores the original (webrtc) session-description string from a striped (JSON) string (which got condensed for saving bandwidth)
    std::string unCompress();

    const std::vector<Track>& tracks() const { return mTracks; }
    const std::map<std::string, std::string>& data() const { return mData; }

private:
    // process 'lines' of (webrtc) session description from 'position', for 'type' (atpl, vtpl) and adds them to 'mData'
    // it returns the final position after reading lines
    unsigned int createTemplate(const std::string& type, const std::vector<std::string> lines, unsigned int position);

    // Enable SVC by modifying SDP message, generated using createOffer, and before providing it to setLocalDescription.
    void mungeSdpForSvc(Sdp::Track &track);

    // process 'lines' of (webrtc) session description from 'position' and adds them to 'mTracks'
    unsigned int addTrack(const std::vector<std::string>& lines, unsigned int position);

    // returns the position of the next line starting with "m"
    unsigned int nextMline(const std::vector<std::string>& lines, unsigned int position);
    std::string nextWord(const std::string& line, unsigned int start, unsigned int &charRead);

    // returns the Track represented by a JSON string
    Track parseTrack(const rapidjson::Value &value) const;

    // convenience method to uncompress each track from JSON session-description (see unCompress() )
    std::string unCompressTrack(const Track &track, const std::string& tpl);

    // maps id ("cmn", "atpl", "vtpl") to the corresponding session description
    std::map<std::string, std::string> mData;

    // array of tracks for audio and video
    std::vector<Track> mTracks;

    static const std::string endl;
};


/**
 * @brief The SfuInterface class
 *
 * Defines the handlers that should be implemented in order to manage the different
 * commands received by the client from the SFU server.
 */
class SfuInterface
{
public:
    // SFU -> Client commands
    virtual bool handleAvCommand(Cid_t cid, unsigned av, uint32_t amid) = 0;   // audio/video/on-hold flags
    virtual bool handleAnswerCommand(Cid_t cid, std::shared_ptr<Sdp> spd, uint64_t, std::vector<Peer>& peers, const std::map<Cid_t, std::string>& keystrmap,
                                     const std::map<Cid_t, TrackDescriptor>& vthumbs,
                                     const std::set<karere::Id>& speakers, const std::set<karere::Id>& speakReqs,
                                     const std::map<Cid_t, uint32_t>& amidmap) = 0;
    virtual bool handleKeyCommand(const Keyid_t& keyid, const Cid_t& cid, const std::string& key) = 0;
    virtual bool handleVThumbsCommand(const std::map<Cid_t, TrackDescriptor>& videoTrackDescriptors) = 0;
    virtual bool handleVThumbsStartCommand() = 0;
    virtual bool handleVThumbsStopCommand() = 0;
    virtual bool handleHiResCommand(const std::map<Cid_t, TrackDescriptor>& videoTrackDescriptors) = 0;
    virtual bool handleHiResStartCommand() = 0;
    virtual bool handleHiResStopCommand() = 0;
    virtual bool handleSpeakerAddDelCommand(const uint64_t userid, const bool add) = 0;
    virtual bool handleSpeakReqAddDelCommand(const uint64_t userid, const bool add) = 0;
    virtual bool handleModAdd (uint64_t userid) = 0;
    virtual bool handleModDel (uint64_t userid) = 0;
    virtual bool handleHello(const Cid_t cid, const unsigned int nAudioTracks,
                             const std::set<karere::Id>& mods, const bool wr, const bool allowed,
                             bool speakRequest, const sfu::WrUserList& wrUsers) = 0;

    virtual bool handleWrDump(const sfu::WrUserList& users) = 0;
    virtual bool handleWrEnter(const sfu::WrUserList& users) = 0;
    virtual bool handleWrLeave(const karere::Id& /*user*/) = 0;
    virtual bool handleWrAllow(const Cid_t& cid) = 0;
    virtual bool handleWrDeny() = 0;
    virtual bool handleWrUsersAllow(const std::set<karere::Id>& users) = 0;
    virtual bool handleWrUsersDeny(const std::set<karere::Id>& users) = 0;
    virtual bool handleMutedCommand(const unsigned av) = 0;

    // called when the connection to SFU is established
    virtual bool handlePeerJoin(Cid_t cid, uint64_t userid, sfu::SfuProtocol sfuProtoVersion, int av, std::string& keyStr, std::vector<std::string> &ivs) = 0;
    virtual bool handlePeerLeft(Cid_t cid, unsigned termcode) = 0;
    virtual bool handleBye(const unsigned termCode, const bool wr, const std::string& errMsg) = 0;
    virtual void onSfuDisconnected() = 0;
    virtual void onSendByeCommand() = 0;

    // handle errors at higher level (connection to SFU -> {err:<code>} )
    virtual bool error(unsigned int, const std::string&) = 0;

    // process Deny notification from SFU
    virtual bool processDeny(const std::string& cmd, const std::string& msg) = 0;

    // send error to server, for debugging purposes
    virtual void logError(const char* error) = 0;
};

class Command
{
public:
    virtual bool processCommand(const rapidjson::Document& command) = 0;
    static const std::string COMMAND_IDENTIFIER;
    static const std::string ERROR_IDENTIFIER;
    static const std::string WARN_IDENTIFIER;
    static const std::string DENY_IDENTIFIER;
    virtual ~Command();
    static std::string binaryToHex(uint64_t value);
    static uint64_t hexToBinary(const std::string& hex);
    static std::vector<mega::byte> hexToByteArray(const std::string &hex);
    void parseUsersArray(std::set<karere::Id>& users, rapidjson::Value::ConstMemberIterator& it) const;
    void parseTracks(const rapidjson::Document &command, const std::string& arrayName, std::map<Cid_t, TrackDescriptor>& tracks) const;

protected:
    Command(SfuInterface& call);
    bool parseWrUsersMap(sfu::WrUserList& wrUsers, const rapidjson::Value& obj) const;
    static uint8_t hexDigitVal(char value);

    SfuInterface& mCall;
};

class AVCommand : public Command
{   // "AV"
public:
    typedef std::function<bool(karere::Id, unsigned, uint32_t)> AvCompleteFunction;
    AVCommand(const AvCompleteFunction& complete, SfuInterface& call);
    bool processCommand(const rapidjson::Document& command) override;
    static const std::string COMMAND_NAME;
    AvCompleteFunction mComplete;
};

class AnswerCommand : public Command
{   // "ANSWER"
public:
    typedef std::function<bool(Cid_t, std::shared_ptr<Sdp>, uint64_t, std::vector<Peer>&, const std::map<Cid_t, std::string>&,
                               std::map<Cid_t, TrackDescriptor>&, const std::set<karere::Id>&,
                               const std::set<karere::Id>&, std::map<Cid_t, uint32_t>&)> AnswerCompleteFunction;
    AnswerCommand(const AnswerCompleteFunction& complete, SfuInterface& call);
    bool processCommand(const rapidjson::Document& command) override;
    static const std::string COMMAND_NAME;
    AnswerCompleteFunction mComplete;

private:
    void parsePeerObject(std::vector<Peer>& peers, std::map<Cid_t, std::string>& keystrmap, std::map<Cid_t, uint32_t>& amidmap, rapidjson::Value::ConstMemberIterator& it) const;
};

class KeyCommand : public Command
{   // "KEY"
public:
    typedef std::function<bool(const Keyid_t&, const Cid_t&, const std::string&)> KeyCompleteFunction;
    KeyCommand(const KeyCompleteFunction& complete, SfuInterface& call);
    bool processCommand(const rapidjson::Document& command) override;
    static const std::string COMMAND_NAME;
    KeyCompleteFunction mComplete;
    constexpr static Keyid_t maxKeyId = static_cast<Keyid_t>(~0);
};

class VthumbsCommand : public Command
{   // "VTHUMBS"
public:
    typedef std::function<bool(const std::map<Cid_t, TrackDescriptor>&)> VtumbsCompleteFunction;
    VthumbsCommand(const VtumbsCompleteFunction& complete, SfuInterface& call);
    bool processCommand(const rapidjson::Document& command) override;
    static const std::string COMMAND_NAME;
    VtumbsCompleteFunction mComplete;
};

class VthumbsStartCommand : public Command
{   // "VTHUMB_START"
public:
    typedef std::function<bool(void)> VtumbsStartCompleteFunction;
    VthumbsStartCommand(const VtumbsStartCompleteFunction& complete, SfuInterface& call);
    bool processCommand(const rapidjson::Document& command) override;
    static const std::string COMMAND_NAME;
    VtumbsStartCompleteFunction mComplete;
};

class VthumbsStopCommand : public Command
{   // "VTHUMB_STOP"
public:
    typedef std::function<bool(void)> VtumbsStopCompleteFunction;
    VthumbsStopCommand(const VtumbsStopCompleteFunction& complete, SfuInterface& call);
    bool processCommand(const rapidjson::Document& command) override;
    static const std::string COMMAND_NAME;
    VtumbsStopCompleteFunction mComplete;
};

class HiResCommand : public Command
{   // "HIRES"
public:
    typedef std::function<bool(const std::map<Cid_t, TrackDescriptor>&)> HiresCompleteFunction;
    HiResCommand(const HiresCompleteFunction& complete, SfuInterface& call);
    bool processCommand(const rapidjson::Document& command) override;
    static const std::string COMMAND_NAME;
    HiresCompleteFunction mComplete;
};

class HiResStartCommand : public Command
{   // "HIRES_START"
public:
    typedef std::function<bool(void)> HiResStartCompleteFunction;
    HiResStartCommand(const HiResStartCompleteFunction& complete, SfuInterface& call);
    bool processCommand(const rapidjson::Document& command) override;
    static const std::string COMMAND_NAME;
    HiResStartCompleteFunction mComplete;
};

class HiResStopCommand : public Command
{   // "HIRES_STOP"
public:
    typedef std::function<bool(void)> HiResStopCompleteFunction;
    HiResStopCommand(const HiResStopCompleteFunction& complete, SfuInterface& call);
    bool processCommand(const rapidjson::Document& command) override;
    static const std::string COMMAND_NAME;
    HiResStopCompleteFunction mComplete;
};

class SpeakerAddCommand : public Command
{   // "SPEAKER_ADD"
public:
    typedef std::function<bool(const uint64_t, const bool)> SpeakerAddCompleteFunction;
    SpeakerAddCommand(const SpeakerAddCompleteFunction& complete, SfuInterface& call);
    bool processCommand(const rapidjson::Document& command) override;
    static const std::string COMMAND_NAME;
    SpeakerAddCompleteFunction mComplete;
};

class SpeakerDelCommand : public Command
{   // "SPEAKER_DEL"
public:
    typedef std::function<bool(const uint64_t, const bool)> SpeakerDelCompleteFunction;
    SpeakerDelCommand(const SpeakerDelCompleteFunction& complete, SfuInterface& call);
    bool processCommand(const rapidjson::Document& command) override;
    static const std::string COMMAND_NAME;
    SpeakerDelCompleteFunction mComplete;
};

class SpeakReqCommand : public Command
{   // "SPEAKRQ"
public:
    typedef std::function<bool(const uint64_t, const bool)> SpeakReqsCompleteFunction;
    SpeakReqCommand(const SpeakReqsCompleteFunction& complete, SfuInterface& call);
    bool processCommand(const rapidjson::Document& command) override;
    static const std::string COMMAND_NAME;
    SpeakReqsCompleteFunction mComplete;
};

class SpeakReqDelCommand : public Command
{   // "SPEAKRQ_DEL"
public:
    typedef std::function<bool(const uint64_t, const bool)> SpeakReqDelCompleteFunction;
    SpeakReqDelCommand(const SpeakReqDelCompleteFunction& complete, SfuInterface& call);
    bool processCommand(const rapidjson::Document& command) override;
    static const std::string COMMAND_NAME;
    SpeakReqDelCompleteFunction mComplete;
};

class PeerJoinCommand : public Command
{   // "PEERJOIN"
public:
    typedef std::function<bool(Cid_t cid, uint64_t userid, sfu::SfuProtocol sfuProtoVersion, int av, std::string& keyStr, std::vector<std::string> &ivs)> PeerJoinCommandFunction;
    PeerJoinCommand(const PeerJoinCommandFunction& complete, SfuInterface& call);
    bool processCommand(const rapidjson::Document& command) override;
    static const std::string COMMAND_NAME;
    PeerJoinCommandFunction mComplete;
};

class PeerLeftCommand : public Command
{   // "PEERLEFT"
public:
    typedef std::function<bool(Cid_t cid, unsigned termcode)> PeerLeftCommandFunction;
    PeerLeftCommand(const PeerLeftCommandFunction& complete, SfuInterface& call);
    bool processCommand(const rapidjson::Document& command) override;
    static const std::string COMMAND_NAME;
    PeerLeftCommandFunction mComplete;
};

class ByeCommand : public Command
{   // "BYE"
public:
    typedef std::function<bool(const unsigned termCode, const bool wr, const std::string& errMsg)> ByeCommandFunction;
    ByeCommand(const ByeCommandFunction& complete, SfuInterface& call);
    bool processCommand(const rapidjson::Document& command) override;
    static const std::string COMMAND_NAME;
    ByeCommandFunction mComplete;
};

class MutedCommand : public Command
{   //"MUTED"
public:
    typedef std::function<bool(const unsigned av)> MutedCommandFunction;
    MutedCommand(const MutedCommandFunction& complete, SfuInterface& call);
    bool processCommand(const rapidjson::Document& command) override;
    static const std::string COMMAND_NAME;
    MutedCommandFunction mComplete;
};

class ModAddCommand : public Command
{   // "MOD_ADD"
public:
    typedef std::function<bool(uint64_t userid)> ModAddCommandFunction;
    ModAddCommand(const ModAddCommandFunction& complete, SfuInterface& call);
    bool processCommand(const rapidjson::Document& command) override;
    static const std::string COMMAND_NAME;
    ModAddCommandFunction mComplete;
};

class ModDelCommand : public Command
{   // "MOD_DEL"
public:
    typedef std::function<bool(uint64_t userid)> ModDelCommandFunction;
    ModDelCommand(const ModDelCommandFunction& complete, SfuInterface& call);
    bool processCommand(const rapidjson::Document& command) override;
    static const std::string COMMAND_NAME;
    ModDelCommandFunction mComplete;
};

class HelloCommand : public Command
{   // "HELLO"
public:
    typedef std::function<bool(const Cid_t userid,
                               const unsigned int nAudioTracks,
                               const std::set<karere::Id>& mods,
                               const bool wr,
                               const bool speakRequest,
                               const bool allowed,
                               const sfu::WrUserList& wrUsers)>HelloCommandFunction;

    HelloCommand(const HelloCommandFunction& complete, SfuInterface& call);
    bool processCommand(const rapidjson::Document& command) override;
    static const std::string COMMAND_NAME;
    HelloCommandFunction mComplete;
};

class WrDumpCommand: public Command
{   // "WR_DUMP"
public:
    typedef std::function<bool(const sfu::WrUserList& users)>WrDumpCommandFunction;
    WrDumpCommand(const WrDumpCommandFunction& complete, SfuInterface& call);
    bool processCommand(const rapidjson::Document& command) override;
    static const std::string COMMAND_NAME;
    WrDumpCommandFunction mComplete;
};

class WrEnterCommand: public Command
{   // "WR_ENTER"
public:
    typedef std::function<bool(const sfu::WrUserList& users)>WrEnterCommandFunction;
    WrEnterCommand(const WrEnterCommandFunction& complete, SfuInterface& call);
    bool processCommand(const rapidjson::Document& command) override;
    static const std::string COMMAND_NAME;
    WrEnterCommandFunction mComplete;
};

class WrLeaveCommand: public Command
{   // "WR_LEAVE"
public:
    typedef std::function<bool(const karere::Id& user)>WrLeaveCommandFunction;
    WrLeaveCommand(const WrLeaveCommandFunction& complete, SfuInterface& call);
    bool processCommand(const rapidjson::Document& command) override;
    static const std::string COMMAND_NAME;
    WrLeaveCommandFunction mComplete;
};

class WrAllowCommand: public Command
{   // "WR_ALLOW"
public:
    typedef std::function<bool(const Cid_t& cid)>WrAllowCommandFunction;
    WrAllowCommand(const WrAllowCommandFunction& complete, SfuInterface& call);
    bool processCommand(const rapidjson::Document& command) override;
    static const std::string COMMAND_NAME;
    WrAllowCommandFunction mComplete;
};

class WrDenyCommand: public Command
{   // "WR_DENY"
public:
    typedef std::function<bool()>WrDenyCommandFunction;
    WrDenyCommand(const WrDenyCommandFunction& complete, SfuInterface& call);
    bool processCommand(const rapidjson::Document& command) override;
    static const std::string COMMAND_NAME;
    WrDenyCommandFunction mComplete;
};

class WrUsersAllowCommand: public Command
{   // "WR_USERS_ALLOW"
public:
    typedef std::function<bool(const std::set<karere::Id>& users)>WrUsersAllowCommandFunction;
    WrUsersAllowCommand(const WrUsersAllowCommandFunction& complete, SfuInterface& call);
    bool processCommand(const rapidjson::Document& command) override;
    static const std::string COMMAND_NAME;
    WrUsersAllowCommandFunction mComplete;
};

class WrUsersDenyCommand: public Command
{   // "WR_USERS_DENY"
public:
    typedef std::function<bool(const std::set<karere::Id>& users)>WrUsersDenyCommandFunction;
    WrUsersDenyCommand(const WrUsersDenyCommandFunction& complete, SfuInterface& call);
    bool processCommand(const rapidjson::Document& command) override;
    static const std::string COMMAND_NAME;
    WrUsersDenyCommandFunction mComplete;
};

/**
 * @brief This class allows to handle a connection to the SFU
 *
 * Each call requires its own connection to the SFU in order to handle
 * call signalling.
 *
 * It implements the interface to communicate via websockets
 * in text-mode using JSON protocol (compared with binary protocol used by
 * chatd and presenced).
 *
 * Additionally, the JSON commands are sent to the SFU sequeniatlly. In other
 * words, commands are sent one by one, never combined in a single packet.
 * In consequence, this class maintains a queue of commands.
 *
 * TODO: integrate the DNS cache within the SfuConnection -> IPs and TLS sessions speed up connections significantly
 */
class SfuConnection : public karere::DeleteTrackable, public WebsocketsClient
{
    // client->sfu commands
    static const std::string CSFU_JOIN;
    static const std::string CSFU_SENDKEY;
    static const std::string CSFU_AV;
    static const std::string CSFU_GET_VTHUMBS;
    static const std::string CSFU_DEL_VTHUMBS;
    static const std::string CSFU_GET_HIRES;
    static const std::string CSFU_DEL_HIRES;
    static const std::string CSFU_HIRES_SET_LO;
    static const std::string CSFU_LAYER;
    static const std::string CSFU_SPEAKRQ;
    static const std::string CSFU_SPEAKER_ADD;
    static const std::string CSFU_SPEAKER_DEL;
    static const std::string CSFU_SPEAKRQ_DEL;
    static const std::string CSFU_BYE;
    static const std::string CSFU_WR_PUSH;
    static const std::string CSFU_WR_ALLOW;
    static const std::string CSFU_WR_KICK;
    static const std::string CSFU_MUTE;

public:
    struct SfuData
    {
        public:
            enum
            {
                SFU_INVALID         = -1,
                SFU_COMMAND         = 0,
                SFU_ERROR           = 1,
                SFU_WARN            = 2,
                SFU_DENY            = 3,
            };

            int32_t notificationType = SFU_INVALID;
            std::string notification;
            std::string msg;
            int32_t errCode;
    };

    enum ConnState
    {
        kConnNew = 0,
        kDisconnected,
        kResolving,
        kConnecting,
        kConnected,
        kJoining,       // after sending JOIN
        kJoined,        // after receiving ANSWER
    };

    static constexpr unsigned int maxInitialBackoff = 100;   // (in milliseconds) max initial backoff for SFU connection attempt
    static constexpr uint8_t kConnectTimeout = 30;           // (in seconds) timeout reconnection to succeeed
    static constexpr uint8_t kNoMediaPathTimeout = 6;        // (in seconds) disconnect call upon no UDP connectivity after this period
    SfuConnection(karere::Url&& sfuUrl, WebsocketsIO& websocketIO, void* appCtx, sfu::SfuInterface& call, DNScache &dnsCache);
    ~SfuConnection();
    void setIsSendingBye(bool sending);
    void setMyCid(const Cid_t& cid);
    Cid_t getMyCid() const;
    bool isSendingByeCommand() const;
    bool isOnline() const;
    bool isJoined() const;
    bool isDisconnected() const;
    void connect();
    void doReconnect(const bool applyInitialBackoff);
    void disconnect(bool withoutReconnection = false);
    void doConnect(const std::string &ipv4, const std::string &ipv6);
    void retryPendingConnection(bool disconnect);
    bool sendCommand(const std::string& command);
    static bool parseSfuData(const char* data, rapidjson::Document& jsonDoc, SfuData& outdata);
    static void setCallbackToCommands(sfu::SfuInterface &call, std::map<std::string, std::unique_ptr<sfu::Command>>& commands);
    bool handleIncomingData(const char *data, size_t len);
    void addNewCommand(const std::string &command);
    void processNextCommand(bool resetSending = false);
    void clearCommandsQueue();
    void checkThreadId();
    const karere::Url& getSfuUrl();

    // Important: SFU V2 or greater doesn't accept audio flag enabled upon JOIN command
    bool joinSfu(const Sdp& sdp, const std::map<std::string, std::string> &ivs, std::string& ephemeralKey,
                 int avFlags, Cid_t prevCid, int vthumbs = -1);

    bool sendKey(Keyid_t id, const std::map<Cid_t, std::string>& keys);
    bool sendAv(unsigned av);
    bool sendGetVtumbs(const std::vector<Cid_t>& cids);
    bool sendDelVthumbs(const std::vector<Cid_t>& cids);
    bool sendGetHiRes(Cid_t cid, int r, int lo = -1);
    bool sendDelHiRes(const std::vector<Cid_t>& cids);
    bool sendHiResSetLo(Cid_t cid, int lo = -1);
    bool sendLayer(int spt, int tmp, int stmp);
    bool sendSpeakerAddDel(const karere::Id& user, const bool add);
    bool sendSpeakReqAddDel(const karere::Id& user, const bool add);
    bool sendBye(int termCode);
    void clearInitialBackoff();
    void incrementInitialBackoff();
    unsigned int getInitialBackoff() const;

    // Waiting room related commands
    bool sendWrCommand(const std::string& commandStr, const std::set<karere::Id>& users, const bool all = false);
    bool sendWrPush(const std::set<karere::Id>& users, const bool all);
    bool sendWrAllow(const std::set<karere::Id>& users, const bool all);
    bool sendWrKick(const std::set<karere::Id>& users);
    bool sendMute(const Cid_t& cid, const unsigned av);
    bool addWrUsersArray(const std::set<karere::Id>& users, const bool all, rapidjson::Document& json);
    bool avoidReconnect() const;
    void setAvoidReconnect(const bool avoidReconnect);

protected:
    // mSfuUrl is provided in class ctor and is returned in answer of mcmc/mcmj commands
    karere::Url mSfuUrl;
    WebsocketsIO& mWebsocketIO;
    void* mAppCtx;


    /** Current state of the connection */
    ConnState mConnState = kConnNew;

    /** Target IP address being used for the reconnection in-flight */
    std::string mTargetIp;

    /** ip version to try first (both are tried) */
    bool usingipv6 = false;

    /** RetryController that manages the reconnection's attempts */
    std::unique_ptr<karere::rh::IRetryController> mRetryCtrl;

    /** Handler of the timeout for the connection establishment */
    megaHandle mConnectTimer = 0;

    /** Cancels connect timer in case is set **/
    void cancelConnectTimer();

    /** Input promise for the RetryController
     *  - If it fails: a new attempt is schedulled
     *  - If it success: the reconnection is taken as done */
    promise::Promise<void> mConnectPromise;
    void setConnState(ConnState newState);

    void wsConnectCb() override;
    void wsCloseCb(int errcode, int errtype, const char *preason, size_t preason_len) override;
    void wsHandleMsgCb(char *data, size_t len) override;
    void wsSendMsgCb(const char *, size_t) override;
    void wsProcessNextMsgCb() override;
#if WEBSOCKETS_TLS_SESSION_CACHE_ENABLED
    bool wsSSLsessionUpdateCb(const CachedSession &sess) override;
#endif
    promise::Promise<void> mSendPromise;

    void onSocketClose(int errcode, int errtype, const std::string& reason);
    promise::Promise<void> reconnect();
    void abortRetryController();

    // This flag is set true when BYE command is sent to SFU
    bool mIsSendingBye = false;

    Cid_t mMyCid = K_INVALID_CID;

    std::map<std::string, std::unique_ptr<Command>> mCommands;
    SfuInterface& mCall;
    CommandsQueue mCommandsQueue;
    std::thread::id mMainThreadId; // thread id to ensure that CommandsQueue is accessed from a single thread
    DNScache &mDnsCache;

    /* Initial backoff for retry controller (in milliseconds)
     * A connection to SFU can be considered succeeded, just when client receives ANSWER command.
     * Extend lifetime of retry controller far away than LWS connection, doesn't make sense for this particular scenario.
     * The best solution is adding a initial backoff that will start in 0 and will be incremented when we establish LWS connection.
     *
     * If connection is dropped down before receiving the ANSWER command, the next attempt will be delayed.
     */
     unsigned int mInitialBackoff = 0;

     // This flag prevents to start a new reconnection attempt, if we are currently destroying the call
     bool mAvoidReconnect = false;
};

/**
 * @brief The SfuClient class
 *
 * This class is used to handle the connections to the SFU for each call. It allows
 * to handle multiple calls in different chatrooms at the same time, each of them using
 * a different connection.
 */
class SfuClient
{
public:
    SfuClient(WebsocketsIO& websocketIO, void* appCtx, rtcModule::RtcCryptoMeetings *rtcCryptoMeetings);

    SfuConnection *createSfuConnection(const karere::Id& chatid, karere::Url&& sfuUrl, SfuInterface& call, DNScache &dnsCache);
    void closeSfuConnection(const karere::Id& chatid); // does NOT retry the connection afterwards (used for errors/disconnects)
    void retryPendingConnections(bool disconnect);

    std::shared_ptr<rtcModule::RtcCryptoMeetings>  getRtcCryptoMeetings();
    void addVersionToUrl(karere::Url& sfuUrl);

private:
    std::shared_ptr<rtcModule::RtcCryptoMeetings> mRtcCryptoMeetings;
    std::map<karere::Id, std::unique_ptr<SfuConnection>> mConnections;
    WebsocketsIO& mWebsocketIO;
    void* mAppCtx;
};

static inline const char* connStateToStr(SfuConnection::ConnState state)
{
    switch (state)
    {
    case SfuConnection::kDisconnected: return "Disconnected";
    case SfuConnection::kResolving: return "Resolving";
    case SfuConnection::kConnecting: return "Connecting";
    case SfuConnection::kConnected: return "Connected";
    case SfuConnection::kJoining: return "Joining";
    case SfuConnection::kJoined: return "Joined";
    case SfuConnection::kConnNew: return "New";
    default: return "(invalid)";
    }
}

}

#endif // SFU_H
#endif<|MERGE_RESOLUTION|>--- conflicted
+++ resolved
@@ -45,23 +45,10 @@
     SFU_PROTO_INVAL    = UINT32_MAX,
 };
 
-<<<<<<< HEAD
-constexpr sfu::SfuProtocol MY_SFU_PROTOCOL_VERSION                  { SfuProtocol::SFU_PROTO_LAST };                // current own client SFU protocol version
-static bool isInitialSfuVersion(const sfu::SfuProtocol v)           { return v == SfuProtocol::SFU_PROTO_V0; }      // initial version (forward secrecy not supported)
-static bool isForwardSecrecySfuVersion(const sfu::SfuProtocol v)    { return v >= SfuProtocol::SFU_PROTO_V2; }      // supports forward secrecy
-static bool isWaitingRoomsSfuVersion(const sfu::SfuProtocol v)      { return v >= SfuProtocol::SFU_PROTO_V2; }      // supports waiting rooms
-static bool isSpeakRequestSfuVersion(const sfu::SfuProtocol v)      { return v >= SfuProtocol::SFU_PROTO_V3; }      // supports speak request
-static bool isSupportedSfuVersion(const sfu::SfuProtocol v)         { return v >= SfuProtocol::SFU_PROTO_FIRST      // SFU version supported by MegaChat
-                                                                        && v <= SfuProtocol::SFU_PROTO_LAST; }
-=======
-// own client SFU protocol version
-constexpr sfu::SfuProtocol MY_SFU_PROTOCOL_VERSION = SfuProtocol::SFU_PROTO_V2;
-
-// returns true if provided version as param is a known SFU version
-static bool isKnownSfuVersion(sfu::SfuProtocol v) { return v >= SfuProtocol::SFU_PROTO_V0
-                                                    && v <= SfuProtocol::SFU_PROTO_V2; }
-
->>>>>>> dc4a340f
+constexpr sfu::SfuProtocol MY_SFU_PROTOCOL_VERSION      { SfuProtocol::SFU_PROTO_LAST };             // current own client SFU protocol version
+static bool isKnownSfuVersion(sfu::SfuProtocol v)       { return v >= SfuProtocol::SFU_PROTO_V0      // returns true if provided version as param is a known SFU version
+                                                            && v <= SfuProtocol::SFU_PROTO_V2; }
+
 // enum for user status in waiting room
 enum class WrState: int
 {
@@ -132,19 +119,6 @@
 
     // returns the SFU protocol version used by the peer
     sfu::SfuProtocol getPeerSfuVersion() const { return mSfuPeerProtoVersion; }
-
-    // returns true if provided version as param, is a SFU version supported by MegaChat
-    bool checkPeerSfuVersion() const
-    {
-        if (!isSupportedSfuVersion(mSfuPeerProtoVersion))
-        {
-            SFU_LOG_WARNING("unsupported SFU version: %u for peer: %s ",
-                             mSfuPeerProtoVersion,
-                             mPeerid.toString().c_str());
-            return false;
-        }
-        return true;
-    }
 
 protected:
     Cid_t mCid = K_INVALID_CID;
