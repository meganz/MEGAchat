--- conflicted
+++ resolved
@@ -210,15 +210,9 @@
 {
 public:
     // SFU -> Client commands
-<<<<<<< HEAD
     virtual bool handleAvCommand(Cid_t cid, unsigned av, uint32_t amid) = 0;   // audio/video/on-hold flags
-    virtual bool handleAnswerCommand(Cid_t cid, Sdp& spd, uint64_t, std::vector<Peer>& peers, const std::map<Cid_t, std::string>& keystrmap, const std::map<Cid_t, TrackDescriptor>& vthumbs, const std::map<Cid_t, TrackDescriptor>& speakers, std::set<karere::Id>& moderators, bool ownMod) = 0;
-    virtual bool handleKeyCommand(Keyid_t keyid, Cid_t cid, const std::string& key) = 0;
-=======
-    virtual bool handleAvCommand(Cid_t cid, unsigned av) = 0;   // audio/video/on-hold flags
     virtual bool handleAnswerCommand(Cid_t cid, std::shared_ptr<Sdp> spd, uint64_t, std::vector<Peer>& peers, const std::map<Cid_t, std::string>& keystrmap, const std::map<Cid_t, TrackDescriptor>& vthumbs, const std::map<Cid_t, TrackDescriptor>& speakers, std::set<karere::Id>& moderators, bool ownMod) = 0;
     virtual bool handleKeyCommand(const Keyid_t& keyid, const Cid_t& cid, const std::string& key) = 0;
->>>>>>> abd90594
     virtual bool handleVThumbsCommand(const std::map<Cid_t, TrackDescriptor>& videoTrackDescriptors) = 0;
     virtual bool handleVThumbsStartCommand() = 0;
     virtual bool handleVThumbsStopCommand() = 0;
@@ -256,17 +250,10 @@
 {
 public:
     virtual bool processCommand(const rapidjson::Document& command) = 0;
-<<<<<<< HEAD
-    static std::string COMMAND_IDENTIFIER;
-    static std::string ERROR_IDENTIFIER;
-    static std::string WARN_IDENTIFIER;
-    static std::string DENY_IDENTIFIER;
-=======
     static const std::string COMMAND_IDENTIFIER;
     static const std::string ERROR_IDENTIFIER;
     static const std::string WARN_IDENTIFIER;
-    static const std::string ERROR_MESSAGE;
->>>>>>> abd90594
+    static const std::string DENY_IDENTIFIER;
     virtual ~Command();
     static std::string binaryToHex(uint64_t value);
     static uint64_t hexToBinary(const std::string& hex);
