#ifndef KARERE_DISABLE_WEBRTC
#ifndef SFU_H
#define SFU_H
#include <thread>
#include <base/retryHandler.h>
#include <net/websocketsIO.h>
#include <karereId.h>
#include <rapidjson/document.h>
#include "rtcCrypto.h"
#include <base/timers.hpp>

#define SFU_LOG_DEBUG(fmtString,...) KARERE_LOG_DEBUG(krLogChannel_sfu, fmtString, ##__VA_ARGS__)
#define SFU_LOG_INFO(fmtString,...) KARERE_LOG_INFO(krLogChannel_sfu, fmtString, ##__VA_ARGS__)
#define SFU_LOG_WARNING(fmtString,...) KARERE_LOG_WARNING(krLogChannel_sfu, fmtString, ##__VA_ARGS__)
#define SFU_LOG_ERROR_NO_STATS(fmtString,...) KARERE_LOG_ERROR(krLogChannel_sfu, fmtString, ##__VA_ARGS__)
#define SFU_LOG_ERROR(fmtString,...) KARERE_LOG_ERROR(krLogChannel_sfu, fmtString, ##__VA_ARGS__); \
    char logLine[300]; \
    snprintf(logLine, 300, fmtString, ##__VA_ARGS__); \
    mCall.logError(logLine);

namespace sfu
{
/** SFU Protocol Versions:
 * - Version 0: initial version
 *
 * - Version 1 (never released for native clients):
 *      + Forward secrecy (ephemeral X25519 EC key pair for each session)
 *      + Dynamic audio routing
 *      + Waiting rooms
 *
 * - Version 2 (contains all features from V1):
 *      + Change AES-GCM by AES-CBC with Zero iv
 */
enum class SfuProtocol: uint32_t
{
    SFU_PROTO_INVAL    = UINT32_MAX,
    SFU_PROTO_V0       = 0,
    SFU_PROTO_V1       = 1,
    SFU_PROTO_V2       = 2,
};

// own client SFU protocol version
constexpr unsigned int MY_SFU_PROTOCOL_VERSION = static_cast<unsigned int>(SfuProtocol::SFU_PROTO_V2);

// returns true if provided version as param is equal to SFU current version
static bool isCurrentSfuVersion(unsigned int v) { return static_cast<SfuProtocol>(v) == SfuProtocol::SFU_PROTO_V2; }

// returns true if provided version as param is SFU version V0 (forward secrecy is not supported)
static bool isInitialSfuVersion(unsigned int v) { return static_cast<SfuProtocol>(v) == SfuProtocol::SFU_PROTO_V0; }

// returns true if provided version as param is a valid SFU version
static bool isValidSfuVersion(unsigned int v) { return static_cast<SfuProtocol>(v) != SfuProtocol::SFU_PROTO_INVAL; }

// NOTE: This queue, must be always managed from a single thread.
// The classes that instantiates it, are responsible to ensure that.
// In case we need to access to it from another thread, we would need to implement
// a synchronization mechanism (like a mutex).
class CommandsQueue : public std::deque<std::string>
{
protected:
    bool isSending = false;

public:
    CommandsQueue();
    bool sending();
    void setSending(bool sending);
    std::string pop();
};

class Peer
{
public:
    Peer(const karere::Id& peerid, const unsigned int sfuProtoVersion, const unsigned avFlags, const std::vector<std::string>* ivs = nullptr, const Cid_t cid = 0, const bool isModerator = false);
    Peer(const Peer& peer);

    Cid_t getCid() const;
    void setCid(Cid_t cid);    // called from handleAnswerCommand() only for setting cid of Call::mMyPeer

    const karere::Id& getPeerid() const;

    karere::AvFlags getAvFlags() const;
    void setAvFlags(karere::AvFlags flags);

    bool isModerator() const;
    void setModerator(bool isModerator);

    bool hasAnyKey() const;
    Keyid_t getCurrentKeyId() const;
    std::string getKey(Keyid_t keyid) const;
    void addKey(Keyid_t keyid, const std::string& key);
    void resetKeys();
    const std::vector<std::string>& getIvs() const;
    void setIvs(const std::vector<std::string>& ivs);
    void setEphemeralPubKeyDerived(const std::string& key);

    // returns derived peer's ephemeral key if available
    std::string getEphemeralPubKeyDerived() const;

    // returns a promise that will be resolved/rejected when peer's ephemeral key is verified and derived
    const promise::Promise<void>& getEphemeralPubKeyPms() const;

    // returns the SFU protocol version used by the peer
    unsigned int getPeerSfuVersion() const { return mSfuPeerProtoVersion; }

protected:
    Cid_t mCid = K_INVALID_CID;
    karere::Id mPeerid;
    karere::AvFlags mAvFlags = karere::AvFlags::kEmpty;
    Keyid_t mCurrentkeyId = 0; // we need to know the current keyId for frame encryption
    std::map<Keyid_t, std::string> mKeyMap;

    // initialization vector
    std::vector<std::string> mIvs;

    /*
     * Moderator role for this call
     *
     * The information about moderator role is only updated from SFU.
     *  1) ANSWER command: When user receives Answer call, SFU will provide a list with current moderators for this call,
     *     independently if those users currently has answered or not the call
     *  2) ADDMOD command: informs that a peer has been granted with moderator role
     *  3) DELMOD command: informs that a peer has been removed it's moderator role
     *
     *  Participants with moderator role can:
     *  - End groupal calls for all participants
     *  - Approve/reject speaker requests
     */
    bool mIsModerator = false;

    // peer ephemeral key derived
    std::string mEphemeralPubKeyDerived;

    // this promise is resolved/rejected when peer's ephemeral key is verified and derived
    mutable promise::Promise<void> mEphemeralKeyPms;

    // SFU protocol version used by the peer
    unsigned int mSfuPeerProtoVersion = static_cast<unsigned int>(sfu::SfuProtocol::SFU_PROTO_INVAL);
};

class TrackDescriptor
{
public:
    static constexpr uint32_t invalidMid = UINT32_MAX;
    uint32_t mMid = invalidMid;
    bool mReuse = false;
};

class Sdp
{
public:
    struct Track
    {
        // TODO: document what is each variable
        std::string mType;  // "a" for audio, "v" for video
        uint64_t mMid;
        std::string mDir;   // direction of track (sendrecv, recvonly, sendonly)
        std::string mSid;
        std::string mId;
        std::vector<std::string> mSsrcg;
        std::vector<std::pair<uint64_t, std::string>> mSsrcs;
    };

    // ctor from session-description provided by WebRTC (string format)
    Sdp(const std::string& sdp, int64_t mungedTrackIndex = -1);

    // ctor from session-description from SFU (JSON format)
    Sdp(const rapidjson::Value& sdp);

    // restores the original (webrtc) session-description string from a striped (JSON) string (which got condensed for saving bandwidth)
    std::string unCompress();

    const std::vector<Track>& tracks() const { return mTracks; }
    const std::map<std::string, std::string>& data() const { return mData; }

private:
    // process 'lines' of (webrtc) session description from 'position', for 'type' (atpl, vtpl) and adds them to 'mData'
    // it returns the final position after reading lines
    unsigned int createTemplate(const std::string& type, const std::vector<std::string> lines, unsigned int position);

    // Enable SVC by modifying SDP message, generated using createOffer, and before providing it to setLocalDescription.
    void mungeSdpForSvc(Sdp::Track &track);

    // process 'lines' of (webrtc) session description from 'position' and adds them to 'mTracks'
    unsigned int addTrack(const std::vector<std::string>& lines, unsigned int position);

    // returns the position of the next line starting with "m"
    unsigned int nextMline(const std::vector<std::string>& lines, unsigned int position);
    std::string nextWord(const std::string& line, unsigned int start, unsigned int &charRead);

    // returns the Track represented by a JSON string
    Track parseTrack(const rapidjson::Value &value) const;

    // convenience method to uncompress each track from JSON session-description (see unCompress() )
    std::string unCompressTrack(const Track &track, const std::string& tpl);

    // maps id ("cmn", "atpl", "vtpl") to the corresponding session description
    std::map<std::string, std::string> mData;

    // array of tracks for audio and video
    std::vector<Track> mTracks;

    static const std::string endl;
};


/**
 * @brief The SfuInterface class
 *
 * Defines the handlers that should be implemented in order to manage the different
 * commands received by the client from the SFU server.
 */
class SfuInterface
{
public:
    // SFU -> Client commands
    virtual bool handleAvCommand(Cid_t cid, unsigned av) = 0;   // audio/video/on-hold flags
    virtual bool handleAnswerCommand(Cid_t cid, std::shared_ptr<Sdp> spd, uint64_t, std::vector<Peer>& peers, const std::map<Cid_t, std::string>& keystrmap, const std::map<Cid_t, TrackDescriptor>& vthumbs, const std::map<Cid_t, TrackDescriptor>& speakers, std::set<karere::Id>& moderators, bool ownMod) = 0;
    virtual bool handleKeyCommand(const Keyid_t& keyid, const Cid_t& cid, const std::string& key) = 0;
    virtual bool handleVThumbsCommand(const std::map<Cid_t, TrackDescriptor>& videoTrackDescriptors) = 0;
    virtual bool handleVThumbsStartCommand() = 0;
    virtual bool handleVThumbsStopCommand() = 0;
    virtual bool handleHiResCommand(const std::map<Cid_t, TrackDescriptor>& videoTrackDescriptors) = 0;
    virtual bool handleHiResStartCommand() = 0;
    virtual bool handleHiResStopCommand() = 0;
    virtual bool handleSpeakReqsCommand(const std::vector<Cid_t>&) = 0;
    virtual bool handleSpeakReqDelCommand(Cid_t cid) = 0;
    virtual bool handleSpeakOnCommand(Cid_t cid, TrackDescriptor speaker) = 0;
    virtual bool handleSpeakOffCommand(Cid_t cid) = 0;
    virtual bool handleModAdd (uint64_t userid) = 0;
    virtual bool handleModDel (uint64_t userid) = 0;
    virtual bool handleHello (const Cid_t userid, const unsigned int nAudioTracks, const unsigned int nVideoTracks,
<<<<<<< HEAD
                                       const std::set<karere::Id>& mods, const bool wr, const bool allowed,
                                       const std::map<karere::Id, bool>& wrUsers) = 0;
    virtual bool handleWrDump(const std::map<karere::Id, bool>& users) = 0;
    virtual bool handleWrEnter(const std::map<karere::Id, bool>& users) = 0;
    virtual bool handleWrLeave(const karere::Id& /*user*/) = 0;
    virtual bool handleWrAllow(const Cid_t& cid, const std::set<karere::Id>& mods) = 0;
    virtual bool handleWrDeny(const std::set<karere::Id>& mods) = 0;
    virtual bool handleWrAllowReq(const karere::Id& user) = 0;
    virtual bool handleWrUsersAllow(const std::set<karere::Id>& users) = 0;
    virtual bool handleWrUsersDeny(const std::set<karere::Id>& users) = 0;
=======
                              const std::set<karere::Id>& mods, const bool wr, const bool allowed,
                              const std::map<karere::Id, bool>& wrUsers) = 0;
>>>>>>> 784e0a9a

    // called when the connection to SFU is established
    virtual bool handlePeerJoin(Cid_t cid, uint64_t userid, unsigned int sfuProtoVersion, int av, std::string& keyStr, std::vector<std::string> &ivs) = 0;
    virtual bool handlePeerLeft(Cid_t cid, unsigned termcode) = 0;
    virtual bool handleBye(const unsigned& termCode, bool& wr, std::string& errMsg) = 0;
    virtual void onSfuDisconnected() = 0;
    virtual void onSendByeCommand() = 0;

    // handle errors at higher level (connection to SFU -> {err:<code>} )
    virtual bool error(unsigned int, const std::string&) = 0;

    // send error to server, for debugging purposes
    virtual void logError(const char* error) = 0;
};

class Command
{
public:
    virtual bool processCommand(const rapidjson::Document& command) = 0;
    static const std::string COMMAND_IDENTIFIER;
    static const std::string ERROR_IDENTIFIER;
    static const std::string WARN_IDENTIFIER;
    static const std::string ERROR_MESSAGE;
    virtual ~Command();
    static std::string binaryToHex(uint64_t value);
    static uint64_t hexToBinary(const std::string& hex);
    static std::vector<mega::byte> hexToByteArray(const std::string &hex);
    void parseUsersArray(std::set<karere::Id> &moderators, rapidjson::Value::ConstMemberIterator &it) const;
    void parseTracks(const rapidjson::Document &command, const std::string& arrayName, std::map<Cid_t, TrackDescriptor>& tracks) const;

protected:
    Command(SfuInterface& call);
    bool parseUsersMap(std::map<karere::Id, bool> &wrUsers, const rapidjson::Value &obj) const;
    static uint8_t hexDigitVal(char value);

    SfuInterface& mCall;
};

typedef std::function<bool(karere::Id, unsigned)> AvCompleteFunction;
class AVCommand : public Command
{
public:
    AVCommand(const AvCompleteFunction& complete, SfuInterface& call);
    bool processCommand(const rapidjson::Document& command) override;
    static const std::string COMMAND_NAME;
    AvCompleteFunction mComplete;
};

class AnswerCommand : public Command
{
public:
    typedef std::function<bool(Cid_t, std::shared_ptr<Sdp>, uint64_t, std::vector<Peer>&, const std::map<Cid_t, std::string>& keystrmap, std::map<Cid_t, TrackDescriptor>, std::map<Cid_t, TrackDescriptor>, std::set<karere::Id>&, bool)> AnswerCompleteFunction;
    AnswerCommand(const AnswerCompleteFunction& complete, SfuInterface& call);
    bool processCommand(const rapidjson::Document& command) override;
    static const std::string COMMAND_NAME;
    AnswerCompleteFunction mComplete;

private:
    void parsePeerObject(std::vector<Peer>& peers, std::map<Cid_t, std::string>& keystrmap, const std::set<karere::Id>& moderators, rapidjson::Value::ConstMemberIterator& it) const;
};

typedef std::function<bool(const Keyid_t&, const Cid_t&, const std::string&)> KeyCompleteFunction;
class KeyCommand : public Command
{
public:
    KeyCommand(const KeyCompleteFunction& complete, SfuInterface& call);
    bool processCommand(const rapidjson::Document& command) override;
    static const std::string COMMAND_NAME;
    KeyCompleteFunction mComplete;
};

typedef std::function<bool(const std::map<Cid_t, TrackDescriptor>&)> VtumbsCompleteFunction;
class VthumbsCommand : public Command
{
public:
    VthumbsCommand(const VtumbsCompleteFunction& complete, SfuInterface& call);
    bool processCommand(const rapidjson::Document& command) override;
    static const std::string COMMAND_NAME;
    VtumbsCompleteFunction mComplete;
};

typedef std::function<bool(void)> VtumbsStartCompleteFunction;
class VthumbsStartCommand : public Command
{
public:
    VthumbsStartCommand(const VtumbsStartCompleteFunction& complete, SfuInterface& call);
    bool processCommand(const rapidjson::Document& command) override;
    static const std::string COMMAND_NAME;
    VtumbsStartCompleteFunction mComplete;
};

typedef std::function<bool(void)> VtumbsStopCompleteFunction;
class VthumbsStopCommand : public Command
{
public:
    VthumbsStopCommand(const VtumbsStopCompleteFunction& complete, SfuInterface& call);
    bool processCommand(const rapidjson::Document& command) override;
    static const std::string COMMAND_NAME;
    VtumbsStopCompleteFunction mComplete;
};

typedef std::function<bool(const std::map<Cid_t, TrackDescriptor>&)> HiresCompleteFunction;
class HiResCommand : public Command
{
public:
    HiResCommand(const HiresCompleteFunction& complete, SfuInterface& call);
    bool processCommand(const rapidjson::Document& command) override;
    static const std::string COMMAND_NAME;
    HiresCompleteFunction mComplete;
};

typedef std::function<bool(void)> HiResStartCompleteFunction;
class HiResStartCommand : public Command
{
public:
    HiResStartCommand(const HiResStartCompleteFunction& complete, SfuInterface& call);
    bool processCommand(const rapidjson::Document& command) override;
    static const std::string COMMAND_NAME;
    HiResStartCompleteFunction mComplete;
};

typedef std::function<bool(void)> HiResStopCompleteFunction;
class HiResStopCommand : public Command
{
public:
    HiResStopCommand(const HiResStopCompleteFunction& complete, SfuInterface& call);
    bool processCommand(const rapidjson::Document& command) override;
    static const std::string COMMAND_NAME;
    HiResStopCompleteFunction mComplete;
};

typedef std::function<bool(const std::vector<Cid_t>&)> SpeakReqsCompleteFunction;
class SpeakReqsCommand : public Command
{
public:
    SpeakReqsCommand(const SpeakReqsCompleteFunction& complete, SfuInterface& call);
    bool processCommand(const rapidjson::Document& command) override;
    static const std::string COMMAND_NAME;
    SpeakReqsCompleteFunction mComplete;
};

typedef std::function<bool(karere::Id)> SpeakReqDelCompleteFunction;
class SpeakReqDelCommand : public Command
{
public:
    SpeakReqDelCommand(const SpeakReqDelCompleteFunction& complete, SfuInterface& call);
    bool processCommand(const rapidjson::Document& command) override;
    static const std::string COMMAND_NAME;
    SpeakReqDelCompleteFunction mComplete;
};

typedef std::function<bool(Cid_t cid, TrackDescriptor speaker)> SpeakOnCompleteFunction;
class SpeakOnCommand : public Command
{
public:
    SpeakOnCommand(const SpeakOnCompleteFunction& complete, SfuInterface& call);
    bool processCommand(const rapidjson::Document& command) override;
    static const std::string COMMAND_NAME;
    SpeakOnCompleteFunction mComplete;
};

typedef std::function<bool(Cid_t cid)> SpeakOffCompleteFunction;
class SpeakOffCommand : public Command
{
public:
    SpeakOffCommand(const SpeakOffCompleteFunction& complete, SfuInterface& call);
    bool processCommand(const rapidjson::Document& command) override;
    static const std::string COMMAND_NAME;
    SpeakOffCompleteFunction mComplete;
};

typedef std::function<bool(Cid_t cid, uint64_t userid, unsigned int sfuProtoVersion, int av, std::string& keyStr, std::vector<std::string> &ivs)> PeerJoinCommandFunction;
class PeerJoinCommand : public Command
{
public:
    PeerJoinCommand(const PeerJoinCommandFunction& complete, SfuInterface& call);
    bool processCommand(const rapidjson::Document& command) override;
    static const std::string COMMAND_NAME;
    PeerJoinCommandFunction mComplete;
};

typedef std::function<bool(Cid_t cid, unsigned termcode)> PeerLeftCommandFunction;
class PeerLeftCommand : public Command
{
public:
    PeerLeftCommand(const PeerLeftCommandFunction& complete, SfuInterface& call);
    bool processCommand(const rapidjson::Document& command) override;
    static const std::string COMMAND_NAME;
    PeerLeftCommandFunction mComplete;
};

class ByeCommand : public Command
{
public:
    typedef std::function<bool(const unsigned& termCode, bool& wr, std::string& errMsg)> ByeCommandFunction;
    ByeCommand(const ByeCommandFunction& complete, SfuInterface& call);
    bool processCommand(const rapidjson::Document& command) override;
    static const std::string COMMAND_NAME;
    ByeCommandFunction mComplete;
};

typedef std::function<bool(uint64_t userid)> ModAddCommandFunction;
class ModAddCommand : public Command
{
public:
    ModAddCommand(const ModAddCommandFunction& complete, SfuInterface& call);
    bool processCommand(const rapidjson::Document& command) override;
    static const std::string COMMAND_NAME;
    ModAddCommandFunction mComplete;
};

typedef std::function<bool(uint64_t userid)> ModDelCommandFunction;
class ModDelCommand : public Command
{
public:
    ModDelCommand(const ModDelCommandFunction& complete, SfuInterface& call);
    bool processCommand(const rapidjson::Document& command) override;
    static const std::string COMMAND_NAME;
    ModDelCommandFunction mComplete;
};

class HelloCommand : public Command
{
public:
    typedef std::function<bool(const Cid_t userid,
                               const unsigned int nAudioTracks,
                               const unsigned int nVideoTracks,
                               const std::set<karere::Id>& mods,
                               const bool wr,
                               const bool allowed,
                               const std::map<karere::Id, bool>& wrUsers)>HelloCommandFunction;

    HelloCommand(const HelloCommandFunction& complete, SfuInterface& call);
    bool processCommand(const rapidjson::Document& command) override;
    static const std::string COMMAND_NAME;
    HelloCommandFunction mComplete;
};

typedef std::function<bool(const std::map<karere::Id, bool>& users)>WrDumpCommandFunction;
class WrDumpCommand: public Command
{
public:
    WrDumpCommand(const WrDumpCommandFunction& complete, SfuInterface& call);
    bool processCommand(const rapidjson::Document& command) override;
    static const std::string COMMAND_NAME;
    WrDumpCommandFunction mComplete;
};

typedef std::function<bool(const std::map<karere::Id, bool>& users)>WrEnterCommandFunction;
class WrEnterCommand: public Command
{
public:
    WrEnterCommand(const WrEnterCommandFunction& complete, SfuInterface& call);
    bool processCommand(const rapidjson::Document& command) override;
    static const std::string COMMAND_NAME;
    WrEnterCommandFunction mComplete;
};

typedef std::function<bool(const karere::Id& user)>WrLeaveCommandFunction;
class WrLeaveCommand: public Command
{
public:
    WrLeaveCommand(const WrLeaveCommandFunction& complete, SfuInterface& call);
    bool processCommand(const rapidjson::Document& command) override;
    static const std::string COMMAND_NAME;
    WrLeaveCommandFunction mComplete;
};

typedef std::function<bool(const Cid_t& cid, const std::set<karere::Id>& mods)>WrAllowCommandFunction;
class WrAllowCommand: public Command
{
public:
    WrAllowCommand(const WrAllowCommandFunction& complete, SfuInterface& call);
    bool processCommand(const rapidjson::Document& command) override;
    static const std::string COMMAND_NAME;
    WrAllowCommandFunction mComplete;
};

typedef std::function<bool(const std::set<karere::Id>& mods)>WrDenyCommandFunction;
class WrDenyCommand: public Command
{
public:
    WrDenyCommand(const WrDenyCommandFunction& complete, SfuInterface& call);
    bool processCommand(const rapidjson::Document& command) override;
    static const std::string COMMAND_NAME;
    WrDenyCommandFunction mComplete;
};

typedef std::function<bool(const karere::Id& user)>WrAllowReqCommandFunction;
class WrAllowReqCommand: public Command
{
public:
    WrAllowReqCommand(const WrAllowReqCommandFunction& complete, SfuInterface& call);
    bool processCommand(const rapidjson::Document& command) override;
    static const std::string COMMAND_NAME;
    WrAllowReqCommandFunction mComplete;
};

typedef std::function<bool(const std::set<karere::Id>& users)>WrUsersAllowCommandFunction;
class WrUsersAllowCommand: public Command
{
public:
    WrUsersAllowCommand(const WrUsersAllowCommandFunction& complete, SfuInterface& call);
    bool processCommand(const rapidjson::Document& command) override;
    static const std::string COMMAND_NAME;
    WrUsersAllowCommandFunction mComplete;
};

typedef std::function<bool(const std::set<karere::Id>& users)>WrUsersDenyCommandFunction;
class WrUsersDenyCommand: public Command
{
public:
    WrUsersDenyCommand(const WrUsersDenyCommandFunction& complete, SfuInterface& call);
    bool processCommand(const rapidjson::Document& command) override;
    static const std::string COMMAND_NAME;
    WrUsersDenyCommandFunction mComplete;
};

/**
 * @brief This class allows to handle a connection to the SFU
 *
 * Each call requires its own connection to the SFU in order to handle
 * call signalling.
 *
 * It implements the interface to communicate via websockets
 * in text-mode using JSON protocol (compared with binary protocol used by
 * chatd and presenced).
 *
 * Additionally, the JSON commands are sent to the SFU sequeniatlly. In other
 * words, commands are sent one by one, never combined in a single packet.
 * In consequence, this class maintains a queue of commands.
 *
 * TODO: integrate the DNS cache within the SfuConnection -> IPs and TLS sessions speed up connections significantly
 */
class SfuConnection : public karere::DeleteTrackable, public WebsocketsClient
{
    // client->sfu commands
    static const std::string CSFU_JOIN;
    static const std::string CSFU_SENDKEY;
    static const std::string CSFU_AV;
    static const std::string CSFU_GET_VTHUMBS;
    static const std::string CSFU_DEL_VTHUMBS;
    static const std::string CSFU_GET_HIRES;
    static const std::string CSFU_DEL_HIRES;
    static const std::string CSFU_HIRES_SET_LO;
    static const std::string CSFU_LAYER;
    static const std::string CSFU_SPEAK_RQ;
    static const std::string CSFU_SPEAK_RQ_DEL;
    static const std::string CSFU_SPEAK_DEL;
    static const std::string CSFU_BYE;
    static const std::string CSFU_WR_PUSH;
    static const std::string CSFU_WR_ALLOW;
    static const std::string CSFU_WR_KICK;
    static const std::string CSFU_WR_ALLOW_REQ;

public:
    enum ConnState
    {
        kConnNew = 0,
        kDisconnected,
        kResolving,
        kConnecting,
        kConnected,
        kJoining,       // after sending JOIN
        kJoined,        // after receiving ANSWER
    };

    static constexpr uint8_t kConnectTimeout = 30;           // (in seconds) timeout reconnection to succeeed
    static constexpr uint8_t kNoMediaPathTimeout = 6;        // (in seconds) disconnect call upon no UDP connectivity after this period
    SfuConnection(karere::Url&& sfuUrl, WebsocketsIO& websocketIO, void* appCtx, sfu::SfuInterface& call, DNScache &dnsCache);
    ~SfuConnection();
    void setIsSendingBye(bool sending);
    void setMyCid(const Cid_t& cid);
    Cid_t getMyCid() const;
    bool isSendingByeCommand() const;
    bool isOnline() const;
    bool isJoined() const;
    bool isDisconnected() const;
    promise::Promise<void> connect();
    void disconnect(bool withoutReconnection = false);
    void doConnect(const std::string &ipv4, const std::string &ipv6);
    void retryPendingConnection(bool disconnect);
    bool sendCommand(const std::string& command);
    static bool parseSfuData(const char* data, rapidjson::Document& document, std::string& command, std::string& warnMsg, std::string& errMsg, int32_t& errCode);
    static void setCallbackToCommands(sfu::SfuInterface &call, std::map<std::string, std::unique_ptr<sfu::Command>>& commands);
    bool handleIncomingData(const char *data, size_t len);
    void addNewCommand(const std::string &command);
    void processNextCommand(bool resetSending = false);
    void clearCommandsQueue();
    void checkThreadId();
    const karere::Url& getSfuUrl();

    bool joinSfu(const Sdp& sdp, const std::map<std::string, std::string> &ivs, std::string& ephemeralKey, int avFlags, Cid_t prevCid, int speaker = -1, int vthumbs = -1);
    bool sendKey(Keyid_t id, const std::map<Cid_t, std::string>& keys);
    bool sendAv(unsigned av);
    bool sendGetVtumbs(const std::vector<Cid_t>& cids);
    bool sendDelVthumbs(const std::vector<Cid_t>& cids);
    bool sendGetHiRes(Cid_t cid, int r, int lo = -1);
    bool sendDelHiRes(const std::vector<Cid_t>& cids);
    bool sendHiResSetLo(Cid_t cid, int lo = -1);
    bool sendLayer(int spt, int tmp, int stmp);
    bool sendSpeakReq(Cid_t cid = 0);
    bool sendSpeakReqDel(Cid_t cid = 0);
    bool sendSpeakDel(Cid_t cid = 0);
    bool sendBye(int termCode);

    // Waiting room related commands
    bool sendWrPush(const std::set<karere::Id>& users, const bool all);
    bool sendWrAllow(const std::set<karere::Id>& users, const bool all);
    bool sendWrKick(const std::set<karere::Id>& users);
    bool sendWrAllowReq();
    bool addWrUsersArray(const std::set<karere::Id>& users, const bool all, rapidjson::Document& json);

protected:
    // mSfuUrl is provided in class ctor and is returned in answer of mcmc/mcmj commands
    karere::Url mSfuUrl;
    WebsocketsIO& mWebsocketIO;
    void* mAppCtx;


    /** Current state of the connection */
    ConnState mConnState = kConnNew;

    /** Target IP address being used for the reconnection in-flight */
    std::string mTargetIp;

    /** ip version to try first (both are tried) */
    bool usingipv6 = false;

    /** RetryController that manages the reconnection's attempts */
    std::unique_ptr<karere::rh::IRetryController> mRetryCtrl;

    /** Handler of the timeout for the connection establishment */
    megaHandle mConnectTimer = 0;

    /** Input promise for the RetryController
     *  - If it fails: a new attempt is schedulled
     *  - If it success: the reconnection is taken as done */
    promise::Promise<void> mConnectPromise;
    void setConnState(ConnState newState);

    void wsConnectCb() override;
    void wsCloseCb(int errcode, int errtype, const char *preason, size_t preason_len) override;
    void wsHandleMsgCb(char *data, size_t len) override;
    void wsSendMsgCb(const char *, size_t) override;
    void wsProcessNextMsgCb() override;
#if WEBSOCKETS_TLS_SESSION_CACHE_ENABLED
    bool wsSSLsessionUpdateCb(const CachedSession &sess) override;
#endif
    promise::Promise<void> mSendPromise;

    void onSocketClose(int errcode, int errtype, const std::string& reason);
    promise::Promise<void> reconnect();
    void abortRetryController();

    // This flag is set true when BYE command is sent to SFU
    bool mIsSendingBye = false;

    Cid_t mMyCid = K_INVALID_CID;

    std::map<std::string, std::unique_ptr<Command>> mCommands;
    SfuInterface& mCall;
    CommandsQueue mCommandsQueue;
    std::thread::id mMainThreadId; // thread id to ensure that CommandsQueue is accessed from a single thread
    DNScache &mDnsCache;
};

/**
 * @brief The SfuClient class
 *
 * This class is used to handle the connections to the SFU for each call. It allows
 * to handle multiple calls in different chatrooms at the same time, each of them using
 * a different connection.
 */
class SfuClient
{
public:
    SfuClient(WebsocketsIO& websocketIO, void* appCtx, rtcModule::RtcCryptoMeetings *rtcCryptoMeetings);

    SfuConnection *createSfuConnection(const karere::Id& chatid, karere::Url&& sfuUrl, SfuInterface& call, DNScache &dnsCache);
    void closeSfuConnection(const karere::Id& chatid); // does NOT retry the connection afterwards (used for errors/disconnects)
    void retryPendingConnections(bool disconnect);

    std::shared_ptr<rtcModule::RtcCryptoMeetings>  getRtcCryptoMeetings();
    void addVersionToUrl(karere::Url& sfuUrl);

private:
    std::shared_ptr<rtcModule::RtcCryptoMeetings> mRtcCryptoMeetings;
    std::map<karere::Id, std::unique_ptr<SfuConnection>> mConnections;
    WebsocketsIO& mWebsocketIO;
    void* mAppCtx;

    /** SFU Version:
     * - Version 0: initial version
     * - Version 1:
     *      + Forward secrecy (ephemeral X25519 EC key pair for each session)
     *      + Waiting rooms
     *      + Dynamic audio routing
     */
    static const unsigned int mSfuVersion = 1;
};

static inline const char* connStateToStr(SfuConnection::ConnState state)
{
    switch (state)
    {
    case SfuConnection::kDisconnected: return "Disconnected";
    case SfuConnection::kResolving: return "Resolving";
    case SfuConnection::kConnecting: return "Connecting";
    case SfuConnection::kConnected: return "Connected";
    case SfuConnection::kJoining: return "Joining";
    case SfuConnection::kJoined: return "Joined";
    case SfuConnection::kConnNew: return "New";
    default: return "(invalid)";
    }
}

}

#endif // SFU_H
#endif<|MERGE_RESOLUTION|>--- conflicted
+++ resolved
@@ -229,7 +229,6 @@
     virtual bool handleModAdd (uint64_t userid) = 0;
     virtual bool handleModDel (uint64_t userid) = 0;
     virtual bool handleHello (const Cid_t userid, const unsigned int nAudioTracks, const unsigned int nVideoTracks,
-<<<<<<< HEAD
                                        const std::set<karere::Id>& mods, const bool wr, const bool allowed,
                                        const std::map<karere::Id, bool>& wrUsers) = 0;
     virtual bool handleWrDump(const std::map<karere::Id, bool>& users) = 0;
@@ -240,10 +239,6 @@
     virtual bool handleWrAllowReq(const karere::Id& user) = 0;
     virtual bool handleWrUsersAllow(const std::set<karere::Id>& users) = 0;
     virtual bool handleWrUsersDeny(const std::set<karere::Id>& users) = 0;
-=======
-                              const std::set<karere::Id>& mods, const bool wr, const bool allowed,
-                              const std::map<karere::Id, bool>& wrUsers) = 0;
->>>>>>> 784e0a9a
 
     // called when the connection to SFU is established
     virtual bool handlePeerJoin(Cid_t cid, uint64_t userid, unsigned int sfuProtoVersion, int av, std::string& keyStr, std::vector<std::string> &ivs) = 0;
