--- conflicted
+++ resolved
@@ -230,8 +230,6 @@
      */
     virtual void onPresenceConfigChanged(const presenced::Config& config, bool pending) = 0;
 
-<<<<<<< HEAD
-=======
     /**
      * @brief Called when client receives from presenced last time that a user has been green
      *
@@ -258,7 +256,6 @@
     virtual rtcModule::ICallHandler* onIncomingCall(rtcModule::ICall& call, karere::AvFlags av) = 0;
 #endif
 
->>>>>>> e4488f47
     /** @brief Called when the karere::Client changes its initialization or termination state.
      * Look at karere::Client::InitState for the possible values of the client init
      * state and their meaning.
